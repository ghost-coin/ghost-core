// Copyright (c) 2009-2010 Satoshi Nakamoto
// Copyright (c) 2009-2021 The Bitcoin Core developers
// Distributed under the MIT software license, see the accompanying
// file COPYING or http://www.opensource.org/licenses/mit-license.php.

#ifndef BITCOIN_VALIDATION_H
#define BITCOIN_VALIDATION_H

#if defined(HAVE_CONFIG_H)
#include <config/bitcoin-config.h>
#endif

#include <arith_uint256.h>
#include <attributes.h>
#include <chain.h>
#include <chainparams.h>
#include <kernel/chainstatemanager_opts.h>
#include <consensus/amount.h>
#include <deploymentstatus.h>
#include <fs.h>
#include <node/blockstorage.h>
#include <policy/feerate.h>
#include <policy/packages.h>
#include <policy/policy.h>
#include <script/script_error.h>
#include <sync.h>
#include <txdb.h>
#include <txmempool.h> // For CTxMemPool::cs
#include <uint256.h>
#include <util/check.h>
#include <util/hasher.h>
#include <util/translation.h>
#include <versionbits.h>

#include <atomic>
#include <map>
#include <memory>
#include <optional>
#include <set>
#include <stdint.h>
#include <string>
#include <thread>
#include <utility>
#include <vector>

class CChainState;
class CBlockTreeDB;
class CTxMemPool;
class ChainstateManager;
struct ChainTxData;
struct DisconnectedBlockTransactions;
struct PrecomputedTransactionData;
struct LockPoints;
struct AssumeutxoData;
namespace node {
class SnapshotMetadata;
} // namespace node
namespace Consensus {
struct Params;
} // namespace Consensus

/** Maximum number of dedicated script-checking threads allowed */
static const int MAX_SCRIPTCHECK_THREADS = 15;
/** -par default (number of script-checking threads, 0 = auto) */
static const int DEFAULT_SCRIPTCHECK_THREADS = 0;
static const int64_t DEFAULT_MAX_TIP_AGE = 24 * 60 * 60;
static const bool DEFAULT_CHECKPOINTS_ENABLED = true;
static const bool DEFAULT_TXINDEX = false;
static constexpr bool DEFAULT_COINSTATSINDEX{false};
static const char* const DEFAULT_BLOCKFILTERINDEX = "0";
<<<<<<< HEAD
/** Default for -persistmempool */
static const bool DEFAULT_PERSIST_MEMPOOL = true;

typedef int64_t NodeId;

=======
>>>>>>> 895937ed
/** Default for -stopatheight */
static const int DEFAULT_STOPATHEIGHT = 0;
/** Block files containing a block-height within MIN_BLOCKS_TO_KEEP of ActiveChain().Tip() will not be pruned. */
extern unsigned int MIN_BLOCKS_TO_KEEP;
extern unsigned int NODE_NETWORK_LIMITED_MIN_BLOCKS;
static const signed int DEFAULT_CHECKBLOCKS = 6;
static constexpr int DEFAULT_CHECKLEVEL{3};
// Require that user allocate at least 550 MiB for block & undo files (blk???.dat and rev???.dat)
// At 1MB per block, 288 blocks = 288MB.
// Add 15% for Undo data = 331MB
// Add 20% for Orphan block rate = 397MB
// We want the low water mark after pruning to be at least 397 MB and since we prune in
// full block file chunks, we need the high water mark which triggers the prune to be
// one 128MB block file + added 15% undo data = 147MB greater for a total of 545MB
// Setting the target to >= 550 MiB will make it likely we can respect the target.
static const uint64_t MIN_DISK_SPACE_FOR_BLOCK_FILES = 550 * 1024 * 1024;

/** Current sync state passed to tip changed callbacks. */
enum class SynchronizationState {
    INIT_REINDEX,
    INIT_DOWNLOAD,
    POST_INIT
};

extern RecursiveMutex cs_main;
extern GlobalMutex g_best_block_mutex;
extern std::condition_variable g_best_block_cv;
extern uint64_t nLastBlockTx;
extern uint64_t nLastBlockSize;
/** Used to notify getblocktemplate RPC of new tips. */
extern uint256 g_best_block;
extern std::atomic_bool fSkipRangeproof;
extern std::atomic_bool fBusyImporting;
/** Whether there are dedicated script-checking threads running.
 * False indicates all script checking is done on the main threadMessageHandler thread.
 */
extern bool g_parallel_script_checks;
extern bool fRequireStandard;
extern bool fCheckBlockIndex;
extern bool fCheckpointsEnabled;
/** If the tip is older than this (in seconds), the node is considered to be in initial block download. */
extern int64_t nMaxTipAge;

/** Block hash whose ancestors we will assume to have valid scripts without checking them. */
extern uint256 hashAssumeValid;

/** Minimum work we will assume exists on some valid chain. */
extern arith_uint256 nMinimumChainWork;

/** Documentation for argument 'checklevel'. */
extern const std::vector<std::string> CHECKLEVEL_DOC;

/** Run instances of script checking worker threads */
void StartScriptCheckWorkerThreads(int threads_num);
/** Stop all of the script checking worker threads */
void StopScriptCheckWorkerThreads();

namespace particl {
static constexpr size_t MAX_STAKE_SEEN_SIZE = 1000;
inline int64_t FutureDrift(int64_t nTime) { return nTime + 15; } // FutureDriftV2

static constexpr bool DEFAULT_CSINDEX = false;
static constexpr bool DEFAULT_ADDRESSINDEX = false;
static constexpr bool DEFAULT_TIMESTAMPINDEX = false;
static constexpr bool DEFAULT_SPENTINDEX = false;
static constexpr bool DEFAULT_BALANCESINDEX = false;
static constexpr unsigned int DEFAULT_DB_MAX_OPEN_FILES = 64; // set to 1000 for insight
static constexpr bool DEFAULT_DB_COMPRESSION = false; // set to true for insight
static constexpr bool DEFAULT_AUTOMATIC_BANS = true;
static constexpr bool DEFAULT_ACCEPT_ANON_TX = false;
static constexpr bool DEFAULT_ACCEPT_BLIND_TX = false;

/** Return the median number of connected nodes */
int GetNumPeers();
/** Return the median number of blocks that other nodes claim to have */
int GetNumBlocksOfPeers();
/** Set the median number of blocks that other nodes claim to have - debug only */
void SetNumBlocksOfPeers(int num_blocks);

/** Return the current utxo sum */
CAmount GetUTXOSum(CChainState &chainstate);
/** Update num blocks of peers vector */
void UpdateNumBlocksOfPeers(ChainstateManager &chainman, NodeId id, int height);
extern bool fVerifyingDB;
} // namespace particl

CAmount GetBlockSubsidy(int nHeight, const Consensus::Params& consensusParams);

bool AbortNode(BlockValidationState& state, const std::string& strMessage, const bilingual_str& userMessage = bilingual_str{});

/** Guess verification progress (as a fraction between 0.0=genesis and 1.0=current tip). */
double GuessVerificationProgress(const ChainTxData& data, const CBlockIndex* pindex);

/** Prune block files up to a given height */
void PruneBlockFilesManual(CChainState& active_chainstate, int nManualPruneHeight);

/**
* Validation result for a single transaction mempool acceptance.
*/
struct MempoolAcceptResult {
    /** Used to indicate the results of mempool validation. */
    enum class ResultType {
        VALID, //!> Fully validated, valid.
        INVALID, //!> Invalid.
        MEMPOOL_ENTRY, //!> Valid, transaction was already in the mempool.
        DIFFERENT_WITNESS, //!> Not validated. A same-txid-different-witness tx (see m_other_wtxid) already exists in the mempool and was not replaced.
    };
    /** Result type. Present in all MempoolAcceptResults. */
    const ResultType m_result_type;

    /** Contains information about why the transaction failed. */
    const TxValidationState m_state;

    // The following fields are only present when m_result_type = ResultType::VALID or MEMPOOL_ENTRY
    /** Mempool transactions replaced by the tx per BIP 125 rules. */
    const std::optional<std::list<CTransactionRef>> m_replaced_transactions;
    /** Virtual size as used by the mempool, calculated using serialized size and sigops. */
    const std::optional<int64_t> m_vsize;
    /** Raw base fees in satoshis. */
    const std::optional<CAmount> m_base_fees;

    // The following field is only present when m_result_type = ResultType::DIFFERENT_WITNESS
    /** The wtxid of the transaction in the mempool which has the same txid but different witness. */
    const std::optional<uint256> m_other_wtxid;

    static MempoolAcceptResult Failure(TxValidationState state) {
        return MempoolAcceptResult(state);
    }

    static MempoolAcceptResult Success(std::list<CTransactionRef>&& replaced_txns, int64_t vsize, CAmount fees) {
        return MempoolAcceptResult(std::move(replaced_txns), vsize, fees);
    }

    static MempoolAcceptResult MempoolTx(int64_t vsize, CAmount fees) {
        return MempoolAcceptResult(vsize, fees);
    }

    static MempoolAcceptResult MempoolTxDifferentWitness(const uint256& other_wtxid) {
        return MempoolAcceptResult(other_wtxid);
    }

// Private constructors. Use static methods MempoolAcceptResult::Success, etc. to construct.
private:
    /** Constructor for failure case */
    explicit MempoolAcceptResult(TxValidationState state)
        : m_result_type(ResultType::INVALID), m_state(state) {
            Assume(!state.IsValid()); // Can be invalid or error
        }

    /** Constructor for success case */
    explicit MempoolAcceptResult(std::list<CTransactionRef>&& replaced_txns, int64_t vsize, CAmount fees)
        : m_result_type(ResultType::VALID),
        m_replaced_transactions(std::move(replaced_txns)), m_vsize{vsize}, m_base_fees(fees) {}

    /** Constructor for already-in-mempool case. It wouldn't replace any transactions. */
    explicit MempoolAcceptResult(int64_t vsize, CAmount fees)
        : m_result_type(ResultType::MEMPOOL_ENTRY), m_vsize{vsize}, m_base_fees(fees) {}

    /** Constructor for witness-swapped case. */
    explicit MempoolAcceptResult(const uint256& other_wtxid)
        : m_result_type(ResultType::DIFFERENT_WITNESS), m_other_wtxid(other_wtxid) {}
};

/**
* Validation result for package mempool acceptance.
*/
struct PackageMempoolAcceptResult
{
    const PackageValidationState m_state;
    /**
    * Map from wtxid to finished MempoolAcceptResults. The client is responsible
    * for keeping track of the transaction objects themselves. If a result is not
    * present, it means validation was unfinished for that transaction. If there
    * was a package-wide error (see result in m_state), m_tx_results will be empty.
    */
    std::map<const uint256, const MempoolAcceptResult> m_tx_results;
    /** Package feerate, defined as the aggregated modified fees divided by the total virtual size
     * of all transactions in the package.  May be unavailable if some inputs were not available or
     * a transaction failure caused validation to terminate early. */
    std::optional<CFeeRate> m_package_feerate;

    explicit PackageMempoolAcceptResult(PackageValidationState state,
                                        std::map<const uint256, const MempoolAcceptResult>&& results)
        : m_state{state}, m_tx_results(std::move(results)) {}

    explicit PackageMempoolAcceptResult(PackageValidationState state, CFeeRate feerate,
                                        std::map<const uint256, const MempoolAcceptResult>&& results)
        : m_state{state}, m_tx_results(std::move(results)), m_package_feerate{feerate} {}

    /** Constructor to create a PackageMempoolAcceptResult from a single MempoolAcceptResult */
    explicit PackageMempoolAcceptResult(const uint256& wtxid, const MempoolAcceptResult& result)
        : m_tx_results{ {wtxid, result} } {}
};

/**
 * Try to add a transaction to the mempool. This is an internal function and is exposed only for testing.
 * Client code should use ChainstateManager::ProcessTransaction()
 *
 * @param[in]  active_chainstate  Reference to the active chainstate.
 * @param[in]  tx                 The transaction to submit for mempool acceptance.
 * @param[in]  accept_time        The timestamp for adding the transaction to the mempool.
 *                                It is also used to determine when the entry expires.
 * @param[in]  bypass_limits      When true, don't enforce mempool fee and capacity limits.
 * @param[in]  test_accept        When true, run validation checks but don't submit to mempool.
 *
 * @returns a MempoolAcceptResult indicating whether the transaction was accepted/rejected with reason.
 */
MempoolAcceptResult AcceptToMemoryPool(CChainState& active_chainstate, const CTransactionRef& tx,
                                       int64_t accept_time, bool bypass_limits, bool test_accept, bool ignore_locks=false)
    EXCLUSIVE_LOCKS_REQUIRED(cs_main);

/**
* Validate (and maybe submit) a package to the mempool. See doc/policy/packages.md for full details
* on package validation rules.
* @param[in]    test_accept     When true, run validation checks but don't submit to mempool.
* @returns a PackageMempoolAcceptResult which includes a MempoolAcceptResult for each transaction.
* If a transaction fails, validation will exit early and some results may be missing. It is also
* possible for the package to be partially submitted.
*/
PackageMempoolAcceptResult ProcessNewPackage(CChainState& active_chainstate, CTxMemPool& pool,
                                                   const Package& txns, bool test_accept, bool ignore_locks=false)
                                                   EXCLUSIVE_LOCKS_REQUIRED(cs_main);

/* Transaction policy functions */

/**
 * Check if transaction will be final in the next block to be created.
 */
bool CheckFinalTxAtTip(const CBlockIndex* active_chain_tip, const CTransaction& tx) EXCLUSIVE_LOCKS_REQUIRED(::cs_main);

/**
 * Check if transaction will be BIP68 final in the next block to be created on top of tip.
 * @param[in]   tip             Chain tip to check tx sequence locks against. For example,
 *                              the tip of the current active chain.
 * @param[in]   coins_view      Any CCoinsView that provides access to the relevant coins for
 *                              checking sequence locks. For example, it can be a CCoinsViewCache
 *                              that isn't connected to anything but contains all the relevant
 *                              coins, or a CCoinsViewMemPool that is connected to the
 *                              mempool and chainstate UTXO set. In the latter case, the caller is
 *                              responsible for holding the appropriate locks to ensure that
 *                              calls to GetCoin() return correct coins.
 * Simulates calling SequenceLocks() with data from the tip passed in.
 * Optionally stores in LockPoints the resulting height and time calculated and the hash
 * of the block needed for calculation or skips the calculation and uses the LockPoints
 * passed in for evaluation.
 * The LockPoints should not be considered valid if CheckSequenceLocksAtTip returns false.
 */
bool CheckSequenceLocksAtTip(CBlockIndex* tip,
                        const CCoinsView& coins_view,
                        const CTransaction& tx,
                        LockPoints* lp = nullptr,
                        bool useExistingLockPoints = false);

/**
 * Closure representing one script verification
 * Note that this stores references to the spending transaction
 */
class CScriptCheck
{
private:
    CScript scriptPubKey;
    CAmount amount;
    std::vector<uint8_t> vchAmount;
    CTxOut m_tx_out;
    const CTransaction *ptxTo;
    unsigned int nIn;
    unsigned int nFlags;
    bool cacheStore;
    ScriptError error;
    PrecomputedTransactionData *txdata;
public:
    CScriptCheck(const CScript& scriptPubKeyIn, const std::vector<uint8_t> &vchAmountIn, const CTransaction& txToIn, unsigned int nInIn, unsigned int nFlagsIn, bool cacheIn, PrecomputedTransactionData* txdataIn) :
        scriptPubKey(scriptPubKeyIn), vchAmount(vchAmountIn),
        ptxTo(&txToIn), nIn(nInIn), nFlags(nFlagsIn), cacheStore(cacheIn), error(SCRIPT_ERR_UNKNOWN_ERROR), txdata(txdataIn) { }

    CScriptCheck(const CScript& scriptPubKeyIn, const CAmount amountIn, const CTransaction& txToIn, unsigned int nInIn, unsigned int nFlagsIn, bool cacheIn, PrecomputedTransactionData* txdataIn) :
        scriptPubKey(scriptPubKeyIn), amount(amountIn),
        ptxTo(&txToIn), nIn(nInIn), nFlags(nFlagsIn), cacheStore(cacheIn), error(SCRIPT_ERR_UNKNOWN_ERROR), txdata(txdataIn)
        {
            vchAmount.resize(8);
            part::SetAmount(vchAmount, amountIn);
        };
    CScriptCheck(): amount(0), ptxTo(nullptr), nIn(0), nFlags(0), cacheStore(false), error(SCRIPT_ERR_UNKNOWN_ERROR) {}
    CScriptCheck(const CTxOut& outIn, const CTransaction& txToIn, unsigned int nInIn, unsigned int nFlagsIn, bool cacheIn, PrecomputedTransactionData* txdataIn) :
        m_tx_out(outIn), ptxTo(&txToIn), nIn(nInIn), nFlags(nFlagsIn), cacheStore(cacheIn), error(SCRIPT_ERR_UNKNOWN_ERROR), txdata(txdataIn)
    {
        vchAmount.resize(8);
        part::SetAmount(vchAmount, m_tx_out.nValue);
        scriptPubKey = m_tx_out.scriptPubKey;
    };
    CScriptCheck(const CTxOutSign& outIn, const CTransaction& txToIn, unsigned int nInIn, unsigned int nFlagsIn, bool cacheIn, PrecomputedTransactionData* txdataIn) :
        ptxTo(&txToIn), nIn(nInIn), nFlags(nFlagsIn), cacheStore(cacheIn), error(SCRIPT_ERR_UNKNOWN_ERROR), txdata(txdataIn)
    {
        vchAmount = outIn.amount;
        scriptPubKey = outIn.scriptPubKey;
    };

    bool operator()();

    void swap(CScriptCheck& check) noexcept
    {
        std::swap(ptxTo, check.ptxTo);
        std::swap(scriptPubKey, check.scriptPubKey);
        std::swap(amount, check.amount);
        std::swap(vchAmount, check.vchAmount);
        std::swap(m_tx_out, check.m_tx_out);
        std::swap(nIn, check.nIn);
        std::swap(nFlags, check.nFlags);
        std::swap(cacheStore, check.cacheStore);
        std::swap(error, check.error);
        std::swap(txdata, check.txdata);
    }

    ScriptError GetScriptError() const { return error; }
};

/** Initializes the script-execution cache */
void InitScriptExecutionCache();

/** Functions for validating blocks and updating the block tree */

/** Context-independent validity checks */
bool CheckBlock(const CBlock& block, BlockValidationState& state, const Consensus::Params& consensusParams, bool fCheckPOW = true, bool fCheckMerkleRoot = true);

unsigned int GetNextTargetRequired(const CBlockIndex *pindexLast, const Consensus::Params &consensus);

/** Check a block is completely valid from start to finish (only works on top of our current best block) */
bool TestBlockValidity(BlockValidationState& state,
                       const CChainParams& chainparams,
                       CChainState& chainstate,
                       const CBlock& block,
                       CBlockIndex* pindexPrev,
                       const std::function<int64_t()>& adjusted_time_callback,
                       bool fCheckPOW = true,
                       bool fCheckMerkleRoot = true) EXCLUSIVE_LOCKS_REQUIRED(cs_main);

/** RAII wrapper for VerifyDB: Verify consistency of the block and coin databases */
class CVerifyDB {
public:
    CVerifyDB();
    ~CVerifyDB();
    bool VerifyDB(
        CChainState& chainstate,
        const Consensus::Params& consensus_params,
        CCoinsView& coinsview,
        int nCheckLevel,
        int nCheckDepth) EXCLUSIVE_LOCKS_REQUIRED(cs_main);
};

enum DisconnectResult
{
    DISCONNECT_OK,      // All good.
    DISCONNECT_UNCLEAN, // Rolled back, but UTXO set was inconsistent with block.
    DISCONNECT_FAILED   // Something else went wrong.
};

class ConnectTrace;

/** @see CChainState::FlushStateToDisk */
enum class FlushStateMode {
    NONE,
    IF_NEEDED,
    PERIODIC,
    ALWAYS
};

/**
 * A convenience class for constructing the CCoinsView* hierarchy used
 * to facilitate access to the UTXO set.
 *
 * This class consists of an arrangement of layered CCoinsView objects,
 * preferring to store and retrieve coins in memory via `m_cacheview` but
 * ultimately falling back on cache misses to the canonical store of UTXOs on
 * disk, `m_dbview`.
 */
class CoinsViews {

public:
    //! The lowest level of the CoinsViews cache hierarchy sits in a leveldb database on disk.
    //! All unspent coins reside in this store.
    CCoinsViewDB m_dbview GUARDED_BY(cs_main);

    //! This view wraps access to the leveldb instance and handles read errors gracefully.
    CCoinsViewErrorCatcher m_catcherview GUARDED_BY(cs_main);

    //! This is the top layer of the cache hierarchy - it keeps as many coins in memory as
    //! can fit per the dbcache setting.
    std::unique_ptr<CCoinsViewCache> m_cacheview GUARDED_BY(cs_main);

    //! This constructor initializes CCoinsViewDB and CCoinsViewErrorCatcher instances, but it
    //! *does not* create a CCoinsViewCache instance by default. This is done separately because the
    //! presence of the cache has implications on whether or not we're allowed to flush the cache's
    //! state to disk, which should not be done until the health of the database is verified.
    //!
    //! All arguments forwarded onto CCoinsViewDB.
    CoinsViews(fs::path ldb_name, size_t cache_size_bytes, bool in_memory, bool should_wipe);

    //! Initialize the CCoinsViewCache member.
    void InitCache() EXCLUSIVE_LOCKS_REQUIRED(::cs_main);
};

enum class CoinsCacheSizeState
{
    //! The coins cache is in immediate need of a flush.
    CRITICAL = 2,
    //! The cache is at >= 90% capacity.
    LARGE = 1,
    OK = 0
};

/**
 * CChainState stores and provides an API to update our local knowledge of the
 * current best chain.
 *
 * Eventually, the API here is targeted at being exposed externally as a
 * consumable libconsensus library, so any functions added must only call
 * other class member functions, pure functions in other parts of the consensus
 * library, callbacks via the validation interface, or read/write-to-disk
 * functions (eventually this will also be via callbacks).
 *
 * Anything that is contingent on the current tip of the chain is stored here,
 * whereas block information and metadata independent of the current tip is
 * kept in `BlockManager`.
 */
class CChainState
{
protected:
public:
    /**
     * Every received block is assigned a unique and increasing identifier, so we
     * know which one to give priority in case of a fork.
     */
    /** Blocks loaded from disk are assigned id 0, so start the counter at 1. */
    int32_t nBlockSequenceId GUARDED_BY(::cs_main) = 1;
    /** Decreasing counter (used by subsequent preciousblock calls). */
    int32_t nBlockReverseSequenceId = -1;
    /** chainwork for the last block that preciousblock has been applied to. */
    arith_uint256 nLastPreciousChainwork = 0;

    /**
     * The ChainState Mutex
     * A lock that must be held when modifying this ChainState - held in ActivateBestChain() and
     * InvalidateBlock()
     */
    Mutex m_chainstate_mutex;

    /**
     * Whether this chainstate is undergoing initial block download.
     *
     * Mutable because we need to be able to mark IsInitialBlockDownload()
     * const, which latches this for caching purposes.
     */
    mutable std::atomic<bool> m_cached_finished_ibd{false};

    //! Optional mempool that is kept in sync with the chain.
    //! Only the active chainstate has a mempool.
    CTxMemPool* m_mempool;

    //! Manages the UTXO set, which is a reflection of the contents of `m_chain`.
    std::unique_ptr<CoinsViews> m_coins_views;

public:
    //! Reference to a BlockManager instance which itself is shared across all
    //! CChainState instances.
    node::BlockManager& m_blockman;

    /** Chain parameters for this chainstate */
    /* TODO: replace with m_chainman.GetParams() */
    const CChainParams& m_params;

    //! The chainstate manager that owns this chainstate. The reference is
    //! necessary so that this instance can check whether it is the active
    //! chainstate within deeply nested method calls.
    ChainstateManager& m_chainman;

    explicit CChainState(
        CTxMemPool* mempool,
        node::BlockManager& blockman,
        ChainstateManager& chainman,
        std::optional<uint256> from_snapshot_blockhash = std::nullopt);

    /**
     * Initialize the CoinsViews UTXO set database management data structures. The in-memory
     * cache is initialized separately.
     *
     * All parameters forwarded to CoinsViews.
     */
    void InitCoinsDB(
        size_t cache_size_bytes,
        bool in_memory,
        bool should_wipe,
        fs::path leveldb_name = "chainstate");

    //! Initialize the in-memory coins cache (to be done after the health of the on-disk database
    //! is verified).
    void InitCoinsCache(size_t cache_size_bytes) EXCLUSIVE_LOCKS_REQUIRED(::cs_main);

    //! @returns whether or not the CoinsViews object has been fully initialized and we can
    //!          safely flush this object to disk.
    bool CanFlushToDisk() const EXCLUSIVE_LOCKS_REQUIRED(::cs_main)
    {
        AssertLockHeld(::cs_main);
        return m_coins_views && m_coins_views->m_cacheview;
    }

    //! The current chain of blockheaders we consult and build on.
    //! @see CChain, CBlockIndex.
    CChain m_chain;

    /**
     * The blockhash which is the base of the snapshot this chainstate was created from.
     *
     * std::nullopt if this chainstate was not created from a snapshot.
     */
    const std::optional<uint256> m_from_snapshot_blockhash;

    //! Return true if this chainstate relies on blocks that are assumed-valid. In
    //! practice this means it was created based on a UTXO snapshot.
    bool reliesOnAssumedValid() { return m_from_snapshot_blockhash.has_value(); }

    /**
     * The set of all CBlockIndex entries with either BLOCK_VALID_TRANSACTIONS (for
     * itself and all ancestors) *or* BLOCK_ASSUMED_VALID (if using background
     * chainstates) and as good as our current tip or better. Entries may be failed,
     * though, and pruning nodes may be missing the data for the block.
     */
    std::set<CBlockIndex*, node::CBlockIndexWorkComparator> setBlockIndexCandidates;

    //! @returns A reference to the in-memory cache of the UTXO set.
    CCoinsViewCache& CoinsTip() EXCLUSIVE_LOCKS_REQUIRED(::cs_main)
    {
        AssertLockHeld(::cs_main);
        assert(m_coins_views->m_cacheview);
        return *m_coins_views->m_cacheview.get();
    }

    //! @returns A reference to the on-disk UTXO set database.
    CCoinsViewDB& CoinsDB() EXCLUSIVE_LOCKS_REQUIRED(::cs_main)
    {
        AssertLockHeld(::cs_main);
        return m_coins_views->m_dbview;
    }

    //! @returns A pointer to the mempool.
    CTxMemPool* GetMempool()
    {
        return m_mempool;
    }

    //! @returns A reference to a wrapped view of the in-memory UTXO set that
    //!     handles disk read errors gracefully.
    CCoinsViewErrorCatcher& CoinsErrorCatcher() EXCLUSIVE_LOCKS_REQUIRED(::cs_main)
    {
        AssertLockHeld(::cs_main);
        return m_coins_views->m_catcherview;
    }

    //! Destructs all objects related to accessing the UTXO set.
    void ResetCoinsViews() { m_coins_views.reset(); }

    //! The cache size of the on-disk coins view.
    size_t m_coinsdb_cache_size_bytes{0};

    //! The cache size of the in-memory coins view.
    size_t m_coinstip_cache_size_bytes{0};

    //! Resize the CoinsViews caches dynamically and flush state to disk.
    //! @returns true unless an error occurred during the flush.
    bool ResizeCoinsCaches(size_t coinstip_size, size_t coinsdb_size)
        EXCLUSIVE_LOCKS_REQUIRED(::cs_main);

    /** Import blocks from an external file */
    void LoadExternalBlockFile(FILE* fileIn, FlatFilePos* dbp = nullptr, ChainstateManager *chainman = nullptr)
        EXCLUSIVE_LOCKS_REQUIRED(!m_chainstate_mutex);

    /**
     * Update the on-disk chain state.
     * The caches and indexes are flushed depending on the mode we're called with
     * if they're too large, if it's been a while since the last write,
     * or always and in all cases if we're in prune mode and are deleting files.
     *
     * If FlushStateMode::NONE is used, then FlushStateToDisk(...) won't do anything
     * besides checking if we need to prune.
     *
     * @returns true unless a system error occurred
     */
    bool FlushStateToDisk(
        BlockValidationState& state,
        FlushStateMode mode,
        int nManualPruneHeight = 0);

    //! Unconditionally flush all changes to disk.
    void ForceFlushStateToDisk();

    //! Prune blockfiles from the disk if necessary and then flush chainstate changes
    //! if we pruned.
    void PruneAndFlush();

    /**
     * Find the best known block, and make it the tip of the block chain. The
     * result is either failure or an activated best chain. pblock is either
     * nullptr or a pointer to a block that is already loaded (to avoid loading
     * it again from disk).
     *
     * ActivateBestChain is split into steps (see ActivateBestChainStep) so that
     * we avoid holding cs_main for an extended period of time; the length of this
     * call may be quite long during reindexing or a substantial reorg.
     *
     * May not be called with cs_main held. May not be called in a
     * validationinterface callback.
     *
     * @returns true unless a system error occurred
     */
    bool ActivateBestChain(
        BlockValidationState& state,
        std::shared_ptr<const CBlock> pblock = nullptr)
        EXCLUSIVE_LOCKS_REQUIRED(!m_chainstate_mutex)
        LOCKS_EXCLUDED(::cs_main);

    bool AcceptBlock(const std::shared_ptr<const CBlock>& pblock, BlockValidationState& state, CBlockIndex** ppindex, bool fRequested, const FlatFilePos* dbp, bool* fNewBlock) EXCLUSIVE_LOCKS_REQUIRED(cs_main);

    // Block (dis)connection on a given view:
    DisconnectResult DisconnectBlock(const CBlock& block, const CBlockIndex* pindex, CCoinsViewCache& view)
        EXCLUSIVE_LOCKS_REQUIRED(::cs_main);
    bool ConnectBlock(const CBlock& block, BlockValidationState& state, CBlockIndex* pindex,
                      CCoinsViewCache& view, bool fJustCheck = false) EXCLUSIVE_LOCKS_REQUIRED(cs_main);

    // Apply the effects of a block disconnection on the UTXO set.
    bool DisconnectTip(BlockValidationState& state, DisconnectedBlockTransactions* disconnectpool) EXCLUSIVE_LOCKS_REQUIRED(cs_main, m_mempool->cs);

    // Manual block validity manipulation:
    /** Mark a block as precious and reorganize.
     *
     * May not be called in a validationinterface callback.
     */
    bool PreciousBlock(BlockValidationState& state, CBlockIndex* pindex)
        EXCLUSIVE_LOCKS_REQUIRED(!m_chainstate_mutex)
        LOCKS_EXCLUDED(::cs_main);

    /** Mark a block as invalid. */
    bool InvalidateBlock(BlockValidationState& state, CBlockIndex* pindex)
        EXCLUSIVE_LOCKS_REQUIRED(!m_chainstate_mutex)
        LOCKS_EXCLUDED(::cs_main);

    /** Remove invalidity status from a block and its descendants. */
    void ResetBlockFailureFlags(CBlockIndex* pindex) EXCLUSIVE_LOCKS_REQUIRED(cs_main);

    /** Replay blocks that aren't fully applied to the database. */
    bool ReplayBlocks();

    /** Whether the chain state needs to be redownloaded due to lack of witness data */
    [[nodiscard]] bool NeedsRedownload() const EXCLUSIVE_LOCKS_REQUIRED(cs_main);
    /** Ensures we have a genesis block in the block tree, possibly writing one to disk. */
    bool LoadGenesisBlock();

    void PruneBlockIndexCandidates();

    void UnloadBlockIndex() EXCLUSIVE_LOCKS_REQUIRED(::cs_main);

    /** Check whether we are doing an initial block download (synchronizing from disk or network) */
    bool IsInitialBlockDownload() const;

    /** Find the last common block of this chain and a locator. */
    const CBlockIndex* FindForkInGlobalIndex(const CBlockLocator& locator) const EXCLUSIVE_LOCKS_REQUIRED(cs_main);

    /**
     * Make various assertions about the state of the block index.
     *
     * By default this only executes fully when using the Regtest chain; see: fCheckBlockIndex.
     */
    void CheckBlockIndex();

    /** Load the persisted mempool from disk */
    void LoadMempool(const fs::path& load_path, fsbridge::FopenFn mockable_fopen_function = fsbridge::fopen);

    /** Update the chain tip based on database information, i.e. CoinsTip()'s best block. */
    bool LoadChainTip() EXCLUSIVE_LOCKS_REQUIRED(cs_main);

    //! Dictates whether we need to flush the cache to disk or not.
    //!
    //! @return the state of the size of the coins cache.
    CoinsCacheSizeState GetCoinsCacheSizeState() EXCLUSIVE_LOCKS_REQUIRED(::cs_main);

    CoinsCacheSizeState GetCoinsCacheSizeState(
        size_t max_coins_cache_size_bytes,
        size_t max_mempool_size_bytes) EXCLUSIVE_LOCKS_REQUIRED(::cs_main);

    std::string ToString() EXCLUSIVE_LOCKS_REQUIRED(::cs_main);

    node::BlockMap& BlockIndex() EXCLUSIVE_LOCKS_REQUIRED(::cs_main)
    {
        return m_blockman.m_block_index;
    }

//private:
    bool ActivateBestChainStep(BlockValidationState& state, CBlockIndex* pindexMostWork, const std::shared_ptr<const CBlock>& pblock, bool& fInvalidFound, ConnectTrace& connectTrace) EXCLUSIVE_LOCKS_REQUIRED(cs_main, m_mempool->cs);
    bool ConnectTip(BlockValidationState& state, CBlockIndex* pindexNew, const std::shared_ptr<const CBlock>& pblock, ConnectTrace& connectTrace, DisconnectedBlockTransactions& disconnectpool) EXCLUSIVE_LOCKS_REQUIRED(cs_main, m_mempool->cs);

    void InvalidBlockFound(CBlockIndex* pindex, const BlockValidationState& state) EXCLUSIVE_LOCKS_REQUIRED(cs_main);
    CBlockIndex* FindMostWorkChain() EXCLUSIVE_LOCKS_REQUIRED(cs_main);
    void ReceivedBlockTransactions(const CBlock& block, CBlockIndex* pindexNew, const FlatFilePos& pos) EXCLUSIVE_LOCKS_REQUIRED(cs_main);

    bool RollforwardBlock(const CBlockIndex* pindex, CCoinsViewCache& inputs) EXCLUSIVE_LOCKS_REQUIRED(cs_main);

    void CheckForkWarningConditions() EXCLUSIVE_LOCKS_REQUIRED(cs_main);
    void InvalidChainFound(CBlockIndex* pindexNew) EXCLUSIVE_LOCKS_REQUIRED(cs_main);

    //! Indirection necessary to make lock annotations work with an optional mempool.
    RecursiveMutex* MempoolMutex() const LOCK_RETURNED(m_mempool->cs)
    {
        return m_mempool ? &m_mempool->cs : nullptr;
    }

    /**
     * Make mempool consistent after a reorg, by re-adding or recursively erasing
     * disconnected block transactions from the mempool, and also removing any
     * other transactions from the mempool that are no longer valid given the new
     * tip/height.
     *
     * Note: we assume that disconnectpool only contains transactions that are NOT
     * confirmed in the current chain nor already in the mempool (otherwise,
     * in-mempool descendants of such transactions would be removed).
     *
     * Passing fAddToMempool=false will skip trying to add the transactions back,
     * and instead just erase from the mempool as needed.
     */
    void MaybeUpdateMempoolForReorg(
        DisconnectedBlockTransactions& disconnectpool,
        bool fAddToMempool) EXCLUSIVE_LOCKS_REQUIRED(cs_main, m_mempool->cs);

    /** Check warning conditions and do some notifications on new chain tip set. */
    void UpdateTip(const CBlockIndex* pindexNew)
        EXCLUSIVE_LOCKS_REQUIRED(::cs_main);

    friend ChainstateManager;
};

/**
 * Provides an interface for creating and interacting with one or two
 * chainstates: an IBD chainstate generated by downloading blocks, and
 * an optional snapshot chainstate loaded from a UTXO snapshot. Managed
 * chainstates can be maintained at different heights simultaneously.
 *
 * This class provides abstractions that allow the retrieval of the current
 * most-work chainstate ("Active") as well as chainstates which may be in
 * background use to validate UTXO snapshots.
 *
 * Definitions:
 *
 * *IBD chainstate*: a chainstate whose current state has been "fully"
 *   validated by the initial block download process.
 *
 * *Snapshot chainstate*: a chainstate populated by loading in an
 *    assumeutxo UTXO snapshot.
 *
 * *Active chainstate*: the chainstate containing the current most-work
 *    chain. Consulted by most parts of the system (net_processing,
 *    wallet) as a reflection of the current chain and UTXO set.
 *    This may either be an IBD chainstate or a snapshot chainstate.
 *
 * *Background IBD chainstate*: an IBD chainstate for which the
 *    IBD process is happening in the background while use of the
 *    active (snapshot) chainstate allows the rest of the system to function.
 */
class ChainstateManager
{
//private:
public:
    //! The chainstate used under normal operation (i.e. "regular" IBD) or, if
    //! a snapshot is in use, for background validation.
    //!
    //! Its contents (including on-disk data) will be deleted *upon shutdown*
    //! after background validation of the snapshot has completed. We do not
    //! free the chainstate contents immediately after it finishes validation
    //! to cautiously avoid a case where some other part of the system is still
    //! using this pointer (e.g. net_processing).
    //!
    //! Once this pointer is set to a corresponding chainstate, it will not
    //! be reset until init.cpp:Shutdown().
    //!
    //! This is especially important when, e.g., calling ActivateBestChain()
    //! on all chainstates because we are not able to hold ::cs_main going into
    //! that call.
    std::unique_ptr<CChainState> m_ibd_chainstate GUARDED_BY(::cs_main);

    //! A chainstate initialized on the basis of a UTXO snapshot. If this is
    //! non-null, it is always our active chainstate.
    //!
    //! Once this pointer is set to a corresponding chainstate, it will not
    //! be reset until init.cpp:Shutdown().
    //!
    //! This is especially important when, e.g., calling ActivateBestChain()
    //! on all chainstates because we are not able to hold ::cs_main going into
    //! that call.
    std::unique_ptr<CChainState> m_snapshot_chainstate GUARDED_BY(::cs_main);

    //! Points to either the ibd or snapshot chainstate; indicates our
    //! most-work chain.
    //!
    //! Once this pointer is set to a corresponding chainstate, it will not
    //! be reset until init.cpp:Shutdown().
    //!
    //! This is especially important when, e.g., calling ActivateBestChain()
    //! on all chainstates because we are not able to hold ::cs_main going into
    //! that call.
    CChainState* m_active_chainstate GUARDED_BY(::cs_main) {nullptr};

    //! If true, the assumed-valid chainstate has been fully validated
    //! by the background validation chainstate.
    bool m_snapshot_validated GUARDED_BY(::cs_main){false};

    CBlockIndex* m_best_invalid GUARDED_BY(::cs_main){nullptr};

    //Particl: Changed to a reference for PushTreasuryFundSettings
    //const CChainParams m_chainparams;
    const CChainParams &m_chainparams;

    const std::function<int64_t()> m_adjusted_time_callback;

    //! Internal helper for ActivateSnapshot().
    [[nodiscard]] bool PopulateAndValidateSnapshot(
        CChainState& snapshot_chainstate,
        AutoFile& coins_file,
        const node::SnapshotMetadata& metadata);

    /**
     * If a block header hasn't already been seen, call CheckBlockHeader on it, ensure
     * that it doesn't descend from an invalid block, and then add it to m_block_index.
     */
    bool AcceptBlockHeader(
        const CBlockHeader& block,
        BlockValidationState& state,
        CBlockIndex** ppindex,
        bool fRequested=false) EXCLUSIVE_LOCKS_REQUIRED(cs_main);
    friend CChainState;

public:
    using Options = kernel::ChainstateManagerOpts;

    explicit ChainstateManager(const Options& opts)
        : m_chainparams{opts.chainparams},
          m_adjusted_time_callback{Assert(opts.adjusted_time_callback)} {};

    const CChainParams& GetParams() const { return m_chainparams; }
    const Consensus::Params& GetConsensus() const { return m_chainparams.GetConsensus(); }

    std::thread m_load_block;
    //! A single BlockManager instance is shared across each constructed
    //! chainstate to avoid duplicating block metadata.
    node::BlockManager m_blockman;
    PeerManager *m_peerman{nullptr};
    SmsgManager *m_smsgman{nullptr};

    /**
     * In order to efficiently track invalidity of headers, we keep the set of
     * blocks which we tried to connect and found to be invalid here (ie which
     * were set to BLOCK_FAILED_VALID since the last restart). We can then
     * walk this set and check if a new header is a descendant of something in
     * this set, preventing us from having to walk m_block_index when we try
     * to connect a bad block and fail.
     *
     * While this is more complicated than marking everything which descends
     * from an invalid block as invalid at the time we discover it to be
     * invalid, doing so would require walking all of m_block_index to find all
     * descendants. Since this case should be very rare, keeping track of all
     * BLOCK_FAILED_VALID blocks in a set should be just fine and work just as
     * well.
     *
     * Because we already walk m_block_index in height-order at startup, we go
     * ahead and mark descendants of invalid blocks as FAILED_CHILD at that time,
     * instead of putting things in this set.
     */
    std::set<CBlockIndex*> m_failed_blocks;

    /** Best header we've seen so far (used for getheaders queries' starting points). */
    CBlockIndex* m_best_header = nullptr;

    //! The total number of bytes available for us to use across all in-memory
    //! coins caches. This will be split somehow across chainstates.
    int64_t m_total_coinstip_cache{0};
    //
    //! The total number of bytes available for us to use across all leveldb
    //! coins databases. This will be split somehow across chainstates.
    int64_t m_total_coinsdb_cache{0};

    //! Instantiate a new chainstate and assign it based upon whether it is
    //! from a snapshot.
    //!
    //! @param[in] mempool              The mempool to pass to the chainstate
    //                                  constructor
    //! @param[in] snapshot_blockhash   If given, signify that this chainstate
    //!                                 is based on a snapshot.
    CChainState& InitializeChainstate(
        CTxMemPool* mempool,
        const std::optional<uint256>& snapshot_blockhash = std::nullopt)
        LIFETIMEBOUND EXCLUSIVE_LOCKS_REQUIRED(::cs_main);

    //! Get all chainstates currently being used.
    std::vector<CChainState*> GetAll();

    //! Construct and activate a Chainstate on the basis of UTXO snapshot data.
    //!
    //! Steps:
    //!
    //! - Initialize an unused CChainState.
    //! - Load its `CoinsViews` contents from `coins_file`.
    //! - Verify that the hash of the resulting coinsdb matches the expected hash
    //!   per assumeutxo chain parameters.
    //! - Wait for our headers chain to include the base block of the snapshot.
    //! - "Fast forward" the tip of the new chainstate to the base of the snapshot,
    //!   faking nTx* block index data along the way.
    //! - Move the new chainstate to `m_snapshot_chainstate` and make it our
    //!   ChainstateActive().
    [[nodiscard]] bool ActivateSnapshot(
        AutoFile& coins_file, const node::SnapshotMetadata& metadata, bool in_memory);

    bool HaveActiveChainstate() const EXCLUSIVE_LOCKS_REQUIRED(::cs_main) { return m_active_chainstate; };
    //! The most-work chain.
    CChainState& ActiveChainstate() const;
    CChain& ActiveChain() const { return ActiveChainstate().m_chain; }
    int ActiveHeight() const { return ActiveChain().Height(); }
    CBlockIndex* ActiveTip() const { return ActiveChain().Tip(); }

    node::BlockMap& BlockIndex() EXCLUSIVE_LOCKS_REQUIRED(::cs_main)
    {
        AssertLockHeld(::cs_main);
        return m_blockman.m_block_index;
    }

    /**
     * Track versionbit status
     */
    mutable VersionBitsCache m_versionbitscache;

    //! @returns true if a snapshot-based chainstate is in use. Also implies
    //!          that a background validation chainstate is also in use.
    bool IsSnapshotActive() const;

    std::optional<uint256> SnapshotBlockhash() const;

    //! Is there a snapshot in use and has it been fully validated?
    bool IsSnapshotValidated() const EXCLUSIVE_LOCKS_REQUIRED(::cs_main) { return m_snapshot_validated; }

    /**
     * Process an incoming block. This only returns after the best known valid
     * block is made active. Note that it does not, however, guarantee that the
     * specific block passed to it has been checked for validity!
     *
     * If you want to *possibly* get feedback on whether block is valid, you must
     * install a CValidationInterface (see validationinterface.h) - this will have
     * its BlockChecked method called whenever *any* block completes validation.
     *
     * Note that we guarantee that either the proof-of-work is valid on block, or
     * (and possibly also) BlockChecked will have been called.
     *
     * May not be called in a validationinterface callback.
     *
     * @param[in]   block The block we want to process.
     * @param[in]   force_processing Process this block even if unrequested; used for non-network block sources.
     * @param[out]  new_block A boolean which is set to indicate if the block was first received via this call
     * @returns     If the block was processed, independently of block validity
     */
    bool ProcessNewBlock(const std::shared_ptr<const CBlock>& block, bool force_processing, bool* new_block, NodeId node_id = 0, PeerManager *peerman = nullptr) LOCKS_EXCLUDED(cs_main);

    /**
     * Process incoming block headers.
     *
     * May not be called in a
     * validationinterface callback.
     *
     * @param[in]  block The block headers themselves
     * @param[out] state This may be set to an Error state if any error occurred processing them
     * @param[out] ppindex If set, the pointer will be set to point to the last new block index object for the given headers
     */
    bool ProcessNewBlockHeaders(const std::vector<CBlockHeader>& block, BlockValidationState& state, const CBlockIndex** ppindex = nullptr) LOCKS_EXCLUDED(cs_main);

    /**
     * Try to add a transaction to the memory pool.
     *
     * @param[in]  tx              The transaction to submit for mempool acceptance.
     * @param[in]  test_accept     When true, run validation checks but don't submit to mempool.
     */
    [[nodiscard]] MempoolAcceptResult ProcessTransaction(const CTransactionRef& tx, bool test_accept=false, bool ignore_locks=false)
        EXCLUSIVE_LOCKS_REQUIRED(cs_main);

    //! Load the block tree and coins database from disk, initializing state if we're running with -reindex
    bool LoadBlockIndex() EXCLUSIVE_LOCKS_REQUIRED(cs_main);

    //! Check to see if caches are out of balance and if so, call
    //! ResizeCoinsCaches() as needed.
    void MaybeRebalanceCaches() EXCLUSIVE_LOCKS_REQUIRED(::cs_main);

    /** Update uncommitted block structures (currently: only the witness reserved value). This is safe for submitted blocks. */
    void UpdateUncommittedBlockStructures(CBlock& block, const CBlockIndex* pindexPrev) const;

    /** Produce the necessary coinbase commitment for a block (modifies the hash, don't call for mined blocks). */
    std::vector<unsigned char> GenerateCoinbaseCommitment(CBlock& block, const CBlockIndex* pindexPrev) const;

    ~ChainstateManager();
};

/** Deployment* info via ChainstateManager */
template<typename DEP>
bool DeploymentActiveAfter(const CBlockIndex* pindexPrev, const ChainstateManager& chainman, DEP dep)
{
    return DeploymentActiveAfter(pindexPrev, chainman.GetConsensus(), dep, chainman.m_versionbitscache);
}

template<typename DEP>
bool DeploymentActiveAt(const CBlockIndex& index, const ChainstateManager& chainman, DEP dep)
{
    return DeploymentActiveAt(index, chainman.GetConsensus(), dep, chainman.m_versionbitscache);
}

template<typename DEP>
bool DeploymentEnabled(const ChainstateManager& chainman, DEP dep)
{
    return DeploymentEnabled(chainman.GetConsensus(), dep);
}

/**
 * Return the expected assumeutxo value for a given height, if one exists.
 *
 * @param[in] height Get the assumeutxo value for this height.
 *
 * @returns empty if no assumeutxo configuration exists for the given height.
 */
const AssumeutxoData* ExpectedAssumeutxo(const int height, const CChainParams& params);

bool FlushStateToDisk(const CChainParams& chainParams, BlockValidationState &state, FlushStateMode mode, int nManualPruneHeight=0);
bool FlushView(CCoinsViewCache *view, BlockValidationState& state, CChainState &chainstate, bool fDisconnecting);



namespace particl {

class StakeConflict
{
public:
    int64_t nLastUpdated = 0;
    //COutPoint kernel;
    std::map<NodeId, int> peerCount;

    //int SetKernel(const COutPoint &kernel_);
    int Add(NodeId id);
};

/** Cache recently seen coinstake transactions */
class CoinStakeCache
{
public:
    CoinStakeCache() {};
    explicit CoinStakeCache(size_t max_size) : nMaxSize(max_size) {};
    size_t nMaxSize = 16;
    std::list<std::pair<uint256, CTransactionRef> > lData;

    bool GetCoinStake(CChainState &chainstate, const uint256 &blockHash, CTransactionRef &tx) EXCLUSIVE_LOCKS_REQUIRED(cs_main);
    bool InsertCoinStake(const uint256 &blockHash, const CTransactionRef &tx) EXCLUSIVE_LOCKS_REQUIRED(cs_main);
};

extern std::map<uint256, StakeConflict> mapStakeConflict;
extern CoinStakeCache coinStakeCache;
extern std::map<COutPoint, uint256> mapStakeSeen;
extern std::list<COutPoint> listStakeSeen;

bool RemoveUnreceivedHeader(ChainstateManager &chainman, const uint256 &hash) EXCLUSIVE_LOCKS_REQUIRED(cs_main);
size_t CountDelayedBlocks() EXCLUSIVE_LOCKS_REQUIRED(cs_main);



bool AddToMapStakeSeen(const COutPoint &kernel, const uint256 &blockHash) EXCLUSIVE_LOCKS_REQUIRED(cs_main);
bool CheckStakeUnused(const COutPoint &kernel);
bool CheckStakeUnique(const CBlock &block, bool fUpdate=true);

/** Returns true if the block index needs to be reindexed. */
bool ShouldAutoReindex(ChainstateManager &chainman) EXCLUSIVE_LOCKS_REQUIRED(cs_main);
/** Returns true if the block index was rewound to rebuild the temporary indices. */
bool RebuildRollingIndices(ChainstateManager &chainman, CTxMemPool* mempool);

int64_t GetSmsgFeeRate(ChainstateManager &chainman, const CBlockIndex *pindex, bool reduce_height=false) EXCLUSIVE_LOCKS_REQUIRED(cs_main);
uint32_t GetSmsgDifficulty(ChainstateManager &chainman, uint64_t time, bool verify=false) EXCLUSIVE_LOCKS_REQUIRED(cs_main);

} // namespace particl

#endif // BITCOIN_VALIDATION_H<|MERGE_RESOLUTION|>--- conflicted
+++ resolved
@@ -68,14 +68,8 @@
 static const bool DEFAULT_TXINDEX = false;
 static constexpr bool DEFAULT_COINSTATSINDEX{false};
 static const char* const DEFAULT_BLOCKFILTERINDEX = "0";
-<<<<<<< HEAD
-/** Default for -persistmempool */
-static const bool DEFAULT_PERSIST_MEMPOOL = true;
 
 typedef int64_t NodeId;
-
-=======
->>>>>>> 895937ed
 /** Default for -stopatheight */
 static const int DEFAULT_STOPATHEIGHT = 0;
 /** Block files containing a block-height within MIN_BLOCKS_TO_KEEP of ActiveChain().Tip() will not be pruned. */
@@ -107,8 +101,6 @@
 extern uint64_t nLastBlockSize;
 /** Used to notify getblocktemplate RPC of new tips. */
 extern uint256 g_best_block;
-extern std::atomic_bool fSkipRangeproof;
-extern std::atomic_bool fBusyImporting;
 /** Whether there are dedicated script-checking threads running.
  * False indicates all script checking is done on the main threadMessageHandler thread.
  */
@@ -160,6 +152,8 @@
 /** Update num blocks of peers vector */
 void UpdateNumBlocksOfPeers(ChainstateManager &chainman, NodeId id, int height);
 extern bool fVerifyingDB;
+extern std::atomic_bool fSkipRangeproof;
+extern std::atomic_bool fBusyImporting;
 } // namespace particl
 
 CAmount GetBlockSubsidy(int nHeight, const Consensus::Params& consensusParams);
@@ -1150,8 +1144,6 @@
 bool CheckStakeUnused(const COutPoint &kernel);
 bool CheckStakeUnique(const CBlock &block, bool fUpdate=true);
 
-/** Returns true if the block index needs to be reindexed. */
-bool ShouldAutoReindex(ChainstateManager &chainman) EXCLUSIVE_LOCKS_REQUIRED(cs_main);
 /** Returns true if the block index was rewound to rebuild the temporary indices. */
 bool RebuildRollingIndices(ChainstateManager &chainman, CTxMemPool* mempool);
 
