// Copyright (c) 2009-2010 Satoshi Nakamoto
// Copyright (c) 2009-2022 The Bitcoin Core developers
// Distributed under the MIT software license, see the accompanying
// file COPYING or http://www.opensource.org/licenses/mit-license.php.

#ifndef BITCOIN_VALIDATION_H
#define BITCOIN_VALIDATION_H

#if defined(HAVE_CONFIG_H)
#include <config/bitcoin-config.h>
#endif

#include <arith_uint256.h>
#include <attributes.h>
#include <chain.h>
#include <chainparams.h>
#include <kernel/chainstatemanager_opts.h>
#include <consensus/amount.h>
#include <deploymentstatus.h>
#include <fs.h>
#include <kernel/cs_main.h> // IWYU pragma: export
#include <node/blockstorage.h>
#include <policy/feerate.h>
#include <policy/packages.h>
#include <policy/policy.h>
#include <script/script_error.h>
#include <shutdown.h>
#include <sync.h>
#include <txdb.h>
#include <txmempool.h> // For CTxMemPool::cs
#include <uint256.h>
#include <util/check.h>
#include <util/hasher.h>
#include <util/translation.h>
#include <versionbits.h>
#include <index/txindex.h>

#include <atomic>
#include <map>
#include <memory>
#include <optional>
#include <set>
#include <stdint.h>
#include <string>
#include <thread>
#include <utility>
#include <vector>

class Chainstate;
class CBlockTreeDB;
class CTxMemPool;
class ChainstateManager;
struct ChainTxData;
struct DisconnectedBlockTransactions;
struct PrecomputedTransactionData;
struct LockPoints;
struct AssumeutxoData;
namespace node {
class SnapshotMetadata;
} // namespace node
namespace Consensus {
struct Params;
} // namespace Consensus

/** Maximum number of dedicated script-checking threads allowed */
static const int MAX_SCRIPTCHECK_THREADS = 15;
/** -par default (number of script-checking threads, 0 = auto) */
static const int DEFAULT_SCRIPTCHECK_THREADS = 0;
/** Default for -stopatheight */
static const int DEFAULT_STOPATHEIGHT = 0;
/** Block files containing a block-height within MIN_BLOCKS_TO_KEEP of ActiveChain().Tip() will not be pruned. */
extern unsigned int MIN_BLOCKS_TO_KEEP;
extern unsigned int NODE_NETWORK_LIMITED_MIN_BLOCKS;
static const signed int DEFAULT_CHECKBLOCKS = 6;
static constexpr int DEFAULT_CHECKLEVEL{3};
// Require that user allocate at least 550 MiB for block & undo files (blk???.dat and rev???.dat)
// At 1MB per block, 288 blocks = 288MB.
// Add 15% for Undo data = 331MB
// Add 20% for Orphan block rate = 397MB
// We want the low water mark after pruning to be at least 397 MB and since we prune in
// full block file chunks, we need the high water mark which triggers the prune to be
// one 128MB block file + added 15% undo data = 147MB greater for a total of 545MB
// Setting the target to >= 550 MiB will make it likely we can respect the target.
static const uint64_t MIN_DISK_SPACE_FOR_BLOCK_FILES = 550 * 1024 * 1024;

/** Current sync state passed to tip changed callbacks. */
enum class SynchronizationState {
    INIT_REINDEX,
    INIT_DOWNLOAD,
    POST_INIT
};

extern GlobalMutex g_best_block_mutex;
extern std::condition_variable g_best_block_cv;
extern uint64_t nLastBlockTx;
extern uint64_t nLastBlockSize;
/** Used to notify getblocktemplate RPC of new tips. */
extern uint256 g_best_block;

/** Documentation for argument 'checklevel'. */
extern const std::vector<std::string> CHECKLEVEL_DOC;

/** Run instances of script checking worker threads */
void StartScriptCheckWorkerThreads(int threads_num);
/** Stop all of the script checking worker threads */
void StopScriptCheckWorkerThreads();

typedef int64_t NodeId;
namespace particl {
static constexpr size_t MAX_STAKE_SEEN_SIZE = 1000;
inline int64_t FutureDrift(int64_t nTime) { return nTime + 15; } // FutureDriftV2

static constexpr unsigned int DEFAULT_BLOCKTREE_DB_MAX_OPEN_FILES = 1000;
static constexpr bool DEFAULT_BLOCKTREE_DB_COMPRESSION = false; // set to true for insight
static constexpr bool DEFAULT_AUTOMATIC_BANS = true;
static constexpr bool DEFAULT_ACCEPT_ANON_TX = false;
static constexpr bool DEFAULT_ACCEPT_BLIND_TX = false;

/** Return the median number of connected nodes */
int GetNumPeers();
/** Return the median number of blocks that other nodes claim to have */
int GetNumBlocksOfPeers();
/** Set the median number of blocks that other nodes claim to have - debug only */
void SetNumBlocksOfPeers(int num_blocks);

unsigned int GetNextTargetRequired(const CBlockIndex *pindexLast, const Consensus::Params &consensus);

/** Return the current utxo sum */
CAmount GetUTXOSum(Chainstate &chainstate);
/** Update num blocks of peers vector */
void UpdateNumBlocksOfPeers(ChainstateManager &chainman, NodeId id, int height);
extern bool fVerifyingDB;
extern std::atomic_bool fSkipRangeproof;
extern std::atomic_bool fBusyImporting;
} // namespace particl

CAmount GetBlockSubsidy(int nHeight, const Consensus::Params& consensusParams);

bool AbortNode(BlockValidationState& state, const std::string& strMessage, const bilingual_str& userMessage = bilingual_str{});

/** Guess verification progress (as a fraction between 0.0=genesis and 1.0=current tip). */
double GuessVerificationProgress(const ChainTxData& data, const CBlockIndex* pindex);

/** Prune block files up to a given height */
void PruneBlockFilesManual(Chainstate& active_chainstate, int nManualPruneHeight);

/**
* Validation result for a single transaction mempool acceptance.
*/
struct MempoolAcceptResult {
    /** Used to indicate the results of mempool validation. */
    enum class ResultType {
        VALID, //!> Fully validated, valid.
        INVALID, //!> Invalid.
        MEMPOOL_ENTRY, //!> Valid, transaction was already in the mempool.
        DIFFERENT_WITNESS, //!> Not validated. A same-txid-different-witness tx (see m_other_wtxid) already exists in the mempool and was not replaced.
    };
    /** Result type. Present in all MempoolAcceptResults. */
    const ResultType m_result_type;

    /** Contains information about why the transaction failed. */
    const TxValidationState m_state;

    // The following fields are only present when m_result_type = ResultType::VALID or MEMPOOL_ENTRY
    /** Mempool transactions replaced by the tx. */
    const std::optional<std::list<CTransactionRef>> m_replaced_transactions;
    /** Virtual size as used by the mempool, calculated using serialized size and sigops. */
    const std::optional<int64_t> m_vsize;
    /** Raw base fees in satoshis. */
    const std::optional<CAmount> m_base_fees;
    /** The feerate at which this transaction was considered. This includes any fee delta added
     * using prioritisetransaction (i.e. modified fees). If this transaction was submitted as a
     * package, this is the package feerate, which may also include its descendants and/or
     * ancestors (see m_wtxids_fee_calculations below).
     * Only present when m_result_type = ResultType::VALID.
     */
    const std::optional<CFeeRate> m_effective_feerate;
    /** Contains the wtxids of the transactions used for fee-related checks. Includes this
     * transaction's wtxid and may include others if this transaction was validated as part of a
     * package. This is not necessarily equivalent to the list of transactions passed to
     * ProcessNewPackage().
     * Only present when m_result_type = ResultType::VALID. */
    const std::optional<std::vector<uint256>> m_wtxids_fee_calculations;

    // The following field is only present when m_result_type = ResultType::DIFFERENT_WITNESS
    /** The wtxid of the transaction in the mempool which has the same txid but different witness. */
    const std::optional<uint256> m_other_wtxid;

    static MempoolAcceptResult Failure(TxValidationState state) {
        return MempoolAcceptResult(state);
    }

    static MempoolAcceptResult Success(std::list<CTransactionRef>&& replaced_txns,
                                       int64_t vsize,
                                       CAmount fees,
                                       CFeeRate effective_feerate,
                                       const std::vector<uint256>& wtxids_fee_calculations) {
        return MempoolAcceptResult(std::move(replaced_txns), vsize, fees,
                                   effective_feerate, wtxids_fee_calculations);
    }

    static MempoolAcceptResult MempoolTx(int64_t vsize, CAmount fees) {
        return MempoolAcceptResult(vsize, fees);
    }

    static MempoolAcceptResult MempoolTxDifferentWitness(const uint256& other_wtxid) {
        return MempoolAcceptResult(other_wtxid);
    }

// Private constructors. Use static methods MempoolAcceptResult::Success, etc. to construct.
private:
    /** Constructor for failure case */
    explicit MempoolAcceptResult(TxValidationState state)
        : m_result_type(ResultType::INVALID), m_state(state) {
            Assume(!state.IsValid()); // Can be invalid or error
        }

    /** Constructor for success case */
    explicit MempoolAcceptResult(std::list<CTransactionRef>&& replaced_txns,
                                 int64_t vsize,
                                 CAmount fees,
                                 CFeeRate effective_feerate,
                                 const std::vector<uint256>& wtxids_fee_calculations)
        : m_result_type(ResultType::VALID),
        m_replaced_transactions(std::move(replaced_txns)),
        m_vsize{vsize},
        m_base_fees(fees),
        m_effective_feerate(effective_feerate),
        m_wtxids_fee_calculations(wtxids_fee_calculations) {}

    /** Constructor for already-in-mempool case. It wouldn't replace any transactions. */
    explicit MempoolAcceptResult(int64_t vsize, CAmount fees)
        : m_result_type(ResultType::MEMPOOL_ENTRY), m_vsize{vsize}, m_base_fees(fees) {}

    /** Constructor for witness-swapped case. */
    explicit MempoolAcceptResult(const uint256& other_wtxid)
        : m_result_type(ResultType::DIFFERENT_WITNESS), m_other_wtxid(other_wtxid) {}
};

/**
* Validation result for package mempool acceptance.
*/
struct PackageMempoolAcceptResult
{
    const PackageValidationState m_state;
    /**
    * Map from wtxid to finished MempoolAcceptResults. The client is responsible
    * for keeping track of the transaction objects themselves. If a result is not
    * present, it means validation was unfinished for that transaction. If there
    * was a package-wide error (see result in m_state), m_tx_results will be empty.
    */
    std::map<const uint256, const MempoolAcceptResult> m_tx_results;

    explicit PackageMempoolAcceptResult(PackageValidationState state,
                                        std::map<const uint256, const MempoolAcceptResult>&& results)
        : m_state{state}, m_tx_results(std::move(results)) {}

    explicit PackageMempoolAcceptResult(PackageValidationState state, CFeeRate feerate,
                                        std::map<const uint256, const MempoolAcceptResult>&& results)
        : m_state{state}, m_tx_results(std::move(results)) {}

    /** Constructor to create a PackageMempoolAcceptResult from a single MempoolAcceptResult */
    explicit PackageMempoolAcceptResult(const uint256& wtxid, const MempoolAcceptResult& result)
        : m_tx_results{ {wtxid, result} } {}
};

/**
 * Try to add a transaction to the mempool. This is an internal function and is exposed only for testing.
 * Client code should use ChainstateManager::ProcessTransaction()
 *
 * @param[in]  active_chainstate  Reference to the active chainstate.
 * @param[in]  tx                 The transaction to submit for mempool acceptance.
 * @param[in]  accept_time        The timestamp for adding the transaction to the mempool.
 *                                It is also used to determine when the entry expires.
 * @param[in]  bypass_limits      When true, don't enforce mempool fee and capacity limits.
 * @param[in]  test_accept        When true, run validation checks but don't submit to mempool.
 *
 * @returns a MempoolAcceptResult indicating whether the transaction was accepted/rejected with reason.
 */
MempoolAcceptResult AcceptToMemoryPool(Chainstate& active_chainstate, const CTransactionRef& tx,
                                       int64_t accept_time, bool bypass_limits, bool test_accept, bool ignore_locks=false)
    EXCLUSIVE_LOCKS_REQUIRED(cs_main);

/**
* Validate (and maybe submit) a package to the mempool. See doc/policy/packages.md for full details
* on package validation rules.
* @param[in]    test_accept     When true, run validation checks but don't submit to mempool.
* @returns a PackageMempoolAcceptResult which includes a MempoolAcceptResult for each transaction.
* If a transaction fails, validation will exit early and some results may be missing. It is also
* possible for the package to be partially submitted.
*/
PackageMempoolAcceptResult ProcessNewPackage(Chainstate& active_chainstate, CTxMemPool& pool,
                                                   const Package& txns, bool test_accept, bool ignore_locks=false)
                                                   EXCLUSIVE_LOCKS_REQUIRED(cs_main);

/* Mempool validation helper functions */

/**
 * Check if transaction will be final in the next block to be created.
 */
bool CheckFinalTxAtTip(const CBlockIndex& active_chain_tip, const CTransaction& tx) EXCLUSIVE_LOCKS_REQUIRED(::cs_main);

/**
 * Calculate LockPoints required to check if transaction will be BIP68 final in the next block
 * to be created on top of tip.
 *
 * @param[in]   tip             Chain tip for which tx sequence locks are calculated. For
 *                              example, the tip of the current active chain.
 * @param[in]   coins_view      Any CCoinsView that provides access to the relevant coins for
 *                              checking sequence locks. For example, it can be a CCoinsViewCache
 *                              that isn't connected to anything but contains all the relevant
 *                              coins, or a CCoinsViewMemPool that is connected to the
 *                              mempool and chainstate UTXO set. In the latter case, the caller
 *                              is responsible for holding the appropriate locks to ensure that
 *                              calls to GetCoin() return correct coins.
 * @param[in]   tx              The transaction being evaluated.
 *
 * @returns The resulting height and time calculated and the hash of the block needed for
 *          calculation, or std::nullopt if there is an error.
 */
std::optional<LockPoints> CalculateLockPointsAtTip(
    CBlockIndex* tip,
    const CCoinsView& coins_view,
    const CTransaction& tx);

/**
 * Check if transaction will be BIP68 final in the next block to be created on top of tip.
 * @param[in]   tip             Chain tip to check tx sequence locks against. For example,
 *                              the tip of the current active chain.
 * @param[in]   lock_points     LockPoints containing the height and time at which this
 *                              transaction is final.
 * Simulates calling SequenceLocks() with data from the tip passed in.
 * The LockPoints should not be considered valid if CheckSequenceLocksAtTip returns false.
 */
bool CheckSequenceLocksAtTip(CBlockIndex* tip,
                             const LockPoints& lock_points);

/**
 * Closure representing one script verification
 * Note that this stores references to the spending transaction
 */
class CScriptCheck
{
private:
    CScript scriptPubKey;
    CAmount amount;
    std::vector<uint8_t> vchAmount;
    CTxOut m_tx_out;
    const CTransaction *ptxTo;
    unsigned int nIn;
    unsigned int nFlags;
    bool cacheStore;
    ScriptError error;
    PrecomputedTransactionData *txdata;
public:
    CScriptCheck(const CScript& scriptPubKeyIn, const std::vector<uint8_t> &vchAmountIn, const CTransaction& txToIn, unsigned int nInIn, unsigned int nFlagsIn, bool cacheIn, PrecomputedTransactionData* txdataIn) :
        scriptPubKey(scriptPubKeyIn), vchAmount(vchAmountIn),
        ptxTo(&txToIn), nIn(nInIn), nFlags(nFlagsIn), cacheStore(cacheIn), error(SCRIPT_ERR_UNKNOWN_ERROR), txdata(txdataIn) { }

    CScriptCheck(const CScript& scriptPubKeyIn, const CAmount amountIn, const CTransaction& txToIn, unsigned int nInIn, unsigned int nFlagsIn, bool cacheIn, PrecomputedTransactionData* txdataIn) :
        scriptPubKey(scriptPubKeyIn), amount(amountIn),
        ptxTo(&txToIn), nIn(nInIn), nFlags(nFlagsIn), cacheStore(cacheIn), error(SCRIPT_ERR_UNKNOWN_ERROR), txdata(txdataIn)
        {
            vchAmount.resize(8);
            part::SetAmount(vchAmount, amountIn);
        };
    CScriptCheck(): amount(0), ptxTo(nullptr), nIn(0), nFlags(0), cacheStore(false), error(SCRIPT_ERR_UNKNOWN_ERROR) {}
    CScriptCheck(const CTxOut& outIn, const CTransaction& txToIn, unsigned int nInIn, unsigned int nFlagsIn, bool cacheIn, PrecomputedTransactionData* txdataIn) :
        m_tx_out(outIn), ptxTo(&txToIn), nIn(nInIn), nFlags(nFlagsIn), cacheStore(cacheIn), error(SCRIPT_ERR_UNKNOWN_ERROR), txdata(txdataIn)
    {
        vchAmount.resize(8);
        part::SetAmount(vchAmount, m_tx_out.nValue);
        scriptPubKey = m_tx_out.scriptPubKey;
    };
    CScriptCheck(const CTxOutSign& outIn, const CTransaction& txToIn, unsigned int nInIn, unsigned int nFlagsIn, bool cacheIn, PrecomputedTransactionData* txdataIn) :
        ptxTo(&txToIn), nIn(nInIn), nFlags(nFlagsIn), cacheStore(cacheIn), error(SCRIPT_ERR_UNKNOWN_ERROR), txdata(txdataIn)
    {
        vchAmount = outIn.amount;
        scriptPubKey = outIn.scriptPubKey;
    };

    bool operator()();

    void swap(CScriptCheck& check) noexcept
    {
        std::swap(ptxTo, check.ptxTo);
        std::swap(scriptPubKey, check.scriptPubKey);
        std::swap(amount, check.amount);
        std::swap(vchAmount, check.vchAmount);
        std::swap(m_tx_out, check.m_tx_out);
        std::swap(nIn, check.nIn);
        std::swap(nFlags, check.nFlags);
        std::swap(cacheStore, check.cacheStore);
        std::swap(error, check.error);
        std::swap(txdata, check.txdata);
    }

    ScriptError GetScriptError() const { return error; }
};

/** Initializes the script-execution cache */
[[nodiscard]] bool InitScriptExecutionCache(size_t max_size_bytes);

/** Functions for validating blocks and updating the block tree */

/** Context-independent validity checks */
bool CheckBlock(const CBlock& block, BlockValidationState& state, const Consensus::Params& consensusParams, bool fCheckPOW = true, bool fCheckMerkleRoot = true);

/** Check a block is completely valid from start to finish (only works on top of our current best block) */
bool TestBlockValidity(BlockValidationState& state,
                       const CChainParams& chainparams,
                       Chainstate& chainstate,
                       const CBlock& block,
                       CBlockIndex* pindexPrev,
                       const std::function<NodeClock::time_point()>& adjusted_time_callback,
                       bool fCheckPOW = true,
                       bool fCheckMerkleRoot = true) EXCLUSIVE_LOCKS_REQUIRED(cs_main);

/** Check with the proof of work on each blockheader matches the value in nBits */
bool HasValidProofOfWork(const std::vector<CBlockHeader>& headers, const Consensus::Params& consensusParams);

/** Return the sum of the work on a given set of headers */
arith_uint256 CalculateHeadersWork(const std::vector<CBlockHeader>& headers);

enum class VerifyDBResult {
    SUCCESS,
    CORRUPTED_BLOCK_DB,
    INTERRUPTED,
    SKIPPED_L3_CHECKS,
    SKIPPED_MISSING_BLOCKS,
};

/** RAII wrapper for VerifyDB: Verify consistency of the block and coin databases */
class CVerifyDB {
public:
    CVerifyDB();
    ~CVerifyDB();
    [[nodiscard]] VerifyDBResult VerifyDB(
        Chainstate& chainstate,
        const Consensus::Params& consensus_params,
        CCoinsView& coinsview,
        int nCheckLevel,
        int nCheckDepth) EXCLUSIVE_LOCKS_REQUIRED(cs_main);
};

enum DisconnectResult
{
    DISCONNECT_OK,      // All good.
    DISCONNECT_UNCLEAN, // Rolled back, but UTXO set was inconsistent with block.
    DISCONNECT_FAILED   // Something else went wrong.
};

class ConnectTrace;

/** @see Chainstate::FlushStateToDisk */
enum class FlushStateMode {
    NONE,
    IF_NEEDED,
    PERIODIC,
    ALWAYS
};

/**
 * A convenience class for constructing the CCoinsView* hierarchy used
 * to facilitate access to the UTXO set.
 *
 * This class consists of an arrangement of layered CCoinsView objects,
 * preferring to store and retrieve coins in memory via `m_cacheview` but
 * ultimately falling back on cache misses to the canonical store of UTXOs on
 * disk, `m_dbview`.
 */
class CoinsViews {

public:
    //! The lowest level of the CoinsViews cache hierarchy sits in a leveldb database on disk.
    //! All unspent coins reside in this store.
    CCoinsViewDB m_dbview GUARDED_BY(cs_main);

    //! This view wraps access to the leveldb instance and handles read errors gracefully.
    CCoinsViewErrorCatcher m_catcherview GUARDED_BY(cs_main);

    //! This is the top layer of the cache hierarchy - it keeps as many coins in memory as
    //! can fit per the dbcache setting.
    std::unique_ptr<CCoinsViewCache> m_cacheview GUARDED_BY(cs_main);

    //! This constructor initializes CCoinsViewDB and CCoinsViewErrorCatcher instances, but it
    //! *does not* create a CCoinsViewCache instance by default. This is done separately because the
    //! presence of the cache has implications on whether or not we're allowed to flush the cache's
    //! state to disk, which should not be done until the health of the database is verified.
    //!
    //! All arguments forwarded onto CCoinsViewDB.
    CoinsViews(DBParams db_params, CoinsViewOptions options);

    //! Initialize the CCoinsViewCache member.
    void InitCache() EXCLUSIVE_LOCKS_REQUIRED(::cs_main);
};

enum class CoinsCacheSizeState
{
    //! The coins cache is in immediate need of a flush.
    CRITICAL = 2,
    //! The cache is at >= 90% capacity.
    LARGE = 1,
    OK = 0
};

/**
 * Chainstate stores and provides an API to update our local knowledge of the
 * current best chain.
 *
 * Eventually, the API here is targeted at being exposed externally as a
 * consumable libconsensus library, so any functions added must only call
 * other class member functions, pure functions in other parts of the consensus
 * library, callbacks via the validation interface, or read/write-to-disk
 * functions (eventually this will also be via callbacks).
 *
 * Anything that is contingent on the current tip of the chain is stored here,
 * whereas block information and metadata independent of the current tip is
 * kept in `BlockManager`.
 */
class Chainstate
{
protected:
public:
    /**
     * Every received block is assigned a unique and increasing identifier, so we
     * know which one to give priority in case of a fork.
     */
    /** Blocks loaded from disk are assigned id 0, so start the counter at 1. */
    int32_t nBlockSequenceId GUARDED_BY(::cs_main) = 1;
    /** Decreasing counter (used by subsequent preciousblock calls). */
    int32_t nBlockReverseSequenceId = -1;
    /** chainwork for the last block that preciousblock has been applied to. */
    arith_uint256 nLastPreciousChainwork = 0;

    /**
     * The ChainState Mutex
     * A lock that must be held when modifying this ChainState - held in ActivateBestChain() and
     * InvalidateBlock()
     */
    Mutex m_chainstate_mutex;

    /**
     * Whether this chainstate is undergoing initial block download.
     *
     * Mutable because we need to be able to mark IsInitialBlockDownload()
     * const, which latches this for caching purposes.
     */
    mutable std::atomic<bool> m_cached_finished_ibd{false};

    //! Optional mempool that is kept in sync with the chain.
    //! Only the active chainstate has a mempool.
    CTxMemPool* m_mempool;

    //! Manages the UTXO set, which is a reflection of the contents of `m_chain`.
    std::unique_ptr<CoinsViews> m_coins_views;

    //! This toggle exists for use when doing background validation for UTXO
    //! snapshots.
    //!
    //! In the expected case, it is set once the background validation chain reaches the
    //! same height as the base of the snapshot and its UTXO set is found to hash to
    //! the expected assumeutxo value. It signals that we should no longer connect
    //! blocks to the background chainstate. When set on the background validation
    //! chainstate, it signifies that we have fully validated the snapshot chainstate.
    //!
    //! In the unlikely case that the snapshot chainstate is found to be invalid, this
    //! is set to true on the snapshot chainstate.
    bool m_disabled GUARDED_BY(::cs_main) {false};

public:
    //! Reference to a BlockManager instance which itself is shared across all
    //! Chainstate instances.
    node::BlockManager& m_blockman;

    //! The chainstate manager that owns this chainstate. The reference is
    //! necessary so that this instance can check whether it is the active
    //! chainstate within deeply nested method calls.
    ChainstateManager& m_chainman;

    explicit Chainstate(
        CTxMemPool* mempool,
        node::BlockManager& blockman,
        ChainstateManager& chainman,
        std::optional<uint256> from_snapshot_blockhash = std::nullopt);

    /**
     * Initialize the CoinsViews UTXO set database management data structures. The in-memory
     * cache is initialized separately.
     *
     * All parameters forwarded to CoinsViews.
     */
    void InitCoinsDB(
        size_t cache_size_bytes,
        bool in_memory,
        bool should_wipe,
        fs::path leveldb_name = "chainstate");

    //! Initialize the in-memory coins cache (to be done after the health of the on-disk database
    //! is verified).
    void InitCoinsCache(size_t cache_size_bytes) EXCLUSIVE_LOCKS_REQUIRED(::cs_main);

    //! @returns whether or not the CoinsViews object has been fully initialized and we can
    //!          safely flush this object to disk.
    bool CanFlushToDisk() const EXCLUSIVE_LOCKS_REQUIRED(::cs_main)
    {
        AssertLockHeld(::cs_main);
        return m_coins_views && m_coins_views->m_cacheview;
    }

    //! The current chain of blockheaders we consult and build on.
    //! @see CChain, CBlockIndex.
    CChain m_chain;

    /**
     * The blockhash which is the base of the snapshot this chainstate was created from.
     *
     * std::nullopt if this chainstate was not created from a snapshot.
     */
    const std::optional<uint256> m_from_snapshot_blockhash;

    //! Return true if this chainstate relies on blocks that are assumed-valid. In
    //! practice this means it was created based on a UTXO snapshot.
    bool reliesOnAssumedValid() { return m_from_snapshot_blockhash.has_value(); }

    /**
     * The set of all CBlockIndex entries with either BLOCK_VALID_TRANSACTIONS (for
     * itself and all ancestors) *or* BLOCK_ASSUMED_VALID (if using background
     * chainstates) and as good as our current tip or better. Entries may be failed,
     * though, and pruning nodes may be missing the data for the block.
     */
    std::set<CBlockIndex*, node::CBlockIndexWorkComparator> setBlockIndexCandidates;

    //! @returns A reference to the in-memory cache of the UTXO set.
    CCoinsViewCache& CoinsTip() EXCLUSIVE_LOCKS_REQUIRED(::cs_main)
    {
        AssertLockHeld(::cs_main);
        Assert(m_coins_views);
        return *Assert(m_coins_views->m_cacheview);
    }

    //! @returns A reference to the on-disk UTXO set database.
    CCoinsViewDB& CoinsDB() EXCLUSIVE_LOCKS_REQUIRED(::cs_main)
    {
        AssertLockHeld(::cs_main);
        return Assert(m_coins_views)->m_dbview;
    }

    //! @returns A pointer to the mempool.
    CTxMemPool* GetMempool()
    {
        return m_mempool;
    }

    //! @returns A reference to a wrapped view of the in-memory UTXO set that
    //!     handles disk read errors gracefully.
    CCoinsViewErrorCatcher& CoinsErrorCatcher() EXCLUSIVE_LOCKS_REQUIRED(::cs_main)
    {
        AssertLockHeld(::cs_main);
        return Assert(m_coins_views)->m_catcherview;
    }

    //! Destructs all objects related to accessing the UTXO set.
    void ResetCoinsViews() { m_coins_views.reset(); }

    //! Does this chainstate have a UTXO set attached?
    bool HasCoinsViews() const { return (bool)m_coins_views; }

    //! The cache size of the on-disk coins view.
    size_t m_coinsdb_cache_size_bytes{0};

    //! The cache size of the in-memory coins view.
    size_t m_coinstip_cache_size_bytes{0};

    //! Resize the CoinsViews caches dynamically and flush state to disk.
    //! @returns true unless an error occurred during the flush.
    bool ResizeCoinsCaches(size_t coinstip_size, size_t coinsdb_size)
        EXCLUSIVE_LOCKS_REQUIRED(::cs_main);

    /**
     * Import blocks from an external file
     *
     * During reindexing, this function is called for each block file (datadir/blocks/blk?????.dat).
     * It reads all blocks contained in the given file and attempts to process them (add them to the
     * block index). The blocks may be out of order within each file and across files. Often this
     * function reads a block but finds that its parent hasn't been read yet, so the block can't be
     * processed yet. The function will add an entry to the blocks_with_unknown_parent map (which is
     * passed as an argument), so that when the block's parent is later read and processed, this
     * function can re-read the child block from disk and process it.
     *
     * Because a block's parent may be in a later file, not just later in the same file, the
     * blocks_with_unknown_parent map must be passed in and out with each call. It's a multimap,
     * rather than just a map, because multiple blocks may have the same parent (when chain splits
     * or stale blocks exist). It maps from parent-hash to child-disk-position.
     *
     * This function can also be used to read blocks from user-specified block files using the
     * -loadblock= option. There's no unknown-parent tracking, so the last two arguments are omitted.
     *
     *
     * @param[in]     fileIn                        FILE handle to file containing blocks to read
     * @param[in]     dbp                           (optional) Disk block position (only for reindex)
     * @param[in,out] blocks_with_unknown_parent    (optional) Map of disk positions for blocks with
     *                                              unknown parent, key is parent block hash
     *                                              (only used for reindex)
     * */
    void LoadExternalBlockFile(
        FILE* fileIn,
        FlatFilePos* dbp = nullptr,
        std::multimap<uint256, FlatFilePos>* blocks_with_unknown_parent = nullptr, ChainstateManager *chainman = nullptr)
        EXCLUSIVE_LOCKS_REQUIRED(!m_chainstate_mutex);

    /**
     * Update the on-disk chain state.
     * The caches and indexes are flushed depending on the mode we're called with
     * if they're too large, if it's been a while since the last write,
     * or always and in all cases if we're in prune mode and are deleting files.
     *
     * If FlushStateMode::NONE is used, then FlushStateToDisk(...) won't do anything
     * besides checking if we need to prune.
     *
     * @returns true unless a system error occurred
     */
    bool FlushStateToDisk(
        BlockValidationState& state,
        FlushStateMode mode,
        int nManualPruneHeight = 0);

    //! Unconditionally flush all changes to disk.
    void ForceFlushStateToDisk();

    //! Prune blockfiles from the disk if necessary and then flush chainstate changes
    //! if we pruned.
    void PruneAndFlush();

    /**
     * Find the best known block, and make it the tip of the block chain. The
     * result is either failure or an activated best chain. pblock is either
     * nullptr or a pointer to a block that is already loaded (to avoid loading
     * it again from disk).
     *
     * ActivateBestChain is split into steps (see ActivateBestChainStep) so that
     * we avoid holding cs_main for an extended period of time; the length of this
     * call may be quite long during reindexing or a substantial reorg.
     *
     * May not be called with cs_main held. May not be called in a
     * validationinterface callback.
     *
     * Note that if this is called while a snapshot chainstate is active, and if
     * it is called on a background chainstate whose tip has reached the base block
     * of the snapshot, its execution will take *MINUTES* while it hashes the
     * background UTXO set to verify the assumeutxo value the snapshot was activated
     * with. `cs_main` will be held during this time.
     *
     * @returns true unless a system error occurred
     */
    bool ActivateBestChain(
        BlockValidationState& state,
        std::shared_ptr<const CBlock> pblock = nullptr)
        EXCLUSIVE_LOCKS_REQUIRED(!m_chainstate_mutex)
        LOCKS_EXCLUDED(::cs_main);

    bool AcceptBlock(const std::shared_ptr<const CBlock>& pblock, BlockValidationState& state, CBlockIndex** ppindex, bool fRequested, const FlatFilePos* dbp, bool* fNewBlock, bool min_pow_checked) EXCLUSIVE_LOCKS_REQUIRED(cs_main);

    // Block (dis)connection on a given view:
    DisconnectResult DisconnectBlock(const CBlock& block, const CBlockIndex* pindex, CCoinsViewCache& view)
        EXCLUSIVE_LOCKS_REQUIRED(::cs_main);
    bool ConnectBlock(const CBlock& block, BlockValidationState& state, CBlockIndex* pindex,
                      CCoinsViewCache& view, bool fJustCheck = false) EXCLUSIVE_LOCKS_REQUIRED(cs_main);

    // Apply the effects of a block disconnection on the UTXO set.
    bool DisconnectTip(BlockValidationState& state, DisconnectedBlockTransactions* disconnectpool) EXCLUSIVE_LOCKS_REQUIRED(cs_main, m_mempool->cs);

    // Manual block validity manipulation:
    /** Mark a block as precious and reorganize.
     *
     * May not be called in a validationinterface callback.
     */
    bool PreciousBlock(BlockValidationState& state, CBlockIndex* pindex)
        EXCLUSIVE_LOCKS_REQUIRED(!m_chainstate_mutex)
        LOCKS_EXCLUDED(::cs_main);

    /** Mark a block as invalid. */
    bool InvalidateBlock(BlockValidationState& state, CBlockIndex* pindex)
        EXCLUSIVE_LOCKS_REQUIRED(!m_chainstate_mutex)
        LOCKS_EXCLUDED(::cs_main);

    /** Remove invalidity status from a block and its descendants. */
    void ResetBlockFailureFlags(CBlockIndex* pindex) EXCLUSIVE_LOCKS_REQUIRED(cs_main);

    /** Replay blocks that aren't fully applied to the database. */
    bool ReplayBlocks();

    /** Whether the chain state needs to be redownloaded due to lack of witness data */
    [[nodiscard]] bool NeedsRedownload() const EXCLUSIVE_LOCKS_REQUIRED(cs_main);
    /** Ensures we have a genesis block in the block tree, possibly writing one to disk. */
    bool LoadGenesisBlock();

    void PruneBlockIndexCandidates();

    void UnloadBlockIndex() EXCLUSIVE_LOCKS_REQUIRED(::cs_main);

    /** Check whether we are doing an initial block download (synchronizing from disk or network) */
    bool IsInitialBlockDownload() const;

    /** Find the last common block of this chain and a locator. */
    const CBlockIndex* FindForkInGlobalIndex(const CBlockLocator& locator) const EXCLUSIVE_LOCKS_REQUIRED(cs_main);

    /**
     * Make various assertions about the state of the block index.
     *
     * By default this only executes fully when using the Regtest chain; see: m_options.check_block_index.
     */
    void CheckBlockIndex();

    /** Load the persisted mempool from disk */
    void LoadMempool(const fs::path& load_path, fsbridge::FopenFn mockable_fopen_function = fsbridge::fopen);

    /** Update the chain tip based on database information, i.e. CoinsTip()'s best block. */
    bool LoadChainTip() EXCLUSIVE_LOCKS_REQUIRED(cs_main);

    //! Dictates whether we need to flush the cache to disk or not.
    //!
    //! @return the state of the size of the coins cache.
    CoinsCacheSizeState GetCoinsCacheSizeState() EXCLUSIVE_LOCKS_REQUIRED(::cs_main);

    CoinsCacheSizeState GetCoinsCacheSizeState(
        size_t max_coins_cache_size_bytes,
        size_t max_mempool_size_bytes) EXCLUSIVE_LOCKS_REQUIRED(::cs_main);

    std::string ToString() EXCLUSIVE_LOCKS_REQUIRED(::cs_main);

<<<<<<< HEAD
    node::BlockMap& BlockIndex() EXCLUSIVE_LOCKS_REQUIRED(::cs_main)
    {
        return m_blockman.m_block_index;
    }

//private:
=======
    //! Indirection necessary to make lock annotations work with an optional mempool.
    RecursiveMutex* MempoolMutex() const LOCK_RETURNED(m_mempool->cs)
    {
        return m_mempool ? &m_mempool->cs : nullptr;
    }

private:
>>>>>>> f7bdcfc8
    bool ActivateBestChainStep(BlockValidationState& state, CBlockIndex* pindexMostWork, const std::shared_ptr<const CBlock>& pblock, bool& fInvalidFound, ConnectTrace& connectTrace) EXCLUSIVE_LOCKS_REQUIRED(cs_main, m_mempool->cs);
    bool ConnectTip(BlockValidationState& state, CBlockIndex* pindexNew, const std::shared_ptr<const CBlock>& pblock, ConnectTrace& connectTrace, DisconnectedBlockTransactions& disconnectpool) EXCLUSIVE_LOCKS_REQUIRED(cs_main, m_mempool->cs);

    void InvalidBlockFound(CBlockIndex* pindex, const BlockValidationState& state) EXCLUSIVE_LOCKS_REQUIRED(cs_main);
    CBlockIndex* FindMostWorkChain() EXCLUSIVE_LOCKS_REQUIRED(cs_main);
    void ReceivedBlockTransactions(const CBlock& block, CBlockIndex* pindexNew, const FlatFilePos& pos) EXCLUSIVE_LOCKS_REQUIRED(cs_main);

    bool RollforwardBlock(const CBlockIndex* pindex, CCoinsViewCache& inputs) EXCLUSIVE_LOCKS_REQUIRED(cs_main);

    void CheckForkWarningConditions() EXCLUSIVE_LOCKS_REQUIRED(cs_main);
    void InvalidChainFound(CBlockIndex* pindexNew) EXCLUSIVE_LOCKS_REQUIRED(cs_main);

    /**
     * Make mempool consistent after a reorg, by re-adding or recursively erasing
     * disconnected block transactions from the mempool, and also removing any
     * other transactions from the mempool that are no longer valid given the new
     * tip/height.
     *
     * Note: we assume that disconnectpool only contains transactions that are NOT
     * confirmed in the current chain nor already in the mempool (otherwise,
     * in-mempool descendants of such transactions would be removed).
     *
     * Passing fAddToMempool=false will skip trying to add the transactions back,
     * and instead just erase from the mempool as needed.
     */
    void MaybeUpdateMempoolForReorg(
        DisconnectedBlockTransactions& disconnectpool,
        bool fAddToMempool) EXCLUSIVE_LOCKS_REQUIRED(cs_main, m_mempool->cs);

    /** Check warning conditions and do some notifications on new chain tip set. */
    void UpdateTip(const CBlockIndex* pindexNew)
        EXCLUSIVE_LOCKS_REQUIRED(::cs_main);

    SteadyClock::time_point m_last_write{};
    SteadyClock::time_point m_last_flush{};

    /**
     * In case of an invalid snapshot, rename the coins leveldb directory so
     * that it can be examined for issue diagnosis.
     */
    void InvalidateCoinsDBOnDisk() EXCLUSIVE_LOCKS_REQUIRED(::cs_main);

    friend ChainstateManager;
};


enum class SnapshotCompletionResult {
    SUCCESS,
    SKIPPED,

    // Expected assumeutxo configuration data is not found for the height of the
    // base block.
    MISSING_CHAINPARAMS,

    // Failed to generate UTXO statistics (to check UTXO set hash) for the background
    // chainstate.
    STATS_FAILED,

    // The UTXO set hash of the background validation chainstate does not match
    // the one expected by assumeutxo chainparams.
    HASH_MISMATCH,

    // The blockhash of the current tip of the background validation chainstate does
    // not match the one expected by the snapshot chainstate.
    BASE_BLOCKHASH_MISMATCH,
};

/**
 * Provides an interface for creating and interacting with one or two
 * chainstates: an IBD chainstate generated by downloading blocks, and
 * an optional snapshot chainstate loaded from a UTXO snapshot. Managed
 * chainstates can be maintained at different heights simultaneously.
 *
 * This class provides abstractions that allow the retrieval of the current
 * most-work chainstate ("Active") as well as chainstates which may be in
 * background use to validate UTXO snapshots.
 *
 * Definitions:
 *
 * *IBD chainstate*: a chainstate whose current state has been "fully"
 *   validated by the initial block download process.
 *
 * *Snapshot chainstate*: a chainstate populated by loading in an
 *    assumeutxo UTXO snapshot.
 *
 * *Active chainstate*: the chainstate containing the current most-work
 *    chain. Consulted by most parts of the system (net_processing,
 *    wallet) as a reflection of the current chain and UTXO set.
 *    This may either be an IBD chainstate or a snapshot chainstate.
 *
 * *Background IBD chainstate*: an IBD chainstate for which the
 *    IBD process is happening in the background while use of the
 *    active (snapshot) chainstate allows the rest of the system to function.
 */
class ChainstateManager
{
//private:
public:
    //! The chainstate used under normal operation (i.e. "regular" IBD) or, if
    //! a snapshot is in use, for background validation.
    //!
    //! Its contents (including on-disk data) will be deleted *upon shutdown*
    //! after background validation of the snapshot has completed. We do not
    //! free the chainstate contents immediately after it finishes validation
    //! to cautiously avoid a case where some other part of the system is still
    //! using this pointer (e.g. net_processing).
    //!
    //! Once this pointer is set to a corresponding chainstate, it will not
    //! be reset until init.cpp:Shutdown().
    //!
    //! This is especially important when, e.g., calling ActivateBestChain()
    //! on all chainstates because we are not able to hold ::cs_main going into
    //! that call.
    std::unique_ptr<Chainstate> m_ibd_chainstate GUARDED_BY(::cs_main);

    //! A chainstate initialized on the basis of a UTXO snapshot. If this is
    //! non-null, it is always our active chainstate.
    //!
    //! Once this pointer is set to a corresponding chainstate, it will not
    //! be reset until init.cpp:Shutdown().
    //!
    //! This is especially important when, e.g., calling ActivateBestChain()
    //! on all chainstates because we are not able to hold ::cs_main going into
    //! that call.
    std::unique_ptr<Chainstate> m_snapshot_chainstate GUARDED_BY(::cs_main);

    //! Points to either the ibd or snapshot chainstate; indicates our
    //! most-work chain.
    //!
    //! Once this pointer is set to a corresponding chainstate, it will not
    //! be reset until init.cpp:Shutdown().
    //!
    //! This is especially important when, e.g., calling ActivateBestChain()
    //! on all chainstates because we are not able to hold ::cs_main going into
    //! that call.
    Chainstate* m_active_chainstate GUARDED_BY(::cs_main) {nullptr};

    CBlockIndex* m_best_invalid GUARDED_BY(::cs_main){nullptr};

    //! Internal helper for ActivateSnapshot().
    [[nodiscard]] bool PopulateAndValidateSnapshot(
        Chainstate& snapshot_chainstate,
        AutoFile& coins_file,
        const node::SnapshotMetadata& metadata);

    /**
     * If a block header hasn't already been seen, call CheckBlockHeader on it, ensure
     * that it doesn't descend from an invalid block, and then add it to m_block_index.
     * Caller must set min_pow_checked=true in order to add a new header to the
     * block index (permanent memory storage), indicating that the header is
     * known to be part of a sufficiently high-work chain (anti-dos check).
     */
    bool AcceptBlockHeader(
        const CBlockHeader& block,
        BlockValidationState& state,
        CBlockIndex** ppindex,
        bool min_pow_checked,
        bool fRequested=false) EXCLUSIVE_LOCKS_REQUIRED(cs_main);
    friend Chainstate;

    /** Most recent headers presync progress update, for rate-limiting. */
    std::chrono::time_point<std::chrono::steady_clock> m_last_presync_update GUARDED_BY(::cs_main) {};

    //! Returns nullptr if no snapshot has been loaded.
    const CBlockIndex* GetSnapshotBaseBlock() const EXCLUSIVE_LOCKS_REQUIRED(::cs_main);

    //! Return the height of the base block of the snapshot in use, if one exists, else
    //! nullopt.
    std::optional<int> GetSnapshotBaseHeight() const EXCLUSIVE_LOCKS_REQUIRED(::cs_main);

    //! Return true if a chainstate is considered usable.
    //!
    //! This is false when a background validation chainstate has completed its
    //! validation of an assumed-valid chainstate, or when a snapshot
    //! chainstate has been found to be invalid.
    bool IsUsable(const Chainstate* const cs) const EXCLUSIVE_LOCKS_REQUIRED(::cs_main) {
        return cs && !cs->m_disabled;
    }

public:
    using Options = kernel::ChainstateManagerOpts;

    explicit ChainstateManager(Options options);

    const CChainParams& GetParams() const { return m_options.chainparams; }
    const Consensus::Params& GetConsensus() const { return m_options.chainparams.GetConsensus(); }
    bool ShouldCheckBlockIndex() const { return *Assert(m_options.check_block_index); }
    const arith_uint256& MinimumChainWork() const { return *Assert(m_options.minimum_chain_work); }
    const uint256& AssumedValidBlock() const { return *Assert(m_options.assumed_valid_block); }

    /**
     * Alias for ::cs_main.
     * Should be used in new code to make it easier to make ::cs_main a member
     * of this class.
     * Generally, methods of this class should be annotated to require this
     * mutex. This will make calling code more verbose, but also help to:
     * - Clarify that the method will acquire a mutex that heavily affects
     *   overall performance.
     * - Force call sites to think how long they need to acquire the mutex to
     *   get consistent results.
     */
    RecursiveMutex& GetMutex() const LOCK_RETURNED(::cs_main) { return ::cs_main; }

    const Options m_options;
    std::thread m_load_block;
    //! A single BlockManager instance is shared across each constructed
    //! chainstate to avoid duplicating block metadata.
    node::BlockManager m_blockman;
    PeerManager *m_peerman{nullptr};
    SmsgManager *m_smsgman{nullptr};

    /**
     * In order to efficiently track invalidity of headers, we keep the set of
     * blocks which we tried to connect and found to be invalid here (ie which
     * were set to BLOCK_FAILED_VALID since the last restart). We can then
     * walk this set and check if a new header is a descendant of something in
     * this set, preventing us from having to walk m_block_index when we try
     * to connect a bad block and fail.
     *
     * While this is more complicated than marking everything which descends
     * from an invalid block as invalid at the time we discover it to be
     * invalid, doing so would require walking all of m_block_index to find all
     * descendants. Since this case should be very rare, keeping track of all
     * BLOCK_FAILED_VALID blocks in a set should be just fine and work just as
     * well.
     *
     * Because we already walk m_block_index in height-order at startup, we go
     * ahead and mark descendants of invalid blocks as FAILED_CHILD at that time,
     * instead of putting things in this set.
     */
    std::set<CBlockIndex*> m_failed_blocks;

    /** Best header we've seen so far (used for getheaders queries' starting points). */
    CBlockIndex* m_best_header = nullptr;

    //! The total number of bytes available for us to use across all in-memory
    //! coins caches. This will be split somehow across chainstates.
    int64_t m_total_coinstip_cache{0};
    //
    //! The total number of bytes available for us to use across all leveldb
    //! coins databases. This will be split somehow across chainstates.
    int64_t m_total_coinsdb_cache{0};

    //! Instantiate a new chainstate.
    //!
    //! @param[in] mempool              The mempool to pass to the chainstate
    //                                  constructor
    Chainstate& InitializeChainstate(CTxMemPool* mempool) EXCLUSIVE_LOCKS_REQUIRED(::cs_main);

    //! Get all chainstates currently being used.
    std::vector<Chainstate*> GetAll();

    //! Construct and activate a Chainstate on the basis of UTXO snapshot data.
    //!
    //! Steps:
    //!
    //! - Initialize an unused Chainstate.
    //! - Load its `CoinsViews` contents from `coins_file`.
    //! - Verify that the hash of the resulting coinsdb matches the expected hash
    //!   per assumeutxo chain parameters.
    //! - Wait for our headers chain to include the base block of the snapshot.
    //! - "Fast forward" the tip of the new chainstate to the base of the snapshot,
    //!   faking nTx* block index data along the way.
    //! - Move the new chainstate to `m_snapshot_chainstate` and make it our
    //!   ChainstateActive().
    [[nodiscard]] bool ActivateSnapshot(
        AutoFile& coins_file, const node::SnapshotMetadata& metadata, bool in_memory);

<<<<<<< HEAD
    bool HaveActiveChainstate() const EXCLUSIVE_LOCKS_REQUIRED(::cs_main) { return m_active_chainstate; };
=======
    //! Once the background validation chainstate has reached the height which
    //! is the base of the UTXO snapshot in use, compare its coins to ensure
    //! they match those expected by the snapshot.
    //!
    //! If the coins match (expected), then mark the validation chainstate for
    //! deletion and continue using the snapshot chainstate as active.
    //! Otherwise, revert to using the ibd chainstate and shutdown.
    SnapshotCompletionResult MaybeCompleteSnapshotValidation(
        std::function<void(bilingual_str)> shutdown_fnc =
            [](bilingual_str msg) { AbortNode(msg.original, msg); })
        EXCLUSIVE_LOCKS_REQUIRED(::cs_main);

>>>>>>> f7bdcfc8
    //! The most-work chain.
    Chainstate& ActiveChainstate() const;
    CChain& ActiveChain() const EXCLUSIVE_LOCKS_REQUIRED(GetMutex()) { return ActiveChainstate().m_chain; }
    int ActiveHeight() const EXCLUSIVE_LOCKS_REQUIRED(GetMutex()) { return ActiveChain().Height(); }
    CBlockIndex* ActiveTip() const EXCLUSIVE_LOCKS_REQUIRED(GetMutex()) { return ActiveChain().Tip(); }

    node::BlockMap& BlockIndex() EXCLUSIVE_LOCKS_REQUIRED(::cs_main)
    {
        AssertLockHeld(::cs_main);
        return m_blockman.m_block_index;
    }

    /**
     * Track versionbit status
     */
    mutable VersionBitsCache m_versionbitscache;

    //! @returns true if a snapshot-based chainstate is in use. Also implies
    //!          that a background validation chainstate is also in use.
    bool IsSnapshotActive() const;

    std::optional<uint256> SnapshotBlockhash() const;

    //! Is there a snapshot in use and has it been fully validated?
    bool IsSnapshotValidated() const EXCLUSIVE_LOCKS_REQUIRED(::cs_main)
    {
        return m_snapshot_chainstate && m_ibd_chainstate && m_ibd_chainstate->m_disabled;
    }

    /**
     * Process an incoming block. This only returns after the best known valid
     * block is made active. Note that it does not, however, guarantee that the
     * specific block passed to it has been checked for validity!
     *
     * If you want to *possibly* get feedback on whether block is valid, you must
     * install a CValidationInterface (see validationinterface.h) - this will have
     * its BlockChecked method called whenever *any* block completes validation.
     *
     * Note that we guarantee that either the proof-of-work is valid on block, or
     * (and possibly also) BlockChecked will have been called.
     *
     * May not be called in a validationinterface callback.
     *
     * @param[in]   block The block we want to process.
     * @param[in]   force_processing Process this block even if unrequested; used for non-network block sources.
     * @param[in]   min_pow_checked  True if proof-of-work anti-DoS checks have
     *                               been done by caller for headers chain
     *                               (note: only affects headers acceptance; if
     *                               block header is already present in block
     *                               index then this parameter has no effect)
     * @param[out]  new_block A boolean which is set to indicate if the block was first received via this call
     * @returns     If the block was processed, independently of block validity
     */
    bool ProcessNewBlock(const std::shared_ptr<const CBlock>& block, bool force_processing, bool min_pow_checked, bool* new_block, NodeId node_id = 0, PeerManager *peerman = nullptr) LOCKS_EXCLUDED(cs_main);

    /**
     * Process incoming block headers.
     *
     * May not be called in a
     * validationinterface callback.
     *
     * @param[in]  block The block headers themselves
     * @param[in]  min_pow_checked  True if proof-of-work anti-DoS checks have been done by caller for headers chain
     * @param[out] state This may be set to an Error state if any error occurred processing them
     * @param[out] ppindex If set, the pointer will be set to point to the last new block index object for the given headers
     */
    bool ProcessNewBlockHeaders(const std::vector<CBlockHeader>& block, bool min_pow_checked, BlockValidationState& state, const CBlockIndex** ppindex = nullptr) LOCKS_EXCLUDED(cs_main);

    /**
     * Try to add a transaction to the memory pool.
     *
     * @param[in]  tx              The transaction to submit for mempool acceptance.
     * @param[in]  test_accept     When true, run validation checks but don't submit to mempool.
     */
    [[nodiscard]] MempoolAcceptResult ProcessTransaction(const CTransactionRef& tx, bool test_accept=false, bool ignore_locks=false)
        EXCLUSIVE_LOCKS_REQUIRED(cs_main);

    //! Load the block tree and coins database from disk, initializing state if we're running with -reindex
    bool LoadBlockIndex() EXCLUSIVE_LOCKS_REQUIRED(cs_main);

    //! Check to see if caches are out of balance and if so, call
    //! ResizeCoinsCaches() as needed.
    void MaybeRebalanceCaches() EXCLUSIVE_LOCKS_REQUIRED(::cs_main);

    /** Update uncommitted block structures (currently: only the witness reserved value). This is safe for submitted blocks. */
    void UpdateUncommittedBlockStructures(CBlock& block, const CBlockIndex* pindexPrev) const;

    /** Produce the necessary coinbase commitment for a block (modifies the hash, don't call for mined blocks). */
    std::vector<unsigned char> GenerateCoinbaseCommitment(CBlock& block, const CBlockIndex* pindexPrev) const;

    /** This is used by net_processing to report pre-synchronization progress of headers, as
     *  headers are not yet fed to validation during that time, but validation is (for now)
     *  responsible for logging and signalling through NotifyHeaderTip, so it needs this
     *  information. */
    void ReportHeadersPresync(const arith_uint256& work, int64_t height, int64_t timestamp);

    //! When starting up, search the datadir for a chainstate based on a UTXO
    //! snapshot that is in the process of being validated.
    bool DetectSnapshotChainstate(CTxMemPool* mempool) EXCLUSIVE_LOCKS_REQUIRED(::cs_main);

    void ResetChainstates() EXCLUSIVE_LOCKS_REQUIRED(::cs_main);

    //! Switch the active chainstate to one based on a UTXO snapshot that was loaded
    //! previously.
    Chainstate& ActivateExistingSnapshot(CTxMemPool* mempool, uint256 base_blockhash)
        EXCLUSIVE_LOCKS_REQUIRED(::cs_main);

    //! If we have validated a snapshot chain during this runtime, copy its
    //! chainstate directory over to the main `chainstate` location, completing
    //! validation of the snapshot.
    //!
    //! If the cleanup succeeds, the caller will need to ensure chainstates are
    //! reinitialized, since ResetChainstates() will be called before leveldb
    //! directories are moved or deleted.
    //!
    //! @sa node/chainstate:LoadChainstate()
    bool ValidatedSnapshotCleanup() EXCLUSIVE_LOCKS_REQUIRED(::cs_main);

    ~ChainstateManager();
};

/** Deployment* info via ChainstateManager */
template<typename DEP>
bool DeploymentActiveAfter(const CBlockIndex* pindexPrev, const ChainstateManager& chainman, DEP dep)
{
    return DeploymentActiveAfter(pindexPrev, chainman.GetConsensus(), dep, chainman.m_versionbitscache);
}

template<typename DEP>
bool DeploymentActiveAt(const CBlockIndex& index, const ChainstateManager& chainman, DEP dep)
{
    return DeploymentActiveAt(index, chainman.GetConsensus(), dep, chainman.m_versionbitscache);
}

template<typename DEP>
bool DeploymentEnabled(const ChainstateManager& chainman, DEP dep)
{
    return DeploymentEnabled(chainman.GetConsensus(), dep);
}

/**
 * Return the expected assumeutxo value for a given height, if one exists.
 *
 * @param[in] height Get the assumeutxo value for this height.
 *
 * @returns empty if no assumeutxo configuration exists for the given height.
 */
const AssumeutxoData* ExpectedAssumeutxo(const int height, const CChainParams& params);

/** Identifies blocks that overwrote an existing coinbase output in the UTXO set (see BIP30) */
bool IsBIP30Repeat(const CBlockIndex& block_index);

/** Identifies blocks which coinbase output was subsequently overwritten in the UTXO set (see BIP30) */
bool IsBIP30Unspendable(const CBlockIndex& block_index);


namespace particl {

class StakeConflict
{
public:
    int64_t nLastUpdated = 0;
    //COutPoint kernel;
    std::map<NodeId, int> peerCount;

    //int SetKernel(const COutPoint &kernel_);
    int Add(NodeId id);
};

/** Cache recently seen coinstake transactions */
class CoinStakeCache
{
public:
    CoinStakeCache() {};
    explicit CoinStakeCache(size_t max_size) : nMaxSize(max_size) {};
    size_t nMaxSize = 16;
    std::list<std::pair<uint256, CTransactionRef> > lData;

    bool GetCoinStake(Chainstate &chainstate, const uint256 &blockHash, CTransactionRef &tx) EXCLUSIVE_LOCKS_REQUIRED(cs_main);
    bool InsertCoinStake(const uint256 &blockHash, const CTransactionRef &tx) EXCLUSIVE_LOCKS_REQUIRED(cs_main);
};

extern std::map<uint256, StakeConflict> mapStakeConflict;
extern CoinStakeCache coinStakeCache;
extern std::map<COutPoint, uint256> mapStakeSeen;
extern std::list<COutPoint> listStakeSeen;

bool RemoveUnreceivedHeader(ChainstateManager &chainman, const uint256 &hash) EXCLUSIVE_LOCKS_REQUIRED(cs_main);
size_t CountDelayedBlocks() EXCLUSIVE_LOCKS_REQUIRED(cs_main);



bool AddToMapStakeSeen(const COutPoint &kernel, const uint256 &blockHash) EXCLUSIVE_LOCKS_REQUIRED(cs_main);
bool CheckStakeUnused(const COutPoint &kernel);
bool CheckStakeUnique(const CBlock &block, bool fUpdate=true);

/** Returns true if the block index was rewound to rebuild the temporary indices. */
bool RebuildRollingIndices(ChainstateManager &chainman, CTxMemPool *mempool);

int64_t GetSmsgFeeRate(ChainstateManager &chainman, const CBlockIndex *pindex, bool reduce_height=false) EXCLUSIVE_LOCKS_REQUIRED(cs_main);
uint32_t GetSmsgDifficulty(ChainstateManager &chainman, uint64_t time, bool verify=false) EXCLUSIVE_LOCKS_REQUIRED(cs_main);

} // namespace particl

/** Exposed for Particl tests */
bool FlushStateToDisk(const CChainParams& chainParams, BlockValidationState &state, FlushStateMode mode, int nManualPruneHeight=0);
bool FlushView(CCoinsViewCache *view, BlockValidationState& state, Chainstate &chainstate, bool fDisconnecting);

#endif // BITCOIN_VALIDATION_H<|MERGE_RESOLUTION|>--- conflicted
+++ resolved
@@ -829,22 +829,18 @@
 
     std::string ToString() EXCLUSIVE_LOCKS_REQUIRED(::cs_main);
 
-<<<<<<< HEAD
-    node::BlockMap& BlockIndex() EXCLUSIVE_LOCKS_REQUIRED(::cs_main)
-    {
-        return m_blockman.m_block_index;
-    }
-
-//private:
-=======
     //! Indirection necessary to make lock annotations work with an optional mempool.
     RecursiveMutex* MempoolMutex() const LOCK_RETURNED(m_mempool->cs)
     {
         return m_mempool ? &m_mempool->cs : nullptr;
     }
 
-private:
->>>>>>> f7bdcfc8
+    node::BlockMap& BlockIndex() EXCLUSIVE_LOCKS_REQUIRED(::cs_main)
+    {
+        return m_blockman.m_block_index;
+    }
+
+//private:
     bool ActivateBestChainStep(BlockValidationState& state, CBlockIndex* pindexMostWork, const std::shared_ptr<const CBlock>& pblock, bool& fInvalidFound, ConnectTrace& connectTrace) EXCLUSIVE_LOCKS_REQUIRED(cs_main, m_mempool->cs);
     bool ConnectTip(BlockValidationState& state, CBlockIndex* pindexNew, const std::shared_ptr<const CBlock>& pblock, ConnectTrace& connectTrace, DisconnectedBlockTransactions& disconnectpool) EXCLUSIVE_LOCKS_REQUIRED(cs_main, m_mempool->cs);
 
@@ -1113,9 +1109,6 @@
     [[nodiscard]] bool ActivateSnapshot(
         AutoFile& coins_file, const node::SnapshotMetadata& metadata, bool in_memory);
 
-<<<<<<< HEAD
-    bool HaveActiveChainstate() const EXCLUSIVE_LOCKS_REQUIRED(::cs_main) { return m_active_chainstate; };
-=======
     //! Once the background validation chainstate has reached the height which
     //! is the base of the UTXO snapshot in use, compare its coins to ensure
     //! they match those expected by the snapshot.
@@ -1128,7 +1121,6 @@
             [](bilingual_str msg) { AbortNode(msg.original, msg); })
         EXCLUSIVE_LOCKS_REQUIRED(::cs_main);
 
->>>>>>> f7bdcfc8
     //! The most-work chain.
     Chainstate& ActiveChainstate() const;
     CChain& ActiveChain() const EXCLUSIVE_LOCKS_REQUIRED(GetMutex()) { return ActiveChainstate().m_chain; }
@@ -1248,6 +1240,9 @@
     bool ValidatedSnapshotCleanup() EXCLUSIVE_LOCKS_REQUIRED(::cs_main);
 
     ~ChainstateManager();
+
+    // Particl
+    bool HaveActiveChainstate() const EXCLUSIVE_LOCKS_REQUIRED(::cs_main) { return m_active_chainstate; };
 };
 
 /** Deployment* info via ChainstateManager */
