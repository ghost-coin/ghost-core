--- conflicted
+++ resolved
@@ -665,12 +665,8 @@
         EXCLUSIVE_LOCKS_REQUIRED(::cs_main);
 
     /** Import blocks from an external file */
-<<<<<<< HEAD
-    void LoadExternalBlockFile(FILE* fileIn, FlatFilePos* dbp = nullptr, ChainstateManager *chainman = nullptr);
-=======
-    void LoadExternalBlockFile(FILE* fileIn, FlatFilePos* dbp = nullptr)
+    void LoadExternalBlockFile(FILE* fileIn, FlatFilePos* dbp = nullptr, ChainstateManager *chainman = nullptr)
         EXCLUSIVE_LOCKS_REQUIRED(!m_chainstate_mutex);
->>>>>>> 5f7f2f7f
 
     /**
      * Update the on-disk chain state.
