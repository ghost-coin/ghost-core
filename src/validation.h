// Copyright (c) 2009-2010 Satoshi Nakamoto
// Copyright (c) 2009-2021 The Bitcoin Core developers
// Distributed under the MIT software license, see the accompanying
// file COPYING or http://www.opensource.org/licenses/mit-license.php.

#ifndef BITCOIN_VALIDATION_H
#define BITCOIN_VALIDATION_H

#if defined(HAVE_CONFIG_H)
#include <config/bitcoin-config.h>
#endif

#include <arith_uint256.h>
#include <attributes.h>
#include <chain.h>
#include <chainparams.h>
#include <kernel/chainstatemanager_opts.h>
#include <consensus/amount.h>
#include <deploymentstatus.h>
#include <fs.h>
#include <node/blockstorage.h>
#include <policy/feerate.h>
#include <policy/packages.h>
#include <policy/policy.h>
#include <script/script_error.h>
#include <sync.h>
#include <txdb.h>
#include <txmempool.h> // For CTxMemPool::cs
#include <uint256.h>
#include <util/check.h>
#include <util/hasher.h>
#include <util/translation.h>
#include <versionbits.h>

#include <atomic>
#include <map>
#include <memory>
#include <optional>
#include <set>
#include <stdint.h>
#include <string>
#include <thread>
#include <utility>
#include <vector>

class Chainstate;
class CBlockTreeDB;
class CTxMemPool;
class ChainstateManager;
struct ChainTxData;
struct DisconnectedBlockTransactions;
struct PrecomputedTransactionData;
struct LockPoints;
struct AssumeutxoData;
namespace node {
class SnapshotMetadata;
} // namespace node
namespace Consensus {
struct Params;
} // namespace Consensus

/** Maximum number of dedicated script-checking threads allowed */
static const int MAX_SCRIPTCHECK_THREADS = 15;
/** -par default (number of script-checking threads, 0 = auto) */
static const int DEFAULT_SCRIPTCHECK_THREADS = 0;
static const int64_t DEFAULT_MAX_TIP_AGE = 24 * 60 * 60;
static const bool DEFAULT_CHECKPOINTS_ENABLED = true;
<<<<<<< HEAD
static const bool DEFAULT_TXINDEX = false;
static constexpr bool DEFAULT_COINSTATSINDEX{false};
static const char* const DEFAULT_BLOCKFILTERINDEX = "0";

typedef int64_t NodeId;
=======
>>>>>>> 5e82b9ba
/** Default for -stopatheight */
static const int DEFAULT_STOPATHEIGHT = 0;
/** Block files containing a block-height within MIN_BLOCKS_TO_KEEP of ActiveChain().Tip() will not be pruned. */
extern unsigned int MIN_BLOCKS_TO_KEEP;
extern unsigned int NODE_NETWORK_LIMITED_MIN_BLOCKS;
static const signed int DEFAULT_CHECKBLOCKS = 6;
static constexpr int DEFAULT_CHECKLEVEL{3};
// Require that user allocate at least 550 MiB for block & undo files (blk???.dat and rev???.dat)
// At 1MB per block, 288 blocks = 288MB.
// Add 15% for Undo data = 331MB
// Add 20% for Orphan block rate = 397MB
// We want the low water mark after pruning to be at least 397 MB and since we prune in
// full block file chunks, we need the high water mark which triggers the prune to be
// one 128MB block file + added 15% undo data = 147MB greater for a total of 545MB
// Setting the target to >= 550 MiB will make it likely we can respect the target.
static const uint64_t MIN_DISK_SPACE_FOR_BLOCK_FILES = 550 * 1024 * 1024;

/** Current sync state passed to tip changed callbacks. */
enum class SynchronizationState {
    INIT_REINDEX,
    INIT_DOWNLOAD,
    POST_INIT
};

extern RecursiveMutex cs_main;
extern GlobalMutex g_best_block_mutex;
extern std::condition_variable g_best_block_cv;
extern uint64_t nLastBlockTx;
extern uint64_t nLastBlockSize;
/** Used to notify getblocktemplate RPC of new tips. */
extern uint256 g_best_block;
/** Whether there are dedicated script-checking threads running.
 * False indicates all script checking is done on the main threadMessageHandler thread.
 */
extern bool g_parallel_script_checks;
extern bool fCheckBlockIndex;
extern bool fCheckpointsEnabled;
/** If the tip is older than this (in seconds), the node is considered to be in initial block download. */
extern int64_t nMaxTipAge;

/** Block hash whose ancestors we will assume to have valid scripts without checking them. */
extern uint256 hashAssumeValid;

/** Minimum work we will assume exists on some valid chain. */
extern arith_uint256 nMinimumChainWork;

/** Documentation for argument 'checklevel'. */
extern const std::vector<std::string> CHECKLEVEL_DOC;

/** Run instances of script checking worker threads */
void StartScriptCheckWorkerThreads(int threads_num);
/** Stop all of the script checking worker threads */
void StopScriptCheckWorkerThreads();

namespace particl {
static constexpr size_t MAX_STAKE_SEEN_SIZE = 1000;
inline int64_t FutureDrift(int64_t nTime) { return nTime + 15; } // FutureDriftV2

static constexpr bool DEFAULT_CSINDEX = false;
static constexpr bool DEFAULT_ADDRESSINDEX = false;
static constexpr bool DEFAULT_TIMESTAMPINDEX = false;
static constexpr bool DEFAULT_SPENTINDEX = false;
static constexpr bool DEFAULT_BALANCESINDEX = false;
static constexpr unsigned int DEFAULT_DB_MAX_OPEN_FILES = 64; // set to 1000 for insight
static constexpr bool DEFAULT_DB_COMPRESSION = false; // set to true for insight
static constexpr bool DEFAULT_AUTOMATIC_BANS = true;
static constexpr bool DEFAULT_ACCEPT_ANON_TX = false;
static constexpr bool DEFAULT_ACCEPT_BLIND_TX = false;

/** Return the median number of connected nodes */
int GetNumPeers();
/** Return the median number of blocks that other nodes claim to have */
int GetNumBlocksOfPeers();
/** Set the median number of blocks that other nodes claim to have - debug only */
void SetNumBlocksOfPeers(int num_blocks);

unsigned int GetNextTargetRequired(const CBlockIndex *pindexLast, const Consensus::Params &consensus);

/** Return the current utxo sum */
CAmount GetUTXOSum(Chainstate &chainstate);
/** Update num blocks of peers vector */
void UpdateNumBlocksOfPeers(ChainstateManager &chainman, NodeId id, int height);
extern bool fVerifyingDB;
extern std::atomic_bool fSkipRangeproof;
extern std::atomic_bool fBusyImporting;
} // namespace particl

CAmount GetBlockSubsidy(int nHeight, const Consensus::Params& consensusParams);

bool AbortNode(BlockValidationState& state, const std::string& strMessage, const bilingual_str& userMessage = bilingual_str{});

/** Guess verification progress (as a fraction between 0.0=genesis and 1.0=current tip). */
double GuessVerificationProgress(const ChainTxData& data, const CBlockIndex* pindex);

/** Prune block files up to a given height */
void PruneBlockFilesManual(Chainstate& active_chainstate, int nManualPruneHeight);

/**
* Validation result for a single transaction mempool acceptance.
*/
struct MempoolAcceptResult {
    /** Used to indicate the results of mempool validation. */
    enum class ResultType {
        VALID, //!> Fully validated, valid.
        INVALID, //!> Invalid.
        MEMPOOL_ENTRY, //!> Valid, transaction was already in the mempool.
        DIFFERENT_WITNESS, //!> Not validated. A same-txid-different-witness tx (see m_other_wtxid) already exists in the mempool and was not replaced.
    };
    /** Result type. Present in all MempoolAcceptResults. */
    const ResultType m_result_type;

    /** Contains information about why the transaction failed. */
    const TxValidationState m_state;

    // The following fields are only present when m_result_type = ResultType::VALID or MEMPOOL_ENTRY
    /** Mempool transactions replaced by the tx. */
    const std::optional<std::list<CTransactionRef>> m_replaced_transactions;
    /** Virtual size as used by the mempool, calculated using serialized size and sigops. */
    const std::optional<int64_t> m_vsize;
    /** Raw base fees in satoshis. */
    const std::optional<CAmount> m_base_fees;

    // The following field is only present when m_result_type = ResultType::DIFFERENT_WITNESS
    /** The wtxid of the transaction in the mempool which has the same txid but different witness. */
    const std::optional<uint256> m_other_wtxid;

    static MempoolAcceptResult Failure(TxValidationState state) {
        return MempoolAcceptResult(state);
    }

    static MempoolAcceptResult Success(std::list<CTransactionRef>&& replaced_txns, int64_t vsize, CAmount fees) {
        return MempoolAcceptResult(std::move(replaced_txns), vsize, fees);
    }

    static MempoolAcceptResult MempoolTx(int64_t vsize, CAmount fees) {
        return MempoolAcceptResult(vsize, fees);
    }

    static MempoolAcceptResult MempoolTxDifferentWitness(const uint256& other_wtxid) {
        return MempoolAcceptResult(other_wtxid);
    }

// Private constructors. Use static methods MempoolAcceptResult::Success, etc. to construct.
private:
    /** Constructor for failure case */
    explicit MempoolAcceptResult(TxValidationState state)
        : m_result_type(ResultType::INVALID), m_state(state) {
            Assume(!state.IsValid()); // Can be invalid or error
        }

    /** Constructor for success case */
    explicit MempoolAcceptResult(std::list<CTransactionRef>&& replaced_txns, int64_t vsize, CAmount fees)
        : m_result_type(ResultType::VALID),
        m_replaced_transactions(std::move(replaced_txns)), m_vsize{vsize}, m_base_fees(fees) {}

    /** Constructor for already-in-mempool case. It wouldn't replace any transactions. */
    explicit MempoolAcceptResult(int64_t vsize, CAmount fees)
        : m_result_type(ResultType::MEMPOOL_ENTRY), m_vsize{vsize}, m_base_fees(fees) {}

    /** Constructor for witness-swapped case. */
    explicit MempoolAcceptResult(const uint256& other_wtxid)
        : m_result_type(ResultType::DIFFERENT_WITNESS), m_other_wtxid(other_wtxid) {}
};

/**
* Validation result for package mempool acceptance.
*/
struct PackageMempoolAcceptResult
{
    const PackageValidationState m_state;
    /**
    * Map from wtxid to finished MempoolAcceptResults. The client is responsible
    * for keeping track of the transaction objects themselves. If a result is not
    * present, it means validation was unfinished for that transaction. If there
    * was a package-wide error (see result in m_state), m_tx_results will be empty.
    */
    std::map<const uint256, const MempoolAcceptResult> m_tx_results;
    /** Package feerate, defined as the aggregated modified fees divided by the total virtual size
     * of all transactions in the package.  May be unavailable if some inputs were not available or
     * a transaction failure caused validation to terminate early. */
    std::optional<CFeeRate> m_package_feerate;

    explicit PackageMempoolAcceptResult(PackageValidationState state,
                                        std::map<const uint256, const MempoolAcceptResult>&& results)
        : m_state{state}, m_tx_results(std::move(results)) {}

    explicit PackageMempoolAcceptResult(PackageValidationState state, CFeeRate feerate,
                                        std::map<const uint256, const MempoolAcceptResult>&& results)
        : m_state{state}, m_tx_results(std::move(results)), m_package_feerate{feerate} {}

    /** Constructor to create a PackageMempoolAcceptResult from a single MempoolAcceptResult */
    explicit PackageMempoolAcceptResult(const uint256& wtxid, const MempoolAcceptResult& result)
        : m_tx_results{ {wtxid, result} } {}
};

/**
 * Try to add a transaction to the mempool. This is an internal function and is exposed only for testing.
 * Client code should use ChainstateManager::ProcessTransaction()
 *
 * @param[in]  active_chainstate  Reference to the active chainstate.
 * @param[in]  tx                 The transaction to submit for mempool acceptance.
 * @param[in]  accept_time        The timestamp for adding the transaction to the mempool.
 *                                It is also used to determine when the entry expires.
 * @param[in]  bypass_limits      When true, don't enforce mempool fee and capacity limits.
 * @param[in]  test_accept        When true, run validation checks but don't submit to mempool.
 *
 * @returns a MempoolAcceptResult indicating whether the transaction was accepted/rejected with reason.
 */
MempoolAcceptResult AcceptToMemoryPool(Chainstate& active_chainstate, const CTransactionRef& tx,
                                       int64_t accept_time, bool bypass_limits, bool test_accept, bool ignore_locks=false)
    EXCLUSIVE_LOCKS_REQUIRED(cs_main);

/**
* Validate (and maybe submit) a package to the mempool. See doc/policy/packages.md for full details
* on package validation rules.
* @param[in]    test_accept     When true, run validation checks but don't submit to mempool.
* @returns a PackageMempoolAcceptResult which includes a MempoolAcceptResult for each transaction.
* If a transaction fails, validation will exit early and some results may be missing. It is also
* possible for the package to be partially submitted.
*/
PackageMempoolAcceptResult ProcessNewPackage(Chainstate& active_chainstate, CTxMemPool& pool,
                                                   const Package& txns, bool test_accept, bool ignore_locks=false)
                                                   EXCLUSIVE_LOCKS_REQUIRED(cs_main);

/* Mempool validation helper functions */

/**
 * Check if transaction will be final in the next block to be created.
 */
bool CheckFinalTxAtTip(const CBlockIndex& active_chain_tip, const CTransaction& tx) EXCLUSIVE_LOCKS_REQUIRED(::cs_main);

/**
 * Check if transaction will be BIP68 final in the next block to be created on top of tip.
 * @param[in]   tip             Chain tip to check tx sequence locks against. For example,
 *                              the tip of the current active chain.
 * @param[in]   coins_view      Any CCoinsView that provides access to the relevant coins for
 *                              checking sequence locks. For example, it can be a CCoinsViewCache
 *                              that isn't connected to anything but contains all the relevant
 *                              coins, or a CCoinsViewMemPool that is connected to the
 *                              mempool and chainstate UTXO set. In the latter case, the caller is
 *                              responsible for holding the appropriate locks to ensure that
 *                              calls to GetCoin() return correct coins.
 * Simulates calling SequenceLocks() with data from the tip passed in.
 * Optionally stores in LockPoints the resulting height and time calculated and the hash
 * of the block needed for calculation or skips the calculation and uses the LockPoints
 * passed in for evaluation.
 * The LockPoints should not be considered valid if CheckSequenceLocksAtTip returns false.
 */
bool CheckSequenceLocksAtTip(CBlockIndex* tip,
                        const CCoinsView& coins_view,
                        const CTransaction& tx,
                        LockPoints* lp = nullptr,
                        bool useExistingLockPoints = false);

/**
 * Closure representing one script verification
 * Note that this stores references to the spending transaction
 */
class CScriptCheck
{
private:
    CScript scriptPubKey;
    CAmount amount;
    std::vector<uint8_t> vchAmount;
    CTxOut m_tx_out;
    const CTransaction *ptxTo;
    unsigned int nIn;
    unsigned int nFlags;
    bool cacheStore;
    ScriptError error;
    PrecomputedTransactionData *txdata;
public:
    CScriptCheck(const CScript& scriptPubKeyIn, const std::vector<uint8_t> &vchAmountIn, const CTransaction& txToIn, unsigned int nInIn, unsigned int nFlagsIn, bool cacheIn, PrecomputedTransactionData* txdataIn) :
        scriptPubKey(scriptPubKeyIn), vchAmount(vchAmountIn),
        ptxTo(&txToIn), nIn(nInIn), nFlags(nFlagsIn), cacheStore(cacheIn), error(SCRIPT_ERR_UNKNOWN_ERROR), txdata(txdataIn) { }

    CScriptCheck(const CScript& scriptPubKeyIn, const CAmount amountIn, const CTransaction& txToIn, unsigned int nInIn, unsigned int nFlagsIn, bool cacheIn, PrecomputedTransactionData* txdataIn) :
        scriptPubKey(scriptPubKeyIn), amount(amountIn),
        ptxTo(&txToIn), nIn(nInIn), nFlags(nFlagsIn), cacheStore(cacheIn), error(SCRIPT_ERR_UNKNOWN_ERROR), txdata(txdataIn)
        {
            vchAmount.resize(8);
            part::SetAmount(vchAmount, amountIn);
        };
    CScriptCheck(): amount(0), ptxTo(nullptr), nIn(0), nFlags(0), cacheStore(false), error(SCRIPT_ERR_UNKNOWN_ERROR) {}
    CScriptCheck(const CTxOut& outIn, const CTransaction& txToIn, unsigned int nInIn, unsigned int nFlagsIn, bool cacheIn, PrecomputedTransactionData* txdataIn) :
        m_tx_out(outIn), ptxTo(&txToIn), nIn(nInIn), nFlags(nFlagsIn), cacheStore(cacheIn), error(SCRIPT_ERR_UNKNOWN_ERROR), txdata(txdataIn)
    {
        vchAmount.resize(8);
        part::SetAmount(vchAmount, m_tx_out.nValue);
        scriptPubKey = m_tx_out.scriptPubKey;
    };
    CScriptCheck(const CTxOutSign& outIn, const CTransaction& txToIn, unsigned int nInIn, unsigned int nFlagsIn, bool cacheIn, PrecomputedTransactionData* txdataIn) :
        ptxTo(&txToIn), nIn(nInIn), nFlags(nFlagsIn), cacheStore(cacheIn), error(SCRIPT_ERR_UNKNOWN_ERROR), txdata(txdataIn)
    {
        vchAmount = outIn.amount;
        scriptPubKey = outIn.scriptPubKey;
    };

    bool operator()();

    void swap(CScriptCheck& check) noexcept
    {
        std::swap(ptxTo, check.ptxTo);
        std::swap(scriptPubKey, check.scriptPubKey);
        std::swap(amount, check.amount);
        std::swap(vchAmount, check.vchAmount);
        std::swap(m_tx_out, check.m_tx_out);
        std::swap(nIn, check.nIn);
        std::swap(nFlags, check.nFlags);
        std::swap(cacheStore, check.cacheStore);
        std::swap(error, check.error);
        std::swap(txdata, check.txdata);
    }

    ScriptError GetScriptError() const { return error; }
};

/** Initializes the script-execution cache */
[[nodiscard]] bool InitScriptExecutionCache(size_t max_size_bytes);

/** Functions for validating blocks and updating the block tree */

/** Context-independent validity checks */
bool CheckBlock(const CBlock& block, BlockValidationState& state, const Consensus::Params& consensusParams, bool fCheckPOW = true, bool fCheckMerkleRoot = true);

/** Check a block is completely valid from start to finish (only works on top of our current best block) */
bool TestBlockValidity(BlockValidationState& state,
                       const CChainParams& chainparams,
                       Chainstate& chainstate,
                       const CBlock& block,
                       CBlockIndex* pindexPrev,
                       const std::function<NodeClock::time_point()>& adjusted_time_callback,
                       bool fCheckPOW = true,
                       bool fCheckMerkleRoot = true) EXCLUSIVE_LOCKS_REQUIRED(cs_main);

/** Check with the proof of work on each blockheader matches the value in nBits */
bool HasValidProofOfWork(const std::vector<CBlockHeader>& headers, const Consensus::Params& consensusParams);

/** Return the sum of the work on a given set of headers */
arith_uint256 CalculateHeadersWork(const std::vector<CBlockHeader>& headers);

/** RAII wrapper for VerifyDB: Verify consistency of the block and coin databases */
class CVerifyDB {
public:
    CVerifyDB();
    ~CVerifyDB();
    bool VerifyDB(
        Chainstate& chainstate,
        const Consensus::Params& consensus_params,
        CCoinsView& coinsview,
        int nCheckLevel,
        int nCheckDepth) EXCLUSIVE_LOCKS_REQUIRED(cs_main);
};

enum DisconnectResult
{
    DISCONNECT_OK,      // All good.
    DISCONNECT_UNCLEAN, // Rolled back, but UTXO set was inconsistent with block.
    DISCONNECT_FAILED   // Something else went wrong.
};

class ConnectTrace;

/** @see Chainstate::FlushStateToDisk */
enum class FlushStateMode {
    NONE,
    IF_NEEDED,
    PERIODIC,
    ALWAYS
};

/**
 * A convenience class for constructing the CCoinsView* hierarchy used
 * to facilitate access to the UTXO set.
 *
 * This class consists of an arrangement of layered CCoinsView objects,
 * preferring to store and retrieve coins in memory via `m_cacheview` but
 * ultimately falling back on cache misses to the canonical store of UTXOs on
 * disk, `m_dbview`.
 */
class CoinsViews {

public:
    //! The lowest level of the CoinsViews cache hierarchy sits in a leveldb database on disk.
    //! All unspent coins reside in this store.
    CCoinsViewDB m_dbview GUARDED_BY(cs_main);

    //! This view wraps access to the leveldb instance and handles read errors gracefully.
    CCoinsViewErrorCatcher m_catcherview GUARDED_BY(cs_main);

    //! This is the top layer of the cache hierarchy - it keeps as many coins in memory as
    //! can fit per the dbcache setting.
    std::unique_ptr<CCoinsViewCache> m_cacheview GUARDED_BY(cs_main);

    //! This constructor initializes CCoinsViewDB and CCoinsViewErrorCatcher instances, but it
    //! *does not* create a CCoinsViewCache instance by default. This is done separately because the
    //! presence of the cache has implications on whether or not we're allowed to flush the cache's
    //! state to disk, which should not be done until the health of the database is verified.
    //!
    //! All arguments forwarded onto CCoinsViewDB.
    CoinsViews(fs::path ldb_name, size_t cache_size_bytes, bool in_memory, bool should_wipe);

    //! Initialize the CCoinsViewCache member.
    void InitCache() EXCLUSIVE_LOCKS_REQUIRED(::cs_main);
};

enum class CoinsCacheSizeState
{
    //! The coins cache is in immediate need of a flush.
    CRITICAL = 2,
    //! The cache is at >= 90% capacity.
    LARGE = 1,
    OK = 0
};

/**
 * Chainstate stores and provides an API to update our local knowledge of the
 * current best chain.
 *
 * Eventually, the API here is targeted at being exposed externally as a
 * consumable libconsensus library, so any functions added must only call
 * other class member functions, pure functions in other parts of the consensus
 * library, callbacks via the validation interface, or read/write-to-disk
 * functions (eventually this will also be via callbacks).
 *
 * Anything that is contingent on the current tip of the chain is stored here,
 * whereas block information and metadata independent of the current tip is
 * kept in `BlockManager`.
 */
class Chainstate
{
protected:
public:
    /**
     * Every received block is assigned a unique and increasing identifier, so we
     * know which one to give priority in case of a fork.
     */
    /** Blocks loaded from disk are assigned id 0, so start the counter at 1. */
    int32_t nBlockSequenceId GUARDED_BY(::cs_main) = 1;
    /** Decreasing counter (used by subsequent preciousblock calls). */
    int32_t nBlockReverseSequenceId = -1;
    /** chainwork for the last block that preciousblock has been applied to. */
    arith_uint256 nLastPreciousChainwork = 0;

    /**
     * The ChainState Mutex
     * A lock that must be held when modifying this ChainState - held in ActivateBestChain() and
     * InvalidateBlock()
     */
    Mutex m_chainstate_mutex;

    /**
     * Whether this chainstate is undergoing initial block download.
     *
     * Mutable because we need to be able to mark IsInitialBlockDownload()
     * const, which latches this for caching purposes.
     */
    mutable std::atomic<bool> m_cached_finished_ibd{false};

    //! Optional mempool that is kept in sync with the chain.
    //! Only the active chainstate has a mempool.
    CTxMemPool* m_mempool;

    //! Manages the UTXO set, which is a reflection of the contents of `m_chain`.
    std::unique_ptr<CoinsViews> m_coins_views;

public:
    //! Reference to a BlockManager instance which itself is shared across all
    //! Chainstate instances.
    node::BlockManager& m_blockman;

    /** Chain parameters for this chainstate */
    /* TODO: replace with m_chainman.GetParams() */
    const CChainParams& m_params;

    //! The chainstate manager that owns this chainstate. The reference is
    //! necessary so that this instance can check whether it is the active
    //! chainstate within deeply nested method calls.
    ChainstateManager& m_chainman;

    explicit Chainstate(
        CTxMemPool* mempool,
        node::BlockManager& blockman,
        ChainstateManager& chainman,
        std::optional<uint256> from_snapshot_blockhash = std::nullopt);

    /**
     * Initialize the CoinsViews UTXO set database management data structures. The in-memory
     * cache is initialized separately.
     *
     * All parameters forwarded to CoinsViews.
     */
    void InitCoinsDB(
        size_t cache_size_bytes,
        bool in_memory,
        bool should_wipe,
        fs::path leveldb_name = "chainstate");

    //! Initialize the in-memory coins cache (to be done after the health of the on-disk database
    //! is verified).
    void InitCoinsCache(size_t cache_size_bytes) EXCLUSIVE_LOCKS_REQUIRED(::cs_main);

    //! @returns whether or not the CoinsViews object has been fully initialized and we can
    //!          safely flush this object to disk.
    bool CanFlushToDisk() const EXCLUSIVE_LOCKS_REQUIRED(::cs_main)
    {
        AssertLockHeld(::cs_main);
        return m_coins_views && m_coins_views->m_cacheview;
    }

    //! The current chain of blockheaders we consult and build on.
    //! @see CChain, CBlockIndex.
    CChain m_chain;

    /**
     * The blockhash which is the base of the snapshot this chainstate was created from.
     *
     * std::nullopt if this chainstate was not created from a snapshot.
     */
    const std::optional<uint256> m_from_snapshot_blockhash;

    //! Return true if this chainstate relies on blocks that are assumed-valid. In
    //! practice this means it was created based on a UTXO snapshot.
    bool reliesOnAssumedValid() { return m_from_snapshot_blockhash.has_value(); }

    /**
     * The set of all CBlockIndex entries with either BLOCK_VALID_TRANSACTIONS (for
     * itself and all ancestors) *or* BLOCK_ASSUMED_VALID (if using background
     * chainstates) and as good as our current tip or better. Entries may be failed,
     * though, and pruning nodes may be missing the data for the block.
     */
    std::set<CBlockIndex*, node::CBlockIndexWorkComparator> setBlockIndexCandidates;

    //! @returns A reference to the in-memory cache of the UTXO set.
    CCoinsViewCache& CoinsTip() EXCLUSIVE_LOCKS_REQUIRED(::cs_main)
    {
        AssertLockHeld(::cs_main);
        assert(m_coins_views->m_cacheview);
        return *m_coins_views->m_cacheview.get();
    }

    //! @returns A reference to the on-disk UTXO set database.
    CCoinsViewDB& CoinsDB() EXCLUSIVE_LOCKS_REQUIRED(::cs_main)
    {
        AssertLockHeld(::cs_main);
        return m_coins_views->m_dbview;
    }

    //! @returns A pointer to the mempool.
    CTxMemPool* GetMempool()
    {
        return m_mempool;
    }

    //! @returns A reference to a wrapped view of the in-memory UTXO set that
    //!     handles disk read errors gracefully.
    CCoinsViewErrorCatcher& CoinsErrorCatcher() EXCLUSIVE_LOCKS_REQUIRED(::cs_main)
    {
        AssertLockHeld(::cs_main);
        return m_coins_views->m_catcherview;
    }

    //! Destructs all objects related to accessing the UTXO set.
    void ResetCoinsViews() { m_coins_views.reset(); }

    //! The cache size of the on-disk coins view.
    size_t m_coinsdb_cache_size_bytes{0};

    //! The cache size of the in-memory coins view.
    size_t m_coinstip_cache_size_bytes{0};

    //! Resize the CoinsViews caches dynamically and flush state to disk.
    //! @returns true unless an error occurred during the flush.
    bool ResizeCoinsCaches(size_t coinstip_size, size_t coinsdb_size)
        EXCLUSIVE_LOCKS_REQUIRED(::cs_main);

    /**
     * Import blocks from an external file
     *
     * During reindexing, this function is called for each block file (datadir/blocks/blk?????.dat).
     * It reads all blocks contained in the given file and attempts to process them (add them to the
     * block index). The blocks may be out of order within each file and across files. Often this
     * function reads a block but finds that its parent hasn't been read yet, so the block can't be
     * processed yet. The function will add an entry to the blocks_with_unknown_parent map (which is
     * passed as an argument), so that when the block's parent is later read and processed, this
     * function can re-read the child block from disk and process it.
     *
     * Because a block's parent may be in a later file, not just later in the same file, the
     * blocks_with_unknown_parent map must be passed in and out with each call. It's a multimap,
     * rather than just a map, because multiple blocks may have the same parent (when chain splits
     * or stale blocks exist). It maps from parent-hash to child-disk-position.
     *
     * This function can also be used to read blocks from user-specified block files using the
     * -loadblock= option. There's no unknown-parent tracking, so the last two arguments are omitted.
     *
     *
     * @param[in]     fileIn                        FILE handle to file containing blocks to read
     * @param[in]     dbp                           (optional) Disk block position (only for reindex)
     * @param[in,out] blocks_with_unknown_parent    (optional) Map of disk positions for blocks with
     *                                              unknown parent, key is parent block hash
     *                                              (only used for reindex)
     * */
    void LoadExternalBlockFile(
        FILE* fileIn,
        FlatFilePos* dbp = nullptr,
        std::multimap<uint256, FlatFilePos>* blocks_with_unknown_parent = nullptr, ChainstateManager *chainman = nullptr)
        EXCLUSIVE_LOCKS_REQUIRED(!m_chainstate_mutex);

    /**
     * Update the on-disk chain state.
     * The caches and indexes are flushed depending on the mode we're called with
     * if they're too large, if it's been a while since the last write,
     * or always and in all cases if we're in prune mode and are deleting files.
     *
     * If FlushStateMode::NONE is used, then FlushStateToDisk(...) won't do anything
     * besides checking if we need to prune.
     *
     * @returns true unless a system error occurred
     */
    bool FlushStateToDisk(
        BlockValidationState& state,
        FlushStateMode mode,
        int nManualPruneHeight = 0);

    //! Unconditionally flush all changes to disk.
    void ForceFlushStateToDisk();

    //! Prune blockfiles from the disk if necessary and then flush chainstate changes
    //! if we pruned.
    void PruneAndFlush();

    /**
     * Find the best known block, and make it the tip of the block chain. The
     * result is either failure or an activated best chain. pblock is either
     * nullptr or a pointer to a block that is already loaded (to avoid loading
     * it again from disk).
     *
     * ActivateBestChain is split into steps (see ActivateBestChainStep) so that
     * we avoid holding cs_main for an extended period of time; the length of this
     * call may be quite long during reindexing or a substantial reorg.
     *
     * May not be called with cs_main held. May not be called in a
     * validationinterface callback.
     *
     * @returns true unless a system error occurred
     */
    bool ActivateBestChain(
        BlockValidationState& state,
        std::shared_ptr<const CBlock> pblock = nullptr)
        EXCLUSIVE_LOCKS_REQUIRED(!m_chainstate_mutex)
        LOCKS_EXCLUDED(::cs_main);

    bool AcceptBlock(const std::shared_ptr<const CBlock>& pblock, BlockValidationState& state, CBlockIndex** ppindex, bool fRequested, const FlatFilePos* dbp, bool* fNewBlock, bool min_pow_checked) EXCLUSIVE_LOCKS_REQUIRED(cs_main);

    // Block (dis)connection on a given view:
    DisconnectResult DisconnectBlock(const CBlock& block, const CBlockIndex* pindex, CCoinsViewCache& view)
        EXCLUSIVE_LOCKS_REQUIRED(::cs_main);
    bool ConnectBlock(const CBlock& block, BlockValidationState& state, CBlockIndex* pindex,
                      CCoinsViewCache& view, bool fJustCheck = false) EXCLUSIVE_LOCKS_REQUIRED(cs_main);

    // Apply the effects of a block disconnection on the UTXO set.
    bool DisconnectTip(BlockValidationState& state, DisconnectedBlockTransactions* disconnectpool) EXCLUSIVE_LOCKS_REQUIRED(cs_main, m_mempool->cs);

    // Manual block validity manipulation:
    /** Mark a block as precious and reorganize.
     *
     * May not be called in a validationinterface callback.
     */
    bool PreciousBlock(BlockValidationState& state, CBlockIndex* pindex)
        EXCLUSIVE_LOCKS_REQUIRED(!m_chainstate_mutex)
        LOCKS_EXCLUDED(::cs_main);

    /** Mark a block as invalid. */
    bool InvalidateBlock(BlockValidationState& state, CBlockIndex* pindex)
        EXCLUSIVE_LOCKS_REQUIRED(!m_chainstate_mutex)
        LOCKS_EXCLUDED(::cs_main);

    /** Remove invalidity status from a block and its descendants. */
    void ResetBlockFailureFlags(CBlockIndex* pindex) EXCLUSIVE_LOCKS_REQUIRED(cs_main);

    /** Replay blocks that aren't fully applied to the database. */
    bool ReplayBlocks();

    /** Whether the chain state needs to be redownloaded due to lack of witness data */
    [[nodiscard]] bool NeedsRedownload() const EXCLUSIVE_LOCKS_REQUIRED(cs_main);
    /** Ensures we have a genesis block in the block tree, possibly writing one to disk. */
    bool LoadGenesisBlock();

    void PruneBlockIndexCandidates();

    void UnloadBlockIndex() EXCLUSIVE_LOCKS_REQUIRED(::cs_main);

    /** Check whether we are doing an initial block download (synchronizing from disk or network) */
    bool IsInitialBlockDownload() const;

    /** Find the last common block of this chain and a locator. */
    const CBlockIndex* FindForkInGlobalIndex(const CBlockLocator& locator) const EXCLUSIVE_LOCKS_REQUIRED(cs_main);

    /**
     * Make various assertions about the state of the block index.
     *
     * By default this only executes fully when using the Regtest chain; see: fCheckBlockIndex.
     */
    void CheckBlockIndex();

    /** Load the persisted mempool from disk */
    void LoadMempool(const fs::path& load_path, fsbridge::FopenFn mockable_fopen_function = fsbridge::fopen);

    /** Update the chain tip based on database information, i.e. CoinsTip()'s best block. */
    bool LoadChainTip() EXCLUSIVE_LOCKS_REQUIRED(cs_main);

    //! Dictates whether we need to flush the cache to disk or not.
    //!
    //! @return the state of the size of the coins cache.
    CoinsCacheSizeState GetCoinsCacheSizeState() EXCLUSIVE_LOCKS_REQUIRED(::cs_main);

    CoinsCacheSizeState GetCoinsCacheSizeState(
        size_t max_coins_cache_size_bytes,
        size_t max_mempool_size_bytes) EXCLUSIVE_LOCKS_REQUIRED(::cs_main);

    std::string ToString() EXCLUSIVE_LOCKS_REQUIRED(::cs_main);

    node::BlockMap& BlockIndex() EXCLUSIVE_LOCKS_REQUIRED(::cs_main)
    {
        return m_blockman.m_block_index;
    }

//private:
    bool ActivateBestChainStep(BlockValidationState& state, CBlockIndex* pindexMostWork, const std::shared_ptr<const CBlock>& pblock, bool& fInvalidFound, ConnectTrace& connectTrace) EXCLUSIVE_LOCKS_REQUIRED(cs_main, m_mempool->cs);
    bool ConnectTip(BlockValidationState& state, CBlockIndex* pindexNew, const std::shared_ptr<const CBlock>& pblock, ConnectTrace& connectTrace, DisconnectedBlockTransactions& disconnectpool) EXCLUSIVE_LOCKS_REQUIRED(cs_main, m_mempool->cs);

    void InvalidBlockFound(CBlockIndex* pindex, const BlockValidationState& state) EXCLUSIVE_LOCKS_REQUIRED(cs_main);
    CBlockIndex* FindMostWorkChain() EXCLUSIVE_LOCKS_REQUIRED(cs_main);
    void ReceivedBlockTransactions(const CBlock& block, CBlockIndex* pindexNew, const FlatFilePos& pos) EXCLUSIVE_LOCKS_REQUIRED(cs_main);

    bool RollforwardBlock(const CBlockIndex* pindex, CCoinsViewCache& inputs) EXCLUSIVE_LOCKS_REQUIRED(cs_main);

    void CheckForkWarningConditions() EXCLUSIVE_LOCKS_REQUIRED(cs_main);
    void InvalidChainFound(CBlockIndex* pindexNew) EXCLUSIVE_LOCKS_REQUIRED(cs_main);

    //! Indirection necessary to make lock annotations work with an optional mempool.
    RecursiveMutex* MempoolMutex() const LOCK_RETURNED(m_mempool->cs)
    {
        return m_mempool ? &m_mempool->cs : nullptr;
    }

    /**
     * Make mempool consistent after a reorg, by re-adding or recursively erasing
     * disconnected block transactions from the mempool, and also removing any
     * other transactions from the mempool that are no longer valid given the new
     * tip/height.
     *
     * Note: we assume that disconnectpool only contains transactions that are NOT
     * confirmed in the current chain nor already in the mempool (otherwise,
     * in-mempool descendants of such transactions would be removed).
     *
     * Passing fAddToMempool=false will skip trying to add the transactions back,
     * and instead just erase from the mempool as needed.
     */
    void MaybeUpdateMempoolForReorg(
        DisconnectedBlockTransactions& disconnectpool,
        bool fAddToMempool) EXCLUSIVE_LOCKS_REQUIRED(cs_main, m_mempool->cs);

    /** Check warning conditions and do some notifications on new chain tip set. */
    void UpdateTip(const CBlockIndex* pindexNew)
        EXCLUSIVE_LOCKS_REQUIRED(::cs_main);

    friend ChainstateManager;
};

/**
 * Provides an interface for creating and interacting with one or two
 * chainstates: an IBD chainstate generated by downloading blocks, and
 * an optional snapshot chainstate loaded from a UTXO snapshot. Managed
 * chainstates can be maintained at different heights simultaneously.
 *
 * This class provides abstractions that allow the retrieval of the current
 * most-work chainstate ("Active") as well as chainstates which may be in
 * background use to validate UTXO snapshots.
 *
 * Definitions:
 *
 * *IBD chainstate*: a chainstate whose current state has been "fully"
 *   validated by the initial block download process.
 *
 * *Snapshot chainstate*: a chainstate populated by loading in an
 *    assumeutxo UTXO snapshot.
 *
 * *Active chainstate*: the chainstate containing the current most-work
 *    chain. Consulted by most parts of the system (net_processing,
 *    wallet) as a reflection of the current chain and UTXO set.
 *    This may either be an IBD chainstate or a snapshot chainstate.
 *
 * *Background IBD chainstate*: an IBD chainstate for which the
 *    IBD process is happening in the background while use of the
 *    active (snapshot) chainstate allows the rest of the system to function.
 */
class ChainstateManager
{
//private:
public:
    //! The chainstate used under normal operation (i.e. "regular" IBD) or, if
    //! a snapshot is in use, for background validation.
    //!
    //! Its contents (including on-disk data) will be deleted *upon shutdown*
    //! after background validation of the snapshot has completed. We do not
    //! free the chainstate contents immediately after it finishes validation
    //! to cautiously avoid a case where some other part of the system is still
    //! using this pointer (e.g. net_processing).
    //!
    //! Once this pointer is set to a corresponding chainstate, it will not
    //! be reset until init.cpp:Shutdown().
    //!
    //! This is especially important when, e.g., calling ActivateBestChain()
    //! on all chainstates because we are not able to hold ::cs_main going into
    //! that call.
    std::unique_ptr<Chainstate> m_ibd_chainstate GUARDED_BY(::cs_main);

    //! A chainstate initialized on the basis of a UTXO snapshot. If this is
    //! non-null, it is always our active chainstate.
    //!
    //! Once this pointer is set to a corresponding chainstate, it will not
    //! be reset until init.cpp:Shutdown().
    //!
    //! This is especially important when, e.g., calling ActivateBestChain()
    //! on all chainstates because we are not able to hold ::cs_main going into
    //! that call.
    std::unique_ptr<Chainstate> m_snapshot_chainstate GUARDED_BY(::cs_main);

    //! Points to either the ibd or snapshot chainstate; indicates our
    //! most-work chain.
    //!
    //! Once this pointer is set to a corresponding chainstate, it will not
    //! be reset until init.cpp:Shutdown().
    //!
    //! This is especially important when, e.g., calling ActivateBestChain()
    //! on all chainstates because we are not able to hold ::cs_main going into
    //! that call.
    Chainstate* m_active_chainstate GUARDED_BY(::cs_main) {nullptr};

    //! If true, the assumed-valid chainstate has been fully validated
    //! by the background validation chainstate.
    bool m_snapshot_validated GUARDED_BY(::cs_main){false};

    CBlockIndex* m_best_invalid GUARDED_BY(::cs_main){nullptr};

    //! Internal helper for ActivateSnapshot().
    [[nodiscard]] bool PopulateAndValidateSnapshot(
        Chainstate& snapshot_chainstate,
        AutoFile& coins_file,
        const node::SnapshotMetadata& metadata);

    /**
     * If a block header hasn't already been seen, call CheckBlockHeader on it, ensure
     * that it doesn't descend from an invalid block, and then add it to m_block_index.
     * Caller must set min_pow_checked=true in order to add a new header to the
     * block index (permanent memory storage), indicating that the header is
     * known to be part of a sufficiently high-work chain (anti-dos check).
     */
    bool AcceptBlockHeader(
        const CBlockHeader& block,
        BlockValidationState& state,
        CBlockIndex** ppindex,
        bool min_pow_checked,
        bool fRequested=false) EXCLUSIVE_LOCKS_REQUIRED(cs_main);
    friend Chainstate;

    /** Most recent headers presync progress update, for rate-limiting. */
    std::chrono::time_point<std::chrono::steady_clock> m_last_presync_update GUARDED_BY(::cs_main) {};

public:
    using Options = kernel::ChainstateManagerOpts;

    explicit ChainstateManager(Options options) : m_options{std::move(options)}
    {
        Assert(m_options.adjusted_time_callback);
    }

    const CChainParams& GetParams() const { return m_options.chainparams; }
    const Consensus::Params& GetConsensus() const { return m_options.chainparams.GetConsensus(); }

    /**
     * Alias for ::cs_main.
     * Should be used in new code to make it easier to make ::cs_main a member
     * of this class.
     * Generally, methods of this class should be annotated to require this
     * mutex. This will make calling code more verbose, but also help to:
     * - Clarify that the method will acquire a mutex that heavily affects
     *   overall performance.
     * - Force call sites to think how long they need to acquire the mutex to
     *   get consistent results.
     */
    RecursiveMutex& GetMutex() const LOCK_RETURNED(::cs_main) { return ::cs_main; }

    const Options m_options;
    std::thread m_load_block;
    //! A single BlockManager instance is shared across each constructed
    //! chainstate to avoid duplicating block metadata.
    node::BlockManager m_blockman;
    PeerManager *m_peerman{nullptr};
    SmsgManager *m_smsgman{nullptr};

    /**
     * In order to efficiently track invalidity of headers, we keep the set of
     * blocks which we tried to connect and found to be invalid here (ie which
     * were set to BLOCK_FAILED_VALID since the last restart). We can then
     * walk this set and check if a new header is a descendant of something in
     * this set, preventing us from having to walk m_block_index when we try
     * to connect a bad block and fail.
     *
     * While this is more complicated than marking everything which descends
     * from an invalid block as invalid at the time we discover it to be
     * invalid, doing so would require walking all of m_block_index to find all
     * descendants. Since this case should be very rare, keeping track of all
     * BLOCK_FAILED_VALID blocks in a set should be just fine and work just as
     * well.
     *
     * Because we already walk m_block_index in height-order at startup, we go
     * ahead and mark descendants of invalid blocks as FAILED_CHILD at that time,
     * instead of putting things in this set.
     */
    std::set<CBlockIndex*> m_failed_blocks;

    /** Best header we've seen so far (used for getheaders queries' starting points). */
    CBlockIndex* m_best_header = nullptr;

    //! The total number of bytes available for us to use across all in-memory
    //! coins caches. This will be split somehow across chainstates.
    int64_t m_total_coinstip_cache{0};
    //
    //! The total number of bytes available for us to use across all leveldb
    //! coins databases. This will be split somehow across chainstates.
    int64_t m_total_coinsdb_cache{0};

    //! Instantiate a new chainstate and assign it based upon whether it is
    //! from a snapshot.
    //!
    //! @param[in] mempool              The mempool to pass to the chainstate
    //                                  constructor
    //! @param[in] snapshot_blockhash   If given, signify that this chainstate
    //!                                 is based on a snapshot.
    Chainstate& InitializeChainstate(
        CTxMemPool* mempool,
        const std::optional<uint256>& snapshot_blockhash = std::nullopt)
        LIFETIMEBOUND EXCLUSIVE_LOCKS_REQUIRED(::cs_main);

    //! Get all chainstates currently being used.
    std::vector<Chainstate*> GetAll();

    //! Construct and activate a Chainstate on the basis of UTXO snapshot data.
    //!
    //! Steps:
    //!
    //! - Initialize an unused Chainstate.
    //! - Load its `CoinsViews` contents from `coins_file`.
    //! - Verify that the hash of the resulting coinsdb matches the expected hash
    //!   per assumeutxo chain parameters.
    //! - Wait for our headers chain to include the base block of the snapshot.
    //! - "Fast forward" the tip of the new chainstate to the base of the snapshot,
    //!   faking nTx* block index data along the way.
    //! - Move the new chainstate to `m_snapshot_chainstate` and make it our
    //!   ChainstateActive().
    [[nodiscard]] bool ActivateSnapshot(
        AutoFile& coins_file, const node::SnapshotMetadata& metadata, bool in_memory);

    bool HaveActiveChainstate() const EXCLUSIVE_LOCKS_REQUIRED(::cs_main) { return m_active_chainstate; };
    //! The most-work chain.
    Chainstate& ActiveChainstate() const;
    CChain& ActiveChain() const EXCLUSIVE_LOCKS_REQUIRED(GetMutex()) { return ActiveChainstate().m_chain; }
    int ActiveHeight() const EXCLUSIVE_LOCKS_REQUIRED(GetMutex()) { return ActiveChain().Height(); }
    CBlockIndex* ActiveTip() const EXCLUSIVE_LOCKS_REQUIRED(GetMutex()) { return ActiveChain().Tip(); }

    node::BlockMap& BlockIndex() EXCLUSIVE_LOCKS_REQUIRED(::cs_main)
    {
        AssertLockHeld(::cs_main);
        return m_blockman.m_block_index;
    }

    /**
     * Track versionbit status
     */
    mutable VersionBitsCache m_versionbitscache;

    //! @returns true if a snapshot-based chainstate is in use. Also implies
    //!          that a background validation chainstate is also in use.
    bool IsSnapshotActive() const;

    std::optional<uint256> SnapshotBlockhash() const;

    //! Is there a snapshot in use and has it been fully validated?
    bool IsSnapshotValidated() const EXCLUSIVE_LOCKS_REQUIRED(::cs_main) { return m_snapshot_validated; }

    /**
     * Process an incoming block. This only returns after the best known valid
     * block is made active. Note that it does not, however, guarantee that the
     * specific block passed to it has been checked for validity!
     *
     * If you want to *possibly* get feedback on whether block is valid, you must
     * install a CValidationInterface (see validationinterface.h) - this will have
     * its BlockChecked method called whenever *any* block completes validation.
     *
     * Note that we guarantee that either the proof-of-work is valid on block, or
     * (and possibly also) BlockChecked will have been called.
     *
     * May not be called in a validationinterface callback.
     *
     * @param[in]   block The block we want to process.
     * @param[in]   force_processing Process this block even if unrequested; used for non-network block sources.
     * @param[in]   min_pow_checked  True if proof-of-work anti-DoS checks have
     *                               been done by caller for headers chain
     *                               (note: only affects headers acceptance; if
     *                               block header is already present in block
     *                               index then this parameter has no effect)
     * @param[out]  new_block A boolean which is set to indicate if the block was first received via this call
     * @returns     If the block was processed, independently of block validity
     */
    bool ProcessNewBlock(const std::shared_ptr<const CBlock>& block, bool force_processing, bool min_pow_checked, bool* new_block, NodeId node_id = 0, PeerManager *peerman = nullptr) LOCKS_EXCLUDED(cs_main);

    /**
     * Process incoming block headers.
     *
     * May not be called in a
     * validationinterface callback.
     *
     * @param[in]  block The block headers themselves
     * @param[in]  min_pow_checked  True if proof-of-work anti-DoS checks have been done by caller for headers chain
     * @param[out] state This may be set to an Error state if any error occurred processing them
     * @param[out] ppindex If set, the pointer will be set to point to the last new block index object for the given headers
     */
    bool ProcessNewBlockHeaders(const std::vector<CBlockHeader>& block, bool min_pow_checked, BlockValidationState& state, const CBlockIndex** ppindex = nullptr) LOCKS_EXCLUDED(cs_main);

    /**
     * Try to add a transaction to the memory pool.
     *
     * @param[in]  tx              The transaction to submit for mempool acceptance.
     * @param[in]  test_accept     When true, run validation checks but don't submit to mempool.
     */
    [[nodiscard]] MempoolAcceptResult ProcessTransaction(const CTransactionRef& tx, bool test_accept=false, bool ignore_locks=false)
        EXCLUSIVE_LOCKS_REQUIRED(cs_main);

    //! Load the block tree and coins database from disk, initializing state if we're running with -reindex
    bool LoadBlockIndex() EXCLUSIVE_LOCKS_REQUIRED(cs_main);

    //! Check to see if caches are out of balance and if so, call
    //! ResizeCoinsCaches() as needed.
    void MaybeRebalanceCaches() EXCLUSIVE_LOCKS_REQUIRED(::cs_main);

    /** Update uncommitted block structures (currently: only the witness reserved value). This is safe for submitted blocks. */
    void UpdateUncommittedBlockStructures(CBlock& block, const CBlockIndex* pindexPrev) const;

    /** Produce the necessary coinbase commitment for a block (modifies the hash, don't call for mined blocks). */
    std::vector<unsigned char> GenerateCoinbaseCommitment(CBlock& block, const CBlockIndex* pindexPrev) const;

    /** This is used by net_processing to report pre-synchronization progress of headers, as
     *  headers are not yet fed to validation during that time, but validation is (for now)
     *  responsible for logging and signalling through NotifyHeaderTip, so it needs this
     *  information. */
    void ReportHeadersPresync(const arith_uint256& work, int64_t height, int64_t timestamp);

    ~ChainstateManager();
};

/** Deployment* info via ChainstateManager */
template<typename DEP>
bool DeploymentActiveAfter(const CBlockIndex* pindexPrev, const ChainstateManager& chainman, DEP dep)
{
    return DeploymentActiveAfter(pindexPrev, chainman.GetConsensus(), dep, chainman.m_versionbitscache);
}

template<typename DEP>
bool DeploymentActiveAt(const CBlockIndex& index, const ChainstateManager& chainman, DEP dep)
{
    return DeploymentActiveAt(index, chainman.GetConsensus(), dep, chainman.m_versionbitscache);
}

template<typename DEP>
bool DeploymentEnabled(const ChainstateManager& chainman, DEP dep)
{
    return DeploymentEnabled(chainman.GetConsensus(), dep);
}

/**
 * Return the expected assumeutxo value for a given height, if one exists.
 *
 * @param[in] height Get the assumeutxo value for this height.
 *
 * @returns empty if no assumeutxo configuration exists for the given height.
 */
const AssumeutxoData* ExpectedAssumeutxo(const int height, const CChainParams& params);

bool FlushStateToDisk(const CChainParams& chainParams, BlockValidationState &state, FlushStateMode mode, int nManualPruneHeight=0);
bool FlushView(CCoinsViewCache *view, BlockValidationState& state, Chainstate &chainstate, bool fDisconnecting);



namespace particl {

class StakeConflict
{
public:
    int64_t nLastUpdated = 0;
    //COutPoint kernel;
    std::map<NodeId, int> peerCount;

    //int SetKernel(const COutPoint &kernel_);
    int Add(NodeId id);
};

/** Cache recently seen coinstake transactions */
class CoinStakeCache
{
public:
    CoinStakeCache() {};
    explicit CoinStakeCache(size_t max_size) : nMaxSize(max_size) {};
    size_t nMaxSize = 16;
    std::list<std::pair<uint256, CTransactionRef> > lData;

    bool GetCoinStake(Chainstate &chainstate, const uint256 &blockHash, CTransactionRef &tx) EXCLUSIVE_LOCKS_REQUIRED(cs_main);
    bool InsertCoinStake(const uint256 &blockHash, const CTransactionRef &tx) EXCLUSIVE_LOCKS_REQUIRED(cs_main);
};

extern std::map<uint256, StakeConflict> mapStakeConflict;
extern CoinStakeCache coinStakeCache;
extern std::map<COutPoint, uint256> mapStakeSeen;
extern std::list<COutPoint> listStakeSeen;

bool RemoveUnreceivedHeader(ChainstateManager &chainman, const uint256 &hash) EXCLUSIVE_LOCKS_REQUIRED(cs_main);
size_t CountDelayedBlocks() EXCLUSIVE_LOCKS_REQUIRED(cs_main);



bool AddToMapStakeSeen(const COutPoint &kernel, const uint256 &blockHash) EXCLUSIVE_LOCKS_REQUIRED(cs_main);
bool CheckStakeUnused(const COutPoint &kernel);
bool CheckStakeUnique(const CBlock &block, bool fUpdate=true);

/** Returns true if the block index was rewound to rebuild the temporary indices. */
bool RebuildRollingIndices(ChainstateManager &chainman, CTxMemPool *mempool);

int64_t GetSmsgFeeRate(ChainstateManager &chainman, const CBlockIndex *pindex, bool reduce_height=false) EXCLUSIVE_LOCKS_REQUIRED(cs_main);
uint32_t GetSmsgDifficulty(ChainstateManager &chainman, uint64_t time, bool verify=false) EXCLUSIVE_LOCKS_REQUIRED(cs_main);

} // namespace particl

#endif // BITCOIN_VALIDATION_H<|MERGE_RESOLUTION|>--- conflicted
+++ resolved
@@ -31,6 +31,7 @@
 #include <util/hasher.h>
 #include <util/translation.h>
 #include <versionbits.h>
+#include <index/txindex.h>
 
 #include <atomic>
 #include <map>
@@ -65,14 +66,7 @@
 static const int DEFAULT_SCRIPTCHECK_THREADS = 0;
 static const int64_t DEFAULT_MAX_TIP_AGE = 24 * 60 * 60;
 static const bool DEFAULT_CHECKPOINTS_ENABLED = true;
-<<<<<<< HEAD
-static const bool DEFAULT_TXINDEX = false;
-static constexpr bool DEFAULT_COINSTATSINDEX{false};
-static const char* const DEFAULT_BLOCKFILTERINDEX = "0";
-
-typedef int64_t NodeId;
-=======
->>>>>>> 5e82b9ba
+
 /** Default for -stopatheight */
 static const int DEFAULT_STOPATHEIGHT = 0;
 /** Block files containing a block-height within MIN_BLOCKS_TO_KEEP of ActiveChain().Tip() will not be pruned. */
@@ -127,15 +121,11 @@
 /** Stop all of the script checking worker threads */
 void StopScriptCheckWorkerThreads();
 
+typedef int64_t NodeId;
 namespace particl {
 static constexpr size_t MAX_STAKE_SEEN_SIZE = 1000;
 inline int64_t FutureDrift(int64_t nTime) { return nTime + 15; } // FutureDriftV2
 
-static constexpr bool DEFAULT_CSINDEX = false;
-static constexpr bool DEFAULT_ADDRESSINDEX = false;
-static constexpr bool DEFAULT_TIMESTAMPINDEX = false;
-static constexpr bool DEFAULT_SPENTINDEX = false;
-static constexpr bool DEFAULT_BALANCESINDEX = false;
 static constexpr unsigned int DEFAULT_DB_MAX_OPEN_FILES = 64; // set to 1000 for insight
 static constexpr bool DEFAULT_DB_COMPRESSION = false; // set to true for insight
 static constexpr bool DEFAULT_AUTOMATIC_BANS = true;
