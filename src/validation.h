--- conflicted
+++ resolved
@@ -158,14 +158,10 @@
 extern CBlockPolicyEstimator feeEstimator;
 extern CTxMemPool mempool;
 typedef std::unordered_map<uint256, CBlockIndex*, BlockHasher> BlockMap;
-<<<<<<< HEAD
-extern BlockMap& mapBlockIndex GUARDED_BY(cs_main);
 extern std::map<COutPoint, uint256> mapStakeSeen;
 extern std::list<COutPoint> listStakeSeen;
 extern uint64_t nLastBlockTx;
 extern uint64_t nLastBlockSize;
-=======
->>>>>>> 24dbcf38
 extern Mutex g_best_block_mutex;
 extern std::condition_variable g_best_block_cv;
 extern uint256 g_best_block;
@@ -673,16 +669,6 @@
     /** Check whether we are doing an initial block download (synchronizing from disk or network) */
     bool IsInitialBlockDownload() const;
 
-<<<<<<< HEAD
-//private:
-    bool ActivateBestChainStep(CValidationState& state, const CChainParams& chainparams, CBlockIndex* pindexMostWork, const std::shared_ptr<const CBlock>& pblock, bool& fInvalidFound, ConnectTrace& connectTrace) EXCLUSIVE_LOCKS_REQUIRED(cs_main, ::mempool.cs);
-    bool ConnectTip(CValidationState& state, const CChainParams& chainparams, CBlockIndex* pindexNew, const std::shared_ptr<const CBlock>& pblock, ConnectTrace& connectTrace, DisconnectedBlockTransactions &disconnectpool) EXCLUSIVE_LOCKS_REQUIRED(cs_main, ::mempool.cs);
-
-    CBlockIndex* AddToBlockIndex(const CBlockHeader& block) EXCLUSIVE_LOCKS_REQUIRED(cs_main);
-    /** Create a new block index entry for a given block hash */
-    CBlockIndex* InsertBlockIndex(const uint256& hash) EXCLUSIVE_LOCKS_REQUIRED(cs_main);
-=======
->>>>>>> 24dbcf38
     /**
      * Make various assertions about the state of the block index.
      *
@@ -690,15 +676,11 @@
      */
     void CheckBlockIndex(const Consensus::Params& consensusParams);
 
-<<<<<<< HEAD
-    void InvalidBlockFound(CBlockIndex *pindex, const CBlock &block, const CValidationState &state) EXCLUSIVE_LOCKS_REQUIRED(cs_main);
-=======
-private:
+//private:
     bool ActivateBestChainStep(CValidationState& state, const CChainParams& chainparams, CBlockIndex* pindexMostWork, const std::shared_ptr<const CBlock>& pblock, bool& fInvalidFound, ConnectTrace& connectTrace) EXCLUSIVE_LOCKS_REQUIRED(cs_main, ::mempool.cs);
     bool ConnectTip(CValidationState& state, const CChainParams& chainparams, CBlockIndex* pindexNew, const std::shared_ptr<const CBlock>& pblock, ConnectTrace& connectTrace, DisconnectedBlockTransactions& disconnectpool) EXCLUSIVE_LOCKS_REQUIRED(cs_main, ::mempool.cs);
 
-    void InvalidBlockFound(CBlockIndex *pindex, const CValidationState &state) EXCLUSIVE_LOCKS_REQUIRED(cs_main);
->>>>>>> 24dbcf38
+    void InvalidBlockFound(CBlockIndex *pindex, const CBlock &block, const CValidationState &state) EXCLUSIVE_LOCKS_REQUIRED(cs_main);
     CBlockIndex* FindMostWorkChain() EXCLUSIVE_LOCKS_REQUIRED(cs_main);
     void ReceivedBlockTransactions(const CBlock& block, CBlockIndex* pindexNew, const FlatFilePos& pos, const Consensus::Params& consensusParams) EXCLUSIVE_LOCKS_REQUIRED(cs_main);
 
