// Copyright (c) 2009-2010 Satoshi Nakamoto
// Copyright (c) 2009-2019 The Bitcoin Core developers
// Distributed under the MIT software license, see the accompanying
// file COPYING or http://www.opensource.org/licenses/mit-license.php.

#ifndef BITCOIN_VALIDATION_H
#define BITCOIN_VALIDATION_H

#if defined(HAVE_CONFIG_H)
#include <config/bitcoin-config.h>
#endif

#include <amount.h>
#include <coins.h>
#include <crypto/common.h> // for ReadLE64
#include <fs.h>
#include <policy/feerate.h>
#include <protocol.h> // For CMessageHeader::MessageStartChars
#include <script/script_error.h>
#include <sync.h>
#include <txmempool.h> // For CTxMemPool::cs
#include <txdb.h>
#include <versionbits.h>
#include <serialize.h>

#include <algorithm>
#include <atomic>
#include <map>
#include <memory>
#include <set>
#include <stdint.h>
#include <utility>
#include <vector>

class CChainState;
class BlockValidationState;
class CBlockIndex;
class CBlockTreeDB;
class CBlockUndo;
class CChainParams;
class CInv;
class CConnman;
class CScriptCheck;
class CBlockPolicyEstimator;
class CTxMemPool;
class TxValidationState;
struct ChainTxData;

struct DisconnectedBlockTransactions;
struct PrecomputedTransactionData;
struct LockPoints;

/** Default for -minrelaytxfee, minimum relay fee for transactions */
static const unsigned int DEFAULT_MIN_RELAY_TX_FEE = 1000;
/** Default for -limitancestorcount, max number of in-mempool ancestors */
static const unsigned int DEFAULT_ANCESTOR_LIMIT = 25;
/** Default for -limitancestorsize, maximum kilobytes of tx + all in-mempool ancestors */
static const unsigned int DEFAULT_ANCESTOR_SIZE_LIMIT = 101;
/** Default for -limitdescendantcount, max number of in-mempool descendants */
static const unsigned int DEFAULT_DESCENDANT_LIMIT = 25;
/** Default for -limitdescendantsize, maximum kilobytes of in-mempool descendants */
static const unsigned int DEFAULT_DESCENDANT_SIZE_LIMIT = 101;
/**
 * An extra transaction can be added to a package, as long as it only has one
 * ancestor and is no larger than this. Not really any reason to make this
 * configurable as it doesn't materially change DoS parameters.
 */
static const unsigned int EXTRA_DESCENDANT_TX_SIZE_LIMIT = 10000;
/** Default for -mempoolexpiry, expiration time for mempool transactions in hours */
static const unsigned int DEFAULT_MEMPOOL_EXPIRY = 336;
/** Maximum kilobytes for transactions to store for processing during reorg */
static const unsigned int MAX_DISCONNECTED_TX_POOL_SIZE = 20000;
/** The maximum size of a blk?????.dat file (since 0.8) */
static const unsigned int MAX_BLOCKFILE_SIZE = 0x8000000; // 128 MiB
/** The pre-allocation chunk size for blk?????.dat files (since 0.8) */
static const unsigned int BLOCKFILE_CHUNK_SIZE = 0x1000000; // 16 MiB
/** The pre-allocation chunk size for rev?????.dat files (since 0.8) */
static const unsigned int UNDOFILE_CHUNK_SIZE = 0x100000; // 1 MiB

/** Maximum number of dedicated script-checking threads allowed */
static const int MAX_SCRIPTCHECK_THREADS = 15;
/** -par default (number of script-checking threads, 0 = auto) */
static const int DEFAULT_SCRIPTCHECK_THREADS = 0;
/** Number of blocks that can be requested at any given time from a single peer. */
static const int MAX_BLOCKS_IN_TRANSIT_PER_PEER = 16;
/** Timeout in seconds during which a peer must stall block download progress before being disconnected. */
static const unsigned int BLOCK_STALLING_TIMEOUT = 2;
/** Number of headers sent in one getheaders result. We rely on the assumption that if a peer sends
 *  less than this number, we reached its tip. Changing this value is a protocol upgrade. */
static const unsigned int MAX_HEADERS_RESULTS = 2000;
/** Maximum depth of blocks we're willing to serve as compact blocks to peers
 *  when requested. For older blocks, a regular BLOCK response will be sent. */
static const int MAX_CMPCTBLOCK_DEPTH = 5;
/** Maximum depth of blocks we're willing to respond to GETBLOCKTXN requests for. */
static const int MAX_BLOCKTXN_DEPTH = 10;
/** Size of the "block download window": how far ahead of our current height do we fetch?
 *  Larger windows tolerate larger download speed differences between peer, but increase the potential
 *  degree of disordering of blocks on disk (which make reindexing and pruning harder). We'll probably
 *  want to make this a per-peer adaptive value at some point. */
static const unsigned int BLOCK_DOWNLOAD_WINDOW = 1024;
/** Time to wait (in seconds) between writing blocks/block index to disk. */
static const unsigned int DATABASE_WRITE_INTERVAL = 60 * 60;
/** Time to wait (in seconds) between flushing chainstate to disk. */
static const unsigned int DATABASE_FLUSH_INTERVAL = 24 * 60 * 60;
/** Block download timeout base, expressed in millionths of the block interval (i.e. 10 min) */
static const int64_t BLOCK_DOWNLOAD_TIMEOUT_BASE = 1000000;
/** Additional block download timeout per parallel downloading peer (i.e. 5 min) */
static const int64_t BLOCK_DOWNLOAD_TIMEOUT_PER_PEER = 500000;

static const int64_t DEFAULT_MAX_TIP_AGE = 24 * 60 * 60;
/** Maximum age of our tip in seconds for us to be considered current for fee estimation */
static const int64_t MAX_FEE_ESTIMATION_TIP_AGE = 3 * 60 * 60;

static const bool DEFAULT_CHECKPOINTS_ENABLED = true;
static const bool DEFAULT_TXINDEX_ = true; // required for staking
static const char* const DEFAULT_BLOCKFILTERINDEX = "0";
#define DEFAULT_TXINDEX (gArgs.GetBoolArg("-btcmode", false) ? false : DEFAULT_TXINDEX_)
static const bool DEFAULT_CSINDEX = false;
static const bool DEFAULT_ADDRESSINDEX = false;
static const bool DEFAULT_TIMESTAMPINDEX = false;
static const bool DEFAULT_SPENTINDEX = false;
static const unsigned int DEFAULT_DB_MAX_OPEN_FILES = 64; // set to 1000 for insight
static const bool DEFAULT_DB_COMPRESSION = false; // set to true for insight
static const unsigned int DEFAULT_BANSCORE_THRESHOLD = 100;
/** Default for -persistmempool */
static const bool DEFAULT_PERSIST_MEMPOOL = true;
/** Default for using fee filter */
static const bool DEFAULT_FEEFILTER = true;

/** Maximum number of headers to announce when relaying blocks with headers message.*/
static const unsigned int MAX_BLOCKS_TO_ANNOUNCE = 8;

/** Maximum number of unconnecting headers announcements before DoS score */
static const int MAX_UNCONNECTING_HEADERS = 10;

static const size_t MAX_STAKE_SEEN_SIZE = 1000;

inline int64_t FutureDrift(int64_t nTime) { return nTime + 15; } // FutureDriftV2

typedef int64_t NodeId;

/** Default for -stopatheight */
static const int DEFAULT_STOPATHEIGHT = 0;


struct BlockHasher
{
    // this used to call `GetCheapHash()` in uint256, which was later moved; the
    // cheap hash function simply calls ReadLE64() however, so the end result is
    // identical
    size_t operator()(const uint256& hash) const { return ReadLE64(hash.begin()); }
};

extern CScript COINBASE_FLAGS;
extern CCriticalSection cs_main;
extern CBlockPolicyEstimator feeEstimator;
extern CTxMemPool mempool;
typedef std::unordered_map<uint256, CBlockIndex*, BlockHasher> BlockMap;
extern std::map<COutPoint, uint256> mapStakeSeen;
extern std::list<COutPoint> listStakeSeen;
extern uint64_t nLastBlockTx;
extern uint64_t nLastBlockSize;
extern Mutex g_best_block_mutex;
extern std::condition_variable g_best_block_cv;
extern uint256 g_best_block;
extern std::atomic_bool fImporting;
extern std::atomic_bool fReindex;
<<<<<<< HEAD
extern std::atomic_bool fSkipRangeproof;
extern std::atomic_bool fBusyImporting;
extern int nScriptCheckThreads;
=======
/** Whether there are dedicated script-checking threads running.
 * False indicates all script checking is done on the main threadMessageHandler thread.
 */
extern bool g_parallel_script_checks;
>>>>>>> a7aec7ad
extern bool fRequireStandard;
extern bool fCheckBlockIndex;
extern bool fCheckpointsEnabled;
extern size_t nCoinCacheUsage;
/** A fee rate smaller than this is considered zero fee (for relaying, mining and transaction creation) */
extern CFeeRate minRelayTxFee;
/** If the tip is older than this (in seconds), the node is considered to be in initial block download. */
extern int64_t nMaxTipAge;

/** Block hash whose ancestors we will assume to have valid scripts without checking them. */
extern uint256 hashAssumeValid;

/** Minimum work we will assume exists on some valid chain. */
extern arith_uint256 nMinimumChainWork;

/** Best header we've seen so far (used for getheaders queries' starting points). */
extern CBlockIndex *pindexBestHeader;

/** Pruning-related variables and constants */
/** True if any block files have ever been pruned. */
extern bool fHavePruned;
/** True if we're running in -prune mode. */
extern bool fPruneMode;
/** Number of MiB of block files that we're trying to stay below. */
extern uint64_t nPruneTarget;
/** Block files containing a block-height within MIN_BLOCKS_TO_KEEP of ::ChainActive().Tip() will not be pruned. */
static const unsigned int MIN_BLOCKS_TO_KEEP = 288;
/** Minimum blocks required to signal NODE_NETWORK_LIMITED */
static const unsigned int NODE_NETWORK_LIMITED_MIN_BLOCKS = 288;

static const signed int DEFAULT_CHECKBLOCKS = 6;
static const unsigned int DEFAULT_CHECKLEVEL = 3;

// Require that user allocate at least 550 MiB for block & undo files (blk???.dat and rev???.dat)
// At 1MB per block, 288 blocks = 288MB.
// Add 15% for Undo data = 331MB
// Add 20% for Orphan block rate = 397MB
// We want the low water mark after pruning to be at least 397 MB and since we prune in
// full block file chunks, we need the high water mark which triggers the prune to be
// one 128MB block file + added 15% undo data = 147MB greater for a total of 545MB
// Setting the target to >= 550 MiB will make it likely we can respect the target.
static const uint64_t MIN_DISK_SPACE_FOR_BLOCK_FILES = 550 * 1024 * 1024;

/**
 * Process an incoming block. This only returns after the best known valid
 * block is made active. Note that it does not, however, guarantee that the
 * specific block passed to it has been checked for validity!
 *
 * If you want to *possibly* get feedback on whether pblock is valid, you must
 * install a CValidationInterface (see validationinterface.h) - this will have
 * its BlockChecked method called whenever *any* block completes validation.
 *
 * Note that we guarantee that either the proof-of-work is valid on pblock, or
 * (and possibly also) BlockChecked will have been called.
 *
 * May not be called in a
 * validationinterface callback.
 *
 * @param[in]   pblock  The block we want to process.
 * @param[in]   fForceProcessing Process this block even if unrequested; used for non-network block sources and whitelisted peers.
 * @param[out]  fNewBlock A boolean which is set to indicate if the block was first received via this call
 * @returns     If the block was processed, independently of block validity
 */
bool ProcessNewBlock(const CChainParams& chainparams, const std::shared_ptr<const CBlock> pblock, bool fForceProcessing, bool* fNewBlock, NodeId node_id = 0) LOCKS_EXCLUDED(cs_main);

/**
 * Process incoming block headers.
 *
 * May not be called in a
 * validationinterface callback.
 *
 * @param[in]  block The block headers themselves
 * @param[out] state This may be set to an Error state if any error occurred processing them
 * @param[in]  chainparams The params for the chain we want to connect to
 * @param[out] ppindex If set, the pointer will be set to point to the last new block index object for the given headers
 */
bool ProcessNewBlockHeaders(const std::vector<CBlockHeader>& block, BlockValidationState& state, const CChainParams& chainparams, const CBlockIndex** ppindex = nullptr) LOCKS_EXCLUDED(cs_main);

/** Open a block file (blk?????.dat) */
FILE* OpenBlockFile(const FlatFilePos &pos, bool fReadOnly = false);
/** Translation to a filesystem path */
fs::path GetBlockPosFilename(const FlatFilePos &pos);
/** Import blocks from an external file */
bool LoadExternalBlockFile(const CChainParams& chainparams, FILE* fileIn, FlatFilePos *dbp = nullptr);
/** Ensures we have a genesis block in the block tree, possibly writing one to disk. */
bool LoadGenesisBlock(const CChainParams& chainparams);
/** Returns true if the block index needs to be reindexed. */
bool TryAutoReindex();
/** Load the block tree and coins database from disk,
 * initializing state if we're running with -reindex. */
bool LoadBlockIndex(const CChainParams& chainparams) EXCLUSIVE_LOCKS_REQUIRED(cs_main);
/** Unload database information */
void UnloadBlockIndex();
/** Run an instance of the script checking thread */
void ThreadScriptCheck(int worker_num);
/** Return the median number of blocks that other nodes claim to have */
int GetNumBlocksOfPeers();
/** Return the median number of connected nodes */
int GetNumPeers();
/** Retrieve a transaction (from memory pool, or from disk, if possible) */
bool GetTransaction(const uint256 &hash, CTransactionRef &tx, const Consensus::Params& params, uint256 &hashBlock, const CBlockIndex* const block_index = nullptr);

/** Retrieve a transaction and block header from disk */
bool GetTransaction(const uint256 &hash, CTransactionRef &tx, const Consensus::Params& params, CBlock &block, bool fAllowSlow = false, CBlockIndex* blockIndex = nullptr);

/**
 * Find the best known block, and make it the tip of the block chain
 *
 * May not be called with cs_main held. May not be called in a
 * validationinterface callback.
 */
bool ActivateBestChain(BlockValidationState& state, const CChainParams& chainparams, std::shared_ptr<const CBlock> pblock = std::shared_ptr<const CBlock>());
CAmount GetBlockSubsidy(int nHeight, const Consensus::Params& consensusParams);

/** Guess verification progress (as a fraction between 0.0=genesis and 1.0=current tip). */
double GuessVerificationProgress(const ChainTxData& data, const CBlockIndex* pindex);

/** Calculate the amount of disk space the block & undo files currently use */
uint64_t CalculateCurrentUsage();

/**
 *  Mark one block file as pruned.
 */
void PruneOneBlockFile(const int fileNumber) EXCLUSIVE_LOCKS_REQUIRED(cs_main);

/**
 *  Actually unlink the specified files
 */
void UnlinkPrunedFiles(const std::set<int>& setFilesToPrune);

/** Prune block files up to a given height */
void PruneBlockFilesManual(int nManualPruneHeight);

/** (try to) add transaction to memory pool
 * plTxnReplaced will be appended to with all transactions replaced from mempool **/
bool AcceptToMemoryPool(CTxMemPool& pool, TxValidationState &state, const CTransactionRef &tx,
                        std::list<CTransactionRef>* plTxnReplaced,
                        bool bypass_limits, const CAmount nAbsurdFee, bool test_accept=false, bool ignore_locks=false) EXCLUSIVE_LOCKS_REQUIRED(cs_main);

/** Get the BIP9 state for a given deployment at the current tip. */
ThresholdState VersionBitsTipState(const Consensus::Params& params, Consensus::DeploymentPos pos);

/** Get the numerical statistics for the BIP9 state for a given deployment at the current tip. */
BIP9Stats VersionBitsTipStatistics(const Consensus::Params& params, Consensus::DeploymentPos pos);

/** Get the block height at which the BIP9 deployment switched into the state for the block building on the current tip. */
int VersionBitsTipStateSinceHeight(const Consensus::Params& params, Consensus::DeploymentPos pos);

/** Apply the effects of this transaction on the UTXO set represented by view */
void UpdateCoins(const CTransaction& tx, CCoinsViewCache& inputs, int nHeight);

/**
 * Check if transaction will be final in the next block to be created.
 *
 * Calls IsFinalTx() with current block height and appropriate block time.
 *
 * See consensus/consensus.h for flag definitions.
 */
bool CheckFinalTx(const CTransaction &tx, int flags = -1) EXCLUSIVE_LOCKS_REQUIRED(cs_main);

/**
 * Test whether the LockPoints height and time are still valid on the current chain
 */
bool TestLockPointValidity(const LockPoints* lp) EXCLUSIVE_LOCKS_REQUIRED(cs_main);

/**
 * Check if transaction will be BIP 68 final in the next block to be created.
 *
 * Simulates calling SequenceLocks() with data from the tip of the current active chain.
 * Optionally stores in LockPoints the resulting height and time calculated and the hash
 * of the block needed for calculation or skips the calculation and uses the LockPoints
 * passed in for evaluation.
 * The LockPoints should not be considered valid if CheckSequenceLocks returns false.
 *
 * See consensus/consensus.h for flag definitions.
 */
bool CheckSequenceLocks(const CTxMemPool& pool, const CTransaction& tx, int flags, LockPoints* lp = nullptr, bool useExistingLockPoints = false) EXCLUSIVE_LOCKS_REQUIRED(cs_main);

/**
 * Closure representing one script verification
 * Note that this stores references to the spending transaction
 */
class CScriptCheck
{
private:
    CScript scriptPubKey;
    CAmount amount;
    std::vector<uint8_t> vchAmount;
    CTxOut m_tx_out;
    const CTransaction *ptxTo;
    unsigned int nIn;
    unsigned int nFlags;
    bool cacheStore;
    ScriptError error;
    PrecomputedTransactionData *txdata;
public:
    CScriptCheck(const CScript& scriptPubKeyIn, const std::vector<uint8_t> &vchAmountIn, const CTransaction& txToIn, unsigned int nInIn, unsigned int nFlagsIn, bool cacheIn, PrecomputedTransactionData* txdataIn) :
        scriptPubKey(scriptPubKeyIn), vchAmount(vchAmountIn),
        ptxTo(&txToIn), nIn(nInIn), nFlags(nFlagsIn), cacheStore(cacheIn), error(SCRIPT_ERR_UNKNOWN_ERROR), txdata(txdataIn) { }

    CScriptCheck(const CScript& scriptPubKeyIn, const CAmount amountIn, const CTransaction& txToIn, unsigned int nInIn, unsigned int nFlagsIn, bool cacheIn, PrecomputedTransactionData* txdataIn) :
        scriptPubKey(scriptPubKeyIn), amount(amountIn),
        ptxTo(&txToIn), nIn(nInIn), nFlags(nFlagsIn), cacheStore(cacheIn), error(SCRIPT_ERR_UNKNOWN_ERROR), txdata(txdataIn)
        {
            vchAmount.resize(8);
            memcpy(&vchAmount[0], &amountIn, 8);
        };
    CScriptCheck(): amount(0), ptxTo(nullptr), nIn(0), nFlags(0), cacheStore(false), error(SCRIPT_ERR_UNKNOWN_ERROR) {}
    CScriptCheck(const CTxOut& outIn, const CTransaction& txToIn, unsigned int nInIn, unsigned int nFlagsIn, bool cacheIn, PrecomputedTransactionData* txdataIn) :
        m_tx_out(outIn), ptxTo(&txToIn), nIn(nInIn), nFlags(nFlagsIn), cacheStore(cacheIn), error(SCRIPT_ERR_UNKNOWN_ERROR), txdata(txdataIn)
    {
        vchAmount.resize(8);
        memcpy(&vchAmount[0], &m_tx_out.nValue, 8);
        scriptPubKey = m_tx_out.scriptPubKey;
    };

    bool operator()();

    void swap(CScriptCheck &check) {
        std::swap(ptxTo, check.ptxTo);
        std::swap(scriptPubKey, check.scriptPubKey);
        std::swap(amount, check.amount);
        std::swap(vchAmount, check.vchAmount);
        std::swap(m_tx_out, check.m_tx_out);
        std::swap(nIn, check.nIn);
        std::swap(nFlags, check.nFlags);
        std::swap(cacheStore, check.cacheStore);
        std::swap(error, check.error);
        std::swap(txdata, check.txdata);
    }

    ScriptError GetScriptError() const { return error; }
};

/** Initializes the script-execution cache */
void InitScriptExecutionCache();


/** Functions for disk access for blocks */
bool ReadBlockFromDisk(CBlock& block, const FlatFilePos& pos, const Consensus::Params& consensusParams);
bool ReadBlockFromDisk(CBlock& block, const CBlockIndex* pindex, const Consensus::Params& consensusParams);
bool ReadTransactionFromDiskBlock(const CBlockIndex *pindex, int nIndex, CTransactionRef &txOut);

bool ReadRawBlockFromDisk(std::vector<uint8_t>& block, const FlatFilePos& pos, const CMessageHeader::MessageStartChars& message_start);
bool ReadRawBlockFromDisk(std::vector<uint8_t>& block, const CBlockIndex* pindex, const CMessageHeader::MessageStartChars& message_start);

bool UndoReadFromDisk(CBlockUndo& blockundo, const CBlockIndex* pindex);

/** Functions for validating blocks and updating the block tree */

bool AddToMapStakeSeen(const COutPoint &kernel, const uint256 &blockHash) EXCLUSIVE_LOCKS_REQUIRED(cs_main);
bool CheckStakeUnused(const COutPoint &kernel);
bool CheckStakeUnique(const CBlock &block, bool fUpdate=true);

/** Context-independent validity checks */
bool CheckBlock(const CBlock& block, BlockValidationState& state, const Consensus::Params& consensusParams, bool fCheckPOW = true, bool fCheckMerkleRoot = true);

unsigned int GetNextTargetRequired(const CBlockIndex *pindexLast);

bool ConnectBlock(const CBlock& block, BlockValidationState& state, CBlockIndex* pindex,
    CCoinsViewCache& view, const CChainParams& chainparams, bool fJustCheck = false) EXCLUSIVE_LOCKS_REQUIRED(cs_main);

/** Check a block is completely valid from start to finish (only works on top of our current best block, with cs_main held) */
bool TestBlockValidity(BlockValidationState& state, const CChainParams& chainparams, const CBlock& block, CBlockIndex* pindexPrev, bool fCheckPOW = true, bool fCheckMerkleRoot = true) EXCLUSIVE_LOCKS_REQUIRED(cs_main);

/** Check whether witness commitments are required for a block, and whether to enforce NULLDUMMY (BIP 147) rules.
 *  Note that transaction witness validation rules are always enforced when P2SH is enforced. */
bool IsWitnessEnabled(const CBlockIndex* pindexPrev, const Consensus::Params& params);

/** When there are blocks in the active chain with missing data, rewind the chainstate and remove them from the block index */
bool RewindBlockIndex(const CChainParams& params) LOCKS_EXCLUDED(cs_main);

/** Compute at which vout of the block's coinbase transaction the witness commitment occurs, or -1 if not found */
int GetWitnessCommitmentIndex(const CBlock& block);

/** Update uncommitted block structures (currently: only the witness reserved value). This is safe for submitted blocks. */
void UpdateUncommittedBlockStructures(CBlock& block, const CBlockIndex* pindexPrev, const Consensus::Params& consensusParams);

/** Produce the necessary coinbase commitment for a block (modifies the hash, don't call for mined blocks). */
std::vector<unsigned char> GenerateCoinbaseCommitment(CBlock& block, const CBlockIndex* pindexPrev, const Consensus::Params& consensusParams);

/** RAII wrapper for VerifyDB: Verify consistency of the block and coin databases */
class CVerifyDB {
public:
    CVerifyDB();
    ~CVerifyDB();
    bool VerifyDB(const CChainParams& chainparams, CCoinsView *coinsview, int nCheckLevel, int nCheckDepth);
};

CBlockIndex* LookupBlockIndex(const uint256& hash) EXCLUSIVE_LOCKS_REQUIRED(cs_main);

/** Find the last common block between the parameter chain and a locator. */
CBlockIndex* FindForkInGlobalIndex(const CChain& chain, const CBlockLocator& locator) EXCLUSIVE_LOCKS_REQUIRED(cs_main);

enum DisconnectResult
{
    DISCONNECT_OK,      // All good.
    DISCONNECT_UNCLEAN, // Rolled back, but UTXO set was inconsistent with block.
    DISCONNECT_FAILED   // Something else went wrong.
};

class ConnectTrace;

/** @see CChainState::FlushStateToDisk */
enum class FlushStateMode {
    NONE,
    IF_NEEDED,
    PERIODIC,
    ALWAYS
};

struct CBlockIndexWorkComparator
{
    bool operator()(const CBlockIndex *pa, const CBlockIndex *pb) const;
};

/**
 * Maintains a tree of blocks (stored in `m_block_index`) which is consulted
 * to determine where the most-work tip is.
 *
 * This data is used mostly in `CChainState` - information about, e.g.,
 * candidate tips is not maintained here.
 */
class BlockManager {
public:
    BlockMap m_block_index GUARDED_BY(cs_main);

    /** In order to efficiently track invalidity of headers, we keep the set of
      * blocks which we tried to connect and found to be invalid here (ie which
      * were set to BLOCK_FAILED_VALID since the last restart). We can then
      * walk this set and check if a new header is a descendant of something in
      * this set, preventing us from having to walk m_block_index when we try
      * to connect a bad block and fail.
      *
      * While this is more complicated than marking everything which descends
      * from an invalid block as invalid at the time we discover it to be
      * invalid, doing so would require walking all of m_block_index to find all
      * descendants. Since this case should be very rare, keeping track of all
      * BLOCK_FAILED_VALID blocks in a set should be just fine and work just as
      * well.
      *
      * Because we already walk m_block_index in height-order at startup, we go
      * ahead and mark descendants of invalid blocks as FAILED_CHILD at that time,
      * instead of putting things in this set.
      */
    std::set<CBlockIndex*> m_failed_blocks;

    /**
     * All pairs A->B, where A (or one of its ancestors) misses transactions, but B has transactions.
     * Pruned nodes may have entries where B is missing data.
     */
    std::multimap<CBlockIndex*, CBlockIndex*> m_blocks_unlinked;

    /**
     * Load the blocktree off disk and into memory. Populate certain metadata
     * per index entry (nStatus, nChainWork, nTimeMax, etc.) as well as peripheral
     * collections like setDirtyBlockIndex.
     *
     * @param[out] block_index_candidates  Fill this set with any valid blocks for
     *                                     which we've downloaded all transactions.
     */
    bool LoadBlockIndex(
        const Consensus::Params& consensus_params,
        CBlockTreeDB& blocktree,
        std::set<CBlockIndex*, CBlockIndexWorkComparator>& block_index_candidates)
        EXCLUSIVE_LOCKS_REQUIRED(cs_main);

    /** Clear all data members. */
    void Unload() EXCLUSIVE_LOCKS_REQUIRED(cs_main);

    CBlockIndex* AddToBlockIndex(const CBlockHeader& block) EXCLUSIVE_LOCKS_REQUIRED(cs_main);
    /** Create a new block index entry for a given block hash */
    CBlockIndex* InsertBlockIndex(const uint256& hash) EXCLUSIVE_LOCKS_REQUIRED(cs_main);

    /**
     * If a block header hasn't already been seen, call CheckBlockHeader on it, ensure
     * that it doesn't descend from an invalid block, and then add it to m_block_index.
     */
    bool AcceptBlockHeader(
        const CBlockHeader& block,
        BlockValidationState& state,
        const CChainParams& chainparams,
        CBlockIndex** ppindex,
        bool fRequested=false) EXCLUSIVE_LOCKS_REQUIRED(cs_main);
};

/**
 * A convenience class for constructing the CCoinsView* hierarchy used
 * to facilitate access to the UTXO set.
 *
 * This class consists of an arrangement of layered CCoinsView objects,
 * preferring to store and retrieve coins in memory via `m_cacheview` but
 * ultimately falling back on cache misses to the canonical store of UTXOs on
 * disk, `m_dbview`.
 */
class CoinsViews {

public:
    //! The lowest level of the CoinsViews cache hierarchy sits in a leveldb database on disk.
    //! All unspent coins reside in this store.
    CCoinsViewDB m_dbview GUARDED_BY(cs_main);

    //! This view wraps access to the leveldb instance and handles read errors gracefully.
    CCoinsViewErrorCatcher m_catcherview GUARDED_BY(cs_main);

    //! This is the top layer of the cache hierarchy - it keeps as many coins in memory as
    //! can fit per the dbcache setting.
    std::unique_ptr<CCoinsViewCache> m_cacheview GUARDED_BY(cs_main);

    //! This constructor initializes CCoinsViewDB and CCoinsViewErrorCatcher instances, but it
    //! *does not* create a CCoinsViewCache instance by default. This is done separately because the
    //! presence of the cache has implications on whether or not we're allowed to flush the cache's
    //! state to disk, which should not be done until the health of the database is verified.
    //!
    //! All arguments forwarded onto CCoinsViewDB.
    CoinsViews(std::string ldb_name, size_t cache_size_bytes, bool in_memory, bool should_wipe);

    //! Initialize the CCoinsViewCache member.
    void InitCache() EXCLUSIVE_LOCKS_REQUIRED(::cs_main);
};

/**
 * CChainState stores and provides an API to update our local knowledge of the
 * current best chain.
 *
 * Eventually, the API here is targeted at being exposed externally as a
 * consumable libconsensus library, so any functions added must only call
 * other class member functions, pure functions in other parts of the consensus
 * library, callbacks via the validation interface, or read/write-to-disk
 * functions (eventually this will also be via callbacks).
 *
 * Anything that is contingent on the current tip of the chain is stored here,
 * whereas block information and metadata independent of the current tip is
 * kept in `BlockMetadataManager`.
 */
class CChainState {
private:

    /**
     * Every received block is assigned a unique and increasing identifier, so we
     * know which one to give priority in case of a fork.
     */
    CCriticalSection cs_nBlockSequenceId;
    /** Blocks loaded from disk are assigned id 0, so start the counter at 1. */
    int32_t nBlockSequenceId = 1;
    /** Decreasing counter (used by subsequent preciousblock calls). */
    int32_t nBlockReverseSequenceId = -1;
    /** chainwork for the last block that preciousblock has been applied to. */
    arith_uint256 nLastPreciousChainwork = 0;

    /**
     * the ChainState CriticalSection
     * A lock that must be held when modifying this ChainState - held in ActivateBestChain()
     */
    CCriticalSection m_cs_chainstate;

    /**
     * Whether this chainstate is undergoing initial block download.
     *
     * Mutable because we need to be able to mark IsInitialBlockDownload()
     * const, which latches this for caching purposes.
     */
    mutable std::atomic<bool> m_cached_finished_ibd{false};

    //! Reference to a BlockManager instance which itself is shared across all
    //! CChainState instances. Keeping a local reference allows us to test more
    //! easily as opposed to referencing a global.
    BlockManager& m_blockman;

    //! Manages the UTXO set, which is a reflection of the contents of `m_chain`.
    std::unique_ptr<CoinsViews> m_coins_views;

public:
    CChainState(BlockManager& blockman) : m_blockman(blockman) {}
    CChainState();

    /**
     * Initialize the CoinsViews UTXO set database management data structures. The in-memory
     * cache is initialized separately.
     *
     * All parameters forwarded to CoinsViews.
     */
    void InitCoinsDB(
        size_t cache_size_bytes,
        bool in_memory,
        bool should_wipe,
        std::string leveldb_name = "chainstate");

    //! Initialize the in-memory coins cache (to be done after the health of the on-disk database
    //! is verified).
    void InitCoinsCache() EXCLUSIVE_LOCKS_REQUIRED(::cs_main);

    //! @returns whether or not the CoinsViews object has been fully initialized and we can
    //!          safely flush this object to disk.
    bool CanFlushToDisk() EXCLUSIVE_LOCKS_REQUIRED(cs_main) {
        return m_coins_views && m_coins_views->m_cacheview;
    }

    //! The current chain of blockheaders we consult and build on.
    //! @see CChain, CBlockIndex.
    CChain m_chain;

    /**
     * The set of all CBlockIndex entries with BLOCK_VALID_TRANSACTIONS (for itself and all ancestors) and
     * as good as our current tip or better. Entries may be failed, though, and pruning nodes may be
     * missing the data for the block.
     */
    std::set<CBlockIndex*, CBlockIndexWorkComparator> setBlockIndexCandidates;

    //! @returns A reference to the in-memory cache of the UTXO set.
    CCoinsViewCache& CoinsTip() EXCLUSIVE_LOCKS_REQUIRED(cs_main)
    {
        assert(m_coins_views->m_cacheview);
        return *m_coins_views->m_cacheview.get();
    }

    //! @returns A reference to the on-disk UTXO set database.
    CCoinsViewDB& CoinsDB() EXCLUSIVE_LOCKS_REQUIRED(cs_main)
    {
        return m_coins_views->m_dbview;
    }

    //! @returns A reference to a wrapped view of the in-memory UTXO set that
    //!     handles disk read errors gracefully.
    CCoinsViewErrorCatcher& CoinsErrorCatcher() EXCLUSIVE_LOCKS_REQUIRED(cs_main)
    {
        return m_coins_views->m_catcherview;
    }

    //! Destructs all objects related to accessing the UTXO set.
    void ResetCoinsViews() { m_coins_views.reset(); }

    /**
     * Update the on-disk chain state.
     * The caches and indexes are flushed depending on the mode we're called with
     * if they're too large, if it's been a while since the last write,
     * or always and in all cases if we're in prune mode and are deleting files.
     *
     * If FlushStateMode::NONE is used, then FlushStateToDisk(...) won't do anything
     * besides checking if we need to prune.
     *
     * @returns true unless a system error occurred
     */
    bool FlushStateToDisk(
        const CChainParams& chainparams,
        BlockValidationState &state,
        FlushStateMode mode,
        int nManualPruneHeight = 0);

    //! Unconditionally flush all changes to disk.
    void ForceFlushStateToDisk();

    //! Prune blockfiles from the disk if necessary and then flush chainstate changes
    //! if we pruned.
    void PruneAndFlush();

    /**
     * Make the best chain active, in multiple steps. The result is either failure
     * or an activated best chain. pblock is either nullptr or a pointer to a block
     * that is already loaded (to avoid loading it again from disk).
     *
     * ActivateBestChain is split into steps (see ActivateBestChainStep) so that
     * we avoid holding cs_main for an extended period of time; the length of this
     * call may be quite long during reindexing or a substantial reorg.
     *
     * May not be called with cs_main held. May not be called in a
     * validationinterface callback.
     *
     * @returns true unless a system error occurred
     */
    bool ActivateBestChain(
        BlockValidationState& state,
        const CChainParams& chainparams,
        std::shared_ptr<const CBlock> pblock) LOCKS_EXCLUDED(cs_main);

    bool AcceptBlock(const std::shared_ptr<const CBlock>& pblock, BlockValidationState& state, const CChainParams& chainparams, CBlockIndex** ppindex, bool fRequested, const FlatFilePos* dbp, bool* fNewBlock) EXCLUSIVE_LOCKS_REQUIRED(cs_main);

    // Block (dis)connection on a given view:
    DisconnectResult DisconnectBlock(const CBlock& block, const CBlockIndex* pindex, CCoinsViewCache& view);
    bool ConnectBlock(const CBlock& block, BlockValidationState& state, CBlockIndex* pindex,
                      CCoinsViewCache& view, const CChainParams& chainparams, bool fJustCheck = false) EXCLUSIVE_LOCKS_REQUIRED(cs_main);

    // Apply the effects of a block disconnection on the UTXO set.
    bool DisconnectTip(BlockValidationState& state, const CChainParams& chainparams, DisconnectedBlockTransactions* disconnectpool) EXCLUSIVE_LOCKS_REQUIRED(cs_main, ::mempool.cs);

    // Manual block validity manipulation:
    bool PreciousBlock(BlockValidationState& state, const CChainParams& params, CBlockIndex* pindex) LOCKS_EXCLUDED(cs_main);
    bool InvalidateBlock(BlockValidationState& state, const CChainParams& chainparams, CBlockIndex* pindex) LOCKS_EXCLUDED(cs_main);
    void ResetBlockFailureFlags(CBlockIndex* pindex) EXCLUSIVE_LOCKS_REQUIRED(cs_main);

    /** Replay blocks that aren't fully applied to the database. */
    bool ReplayBlocks(const CChainParams& params);
    bool RewindBlockIndex(const CChainParams& params) LOCKS_EXCLUDED(cs_main);
    bool LoadGenesisBlock(const CChainParams& chainparams);

    void PruneBlockIndexCandidates();

    void UnloadBlockIndex();

    /** Check whether we are doing an initial block download (synchronizing from disk or network) */
    bool IsInitialBlockDownload() const;

    /**
     * Make various assertions about the state of the block index.
     *
     * By default this only executes fully when using the Regtest chain; see: fCheckBlockIndex.
     */
    void CheckBlockIndex(const Consensus::Params& consensusParams);

//private:
    /** Update the chain tip based on database information, i.e. CoinsTip()'s best block. */
    bool LoadChainTip(const CChainParams& chainparams) EXCLUSIVE_LOCKS_REQUIRED(cs_main);

    bool ActivateBestChainStep(BlockValidationState& state, const CChainParams& chainparams, CBlockIndex* pindexMostWork, const std::shared_ptr<const CBlock>& pblock, bool& fInvalidFound, ConnectTrace& connectTrace) EXCLUSIVE_LOCKS_REQUIRED(cs_main, ::mempool.cs);
    bool ConnectTip(BlockValidationState& state, const CChainParams& chainparams, CBlockIndex* pindexNew, const std::shared_ptr<const CBlock>& pblock, ConnectTrace& connectTrace, DisconnectedBlockTransactions& disconnectpool) EXCLUSIVE_LOCKS_REQUIRED(cs_main, ::mempool.cs);

    void InvalidBlockFound(CBlockIndex *pindex, const CBlock &block, const BlockValidationState &state) EXCLUSIVE_LOCKS_REQUIRED(cs_main);
    CBlockIndex* FindMostWorkChain() EXCLUSIVE_LOCKS_REQUIRED(cs_main);
    void ReceivedBlockTransactions(const CBlock& block, CBlockIndex* pindexNew, const FlatFilePos& pos, const Consensus::Params& consensusParams) EXCLUSIVE_LOCKS_REQUIRED(cs_main);

    bool RollforwardBlock(const CBlockIndex* pindex, CCoinsViewCache& inputs, const CChainParams& params) EXCLUSIVE_LOCKS_REQUIRED(cs_main);

    //! Mark a block as not having block data
    void EraseBlockData(CBlockIndex* index) EXCLUSIVE_LOCKS_REQUIRED(cs_main);
};

/** Mark a block as precious and reorganize.
 *
 * May not be called in a
 * validationinterface callback.
 */
bool PreciousBlock(BlockValidationState& state, const CChainParams& params, CBlockIndex *pindex) LOCKS_EXCLUDED(cs_main);

/** Mark a block as invalid. */
bool InvalidateBlock(BlockValidationState& state, const CChainParams& chainparams, CBlockIndex* pindex) LOCKS_EXCLUDED(cs_main);

/** Remove invalidity status from a block and its descendants. */
void ResetBlockFailureFlags(CBlockIndex* pindex) EXCLUSIVE_LOCKS_REQUIRED(cs_main);

/** @returns the most-work valid chainstate. */
CChainState& ChainstateActive();

/** @returns the most-work chain. */
CChain& ChainActive();

/** @returns the global block index map. */
BlockMap& BlockIndex();

// Most often ::ChainstateActive() should be used instead of this, but some code
// may not be able to assume that this has been initialized yet and so must use it
// directly, e.g. init.cpp.
extern std::unique_ptr<CChainState> g_chainstate;

/** Global variable that points to the active block tree (protected by cs_main) */
extern std::unique_ptr<CBlockTreeDB> pblocktree;

/**
 * Return the spend height, which is one more than the inputs.GetBestBlock().
 * While checking, GetBestBlock() refers to the parent block. (protected by cs_main)
 * This is also true for mempool checks.
 */
int GetSpendHeight(const CCoinsViewCache& inputs);

extern VersionBitsCache versionbitscache;

/**
 * Determine what nVersion a new block should use.
 */
int32_t ComputeBlockVersion(const CBlockIndex* pindexPrev, const Consensus::Params& params);

/** Get block file info entry for one block file */
CBlockFileInfo* GetBlockFileInfo(size_t n);

/** Dump the mempool to disk. */
bool DumpMempool(const CTxMemPool& pool);

/** Load the mempool from disk. */
bool LoadMempool(CTxMemPool& pool);

//! Check whether the block associated with this index entry is pruned or not.
inline bool IsBlockPruned(const CBlockIndex* pblockindex)
{
    return (fHavePruned && !(pblockindex->nStatus & BLOCK_HAVE_DATA) && pblockindex->nTx > 0);
}

bool RemoveUnreceivedHeader(const uint256 &hash) EXCLUSIVE_LOCKS_REQUIRED(cs_main);
size_t CountDelayedBlocks() EXCLUSIVE_LOCKS_REQUIRED(cs_main);
int64_t GetSmsgFeeRate(const CBlockIndex *pindex, bool reduce_height=false) EXCLUSIVE_LOCKS_REQUIRED(cs_main);
uint32_t GetSmsgDifficulty(uint64_t time, bool verify=false) EXCLUSIVE_LOCKS_REQUIRED(cs_main);

class StakeConflict
{
public:
    int64_t nLastUpdated = 0;
    //COutPoint kernel;
    std::map<NodeId, int> peerCount;

    //int SetKernel(const COutPoint &kernel_);
    int Add(NodeId id);
};

/** Cache recently seen coinstake transactions */
class CoinStakeCache
{
public:
    CoinStakeCache() {};
    explicit CoinStakeCache(size_t max_size) : nMaxSize(max_size) {};
    size_t nMaxSize = 16;
    std::list<std::pair<uint256, CTransactionRef> > lData;

    bool GetCoinStake(const uint256 &blockHash, CTransactionRef &tx) EXCLUSIVE_LOCKS_REQUIRED(cs_main);
    bool InsertCoinStake(const uint256 &blockHash, const CTransactionRef &tx) EXCLUSIVE_LOCKS_REQUIRED(cs_main);
};

extern std::map<uint256, StakeConflict> mapStakeConflict;
extern CoinStakeCache coinStakeCache;

DisconnectResult DisconnectBlock(const CBlock& block, const CBlockIndex* pindex, CCoinsViewCache& view);
bool FlushStateToDisk(const CChainParams& chainParams, BlockValidationState &state, FlushStateMode mode, int nManualPruneHeight=0);
bool FlushView(CCoinsViewCache *view, BlockValidationState& state, bool fDisconnecting);
void UpdateTip(const CBlockIndex *pindexNew, const CChainParams& chainParams);

#endif // BITCOIN_VALIDATION_H<|MERGE_RESOLUTION|>--- conflicted
+++ resolved
@@ -165,16 +165,12 @@
 extern uint256 g_best_block;
 extern std::atomic_bool fImporting;
 extern std::atomic_bool fReindex;
-<<<<<<< HEAD
 extern std::atomic_bool fSkipRangeproof;
 extern std::atomic_bool fBusyImporting;
-extern int nScriptCheckThreads;
-=======
 /** Whether there are dedicated script-checking threads running.
  * False indicates all script checking is done on the main threadMessageHandler thread.
  */
 extern bool g_parallel_script_checks;
->>>>>>> a7aec7ad
 extern bool fRequireStandard;
 extern bool fCheckBlockIndex;
 extern bool fCheckpointsEnabled;
