--- conflicted
+++ resolved
@@ -787,12 +787,8 @@
     bool AcceptBlock(const std::shared_ptr<const CBlock>& pblock, BlockValidationState& state, CBlockIndex** ppindex, bool fRequested, const FlatFilePos* dbp, bool* fNewBlock) EXCLUSIVE_LOCKS_REQUIRED(cs_main);
 
     // Block (dis)connection on a given view:
-<<<<<<< HEAD
-    DisconnectResult DisconnectBlock(const CBlock& block, const CBlockIndex* pindex, CCoinsViewCache& view) EXCLUSIVE_LOCKS_REQUIRED(cs_main);
-=======
     DisconnectResult DisconnectBlock(const CBlock& block, const CBlockIndex* pindex, CCoinsViewCache& view)
         EXCLUSIVE_LOCKS_REQUIRED(::cs_main);
->>>>>>> e457513e
     bool ConnectBlock(const CBlock& block, BlockValidationState& state, CBlockIndex* pindex,
                       CCoinsViewCache& view, bool fJustCheck = false) EXCLUSIVE_LOCKS_REQUIRED(cs_main);
 
