// Copyright (c) 2009-2010 Satoshi Nakamoto
// Copyright (c) 2009-2021 The Bitcoin Core developers
// Distributed under the MIT software license, see the accompanying
// file COPYING or http://www.opensource.org/licenses/mit-license.php.

#ifndef BITCOIN_VALIDATION_H
#define BITCOIN_VALIDATION_H

#if defined(HAVE_CONFIG_H)
#include <config/bitcoin-config.h>
#endif

#include <arith_uint256.h>
#include <attributes.h>
#include <chain.h>
#include <chainparams.h>
#include <kernel/chainstatemanager_opts.h>
#include <consensus/amount.h>
#include <deploymentstatus.h>
#include <fs.h>
#include <node/blockstorage.h>
#include <policy/feerate.h>
#include <policy/packages.h>
#include <policy/policy.h>
#include <script/script_error.h>
#include <sync.h>
#include <txdb.h>
#include <txmempool.h> // For CTxMemPool::cs
#include <uint256.h>
#include <util/check.h>
#include <util/hasher.h>
#include <util/translation.h>
#include <versionbits.h>
#include <index/txindex.h>

#include <atomic>
#include <map>
#include <memory>
#include <optional>
#include <set>
#include <stdint.h>
#include <string>
#include <thread>
#include <utility>
#include <vector>

class Chainstate;
class CBlockTreeDB;
class CTxMemPool;
class ChainstateManager;
struct ChainTxData;
struct DisconnectedBlockTransactions;
struct PrecomputedTransactionData;
struct LockPoints;
struct AssumeutxoData;
namespace node {
class SnapshotMetadata;
} // namespace node
namespace Consensus {
struct Params;
} // namespace Consensus

/** Maximum number of dedicated script-checking threads allowed */
static const int MAX_SCRIPTCHECK_THREADS = 15;
/** -par default (number of script-checking threads, 0 = auto) */
static const int DEFAULT_SCRIPTCHECK_THREADS = 0;
<<<<<<< HEAD
static const int64_t DEFAULT_MAX_TIP_AGE = 24 * 60 * 60;
static const bool DEFAULT_CHECKPOINTS_ENABLED = true;

=======
>>>>>>> 1bad29fe
/** Default for -stopatheight */
static const int DEFAULT_STOPATHEIGHT = 0;
/** Block files containing a block-height within MIN_BLOCKS_TO_KEEP of ActiveChain().Tip() will not be pruned. */
extern unsigned int MIN_BLOCKS_TO_KEEP;
extern unsigned int NODE_NETWORK_LIMITED_MIN_BLOCKS;
static const signed int DEFAULT_CHECKBLOCKS = 6;
static constexpr int DEFAULT_CHECKLEVEL{3};
// Require that user allocate at least 550 MiB for block & undo files (blk???.dat and rev???.dat)
// At 1MB per block, 288 blocks = 288MB.
// Add 15% for Undo data = 331MB
// Add 20% for Orphan block rate = 397MB
// We want the low water mark after pruning to be at least 397 MB and since we prune in
// full block file chunks, we need the high water mark which triggers the prune to be
// one 128MB block file + added 15% undo data = 147MB greater for a total of 545MB
// Setting the target to >= 550 MiB will make it likely we can respect the target.
static const uint64_t MIN_DISK_SPACE_FOR_BLOCK_FILES = 550 * 1024 * 1024;

/** Current sync state passed to tip changed callbacks. */
enum class SynchronizationState {
    INIT_REINDEX,
    INIT_DOWNLOAD,
    POST_INIT
};

extern RecursiveMutex cs_main;
extern GlobalMutex g_best_block_mutex;
extern std::condition_variable g_best_block_cv;
extern uint64_t nLastBlockTx;
extern uint64_t nLastBlockSize;
/** Used to notify getblocktemplate RPC of new tips. */
extern uint256 g_best_block;

/** Documentation for argument 'checklevel'. */
extern const std::vector<std::string> CHECKLEVEL_DOC;

/** Run instances of script checking worker threads */
void StartScriptCheckWorkerThreads(int threads_num);
/** Stop all of the script checking worker threads */
void StopScriptCheckWorkerThreads();

typedef int64_t NodeId;
namespace particl {
static constexpr size_t MAX_STAKE_SEEN_SIZE = 1000;
inline int64_t FutureDrift(int64_t nTime) { return nTime + 15; } // FutureDriftV2

static constexpr unsigned int DEFAULT_DB_MAX_OPEN_FILES = 64; // set to 1000 for insight
static constexpr bool DEFAULT_DB_COMPRESSION = false; // set to true for insight
static constexpr bool DEFAULT_AUTOMATIC_BANS = true;
static constexpr bool DEFAULT_ACCEPT_ANON_TX = false;
static constexpr bool DEFAULT_ACCEPT_BLIND_TX = false;

/** Return the median number of connected nodes */
int GetNumPeers();
/** Return the median number of blocks that other nodes claim to have */
int GetNumBlocksOfPeers();
/** Set the median number of blocks that other nodes claim to have - debug only */
void SetNumBlocksOfPeers(int num_blocks);

unsigned int GetNextTargetRequired(const CBlockIndex *pindexLast, const Consensus::Params &consensus);

/** Return the current utxo sum */
CAmount GetUTXOSum(Chainstate &chainstate);
/** Update num blocks of peers vector */
void UpdateNumBlocksOfPeers(ChainstateManager &chainman, NodeId id, int height);
extern bool fVerifyingDB;
extern std::atomic_bool fSkipRangeproof;
extern std::atomic_bool fBusyImporting;
} // namespace particl

CAmount GetBlockSubsidy(int nHeight, const Consensus::Params& consensusParams);

bool AbortNode(BlockValidationState& state, const std::string& strMessage, const bilingual_str& userMessage = bilingual_str{});

/** Guess verification progress (as a fraction between 0.0=genesis and 1.0=current tip). */
double GuessVerificationProgress(const ChainTxData& data, const CBlockIndex* pindex);

/** Prune block files up to a given height */
void PruneBlockFilesManual(Chainstate& active_chainstate, int nManualPruneHeight);

/**
* Validation result for a single transaction mempool acceptance.
*/
struct MempoolAcceptResult {
    /** Used to indicate the results of mempool validation. */
    enum class ResultType {
        VALID, //!> Fully validated, valid.
        INVALID, //!> Invalid.
        MEMPOOL_ENTRY, //!> Valid, transaction was already in the mempool.
        DIFFERENT_WITNESS, //!> Not validated. A same-txid-different-witness tx (see m_other_wtxid) already exists in the mempool and was not replaced.
    };
    /** Result type. Present in all MempoolAcceptResults. */
    const ResultType m_result_type;

    /** Contains information about why the transaction failed. */
    const TxValidationState m_state;

    // The following fields are only present when m_result_type = ResultType::VALID or MEMPOOL_ENTRY
    /** Mempool transactions replaced by the tx. */
    const std::optional<std::list<CTransactionRef>> m_replaced_transactions;
    /** Virtual size as used by the mempool, calculated using serialized size and sigops. */
    const std::optional<int64_t> m_vsize;
    /** Raw base fees in satoshis. */
    const std::optional<CAmount> m_base_fees;

    // The following field is only present when m_result_type = ResultType::DIFFERENT_WITNESS
    /** The wtxid of the transaction in the mempool which has the same txid but different witness. */
    const std::optional<uint256> m_other_wtxid;

    static MempoolAcceptResult Failure(TxValidationState state) {
        return MempoolAcceptResult(state);
    }

    static MempoolAcceptResult Success(std::list<CTransactionRef>&& replaced_txns, int64_t vsize, CAmount fees) {
        return MempoolAcceptResult(std::move(replaced_txns), vsize, fees);
    }

    static MempoolAcceptResult MempoolTx(int64_t vsize, CAmount fees) {
        return MempoolAcceptResult(vsize, fees);
    }

    static MempoolAcceptResult MempoolTxDifferentWitness(const uint256& other_wtxid) {
        return MempoolAcceptResult(other_wtxid);
    }

// Private constructors. Use static methods MempoolAcceptResult::Success, etc. to construct.
private:
    /** Constructor for failure case */
    explicit MempoolAcceptResult(TxValidationState state)
        : m_result_type(ResultType::INVALID), m_state(state) {
            Assume(!state.IsValid()); // Can be invalid or error
        }

    /** Constructor for success case */
    explicit MempoolAcceptResult(std::list<CTransactionRef>&& replaced_txns, int64_t vsize, CAmount fees)
        : m_result_type(ResultType::VALID),
        m_replaced_transactions(std::move(replaced_txns)), m_vsize{vsize}, m_base_fees(fees) {}

    /** Constructor for already-in-mempool case. It wouldn't replace any transactions. */
    explicit MempoolAcceptResult(int64_t vsize, CAmount fees)
        : m_result_type(ResultType::MEMPOOL_ENTRY), m_vsize{vsize}, m_base_fees(fees) {}

    /** Constructor for witness-swapped case. */
    explicit MempoolAcceptResult(const uint256& other_wtxid)
        : m_result_type(ResultType::DIFFERENT_WITNESS), m_other_wtxid(other_wtxid) {}
};

/**
* Validation result for package mempool acceptance.
*/
struct PackageMempoolAcceptResult
{
    const PackageValidationState m_state;
    /**
    * Map from wtxid to finished MempoolAcceptResults. The client is responsible
    * for keeping track of the transaction objects themselves. If a result is not
    * present, it means validation was unfinished for that transaction. If there
    * was a package-wide error (see result in m_state), m_tx_results will be empty.
    */
    std::map<const uint256, const MempoolAcceptResult> m_tx_results;
    /** Package feerate, defined as the aggregated modified fees divided by the total virtual size
     * of all transactions in the package.  May be unavailable if some inputs were not available or
     * a transaction failure caused validation to terminate early. */
    std::optional<CFeeRate> m_package_feerate;

    explicit PackageMempoolAcceptResult(PackageValidationState state,
                                        std::map<const uint256, const MempoolAcceptResult>&& results)
        : m_state{state}, m_tx_results(std::move(results)) {}

    explicit PackageMempoolAcceptResult(PackageValidationState state, CFeeRate feerate,
                                        std::map<const uint256, const MempoolAcceptResult>&& results)
        : m_state{state}, m_tx_results(std::move(results)), m_package_feerate{feerate} {}

    /** Constructor to create a PackageMempoolAcceptResult from a single MempoolAcceptResult */
    explicit PackageMempoolAcceptResult(const uint256& wtxid, const MempoolAcceptResult& result)
        : m_tx_results{ {wtxid, result} } {}
};

/**
 * Try to add a transaction to the mempool. This is an internal function and is exposed only for testing.
 * Client code should use ChainstateManager::ProcessTransaction()
 *
 * @param[in]  active_chainstate  Reference to the active chainstate.
 * @param[in]  tx                 The transaction to submit for mempool acceptance.
 * @param[in]  accept_time        The timestamp for adding the transaction to the mempool.
 *                                It is also used to determine when the entry expires.
 * @param[in]  bypass_limits      When true, don't enforce mempool fee and capacity limits.
 * @param[in]  test_accept        When true, run validation checks but don't submit to mempool.
 *
 * @returns a MempoolAcceptResult indicating whether the transaction was accepted/rejected with reason.
 */
MempoolAcceptResult AcceptToMemoryPool(Chainstate& active_chainstate, const CTransactionRef& tx,
                                       int64_t accept_time, bool bypass_limits, bool test_accept, bool ignore_locks=false)
    EXCLUSIVE_LOCKS_REQUIRED(cs_main);

/**
* Validate (and maybe submit) a package to the mempool. See doc/policy/packages.md for full details
* on package validation rules.
* @param[in]    test_accept     When true, run validation checks but don't submit to mempool.
* @returns a PackageMempoolAcceptResult which includes a MempoolAcceptResult for each transaction.
* If a transaction fails, validation will exit early and some results may be missing. It is also
* possible for the package to be partially submitted.
*/
PackageMempoolAcceptResult ProcessNewPackage(Chainstate& active_chainstate, CTxMemPool& pool,
                                                   const Package& txns, bool test_accept, bool ignore_locks=false)
                                                   EXCLUSIVE_LOCKS_REQUIRED(cs_main);

/* Mempool validation helper functions */

/**
 * Check if transaction will be final in the next block to be created.
 */
bool CheckFinalTxAtTip(const CBlockIndex& active_chain_tip, const CTransaction& tx) EXCLUSIVE_LOCKS_REQUIRED(::cs_main);

/**
 * Check if transaction will be BIP68 final in the next block to be created on top of tip.
 * @param[in]   tip             Chain tip to check tx sequence locks against. For example,
 *                              the tip of the current active chain.
 * @param[in]   coins_view      Any CCoinsView that provides access to the relevant coins for
 *                              checking sequence locks. For example, it can be a CCoinsViewCache
 *                              that isn't connected to anything but contains all the relevant
 *                              coins, or a CCoinsViewMemPool that is connected to the
 *                              mempool and chainstate UTXO set. In the latter case, the caller is
 *                              responsible for holding the appropriate locks to ensure that
 *                              calls to GetCoin() return correct coins.
 * Simulates calling SequenceLocks() with data from the tip passed in.
 * Optionally stores in LockPoints the resulting height and time calculated and the hash
 * of the block needed for calculation or skips the calculation and uses the LockPoints
 * passed in for evaluation.
 * The LockPoints should not be considered valid if CheckSequenceLocksAtTip returns false.
 */
bool CheckSequenceLocksAtTip(CBlockIndex* tip,
                        const CCoinsView& coins_view,
                        const CTransaction& tx,
                        LockPoints* lp = nullptr,
                        bool useExistingLockPoints = false);

/**
 * Closure representing one script verification
 * Note that this stores references to the spending transaction
 */
class CScriptCheck
{
private:
    CScript scriptPubKey;
    CAmount amount;
    std::vector<uint8_t> vchAmount;
    CTxOut m_tx_out;
    const CTransaction *ptxTo;
    unsigned int nIn;
    unsigned int nFlags;
    bool cacheStore;
    ScriptError error;
    PrecomputedTransactionData *txdata;
public:
    CScriptCheck(const CScript& scriptPubKeyIn, const std::vector<uint8_t> &vchAmountIn, const CTransaction& txToIn, unsigned int nInIn, unsigned int nFlagsIn, bool cacheIn, PrecomputedTransactionData* txdataIn) :
        scriptPubKey(scriptPubKeyIn), vchAmount(vchAmountIn),
        ptxTo(&txToIn), nIn(nInIn), nFlags(nFlagsIn), cacheStore(cacheIn), error(SCRIPT_ERR_UNKNOWN_ERROR), txdata(txdataIn) { }

    CScriptCheck(const CScript& scriptPubKeyIn, const CAmount amountIn, const CTransaction& txToIn, unsigned int nInIn, unsigned int nFlagsIn, bool cacheIn, PrecomputedTransactionData* txdataIn) :
        scriptPubKey(scriptPubKeyIn), amount(amountIn),
        ptxTo(&txToIn), nIn(nInIn), nFlags(nFlagsIn), cacheStore(cacheIn), error(SCRIPT_ERR_UNKNOWN_ERROR), txdata(txdataIn)
        {
            vchAmount.resize(8);
            part::SetAmount(vchAmount, amountIn);
        };
    CScriptCheck(): amount(0), ptxTo(nullptr), nIn(0), nFlags(0), cacheStore(false), error(SCRIPT_ERR_UNKNOWN_ERROR) {}
    CScriptCheck(const CTxOut& outIn, const CTransaction& txToIn, unsigned int nInIn, unsigned int nFlagsIn, bool cacheIn, PrecomputedTransactionData* txdataIn) :
        m_tx_out(outIn), ptxTo(&txToIn), nIn(nInIn), nFlags(nFlagsIn), cacheStore(cacheIn), error(SCRIPT_ERR_UNKNOWN_ERROR), txdata(txdataIn)
    {
        vchAmount.resize(8);
        part::SetAmount(vchAmount, m_tx_out.nValue);
        scriptPubKey = m_tx_out.scriptPubKey;
    };
    CScriptCheck(const CTxOutSign& outIn, const CTransaction& txToIn, unsigned int nInIn, unsigned int nFlagsIn, bool cacheIn, PrecomputedTransactionData* txdataIn) :
        ptxTo(&txToIn), nIn(nInIn), nFlags(nFlagsIn), cacheStore(cacheIn), error(SCRIPT_ERR_UNKNOWN_ERROR), txdata(txdataIn)
    {
        vchAmount = outIn.amount;
        scriptPubKey = outIn.scriptPubKey;
    };

    bool operator()();

    void swap(CScriptCheck& check) noexcept
    {
        std::swap(ptxTo, check.ptxTo);
        std::swap(scriptPubKey, check.scriptPubKey);
        std::swap(amount, check.amount);
        std::swap(vchAmount, check.vchAmount);
        std::swap(m_tx_out, check.m_tx_out);
        std::swap(nIn, check.nIn);
        std::swap(nFlags, check.nFlags);
        std::swap(cacheStore, check.cacheStore);
        std::swap(error, check.error);
        std::swap(txdata, check.txdata);
    }

    ScriptError GetScriptError() const { return error; }
};

/** Initializes the script-execution cache */
[[nodiscard]] bool InitScriptExecutionCache(size_t max_size_bytes);

/** Functions for validating blocks and updating the block tree */

/** Context-independent validity checks */
bool CheckBlock(const CBlock& block, BlockValidationState& state, const Consensus::Params& consensusParams, bool fCheckPOW = true, bool fCheckMerkleRoot = true);

/** Check a block is completely valid from start to finish (only works on top of our current best block) */
bool TestBlockValidity(BlockValidationState& state,
                       const CChainParams& chainparams,
                       Chainstate& chainstate,
                       const CBlock& block,
                       CBlockIndex* pindexPrev,
                       const std::function<NodeClock::time_point()>& adjusted_time_callback,
                       bool fCheckPOW = true,
                       bool fCheckMerkleRoot = true) EXCLUSIVE_LOCKS_REQUIRED(cs_main);

/** Check with the proof of work on each blockheader matches the value in nBits */
bool HasValidProofOfWork(const std::vector<CBlockHeader>& headers, const Consensus::Params& consensusParams);

/** Return the sum of the work on a given set of headers */
arith_uint256 CalculateHeadersWork(const std::vector<CBlockHeader>& headers);

/** RAII wrapper for VerifyDB: Verify consistency of the block and coin databases */
class CVerifyDB {
public:
    CVerifyDB();
    ~CVerifyDB();
    bool VerifyDB(
        Chainstate& chainstate,
        const Consensus::Params& consensus_params,
        CCoinsView& coinsview,
        int nCheckLevel,
        int nCheckDepth) EXCLUSIVE_LOCKS_REQUIRED(cs_main);
};

enum DisconnectResult
{
    DISCONNECT_OK,      // All good.
    DISCONNECT_UNCLEAN, // Rolled back, but UTXO set was inconsistent with block.
    DISCONNECT_FAILED   // Something else went wrong.
};

class ConnectTrace;

/** @see Chainstate::FlushStateToDisk */
enum class FlushStateMode {
    NONE,
    IF_NEEDED,
    PERIODIC,
    ALWAYS
};

/**
 * A convenience class for constructing the CCoinsView* hierarchy used
 * to facilitate access to the UTXO set.
 *
 * This class consists of an arrangement of layered CCoinsView objects,
 * preferring to store and retrieve coins in memory via `m_cacheview` but
 * ultimately falling back on cache misses to the canonical store of UTXOs on
 * disk, `m_dbview`.
 */
class CoinsViews {

public:
    //! The lowest level of the CoinsViews cache hierarchy sits in a leveldb database on disk.
    //! All unspent coins reside in this store.
    CCoinsViewDB m_dbview GUARDED_BY(cs_main);

    //! This view wraps access to the leveldb instance and handles read errors gracefully.
    CCoinsViewErrorCatcher m_catcherview GUARDED_BY(cs_main);

    //! This is the top layer of the cache hierarchy - it keeps as many coins in memory as
    //! can fit per the dbcache setting.
    std::unique_ptr<CCoinsViewCache> m_cacheview GUARDED_BY(cs_main);

    //! This constructor initializes CCoinsViewDB and CCoinsViewErrorCatcher instances, but it
    //! *does not* create a CCoinsViewCache instance by default. This is done separately because the
    //! presence of the cache has implications on whether or not we're allowed to flush the cache's
    //! state to disk, which should not be done until the health of the database is verified.
    //!
    //! All arguments forwarded onto CCoinsViewDB.
    CoinsViews(fs::path ldb_name, size_t cache_size_bytes, bool in_memory, bool should_wipe);

    //! Initialize the CCoinsViewCache member.
    void InitCache() EXCLUSIVE_LOCKS_REQUIRED(::cs_main);
};

enum class CoinsCacheSizeState
{
    //! The coins cache is in immediate need of a flush.
    CRITICAL = 2,
    //! The cache is at >= 90% capacity.
    LARGE = 1,
    OK = 0
};

/**
 * Chainstate stores and provides an API to update our local knowledge of the
 * current best chain.
 *
 * Eventually, the API here is targeted at being exposed externally as a
 * consumable libconsensus library, so any functions added must only call
 * other class member functions, pure functions in other parts of the consensus
 * library, callbacks via the validation interface, or read/write-to-disk
 * functions (eventually this will also be via callbacks).
 *
 * Anything that is contingent on the current tip of the chain is stored here,
 * whereas block information and metadata independent of the current tip is
 * kept in `BlockManager`.
 */
class Chainstate
{
protected:
public:
    /**
     * Every received block is assigned a unique and increasing identifier, so we
     * know which one to give priority in case of a fork.
     */
    /** Blocks loaded from disk are assigned id 0, so start the counter at 1. */
    int32_t nBlockSequenceId GUARDED_BY(::cs_main) = 1;
    /** Decreasing counter (used by subsequent preciousblock calls). */
    int32_t nBlockReverseSequenceId = -1;
    /** chainwork for the last block that preciousblock has been applied to. */
    arith_uint256 nLastPreciousChainwork = 0;

    /**
     * The ChainState Mutex
     * A lock that must be held when modifying this ChainState - held in ActivateBestChain() and
     * InvalidateBlock()
     */
    Mutex m_chainstate_mutex;

    /**
     * Whether this chainstate is undergoing initial block download.
     *
     * Mutable because we need to be able to mark IsInitialBlockDownload()
     * const, which latches this for caching purposes.
     */
    mutable std::atomic<bool> m_cached_finished_ibd{false};

    //! Optional mempool that is kept in sync with the chain.
    //! Only the active chainstate has a mempool.
    CTxMemPool* m_mempool;

    //! Manages the UTXO set, which is a reflection of the contents of `m_chain`.
    std::unique_ptr<CoinsViews> m_coins_views;

public:
    //! Reference to a BlockManager instance which itself is shared across all
    //! Chainstate instances.
    node::BlockManager& m_blockman;

    //! The chainstate manager that owns this chainstate. The reference is
    //! necessary so that this instance can check whether it is the active
    //! chainstate within deeply nested method calls.
    ChainstateManager& m_chainman;

    explicit Chainstate(
        CTxMemPool* mempool,
        node::BlockManager& blockman,
        ChainstateManager& chainman,
        std::optional<uint256> from_snapshot_blockhash = std::nullopt);

    /**
     * Initialize the CoinsViews UTXO set database management data structures. The in-memory
     * cache is initialized separately.
     *
     * All parameters forwarded to CoinsViews.
     */
    void InitCoinsDB(
        size_t cache_size_bytes,
        bool in_memory,
        bool should_wipe,
        fs::path leveldb_name = "chainstate");

    //! Initialize the in-memory coins cache (to be done after the health of the on-disk database
    //! is verified).
    void InitCoinsCache(size_t cache_size_bytes) EXCLUSIVE_LOCKS_REQUIRED(::cs_main);

    //! @returns whether or not the CoinsViews object has been fully initialized and we can
    //!          safely flush this object to disk.
    bool CanFlushToDisk() const EXCLUSIVE_LOCKS_REQUIRED(::cs_main)
    {
        AssertLockHeld(::cs_main);
        return m_coins_views && m_coins_views->m_cacheview;
    }

    //! The current chain of blockheaders we consult and build on.
    //! @see CChain, CBlockIndex.
    CChain m_chain;

    /**
     * The blockhash which is the base of the snapshot this chainstate was created from.
     *
     * std::nullopt if this chainstate was not created from a snapshot.
     */
    const std::optional<uint256> m_from_snapshot_blockhash;

    //! Return true if this chainstate relies on blocks that are assumed-valid. In
    //! practice this means it was created based on a UTXO snapshot.
    bool reliesOnAssumedValid() { return m_from_snapshot_blockhash.has_value(); }

    /**
     * The set of all CBlockIndex entries with either BLOCK_VALID_TRANSACTIONS (for
     * itself and all ancestors) *or* BLOCK_ASSUMED_VALID (if using background
     * chainstates) and as good as our current tip or better. Entries may be failed,
     * though, and pruning nodes may be missing the data for the block.
     */
    std::set<CBlockIndex*, node::CBlockIndexWorkComparator> setBlockIndexCandidates;

    //! @returns A reference to the in-memory cache of the UTXO set.
    CCoinsViewCache& CoinsTip() EXCLUSIVE_LOCKS_REQUIRED(::cs_main)
    {
        AssertLockHeld(::cs_main);
        assert(m_coins_views->m_cacheview);
        return *m_coins_views->m_cacheview.get();
    }

    //! @returns A reference to the on-disk UTXO set database.
    CCoinsViewDB& CoinsDB() EXCLUSIVE_LOCKS_REQUIRED(::cs_main)
    {
        AssertLockHeld(::cs_main);
        return m_coins_views->m_dbview;
    }

    //! @returns A pointer to the mempool.
    CTxMemPool* GetMempool()
    {
        return m_mempool;
    }

    //! @returns A reference to a wrapped view of the in-memory UTXO set that
    //!     handles disk read errors gracefully.
    CCoinsViewErrorCatcher& CoinsErrorCatcher() EXCLUSIVE_LOCKS_REQUIRED(::cs_main)
    {
        AssertLockHeld(::cs_main);
        return m_coins_views->m_catcherview;
    }

    //! Destructs all objects related to accessing the UTXO set.
    void ResetCoinsViews() { m_coins_views.reset(); }

    //! The cache size of the on-disk coins view.
    size_t m_coinsdb_cache_size_bytes{0};

    //! The cache size of the in-memory coins view.
    size_t m_coinstip_cache_size_bytes{0};

    //! Resize the CoinsViews caches dynamically and flush state to disk.
    //! @returns true unless an error occurred during the flush.
    bool ResizeCoinsCaches(size_t coinstip_size, size_t coinsdb_size)
        EXCLUSIVE_LOCKS_REQUIRED(::cs_main);

    /**
     * Import blocks from an external file
     *
     * During reindexing, this function is called for each block file (datadir/blocks/blk?????.dat).
     * It reads all blocks contained in the given file and attempts to process them (add them to the
     * block index). The blocks may be out of order within each file and across files. Often this
     * function reads a block but finds that its parent hasn't been read yet, so the block can't be
     * processed yet. The function will add an entry to the blocks_with_unknown_parent map (which is
     * passed as an argument), so that when the block's parent is later read and processed, this
     * function can re-read the child block from disk and process it.
     *
     * Because a block's parent may be in a later file, not just later in the same file, the
     * blocks_with_unknown_parent map must be passed in and out with each call. It's a multimap,
     * rather than just a map, because multiple blocks may have the same parent (when chain splits
     * or stale blocks exist). It maps from parent-hash to child-disk-position.
     *
     * This function can also be used to read blocks from user-specified block files using the
     * -loadblock= option. There's no unknown-parent tracking, so the last two arguments are omitted.
     *
     *
     * @param[in]     fileIn                        FILE handle to file containing blocks to read
     * @param[in]     dbp                           (optional) Disk block position (only for reindex)
     * @param[in,out] blocks_with_unknown_parent    (optional) Map of disk positions for blocks with
     *                                              unknown parent, key is parent block hash
     *                                              (only used for reindex)
     * */
    void LoadExternalBlockFile(
        FILE* fileIn,
        FlatFilePos* dbp = nullptr,
        std::multimap<uint256, FlatFilePos>* blocks_with_unknown_parent = nullptr, ChainstateManager *chainman = nullptr)
        EXCLUSIVE_LOCKS_REQUIRED(!m_chainstate_mutex);

    /**
     * Update the on-disk chain state.
     * The caches and indexes are flushed depending on the mode we're called with
     * if they're too large, if it's been a while since the last write,
     * or always and in all cases if we're in prune mode and are deleting files.
     *
     * If FlushStateMode::NONE is used, then FlushStateToDisk(...) won't do anything
     * besides checking if we need to prune.
     *
     * @returns true unless a system error occurred
     */
    bool FlushStateToDisk(
        BlockValidationState& state,
        FlushStateMode mode,
        int nManualPruneHeight = 0);

    //! Unconditionally flush all changes to disk.
    void ForceFlushStateToDisk();

    //! Prune blockfiles from the disk if necessary and then flush chainstate changes
    //! if we pruned.
    void PruneAndFlush();

    /**
     * Find the best known block, and make it the tip of the block chain. The
     * result is either failure or an activated best chain. pblock is either
     * nullptr or a pointer to a block that is already loaded (to avoid loading
     * it again from disk).
     *
     * ActivateBestChain is split into steps (see ActivateBestChainStep) so that
     * we avoid holding cs_main for an extended period of time; the length of this
     * call may be quite long during reindexing or a substantial reorg.
     *
     * May not be called with cs_main held. May not be called in a
     * validationinterface callback.
     *
     * @returns true unless a system error occurred
     */
    bool ActivateBestChain(
        BlockValidationState& state,
        std::shared_ptr<const CBlock> pblock = nullptr)
        EXCLUSIVE_LOCKS_REQUIRED(!m_chainstate_mutex)
        LOCKS_EXCLUDED(::cs_main);

    bool AcceptBlock(const std::shared_ptr<const CBlock>& pblock, BlockValidationState& state, CBlockIndex** ppindex, bool fRequested, const FlatFilePos* dbp, bool* fNewBlock, bool min_pow_checked) EXCLUSIVE_LOCKS_REQUIRED(cs_main);

    // Block (dis)connection on a given view:
    DisconnectResult DisconnectBlock(const CBlock& block, const CBlockIndex* pindex, CCoinsViewCache& view)
        EXCLUSIVE_LOCKS_REQUIRED(::cs_main);
    bool ConnectBlock(const CBlock& block, BlockValidationState& state, CBlockIndex* pindex,
                      CCoinsViewCache& view, bool fJustCheck = false) EXCLUSIVE_LOCKS_REQUIRED(cs_main);

    // Apply the effects of a block disconnection on the UTXO set.
    bool DisconnectTip(BlockValidationState& state, DisconnectedBlockTransactions* disconnectpool) EXCLUSIVE_LOCKS_REQUIRED(cs_main, m_mempool->cs);

    // Manual block validity manipulation:
    /** Mark a block as precious and reorganize.
     *
     * May not be called in a validationinterface callback.
     */
    bool PreciousBlock(BlockValidationState& state, CBlockIndex* pindex)
        EXCLUSIVE_LOCKS_REQUIRED(!m_chainstate_mutex)
        LOCKS_EXCLUDED(::cs_main);

    /** Mark a block as invalid. */
    bool InvalidateBlock(BlockValidationState& state, CBlockIndex* pindex)
        EXCLUSIVE_LOCKS_REQUIRED(!m_chainstate_mutex)
        LOCKS_EXCLUDED(::cs_main);

    /** Remove invalidity status from a block and its descendants. */
    void ResetBlockFailureFlags(CBlockIndex* pindex) EXCLUSIVE_LOCKS_REQUIRED(cs_main);

    /** Replay blocks that aren't fully applied to the database. */
    bool ReplayBlocks();

    /** Whether the chain state needs to be redownloaded due to lack of witness data */
    [[nodiscard]] bool NeedsRedownload() const EXCLUSIVE_LOCKS_REQUIRED(cs_main);
    /** Ensures we have a genesis block in the block tree, possibly writing one to disk. */
    bool LoadGenesisBlock();

    void PruneBlockIndexCandidates();

    void UnloadBlockIndex() EXCLUSIVE_LOCKS_REQUIRED(::cs_main);

    /** Check whether we are doing an initial block download (synchronizing from disk or network) */
    bool IsInitialBlockDownload() const;

    /** Find the last common block of this chain and a locator. */
    const CBlockIndex* FindForkInGlobalIndex(const CBlockLocator& locator) const EXCLUSIVE_LOCKS_REQUIRED(cs_main);

    /**
     * Make various assertions about the state of the block index.
     *
     * By default this only executes fully when using the Regtest chain; see: m_options.check_block_index.
     */
    void CheckBlockIndex();

    /** Load the persisted mempool from disk */
    void LoadMempool(const fs::path& load_path, fsbridge::FopenFn mockable_fopen_function = fsbridge::fopen);

    /** Update the chain tip based on database information, i.e. CoinsTip()'s best block. */
    bool LoadChainTip() EXCLUSIVE_LOCKS_REQUIRED(cs_main);

    //! Dictates whether we need to flush the cache to disk or not.
    //!
    //! @return the state of the size of the coins cache.
    CoinsCacheSizeState GetCoinsCacheSizeState() EXCLUSIVE_LOCKS_REQUIRED(::cs_main);

    CoinsCacheSizeState GetCoinsCacheSizeState(
        size_t max_coins_cache_size_bytes,
        size_t max_mempool_size_bytes) EXCLUSIVE_LOCKS_REQUIRED(::cs_main);

    std::string ToString() EXCLUSIVE_LOCKS_REQUIRED(::cs_main);

    node::BlockMap& BlockIndex() EXCLUSIVE_LOCKS_REQUIRED(::cs_main)
    {
        return m_blockman.m_block_index;
    }

//private:
    bool ActivateBestChainStep(BlockValidationState& state, CBlockIndex* pindexMostWork, const std::shared_ptr<const CBlock>& pblock, bool& fInvalidFound, ConnectTrace& connectTrace) EXCLUSIVE_LOCKS_REQUIRED(cs_main, m_mempool->cs);
    bool ConnectTip(BlockValidationState& state, CBlockIndex* pindexNew, const std::shared_ptr<const CBlock>& pblock, ConnectTrace& connectTrace, DisconnectedBlockTransactions& disconnectpool) EXCLUSIVE_LOCKS_REQUIRED(cs_main, m_mempool->cs);

    void InvalidBlockFound(CBlockIndex* pindex, const BlockValidationState& state) EXCLUSIVE_LOCKS_REQUIRED(cs_main);
    CBlockIndex* FindMostWorkChain() EXCLUSIVE_LOCKS_REQUIRED(cs_main);
    void ReceivedBlockTransactions(const CBlock& block, CBlockIndex* pindexNew, const FlatFilePos& pos) EXCLUSIVE_LOCKS_REQUIRED(cs_main);

    bool RollforwardBlock(const CBlockIndex* pindex, CCoinsViewCache& inputs) EXCLUSIVE_LOCKS_REQUIRED(cs_main);

    void CheckForkWarningConditions() EXCLUSIVE_LOCKS_REQUIRED(cs_main);
    void InvalidChainFound(CBlockIndex* pindexNew) EXCLUSIVE_LOCKS_REQUIRED(cs_main);

    //! Indirection necessary to make lock annotations work with an optional mempool.
    RecursiveMutex* MempoolMutex() const LOCK_RETURNED(m_mempool->cs)
    {
        return m_mempool ? &m_mempool->cs : nullptr;
    }

    /**
     * Make mempool consistent after a reorg, by re-adding or recursively erasing
     * disconnected block transactions from the mempool, and also removing any
     * other transactions from the mempool that are no longer valid given the new
     * tip/height.
     *
     * Note: we assume that disconnectpool only contains transactions that are NOT
     * confirmed in the current chain nor already in the mempool (otherwise,
     * in-mempool descendants of such transactions would be removed).
     *
     * Passing fAddToMempool=false will skip trying to add the transactions back,
     * and instead just erase from the mempool as needed.
     */
    void MaybeUpdateMempoolForReorg(
        DisconnectedBlockTransactions& disconnectpool,
        bool fAddToMempool) EXCLUSIVE_LOCKS_REQUIRED(cs_main, m_mempool->cs);

    /** Check warning conditions and do some notifications on new chain tip set. */
    void UpdateTip(const CBlockIndex* pindexNew)
        EXCLUSIVE_LOCKS_REQUIRED(::cs_main);

    friend ChainstateManager;
};

/**
 * Provides an interface for creating and interacting with one or two
 * chainstates: an IBD chainstate generated by downloading blocks, and
 * an optional snapshot chainstate loaded from a UTXO snapshot. Managed
 * chainstates can be maintained at different heights simultaneously.
 *
 * This class provides abstractions that allow the retrieval of the current
 * most-work chainstate ("Active") as well as chainstates which may be in
 * background use to validate UTXO snapshots.
 *
 * Definitions:
 *
 * *IBD chainstate*: a chainstate whose current state has been "fully"
 *   validated by the initial block download process.
 *
 * *Snapshot chainstate*: a chainstate populated by loading in an
 *    assumeutxo UTXO snapshot.
 *
 * *Active chainstate*: the chainstate containing the current most-work
 *    chain. Consulted by most parts of the system (net_processing,
 *    wallet) as a reflection of the current chain and UTXO set.
 *    This may either be an IBD chainstate or a snapshot chainstate.
 *
 * *Background IBD chainstate*: an IBD chainstate for which the
 *    IBD process is happening in the background while use of the
 *    active (snapshot) chainstate allows the rest of the system to function.
 */
class ChainstateManager
{
//private:
public:
    //! The chainstate used under normal operation (i.e. "regular" IBD) or, if
    //! a snapshot is in use, for background validation.
    //!
    //! Its contents (including on-disk data) will be deleted *upon shutdown*
    //! after background validation of the snapshot has completed. We do not
    //! free the chainstate contents immediately after it finishes validation
    //! to cautiously avoid a case where some other part of the system is still
    //! using this pointer (e.g. net_processing).
    //!
    //! Once this pointer is set to a corresponding chainstate, it will not
    //! be reset until init.cpp:Shutdown().
    //!
    //! This is especially important when, e.g., calling ActivateBestChain()
    //! on all chainstates because we are not able to hold ::cs_main going into
    //! that call.
    std::unique_ptr<Chainstate> m_ibd_chainstate GUARDED_BY(::cs_main);

    //! A chainstate initialized on the basis of a UTXO snapshot. If this is
    //! non-null, it is always our active chainstate.
    //!
    //! Once this pointer is set to a corresponding chainstate, it will not
    //! be reset until init.cpp:Shutdown().
    //!
    //! This is especially important when, e.g., calling ActivateBestChain()
    //! on all chainstates because we are not able to hold ::cs_main going into
    //! that call.
    std::unique_ptr<Chainstate> m_snapshot_chainstate GUARDED_BY(::cs_main);

    //! Points to either the ibd or snapshot chainstate; indicates our
    //! most-work chain.
    //!
    //! Once this pointer is set to a corresponding chainstate, it will not
    //! be reset until init.cpp:Shutdown().
    //!
    //! This is especially important when, e.g., calling ActivateBestChain()
    //! on all chainstates because we are not able to hold ::cs_main going into
    //! that call.
    Chainstate* m_active_chainstate GUARDED_BY(::cs_main) {nullptr};

    //! If true, the assumed-valid chainstate has been fully validated
    //! by the background validation chainstate.
    bool m_snapshot_validated GUARDED_BY(::cs_main){false};

    CBlockIndex* m_best_invalid GUARDED_BY(::cs_main){nullptr};

    //! Internal helper for ActivateSnapshot().
    [[nodiscard]] bool PopulateAndValidateSnapshot(
        Chainstate& snapshot_chainstate,
        AutoFile& coins_file,
        const node::SnapshotMetadata& metadata);

    /**
     * If a block header hasn't already been seen, call CheckBlockHeader on it, ensure
     * that it doesn't descend from an invalid block, and then add it to m_block_index.
     * Caller must set min_pow_checked=true in order to add a new header to the
     * block index (permanent memory storage), indicating that the header is
     * known to be part of a sufficiently high-work chain (anti-dos check).
     */
    bool AcceptBlockHeader(
        const CBlockHeader& block,
        BlockValidationState& state,
        CBlockIndex** ppindex,
        bool min_pow_checked,
        bool fRequested=false) EXCLUSIVE_LOCKS_REQUIRED(cs_main);
    friend Chainstate;

    /** Most recent headers presync progress update, for rate-limiting. */
    std::chrono::time_point<std::chrono::steady_clock> m_last_presync_update GUARDED_BY(::cs_main) {};

public:
    using Options = kernel::ChainstateManagerOpts;

    explicit ChainstateManager(Options options);

    const CChainParams& GetParams() const { return m_options.chainparams; }
    const Consensus::Params& GetConsensus() const { return m_options.chainparams.GetConsensus(); }
    bool ShouldCheckBlockIndex() const { return *Assert(m_options.check_block_index); }
    const arith_uint256& MinimumChainWork() const { return *Assert(m_options.minimum_chain_work); }
    const uint256& AssumedValidBlock() const { return *Assert(m_options.assumed_valid_block); }

    /**
     * Alias for ::cs_main.
     * Should be used in new code to make it easier to make ::cs_main a member
     * of this class.
     * Generally, methods of this class should be annotated to require this
     * mutex. This will make calling code more verbose, but also help to:
     * - Clarify that the method will acquire a mutex that heavily affects
     *   overall performance.
     * - Force call sites to think how long they need to acquire the mutex to
     *   get consistent results.
     */
    RecursiveMutex& GetMutex() const LOCK_RETURNED(::cs_main) { return ::cs_main; }

    const Options m_options;
    std::thread m_load_block;
    //! A single BlockManager instance is shared across each constructed
    //! chainstate to avoid duplicating block metadata.
    node::BlockManager m_blockman;
    PeerManager *m_peerman{nullptr};
    SmsgManager *m_smsgman{nullptr};

    /**
     * In order to efficiently track invalidity of headers, we keep the set of
     * blocks which we tried to connect and found to be invalid here (ie which
     * were set to BLOCK_FAILED_VALID since the last restart). We can then
     * walk this set and check if a new header is a descendant of something in
     * this set, preventing us from having to walk m_block_index when we try
     * to connect a bad block and fail.
     *
     * While this is more complicated than marking everything which descends
     * from an invalid block as invalid at the time we discover it to be
     * invalid, doing so would require walking all of m_block_index to find all
     * descendants. Since this case should be very rare, keeping track of all
     * BLOCK_FAILED_VALID blocks in a set should be just fine and work just as
     * well.
     *
     * Because we already walk m_block_index in height-order at startup, we go
     * ahead and mark descendants of invalid blocks as FAILED_CHILD at that time,
     * instead of putting things in this set.
     */
    std::set<CBlockIndex*> m_failed_blocks;

    /** Best header we've seen so far (used for getheaders queries' starting points). */
    CBlockIndex* m_best_header = nullptr;

    //! The total number of bytes available for us to use across all in-memory
    //! coins caches. This will be split somehow across chainstates.
    int64_t m_total_coinstip_cache{0};
    //
    //! The total number of bytes available for us to use across all leveldb
    //! coins databases. This will be split somehow across chainstates.
    int64_t m_total_coinsdb_cache{0};

    //! Instantiate a new chainstate.
    //!
    //! @param[in] mempool              The mempool to pass to the chainstate
    //                                  constructor
    Chainstate& InitializeChainstate(CTxMemPool* mempool) EXCLUSIVE_LOCKS_REQUIRED(::cs_main);

    //! Get all chainstates currently being used.
    std::vector<Chainstate*> GetAll();

    //! Construct and activate a Chainstate on the basis of UTXO snapshot data.
    //!
    //! Steps:
    //!
    //! - Initialize an unused Chainstate.
    //! - Load its `CoinsViews` contents from `coins_file`.
    //! - Verify that the hash of the resulting coinsdb matches the expected hash
    //!   per assumeutxo chain parameters.
    //! - Wait for our headers chain to include the base block of the snapshot.
    //! - "Fast forward" the tip of the new chainstate to the base of the snapshot,
    //!   faking nTx* block index data along the way.
    //! - Move the new chainstate to `m_snapshot_chainstate` and make it our
    //!   ChainstateActive().
    [[nodiscard]] bool ActivateSnapshot(
        AutoFile& coins_file, const node::SnapshotMetadata& metadata, bool in_memory);

    bool HaveActiveChainstate() const EXCLUSIVE_LOCKS_REQUIRED(::cs_main) { return m_active_chainstate; };
    //! The most-work chain.
    Chainstate& ActiveChainstate() const;
    CChain& ActiveChain() const EXCLUSIVE_LOCKS_REQUIRED(GetMutex()) { return ActiveChainstate().m_chain; }
    int ActiveHeight() const EXCLUSIVE_LOCKS_REQUIRED(GetMutex()) { return ActiveChain().Height(); }
    CBlockIndex* ActiveTip() const EXCLUSIVE_LOCKS_REQUIRED(GetMutex()) { return ActiveChain().Tip(); }

    node::BlockMap& BlockIndex() EXCLUSIVE_LOCKS_REQUIRED(::cs_main)
    {
        AssertLockHeld(::cs_main);
        return m_blockman.m_block_index;
    }

    /**
     * Track versionbit status
     */
    mutable VersionBitsCache m_versionbitscache;

    //! @returns true if a snapshot-based chainstate is in use. Also implies
    //!          that a background validation chainstate is also in use.
    bool IsSnapshotActive() const;

    std::optional<uint256> SnapshotBlockhash() const;

    //! Is there a snapshot in use and has it been fully validated?
    bool IsSnapshotValidated() const EXCLUSIVE_LOCKS_REQUIRED(::cs_main) { return m_snapshot_validated; }

    /**
     * Process an incoming block. This only returns after the best known valid
     * block is made active. Note that it does not, however, guarantee that the
     * specific block passed to it has been checked for validity!
     *
     * If you want to *possibly* get feedback on whether block is valid, you must
     * install a CValidationInterface (see validationinterface.h) - this will have
     * its BlockChecked method called whenever *any* block completes validation.
     *
     * Note that we guarantee that either the proof-of-work is valid on block, or
     * (and possibly also) BlockChecked will have been called.
     *
     * May not be called in a validationinterface callback.
     *
     * @param[in]   block The block we want to process.
     * @param[in]   force_processing Process this block even if unrequested; used for non-network block sources.
     * @param[in]   min_pow_checked  True if proof-of-work anti-DoS checks have
     *                               been done by caller for headers chain
     *                               (note: only affects headers acceptance; if
     *                               block header is already present in block
     *                               index then this parameter has no effect)
     * @param[out]  new_block A boolean which is set to indicate if the block was first received via this call
     * @returns     If the block was processed, independently of block validity
     */
    bool ProcessNewBlock(const std::shared_ptr<const CBlock>& block, bool force_processing, bool min_pow_checked, bool* new_block, NodeId node_id = 0, PeerManager *peerman = nullptr) LOCKS_EXCLUDED(cs_main);

    /**
     * Process incoming block headers.
     *
     * May not be called in a
     * validationinterface callback.
     *
     * @param[in]  block The block headers themselves
     * @param[in]  min_pow_checked  True if proof-of-work anti-DoS checks have been done by caller for headers chain
     * @param[out] state This may be set to an Error state if any error occurred processing them
     * @param[out] ppindex If set, the pointer will be set to point to the last new block index object for the given headers
     */
    bool ProcessNewBlockHeaders(const std::vector<CBlockHeader>& block, bool min_pow_checked, BlockValidationState& state, const CBlockIndex** ppindex = nullptr) LOCKS_EXCLUDED(cs_main);

    /**
     * Try to add a transaction to the memory pool.
     *
     * @param[in]  tx              The transaction to submit for mempool acceptance.
     * @param[in]  test_accept     When true, run validation checks but don't submit to mempool.
     */
    [[nodiscard]] MempoolAcceptResult ProcessTransaction(const CTransactionRef& tx, bool test_accept=false, bool ignore_locks=false)
        EXCLUSIVE_LOCKS_REQUIRED(cs_main);

    //! Load the block tree and coins database from disk, initializing state if we're running with -reindex
    bool LoadBlockIndex() EXCLUSIVE_LOCKS_REQUIRED(cs_main);

    //! Check to see if caches are out of balance and if so, call
    //! ResizeCoinsCaches() as needed.
    void MaybeRebalanceCaches() EXCLUSIVE_LOCKS_REQUIRED(::cs_main);

    /** Update uncommitted block structures (currently: only the witness reserved value). This is safe for submitted blocks. */
    void UpdateUncommittedBlockStructures(CBlock& block, const CBlockIndex* pindexPrev) const;

    /** Produce the necessary coinbase commitment for a block (modifies the hash, don't call for mined blocks). */
    std::vector<unsigned char> GenerateCoinbaseCommitment(CBlock& block, const CBlockIndex* pindexPrev) const;

    /** This is used by net_processing to report pre-synchronization progress of headers, as
     *  headers are not yet fed to validation during that time, but validation is (for now)
     *  responsible for logging and signalling through NotifyHeaderTip, so it needs this
     *  information. */
    void ReportHeadersPresync(const arith_uint256& work, int64_t height, int64_t timestamp);

    //! When starting up, search the datadir for a chainstate based on a UTXO
    //! snapshot that is in the process of being validated.
    bool DetectSnapshotChainstate(CTxMemPool* mempool) EXCLUSIVE_LOCKS_REQUIRED(::cs_main);

    void ResetChainstates() EXCLUSIVE_LOCKS_REQUIRED(::cs_main);

    //! Switch the active chainstate to one based on a UTXO snapshot that was loaded
    //! previously.
    Chainstate& ActivateExistingSnapshot(CTxMemPool* mempool, uint256 base_blockhash)
        EXCLUSIVE_LOCKS_REQUIRED(::cs_main);

    ~ChainstateManager();
};

/** Deployment* info via ChainstateManager */
template<typename DEP>
bool DeploymentActiveAfter(const CBlockIndex* pindexPrev, const ChainstateManager& chainman, DEP dep)
{
    return DeploymentActiveAfter(pindexPrev, chainman.GetConsensus(), dep, chainman.m_versionbitscache);
}

template<typename DEP>
bool DeploymentActiveAt(const CBlockIndex& index, const ChainstateManager& chainman, DEP dep)
{
    return DeploymentActiveAt(index, chainman.GetConsensus(), dep, chainman.m_versionbitscache);
}

template<typename DEP>
bool DeploymentEnabled(const ChainstateManager& chainman, DEP dep)
{
    return DeploymentEnabled(chainman.GetConsensus(), dep);
}

/**
 * Return the expected assumeutxo value for a given height, if one exists.
 *
 * @param[in] height Get the assumeutxo value for this height.
 *
 * @returns empty if no assumeutxo configuration exists for the given height.
 */
const AssumeutxoData* ExpectedAssumeutxo(const int height, const CChainParams& params);

bool FlushStateToDisk(const CChainParams& chainParams, BlockValidationState &state, FlushStateMode mode, int nManualPruneHeight=0);
bool FlushView(CCoinsViewCache *view, BlockValidationState& state, Chainstate &chainstate, bool fDisconnecting);



namespace particl {

class StakeConflict
{
public:
    int64_t nLastUpdated = 0;
    //COutPoint kernel;
    std::map<NodeId, int> peerCount;

    //int SetKernel(const COutPoint &kernel_);
    int Add(NodeId id);
};

/** Cache recently seen coinstake transactions */
class CoinStakeCache
{
public:
    CoinStakeCache() {};
    explicit CoinStakeCache(size_t max_size) : nMaxSize(max_size) {};
    size_t nMaxSize = 16;
    std::list<std::pair<uint256, CTransactionRef> > lData;

    bool GetCoinStake(Chainstate &chainstate, const uint256 &blockHash, CTransactionRef &tx) EXCLUSIVE_LOCKS_REQUIRED(cs_main);
    bool InsertCoinStake(const uint256 &blockHash, const CTransactionRef &tx) EXCLUSIVE_LOCKS_REQUIRED(cs_main);
};

extern std::map<uint256, StakeConflict> mapStakeConflict;
extern CoinStakeCache coinStakeCache;
extern std::map<COutPoint, uint256> mapStakeSeen;
extern std::list<COutPoint> listStakeSeen;

bool RemoveUnreceivedHeader(ChainstateManager &chainman, const uint256 &hash) EXCLUSIVE_LOCKS_REQUIRED(cs_main);
size_t CountDelayedBlocks() EXCLUSIVE_LOCKS_REQUIRED(cs_main);



bool AddToMapStakeSeen(const COutPoint &kernel, const uint256 &blockHash) EXCLUSIVE_LOCKS_REQUIRED(cs_main);
bool CheckStakeUnused(const COutPoint &kernel);
bool CheckStakeUnique(const CBlock &block, bool fUpdate=true);

/** Returns true if the block index was rewound to rebuild the temporary indices. */
bool RebuildRollingIndices(ChainstateManager &chainman, CTxMemPool *mempool);

int64_t GetSmsgFeeRate(ChainstateManager &chainman, const CBlockIndex *pindex, bool reduce_height=false) EXCLUSIVE_LOCKS_REQUIRED(cs_main);
uint32_t GetSmsgDifficulty(ChainstateManager &chainman, uint64_t time, bool verify=false) EXCLUSIVE_LOCKS_REQUIRED(cs_main);

} // namespace particl

#endif // BITCOIN_VALIDATION_H<|MERGE_RESOLUTION|>--- conflicted
+++ resolved
@@ -64,12 +64,6 @@
 static const int MAX_SCRIPTCHECK_THREADS = 15;
 /** -par default (number of script-checking threads, 0 = auto) */
 static const int DEFAULT_SCRIPTCHECK_THREADS = 0;
-<<<<<<< HEAD
-static const int64_t DEFAULT_MAX_TIP_AGE = 24 * 60 * 60;
-static const bool DEFAULT_CHECKPOINTS_ENABLED = true;
-
-=======
->>>>>>> 1bad29fe
 /** Default for -stopatheight */
 static const int DEFAULT_STOPATHEIGHT = 0;
 /** Block files containing a block-height within MIN_BLOCKS_TO_KEEP of ActiveChain().Tip() will not be pruned. */
