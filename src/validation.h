--- conflicted
+++ resolved
@@ -115,8 +115,8 @@
 static const int64_t MAX_FEE_ESTIMATION_TIP_AGE = 3 * 60 * 60;
 
 static const bool DEFAULT_CHECKPOINTS_ENABLED = true;
-<<<<<<< HEAD
 static const bool DEFAULT_TXINDEX_ = true; // required for staking
+static const char* const DEFAULT_BLOCKFILTERINDEX = "0";
 #define DEFAULT_TXINDEX (gArgs.GetBoolArg("-btcmode", false) ? false : DEFAULT_TXINDEX_)
 static const bool DEFAULT_CSINDEX = false;
 static const bool DEFAULT_ADDRESSINDEX = false;
@@ -124,10 +124,6 @@
 static const bool DEFAULT_SPENTINDEX = false;
 static const unsigned int DEFAULT_DB_MAX_OPEN_FILES = 64; // set to 1000 for insight
 static const bool DEFAULT_DB_COMPRESSION = false; // set to true for insight
-=======
-static const bool DEFAULT_TXINDEX = false;
-static const char* const DEFAULT_BLOCKFILTERINDEX = "0";
->>>>>>> e4beef61
 static const unsigned int DEFAULT_BANSCORE_THRESHOLD = 100;
 /** Default for -persistmempool */
 static const bool DEFAULT_PERSIST_MEMPOOL = true;
