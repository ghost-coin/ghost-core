// Copyright (c) 2009-2010 Satoshi Nakamoto
// Copyright (c) 2009-2020 The Bitcoin Core developers
// Distributed under the MIT software license, see the accompanying
// file COPYING or http://www.opensource.org/licenses/mit-license.php.

#ifndef BITCOIN_VALIDATION_H
#define BITCOIN_VALIDATION_H

#if defined(HAVE_CONFIG_H)
#include <config/bitcoin-config.h>
#endif

#include <arith_uint256.h>
#include <attributes.h>
#include <chain.h>
#include <consensus/amount.h>
#include <fs.h>
#include <policy/feerate.h>
#include <policy/packages.h>
#include <script/script_error.h>
#include <sync.h>
#include <txdb.h>
#include <txmempool.h> // For CTxMemPool::cs
#include <uint256.h>
#include <util/check.h>
#include <util/hasher.h>
#include <util/translation.h>
#include <net_processing.h>

#include <atomic>
#include <map>
#include <memory>
#include <optional>
#include <set>
#include <stdint.h>
#include <string>
#include <thread>
#include <utility>
#include <vector>

class CChainState;
class CBlockTreeDB;
class CChainParams;
struct CCheckpointData;
class CTxMemPool;
class ChainstateManager;
class SnapshotMetadata;
struct ChainTxData;
struct DisconnectedBlockTransactions;
struct PrecomputedTransactionData;
struct LockPoints;
struct AssumeutxoData;

/** Default for -minrelaytxfee, minimum relay fee for transactions */
static const unsigned int DEFAULT_MIN_RELAY_TX_FEE = 1000;
/** Default for -limitancestorcount, max number of in-mempool ancestors */
static const unsigned int DEFAULT_ANCESTOR_LIMIT = 25;
/** Default for -limitancestorsize, maximum kilobytes of tx + all in-mempool ancestors */
static const unsigned int DEFAULT_ANCESTOR_SIZE_LIMIT = 101;
/** Default for -limitdescendantcount, max number of in-mempool descendants */
static const unsigned int DEFAULT_DESCENDANT_LIMIT = 25;
/** Default for -limitdescendantsize, maximum kilobytes of in-mempool descendants */
static const unsigned int DEFAULT_DESCENDANT_SIZE_LIMIT = 101;
/** Default for -mempoolexpiry, expiration time for mempool transactions in hours */
static const unsigned int DEFAULT_MEMPOOL_EXPIRY = 336;
/** Maximum number of dedicated script-checking threads allowed */
static const int MAX_SCRIPTCHECK_THREADS = 15;
/** -par default (number of script-checking threads, 0 = auto) */
static const int DEFAULT_SCRIPTCHECK_THREADS = 0;
static const int64_t DEFAULT_MAX_TIP_AGE = 24 * 60 * 60;
static const bool DEFAULT_CHECKPOINTS_ENABLED = true;
static const bool DEFAULT_TXINDEX = false;
static constexpr bool DEFAULT_COINSTATSINDEX{false};
static const char* const DEFAULT_BLOCKFILTERINDEX = "0";
/** Default for -persistmempool */
static const bool DEFAULT_PERSIST_MEMPOOL = true;

typedef int64_t NodeId;

/** Default for -stopatheight */
static const int DEFAULT_STOPATHEIGHT = 0;
/** Block files containing a block-height within MIN_BLOCKS_TO_KEEP of ActiveChain().Tip() will not be pruned. */
extern unsigned int MIN_BLOCKS_TO_KEEP;
extern unsigned int NODE_NETWORK_LIMITED_MIN_BLOCKS;
static const signed int DEFAULT_CHECKBLOCKS = 6;
static const unsigned int DEFAULT_CHECKLEVEL = 3;
// Require that user allocate at least 550 MiB for block & undo files (blk???.dat and rev???.dat)
// At 1MB per block, 288 blocks = 288MB.
// Add 15% for Undo data = 331MB
// Add 20% for Orphan block rate = 397MB
// We want the low water mark after pruning to be at least 397 MB and since we prune in
// full block file chunks, we need the high water mark which triggers the prune to be
// one 128MB block file + added 15% undo data = 147MB greater for a total of 545MB
// Setting the target to >= 550 MiB will make it likely we can respect the target.
static const uint64_t MIN_DISK_SPACE_FOR_BLOCK_FILES = 550 * 1024 * 1024;

/** Current sync state passed to tip changed callbacks. */
enum class SynchronizationState {
    INIT_REINDEX,
    INIT_DOWNLOAD,
    POST_INIT
};

extern RecursiveMutex cs_main;
typedef std::unordered_map<uint256, CBlockIndex*, BlockHasher> BlockMap;
extern uint64_t nLastBlockTx;
extern uint64_t nLastBlockSize;
extern Mutex g_best_block_mutex;
extern std::condition_variable g_best_block_cv;
/** Used to notify getblocktemplate RPC of new tips. */
extern uint256 g_best_block;
extern std::atomic_bool fSkipRangeproof;
extern std::atomic_bool fBusyImporting;
/** Whether there are dedicated script-checking threads running.
 * False indicates all script checking is done on the main threadMessageHandler thread.
 */
extern bool g_parallel_script_checks;
extern bool fRequireStandard;
extern bool fCheckBlockIndex;
extern bool fCheckpointsEnabled;
extern bool fVerifyingDB;
/** A fee rate smaller than this is considered zero fee (for relaying, mining and transaction creation) */
extern CFeeRate minRelayTxFee;
/** If the tip is older than this (in seconds), the node is considered to be in initial block download. */
extern int64_t nMaxTipAge;

/** Block hash whose ancestors we will assume to have valid scripts without checking them. */
extern uint256 hashAssumeValid;

/** Minimum work we will assume exists on some valid chain. */
extern arith_uint256 nMinimumChainWork;

/** Best header we've seen so far (used for getheaders queries' starting points). */
extern CBlockIndex *pindexBestHeader;

/** Documentation for argument 'checklevel'. */
extern const std::vector<std::string> CHECKLEVEL_DOC;

/** Unload database information */
void UnloadBlockIndex(CTxMemPool* mempool, ChainstateManager& chainman);
/** Run instances of script checking worker threads */
void StartScriptCheckWorkerThreads(int threads_num);
/** Stop all of the script checking worker threads */
void StopScriptCheckWorkerThreads();

namespace particl {
static constexpr size_t MAX_STAKE_SEEN_SIZE = 1000;
inline int64_t FutureDrift(int64_t nTime) { return nTime + 15; } // FutureDriftV2

static constexpr bool DEFAULT_CSINDEX = false;
static constexpr bool DEFAULT_ADDRESSINDEX = false;
static constexpr bool DEFAULT_TIMESTAMPINDEX = false;
static constexpr bool DEFAULT_SPENTINDEX = false;
static constexpr bool DEFAULT_BALANCESINDEX = false;
static constexpr unsigned int DEFAULT_DB_MAX_OPEN_FILES = 64; // set to 1000 for insight
static constexpr bool DEFAULT_DB_COMPRESSION = false; // set to true for insight
static constexpr unsigned int DEFAULT_BANSCORE_THRESHOLD = 100;
static constexpr bool DEFAULT_ACCEPT_ANON_TX = false;
static constexpr bool DEFAULT_ACCEPT_BLIND_TX = false;

/** Return the median number of connected nodes */
int GetNumPeers();
/** Return the median number of blocks that other nodes claim to have */
int GetNumBlocksOfPeers();
/** Set the median number of blocks that other nodes claim to have - debug only */
void SetNumBlocksOfPeers(int num_blocks);

/** Return the current utxo sum */
CAmount GetUTXOSum(CChainState &chainstate);
/** Update num blocks of peers vector */
void UpdateNumBlocksOfPeers(ChainstateManager &chainman, NodeId id, int height);
} // namespace particl

CAmount GetBlockSubsidy(int nHeight, const Consensus::Params& consensusParams);

bool AbortNode(BlockValidationState& state, const std::string& strMessage, const bilingual_str& userMessage = bilingual_str{});

/** Guess verification progress (as a fraction between 0.0=genesis and 1.0=current tip). */
double GuessVerificationProgress(const ChainTxData& data, const CBlockIndex* pindex);

/** Prune block files up to a given height */
void PruneBlockFilesManual(CChainState& active_chainstate, int nManualPruneHeight);

/**
* Validation result for a single transaction mempool acceptance.
*/
struct MempoolAcceptResult {
    /** Used to indicate the results of mempool validation. */
    enum class ResultType {
        VALID, //!> Fully validated, valid.
        INVALID, //!> Invalid.
    };
    const ResultType m_result_type;
    const TxValidationState m_state;

    // The following fields are only present when m_result_type = ResultType::VALID
    /** Mempool transactions replaced by the tx per BIP 125 rules. */
    const std::optional<std::list<CTransactionRef>> m_replaced_transactions;
    /** Virtual size as used by the mempool, calculated using serialized size and sigops. */
    const std::optional<int64_t> m_vsize;
    /** Raw base fees in satoshis. */
    const std::optional<CAmount> m_base_fees;
    static MempoolAcceptResult Failure(TxValidationState state) {
        return MempoolAcceptResult(state);
    }

    static MempoolAcceptResult Success(std::list<CTransactionRef>&& replaced_txns, int64_t vsize, CAmount fees) {
        return MempoolAcceptResult(std::move(replaced_txns), vsize, fees);
    }

// Private constructors. Use static methods MempoolAcceptResult::Success, etc. to construct.
private:
    /** Constructor for failure case */
    explicit MempoolAcceptResult(TxValidationState state)
        : m_result_type(ResultType::INVALID), m_state(state) {
            Assume(!state.IsValid()); // Can be invalid or error
        }

    /** Constructor for success case */
    explicit MempoolAcceptResult(std::list<CTransactionRef>&& replaced_txns, int64_t vsize, CAmount fees)
        : m_result_type(ResultType::VALID),
        m_replaced_transactions(std::move(replaced_txns)), m_vsize{vsize}, m_base_fees(fees) {}
};

/**
* Validation result for package mempool acceptance.
*/
struct PackageMempoolAcceptResult
{
    const PackageValidationState m_state;
    /**
    * Map from wtxid to finished MempoolAcceptResults. The client is responsible
    * for keeping track of the transaction objects themselves. If a result is not
    * present, it means validation was unfinished for that transaction. If there
    * was a package-wide error (see result in m_state), m_tx_results will be empty.
    */
    std::map<const uint256, const MempoolAcceptResult> m_tx_results;

    explicit PackageMempoolAcceptResult(PackageValidationState state,
                                        std::map<const uint256, const MempoolAcceptResult>&& results)
        : m_state{state}, m_tx_results(std::move(results)) {}

    /** Constructor to create a PackageMempoolAcceptResult from a single MempoolAcceptResult */
    explicit PackageMempoolAcceptResult(const uint256& wtxid, const MempoolAcceptResult& result)
        : m_tx_results{ {wtxid, result} } {}
};

/**
 * Try to add a transaction to the mempool. This is an internal function and is exposed only for testing.
 * Client code should use ChainstateManager::ProcessTransaction()
 *
 * @param[in]  pool               Reference to the node's mempool.
 * @param[in]  active_chainstate  Reference to the active chainstate.
 * @param[in]  tx                 The transaction to submit for mempool acceptance.
 * @param[in]  accept_time        The timestamp for adding the transaction to the mempool. Usually
 *                                the current system time, but may be different.
 *                                It is also used to determine when the entry expires.
 * @param[in]  bypass_limits      When true, don't enforce mempool fee and capacity limits.
 * @param[in]  test_accept        When true, run validation checks but don't submit to mempool.
 *
 * @returns a MempoolAcceptResult indicating whether the transaction was accepted/rejected with reason.
 */
<<<<<<< HEAD
MempoolAcceptResult AcceptToMemoryPool(CChainState& active_chainstate, CTxMemPool& pool, const CTransactionRef& tx,
                                       bool bypass_limits, bool test_accept=false, bool ignore_locks=false) EXCLUSIVE_LOCKS_REQUIRED(cs_main);
=======
MempoolAcceptResult AcceptToMemoryPool(CTxMemPool& pool, CChainState& active_chainstate, const CTransactionRef& tx,
                                       int64_t accept_time, bool bypass_limits, bool test_accept)
    EXCLUSIVE_LOCKS_REQUIRED(cs_main);
>>>>>>> 57982f41

/**
* Atomically test acceptance of a package. If the package only contains one tx, package rules still
* apply. Package validation does not allow BIP125 replacements, so the transaction(s) cannot spend
* the same inputs as any transaction in the mempool.
* @param[in]    txns                Group of transactions which may be independent or contain
*                                   parent-child dependencies. The transactions must not conflict
*                                   with each other, i.e., must not spend the same inputs. If any
*                                   dependencies exist, parents must appear anywhere in the list
*                                   before their children.
* @returns a PackageMempoolAcceptResult which includes a MempoolAcceptResult for each transaction.
* If a transaction fails, validation will exit early and some results may be missing.
*/
PackageMempoolAcceptResult ProcessNewPackage(CChainState& active_chainstate, CTxMemPool& pool,
                                                   const Package& txns, bool test_accept, bool ignore_locks=false)
                                                   EXCLUSIVE_LOCKS_REQUIRED(cs_main);

/** Transaction validation functions */

/**
 * Check if transaction will be final in the next block to be created.
 *
 * Calls IsFinalTx() with current block height and appropriate block time.
 *
 * See consensus/consensus.h for flag definitions.
 */
bool CheckFinalTx(const CBlockIndex* active_chain_tip, const CTransaction &tx, int flags = -1) EXCLUSIVE_LOCKS_REQUIRED(cs_main);

/**
 * Check if transaction will be BIP68 final in the next block to be created on top of tip.
 * @param[in]   tip             Chain tip to check tx sequence locks against. For example,
 *                              the tip of the current active chain.
 * @param[in]   coins_view      Any CCoinsView that provides access to the relevant coins for
 *                              checking sequence locks. For example, it can be a CCoinsViewCache
 *                              that isn't connected to anything but contains all the relevant
 *                              coins, or a CCoinsViewMemPool that is connected to the
 *                              mempool and chainstate UTXO set. In the latter case, the caller is
 *                              responsible for holding the appropriate locks to ensure that
 *                              calls to GetCoin() return correct coins.
 * Simulates calling SequenceLocks() with data from the tip passed in.
 * Optionally stores in LockPoints the resulting height and time calculated and the hash
 * of the block needed for calculation or skips the calculation and uses the LockPoints
 * passed in for evaluation.
 * The LockPoints should not be considered valid if CheckSequenceLocks returns false.
 *
 * See consensus/consensus.h for flag definitions.
 */
bool CheckSequenceLocks(CBlockIndex* tip,
                        const CCoinsView& coins_view,
                        const CTransaction& tx,
                        int flags,
                        LockPoints* lp = nullptr,
                        bool useExistingLockPoints = false);

/**
 * Closure representing one script verification
 * Note that this stores references to the spending transaction
 */
class CScriptCheck
{
private:
    CScript scriptPubKey;
    CAmount amount;
    std::vector<uint8_t> vchAmount;
    CTxOut m_tx_out;
    const CTransaction *ptxTo;
    unsigned int nIn;
    unsigned int nFlags;
    bool cacheStore;
    ScriptError error;
    PrecomputedTransactionData *txdata;
public:
    CScriptCheck(const CScript& scriptPubKeyIn, const std::vector<uint8_t> &vchAmountIn, const CTransaction& txToIn, unsigned int nInIn, unsigned int nFlagsIn, bool cacheIn, PrecomputedTransactionData* txdataIn) :
        scriptPubKey(scriptPubKeyIn), vchAmount(vchAmountIn),
        ptxTo(&txToIn), nIn(nInIn), nFlags(nFlagsIn), cacheStore(cacheIn), error(SCRIPT_ERR_UNKNOWN_ERROR), txdata(txdataIn) { }

    CScriptCheck(const CScript& scriptPubKeyIn, const CAmount amountIn, const CTransaction& txToIn, unsigned int nInIn, unsigned int nFlagsIn, bool cacheIn, PrecomputedTransactionData* txdataIn) :
        scriptPubKey(scriptPubKeyIn), amount(amountIn),
        ptxTo(&txToIn), nIn(nInIn), nFlags(nFlagsIn), cacheStore(cacheIn), error(SCRIPT_ERR_UNKNOWN_ERROR), txdata(txdataIn)
        {
            vchAmount.resize(8);
            part::SetAmount(vchAmount, amountIn);
        };
    CScriptCheck(): amount(0), ptxTo(nullptr), nIn(0), nFlags(0), cacheStore(false), error(SCRIPT_ERR_UNKNOWN_ERROR) {}
    CScriptCheck(const CTxOut& outIn, const CTransaction& txToIn, unsigned int nInIn, unsigned int nFlagsIn, bool cacheIn, PrecomputedTransactionData* txdataIn) :
        m_tx_out(outIn), ptxTo(&txToIn), nIn(nInIn), nFlags(nFlagsIn), cacheStore(cacheIn), error(SCRIPT_ERR_UNKNOWN_ERROR), txdata(txdataIn)
    {
        vchAmount.resize(8);
        part::SetAmount(vchAmount, m_tx_out.nValue);
        scriptPubKey = m_tx_out.scriptPubKey;
    };
    CScriptCheck(const CTxOutSign& outIn, const CTransaction& txToIn, unsigned int nInIn, unsigned int nFlagsIn, bool cacheIn, PrecomputedTransactionData* txdataIn) :
        ptxTo(&txToIn), nIn(nInIn), nFlags(nFlagsIn), cacheStore(cacheIn), error(SCRIPT_ERR_UNKNOWN_ERROR), txdata(txdataIn)
    {
        vchAmount = outIn.amount;
        scriptPubKey = outIn.scriptPubKey;
    };

    bool operator()();

    void swap(CScriptCheck &check) {
        std::swap(ptxTo, check.ptxTo);
        std::swap(scriptPubKey, check.scriptPubKey);
        std::swap(amount, check.amount);
        std::swap(vchAmount, check.vchAmount);
        std::swap(m_tx_out, check.m_tx_out);
        std::swap(nIn, check.nIn);
        std::swap(nFlags, check.nFlags);
        std::swap(cacheStore, check.cacheStore);
        std::swap(error, check.error);
        std::swap(txdata, check.txdata);
    }

    ScriptError GetScriptError() const { return error; }
};

/** Initializes the script-execution cache */
void InitScriptExecutionCache();

/** Functions for validating blocks and updating the block tree */

/** Context-independent validity checks */
bool CheckBlock(const CBlock& block, BlockValidationState& state, const Consensus::Params& consensusParams, bool fCheckPOW = true, bool fCheckMerkleRoot = true);

unsigned int GetNextTargetRequired(const CBlockIndex *pindexLast);

/** Check a block is completely valid from start to finish (only works on top of our current best block) */
bool TestBlockValidity(BlockValidationState& state,
                       const CChainParams& chainparams,
                       CChainState& chainstate,
                       const CBlock& block,
                       CBlockIndex* pindexPrev,
                       bool fCheckPOW = true,
                       bool fCheckMerkleRoot = true) EXCLUSIVE_LOCKS_REQUIRED(cs_main);

/** Update uncommitted block structures (currently: only the witness reserved value). This is safe for submitted blocks. */
void UpdateUncommittedBlockStructures(CBlock& block, const CBlockIndex* pindexPrev, const Consensus::Params& consensusParams);

/** Produce the necessary coinbase commitment for a block (modifies the hash, don't call for mined blocks). */
std::vector<unsigned char> GenerateCoinbaseCommitment(CBlock& block, const CBlockIndex* pindexPrev, const Consensus::Params& consensusParams);

/** RAII wrapper for VerifyDB: Verify consistency of the block and coin databases */
class CVerifyDB {
public:
    CVerifyDB();
    ~CVerifyDB();
    bool VerifyDB(
        CChainState& chainstate,
        const CChainParams& chainparams,
        CCoinsView& coinsview,
        int nCheckLevel,
        int nCheckDepth) EXCLUSIVE_LOCKS_REQUIRED(cs_main);
};

enum DisconnectResult
{
    DISCONNECT_OK,      // All good.
    DISCONNECT_UNCLEAN, // Rolled back, but UTXO set was inconsistent with block.
    DISCONNECT_FAILED   // Something else went wrong.
};

class ConnectTrace;

/** @see CChainState::FlushStateToDisk */
enum class FlushStateMode {
    NONE,
    IF_NEEDED,
    PERIODIC,
    ALWAYS
};

struct CBlockIndexWorkComparator
{
    bool operator()(const CBlockIndex *pa, const CBlockIndex *pb) const;
};

/**
 * Maintains a tree of blocks (stored in `m_block_index`) which is consulted
 * to determine where the most-work tip is.
 *
 * This data is used mostly in `CChainState` - information about, e.g.,
 * candidate tips is not maintained here.
 */
class BlockManager
{
    friend CChainState;

private:
    /* Calculate the block/rev files to delete based on height specified by user with RPC command pruneblockchain */
    void FindFilesToPruneManual(std::set<int>& setFilesToPrune, int nManualPruneHeight, int chain_tip_height);

    /**
     * Prune block and undo files (blk???.dat and undo???.dat) so that the disk space used is less than a user-defined target.
     * The user sets the target (in MB) on the command line or in config file.  This will be run on startup and whenever new
     * space is allocated in a block or undo file, staying below the target. Changing back to unpruned requires a reindex
     * (which in this case means the blockchain must be re-downloaded.)
     *
     * Pruning functions are called from FlushStateToDisk when the global fCheckForPruning flag has been set.
     * Block and undo files are deleted in lock-step (when blk00003.dat is deleted, so is rev00003.dat.)
     * Pruning cannot take place until the longest chain is at least a certain length (100000 on mainnet, 1000 on testnet, 1000 on regtest).
     * Pruning will never delete a block within a defined distance (currently 288) from the active chain's tip.
     * The block index is updated by unsetting HAVE_DATA and HAVE_UNDO for any blocks that were stored in the deleted files.
     * A db flag records the fact that at least some block files have been pruned.
     *
     * @param[out]   setFilesToPrune   The set of file indices that can be unlinked will be returned
     */
    void FindFilesToPrune(std::set<int>& setFilesToPrune, uint64_t nPruneAfterHeight, int chain_tip_height, int prune_height, bool is_ibd);

public:
    BlockMap m_block_index GUARDED_BY(cs_main);

    /** In order to efficiently track invalidity of headers, we keep the set of
      * blocks which we tried to connect and found to be invalid here (ie which
      * were set to BLOCK_FAILED_VALID since the last restart). We can then
      * walk this set and check if a new header is a descendant of something in
      * this set, preventing us from having to walk m_block_index when we try
      * to connect a bad block and fail.
      *
      * While this is more complicated than marking everything which descends
      * from an invalid block as invalid at the time we discover it to be
      * invalid, doing so would require walking all of m_block_index to find all
      * descendants. Since this case should be very rare, keeping track of all
      * BLOCK_FAILED_VALID blocks in a set should be just fine and work just as
      * well.
      *
      * Because we already walk m_block_index in height-order at startup, we go
      * ahead and mark descendants of invalid blocks as FAILED_CHILD at that time,
      * instead of putting things in this set.
      */
    std::set<CBlockIndex*> m_failed_blocks;

    /**
     * All pairs A->B, where A (or one of its ancestors) misses transactions, but B has transactions.
     * Pruned nodes may have entries where B is missing data.
     */
    std::multimap<CBlockIndex*, CBlockIndex*> m_blocks_unlinked;

    std::unique_ptr<CBlockTreeDB> m_block_tree_db GUARDED_BY(::cs_main);

    bool LoadBlockIndexDB(std::set<CBlockIndex*, CBlockIndexWorkComparator>& setBlockIndexCandidates) EXCLUSIVE_LOCKS_REQUIRED(::cs_main);

    /**
     * Load the blocktree off disk and into memory. Populate certain metadata
     * per index entry (nStatus, nChainWork, nTimeMax, etc.) as well as peripheral
     * collections like setDirtyBlockIndex.
     *
     * @param[out] block_index_candidates  Fill this set with any valid blocks for
     *                                     which we've downloaded all transactions.
     */
    bool LoadBlockIndex(
        const Consensus::Params& consensus_params,
        std::set<CBlockIndex*, CBlockIndexWorkComparator>& block_index_candidates)
        EXCLUSIVE_LOCKS_REQUIRED(cs_main);

    /** Clear all data members. */
    void Unload() EXCLUSIVE_LOCKS_REQUIRED(cs_main);

    CBlockIndex* AddToBlockIndex(const CBlockHeader& block) EXCLUSIVE_LOCKS_REQUIRED(cs_main);
    /** Create a new block index entry for a given block hash */
    CBlockIndex* InsertBlockIndex(const uint256& hash) EXCLUSIVE_LOCKS_REQUIRED(cs_main);

    //! Mark one block file as pruned (modify associated database entries)
    void PruneOneBlockFile(const int fileNumber) EXCLUSIVE_LOCKS_REQUIRED(cs_main);

    /**
     * If a block header hasn't already been seen, call CheckBlockHeader on it, ensure
     * that it doesn't descend from an invalid block, and then add it to m_block_index.
     */
    bool AcceptBlockHeader(
        const CBlockHeader& block,
        BlockValidationState& state,
        const CChainParams& chainparams,
        CBlockIndex** ppindex,
        bool fRequested=false) EXCLUSIVE_LOCKS_REQUIRED(cs_main);

    CBlockIndex* LookupBlockIndex(const uint256& hash) const EXCLUSIVE_LOCKS_REQUIRED(cs_main);

    /** Find the last common block between the parameter chain and a locator. */
    CBlockIndex* FindForkInGlobalIndex(const CChain& chain, const CBlockLocator& locator) EXCLUSIVE_LOCKS_REQUIRED(cs_main);

    //! Returns last CBlockIndex* that is a checkpoint
    CBlockIndex* GetLastCheckpoint(const CCheckpointData& data) EXCLUSIVE_LOCKS_REQUIRED(cs_main);

    ~BlockManager() {
        Unload();
    }
};

/**
 * A convenience class for constructing the CCoinsView* hierarchy used
 * to facilitate access to the UTXO set.
 *
 * This class consists of an arrangement of layered CCoinsView objects,
 * preferring to store and retrieve coins in memory via `m_cacheview` but
 * ultimately falling back on cache misses to the canonical store of UTXOs on
 * disk, `m_dbview`.
 */
class CoinsViews {

public:
    //! The lowest level of the CoinsViews cache hierarchy sits in a leveldb database on disk.
    //! All unspent coins reside in this store.
    CCoinsViewDB m_dbview GUARDED_BY(cs_main);

    //! This view wraps access to the leveldb instance and handles read errors gracefully.
    CCoinsViewErrorCatcher m_catcherview GUARDED_BY(cs_main);

    //! This is the top layer of the cache hierarchy - it keeps as many coins in memory as
    //! can fit per the dbcache setting.
    std::unique_ptr<CCoinsViewCache> m_cacheview GUARDED_BY(cs_main);

    //! This constructor initializes CCoinsViewDB and CCoinsViewErrorCatcher instances, but it
    //! *does not* create a CCoinsViewCache instance by default. This is done separately because the
    //! presence of the cache has implications on whether or not we're allowed to flush the cache's
    //! state to disk, which should not be done until the health of the database is verified.
    //!
    //! All arguments forwarded onto CCoinsViewDB.
    CoinsViews(std::string ldb_name, size_t cache_size_bytes, bool in_memory, bool should_wipe);

    //! Initialize the CCoinsViewCache member.
    void InitCache() EXCLUSIVE_LOCKS_REQUIRED(::cs_main);
};

enum class CoinsCacheSizeState
{
    //! The coins cache is in immediate need of a flush.
    CRITICAL = 2,
    //! The cache is at >= 90% capacity.
    LARGE = 1,
    OK = 0
};

/**
 * CChainState stores and provides an API to update our local knowledge of the
 * current best chain.
 *
 * Eventually, the API here is targeted at being exposed externally as a
 * consumable libconsensus library, so any functions added must only call
 * other class member functions, pure functions in other parts of the consensus
 * library, callbacks via the validation interface, or read/write-to-disk
 * functions (eventually this will also be via callbacks).
 *
 * Anything that is contingent on the current tip of the chain is stored here,
 * whereas block information and metadata independent of the current tip is
 * kept in `BlockManager`.
 */
class CChainState
{
protected:
public:
    /**
     * Every received block is assigned a unique and increasing identifier, so we
     * know which one to give priority in case of a fork.
     */
    /** Blocks loaded from disk are assigned id 0, so start the counter at 1. */
    int32_t nBlockSequenceId GUARDED_BY(::cs_main) = 1;
    /** Decreasing counter (used by subsequent preciousblock calls). */
    int32_t nBlockReverseSequenceId = -1;
    /** chainwork for the last block that preciousblock has been applied to. */
    arith_uint256 nLastPreciousChainwork = 0;

    /**
     * the ChainState CriticalSection
     * A lock that must be held when modifying this ChainState - held in ActivateBestChain()
     */
    RecursiveMutex m_cs_chainstate;

    /**
     * Whether this chainstate is undergoing initial block download.
     *
     * Mutable because we need to be able to mark IsInitialBlockDownload()
     * const, which latches this for caching purposes.
     */
    mutable std::atomic<bool> m_cached_finished_ibd{false};

    //! Optional mempool that is kept in sync with the chain.
    //! Only the active chainstate has a mempool.
    CTxMemPool* m_mempool;

    //! Manages the UTXO set, which is a reflection of the contents of `m_chain`.
    std::unique_ptr<CoinsViews> m_coins_views;

public:
    //! Reference to a BlockManager instance which itself is shared across all
    //! CChainState instances.
    BlockManager& m_blockman;

    /** Chain parameters for this chainstate */
    const CChainParams& m_params;

    //! The chainstate manager that owns this chainstate. The reference is
    //! necessary so that this instance can check whether it is the active
    //! chainstate within deeply nested method calls.
    ChainstateManager& m_chainman;

    explicit CChainState(
        CTxMemPool* mempool,
        BlockManager& blockman,
        ChainstateManager& chainman,
        std::optional<uint256> from_snapshot_blockhash = std::nullopt);

    /**
     * Initialize the CoinsViews UTXO set database management data structures. The in-memory
     * cache is initialized separately.
     *
     * All parameters forwarded to CoinsViews.
     */
    void InitCoinsDB(
        size_t cache_size_bytes,
        bool in_memory,
        bool should_wipe,
        std::string leveldb_name = "chainstate");

    //! Initialize the in-memory coins cache (to be done after the health of the on-disk database
    //! is verified).
    void InitCoinsCache(size_t cache_size_bytes) EXCLUSIVE_LOCKS_REQUIRED(::cs_main);

    //! @returns whether or not the CoinsViews object has been fully initialized and we can
    //!          safely flush this object to disk.
    bool CanFlushToDisk() const EXCLUSIVE_LOCKS_REQUIRED(cs_main) {
        return m_coins_views && m_coins_views->m_cacheview;
    }

    //! The current chain of blockheaders we consult and build on.
    //! @see CChain, CBlockIndex.
    CChain m_chain;

    /**
     * The blockhash which is the base of the snapshot this chainstate was created from.
     *
     * std::nullopt if this chainstate was not created from a snapshot.
     */
    const std::optional<uint256> m_from_snapshot_blockhash;

    /**
     * The set of all CBlockIndex entries with either BLOCK_VALID_TRANSACTIONS (for
     * itself and all ancestors) *or* BLOCK_ASSUMED_VALID (if using background
     * chainstates) and as good as our current tip or better. Entries may be failed,
     * though, and pruning nodes may be missing the data for the block.
     */
    std::set<CBlockIndex*, CBlockIndexWorkComparator> setBlockIndexCandidates;

    //! @returns A reference to the in-memory cache of the UTXO set.
    CCoinsViewCache& CoinsTip() EXCLUSIVE_LOCKS_REQUIRED(cs_main)
    {
        assert(m_coins_views->m_cacheview);
        return *m_coins_views->m_cacheview.get();
    }

    //! @returns A reference to the on-disk UTXO set database.
    CCoinsViewDB& CoinsDB() EXCLUSIVE_LOCKS_REQUIRED(cs_main)
    {
        return m_coins_views->m_dbview;
    }

    //! @returns A reference to a wrapped view of the in-memory UTXO set that
    //!     handles disk read errors gracefully.
    CCoinsViewErrorCatcher& CoinsErrorCatcher() EXCLUSIVE_LOCKS_REQUIRED(cs_main)
    {
        return m_coins_views->m_catcherview;
    }

    //! Destructs all objects related to accessing the UTXO set.
    void ResetCoinsViews() { m_coins_views.reset(); }

    //! The cache size of the on-disk coins view.
    size_t m_coinsdb_cache_size_bytes{0};

    //! The cache size of the in-memory coins view.
    size_t m_coinstip_cache_size_bytes{0};

    //! Resize the CoinsViews caches dynamically and flush state to disk.
    //! @returns true unless an error occurred during the flush.
    bool ResizeCoinsCaches(size_t coinstip_size, size_t coinsdb_size)
        EXCLUSIVE_LOCKS_REQUIRED(::cs_main);

    /** Import blocks from an external file */
    void LoadExternalBlockFile(FILE* fileIn, FlatFilePos* dbp = nullptr, ChainstateManager *chainman = nullptr);

    /**
     * Update the on-disk chain state.
     * The caches and indexes are flushed depending on the mode we're called with
     * if they're too large, if it's been a while since the last write,
     * or always and in all cases if we're in prune mode and are deleting files.
     *
     * If FlushStateMode::NONE is used, then FlushStateToDisk(...) won't do anything
     * besides checking if we need to prune.
     *
     * @returns true unless a system error occurred
     */
    bool FlushStateToDisk(
        BlockValidationState& state,
        FlushStateMode mode,
        int nManualPruneHeight = 0);

    //! Unconditionally flush all changes to disk.
    void ForceFlushStateToDisk();

    //! Prune blockfiles from the disk if necessary and then flush chainstate changes
    //! if we pruned.
    void PruneAndFlush();

    /**
     * Find the best known block, and make it the tip of the block chain. The
     * result is either failure or an activated best chain. pblock is either
     * nullptr or a pointer to a block that is already loaded (to avoid loading
     * it again from disk).
     *
     * ActivateBestChain is split into steps (see ActivateBestChainStep) so that
     * we avoid holding cs_main for an extended period of time; the length of this
     * call may be quite long during reindexing or a substantial reorg.
     *
     * May not be called with cs_main held. May not be called in a
     * validationinterface callback.
     *
     * @returns true unless a system error occurred
     */
    bool ActivateBestChain(
        BlockValidationState& state,
        std::shared_ptr<const CBlock> pblock = nullptr) LOCKS_EXCLUDED(cs_main);

    bool AcceptBlock(const std::shared_ptr<const CBlock>& pblock, BlockValidationState& state, CBlockIndex** ppindex, bool fRequested, const FlatFilePos* dbp, bool* fNewBlock) EXCLUSIVE_LOCKS_REQUIRED(cs_main);

    // Block (dis)connection on a given view:
    DisconnectResult DisconnectBlock(const CBlock& block, const CBlockIndex* pindex, CCoinsViewCache& view) EXCLUSIVE_LOCKS_REQUIRED(cs_main);
    bool ConnectBlock(const CBlock& block, BlockValidationState& state, CBlockIndex* pindex,
                      CCoinsViewCache& view, bool fJustCheck = false) EXCLUSIVE_LOCKS_REQUIRED(cs_main);

    // Apply the effects of a block disconnection on the UTXO set.
    bool DisconnectTip(BlockValidationState& state, DisconnectedBlockTransactions* disconnectpool) EXCLUSIVE_LOCKS_REQUIRED(cs_main, m_mempool->cs);

    // Manual block validity manipulation:
    /** Mark a block as precious and reorganize.
     *
     * May not be called in a validationinterface callback.
     */
    bool PreciousBlock(BlockValidationState& state, CBlockIndex* pindex) LOCKS_EXCLUDED(cs_main);
    /** Mark a block as invalid. */
    bool InvalidateBlock(BlockValidationState& state, CBlockIndex* pindex) LOCKS_EXCLUDED(cs_main);
    /** Remove invalidity status from a block and its descendants. */
    void ResetBlockFailureFlags(CBlockIndex* pindex) EXCLUSIVE_LOCKS_REQUIRED(cs_main);

    /** Replay blocks that aren't fully applied to the database. */
    bool ReplayBlocks();

    /** Whether the chain state needs to be redownloaded due to lack of witness data */
    [[nodiscard]] bool NeedsRedownload() const EXCLUSIVE_LOCKS_REQUIRED(cs_main);
    /** Ensures we have a genesis block in the block tree, possibly writing one to disk. */
    bool LoadGenesisBlock();

    void PruneBlockIndexCandidates();

    void UnloadBlockIndex() EXCLUSIVE_LOCKS_REQUIRED(::cs_main);

    /** Check whether we are doing an initial block download (synchronizing from disk or network) */
    bool IsInitialBlockDownload() const;

    /**
     * Make various assertions about the state of the block index.
     *
     * By default this only executes fully when using the Regtest chain; see: fCheckBlockIndex.
     */
    void CheckBlockIndex();

    /** Load the persisted mempool from disk */
    void LoadMempool(const ArgsManager& args);

    /** Update the chain tip based on database information, i.e. CoinsTip()'s best block. */
    bool LoadChainTip() EXCLUSIVE_LOCKS_REQUIRED(cs_main);

    //! Dictates whether we need to flush the cache to disk or not.
    //!
    //! @return the state of the size of the coins cache.
    CoinsCacheSizeState GetCoinsCacheSizeState() EXCLUSIVE_LOCKS_REQUIRED(::cs_main);

    CoinsCacheSizeState GetCoinsCacheSizeState(
        size_t max_coins_cache_size_bytes,
        size_t max_mempool_size_bytes) EXCLUSIVE_LOCKS_REQUIRED(::cs_main);

    std::string ToString() EXCLUSIVE_LOCKS_REQUIRED(::cs_main);

    BlockMap& BlockIndex() EXCLUSIVE_LOCKS_REQUIRED(::cs_main)
    {
        return m_blockman.m_block_index;
    }

//private:
    bool ActivateBestChainStep(BlockValidationState& state, CBlockIndex* pindexMostWork, const std::shared_ptr<const CBlock>& pblock, bool& fInvalidFound, ConnectTrace& connectTrace) EXCLUSIVE_LOCKS_REQUIRED(cs_main, m_mempool->cs);
    bool ConnectTip(BlockValidationState& state, CBlockIndex* pindexNew, const std::shared_ptr<const CBlock>& pblock, ConnectTrace& connectTrace, DisconnectedBlockTransactions& disconnectpool) EXCLUSIVE_LOCKS_REQUIRED(cs_main, m_mempool->cs);

    void InvalidBlockFound(CBlockIndex* pindex, const BlockValidationState& state) EXCLUSIVE_LOCKS_REQUIRED(cs_main);
    CBlockIndex* FindMostWorkChain() EXCLUSIVE_LOCKS_REQUIRED(cs_main);
    void ReceivedBlockTransactions(const CBlock& block, CBlockIndex* pindexNew, const FlatFilePos& pos) EXCLUSIVE_LOCKS_REQUIRED(cs_main);

    bool RollforwardBlock(const CBlockIndex* pindex, CCoinsViewCache& inputs) EXCLUSIVE_LOCKS_REQUIRED(cs_main);

    void CheckForkWarningConditions() EXCLUSIVE_LOCKS_REQUIRED(cs_main);
    void InvalidChainFound(CBlockIndex* pindexNew) EXCLUSIVE_LOCKS_REQUIRED(cs_main);

    //! Indirection necessary to make lock annotations work with an optional mempool.
    RecursiveMutex* MempoolMutex() const LOCK_RETURNED(m_mempool->cs)
    {
        return m_mempool ? &m_mempool->cs : nullptr;
    }

    /**
     * Make mempool consistent after a reorg, by re-adding or recursively erasing
     * disconnected block transactions from the mempool, and also removing any
     * other transactions from the mempool that are no longer valid given the new
     * tip/height.
     *
     * Note: we assume that disconnectpool only contains transactions that are NOT
     * confirmed in the current chain nor already in the mempool (otherwise,
     * in-mempool descendants of such transactions would be removed).
     *
     * Passing fAddToMempool=false will skip trying to add the transactions back,
     * and instead just erase from the mempool as needed.
     */
    void MaybeUpdateMempoolForReorg(
        DisconnectedBlockTransactions& disconnectpool,
        bool fAddToMempool) EXCLUSIVE_LOCKS_REQUIRED(cs_main, m_mempool->cs);

    /** Check warning conditions and do some notifications on new chain tip set. */
    void UpdateTip(const CBlockIndex* pindexNew)
        EXCLUSIVE_LOCKS_REQUIRED(::cs_main);

    friend ChainstateManager;
};

/**
 * Provides an interface for creating and interacting with one or two
 * chainstates: an IBD chainstate generated by downloading blocks, and
 * an optional snapshot chainstate loaded from a UTXO snapshot. Managed
 * chainstates can be maintained at different heights simultaneously.
 *
 * This class provides abstractions that allow the retrieval of the current
 * most-work chainstate ("Active") as well as chainstates which may be in
 * background use to validate UTXO snapshots.
 *
 * Definitions:
 *
 * *IBD chainstate*: a chainstate whose current state has been "fully"
 *   validated by the initial block download process.
 *
 * *Snapshot chainstate*: a chainstate populated by loading in an
 *    assumeutxo UTXO snapshot.
 *
 * *Active chainstate*: the chainstate containing the current most-work
 *    chain. Consulted by most parts of the system (net_processing,
 *    wallet) as a reflection of the current chain and UTXO set.
 *    This may either be an IBD chainstate or a snapshot chainstate.
 *
 * *Background IBD chainstate*: an IBD chainstate for which the
 *    IBD process is happening in the background while use of the
 *    active (snapshot) chainstate allows the rest of the system to function.
 */
class ChainstateManager
{
private:
    //! The chainstate used under normal operation (i.e. "regular" IBD) or, if
    //! a snapshot is in use, for background validation.
    //!
    //! Its contents (including on-disk data) will be deleted *upon shutdown*
    //! after background validation of the snapshot has completed. We do not
    //! free the chainstate contents immediately after it finishes validation
    //! to cautiously avoid a case where some other part of the system is still
    //! using this pointer (e.g. net_processing).
    //!
    //! Once this pointer is set to a corresponding chainstate, it will not
    //! be reset until init.cpp:Shutdown().
    //!
    //! This is especially important when, e.g., calling ActivateBestChain()
    //! on all chainstates because we are not able to hold ::cs_main going into
    //! that call.
    std::unique_ptr<CChainState> m_ibd_chainstate GUARDED_BY(::cs_main);

    //! A chainstate initialized on the basis of a UTXO snapshot. If this is
    //! non-null, it is always our active chainstate.
    //!
    //! Once this pointer is set to a corresponding chainstate, it will not
    //! be reset until init.cpp:Shutdown().
    //!
    //! This is especially important when, e.g., calling ActivateBestChain()
    //! on all chainstates because we are not able to hold ::cs_main going into
    //! that call.
    std::unique_ptr<CChainState> m_snapshot_chainstate GUARDED_BY(::cs_main);

    //! Points to either the ibd or snapshot chainstate; indicates our
    //! most-work chain.
    //!
    //! Once this pointer is set to a corresponding chainstate, it will not
    //! be reset until init.cpp:Shutdown().
    //!
    //! This is especially important when, e.g., calling ActivateBestChain()
    //! on all chainstates because we are not able to hold ::cs_main going into
    //! that call.
    CChainState* m_active_chainstate GUARDED_BY(::cs_main) {nullptr};

    //! If true, the assumed-valid chainstate has been fully validated
    //! by the background validation chainstate.
    bool m_snapshot_validated{false};

    //! Internal helper for ActivateSnapshot().
    [[nodiscard]] bool PopulateAndValidateSnapshot(
        CChainState& snapshot_chainstate,
        CAutoFile& coins_file,
        const SnapshotMetadata& metadata);

public:
    std::thread m_load_block;
    //! A single BlockManager instance is shared across each constructed
    //! chainstate to avoid duplicating block metadata.
    BlockManager m_blockman GUARDED_BY(::cs_main);
    PeerManager *m_peerman{nullptr};

    //! The total number of bytes available for us to use across all in-memory
    //! coins caches. This will be split somehow across chainstates.
    int64_t m_total_coinstip_cache{0};
    //
    //! The total number of bytes available for us to use across all leveldb
    //! coins databases. This will be split somehow across chainstates.
    int64_t m_total_coinsdb_cache{0};

    //! Instantiate a new chainstate and assign it based upon whether it is
    //! from a snapshot.
    //!
    //! @param[in] mempool              The mempool to pass to the chainstate
    //                                  constructor
    //! @param[in] snapshot_blockhash   If given, signify that this chainstate
    //!                                 is based on a snapshot.
    CChainState& InitializeChainstate(
        CTxMemPool* mempool,
        const std::optional<uint256>& snapshot_blockhash = std::nullopt)
        LIFETIMEBOUND EXCLUSIVE_LOCKS_REQUIRED(::cs_main);

    //! Get all chainstates currently being used.
    std::vector<CChainState*> GetAll();

    //! Construct and activate a Chainstate on the basis of UTXO snapshot data.
    //!
    //! Steps:
    //!
    //! - Initialize an unused CChainState.
    //! - Load its `CoinsViews` contents from `coins_file`.
    //! - Verify that the hash of the resulting coinsdb matches the expected hash
    //!   per assumeutxo chain parameters.
    //! - Wait for our headers chain to include the base block of the snapshot.
    //! - "Fast forward" the tip of the new chainstate to the base of the snapshot,
    //!   faking nTx* block index data along the way.
    //! - Move the new chainstate to `m_snapshot_chainstate` and make it our
    //!   ChainstateActive().
    [[nodiscard]] bool ActivateSnapshot(
        CAutoFile& coins_file, const SnapshotMetadata& metadata, bool in_memory);

    bool HaveActiveChainstate() const EXCLUSIVE_LOCKS_REQUIRED(::cs_main) { return m_active_chainstate; };
    //! The most-work chain.
    CChainState& ActiveChainstate() const;
    CChain& ActiveChain() const { return ActiveChainstate().m_chain; }
    int ActiveHeight() const { return ActiveChain().Height(); }
    CBlockIndex* ActiveTip() const { return ActiveChain().Tip(); }

    BlockMap& BlockIndex() EXCLUSIVE_LOCKS_REQUIRED(::cs_main)
    {
        return m_blockman.m_block_index;
    }

    //! @returns true if a snapshot-based chainstate is in use. Also implies
    //!          that a background validation chainstate is also in use.
    bool IsSnapshotActive() const;

    std::optional<uint256> SnapshotBlockhash() const;

    //! Is there a snapshot in use and has it been fully validated?
    bool IsSnapshotValidated() const { return m_snapshot_validated; }

    /**
     * Process an incoming block. This only returns after the best known valid
     * block is made active. Note that it does not, however, guarantee that the
     * specific block passed to it has been checked for validity!
     *
     * If you want to *possibly* get feedback on whether block is valid, you must
     * install a CValidationInterface (see validationinterface.h) - this will have
     * its BlockChecked method called whenever *any* block completes validation.
     *
     * Note that we guarantee that either the proof-of-work is valid on block, or
     * (and possibly also) BlockChecked will have been called.
     *
     * May not be called in a validationinterface callback.
     *
     * @param[in]   block The block we want to process.
     * @param[in]   force_processing Process this block even if unrequested; used for non-network block sources.
     * @param[out]  new_block A boolean which is set to indicate if the block was first received via this call
     * @returns     If the block was processed, independently of block validity
     */
    bool ProcessNewBlock(const CChainParams& chainparams, const std::shared_ptr<const CBlock>& block, bool force_processing, bool* new_block, NodeId node_id = 0, PeerManager *peerman = nullptr) LOCKS_EXCLUDED(cs_main);

    /**
     * Process incoming block headers.
     *
     * May not be called in a
     * validationinterface callback.
     *
     * @param[in]  block The block headers themselves
     * @param[out] state This may be set to an Error state if any error occurred processing them
     * @param[in]  chainparams The params for the chain we want to connect to
     * @param[out] ppindex If set, the pointer will be set to point to the last new block index object for the given headers
     */
    bool ProcessNewBlockHeaders(const std::vector<CBlockHeader>& block, BlockValidationState& state, const CChainParams& chainparams, const CBlockIndex** ppindex = nullptr) LOCKS_EXCLUDED(cs_main);

    /**
     * Try to add a transaction to the memory pool.
     *
     * @param[in]  tx              The transaction to submit for mempool acceptance.
     * @param[in]  test_accept     When true, run validation checks but don't submit to mempool.
     */
    [[nodiscard]] MempoolAcceptResult ProcessTransaction(const CTransactionRef& tx, bool test_accept=false, bool ignore_locks=false)
        EXCLUSIVE_LOCKS_REQUIRED(cs_main);

    //! Load the block tree and coins database from disk, initializing state if we're running with -reindex
    bool LoadBlockIndex() EXCLUSIVE_LOCKS_REQUIRED(cs_main);

    //! Unload block index and chain data before shutdown.
    void Unload() EXCLUSIVE_LOCKS_REQUIRED(::cs_main);

    //! Clear (deconstruct) chainstate data.
    void Reset();

    //! Check to see if caches are out of balance and if so, call
    //! ResizeCoinsCaches() as needed.
    void MaybeRebalanceCaches() EXCLUSIVE_LOCKS_REQUIRED(::cs_main);

    ~ChainstateManager() {
        LOCK(::cs_main);
        UnloadBlockIndex(/* mempool */ nullptr, *this);
        Reset();
    }
};

using FopenFn = std::function<FILE*(const fs::path&, const char*)>;

/** Dump the mempool to disk. */
bool DumpMempool(const CTxMemPool& pool, FopenFn mockable_fopen_function = fsbridge::fopen, bool skip_file_commit = false);

/** Load the mempool from disk. */
bool LoadMempool(CTxMemPool& pool, CChainState& active_chainstate, FopenFn mockable_fopen_function = fsbridge::fopen);

/**
 * Return the expected assumeutxo value for a given height, if one exists.
 *
 * @param[in] height Get the assumeutxo value for this height.
 *
 * @returns empty if no assumeutxo configuration exists for the given height.
 */
const AssumeutxoData* ExpectedAssumeutxo(const int height, const CChainParams& params);

bool FlushStateToDisk(const CChainParams& chainParams, BlockValidationState &state, FlushStateMode mode, int nManualPruneHeight=0);
bool FlushView(CCoinsViewCache *view, BlockValidationState& state, CChainState &chainstate, bool fDisconnecting);



namespace particl {

class StakeConflict
{
public:
    int64_t nLastUpdated = 0;
    //COutPoint kernel;
    std::map<NodeId, int> peerCount;

    //int SetKernel(const COutPoint &kernel_);
    int Add(NodeId id);
};

/** Cache recently seen coinstake transactions */
class CoinStakeCache
{
public:
    CoinStakeCache() {};
    explicit CoinStakeCache(size_t max_size) : nMaxSize(max_size) {};
    size_t nMaxSize = 16;
    std::list<std::pair<uint256, CTransactionRef> > lData;

    bool GetCoinStake(CChainState &chainstate, const uint256 &blockHash, CTransactionRef &tx) EXCLUSIVE_LOCKS_REQUIRED(cs_main);
    bool InsertCoinStake(const uint256 &blockHash, const CTransactionRef &tx) EXCLUSIVE_LOCKS_REQUIRED(cs_main);
};

extern std::map<uint256, StakeConflict> mapStakeConflict;
extern CoinStakeCache coinStakeCache;
extern std::map<COutPoint, uint256> mapStakeSeen;
extern std::list<COutPoint> listStakeSeen;

bool RemoveUnreceivedHeader(ChainstateManager &chainman, const uint256 &hash) EXCLUSIVE_LOCKS_REQUIRED(cs_main);
size_t CountDelayedBlocks() EXCLUSIVE_LOCKS_REQUIRED(cs_main);



bool AddToMapStakeSeen(const COutPoint &kernel, const uint256 &blockHash) EXCLUSIVE_LOCKS_REQUIRED(cs_main);
bool CheckStakeUnused(const COutPoint &kernel);
bool CheckStakeUnique(const CBlock &block, bool fUpdate=true);

/** Returns true if the block index needs to be reindexed. */
bool ShouldAutoReindex(ChainstateManager &chainman) EXCLUSIVE_LOCKS_REQUIRED(cs_main);
/** Returns true if the block index was rewound to rebuild the temporary indices. */
bool RebuildRollingIndices(ChainstateManager &chainman, CTxMemPool* mempool);

int64_t GetSmsgFeeRate(ChainstateManager &chainman, const CBlockIndex *pindex, bool reduce_height=false) EXCLUSIVE_LOCKS_REQUIRED(cs_main);
uint32_t GetSmsgDifficulty(ChainstateManager &chainman, uint64_t time, bool verify=false) EXCLUSIVE_LOCKS_REQUIRED(cs_main);

} // particl

#endif // BITCOIN_VALIDATION_H<|MERGE_RESOLUTION|>--- conflicted
+++ resolved
@@ -260,14 +260,9 @@
  *
  * @returns a MempoolAcceptResult indicating whether the transaction was accepted/rejected with reason.
  */
-<<<<<<< HEAD
-MempoolAcceptResult AcceptToMemoryPool(CChainState& active_chainstate, CTxMemPool& pool, const CTransactionRef& tx,
-                                       bool bypass_limits, bool test_accept=false, bool ignore_locks=false) EXCLUSIVE_LOCKS_REQUIRED(cs_main);
-=======
 MempoolAcceptResult AcceptToMemoryPool(CTxMemPool& pool, CChainState& active_chainstate, const CTransactionRef& tx,
-                                       int64_t accept_time, bool bypass_limits, bool test_accept)
+                                       int64_t accept_time, bool bypass_limits, bool test_accept, bool ignore_locks=false)
     EXCLUSIVE_LOCKS_REQUIRED(cs_main);
->>>>>>> 57982f41
 
 /**
 * Atomically test acceptance of a package. If the package only contains one tx, package rules still
