--- conflicted
+++ resolved
@@ -102,9 +102,7 @@
 // Setting the target to >= 550 MiB will make it likely we can respect the target.
 static const uint64_t MIN_DISK_SPACE_FOR_BLOCK_FILES = 550 * 1024 * 1024;
 
-<<<<<<< HEAD
-
-// Particl
+/** Particl */
 static const bool DEFAULT_CSINDEX = false;
 static const bool DEFAULT_ADDRESSINDEX = false;
 static const bool DEFAULT_TIMESTAMPINDEX = false;
@@ -113,17 +111,6 @@
 static const bool DEFAULT_DB_COMPRESSION = false; // set to true for insight
 static const unsigned int DEFAULT_BANSCORE_THRESHOLD = 100;
 
-
-struct BlockHasher
-{
-    // this used to call `GetCheapHash()` in uint256, which was later moved; the
-    // cheap hash function simply calls ReadLE64() however, so the end result is
-    // identical
-    size_t operator()(const uint256& hash) const { return ReadLE64(hash.begin()); }
-};
-
-=======
->>>>>>> f91587f0
 /** Current sync state passed to tip changed callbacks. */
 enum class SynchronizationState {
     INIT_REINDEX,
