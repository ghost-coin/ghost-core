#include <windows.h>             // needed for VERSIONINFO
#include "clientversion.h"       // holds the needed client version information

<<<<<<< HEAD
#define VER_PRODUCTVERSION     CLIENT_VERSION_MAJOR,CLIENT_VERSION_MINOR,CLIENT_VERSION_REVISION,CLIENT_VERSION_GHOST
#define VER_PRODUCTVERSION_STR STRINGIZE(CLIENT_VERSION_MAJOR) "." STRINGIZE(CLIENT_VERSION_MINOR) "." STRINGIZE(CLIENT_VERSION_REVISION) "." STRINGIZE(CLIENT_VERSION_GHOST)
=======
#define VER_PRODUCTVERSION     CLIENT_VERSION_MAJOR,CLIENT_VERSION_MINOR,CLIENT_VERSION_PARTICL,CLIENT_VERSION_BUILD
>>>>>>> 8739b5cc
#define VER_FILEVERSION        VER_PRODUCTVERSION

VS_VERSION_INFO VERSIONINFO
FILEVERSION     VER_FILEVERSION
PRODUCTVERSION  VER_PRODUCTVERSION
FILEOS          VOS_NT_WINDOWS32
FILETYPE        VFT_APP
BEGIN
    BLOCK "StringFileInfo"
    BEGIN
        BLOCK "040904E4" // U.S. English - multilingual (hex)
        BEGIN
<<<<<<< HEAD
            VALUE "CompanyName",        "Ghost"
            VALUE "FileDescription",    "ghost-tx (CLI Ghost transaction editor utility)"
            VALUE "FileVersion",        VER_FILEVERSION_STR
            VALUE "InternalName",       "ghost-tx"
            VALUE "LegalCopyright",     COPYRIGHT_STR
            VALUE "LegalTrademarks1",   "Distributed under the MIT software license, see the accompanying file COPYING or http://www.opensource.org/licenses/mit-license.php."
            VALUE "OriginalFilename",   "ghost-tx.exe"
            VALUE "ProductName",        "ghost-tx"
            VALUE "ProductVersion",     VER_PRODUCTVERSION_STR
=======
            VALUE "CompanyName",        "Particl"
            VALUE "FileDescription",    "particl-tx (CLI Bitcoin transaction editor utility)"
            VALUE "FileVersion",        PACKAGE_VERSION
            VALUE "InternalName",       "particl-tx"
            VALUE "LegalCopyright",     COPYRIGHT_STR
            VALUE "LegalTrademarks1",   "Distributed under the MIT software license, see the accompanying file COPYING or http://www.opensource.org/licenses/mit-license.php."
            VALUE "OriginalFilename",   "particl-tx.exe"
            VALUE "ProductName",        "particl-tx"
            VALUE "ProductVersion",     PACKAGE_VERSION
>>>>>>> 8739b5cc
        END
    END

    BLOCK "VarFileInfo"
    BEGIN
        VALUE "Translation", 0x0, 1252 // language neutral - multilingual (decimal)
    END
END<|MERGE_RESOLUTION|>--- conflicted
+++ resolved
@@ -1,12 +1,8 @@
 #include <windows.h>             // needed for VERSIONINFO
 #include "clientversion.h"       // holds the needed client version information
 
-<<<<<<< HEAD
 #define VER_PRODUCTVERSION     CLIENT_VERSION_MAJOR,CLIENT_VERSION_MINOR,CLIENT_VERSION_REVISION,CLIENT_VERSION_GHOST
 #define VER_PRODUCTVERSION_STR STRINGIZE(CLIENT_VERSION_MAJOR) "." STRINGIZE(CLIENT_VERSION_MINOR) "." STRINGIZE(CLIENT_VERSION_REVISION) "." STRINGIZE(CLIENT_VERSION_GHOST)
-=======
-#define VER_PRODUCTVERSION     CLIENT_VERSION_MAJOR,CLIENT_VERSION_MINOR,CLIENT_VERSION_PARTICL,CLIENT_VERSION_BUILD
->>>>>>> 8739b5cc
 #define VER_FILEVERSION        VER_PRODUCTVERSION
 
 VS_VERSION_INFO VERSIONINFO
@@ -19,7 +15,6 @@
     BEGIN
         BLOCK "040904E4" // U.S. English - multilingual (hex)
         BEGIN
-<<<<<<< HEAD
             VALUE "CompanyName",        "Ghost"
             VALUE "FileDescription",    "ghost-tx (CLI Ghost transaction editor utility)"
             VALUE "FileVersion",        VER_FILEVERSION_STR
@@ -29,17 +24,6 @@
             VALUE "OriginalFilename",   "ghost-tx.exe"
             VALUE "ProductName",        "ghost-tx"
             VALUE "ProductVersion",     VER_PRODUCTVERSION_STR
-=======
-            VALUE "CompanyName",        "Particl"
-            VALUE "FileDescription",    "particl-tx (CLI Bitcoin transaction editor utility)"
-            VALUE "FileVersion",        PACKAGE_VERSION
-            VALUE "InternalName",       "particl-tx"
-            VALUE "LegalCopyright",     COPYRIGHT_STR
-            VALUE "LegalTrademarks1",   "Distributed under the MIT software license, see the accompanying file COPYING or http://www.opensource.org/licenses/mit-license.php."
-            VALUE "OriginalFilename",   "particl-tx.exe"
-            VALUE "ProductName",        "particl-tx"
-            VALUE "ProductVersion",     PACKAGE_VERSION
->>>>>>> 8739b5cc
         END
     END
 
