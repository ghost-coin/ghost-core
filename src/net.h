--- conflicted
+++ resolved
@@ -46,8 +46,6 @@
 // Particl
 #include <smsg/net.h>
 #include <kernel/cs_main.h>
-
-#include <smsg/net.h>
 
 
 class AddrMan;
@@ -99,9 +97,6 @@
 static const size_t DEFAULT_MAXSENDBUFFER    = 1 * 1000;
 
 typedef int64_t NodeId;
-
-
-extern RecursiveMutex cs_main;
 
 struct AddedNodeInfo
 {
@@ -430,18 +425,7 @@
     std::atomic_bool fPauseRecv{false};
     std::atomic_bool fPauseSend{false};
 
-<<<<<<< HEAD
-    //! Used to convey which local services we are offering peers during node
-    //! connection.
-    //!
-    //! The data returned by this is used in CNode construction,
-    //! which is used to advertise which services we are offering
-    //! that peer during `net_processing.cpp:PushNodeVersion()`.
-    ServiceFlags GetLocalServices() const;
-    void SetLocalServices(ServiceFlags f);
-=======
     const ConnectionType m_conn_type;
->>>>>>> 8739b5cc
 
     /** Move all messages from the received queue to the processing queue. */
     void MarkReceivedMsgsForProcessing()
@@ -516,17 +500,6 @@
         assert(false);
     }
 
-<<<<<<< HEAD
-//private:
-    struct ListenSocket {
-    public:
-        SOCKET socket;
-        inline void AddSocketPermissionFlags(NetPermissionFlags& flags) const { NetPermissions::AddFlag(flags, m_permissions); }
-        ListenSocket(SOCKET socket_, NetPermissionFlags permissions_) : socket(socket_), m_permissions(permissions_) {}
-    private:
-        NetPermissionFlags m_permissions;
-    };
-=======
     /**
      * Get network the peer connected through.
      *
@@ -538,7 +511,6 @@
      * @return network the peer connected through.
      */
     Network ConnectedThroughNetwork() const;
->>>>>>> 8739b5cc
 
     // We selected peer as (compact blocks) high-bandwidth peer (BIP152)
     std::atomic<bool> m_bip152_highbandwidth_to{false};
@@ -820,48 +792,6 @@
 
     void PushMessage(CNode* pnode, CSerializedNetMsg&& msg) EXCLUSIVE_LOCKS_REQUIRED(!m_total_bytes_sent_mutex);
 
-<<<<<<< HEAD
-class CNodeStats
-{
-public:
-    NodeId nodeid;
-    ServiceFlags nServices;
-    bool fRelayTxes;
-    int64_t nLastSend;
-    int64_t nLastRecv;
-    int64_t nLastTXTime;
-    int64_t nLastBlockTime;
-    int64_t nTimeConnected;
-    int64_t nTimeOffset;
-    std::string addrName;
-    int nVersion;
-    std::string cleanSubVer;
-    bool fInbound;
-    bool m_manual_connection;
-    int nStartingHeight;
-    int nChainHeight; // updated from ping messages
-    uint64_t nSendBytes;
-    mapMsgCmdSize mapSendBytesPerMsgCmd;
-    uint64_t nRecvBytes;
-    mapMsgCmdSize mapRecvBytesPerMsgCmd;
-    NetPermissionFlags m_permissionFlags;
-    bool m_legacyWhitelisted;
-    int64_t m_ping_usec;
-    int64_t m_ping_wait_usec;
-    int64_t m_min_ping_usec;
-    CAmount minFeeFilter;
-    // Our address, as reported by the peer
-    std::string addrLocal;
-    // Address of this peer
-    CAddress addr;
-    // Bind address of our side of the connection
-    CAddress addrBind;
-    // Name of the network the peer connected through
-    std::string m_network;
-    uint32_t m_mapped_as;
-    std::string m_conn_type_string;
-};
-=======
     using NodeFn = std::function<void(CNode*)>;
     void ForEachNode(const NodeFn& func)
     {
@@ -871,7 +801,6 @@
                 func(node);
         }
     };
->>>>>>> 8739b5cc
 
     void ForEachNode(const NodeFn& func) const
     {
@@ -1030,28 +959,10 @@
      */
     Sock::EventsPerSock GenerateWaitSockets(Span<CNode* const> nodes);
 
-<<<<<<< HEAD
-    const uint64_t nKeyedNetGroup;
-    std::atomic_bool fPauseRecv{false};
-    std::atomic_bool fPauseSend{false};
-
-        bool IsOutboundOrBlockRelayConn() const {
-        switch (m_conn_type) {
-            case ConnectionType::OUTBOUND_FULL_RELAY:
-            case ConnectionType::BLOCK_RELAY:
-                return true;
-            case ConnectionType::INBOUND:
-            case ConnectionType::MANUAL:
-            case ConnectionType::ADDR_FETCH:
-            case ConnectionType::FEELER:
-                return false;
-        } // no default case, so the compiler can warn about missing cases
-=======
     /**
      * Check connected and listening sockets for IO readiness and process them accordingly.
      */
     void SocketHandler() EXCLUSIVE_LOCKS_REQUIRED(!m_total_bytes_sent_mutex, !mutexMsgProc);
->>>>>>> 8739b5cc
 
     /**
      * Do the read/write for connected sockets that are ready for IO.
@@ -1105,56 +1016,6 @@
      */
     std::unordered_set<Network> GetReachableEmptyNetworks() const;
 
-<<<<<<< HEAD
-//protected:
-    mapMsgCmdSize mapSendBytesPerMsgCmd;
-    mapMsgCmdSize mapRecvBytesPerMsgCmd GUARDED_BY(cs_vRecv);
-
-public:
-    uint256 hashContinue;
-    std::atomic<int> nStartingHeight{-1};
-    std::atomic<int> nChainHeight{-1}; // updated from ping messages
-
-    // flood relay
-    std::vector<CAddress> vAddrToSend;
-    std::unique_ptr<CRollingBloomFilter> m_addr_known{nullptr};
-    bool fGetAddr{false};
-    std::chrono::microseconds m_next_addr_send GUARDED_BY(cs_sendProcessing){0};
-    std::chrono::microseconds m_next_local_addr_send GUARDED_BY(cs_sendProcessing){0};
-
-    // List of block ids we still have announce.
-    // There is no final sorting before sending, as they are always sent immediately
-    // and in the order requested.
-    std::vector<uint256> vInventoryBlockToSend GUARDED_BY(cs_inventory);
-    Mutex cs_inventory;
-
-    struct TxRelay {
-        mutable RecursiveMutex cs_filter;
-        // We use fRelayTxes for two purposes -
-        // a) it allows us to not relay tx invs before receiving the peer's version message
-        // b) the peer may tell us in its version message that we should not relay tx invs
-        //    unless it loads a bloom filter.
-        bool fRelayTxes GUARDED_BY(cs_filter){false};
-        std::unique_ptr<CBloomFilter> pfilter PT_GUARDED_BY(cs_filter) GUARDED_BY(cs_filter){nullptr};
-
-        mutable RecursiveMutex cs_tx_inventory;
-        CRollingBloomFilter filterInventoryKnown GUARDED_BY(cs_tx_inventory){50000, 0.000001};
-        // Set of transaction ids we still have to announce.
-        // They are sorted by the mempool before relay, so the order is not important.
-        std::set<uint256> setInventoryTxToSend;
-        // Used for BIP35 mempool sending
-        bool fSendMempool GUARDED_BY(cs_tx_inventory){false};
-        // Last time a "MEMPOOL" request was serviced.
-        std::atomic<std::chrono::seconds> m_last_mempool_req{std::chrono::seconds{0}};
-        std::chrono::microseconds nNextInvSend{0};
-
-        RecursiveMutex cs_feeFilter;
-        // Minimum fee rate with which to filter inv's to this node
-        CAmount minFeeFilter GUARDED_BY(cs_feeFilter){0};
-        CAmount lastSentFeeFilter{0};
-        int64_t nextSendTimeFeeFilter{0};
-    };
-=======
     /**
      * Return vector of current BLOCK_RELAY peers.
      */
@@ -1162,7 +1023,6 @@
 
     // Whether the node should be passed out in ForEach* callbacks
     static bool NodeFullyConnected(const CNode* pnode);
->>>>>>> 8739b5cc
 
     // Network usage totals
     mutable Mutex m_total_bytes_sent_mutex;
@@ -1177,36 +1037,9 @@
     // P2P timeout in seconds
     std::chrono::seconds m_peer_connect_timeout;
 
-<<<<<<< HEAD
-    /** UNIX epoch time of the last transaction received from this peer that we
-     * had not yet seen (e.g. not already received from another peer) and that
-     * was accepted into our mempool. Used as an inbound peer eviction criterium
-     * in CConnman::AttemptToEvictConnection. */
-    std::atomic<int64_t> nLastTXTime{0};
-
-    SecMsgNode smsgData;
-
-    // Ping time measurement:
-    // The pong reply we're expecting, or 0 if no pong expected.
-    std::atomic<uint64_t> nPingNonceSent{0};
-    /** When the last ping was sent, or 0 if no ping was ever sent */
-    std::atomic<std::chrono::microseconds> m_ping_start{std::chrono::microseconds{0}};
-    // Last measured round-trip time.
-    std::atomic<int64_t> nPingUsecTime{0};
-    // Best measured round-trip time.
-    std::atomic<int64_t> nMinPingUsecTime{std::numeric_limits<int64_t>::max()};
-    // Whether a ping is requested.
-    std::atomic<bool> fPingQueued{false};
-
-    CNode(NodeId id, ServiceFlags nLocalServicesIn, int nMyStartingHeightIn, SOCKET hSocketIn, const CAddress &addrIn, uint64_t nKeyedNetGroupIn, uint64_t nLocalHostNonceIn, const CAddress &addrBindIn, const std::string &addrNameIn, ConnectionType conn_type_in, bool inbound_onion = false);
-    ~CNode();
-    CNode(const CNode&) = delete;
-    CNode& operator=(const CNode&) = delete;
-=======
     // Whitelisted ranges. Any node connecting from these is automatically
     // whitelisted (as well as those connecting to whitelisted binds).
     std::vector<NetWhitelistPermissions> vWhitelistedRange;
->>>>>>> 8739b5cc
 
     unsigned int nSendBufferMaxSize{0};
     unsigned int nReceiveFloodSize{0};
