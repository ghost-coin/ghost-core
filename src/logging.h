--- conflicted
+++ resolved
@@ -66,15 +66,13 @@
 #endif
         UTIL        = (1 << 25),
         BLOCKSTORE  = (1 << 26),
-<<<<<<< HEAD
+
+        TXRECONCILIATION = (1 << 27),
 
         SMSG        = (1 << 29),
         POS         = (1 << 30),
         HDWALLET    = (uint32_t)(1 << 31),
 
-=======
-        TXRECONCILIATION = (1 << 27),
->>>>>>> 5974c49f
         ALL         = ~(uint32_t)0,
     };
     enum class Level {
