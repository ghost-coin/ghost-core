// Copyright (c) 2016-2022 The Bitcoin Core developers
// Distributed under the MIT software license, see the accompanying
// file COPYING or http://www.opensource.org/licenses/mit-license.php.

#include <bench/bench.h>
#include <coins.h>
#include <policy/policy.h>
#include <script/signingprovider.h>
#include <test/util/transaction_utils.h>

#include <key/extkey.h>
#include <key/stealth.h>

#include <vector>

// Microbenchmark for simple accesses to a CCoinsViewCache database. Note from
// laanwj, "replicating the actual usage patterns of the client is hard though,
// many times micro-benchmarks of the database showed completely different
// characteristics than e.g. reindex timings. But that's not a requirement of
// every benchmark."
// (https://github.com/bitcoin/bitcoin/issues/7883#issuecomment-224807484)
static void CCoinsCaching(benchmark::Bench& bench)
{
    fParticlMode = false;
<<<<<<< HEAD
    const ECCVerifyHandle verify_handle;
=======
>>>>>>> 8739b5cc
    ECC_Start();

    FillableSigningProvider keystore;
    CCoinsView coinsDummy;
    CCoinsViewCache coins(&coinsDummy);
    std::vector<CMutableTransaction> dummyTransactions =
        SetupDummyInputs(keystore, coins, {11 * COIN, 50 * COIN, 21 * COIN, 22 * COIN});

    CMutableTransaction t1;
    t1.vin.resize(3);
    t1.vin[0].prevout.hash = dummyTransactions[0].GetHash();
    t1.vin[0].prevout.n = 1;
    t1.vin[0].scriptSig << std::vector<unsigned char>(65, 0);
    t1.vin[1].prevout.hash = dummyTransactions[1].GetHash();
    t1.vin[1].prevout.n = 0;
    t1.vin[1].scriptSig << std::vector<unsigned char>(65, 0) << std::vector<unsigned char>(33, 4);
    t1.vin[2].prevout.hash = dummyTransactions[1].GetHash();
    t1.vin[2].prevout.n = 1;
    t1.vin[2].scriptSig << std::vector<unsigned char>(65, 0) << std::vector<unsigned char>(33, 4);
    t1.vout.resize(2);
    t1.vout[0].nValue = 90 * COIN;
    t1.vout[0].scriptPubKey << OP_1;

    // Benchmark.
    const CTransaction tx_1(t1);
    bench.run([&] {
        bool success{AreInputsStandard(tx_1, coins)};
        assert(success);
    });
    ECC_Stop();
}

BENCHMARK(CCoinsCaching, benchmark::PriorityLevel::HIGH);<|MERGE_RESOLUTION|>--- conflicted
+++ resolved
@@ -22,10 +22,6 @@
 static void CCoinsCaching(benchmark::Bench& bench)
 {
     fParticlMode = false;
-<<<<<<< HEAD
-    const ECCVerifyHandle verify_handle;
-=======
->>>>>>> 8739b5cc
     ECC_Start();
 
     FillableSigningProvider keystore;
