// Copyright (c) 2016-2022 The Bitcoin Core developers
// Distributed under the MIT software license, see the accompanying
// file COPYING or http://www.opensource.org/licenses/mit-license.php.

#include <bench/bench.h>
#include <key.h>
#include <key/extkey.h>
#include <key/stealth.h>
#if defined(HAVE_CONSENSUS_LIB)
#include <script/particlconsensus.h>
#endif
#include <script/script.h>
#include <script/standard.h>
#include <streams.h>
#include <test/util/transaction_utils.h>

#include <array>

// Microbenchmark for verification of a basic P2WPKH script. Can be easily
// modified to measure performance of other types of scripts.
static void VerifyScriptBench(benchmark::Bench& bench)
{
    ECC_Start();

    const uint32_t flags{SCRIPT_VERIFY_WITNESS | SCRIPT_VERIFY_P2SH};
    const int witnessversion = 0;

    // Key pair.
    CKey key;
    static const std::array<unsigned char, 32> vchKey = {
        {
            0, 0, 0, 0, 0, 0, 0, 0, 0, 0, 0, 0, 0, 0, 0, 0, 0, 0, 0, 0, 0, 0, 0, 0, 0, 0, 0, 0, 0, 0, 0, 1
        }
    };
    key.Set(vchKey.begin(), vchKey.end(), false);
    CPubKey pubkey = key.GetPubKey();
    uint160 pubkeyHash;
    CHash160().Write(pubkey).Finalize(pubkeyHash);

    // Script.
    CScript scriptPubKey = CScript() << witnessversion << ToByteVector(pubkeyHash);
    CScript scriptSig;
    CScript witScriptPubkey = CScript() << OP_DUP << OP_HASH160 << ToByteVector(pubkeyHash) << OP_EQUALVERIFY << OP_CHECKSIG;
    const CMutableTransaction& txCredit = BuildCreditingTransaction(scriptPubKey, 1);
    CMutableTransaction txSpend = BuildSpendingTransaction(scriptSig, CScriptWitness(), CTransaction(txCredit));
    CScriptWitness& witness = txSpend.vin[0].scriptWitness;
    witness.stack.emplace_back();
    std::vector<uint8_t> vchAmount(8);
    part::SetAmount(vchAmount, txCredit.vout[0].nValue);
    key.Sign(SignatureHash(witScriptPubkey, txSpend, 0, SIGHASH_ALL, vchAmount, SigVersion::WITNESS_V0), witness.stack.back(), 0);
    witness.stack.back().push_back(static_cast<unsigned char>(SIGHASH_ALL));
    witness.stack.push_back(ToByteVector(pubkey));

    // Benchmark.
    bench.run([&] {
        ScriptError err;
        bool success = VerifyScript(
            txSpend.vin[0].scriptSig,
            txCredit.vout[0].scriptPubKey,
            &txSpend.vin[0].scriptWitness,
            flags,
<<<<<<< HEAD
            MutableTransactionSignatureChecker(&txSpend, 0, vchAmount),
=======
            MutableTransactionSignatureChecker(&txSpend, 0, vchAmount, MissingDataBehavior::ASSERT_FAIL),
>>>>>>> 8739b5cc
            &err);
        assert(err == SCRIPT_ERR_OK);
        assert(success);

#if defined(HAVE_CONSENSUS_LIB)
        CDataStream stream(SER_NETWORK, PROTOCOL_VERSION);
        stream << txSpend;
        int csuccess = bitcoinconsensus_verify_script_with_amount(
            txCredit.vout[0].scriptPubKey.data(),
            txCredit.vout[0].scriptPubKey.size(),
            txCredit.vout[0].nValue,
            (const unsigned char*)stream.data(), stream.size(), 0, flags, nullptr);
        assert(csuccess == 1);
#endif
    });
    ECC_Stop();
}

static void VerifyNestedIfScript(benchmark::Bench& bench)
{
    std::vector<std::vector<unsigned char>> stack;
    CScript script;
    for (int i = 0; i < 100; ++i) {
        script << OP_1 << OP_IF;
    }
    for (int i = 0; i < 1000; ++i) {
        script << OP_1;
    }
    for (int i = 0; i < 100; ++i) {
        script << OP_ENDIF;
    }
    bench.run([&] {
        auto stack_copy = stack;
        ScriptError error;
        bool ret = EvalScript(stack_copy, script, 0, BaseSignatureChecker(), SigVersion::BASE, &error);
        assert(ret);
    });
}

BENCHMARK(VerifyScriptBench, benchmark::PriorityLevel::HIGH);
BENCHMARK(VerifyNestedIfScript, benchmark::PriorityLevel::HIGH);<|MERGE_RESOLUTION|>--- conflicted
+++ resolved
@@ -59,11 +59,7 @@
             txCredit.vout[0].scriptPubKey,
             &txSpend.vin[0].scriptWitness,
             flags,
-<<<<<<< HEAD
-            MutableTransactionSignatureChecker(&txSpend, 0, vchAmount),
-=======
             MutableTransactionSignatureChecker(&txSpend, 0, vchAmount, MissingDataBehavior::ASSERT_FAIL),
->>>>>>> 8739b5cc
             &err);
         assert(err == SCRIPT_ERR_OK);
         assert(success);
