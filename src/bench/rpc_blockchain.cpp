--- conflicted
+++ resolved
@@ -40,11 +40,7 @@
 {
     TestBlockAndIndex data;
     bench.run([&] {
-<<<<<<< HEAD
-        auto univalue = blockToJSON(data.block, &data.blockindex, &data.blockindex, /*verbose*/ true, false);
-=======
-        auto univalue = blockToJSON(data.block, &data.blockindex, &data.blockindex, TxVerbosity::SHOW_DETAILS_AND_PREVOUT);
->>>>>>> 986003af
+        auto univalue = blockToJSON(data.block, &data.blockindex, &data.blockindex, TxVerbosity::SHOW_DETAILS_AND_PREVOUT, false);
         ankerl::nanobench::doNotOptimizeAway(univalue);
     });
 }
