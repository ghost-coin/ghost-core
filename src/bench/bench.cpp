// Copyright (c) 2015-2019 The Bitcoin Core developers
// Distributed under the MIT software license, see the accompanying
// file COPYING or http://www.opensource.org/licenses/mit-license.php.

#include <bench/bench.h>

#include <chainparams.h>
#include <test/util/setup_common.h>
#include <validation.h>

#include <algorithm>
#include <assert.h>
#include <iomanip>
#include <iostream>
#include <numeric>
#include <regex>

const RegTestingSetup* g_testing_setup = nullptr;
const std::function<void(const std::string&)> G_TEST_LOG_FUN{};

void benchmark::ConsolePrinter::header()
{
    std::cout << "# Benchmark, evals, iterations, total, min, max, median" << std::endl;
}

void benchmark::ConsolePrinter::result(const State& state)
{
    auto results = state.m_elapsed_results;
    std::sort(results.begin(), results.end());

    double total = state.m_num_iters * std::accumulate(results.begin(), results.end(), 0.0);

    double front = 0;
    double back = 0;
    double median = 0;

    if (!results.empty()) {
        front = results.front();
        back = results.back();

        size_t mid = results.size() / 2;
        median = results[mid];
        if (0 == results.size() % 2) {
            median = (results[mid] + results[mid + 1]) / 2;
        }
    }

    std::cout << std::setprecision(6);
    std::cout << state.m_name << ", " << state.m_num_evals << ", " << state.m_num_iters << ", " << total << ", " << front << ", " << back << ", " << median << std::endl;
}

void benchmark::ConsolePrinter::footer() {}
benchmark::PlotlyPrinter::PlotlyPrinter(std::string plotly_url, int64_t width, int64_t height)
    : m_plotly_url(plotly_url), m_width(width), m_height(height)
{
}

void benchmark::PlotlyPrinter::header()
{
    std::cout << "<html><head>"
              << "<script src=\"" << m_plotly_url << "\"></script>"
              << "</head><body><div id=\"myDiv\" style=\"width:" << m_width << "px; height:" << m_height << "px\"></div>"
              << "<script> var data = ["
              << std::endl;
}

void benchmark::PlotlyPrinter::result(const State& state)
{
    std::cout << "{ " << std::endl
              << "  name: '" << state.m_name << "', " << std::endl
              << "  y: [";

    const char* prefix = "";
    for (const auto& e : state.m_elapsed_results) {
        std::cout << prefix << std::setprecision(6) << e;
        prefix = ", ";
    }
    std::cout << "]," << std::endl
              << "  boxpoints: 'all', jitter: 0.3, pointpos: 0, type: 'box',"
              << std::endl
              << "}," << std::endl;
}

void benchmark::PlotlyPrinter::footer()
{
    std::cout << "]; var layout = { showlegend: false, yaxis: { rangemode: 'tozero', autorange: true } };"
              << "Plotly.newPlot('myDiv', data, layout);"
              << "</script></body></html>";
}


benchmark::BenchRunner::BenchmarkMap& benchmark::BenchRunner::benchmarks()
{
    static std::map<std::string, Bench> benchmarks_map;
    return benchmarks_map;
}

benchmark::BenchRunner::BenchRunner(std::string name, benchmark::BenchFunction func, uint64_t num_iters_for_one_second)
{
    benchmarks().insert(std::make_pair(name, Bench{func, num_iters_for_one_second}));
}

void benchmark::BenchRunner::RunAll(Printer& printer, uint64_t num_evals, double scaling, const std::string& filter, bool is_list_only)
{
    if (!std::ratio_less_equal<benchmark::clock::period, std::micro>::value) {
        std::cerr << "WARNING: Clock precision is worse than microsecond - benchmarks may be less accurate!\n";
    }
#ifdef DEBUG
    std::cerr << "WARNING: This is a debug build - may result in slower benchmarks.\n";
#endif

    std::regex reFilter(filter);
    std::smatch baseMatch;

    printer.header();

    for (const auto& p : benchmarks()) {
<<<<<<< HEAD
        TestingSetup test{CBaseChainParams::REGTEST, p.first.rfind("Particl", 0) == 0 ? true : false};
=======
        RegTestingSetup test{};
        assert(g_testing_setup == nullptr);
        g_testing_setup = &test;
>>>>>>> 6196e930
        {
            LOCK(cs_main);
            assert(::ChainActive().Height() == 0);
            const bool witness_enabled{IsWitnessEnabled(::ChainActive().Tip(), Params().GetConsensus())};
            assert(witness_enabled);
        }

        if (!std::regex_match(p.first, baseMatch, reFilter)) {
            continue;
        }

        uint64_t num_iters = static_cast<uint64_t>(p.second.num_iters_for_one_second * scaling);
        if (0 == num_iters) {
            num_iters = 1;
        }
        State state(p.first, num_evals, num_iters, printer);
        if (!is_list_only) {
            p.second.func(state);
        }
        printer.result(state);
        g_testing_setup = nullptr;
    }

    printer.footer();
}

bool benchmark::State::UpdateTimer(const benchmark::time_point current_time)
{
    if (m_start_time != time_point()) {
        std::chrono::duration<double> diff = current_time - m_start_time;
        m_elapsed_results.push_back(diff.count() / m_num_iters);

        if (m_elapsed_results.size() == m_num_evals) {
            return false;
        }
    }

    m_num_iters_left = m_num_iters - 1;
    return true;
}<|MERGE_RESOLUTION|>--- conflicted
+++ resolved
@@ -15,7 +15,7 @@
 #include <numeric>
 #include <regex>
 
-const RegTestingSetup* g_testing_setup = nullptr;
+const TestingSetup* g_testing_setup = nullptr;
 const std::function<void(const std::string&)> G_TEST_LOG_FUN{};
 
 void benchmark::ConsolePrinter::header()
@@ -115,13 +115,9 @@
     printer.header();
 
     for (const auto& p : benchmarks()) {
-<<<<<<< HEAD
         TestingSetup test{CBaseChainParams::REGTEST, p.first.rfind("Particl", 0) == 0 ? true : false};
-=======
-        RegTestingSetup test{};
         assert(g_testing_setup == nullptr);
         g_testing_setup = &test;
->>>>>>> 6196e930
         {
             LOCK(cs_main);
             assert(::ChainActive().Height() == 0);
