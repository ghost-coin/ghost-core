// Copyright (c) 2012-2022 The Bitcoin Core developers
// Distributed under the MIT software license, see the accompanying
// file COPYING or http://www.opensource.org/licenses/mit-license.php.

#include <bench/bench.h>
#include <interfaces/chain.h>
#include <node/context.h>
#include <wallet/coinselection.h>
#include <wallet/spend.h>
#include <wallet/wallet.h>

#include <set>

using node::NodeContext;
using wallet::AttemptSelection;
using wallet::CHANGE_LOWER;
using wallet::COutput;
using wallet::CWallet;
using wallet::CWalletTx;
using wallet::CoinEligibilityFilter;
using wallet::CoinSelectionParams;
using wallet::CreateDummyWalletDatabase;
using wallet::OutputGroup;
using wallet::SelectCoinsBnB;
using wallet::TxStateInactive;

static void addCoin(const CAmount& nValue, const CWallet& wallet, std::vector<std::unique_ptr<CWalletTx>>& wtxs)
{
    static int nextLockTime = 0;
    CMutableTransaction tx;
    tx.nLockTime = nextLockTime++; // so all transactions get different hashes
    tx.vout.resize(1);
    tx.vout[0].nValue = nValue;
    wtxs.push_back(std::make_unique<CWalletTx>(MakeTransactionRef(std::move(tx)), TxStateInactive{}));
}

// Simple benchmark for wallet coin selection. Note that it maybe be necessary
// to build up more complicated scenarios in order to get meaningful
// measurements of performance. From laanwj, "Wallet coin selection is probably
// the hardest, as you need a wider selection of scenarios, just testing the
// same one over and over isn't too useful. Generating random isn't useful
// either for measurements."
// (https://github.com/bitcoin/bitcoin/issues/7883#issuecomment-224807484)
static void CoinSelection(benchmark::Bench& bench)
{
    NodeContext node;
    auto chain = interfaces::MakeChain(node);
    CWallet wallet(chain.get(), "", CreateDummyWalletDatabase());
    std::vector<std::unique_ptr<CWalletTx>> wtxs;
    LOCK(wallet.cs_wallet);

    // Add coins.
    for (int i = 0; i < 1000; ++i) {
        addCoin(1000 * COIN, wallet, wtxs);
    }
    addCoin(3 * COIN, wallet, wtxs);

    // Create coins
    wallet::CoinsResult available_coins;
    for (const auto& wtx : wtxs) {
        const auto txout = wtx->tx->vout.at(0);
        available_coins.coins[OutputType::BECH32].emplace_back(COutPoint(wtx->GetHash(), 0), txout, /*depth=*/6 * 24, CalculateMaximumSignedInputSize(txout, &wallet, /*coin_control=*/nullptr), /*spendable=*/true, /*solvable=*/true, /*safe=*/true, wtx->GetTxTime(), /*from_me=*/true, /*fees=*/ 0);
    }

    const CoinEligibilityFilter filter_standard(1, 6, 0);
<<<<<<< HEAD
    const CoinSelectionParams coin_selection_params(/* use_bnb= */ true, /* change_output_size= */ 34,
                                                    /* change_spend_size= */ 148, /* effective_feerate= */ CFeeRate(0),
                                                    /* long_term_feerate= */ CFeeRate(0), /* discard_feerate= */ CFeeRate(0),
                                                    /* tx_no_inputs_size= */ 0);
=======
    FastRandomContext rand{};
    const CoinSelectionParams coin_selection_params{
        rand,
        /*change_output_size=*/ 34,
        /*change_spend_size=*/ 148,
        /*min_change_target=*/ CHANGE_LOWER,
        /*effective_feerate=*/ CFeeRate(0),
        /*long_term_feerate=*/ CFeeRate(0),
        /*discard_feerate=*/ CFeeRate(0),
        /*tx_noinputs_size=*/ 0,
        /*avoid_partial=*/ false,
    };
    auto group = wallet::GroupOutputs(wallet, available_coins, coin_selection_params, {{filter_standard}})[filter_standard];
>>>>>>> 8739b5cc
    bench.run([&] {
        auto result = AttemptSelection(1003 * COIN, group, coin_selection_params, /*allow_mixed_output_types=*/true);
        assert(result);
        assert(result->GetSelectedValue() == 1003 * COIN);
        assert(result->GetInputSet().size() == 2);
    });
}

// Copied from src/wallet/test/coinselector_tests.cpp
static void add_coin(const CAmount& nValue, int nInput, std::vector<OutputGroup>& set)
{
    CMutableTransaction tx;
    tx.vout.resize(nInput + 1);
    tx.vout[nInput].nValue = nValue;
    COutput output(COutPoint(tx.GetHash(), nInput), tx.vout.at(nInput), /*depth=*/ 0, /*input_bytes=*/ -1, /*spendable=*/ true, /*solvable=*/ true, /*safe=*/ true, /*time=*/ 0, /*from_me=*/ true, /*fees=*/ 0);
    set.emplace_back();
    set.back().Insert(std::make_shared<COutput>(output), /*ancestors=*/ 0, /*descendants=*/ 0);
}
// Copied from src/wallet/test/coinselector_tests.cpp
static CAmount make_hard_case(int utxos, std::vector<OutputGroup>& utxo_pool)
{
    utxo_pool.clear();
    CAmount target = 0;
    for (int i = 0; i < utxos; ++i) {
        target += CAmount{1} << (utxos+i);
        add_coin(CAmount{1} << (utxos+i), 2*i, utxo_pool);
        add_coin((CAmount{1} << (utxos+i)) + (CAmount{1} << (utxos-1-i)), 2*i + 1, utxo_pool);
    }
    return target;
}

static void BnBExhaustion(benchmark::Bench& bench)
{
    // Setup
    std::vector<OutputGroup> utxo_pool;

    bench.run([&] {
        // Benchmark
        CAmount target = make_hard_case(17, utxo_pool);
        SelectCoinsBnB(utxo_pool, target, 0); // Should exhaust

        // Cleanup
        utxo_pool.clear();
    });
}

BENCHMARK(CoinSelection, benchmark::PriorityLevel::HIGH);
BENCHMARK(BnBExhaustion, benchmark::PriorityLevel::HIGH);<|MERGE_RESOLUTION|>--- conflicted
+++ resolved
@@ -63,12 +63,6 @@
     }
 
     const CoinEligibilityFilter filter_standard(1, 6, 0);
-<<<<<<< HEAD
-    const CoinSelectionParams coin_selection_params(/* use_bnb= */ true, /* change_output_size= */ 34,
-                                                    /* change_spend_size= */ 148, /* effective_feerate= */ CFeeRate(0),
-                                                    /* long_term_feerate= */ CFeeRate(0), /* discard_feerate= */ CFeeRate(0),
-                                                    /* tx_no_inputs_size= */ 0);
-=======
     FastRandomContext rand{};
     const CoinSelectionParams coin_selection_params{
         rand,
@@ -82,7 +76,6 @@
         /*avoid_partial=*/ false,
     };
     auto group = wallet::GroupOutputs(wallet, available_coins, coin_selection_params, {{filter_standard}})[filter_standard];
->>>>>>> 8739b5cc
     bench.run([&] {
         auto result = AttemptSelection(1003 * COIN, group, coin_selection_params, /*allow_mixed_output_types=*/true);
         assert(result);
