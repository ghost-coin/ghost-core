--- conflicted
+++ resolved
@@ -31,14 +31,10 @@
         return MessageVerificationResult::ERR_INVALID_ADDRESS;
     }
 
-<<<<<<< HEAD
-    const PKHash *pkhash = boost::get<PKHash>(&destination);
-    const CKeyID256 *keyID256 = boost::get<CKeyID256>(&destination);
+    const PKHash *pkhash = std::get_if<PKHash>(&destination);
+    const CKeyID256 *keyID256 = std::get_if<CKeyID256>(&destination);
 
     if (!pkhash && !keyID256) {
-=======
-    if (std::get_if<PKHash>(&destination) == nullptr) {
->>>>>>> 7b975639
         return MessageVerificationResult::ERR_ADDRESS_NO_KEY;
     }
 
