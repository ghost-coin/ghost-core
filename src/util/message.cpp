// Copyright (c) 2009-2010 Satoshi Nakamoto
// Copyright (c) 2009-2022 The Bitcoin Core developers
// Distributed under the MIT software license, see the accompanying
// file COPYING or http://www.opensource.org/licenses/mit-license.php.

#include <hash.h>
#include <key.h>
#include <key_io.h>
#include <pubkey.h>
#include <script/standard.h>
#include <uint256.h>
#include <util/message.h>
#include <util/strencodings.h>

#include <cassert>
#include <optional>
#include <string>
#include <variant>
#include <vector>

/**
 * Text used to signify that a signed message follows and to prevent
 * inadvertently signing a transaction.
 */
const std::string MESSAGE_MAGIC = "Particl Signed Message:\n";
const std::string BTC_MESSAGE_MAGIC = "Bitcoin Signed Message:\n";

MessageVerificationResult MessageVerify(
    const std::string& address,
    const std::string& signature,
    const std::string& message,
    const std::string& message_magic)
{
    CTxDestination destination = DecodeDestination(address);
    if (!IsValidDestination(destination)) {
        return MessageVerificationResult::ERR_INVALID_ADDRESS;
    }

<<<<<<< HEAD
    const PKHash *pkhash = boost::get<PKHash>(&destination);
    const CKeyID256 *keyID256 = boost::get<CKeyID256>(&destination);
=======
    const PKHash *pkhash = std::get_if<PKHash>(&destination);
    const CKeyID256 *keyID256 = std::get_if<CKeyID256>(&destination);
>>>>>>> 8739b5cc

    if (!pkhash && !keyID256) {
        return MessageVerificationResult::ERR_ADDRESS_NO_KEY;
    }

    auto signature_bytes = DecodeBase64(signature);
    if (!signature_bytes) {
        return MessageVerificationResult::ERR_MALFORMED_SIGNATURE;
    }

    CPubKey pubkey;
<<<<<<< HEAD
    if (!pubkey.RecoverCompact(MessageHash(message, message_magic), signature_bytes)) {
=======
    if (!pubkey.RecoverCompact(MessageHash(message, message_magic), *signature_bytes)) {
>>>>>>> 8739b5cc
        return MessageVerificationResult::ERR_PUBKEY_NOT_RECOVERED;
    }

    if (pkhash) {
        if (!(CTxDestination(PKHash(pubkey)) == destination)) {
            return MessageVerificationResult::ERR_NOT_SIGNED;
        }
    } else {
        if (!(pubkey.GetID() == CKeyID(*keyID256))) {
            return MessageVerificationResult::ERR_NOT_SIGNED;
        }
    }

    return MessageVerificationResult::OK;
}

bool MessageSign(
    const CKey& privkey,
    const std::string& message,
    std::string& signature,
    const std::string& message_magic)
{
    std::vector<unsigned char> signature_bytes;

    if (!privkey.SignCompact(MessageHash(message, message_magic), signature_bytes)) {
        return false;
    }

    signature = EncodeBase64(signature_bytes);

    return true;
}

uint256 MessageHash(const std::string& message, const std::string& message_magic)
{
<<<<<<< HEAD
    CHashWriter hasher(SER_GETHASH, 0);
=======
    HashWriter hasher{};
>>>>>>> 8739b5cc
    hasher << message_magic << message;

    return hasher.GetHash();
}

std::string SigningResultString(const SigningResult res)
{
    switch (res) {
        case SigningResult::OK:
            return "No error";
        case SigningResult::PRIVATE_KEY_NOT_AVAILABLE:
            return "Private key not available";
        case SigningResult::SIGNING_FAILED:
            return "Sign failed";
        // no default case, so the compiler can warn about missing cases
    }
    assert(false);
}<|MERGE_RESOLUTION|>--- conflicted
+++ resolved
@@ -36,13 +36,8 @@
         return MessageVerificationResult::ERR_INVALID_ADDRESS;
     }
 
-<<<<<<< HEAD
-    const PKHash *pkhash = boost::get<PKHash>(&destination);
-    const CKeyID256 *keyID256 = boost::get<CKeyID256>(&destination);
-=======
     const PKHash *pkhash = std::get_if<PKHash>(&destination);
     const CKeyID256 *keyID256 = std::get_if<CKeyID256>(&destination);
->>>>>>> 8739b5cc
 
     if (!pkhash && !keyID256) {
         return MessageVerificationResult::ERR_ADDRESS_NO_KEY;
@@ -54,11 +49,7 @@
     }
 
     CPubKey pubkey;
-<<<<<<< HEAD
-    if (!pubkey.RecoverCompact(MessageHash(message, message_magic), signature_bytes)) {
-=======
     if (!pubkey.RecoverCompact(MessageHash(message, message_magic), *signature_bytes)) {
->>>>>>> 8739b5cc
         return MessageVerificationResult::ERR_PUBKEY_NOT_RECOVERED;
     }
 
@@ -94,11 +85,7 @@
 
 uint256 MessageHash(const std::string& message, const std::string& message_magic)
 {
-<<<<<<< HEAD
-    CHashWriter hasher(SER_GETHASH, 0);
-=======
     HashWriter hasher{};
->>>>>>> 8739b5cc
     hasher << message_magic << message;
 
     return hasher.GetHash();
