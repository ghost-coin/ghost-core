--- conflicted
+++ resolved
@@ -74,12 +74,7 @@
 // Application startup time (used for uptime calculation)
 const int64_t nStartupTime = GetTime();
 
-<<<<<<< HEAD
 const char * const BITCOIN_CONF_FILENAME = "particl.conf";
-const char * const BITCOIN_PID_FILENAME = "particld.pid";
-=======
-const char * const BITCOIN_CONF_FILENAME = "bitcoin.conf";
->>>>>>> b853746d
 
 bool fParticlMode = true;
 bool fParticlWallet = false;
