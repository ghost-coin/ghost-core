--- conflicted
+++ resolved
@@ -22,21 +22,6 @@
 #include <pthread_np.h>
 #endif
 
-<<<<<<< HEAD
-
-#ifndef WIN32
-// for posix_fallocate, in configure.ac we check if it is present after this
-#ifdef __linux__
-
-#ifdef _POSIX_C_SOURCE
-#undef _POSIX_C_SOURCE
-#endif
-
-#define _POSIX_C_SOURCE 200112L
-
-#endif // __linux__
-=======
->>>>>>> 8739b5cc
 
 #ifndef WIN32
 #include <algorithm>
@@ -72,11 +57,7 @@
 // Application startup time (used for uptime calculation)
 const int64_t nStartupTime = GetTime();
 
-<<<<<<< HEAD
 const char * const BITCOIN_CONF_FILENAME = "ghost.conf";
-=======
-const char * const BITCOIN_CONF_FILENAME = "particl.conf";
->>>>>>> 8739b5cc
 const char * const BITCOIN_SETTINGS_FILENAME = "settings.json";
 
 bool fParticlMode = true;
@@ -599,8 +580,6 @@
     LOCK(cs_args);
     m_settings.forced_settings.erase(SettingName(strArg));
 }
-<<<<<<< HEAD
-=======
 
 void ArgsManager::AddCommand(const std::string& cmd, const std::string& help)
 {
@@ -613,7 +592,6 @@
     auto ret = arg_map.emplace(cmd, Arg{"", help, ArgsManager::COMMAND});
     Assert(ret.second); // Fail on duplicate commands
 }
->>>>>>> 8739b5cc
 
 void ArgsManager::AddArg(const std::string& name, const std::string& help, unsigned int flags, const OptionsCategory& cat)
 {
@@ -694,11 +672,7 @@
                 usage += HelpMessageGroup("SMSG Commands:");
                 break;
             case OptionsCategory::PART_WALLET:
-<<<<<<< HEAD
                 usage += HelpMessageGroup("Ghost wallet Commands:");
-=======
-                usage += HelpMessageGroup("Particl wallet Commands:");
->>>>>>> 8739b5cc
                 break;
             case OptionsCategory::PART_STAKING:
                 usage += HelpMessageGroup("Staking Commands:");
@@ -751,30 +725,6 @@
            std::string("\n\n");
 }
 
-<<<<<<< HEAD
-static std::string FormatException(const std::exception* pex, const char* pszThread)
-{
-#ifdef WIN32
-    char pszModule[MAX_PATH] = "";
-    GetModuleFileNameA(nullptr, pszModule, sizeof(pszModule));
-#else
-    const char* pszModule = "ghost";
-#endif
-    if (pex)
-        return strprintf(
-            "EXCEPTION: %s       \n%s       \n%s in %s       \n", typeid(*pex).name(), pex->what(), pszModule, pszThread);
-    else
-        return strprintf(
-            "UNKNOWN EXCEPTION       \n%s in %s       \n", pszModule, pszThread);
-}
-
-void PrintExceptionContinue(const std::exception* pex, const char* pszThread)
-{
-    std::string message = FormatException(pex, pszThread);
-    LogPrintf("\n\n************************\n%s\n", message);
-    tfm::format(std::cerr, "\n\n************************\n%s\n", message);
-}
-
 fs::path GetDefaultDataDir()
 {
     // Windows: C:\Users\Username\AppData\Roaming\Ghost
@@ -783,16 +733,6 @@
 #ifdef WIN32
     // Windows
     return GetSpecialFolderPath(CSIDL_APPDATA) / "Ghost";
-=======
-fs::path GetDefaultDataDir()
-{
-    // Windows: C:\Users\Username\AppData\Roaming\Particl
-    // macOS: ~/Library/Application Support/Particl
-    // Unix-like: ~/.particl
-#ifdef WIN32
-    // Windows
-    return GetSpecialFolderPath(CSIDL_APPDATA) / "Particl";
->>>>>>> 8739b5cc
 #else
     fs::path pathRet;
     char* pszHome = getenv("HOME");
@@ -802,17 +742,10 @@
         pathRet = fs::path(pszHome);
 #ifdef MAC_OSX
     // macOS
-<<<<<<< HEAD
     return pathRet / "Library/Application Support/Ghost";
 #else
     // Unix-like
     return pathRet / ".ghost";
-=======
-    return pathRet / "Library/Application Support/Particl";
-#else
-    // Unix-like
-    return pathRet / ".particl";
->>>>>>> 8739b5cc
 #endif
 #endif
 }
@@ -1164,26 +1097,6 @@
     return std::thread::hardware_concurrency();
 }
 
-<<<<<<< HEAD
-std::string CopyrightHolders(const std::string& strPrefix)
-{
-    const int BTC_START_YEAR = 2009;
-    const int PART_START_YEAR = 2017;
-
-    std::string sRange = strprintf(" %i-%i ", PART_START_YEAR, COPYRIGHT_YEAR);
-    const auto copyright_devs = strprintf(_(COPYRIGHT_HOLDERS).translated, COPYRIGHT_HOLDERS_SUBSTITUTION);
-    std::string strCopyrightHolders = strPrefix + sRange + copyright_devs;
-
-    // Make sure Bitcoin Core copyright is not removed by accident
-    if (copyright_devs.find("Bitcoin Core") == std::string::npos) {
-        sRange = strprintf(" %i-%i ", BTC_START_YEAR, COPYRIGHT_YEAR_BTC);
-        strCopyrightHolders += "\n" + strPrefix + sRange + "The Bitcoin Core developers";
-    }
-    return strCopyrightHolders;
-}
-
-=======
->>>>>>> 8739b5cc
 // Obtain the application startup time (used for uptime calculation)
 int64_t GetStartupTime()
 {
