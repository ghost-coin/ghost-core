--- conflicted
+++ resolved
@@ -44,62 +44,6 @@
 
 void SetupEnvironment();
 bool SetupNetworking();
-<<<<<<< HEAD
-
-template<typename... Args>
-bool error(const char* fmt, const Args&... args)
-{
-    LogPrintf("ERROR: %s\n", tfm::format(fmt, args...));
-    return false;
-}
-
-template<typename... Args>
-int errorN(int n, const char *fmt, const Args&... args)
-{
-    LogPrintf("ERROR: %s\n", tfm::format(fmt, args...));
-    return n;
-}
-
-template<typename... Args>
-int errorN(int n, std::string &s, const char *func, const char *fmt, const Args&... args)
-{
-    s = tfm::format(fmt, args...);
-    LogPrintf("ERROR: %s\n", std::string(func) + ": " + s);
-    return n;
-}
-
-
-void PrintExceptionContinue(const std::exception *pex, const char* pszThread);
-bool FileCommit(FILE *file);
-bool TruncateFile(FILE *file, unsigned int length);
-int RaiseFileDescriptorLimit(int nMinFD);
-void AllocateFileRange(FILE *file, unsigned int offset, unsigned int length);
-bool RenameOver(fs::path src, fs::path dest);
-bool LockDirectory(const fs::path& directory, const std::string lockfile_name, bool probe_only=false);
-void UnlockDirectory(const fs::path& directory, const std::string& lockfile_name);
-bool DirIsWritable(const fs::path& directory);
-bool CheckDiskSpace(const fs::path& dir, uint64_t additional_bytes = 0);
-
-/** Get the size of a file by scanning it.
- *
- * @param[in] path The file path
- * @param[in] max Stop seeking beyond this limit
- * @return The file size or max
- */
-std::streampos GetFileSize(const char* path, std::streamsize max = std::numeric_limits<std::streamsize>::max());
-
-/** Release all directory locks. This is used for unit testing only, at runtime
- * the global destructor will take care of the locks.
- */
-void ReleaseDirectoryLocks();
-
-bool TryCreateDirectories(const fs::path& p);
-fs::path GetDefaultDataDir();
-// The blocks directory is always net specific.
-const fs::path &GetBlocksDir();
-const fs::path &GetDataDir(bool fNetSpecific = true);
-=======
->>>>>>> 8739b5cc
 // Return true if -datadir option points to a valid directory or is not specified.
 bool CheckDataDirOption(const ArgsManager& args);
 fs::path GetConfigFile(const ArgsManager& args, const fs::path& configuration_file_path);
