// Copyright (c) 2009-2010 Satoshi Nakamoto
// Copyright (c) 2009-2019 The Bitcoin Core developers
// Distributed under the MIT software license, see the accompanying
// file COPYING or http://www.opensource.org/licenses/mit-license.php.

/**
 * Server/client environment: argument handling, config file parsing,
 * logging, thread wrappers, startup time
 */
#ifndef BITCOIN_UTIL_SYSTEM_H
#define BITCOIN_UTIL_SYSTEM_H

#if defined(HAVE_CONFIG_H)
#include <config/bitcoin-config.h>
#endif

#include <attributes.h>
#include <compat.h>
#include <compat/assumptions.h>
#include <fs.h>
#include <logging.h>
#include <sync.h>
#include <tinyformat.h>
#include <util/memory.h>
#include <util/threadnames.h>
#include <util/time.h>

#include <exception>
#include <map>
#include <set>
#include <stdint.h>
#include <string>
#include <utility>
#include <vector>

#include <boost/thread/condition_variable.hpp> // for boost::thread_interrupted

// Application startup time (used for uptime calculation)
int64_t GetStartupTime();

extern bool fParticlMode;
extern bool fParticlWallet;

extern const char * const BITCOIN_CONF_FILENAME;

/** Translate a message to the native language of the user. */
const extern std::function<std::string(const char*)> G_TRANSLATION_FUN;

/**
 * Translation function.
 * If no translation function is set, simply return the input.
 */
inline std::string _(const char* psz)
{
    return G_TRANSLATION_FUN ? (G_TRANSLATION_FUN)(psz) : psz;
}

void SetupEnvironment();
bool SetupNetworking();

template<typename... Args>
bool error(const char* fmt, const Args&... args)
{
    LogPrintf("ERROR: %s\n", tfm::format(fmt, args...));
    return false;
}

template<typename... Args>
int errorN(int n, const char *fmt, const Args&... args)
{
    LogPrintf("ERROR: %s\n", tfm::format(fmt, args...));
    return n;
}

template<typename... Args>
int errorN(int n, std::string &s, const char *func, const char *fmt, const Args&... args)
{
    s = tfm::format(fmt, args...);
    LogPrintf("ERROR: %s\n", std::string(func) + ": " + s);
    return n;
}


void PrintExceptionContinue(const std::exception *pex, const char* pszThread);
bool FileCommit(FILE *file);
bool TruncateFile(FILE *file, unsigned int length);
int RaiseFileDescriptorLimit(int nMinFD);
void AllocateFileRange(FILE *file, unsigned int offset, unsigned int length);
bool RenameOver(fs::path src, fs::path dest);
bool LockDirectory(const fs::path& directory, const std::string lockfile_name, bool probe_only=false);
void UnlockDirectory(const fs::path& directory, const std::string& lockfile_name);
bool DirIsWritable(const fs::path& directory);
bool CheckDiskSpace(const fs::path& dir, uint64_t additional_bytes = 0);

/** Release all directory locks. This is used for unit testing only, at runtime
 * the global destructor will take care of the locks.
 */
void ReleaseDirectoryLocks();

bool TryCreateDirectories(const fs::path& p);
fs::path GetDefaultDataDir();
// The blocks directory is always net specific.
const fs::path &GetBlocksDir();
const fs::path &GetDataDir(bool fNetSpecific = true);
/** Tests only */
void ClearDatadirCache();
fs::path GetConfigFile(const std::string& confPath);
#ifdef WIN32
fs::path GetSpecialFolderPath(int nFolder, bool fCreate = true);
#endif
<<<<<<< HEAD

=======
#if defined(HAVE_SYSTEM)
>>>>>>> 8c69fae9
void runCommand(const std::string& strCommand);
#endif

/**
 * Most paths passed as configuration arguments are treated as relative to
 * the datadir if they are not absolute.
 *
 * @param path The path to be conditionally prefixed with datadir.
 * @param net_specific Forwarded to GetDataDir().
 * @return The normalized path.
 */
fs::path AbsPathForConfigVal(const fs::path& path, bool net_specific = true);

inline bool IsSwitchChar(char c)
{
#ifdef WIN32
    return c == '-' || c == '/';
#else
    return c == '-';
#endif
}

namespace part
{
    void *memrchr(const void *s, int c, size_t n);

    int memcmp_nta(const void *cs, const void *ct, size_t count);

    void ReplaceStrInPlace(std::string &subject, const std::string search, const std::string replace);
    bool IsStringBoolPositive(const std::string &value);
    bool IsStringBoolNegative(const std::string &value);
    bool GetStringBool(const std::string &value, bool &fOut);
    bool IsStrOnlyDigits(const std::string &s);
    std::string GetTimeString(int64_t timestamp, char *buffer, size_t nBuffer);
    std::string BytesReadable(uint64_t nBytes);
    bool stringsMatchI(const std::string &sString, const std::string &sFind, int type);
    std::string &TrimQuotes(std::string &s);
    std::string &LTrimWhitespace(std::string &s);
    std::string &RTrimWhitespace(std::string &s);
    std::string &TrimWhitespace(std::string &s);
    int64_t strToEpoch(const char *input, bool fFillMax=false);
    bool endsWith(const std::string &str, const std::string &suffix);
}

enum class OptionsCategory {
    OPTIONS,
    CONNECTION,
    WALLET,
    WALLET_DEBUG_TEST,
    ZMQ,
    DEBUG_TEST,
    CHAINPARAMS,
    NODE_RELAY,
    BLOCK_CREATION,
    RPC,
    GUI,
    COMMANDS,
    REGISTER_COMMANDS,
    SMSG,
    PART_WALLET,
    PART_STAKING,

    HIDDEN // Always the last option to avoid printing these in the help
};

struct SectionInfo
{
    std::string m_name;
    std::string m_file;
    int m_line;
};

class ArgsManager
{
public:
    friend class ArgsManagerHelper;

    struct Arg
    {
        std::string m_help_param;
        std::string m_help_text;
        bool m_debug_only;

        Arg(const std::string& help_param, const std::string& help_text, bool debug_only) : m_help_param(help_param), m_help_text(help_text), m_debug_only(debug_only) {};
    };

    mutable CCriticalSection cs_args;
    std::map<std::string, std::vector<std::string>> m_override_args GUARDED_BY(cs_args);
    std::map<std::string, std::vector<std::string>> m_config_args GUARDED_BY(cs_args);
    std::string m_network GUARDED_BY(cs_args);
    std::set<std::string> m_network_only_args GUARDED_BY(cs_args);
    std::map<OptionsCategory, std::map<std::string, Arg>> m_available_args GUARDED_BY(cs_args);
    std::list<SectionInfo> m_config_sections GUARDED_BY(cs_args);

    NODISCARD bool ReadConfigStream(std::istream& stream, const std::string& filepath, std::string& error, bool ignore_invalid_keys = false);

public:
    ArgsManager();

    /**
     * Select the network in use
     */
    void SelectConfigNetwork(const std::string& network);

    NODISCARD bool ParseParameters(int argc, const char* const argv[], std::string& error);
    NODISCARD bool ReadConfigFiles(std::string& error, bool ignore_invalid_keys = false);

    /**
     * Log warnings for options in m_section_only_args when
     * they are specified in the default section but not overridden
     * on the command line or in a network-specific section in the
     * config file.
     */
    const std::set<std::string> GetUnsuitableSectionOnlyArgs() const;

    /**
     * Log warnings for unrecognized section names in the config file.
     */
    const std::list<SectionInfo> GetUnrecognizedSections() const;

    /**
     * Return a vector of strings of the given argument
     *
     * @param strArg Argument to get (e.g. "-foo")
     * @return command-line arguments
     */
    std::vector<std::string> GetArgs(const std::string& strArg) const;

    /**
     * Return true if the given argument has been manually set
     *
     * @param strArg Argument to get (e.g. "-foo")
     * @return true if the argument has been set
     */
    bool IsArgSet(const std::string& strArg) const;

    /**
     * Return true if the argument was originally passed as a negated option,
     * i.e. -nofoo.
     *
     * @param strArg Argument to get (e.g. "-foo")
     * @return true if the argument was passed negated
     */
    bool IsArgNegated(const std::string& strArg) const;

    /**
     * Return string argument or default value
     *
     * @param strArg Argument to get (e.g. "-foo")
     * @param strDefault (e.g. "1")
     * @return command-line argument or default value
     */
    std::string GetArg(const std::string& strArg, const std::string& strDefault) const;

    /**
     * Return integer argument or default value
     *
     * @param strArg Argument to get (e.g. "-foo")
     * @param nDefault (e.g. 1)
     * @return command-line argument (0 if invalid number) or default value
     */
    int64_t GetArg(const std::string& strArg, int64_t nDefault) const;

    /**
     * Return boolean argument or default value
     *
     * @param strArg Argument to get (e.g. "-foo")
     * @param fDefault (true or false)
     * @return command-line argument or default value
     */
    bool GetBoolArg(const std::string& strArg, bool fDefault) const;

    /**
     * Set an argument if it doesn't already have a value
     *
     * @param strArg Argument to set (e.g. "-foo")
     * @param strValue Value (e.g. "1")
     * @return true if argument gets set, false if it already had a value
     */
    bool SoftSetArg(const std::string& strArg, const std::string& strValue);

    /**
     * Set a boolean argument if it doesn't already have a value
     *
     * @param strArg Argument to set (e.g. "-foo")
     * @param fValue Value (e.g. false)
     * @return true if argument gets set, false if it already had a value
     */
    bool SoftSetBoolArg(const std::string& strArg, bool fValue);

    // Forces an arg setting. Called by SoftSetArg() if the arg hasn't already
    // been set. Also called directly in testing.
    void ForceSetArg(const std::string& strArg, const std::string& strValue);

    /**
     * Looks for -regtest, -testnet and returns the appropriate BIP70 chain name.
     * @return CBaseChainParams::MAIN by default; raises runtime error if an invalid combination is given.
     */
    std::string GetChainName() const;

    /**
     * Add argument
     */
    void AddArg(const std::string& name, const std::string& help, const bool debug_only, const OptionsCategory& cat);

    /**
     * Add many hidden arguments
     */
    void AddHiddenArgs(const std::vector<std::string>& args);

    /**
     * Clear available arguments
     */
    void ClearArgs() {
        LOCK(cs_args);
        m_available_args.clear();
    }

    /**
     * Get the help string
     */
    std::string GetHelpMessage() const;

    /**
     * Check whether we know of this arg
     */
    bool IsArgKnown(const std::string& key) const;
};

extern ArgsManager gArgs;


/**
 * @return true if help has been requested via a command-line arg
 */
bool HelpRequested(const ArgsManager& args);

/** Add help options to the args manager */
void SetupHelpOptions(ArgsManager& args);

/**
 * Format a string to be used as group of options in help messages
 *
 * @param message Group name (e.g. "RPC server options:")
 * @return the formatted string
 */
std::string HelpMessageGroup(const std::string& message);

/**
 * Format a string to be used as option description in help messages
 *
 * @param option Option message (e.g. "-rpcuser=<user>")
 * @param message Option description (e.g. "Username for JSON-RPC connections")
 * @return the formatted string
 */
std::string HelpMessageOpt(const std::string& option, const std::string& message);

/**
 * Return the number of cores available on the current system.
 * @note This does count virtual cores, such as those provided by HyperThreading.
 */
int GetNumCores();

/**
 * .. and a wrapper that just calls func once
 */
template <typename Callable> void TraceThread(const char* name,  Callable func)
{
    util::ThreadRename(name);
    try
    {
        LogPrintf("%s thread start\n", name);
        func();
        LogPrintf("%s thread exit\n", name);
    }
    catch (const boost::thread_interrupted&)
    {
        LogPrintf("%s thread interrupt\n", name);
        throw;
    }
    catch (const std::exception& e) {
        PrintExceptionContinue(&e, name);
        throw;
    }
    catch (...) {
        PrintExceptionContinue(nullptr, name);
        throw;
    }
}

std::string CopyrightHolders(const std::string& strPrefix);

/**
 * On platforms that support it, tell the kernel the calling thread is
 * CPU-intensive and non-interactive. See SCHED_BATCH in sched(7) for details.
 *
 * @return The return value of sched_setschedule(), or 1 on systems without
 * sched_setschedule().
 */
int ScheduleBatchPriority();

namespace util {

//! Simplification of std insertion
template <typename Tdst, typename Tsrc>
inline void insert(Tdst& dst, const Tsrc& src) {
    dst.insert(dst.begin(), src.begin(), src.end());
}
template <typename TsetT, typename Tsrc>
inline void insert(std::set<TsetT>& dst, const Tsrc& src) {
    dst.insert(src.begin(), src.end());
}

#ifdef WIN32
class WinCmdLineArgs
{
public:
    WinCmdLineArgs();
    ~WinCmdLineArgs();
    std::pair<int, char**> get();

private:
    int argc;
    char** argv;
    std::vector<std::string> args;
};
#endif

} // namespace util

#endif // BITCOIN_UTIL_SYSTEM_H<|MERGE_RESOLUTION|>--- conflicted
+++ resolved
@@ -108,11 +108,7 @@
 #ifdef WIN32
 fs::path GetSpecialFolderPath(int nFolder, bool fCreate = true);
 #endif
-<<<<<<< HEAD
-
-=======
 #if defined(HAVE_SYSTEM)
->>>>>>> 8c69fae9
 void runCommand(const std::string& strCommand);
 #endif
 
