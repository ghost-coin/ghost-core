--- conflicted
+++ resolved
@@ -13,78 +13,10 @@
 #include <tinyformat.h>
 #include <uint256.h>
 #include <util/strencodings.h>
-<<<<<<< HEAD
-#include <assert.h>
-=======
 #include <version.h>
 
 #include <cassert>
 #include <stdexcept>
-
-bool ExtractCoinStakeInt64(const std::vector<uint8_t> &vData, DataOutputTypes get_type, CAmount &out)
-{
-    if (vData.size() < 5) { // First 4 bytes will be height
-        return false;
-    }
-    uint64_t nv = 0;
-    size_t nb = 0;
-    size_t ofs = 4;
-    while (ofs < vData.size()) {
-        uint8_t current_type = vData[ofs];
-        if (current_type == DO_VOTE || current_type == DO_SMSG_DIFFICULTY) {
-            ofs += 5;
-        } else
-        if (current_type == DO_TREASURY_FUND_CFWD || current_type == DO_SMSG_FEE) {
-            ofs++;
-            if (0 != part::GetVarInt(vData, ofs, nv, nb)) {
-                return false;
-            }
-            if (get_type == current_type) {
-                out = nv;
-                return true;
-            }
-            ofs += nb;
-        } else {
-            break; // Unknown identifier byte
-        }
-    }
-    return false;
-}
-
-bool ExtractCoinStakeUint32(const std::vector<uint8_t> &vData, DataOutputTypes get_type, uint32_t &out)
-{
-    if (vData.size() < 5) { // First 4 bytes will be height
-        return false;
-    }
-    uint64_t nv = 0;
-    size_t nb = 0;
-    size_t ofs = 4;
-    while (ofs < vData.size()) {
-        uint8_t current_type = vData[ofs];
-        if (current_type == DO_VOTE || current_type == DO_SMSG_DIFFICULTY) {
-            if (vData.size() < ofs + 5) {
-                return false;
-            }
-            if (get_type == current_type) {
-                memcpy(&out, &vData[ofs + 1], 4);
-                out = le32toh(out);
-                return true;
-            }
-            ofs += 5;
-        } else
-        if (current_type == DO_TREASURY_FUND_CFWD || current_type == DO_SMSG_FEE) {
-            ofs++;
-            if (0 != part::GetVarInt(vData, ofs, nv, nb)) {
-                return false;
-            }
-            ofs += nb;
-        } else {
-            break; // Unknown identifier byte
-        }
-    }
-    return false;
-}
->>>>>>> 8739b5cc
 
 bool ExtractCoinStakeInt64(const std::vector<uint8_t> &vData, DataOutputTypes get_type, CAmount &out)
 {
@@ -101,7 +33,7 @@
         } else
         if (current_type == DO_TREASURY_FUND_CFWD || current_type == DO_SMSG_FEE || current_type == DO_GVR_FUND_CFWD) {
             ofs++;
-            if  (0 != part::GetVarInt(vData, ofs, nv, nb)) {
+            if (0 != part::GetVarInt(vData, ofs, nv, nb)) {
                 return false;
             }
             if (get_type == current_type) {
@@ -127,7 +59,7 @@
     while (ofs < vData.size()) {
         uint8_t current_type = vData[ofs];
         if (current_type == DO_VOTE || current_type == DO_SMSG_DIFFICULTY) {
-            if (vData.size() < ofs+5) {
+            if (vData.size() < ofs + 5) {
                 return false;
             }
             if (get_type == current_type) {
@@ -139,7 +71,7 @@
         } else
         if (current_type == DO_TREASURY_FUND_CFWD || current_type == DO_SMSG_FEE || current_type == DO_GVR_FUND_CFWD) {
             ofs++;
-            if  (0 != part::GetVarInt(vData, ofs, nv, nb)) {
+            if (0 != part::GetVarInt(vData, ofs, nv, nb)) {
                 return false;
             }
             ofs += nb;
@@ -315,15 +247,8 @@
     return SerializeHash(*this, SER_GETHASH, 0);
 }
 
-<<<<<<< HEAD
-/* For backward compatibility, the hash is initialized to 0. TODO: remove the need for this default constructor entirely. */
-CTransaction::CTransaction() : vin(), vout(), vpout(), nVersion(CTransaction::CURRENT_VERSION), nLockTime(0), hash{}, m_witness_hash{} {}
-CTransaction::CTransaction(const CMutableTransaction &tx) : vin(tx.vin), vout(tx.vout), vpout{DeepCopy(tx.vpout)}, nVersion(tx.nVersion), nLockTime(tx.nLockTime), hash{ComputeHash()}, m_witness_hash{ComputeWitnessHash()} {}
-CTransaction::CTransaction(CMutableTransaction &&tx) : vin(std::move(tx.vin)), vout(std::move(tx.vout)), vpout(std::move(tx.vpout)), nVersion(tx.nVersion), nLockTime(tx.nLockTime), hash{ComputeHash()}, m_witness_hash{ComputeWitnessHash()} {}
-=======
 CTransaction::CTransaction(const CMutableTransaction& tx) : vin(tx.vin), vout(tx.vout), vpout{DeepCopy(tx.vpout)}, nVersion(tx.nVersion), nLockTime(tx.nLockTime), hash{ComputeHash()}, m_witness_hash{ComputeWitnessHash()} {}
 CTransaction::CTransaction(CMutableTransaction&& tx) : vin(std::move(tx.vin)), vout(std::move(tx.vout)), vpout(std::move(tx.vpout)), nVersion(tx.nVersion), nLockTime(tx.nLockTime), hash{ComputeHash()}, m_witness_hash{ComputeWitnessHash()} {}
->>>>>>> 8739b5cc
 
 CAmount CTransaction::GetValueOut() const
 {
@@ -424,11 +349,7 @@
         GetHash().ToString().substr(0,10),
         nVersion,
         vin.size(),
-<<<<<<< HEAD
         (nVersion & 0xFF) < GHOST_TXN_VERSION ? vout.size() : vpout.size(),
-=======
-        (nVersion & 0xFF) < PARTICL_TXN_VERSION ? vout.size() : vpout.size(),
->>>>>>> 8739b5cc
         nLockTime);
     for (const auto& tx_in : vin)
         str += "    " + tx_in.ToString() + "\n";
