--- conflicted
+++ resolved
@@ -16,8 +16,6 @@
 
 #include <secp256k1_rangeproof.h>
 
-<<<<<<< HEAD
-=======
 #include <cstddef>
 #include <cstdint>
 #include <ios>
@@ -25,7 +23,6 @@
 #include <memory>
 #include <numeric>
 #include <string>
->>>>>>> 8739b5cc
 #include <tuple>
 #include <utility>
 #include <vector>
@@ -38,20 +35,11 @@
  */
 static const int SERIALIZE_TRANSACTION_NO_WITNESS = 0x40000000;
 
-<<<<<<< HEAD
 static const uint8_t GHOST_BLOCK_VERSION = 0xA0;
 static const uint8_t GHOST_TXN_VERSION = 0xA0;
 static const uint8_t MAX_GHOST_TXN_VERSION = 0xBF;
 static const uint8_t BTC_TXN_VERSION = 0x02;
 
-
-=======
-static const uint8_t PARTICL_BLOCK_VERSION = 0xA0;
-static const uint8_t PARTICL_TXN_VERSION = 0xA0;
-static const uint8_t MAX_PARTICL_TXN_VERSION = 0xBF;
-static const uint8_t BTC_TXN_VERSION = 0x02;
-
->>>>>>> 8739b5cc
 enum OutputTypes
 {
     OUTPUT_NULL             = 0, // Marker for CCoinsView (0.14)
@@ -82,10 +70,7 @@
     DO_SMSG_FEE             = 9,
     DO_SMSG_DIFFICULTY      = 10,
     DO_MASK                 = 11,
-<<<<<<< HEAD
     DO_GVR_FUND_CFWD        = 12,
-=======
->>>>>>> 8739b5cc
 };
 
 bool ExtractCoinStakeInt64(const std::vector<uint8_t> &vData, DataOutputTypes get_type, CAmount &out);
@@ -93,11 +78,7 @@
 
 inline bool IsParticlTxVersion(int nVersion)
 {
-<<<<<<< HEAD
     return (nVersion & 0xFF) >= GHOST_TXN_VERSION;
-=======
-    return (nVersion & 0xFF) >= PARTICL_TXN_VERSION;
->>>>>>> 8739b5cc
 }
 
 /** An outpoint - a combination of a transaction hash and an index n into its vout */
@@ -251,6 +232,54 @@
         nInputs = le32toh(nInputs);
         nRingSize = le32toh(nRingSize);
         return true;
+    }
+
+    std::string ToString() const;
+};
+
+/** An output of a transaction.  It contains the public key that the next input
+ * must be able to sign with to claim it.
+ */
+class CTxOut
+{
+public:
+    CAmount nValue;
+    CScript scriptPubKey;
+
+    CTxOut()
+    {
+        SetNull();
+    }
+
+    CTxOut(const CAmount& nValueIn, CScript scriptPubKeyIn);
+
+    SERIALIZE_METHODS(CTxOut, obj) { READWRITE(obj.nValue, obj.scriptPubKey); }
+
+    void SetNull()
+    {
+        nValue = -1;
+        scriptPubKey.clear();
+    }
+
+    bool IsNull() const
+    {
+        return (nValue == -1);
+    }
+
+    bool IsEmpty() const
+    {
+        return (nValue == 0 && scriptPubKey.empty());
+    }
+
+    friend bool operator==(const CTxOut& a, const CTxOut& b)
+    {
+        return (a.nValue       == b.nValue &&
+                a.scriptPubKey == b.scriptPubKey);
+    }
+
+    friend bool operator!=(const CTxOut& a, const CTxOut& b)
+    {
+        return !(a == b);
     }
 
     std::string ToString() const;
@@ -331,6 +360,15 @@
         return (CTxOutStandard*)this;
     }
 
+    bool setTxout(CTxOut &txout) const
+    {
+        if (nVersion != OUTPUT_STANDARD) {
+            return false;
+        }
+        txout.nValue = GetValue();
+        return GetScriptPubKey(txout.scriptPubKey);
+    }
+
     virtual bool IsEmpty() const { return false;}
 
     void SetValue(CAmount value);
@@ -353,456 +391,6 @@
     virtual bool SetCTFee(CAmount &nFee) { return false; };
     virtual bool GetTreasuryFundCfwd(CAmount &nCfwd) const { return false; };
     virtual bool GetGvrFundCfwd(CAmount& nCfwd) const { return false; };
-    virtual bool GetSmsgFeeRate(CAmount &nCfwd) const { return false; };
-    virtual bool GetSmsgDifficulty(uint32_t &compact) const { return false; };
-
-    std::string ToString() const;
-};
-
-#define OUTPUT_PTR std::shared_ptr
-typedef OUTPUT_PTR<CTxOutBase> CTxOutBaseRef;
-#define MAKE_OUTPUT std::make_shared
-
-class CTxOutStandard : public CTxOutBase
-{
-public:
-    CTxOutStandard() : CTxOutBase(OUTPUT_STANDARD) {};
-    CTxOutStandard(const CAmount& nValueIn, CScript scriptPubKeyIn);
-
-    CAmount nValue;
-    CScript scriptPubKey;
-
-    template<typename Stream>
-    void Serialize(Stream &s) const
-    {
-        s << nValue;
-        s << *(CScriptBase*)(&scriptPubKey);
-    }
-
-    template<typename Stream>
-    void Unserialize(Stream &s)
-    {
-        s >> nValue;
-        s >> *(CScriptBase*)(&scriptPubKey);
-    }
-
-    bool IsEmpty() const override
-    {
-        return (nValue == 0 && scriptPubKey.empty());
-    }
-
-    bool PutValue(std::vector<uint8_t> &vchAmount) const override
-    {
-        part::SetAmount(vchAmount, nValue);
-        return true;
-    }
-
-    CAmount GetValue() const override
-    {
-        return nValue;
-    }
-
-    bool GetScriptPubKey(CScript &scriptPubKey_) const override
-    {
-        scriptPubKey_ = scriptPubKey;
-        return true;
-    }
-
-    virtual const CScript *GetPScriptPubKey() const override
-    {
-        return &scriptPubKey;
-    }
-};
-
-class CTxOutCT : public CTxOutBase
-{
-public:
-    CTxOutCT() : CTxOutBase(OUTPUT_CT)
-    {
-        memset(commitment.data, 0, 33);
-    }
-    secp256k1_pedersen_commitment commitment;
-    std::vector<uint8_t> vData; // First 33 bytes is always ephemeral pubkey, can contain token for stealth prefix matching
-    CScript scriptPubKey;
-    std::vector<uint8_t> vRangeproof;
-
-    template<typename Stream>
-    void Serialize(Stream &s) const
-    {
-        const bool fAllowWitness = !(s.GetVersion() & SERIALIZE_TRANSACTION_NO_WITNESS);
-        s.write((char*)commitment.data, 33);
-        s << vData;
-        s << *(CScriptBase*)(&scriptPubKey);
-
-        if (fAllowWitness) {
-            s << vRangeproof;
-        } else {
-            WriteCompactSize(s, 0);
-        }
-    }
-
-    template<typename Stream>
-    void Unserialize(Stream &s)
-    {
-        s.read((char*)commitment.data, 33);
-        s >> vData;
-        s >> *(CScriptBase*)(&scriptPubKey);
-
-        s >> vRangeproof;
-    }
-
-    bool PutValue(std::vector<uint8_t> &vchAmount) const override
-    {
-        vchAmount.resize(33);
-        memcpy(&vchAmount[0], commitment.data, 33);
-        return true;
-    }
-
-    bool GetScriptPubKey(CScript &scriptPubKey_) const override
-    {
-        scriptPubKey_ = scriptPubKey;
-        return true;
-    }
-
-    virtual const CScript *GetPScriptPubKey() const override
-    {
-        return &scriptPubKey;
-    }
-
-    secp256k1_pedersen_commitment *GetPCommitment() override
-    {
-        return &commitment;
-    }
-
-    std::vector<uint8_t> *GetPRangeproof() override
-    {
-        return &vRangeproof;
-    }
-    const std::vector<uint8_t> *GetPRangeproof() const override
-    {
-        return &vRangeproof;
-    }
-
-    std::vector<uint8_t> *GetPData() override
-    {
-        return &vData;
-    }
-    const std::vector<uint8_t> *GetPData() const override
-    {
-        return &vData;
-    }
-};
-
-class CTxOutRingCT : public CTxOutBase
-{
-public:
-    CTxOutRingCT() : CTxOutBase(OUTPUT_RINGCT) {};
-    CCmpPubKey pk;
-    std::vector<uint8_t> vData; // First 33 bytes is always ephemeral pubkey, can contain token for stealth prefix matching
-    secp256k1_pedersen_commitment commitment;
-    std::vector<uint8_t> vRangeproof;
-
-    template<typename Stream>
-    void Serialize(Stream &s) const
-    {
-        const bool fAllowWitness = !(s.GetVersion() & SERIALIZE_TRANSACTION_NO_WITNESS);
-        s.write((char*)pk.begin(), 33);
-        s.write((char*)commitment.data, 33);
-        s << vData;
-
-        if (fAllowWitness) {
-            s << vRangeproof;
-        } else {
-            WriteCompactSize(s, 0);
-        }
-    }
-
-    template<typename Stream>
-    void Unserialize(Stream &s)
-    {
-        s.read((char*)pk.ncbegin(), 33);
-        s.read((char*)commitment.data, 33);
-        s >> vData;
-        s >> vRangeproof;
-    }
-
-    bool PutValue(std::vector<uint8_t> &vchAmount) const override
-    {
-        vchAmount.resize(33);
-        memcpy(&vchAmount[0], commitment.data, 33);
-        return true;
-    }
-
-    secp256k1_pedersen_commitment *GetPCommitment() override
-    {
-        return &commitment;
-    }
-
-    std::vector<uint8_t> *GetPRangeproof() override
-    {
-        return &vRangeproof;
-    }
-    const std::vector<uint8_t> *GetPRangeproof() const override
-    {
-        return &vRangeproof;
-    }
-
-    std::vector<uint8_t> *GetPData() override
-    {
-        return &vData;
-    }
-    const std::vector<uint8_t> *GetPData() const override
-    {
-        return &vData;
-    }
-    bool GetPubKey(CCmpPubKey &pk_) const override
-    {
-        pk_ = pk;
-        return true;
-    }
-};
-
-class CTxOutData : public CTxOutBase
-{
-public:
-    CTxOutData() : CTxOutBase(OUTPUT_DATA) {};
-    explicit CTxOutData(const std::vector<uint8_t> &vData_) : CTxOutBase(OUTPUT_DATA), vData(vData_) {};
-
-    std::vector<uint8_t> vData;
-
-    template<typename Stream>
-    void Serialize(Stream &s) const
-    {
-        s << vData;
-    }
-
-    template<typename Stream>
-    void Unserialize(Stream &s)
-    {
-        s >> vData;
-    }
-
-    bool GetCTFee(CAmount &nFee) const override
-    {
-        if (vData.size() < 2 || vData[0] != DO_FEE) {
-            return false;
-        }
-        size_t nb;
-        return (0 == part::GetVarInt(vData, 1, (uint64_t&)nFee, nb));
-    }
-
-    bool SetCTFee(CAmount &nFee) override
-    {
-        vData.clear();
-        vData.push_back(DO_FEE);
-        return (0 == part::PutVarInt(vData, nFee));
-    }
-
-    bool GetTreasuryFundCfwd(CAmount &nCfwd) const override
-    {
-        return ExtractCoinStakeInt64(vData, DO_TREASURY_FUND_CFWD, nCfwd);
-    }
-
-    bool GetGvrFundCfwd(CAmount& nCfwd) const override
-    {
-        return ExtractCoinStakeInt64(vData, DO_GVR_FUND_CFWD, nCfwd);
-    }
-
-    bool GetSmsgFeeRate(CAmount &fee_rate) const override
-    {
-        return ExtractCoinStakeInt64(vData, DO_SMSG_FEE, fee_rate);
-    }
-
-    bool GetSmsgDifficulty(uint32_t &compact) const override
-    {
-        return ExtractCoinStakeUint32(vData, DO_SMSG_DIFFICULTY, compact);
-    }
-
-    std::vector<uint8_t> *GetPData() override
-    {
-        return &vData;
-    }
-    const std::vector<uint8_t> *GetPData() const override
-    {
-        return &vData;
-    }
-};
-
-class CTxOutSign
-{
-public:
-    CTxOutSign(const std::vector<uint8_t>& valueIn, const CScript &scriptPubKeyIn)
-        : m_is_anon_input(false), amount(valueIn), scriptPubKey(scriptPubKeyIn) {};
-    CTxOutSign()
-        : m_is_anon_input(true) {};
-
-    bool m_is_anon_input;
-    std::vector<uint8_t> amount;
-    CScript scriptPubKey;
-    SERIALIZE_METHODS(CTxOutSign, obj)
-    {
-        if (ser_action.ForRead()) {
-            assert(false);
-        }
-        s.write((const char*)obj.amount.data(), obj.amount.size());
-        READWRITE(obj.scriptPubKey);
-    }
-};
-
-
-/** An output of a transaction.  It contains the public key that the next input
- * must be able to sign with to claim it.
- */
-class CTxOut
-{
-public:
-    CAmount nValue;
-    CScript scriptPubKey;
-
-    CTxOut()
-    {
-        SetNull();
-    }
-
-    CTxOut(const CAmount& nValueIn, CScript scriptPubKeyIn);
-
-    SERIALIZE_METHODS(CTxOut, obj) { READWRITE(obj.nValue, obj.scriptPubKey); }
-
-    void SetNull()
-    {
-        nValue = -1;
-        scriptPubKey.clear();
-    }
-
-    bool IsNull() const
-    {
-        return (nValue == -1);
-    }
-
-    bool IsEmpty() const
-    {
-        return (nValue == 0 && scriptPubKey.empty());
-    }
-
-    friend bool operator==(const CTxOut& a, const CTxOut& b)
-    {
-        return (a.nValue       == b.nValue &&
-                a.scriptPubKey == b.scriptPubKey);
-    }
-
-    friend bool operator!=(const CTxOut& a, const CTxOut& b)
-    {
-        return !(a == b);
-    }
-
-    std::string ToString() const;
-};
-
-class CTxOutStandard;
-class CTxOutCT;
-class CTxOutRingCT;
-class CTxOutData;
-
-class CTxOutBase
-{
-public:
-    explicit CTxOutBase(uint8_t v) : nVersion(v) {};
-    virtual ~CTxOutBase() {};
-    uint8_t nVersion;
-
-    template<typename Stream>
-    void Serialize(Stream &s) const
-    {
-        switch (nVersion) {
-            case OUTPUT_STANDARD:
-                s << *((CTxOutStandard*) this);
-                break;
-            case OUTPUT_CT:
-                s << *((CTxOutCT*) this);
-                break;
-            case OUTPUT_RINGCT:
-                s << *((CTxOutRingCT*) this);
-                break;
-            case OUTPUT_DATA:
-                s << *((CTxOutData*) this);
-                break;
-            default:
-                assert(false);
-        }
-    }
-
-    template<typename Stream>
-    void Unserialize(Stream &s)
-    {
-        switch (nVersion) {
-            case OUTPUT_STANDARD:
-                s >> *((CTxOutStandard*) this);
-                break;
-            case OUTPUT_CT:
-                s >> *((CTxOutCT*) this);
-                break;
-            case OUTPUT_RINGCT:
-                s >> *((CTxOutRingCT*) this);
-                break;
-            case OUTPUT_DATA:
-                s >> *((CTxOutData*) this);
-                break;
-            default:
-                assert(false);
-        }
-    }
-
-    uint8_t GetType() const
-    {
-        return nVersion;
-    }
-
-    bool IsType(uint8_t nType) const
-    {
-        return nVersion == nType;
-    }
-
-    bool IsStandardOutput() const
-    {
-        return nVersion == OUTPUT_STANDARD;
-    }
-
-    const CTxOutStandard *GetStandardOutput() const
-    {
-        assert(nVersion == OUTPUT_STANDARD);
-        return (CTxOutStandard*)this;
-    }
-
-    bool setTxout(CTxOut &txout) const
-    {
-        if (nVersion != OUTPUT_STANDARD) {
-            return false;
-        }
-        txout.nValue = GetValue();
-        return GetScriptPubKey(txout.scriptPubKey);
-    }
-
-    virtual bool IsEmpty() const { return false;}
-
-    void SetValue(CAmount value);
-
-    virtual CAmount GetValue() const;
-
-    virtual bool PutValue(std::vector<uint8_t> &vchAmount) const { return false; };
-
-    virtual bool GetScriptPubKey(CScript &scriptPubKey_) const { return false; };
-    virtual const CScript *GetPScriptPubKey() const { return nullptr; };
-
-    virtual secp256k1_pedersen_commitment *GetPCommitment() { return nullptr; };
-    virtual std::vector<uint8_t> *GetPRangeproof() { return nullptr; };
-    virtual std::vector<uint8_t> *GetPData() { return nullptr; };
-    virtual const std::vector<uint8_t> *GetPRangeproof() const { return nullptr; };
-    virtual const std::vector<uint8_t> *GetPData() const { return nullptr; };
-    virtual bool GetPubKey(CCmpPubKey &pk) const { return false; };
-
-    virtual bool GetCTFee(CAmount &nFee) const { return false; };
-    virtual bool SetCTFee(CAmount &nFee) { return false; };
-    virtual bool GetTreasuryFundCfwd(CAmount &nCfwd) const { return false; };
     virtual bool GetSmsgFeeRate(CAmount &fee_rate) const { return false; };
     virtual bool GetSmsgDifficulty(uint32_t &compact) const { return false; };
 
@@ -1122,11 +710,7 @@
     tx.nVersion = 0;
     s >> bv;
 
-<<<<<<< HEAD
     if (bv >= GHOST_TXN_VERSION) {
-=======
-    if (bv >= PARTICL_TXN_VERSION) {
->>>>>>> 8739b5cc
         tx.nVersion = bv;
 
         s >> bv;
@@ -1281,16 +865,6 @@
     // Default transaction version.
     static const int32_t CURRENT_VERSION=2;
     static const int32_t CURRENT_PARTICL_VERSION=0xA0;
-<<<<<<< HEAD
-
-    // Changing the default transaction version requires a two step process: first
-    // adapting relay policy by bumping MAX_STANDARD_VERSION, and then later date
-    // bumping the default CURRENT_VERSION at which point both CURRENT_VERSION and
-    // MAX_STANDARD_VERSION will be equal.
-    static const int32_t MAX_STANDARD_VERSION=2;
-    static const int32_t MAX_STANDARD_PARTICL_VERSION=0xA1;
-=======
->>>>>>> 8739b5cc
 
     // The local variables are made const to prevent unintended modification
     // without updating the cached hash value. However, CTransaction is not
@@ -1312,13 +886,6 @@
     uint256 ComputeWitnessHash() const;
 
 public:
-<<<<<<< HEAD
-    /** Construct a CTransaction that qualifies as IsNull() */
-    CTransaction();
-    ~CTransaction() {};
-
-=======
->>>>>>> 8739b5cc
     /** Convert a CMutableTransaction into a CTransaction. */
     explicit CTransaction(const CMutableTransaction& tx);
     explicit CTransaction(CMutableTransaction&& tx);
@@ -1376,32 +943,18 @@
     bool IsCoinBase() const
     {
         if (IsParticlVersion()) {
-<<<<<<< HEAD
-            return (GetType() == TXN_COINBASE
-                && vin.size() == 1 && vin[0].prevout.IsNull()); // TODO [rm]?
-        }
-
-=======
             return (GetType() == TXN_COINBASE &&
                     vin.size() == 1 && vin[0].prevout.IsNull());
         }
->>>>>>> 8739b5cc
         return (vin.size() == 1 && vin[0].prevout.IsNull());
     }
 
     bool IsCoinStake() const
     {
-<<<<<<< HEAD
-        return GetType() == TXN_COINSTAKE
-            && vin.size() > 0 && vpout.size() > 1
-            && vpout[0]->nVersion == OUTPUT_DATA
-            && vpout[1]->nVersion == OUTPUT_STANDARD;
-=======
         return (GetType() == TXN_COINSTAKE &&
                 vin.size() > 0 && vpout.size() > 1 &&
                 vpout[0]->nVersion == OUTPUT_DATA &&
                 vpout[1]->nVersion == OUTPUT_STANDARD);
->>>>>>> 8739b5cc
     }
 
     bool GetCoinStakeHeight(int &height) const
@@ -1435,7 +988,6 @@
         return vpout[0]->GetTreasuryFundCfwd(nCfwd);
     }
 
-<<<<<<< HEAD
     bool GetGvrFundCfwd(CAmount& nCfwd) const
     {
         if (vpout.size() < 1 || vpout[0]->nVersion != OUTPUT_DATA) {
@@ -1444,8 +996,6 @@
         return vpout[0]->GetGvrFundCfwd(nCfwd);
     }
 
-=======
->>>>>>> 8739b5cc
     bool GetSmsgFeeRate(CAmount &fee_rate) const
     {
         if (vpout.size() < 1 || vpout[0]->nVersion != OUTPUT_DATA) {
