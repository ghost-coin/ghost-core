// Copyright (c) 2009-2010 Satoshi Nakamoto
// Copyright (c) 2009-2020 The Bitcoin Core developers
// Distributed under the MIT software license, see the accompanying
// file COPYING or http://www.opensource.org/licenses/mit-license.php.

#ifndef BITCOIN_PRIMITIVES_TRANSACTION_H
#define BITCOIN_PRIMITIVES_TRANSACTION_H

#include <stdint.h>
#include <amount.h>
#include <script/script.h>
#include <serialize.h>
#include <uint256.h>
#include <pubkey.h>
#include <consensus/consensus.h>

#include <secp256k1_rangeproof.h>

#include <tuple>

/**
 * A flag that is ORed into the protocol version to designate that a transaction
 * should be (un)serialized without witness data.
 * Make sure that this does not collide with any of the values in `version.h`
 * or with `ADDRV2_FORMAT`.
 */
static const int SERIALIZE_TRANSACTION_NO_WITNESS = 0x40000000;

static const uint8_t PARTICL_BLOCK_VERSION = 0xA0;
static const uint8_t PARTICL_TXN_VERSION = 0xA0;
static const uint8_t MAX_PARTICL_TXN_VERSION = 0xBF;
static const uint8_t BTC_TXN_VERSION = 0x02;


enum OutputTypes
{
    OUTPUT_NULL             = 0, // marker for CCoinsView (0.14)
    OUTPUT_STANDARD         = 1,
    OUTPUT_CT               = 2,
    OUTPUT_RINGCT           = 3,
    OUTPUT_DATA             = 4,
};

enum TransactionTypes
{
    TXN_STANDARD            = 0,
    TXN_COINBASE            = 1,
    TXN_COINSTAKE           = 2,
};

enum DataOutputTypes
{
    DO_NULL                 = 0, // reserved
    DO_NARR_PLAIN           = 1,
    DO_NARR_CRYPT           = 2,
    DO_STEALTH              = 3,
    DO_STEALTH_PREFIX       = 4,
    DO_VOTE                 = 5,
    DO_FEE                  = 6,
    DO_DEV_FUND_CFWD        = 7,
    DO_FUND_MSG             = 8,
    DO_SMSG_FEE             = 9,
    DO_SMSG_DIFFICULTY      = 10,
};

bool ExtractCoinStakeInt64(const std::vector<uint8_t> &vData, DataOutputTypes get_type, CAmount &out);
bool ExtractCoinStakeUint32(const std::vector<uint8_t> &vData, DataOutputTypes get_type, uint32_t &out);

inline bool IsParticlTxVersion(int nVersion)
{
    return (nVersion & 0xFF) >= PARTICL_TXN_VERSION;
}

/** An outpoint - a combination of a transaction hash and an index n into its vout */
class COutPoint
{
public:
    uint256 hash;
    uint32_t n;

    static constexpr uint32_t ANON_MARKER = 0xffffffa0;
    static constexpr uint32_t NULL_INDEX = std::numeric_limits<uint32_t>::max();

    COutPoint(): n(NULL_INDEX) { }
    COutPoint(const uint256& hashIn, uint32_t nIn): hash(hashIn), n(nIn) { }

    SERIALIZE_METHODS(COutPoint, obj) { READWRITE(obj.hash, obj.n); }

    void SetNull() { hash.SetNull(); n = NULL_INDEX; }
    bool IsNull() const { return (hash.IsNull() && n == NULL_INDEX); }

    friend bool operator<(const COutPoint& a, const COutPoint& b)
    {
        int cmp = a.hash.Compare(b.hash);
        return cmp < 0 || (cmp == 0 && a.n < b.n);
    }

    friend bool operator==(const COutPoint& a, const COutPoint& b)
    {
        return (a.hash == b.hash && a.n == b.n);
    }

    friend bool operator!=(const COutPoint& a, const COutPoint& b)
    {
        return !(a == b);
    }

    bool IsAnonInput() const
    {
        return n == ANON_MARKER;
    };

    std::string ToString() const;
};

/** An input of a transaction.  It contains the location of the previous
 * transaction's output that it claims and a signature that matches the
 * output's public key.
 */
class CTxIn
{
public:
    COutPoint prevout;
    CScript scriptSig;
    uint32_t nSequence;
    CScriptWitness scriptData; //!< Non prunable
    CScriptWitness scriptWitness; //!< Only serialized through CTransaction

    /* Setting nSequence to this value for every input in a transaction
     * disables nLockTime. */
    static const uint32_t SEQUENCE_FINAL = 0xffffffff;

    /* Below flags apply in the context of BIP 68*/
    /* If this flag set, CTxIn::nSequence is NOT interpreted as a
     * relative lock-time. */
    static const uint32_t SEQUENCE_LOCKTIME_DISABLE_FLAG = (1U << 31);

    /* If CTxIn::nSequence encodes a relative lock-time and this flag
     * is set, the relative lock-time has units of 512 seconds,
     * otherwise it specifies blocks with a granularity of 1. */
    static const uint32_t SEQUENCE_LOCKTIME_TYPE_FLAG = (1 << 22);

    /* If CTxIn::nSequence encodes a relative lock-time, this mask is
     * applied to extract that lock-time from the sequence field. */
    static const uint32_t SEQUENCE_LOCKTIME_MASK = 0x0000ffff;

    /* In order to use the same number of bits to encode roughly the
     * same wall-clock duration, and because blocks are naturally
     * limited to occur every 600s on average, the minimum granularity
     * for time-based relative lock-time is fixed at 512 seconds.
     * Converting from CTxIn::nSequence to seconds is performed by
     * multiplying by 512 = 2^9, or equivalently shifting up by
     * 9 bits. */
    static const int SEQUENCE_LOCKTIME_GRANULARITY = 9;

    CTxIn()
    {
        nSequence = SEQUENCE_FINAL;
    }

    explicit CTxIn(COutPoint prevoutIn, CScript scriptSigIn=CScript(), uint32_t nSequenceIn=SEQUENCE_FINAL);
    CTxIn(uint256 hashPrevTx, uint32_t nOut, CScript scriptSigIn=CScript(), uint32_t nSequenceIn=SEQUENCE_FINAL);

    SERIALIZE_METHODS(CTxIn, obj) {
        READWRITE(obj.prevout, obj.scriptSig, obj.nSequence);

        if (obj.IsAnonInput()) {
            READWRITE(obj.scriptData.stack);
        }
    }

    friend bool operator==(const CTxIn& a, const CTxIn& b)
    {
        return (a.prevout   == b.prevout &&
                a.scriptSig == b.scriptSig &&
                a.nSequence == b.nSequence);
    }

    friend bool operator!=(const CTxIn& a, const CTxIn& b)
    {
        return !(a == b);
    }

    bool IsAnonInput() const
    {
        return prevout.IsAnonInput();
    };

    bool SetAnonInfo(uint32_t nInputs, uint32_t nRingSize)
    {
        nInputs = htole32(nInputs);
        nRingSize = htole32(nRingSize);
        memcpy(prevout.hash.begin(), &nInputs, 4);
        memcpy(prevout.hash.begin() + 4, &nRingSize, 4);
        return true;
    };

    bool GetAnonInfo(uint32_t &nInputs, uint32_t &nRingSize) const
    {
        memcpy(&nInputs, prevout.hash.begin(), 4);
        memcpy(&nRingSize, prevout.hash.begin() + 4, 4);
        nInputs = le32toh(nInputs);
        nRingSize = le32toh(nRingSize);
        return true;
    };

    std::string ToString() const;
};

class CTxOutStandard;
class CTxOutCT;
class CTxOutRingCT;
class CTxOutData;

class CTxOutBase
{
public:
    explicit CTxOutBase(uint8_t v) : nVersion(v) {};
    virtual ~CTxOutBase() {};
    uint8_t nVersion;

    template<typename Stream>
    void Serialize(Stream &s) const
    {
        switch (nVersion) {
            case OUTPUT_STANDARD:
                s << *((CTxOutStandard*) this);
                break;
            case OUTPUT_CT:
                s << *((CTxOutCT*) this);
                break;
            case OUTPUT_RINGCT:
                s << *((CTxOutRingCT*) this);
                break;
            case OUTPUT_DATA:
                s << *((CTxOutData*) this);
                break;
            default:
                assert(false);
        }
    };

    template<typename Stream>
    void Unserialize(Stream &s)
    {
        switch (nVersion) {
            case OUTPUT_STANDARD:
                s >> *((CTxOutStandard*) this);
                break;
            case OUTPUT_CT:
                s >> *((CTxOutCT*) this);
                break;
            case OUTPUT_RINGCT:
                s >> *((CTxOutRingCT*) this);
                break;
            case OUTPUT_DATA:
                s >> *((CTxOutData*) this);
                break;
            default:
                assert(false);
        }
    };

    uint8_t GetType() const
    {
        return nVersion;
    };

    bool IsType(uint8_t nType) const
    {
        return nVersion == nType;
    };

    bool IsStandardOutput() const
    {
        return nVersion == OUTPUT_STANDARD;
    };

    const CTxOutStandard *GetStandardOutput() const
    {
        assert(nVersion == OUTPUT_STANDARD);
        return (CTxOutStandard*)this;
    };

    virtual bool IsEmpty() const { return false;}

    void SetValue(CAmount value);

    virtual CAmount GetValue() const;

    virtual bool PutValue(std::vector<uint8_t> &vchAmount) const { return false; };

    virtual bool GetScriptPubKey(CScript &scriptPubKey_) const { return false; };
    virtual const CScript *GetPScriptPubKey() const { return nullptr; };

    virtual secp256k1_pedersen_commitment *GetPCommitment() { return nullptr; };
    virtual std::vector<uint8_t> *GetPRangeproof() { return nullptr; };
    virtual std::vector<uint8_t> *GetPData() { return nullptr; };
    virtual const std::vector<uint8_t> *GetPRangeproof() const { return nullptr; };
    virtual const std::vector<uint8_t> *GetPData() const { return nullptr; };


    virtual bool GetCTFee(CAmount &nFee) const { return false; };
    virtual bool SetCTFee(CAmount &nFee) { return false; };
    virtual bool GetDevFundCfwd(CAmount &nCfwd) const { return false; };
    virtual bool GetSmsgFeeRate(CAmount &nCfwd) const { return false; };
    virtual bool GetSmsgDifficulty(uint32_t &compact) const { return false; };

    std::string ToString() const;
};

#define OUTPUT_PTR std::shared_ptr
typedef OUTPUT_PTR<CTxOutBase> CTxOutBaseRef;
#define MAKE_OUTPUT std::make_shared

class CTxOutStandard : public CTxOutBase
{
public:
    CTxOutStandard() : CTxOutBase(OUTPUT_STANDARD) {};
    CTxOutStandard(const CAmount& nValueIn, CScript scriptPubKeyIn);

    CAmount nValue;
    CScript scriptPubKey;

    template<typename Stream>
    void Serialize(Stream &s) const
    {
        s << nValue;
        s << *(CScriptBase*)(&scriptPubKey);
    };

    template<typename Stream>
    void Unserialize(Stream &s)
    {
        s >> nValue;
        s >> *(CScriptBase*)(&scriptPubKey);
    };

    bool IsEmpty() const override
    {
        return (nValue == 0 && scriptPubKey.empty());
    };

    bool PutValue(std::vector<uint8_t> &vchAmount) const override
    {
        part::SetAmount(vchAmount, nValue);
        return true;
    };

    CAmount GetValue() const override
    {
        return nValue;
    };

    bool GetScriptPubKey(CScript &scriptPubKey_) const override
    {
        scriptPubKey_ = scriptPubKey;
        return true;
    };

    virtual const CScript *GetPScriptPubKey() const override
    {
        return &scriptPubKey;
    };
};

class CTxOutCT : public CTxOutBase
{
public:
    CTxOutCT() : CTxOutBase(OUTPUT_CT)
    {
        memset(commitment.data, 0, 33);
    };
    secp256k1_pedersen_commitment commitment;
    std::vector<uint8_t> vData; // First 33 bytes is always ephemeral pubkey, can contain token for stealth prefix matching
    CScript scriptPubKey;
    std::vector<uint8_t> vRangeproof;

    template<typename Stream>
    void Serialize(Stream &s) const
    {
        const bool fAllowWitness = !(s.GetVersion() & SERIALIZE_TRANSACTION_NO_WITNESS);
        s.write((char*)&commitment.data[0], 33);
        s << vData;
        s << *(CScriptBase*)(&scriptPubKey);

        if (fAllowWitness) {
            s << vRangeproof;
        } else {
            WriteCompactSize(s, 0);
        }
    };

    template<typename Stream>
    void Unserialize(Stream &s)
    {
        s.read((char*)&commitment.data[0], 33);
        s >> vData;
        s >> *(CScriptBase*)(&scriptPubKey);

        s >> vRangeproof;
    };

    bool PutValue(std::vector<uint8_t> &vchAmount) const override
    {
        vchAmount.resize(33);
        memcpy(&vchAmount[0], commitment.data, 33);
        return true;
    };

    bool GetScriptPubKey(CScript &scriptPubKey_) const override
    {
        scriptPubKey_ = scriptPubKey;
        return true;
    };

    virtual const CScript *GetPScriptPubKey() const override
    {
        return &scriptPubKey;
    };

    secp256k1_pedersen_commitment *GetPCommitment() override
    {
        return &commitment;
    };

    std::vector<uint8_t> *GetPRangeproof() override
    {
        return &vRangeproof;
    };
    const std::vector<uint8_t> *GetPRangeproof() const override
    {
        return &vRangeproof;
    };

    std::vector<uint8_t> *GetPData() override
    {
        return &vData;
    };
    const std::vector<uint8_t> *GetPData() const override
    {
        return &vData;
    };
};

class CTxOutRingCT : public CTxOutBase
{
public:
    CTxOutRingCT() : CTxOutBase(OUTPUT_RINGCT) {};
    CCmpPubKey pk;
    std::vector<uint8_t> vData; // first 33 bytes is always ephemeral pubkey, can contain token for stealth prefix matching
    secp256k1_pedersen_commitment commitment;
    std::vector<uint8_t> vRangeproof;

    template<typename Stream>
    void Serialize(Stream &s) const
    {
        const bool fAllowWitness = !(s.GetVersion() & SERIALIZE_TRANSACTION_NO_WITNESS);
        s.write((char*)pk.begin(), 33);
        s.write((char*)&commitment.data[0], 33);
        s << vData;

        if (fAllowWitness) {
            s << vRangeproof;
        } else {
            WriteCompactSize(s, 0);
        }
    };

    template<typename Stream>
    void Unserialize(Stream &s)
    {
        s.read((char*)pk.ncbegin(), 33);
        s.read((char*)&commitment.data[0], 33);
        s >> vData;
        s >> vRangeproof;
    };

    bool PutValue(std::vector<uint8_t> &vchAmount) const override
    {
        vchAmount.resize(33);
        memcpy(&vchAmount[0], commitment.data, 33);
        return true;
    };

    secp256k1_pedersen_commitment *GetPCommitment() override
    {
        return &commitment;
    };

    std::vector<uint8_t> *GetPRangeproof() override
    {
        return &vRangeproof;
    };
    const std::vector<uint8_t> *GetPRangeproof() const override
    {
        return &vRangeproof;
    };

    std::vector<uint8_t> *GetPData() override
    {
        return &vData;
    };
    const std::vector<uint8_t> *GetPData() const override
    {
        return &vData;
    };
};

class CTxOutData : public CTxOutBase
{
public:
    CTxOutData() : CTxOutBase(OUTPUT_DATA) {};
    explicit CTxOutData(const std::vector<uint8_t> &vData_) : CTxOutBase(OUTPUT_DATA), vData(vData_) {};

    std::vector<uint8_t> vData;

    template<typename Stream>
    void Serialize(Stream &s) const
    {
        s << vData;
    };

    template<typename Stream>
    void Unserialize(Stream &s)
    {
        s >> vData;
    };

    bool GetCTFee(CAmount &nFee) const override
    {
        if (vData.size() < 2 || vData[0] != DO_FEE) {
            return false;
        }

        size_t nb;
        return (0 == part::GetVarInt(vData, 1, (uint64_t&)nFee, nb));
    };

    bool SetCTFee(CAmount &nFee) override
    {
        vData.clear();
        vData.push_back(DO_FEE);
        return (0 == part::PutVarInt(vData, nFee));
    }

    bool GetDevFundCfwd(CAmount &nCfwd) const override
    {
        return ExtractCoinStakeInt64(vData, DO_DEV_FUND_CFWD, nCfwd);
    };

    bool GetSmsgFeeRate(CAmount &fee_rate) const override
    {
        return ExtractCoinStakeInt64(vData, DO_SMSG_FEE, fee_rate);
    };

    bool GetSmsgDifficulty(uint32_t &compact) const override
    {
        return ExtractCoinStakeUint32(vData, DO_SMSG_DIFFICULTY, compact);
    };

    std::vector<uint8_t> *GetPData() override
    {
        return &vData;
    };
    const std::vector<uint8_t> *GetPData() const override
    {
        return &vData;
    };
};

class CTxOutSign
{
public:
    CTxOutSign(const std::vector<uint8_t>& valueIn, const CScript &scriptPubKeyIn)
        : m_is_anon_input(false), amount(valueIn), scriptPubKey(scriptPubKeyIn) {};
    CTxOutSign()
        : m_is_anon_input(true) {};

    bool m_is_anon_input;
    std::vector<uint8_t> amount;
    CScript scriptPubKey;
    SERIALIZE_METHODS(CTxOutSign, obj)
    {
        if (ser_action.ForRead()) {
            assert(false);
        }
        s.write((const char*)obj.amount.data(), obj.amount.size());
        READWRITE(obj.scriptPubKey);
    }
};


/** An output of a transaction.  It contains the public key that the next input
 * must be able to sign with to claim it.
 */
class CTxOut
{
public:
    CAmount nValue;
    CScript scriptPubKey;

    CTxOut()
    {
        SetNull();
    }

    CTxOut(const CAmount& nValueIn, CScript scriptPubKeyIn);

    SERIALIZE_METHODS(CTxOut, obj) { READWRITE(obj.nValue, obj.scriptPubKey); }

    void SetNull()
    {
        nValue = -1;
        scriptPubKey.clear();
    }

    bool IsNull() const
    {
        return (nValue == -1);
    }

    bool IsEmpty() const
    {
        return (nValue == 0 && scriptPubKey.empty());
    }

    friend bool operator==(const CTxOut& a, const CTxOut& b)
    {
        return (a.nValue       == b.nValue &&
                a.scriptPubKey == b.scriptPubKey);
    }

    friend bool operator!=(const CTxOut& a, const CTxOut& b)
    {
        return !(a == b);
    }

    std::string ToString() const;
};

struct CMutableTransaction;

/**
 * Basic transaction serialization format:
 * - int32_t nVersion
 * - std::vector<CTxIn> vin
 * - std::vector<CTxOut> vout
 * - uint32_t nLockTime
 *
 * Extended transaction serialization format:
 * - int32_t nVersion
 * - unsigned char dummy = 0x00
 * - unsigned char flags (!= 0)
 * - std::vector<CTxIn> vin
 * - std::vector<CTxOut> vout
 * - if (flags & 1):
 *   - CTxWitness wit;
 * - uint32_t nLockTime
 */
template<typename Stream, typename TxType>
inline void UnserializeTransaction(TxType& tx, Stream& s) {
    const bool fAllowWitness = !(s.GetVersion() & SERIALIZE_TRANSACTION_NO_WITNESS);

    uint8_t bv;
    tx.nVersion = 0;
    s >> bv;

    if (bv >= PARTICL_TXN_VERSION) {
        tx.nVersion = bv;

        s >> bv;
        tx.nVersion |= bv<<8; // TransactionTypes

        s >> tx.nLockTime;

        tx.vin.clear();
        s >> tx.vin;

        size_t nOutputs = ReadCompactSize(s);
        tx.vpout.clear();
        tx.vpout.reserve(nOutputs);
        for (size_t k = 0; k < nOutputs; ++k) {
            s >> bv;
            switch (bv) {
                case OUTPUT_STANDARD:
                    tx.vpout.push_back(MAKE_OUTPUT<CTxOutStandard>());
                    break;
                case OUTPUT_CT:
                    tx.vpout.push_back(MAKE_OUTPUT<CTxOutCT>());
                    break;
                case OUTPUT_RINGCT:
                    tx.vpout.push_back(MAKE_OUTPUT<CTxOutRingCT>());
                    break;
                case OUTPUT_DATA:
                    tx.vpout.push_back(MAKE_OUTPUT<CTxOutData>());
                    break;
                default:
                    throw std::ios_base::failure("Unknown transaction output type");
            }
            tx.vpout[k]->nVersion = bv;
            s >> *tx.vpout[k];
        }

        if (fAllowWitness) {
            for (auto &txin : tx.vin)
                s >> txin.scriptWitness.stack;
        }
        return;
    }

    tx.nVersion |= bv;
    s >> bv;
    tx.nVersion |= bv<<8;
    s >> bv;
    tx.nVersion |= bv<<16;
    s >> bv;
    tx.nVersion |= bv<<24;


    unsigned char flags = 0;
    tx.vin.clear();
    tx.vout.clear();
    /* Try to read the vin. In case the dummy is there, this will be read as an empty vector. */
    s >> tx.vin;
    if (tx.vin.size() == 0 && fAllowWitness) {
        /* We read a dummy or an empty vin. */
        s >> flags;
        if (flags != 0) {
            s >> tx.vin;
            s >> tx.vout;
        }
    } else {
        /* We read a non-empty vin. Assume a normal vout follows. */
        s >> tx.vout;
    }
    if ((flags & 1) && fAllowWitness) {
        /* The witness flag is present, and we support witnesses. */
        flags ^= 1;
        for (size_t i = 0; i < tx.vin.size(); i++) {
            s >> tx.vin[i].scriptWitness.stack;
        }
        if (!tx.HasWitness()) {
            /* It's illegal to encode witnesses when all witness stacks are empty. */
            throw std::ios_base::failure("Superfluous witness record");
        }
    }
    if (flags) {
        /* Unknown flag in the serialization */
        throw std::ios_base::failure("Unknown transaction optional data");
    }
    s >> tx.nLockTime;
}

template<typename Stream, typename TxType>
inline void SerializeTransaction(const TxType& tx, Stream& s) {
    const bool fAllowWitness = !(s.GetVersion() & SERIALIZE_TRANSACTION_NO_WITNESS);

    if (IsParticlTxVersion(tx.nVersion)) {
        uint8_t bv = tx.nVersion & 0xFF;
        s << bv;

        bv = (tx.nVersion>>8) & 0xFF;
        s << bv; // TransactionType

        s << tx.nLockTime;
        s << tx.vin;

        WriteCompactSize(s, tx.vpout.size());
        for (size_t k = 0; k < tx.vpout.size(); ++k) {
            s << tx.vpout[k]->nVersion;
            s << *tx.vpout[k];
        }

        if (fAllowWitness) {
            for (auto &txin : tx.vin) {
                s << txin.scriptWitness.stack;
            }
        }
        return;
    };

    s << tx.nVersion;

    unsigned char flags = 0;
    // Consistency check
    if (fAllowWitness) {
        /* Check whether witnesses need to be serialized. */
        if (tx.HasWitness()) {
            flags |= 1;
        }
    }
    if (flags) {
        /* Use extended format in case witnesses are to be serialized. */
        std::vector<CTxIn> vinDummy;
        s << vinDummy;
        s << flags;
    }
    s << tx.vin;
    s << tx.vout;
    if (flags & 1) {
        for (size_t i = 0; i < tx.vin.size(); i++) {
            s << tx.vin[i].scriptWitness.stack;
        }
    }
    s << tx.nLockTime;
}


/** The basic transaction that is broadcasted on the network and contained in
 * blocks.  A transaction can contain multiple inputs and outputs.
 */
class CTransaction
{
public:
    // Default transaction version.
    static const int32_t CURRENT_VERSION=2;
    static const int32_t CURRENT_PARTICL_VERSION=0xA0;

<<<<<<< HEAD
    // Changing the default transaction version requires a two step process: first
    // adapting relay policy by bumping MAX_STANDARD_VERSION, and then later date
    // bumping the default CURRENT_VERSION at which point both CURRENT_VERSION and
    // MAX_STANDARD_VERSION will be equal.
    static const int32_t MAX_STANDARD_VERSION=2;
    static const int32_t MAX_STANDARD_PARTICL_VERSION=0xA1;

=======
>>>>>>> 9c3765ad
    // The local variables are made const to prevent unintended modification
    // without updating the cached hash value. However, CTransaction is not
    // actually immutable; deserialization and assignment are implemented,
    // and bypass the constness. This is safe, as they update the entire
    // structure, including the hash.
    const std::vector<CTxIn> vin;
    const std::vector<CTxOut> vout;
    const std::vector<CTxOutBaseRef> vpout;
    const int32_t nVersion;
    const uint32_t nLockTime;

private:
    /** Memory only. */
    const uint256 hash;
    const uint256 m_witness_hash;

    uint256 ComputeHash() const;
    uint256 ComputeWitnessHash() const;

public:
<<<<<<< HEAD
    /** Construct a CTransaction that qualifies as IsNull() */
    CTransaction();
    ~CTransaction() {};

=======
>>>>>>> 9c3765ad
    /** Convert a CMutableTransaction into a CTransaction. */
    explicit CTransaction(const CMutableTransaction& tx);
    CTransaction(CMutableTransaction&& tx);

    template <typename Stream>
    inline void Serialize(Stream& s) const {
        SerializeTransaction(*this, s);
    }

    /** This deserializing constructor is provided instead of an Unserialize method.
     *  Unserialize is not possible, since it would require overwriting const fields. */
    template <typename Stream>
    CTransaction(deserialize_type, Stream& s) : CTransaction(CMutableTransaction(deserialize, s)) {}

    bool IsNull() const {
        return vin.empty() && vout.empty() && vpout.empty();
    }

    bool IsParticlVersion() const {
        return IsParticlTxVersion(nVersion);
    }

    int GetParticlVersion() const {
        return nVersion & 0xFF;
    }

    int GetType() const {
        return (nVersion >> 8) & 0xFF;
    }

    size_t GetNumVOuts() const
    {
        return IsParticlTxVersion(nVersion) ? vpout.size() : vout.size();
    }

    const uint256& GetHash() const { return hash; }
    const uint256& GetWitnessHash() const { return m_witness_hash; };

    // Return sum of txouts.
    CAmount GetValueOut() const;

    // Return sum of standard txouts and counts of output types
    CAmount GetPlainValueOut(size_t &nStandard, size_t &nCT, size_t &nRingCT) const;

    /**
     * Get the total transaction size in bytes, including witness data.
     * "Total Size" defined in BIP141 and BIP144.
     * @return Total transaction size in bytes
     */
    unsigned int GetTotalSize() const;

    bool IsCoinBase() const
    {
        if (IsParticlVersion()) {
            return (GetType() == TXN_COINBASE
                && vin.size() == 1 && vin[0].prevout.IsNull()); // TODO [rm]?
        }

        return (vin.size() == 1 && vin[0].prevout.IsNull());
    }

    bool IsCoinStake() const
    {
        return GetType() == TXN_COINSTAKE
            && vin.size() > 0 && vpout.size() > 1
            && vpout[0]->nVersion == OUTPUT_DATA
            && vpout[1]->nVersion == OUTPUT_STANDARD;
    }

    bool GetCoinStakeHeight(int &height) const
    {
        if (vpout.size() < 2 || vpout[0]->nVersion != OUTPUT_DATA) {
            return false;
        }

        std::vector<uint8_t> &vData = *vpout[0]->GetPData();
        if (vData.size() < 4) {
            return false;
        }
        memcpy(&height, &vData[0], 4);
        height = le32toh(height);
        return true;
    }

    bool GetCTFee(CAmount &nFee) const
    {
        if (vpout.size() < 2 || vpout[0]->nVersion != OUTPUT_DATA) {
            return false;
        }
        return vpout[0]->GetCTFee(nFee);
    }

    bool GetDevFundCfwd(CAmount &nCfwd) const
    {
        if (vpout.size() < 1 || vpout[0]->nVersion != OUTPUT_DATA) {
            return false;
        }
        return vpout[0]->GetDevFundCfwd(nCfwd);
    }

    bool GetSmsgFeeRate(CAmount &fee_rate) const
    {
        if (vpout.size() < 1 || vpout[0]->nVersion != OUTPUT_DATA) {
            return false;
        }
        return vpout[0]->GetSmsgFeeRate(fee_rate);
    }

    bool GetSmsgDifficulty(uint32_t &compact) const
    {
        if (vpout.size() < 1 || vpout[0]->nVersion != OUTPUT_DATA) {
            return false;
        }
        return vpout[0]->GetSmsgDifficulty(compact);
    }

    CAmount GetTotalSMSGFees() const;

    friend bool operator==(const CTransaction& a, const CTransaction& b)
    {
        return a.hash == b.hash;
    }

    friend bool operator!=(const CTransaction& a, const CTransaction& b)
    {
        return a.hash != b.hash;
    }

    std::string ToString() const;

    bool HasWitness() const
    {
        for (size_t i = 0; i < vin.size(); i++) {
            if (!vin[i].scriptWitness.IsNull()) {
                return true;
            }
        }
        return false;
    }
};

/** A mutable version of CTransaction. */
struct CMutableTransaction
{
    std::vector<CTxIn> vin;
    std::vector<CTxOut> vout;
    std::vector<CTxOutBaseRef> vpout;
    int32_t nVersion;
    uint32_t nLockTime;

    CMutableTransaction();
    explicit CMutableTransaction(const CTransaction& tx);

    template <typename Stream>
    inline void Serialize(Stream& s) const {
        SerializeTransaction(*this, s);
    }

    template <typename Stream>
    inline void Unserialize(Stream& s) {
        UnserializeTransaction(*this, s);
    }

    template <typename Stream>
    CMutableTransaction(deserialize_type, Stream& s) {
        Unserialize(s);
    }

    void SetType(int type) {
        nVersion |= (type & 0xFF) << 8;
    }

    bool IsParticlVersion() const {
        return IsParticlTxVersion(nVersion);
    }

    int GetParticlVersion() const {
        return nVersion & 0xFF;
    }

    int GetType() const {
        return (nVersion >> 8) & 0xFF;
    }

    bool IsCoinStake() const
    {
        return GetType() == TXN_COINSTAKE
            && vin.size() > 0 && vpout.size() > 1
            && vpout[0]->nVersion == OUTPUT_DATA
            && vpout[1]->nVersion == OUTPUT_STANDARD;
    }

    size_t GetNumVOuts() const
    {
        return IsParticlTxVersion(nVersion) ? vpout.size() : vout.size();
    }

    /** Compute the hash of this CMutableTransaction. This is computed on the
     * fly, as opposed to GetHash() in CTransaction, which uses a cached result.
     */
    uint256 GetHash() const;

    bool HasWitness() const
    {
        for (size_t i = 0; i < vin.size(); i++) {
            if (!vin[i].scriptWitness.IsNull()) {
                return true;
            }
        }
        return false;
    }
};

typedef std::shared_ptr<const CTransaction> CTransactionRef;
template <typename Tx> static inline CTransactionRef MakeTransactionRef(Tx&& txIn) { return std::make_shared<const CTransaction>(std::forward<Tx>(txIn)); }

/** A generic txid reference (txid or wtxid). */
class GenTxid
{
    bool m_is_wtxid;
    uint256 m_hash;
public:
    GenTxid(bool is_wtxid, const uint256& hash) : m_is_wtxid(is_wtxid), m_hash(hash) {}
    bool IsWtxid() const { return m_is_wtxid; }
    const uint256& GetHash() const { return m_hash; }
    friend bool operator==(const GenTxid& a, const GenTxid& b) { return a.m_is_wtxid == b.m_is_wtxid && a.m_hash == b.m_hash; }
    friend bool operator<(const GenTxid& a, const GenTxid& b) { return std::tie(a.m_is_wtxid, a.m_hash) < std::tie(b.m_is_wtxid, b.m_hash); }
};

#endif // BITCOIN_PRIMITIVES_TRANSACTION_H<|MERGE_RESOLUTION|>--- conflicted
+++ resolved
@@ -817,16 +817,6 @@
     static const int32_t CURRENT_VERSION=2;
     static const int32_t CURRENT_PARTICL_VERSION=0xA0;
 
-<<<<<<< HEAD
-    // Changing the default transaction version requires a two step process: first
-    // adapting relay policy by bumping MAX_STANDARD_VERSION, and then later date
-    // bumping the default CURRENT_VERSION at which point both CURRENT_VERSION and
-    // MAX_STANDARD_VERSION will be equal.
-    static const int32_t MAX_STANDARD_VERSION=2;
-    static const int32_t MAX_STANDARD_PARTICL_VERSION=0xA1;
-
-=======
->>>>>>> 9c3765ad
     // The local variables are made const to prevent unintended modification
     // without updating the cached hash value. However, CTransaction is not
     // actually immutable; deserialization and assignment are implemented,
@@ -847,13 +837,6 @@
     uint256 ComputeWitnessHash() const;
 
 public:
-<<<<<<< HEAD
-    /** Construct a CTransaction that qualifies as IsNull() */
-    CTransaction();
-    ~CTransaction() {};
-
-=======
->>>>>>> 9c3765ad
     /** Convert a CMutableTransaction into a CTransaction. */
     explicit CTransaction(const CMutableTransaction& tx);
     CTransaction(CMutableTransaction&& tx);
