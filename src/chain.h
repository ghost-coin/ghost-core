--- conflicted
+++ resolved
@@ -47,7 +47,6 @@
  * Ref: https://github.com/bitcoin/bitcoin/pull/1026
  */
 static constexpr int64_t MAX_BLOCK_TIME_GAP = 90 * 60;
-
 
 class CBlockFileInfo
 {
@@ -267,16 +266,6 @@
     CBlockHeader GetBlockHeader() const
     {
         CBlockHeader block;
-<<<<<<< HEAD
-        block.nVersion              = nVersion;
-        if (pprev)
-            block.hashPrevBlock     = pprev->GetBlockHash();
-        block.hashMerkleRoot        = hashMerkleRoot;
-        block.hashWitnessMerkleRoot = hashWitnessMerkleRoot;
-        block.nTime                 = nTime;
-        block.nBits                 = nBits;
-        block.nNonce                = nNonce;
-=======
         block.nVersion = nVersion;
         if (pprev)
             block.hashPrevBlock = pprev->GetBlockHash();
@@ -285,7 +274,6 @@
         block.nTime = nTime;
         block.nBits = nBits;
         block.nNonce = nNonce;
->>>>>>> 8739b5cc
         return block;
     }
 
@@ -464,11 +452,7 @@
         READWRITE(obj.nVersion);
         READWRITE(obj.hashPrev);
         READWRITE(obj.hashMerkleRoot);
-<<<<<<< HEAD
         if (obj.nVersion == GHOST_BLOCK_VERSION) {
-=======
-        if (obj.nVersion == PARTICL_BLOCK_VERSION) {
->>>>>>> 8739b5cc
             READWRITE(obj.hashWitnessMerkleRoot);
         }
         READWRITE(obj.nTime);
@@ -479,15 +463,6 @@
     uint256 ConstructBlockHash() const
     {
         CBlockHeader block;
-<<<<<<< HEAD
-        block.nVersion              = nVersion;
-        block.hashPrevBlock         = hashPrev;
-        block.hashMerkleRoot        = hashMerkleRoot;
-        block.hashWitnessMerkleRoot = hashWitnessMerkleRoot;
-        block.nTime                 = nTime;
-        block.nBits                 = nBits;
-        block.nNonce                = nNonce;
-=======
         block.nVersion = nVersion;
         block.hashPrevBlock = hashPrev;
         block.hashMerkleRoot = hashMerkleRoot;
@@ -495,7 +470,6 @@
         block.nTime = nTime;
         block.nBits = nBits;
         block.nNonce = nNonce;
->>>>>>> 8739b5cc
         return block.GetHash();
     }
 
@@ -559,10 +533,6 @@
         return vChain.size() > 0 ? vChain[vChain.size() - 1]->nTime : 0;
     }
 
-    int64_t Time() const {
-        return vChain.size() > 0 ? vChain[vChain.size() - 1]->nTime : 0;
-    }
-
     /** Set/initialize a chain with a given tip. */
     void SetTip(CBlockIndex& block);
 
