--- conflicted
+++ resolved
@@ -379,34 +379,22 @@
         if (obj.nStatus & BLOCK_HAVE_DATA) READWRITE(VARINT(obj.nDataPos));
         if (obj.nStatus & BLOCK_HAVE_UNDO) READWRITE(VARINT(obj.nUndoPos));
 
-
-        READWRITE(nFlags);
-        READWRITE(bnStakeModifier);
-        READWRITE(prevoutStake);
-        //READWRITE(hashProof);
-        READWRITE(nMoneySupply);
-        READWRITE(nAnonOutputs);
-
+        READWRITE(obj.nFlags);
+        READWRITE(obj.bnStakeModifier);
+        READWRITE(obj.prevoutStake);
+        READWRITE(obj.nMoneySupply);
+        READWRITE(obj.nAnonOutputs);
 
         // block header
-<<<<<<< HEAD
-        READWRITE(this->nVersion);
-        READWRITE(hashPrev);
-        READWRITE(hashMerkleRoot);
-        // NOTE: Careful matching the version, qa tests use different versions
-        if (this->nVersion == PARTICL_BLOCK_VERSION)
-            READWRITE(hashWitnessMerkleRoot);
-        READWRITE(nTime);
-        READWRITE(nBits);
-        READWRITE(nNonce);
-=======
         READWRITE(obj.nVersion);
         READWRITE(obj.hashPrev);
         READWRITE(obj.hashMerkleRoot);
+        if (obj.nVersion == PARTICL_BLOCK_VERSION) {
+            READWRITE(obj.hashWitnessMerkleRoot);
+        }
         READWRITE(obj.nTime);
         READWRITE(obj.nBits);
         READWRITE(obj.nNonce);
->>>>>>> a654626f
     }
 
     uint256 GetBlockHash() const
