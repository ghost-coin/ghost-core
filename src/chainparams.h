--- conflicted
+++ resolved
@@ -111,18 +111,12 @@
     int GetCoinYearPercent(int year) const;
     const TreasuryFundSettings *GetTreasuryFundSettings(int nHeight) const;
     bool PushTreasuryFundSettings(int64_t time_from, TreasuryFundSettings &settings);
-<<<<<<< HEAD
     const std::vector<std::pair<int64_t, TreasuryFundSettings> > &GetTreasuryFundSettings() const { return vTreasuryFundSettings; };
-  
+
     CAmount GetProofOfStakeReward(const CBlockIndex *pindexPrev, int64_t nFees) const;
     CAmount GetProofOfStakeRewardAtYear(int year) const;
     CAmount GetProofOfStakeRewardAtHeight(int nHeight) const;
-    int64_t GetMaxSmsgFeeRateDelta(int64_t smsg_fee_prev) const;
-=======
-
-    int64_t GetProofOfStakeReward(const CBlockIndex *pindexPrev, int64_t nFees) const;
     int64_t GetMaxSmsgFeeRateDelta(int64_t smsg_fee_prev, int64_t time) const;
->>>>>>> 239a8573
 
     bool CheckImportCoinbase(int nHeight, uint256 &hash) const;
     uint32_t GetLastImportHeight() const { return nLastImportHeight; }
