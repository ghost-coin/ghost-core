// Copyright (c) 2009-2022 The Bitcoin Core developers
// Distributed under the MIT software license, see the accompanying
// file COPYING or http://www.opensource.org/licenses/mit-license.php.

#if defined(HAVE_CONFIG_H)
#include <config/bitcoin-config.h>
#endif

#include <clientversion.h>
#include <coins.h>
#include <compat/compat.h>
#include <consensus/amount.h>
#include <consensus/consensus.h>
#include <core_io.h>
#include <key_io.h>
#include <policy/policy.h>
#include <primitives/transaction.h>
#include <script/script.h>
#include <script/sign.h>
#include <script/signingprovider.h>
#include <univalue.h>
#include <util/exception.h>
#include <util/fs.h>
#include <util/moneystr.h>
#include <util/rbf.h>
#include <util/strencodings.h>
#include <util/string.h>
#include <util/system.h>
#include <util/translation.h>

<<<<<<< HEAD
#include <key/stealth.h>

=======
#include <cstdio>
>>>>>>> 8739b5cc
#include <functional>
#include <memory>

// Particl
#include <key/stealth.h>

static bool fCreateBlank;
static std::map<std::string,UniValue> registers;
static const int CONTINUE_EXECUTION=-1;

const std::function<std::string(const char*)> G_TRANSLATION_FUN = nullptr;

static void SetupBitcoinTxArgs(ArgsManager &argsman)
{
    SetupHelpOptions(argsman);

    argsman.AddArg("-version", "Print version and exit", ArgsManager::ALLOW_ANY, OptionsCategory::OPTIONS);
    argsman.AddArg("-create", "Create new, empty TX.", ArgsManager::ALLOW_ANY, OptionsCategory::OPTIONS);
    argsman.AddArg("-json", "Select JSON output", ArgsManager::ALLOW_ANY, OptionsCategory::OPTIONS);
    argsman.AddArg("-txid", "Output only the hex-encoded transaction id of the resultant transaction.", ArgsManager::ALLOW_ANY, OptionsCategory::OPTIONS);
    argsman.AddArg("-btcmode", "Create bitcoin transactions by default", ArgsManager::ALLOW_ANY, OptionsCategory::OPTIONS);
    SetupChainParamsBaseOptions(argsman);

    argsman.AddArg("delin=N", "Delete input N from TX", ArgsManager::ALLOW_ANY, OptionsCategory::COMMANDS);
    argsman.AddArg("delout=N", "Delete output N from TX", ArgsManager::ALLOW_ANY, OptionsCategory::COMMANDS);
    argsman.AddArg("in=TXID:VOUT(:SEQUENCE_NUMBER)", "Add input to TX", ArgsManager::ALLOW_ANY, OptionsCategory::COMMANDS);
    argsman.AddArg("locktime=N", "Set TX lock time to N", ArgsManager::ALLOW_ANY, OptionsCategory::COMMANDS);
    argsman.AddArg("nversion=N", "Set TX version to N", ArgsManager::ALLOW_ANY, OptionsCategory::COMMANDS);
    argsman.AddArg("outaddr=VALUE:ADDRESS", "Add address-based output to TX", ArgsManager::ALLOW_ANY, OptionsCategory::COMMANDS);
    argsman.AddArg("outdata=[VALUE:]DATA", "Add data-based output to TX", ArgsManager::ALLOW_ANY, OptionsCategory::COMMANDS);
    argsman.AddArg("outmultisig=VALUE:REQUIRED:PUBKEYS:PUBKEY1:PUBKEY2:....[:FLAGS]", "Add Pay To n-of-m Multi-sig output to TX. n = REQUIRED, m = PUBKEYS. "
        "Optionally add the \"W\" flag to produce a pay-to-witness-script-hash output. "
        "Optionally add the \"S\" flag to wrap the output in a pay-to-script-hash.", ArgsManager::ALLOW_ANY, OptionsCategory::COMMANDS);
    argsman.AddArg("outpubkey=VALUE:PUBKEY[:FLAGS]", "Add pay-to-pubkey output to TX. "
        "Optionally add the \"W\" flag to produce a pay-to-witness-pubkey-hash output. "
        "Optionally add the \"S\" flag to wrap the output in a pay-to-script-hash.", ArgsManager::ALLOW_ANY, OptionsCategory::COMMANDS);
    argsman.AddArg("outscript=VALUE:SCRIPT[:FLAGS]", "Add raw script output to TX. "
        "Optionally add the \"W\" flag to produce a pay-to-witness-script-hash output. "
        "Optionally add the \"S\" flag to wrap the output in a pay-to-script-hash.", ArgsManager::ALLOW_ANY, OptionsCategory::COMMANDS);
    argsman.AddArg("replaceable(=N)", "Set RBF opt-in sequence number for input N (if not provided, opt-in all available inputs)", ArgsManager::ALLOW_ANY, OptionsCategory::COMMANDS);
    argsman.AddArg("sign=SIGHASH-FLAGS", "Add zero or more signatures to transaction. "
        "This command requires JSON registers:"
        "prevtxs=JSON object, "
        "privatekeys=JSON object. "
        "See signrawtransactionwithkey docs for format of sighash flags, JSON objects.", ArgsManager::ALLOW_ANY, OptionsCategory::COMMANDS);

    argsman.AddArg("load=NAME:FILENAME", "Load JSON file FILENAME into register NAME", ArgsManager::ALLOW_ANY, OptionsCategory::REGISTER_COMMANDS);
    argsman.AddArg("set=NAME:JSON-STRING", "Set register NAME to given JSON-STRING", ArgsManager::ALLOW_ANY, OptionsCategory::REGISTER_COMMANDS);

    argsman.AddArg("witness=N:HEX1(:HEX2...:HEXN)", "Add witness data to input N", ArgsManager::ALLOW_ANY, OptionsCategory::COMMANDS);
    argsman.AddArg("delwitness=N", "Delete all witness data from input N", ArgsManager::ALLOW_ANY, OptionsCategory::COMMANDS);
    argsman.AddArg("scriptsig=N:HEX", "Add scriptsig data to input N", ArgsManager::ALLOW_ANY, OptionsCategory::COMMANDS);
    argsman.AddArg("delscriptsig=N", "Delete all scriptsig data from input N", ArgsManager::ALLOW_ANY, OptionsCategory::COMMANDS);
    argsman.AddArg("outblind=COMMITMENT:SCRIPT:RANGEPROOF[:DATA]", "Add blinded output to TX", ArgsManager::ALLOW_ANY, OptionsCategory::COMMANDS);
    argsman.AddArg("outdatatype=DATA", "Add data-type output to TX", ArgsManager::ALLOW_ANY, OptionsCategory::COMMANDS);
}

//
// This function returns either one of EXIT_ codes when it's expected to stop the process or
// CONTINUE_EXECUTION when it's expected to continue further.
//
static int AppInitRawTx(int argc, char* argv[])
{
    SetupBitcoinTxArgs(gArgs);
    std::string error;
    if (!gArgs.ParseParameters(argc, argv, error)) {
        tfm::format(std::cerr, "Error parsing command line arguments: %s\n", error);
        return EXIT_FAILURE;
    }

    // Check for chain settings (Params() calls are only valid after this clause)
    try {
        SelectParams(gArgs.GetChainName());
    } catch (const std::exception& e) {
        tfm::format(std::cerr, "Error: %s\n", e.what());
        return EXIT_FAILURE;
    }

    fParticlMode = !gArgs.GetBoolArg("-btcmode", false);
    fCreateBlank = gArgs.GetBoolArg("-create", false);

    if (argc < 2 || HelpRequested(gArgs) || gArgs.IsArgSet("-version")) {
        // First part of help message is specific to this utility
<<<<<<< HEAD
        std::string strUsage = PACKAGE_NAME " ghost-tx utility version " + FormatFullVersion() + "\n\n" +
            "Usage:  ghost-tx [options] <hex-tx> [commands]  Update hex-encoded transaction\n" +
            "or:     ghost-tx [options] -create [commands]   Create hex-encoded transaction\n" +
            "\n";
        strUsage += gArgs.GetHelpMessage();
=======
        std::string strUsage = PACKAGE_NAME " particl-tx utility version " + FormatFullVersion() + "\n";

        if (gArgs.IsArgSet("-version")) {
            strUsage += FormatParagraph(LicenseInfo());
        } else {
            strUsage += "\n"
                "Usage:  particl-tx [options] <hex-tx> [commands]  Update hex-encoded transaction\n"
                "or:     particl-tx [options] -create [commands]   Create hex-encoded transaction\n"
                "\n";
            strUsage += gArgs.GetHelpMessage();
        }
>>>>>>> 8739b5cc

        tfm::format(std::cout, "%s", strUsage);

        if (argc < 2) {
            tfm::format(std::cerr, "Error: too few parameters\n");
            return EXIT_FAILURE;
        }
        return EXIT_SUCCESS;
    }
    return CONTINUE_EXECUTION;
}

static void RegisterSetJson(const std::string& key, const std::string& rawJson)
{
    UniValue val;
    if (!val.read(rawJson)) {
        std::string strErr = "Cannot parse JSON for key " + key;
        throw std::runtime_error(strErr);
    }

    registers[key] = val;
}

static void RegisterSet(const std::string& strInput)
{
    // separate NAME:VALUE in string
    size_t pos = strInput.find(':');
    if ((pos == std::string::npos) ||
        (pos == 0) ||
        (pos == (strInput.size() - 1)))
        throw std::runtime_error("Register input requires NAME:VALUE");

    std::string key = strInput.substr(0, pos);
    std::string valStr = strInput.substr(pos + 1, std::string::npos);

    RegisterSetJson(key, valStr);
}

static void RegisterLoad(const std::string& strInput)
{
    // separate NAME:FILENAME in string
    size_t pos = strInput.find(':');
    if ((pos == std::string::npos) ||
        (pos == 0) ||
        (pos == (strInput.size() - 1)))
        throw std::runtime_error("Register load requires NAME:FILENAME");

    std::string key = strInput.substr(0, pos);
    std::string filename = strInput.substr(pos + 1, std::string::npos);

    FILE *f = fsbridge::fopen(filename.c_str(), "r");
    if (!f) {
        std::string strErr = "Cannot open file " + filename;
        throw std::runtime_error(strErr);
    }

    // load file chunks into one big buffer
    std::string valStr;
    while ((!feof(f)) && (!ferror(f))) {
        char buf[4096];
        int bread = fread(buf, 1, sizeof(buf), f);
        if (bread <= 0)
            break;

        valStr.insert(valStr.size(), buf, bread);
    }

    int error = ferror(f);
    fclose(f);

    if (error) {
        std::string strErr = "Error reading file " + filename;
        throw std::runtime_error(strErr);
    }

    // evaluate as JSON buffer register
    RegisterSetJson(key, valStr);
}

static CAmount ExtractAndValidateValue(const std::string& strValue)
{
    if (std::optional<CAmount> parsed = ParseMoney(strValue)) {
        return parsed.value();
    } else {
        throw std::runtime_error("invalid TX output value");
    }
}

static void MutateTxVersion(CMutableTransaction& tx, const std::string& cmdVal)
{
    int64_t newVersion;
<<<<<<< HEAD
    if (!ParseInt64(cmdVal, &newVersion) || newVersion < 1 || newVersion > CTransaction::MAX_STANDARD_PARTICL_VERSION)
=======
    if (!ParseInt64(cmdVal, &newVersion) || newVersion < 1 || newVersion > TX_MAX_STANDARD_VERSION_PARTICL) {
>>>>>>> 8739b5cc
        throw std::runtime_error("Invalid TX version requested: '" + cmdVal + "'");
    }

    if (!tx.IsParticlVersion() && IsParticlTxVersion(newVersion)) {
        for (const auto& txout : tx.vout) {
            tx.vpout.push_back(MAKE_OUTPUT<CTxOutStandard>(txout.nValue, txout.scriptPubKey));
        }

        for (auto& txin : tx.vin) {
            ScriptError serror;
            std::vector<std::vector<unsigned char> > stack;
            if (!EvalScript(stack, txin.scriptSig, SCRIPT_VERIFY_P2SH, BaseSignatureChecker(), SigVersion::BASE, &serror)) {
                throw std::runtime_error("EvalScript failed for input.");
            }
            txin.scriptWitness.stack = stack;
            txin.scriptSig.clear();
        }
    } else
    if (tx.IsParticlVersion() && !IsParticlTxVersion(newVersion)) {
        for (const auto &txout : tx.vpout) {
            if (!txout->IsStandardOutput()) {
                throw std::runtime_error("Can't convert non-standard output.");
            }
            tx.vout.emplace_back(txout->GetStandardOutput()->nValue, txout->GetStandardOutput()->scriptPubKey);
        }
    }

    if (!tx.IsParticlVersion() && IsParticlTxVersion(newVersion)) {
        for (const auto& txout : tx.vout) {
            tx.vpout.push_back(MAKE_OUTPUT<CTxOutStandard>(txout.nValue, txout.scriptPubKey));
        }

        for (auto& txin : tx.vin) {
            ScriptError serror;
            std::vector<std::vector<unsigned char> > stack;
            if (!EvalScript(stack, txin.scriptSig, SCRIPT_VERIFY_P2SH, BaseSignatureChecker(), SigVersion::BASE, &serror)) {
                throw std::runtime_error("EvalScript failed for input.");
            }
            txin.scriptWitness.stack = stack;
            txin.scriptSig.clear();
        }
    } else
    if (tx.IsParticlVersion() && !IsParticlTxVersion(newVersion)) {
        for (const auto &txout : tx.vpout) {
            if (!txout->IsStandardOutput()) {
                throw std::runtime_error("Can't convert non-standard output.");
            }
            tx.vout.emplace_back(txout->GetStandardOutput()->nValue, txout->GetStandardOutput()->scriptPubKey);
        }
    }

    tx.nVersion = (int) newVersion;
}

static void MutateTxLocktime(CMutableTransaction& tx, const std::string& cmdVal)
{
    int64_t newLocktime;
    if (!ParseInt64(cmdVal, &newLocktime) || newLocktime < 0LL || newLocktime > 0xffffffffLL)
        throw std::runtime_error("Invalid TX locktime requested: '" + cmdVal + "'");

    tx.nLockTime = (unsigned int) newLocktime;
}

static void MutateTxRBFOptIn(CMutableTransaction& tx, const std::string& strInIdx)
{
    // parse requested index
    int64_t inIdx;
    if (!ParseInt64(strInIdx, &inIdx) || inIdx < 0 || inIdx >= static_cast<int64_t>(tx.vin.size())) {
        throw std::runtime_error("Invalid TX input index '" + strInIdx + "'");
    }

    // set the nSequence to MAX_INT - 2 (= RBF opt in flag)
    int cnt = 0;
    for (CTxIn& txin : tx.vin) {
        if (strInIdx == "" || cnt == inIdx) {
            if (txin.nSequence > MAX_BIP125_RBF_SEQUENCE) {
                txin.nSequence = MAX_BIP125_RBF_SEQUENCE;
            }
        }
        ++cnt;
    }
}

template <typename T>
static T TrimAndParse(const std::string& int_str, const std::string& err)
{
    const auto parsed{ToIntegral<T>(TrimStringView(int_str))};
    if (!parsed.has_value()) {
        throw std::runtime_error(err + " '" + int_str + "'");
    }
    return parsed.value();
}

static void MutateTxAddInput(CMutableTransaction& tx, const std::string& strInput)
{
    std::vector<std::string> vStrInputParts = SplitString(strInput, ':');

    // separate TXID:VOUT in string
    if (vStrInputParts.size()<2)
        throw std::runtime_error("TX input missing separator");

    // extract and validate TXID
    uint256 txid;
    if (!ParseHashStr(vStrInputParts[0], txid)) {
        throw std::runtime_error("invalid TX input txid");
    }

    static const unsigned int minTxOutSz = 9;
    static const unsigned int maxVout = MAX_BLOCK_WEIGHT / (WITNESS_SCALE_FACTOR * minTxOutSz);

    // extract and validate vout
    const std::string& strVout = vStrInputParts[1];
    int64_t vout;
    if (!ParseInt64(strVout, &vout) || vout < 0 || vout > static_cast<int64_t>(maxVout))
        throw std::runtime_error("invalid TX input vout '" + strVout + "'");

    // extract the optional sequence number
    uint32_t nSequenceIn = CTxIn::SEQUENCE_FINAL;
    if (vStrInputParts.size() > 2) {
        nSequenceIn = TrimAndParse<uint32_t>(vStrInputParts.at(2), "invalid TX sequence id");
    }

    // append to transaction input list
    CTxIn txin(txid, vout, CScript(), nSequenceIn);
    tx.vin.push_back(txin);
}

static void MutateTxAddWitness(CMutableTransaction& tx, const std::string& strInput)
{
<<<<<<< HEAD
    std::vector<std::string> vStrInputParts;
    boost::split(vStrInputParts, strInput, boost::is_any_of(":"));
=======
    std::vector<std::string> vStrInputParts = SplitString(strInput, ':');
>>>>>>> 8739b5cc

    if (vStrInputParts.size() < 2) {
        std::string strErr = "Bad input '" + strInput + "'";
        throw std::runtime_error(strErr.c_str());
    }

    int64_t inIdx;
    if (!ParseInt64(vStrInputParts[0], &inIdx) || inIdx < 0 || inIdx >= static_cast<int64_t>(tx.vin.size())) {
        throw std::runtime_error("Invalid TX input index '" + vStrInputParts[0] + "'");
    }

    CTxIn &txin = tx.vin[inIdx];

    for (size_t i = 1; i < vStrInputParts.size(); ++i) {
        std::vector<uint8_t> vScript;
        if (vStrInputParts[i].length() > 0) {
            if (!IsHex(vStrInputParts[i])) {
                std::string strErr = "Expecting hex input '" + vStrInputParts[i] + "'";
                throw std::runtime_error(strErr.c_str());
            }
            vScript = ParseHex(vStrInputParts[i]);
        }
        txin.scriptWitness.stack.push_back(vScript);
    }
}

static void MutateTxDelWitness(CMutableTransaction& tx, const std::string& strInIdx)
{
    int64_t inIdx;
    if (!ParseInt64(strInIdx, &inIdx) || inIdx < 0 || inIdx >= static_cast<int64_t>(tx.vin.size())) {
        throw std::runtime_error("Invalid TX input index '" + strInIdx + "'");
    }

    CTxIn &txin = tx.vin[inIdx];
    txin.scriptWitness.stack.clear();
}

static void MutateTxAddScriptSig(CMutableTransaction& tx, const std::string& strInput)
{
<<<<<<< HEAD
    std::vector<std::string> vStrInputParts;
    boost::split(vStrInputParts, strInput, boost::is_any_of(":"));
=======
    std::vector<std::string> vStrInputParts = SplitString(strInput, ':');
>>>>>>> 8739b5cc

    if (vStrInputParts.size() < 2) {
        std::string strErr = "Bad input '" + strInput + "'";
        throw std::runtime_error(strErr.c_str());
    }

    int64_t inIdx;
    if (!ParseInt64(vStrInputParts[0], &inIdx) || inIdx < 0 || inIdx >= static_cast<int64_t>(tx.vin.size())) {
        throw std::runtime_error("Invalid TX input index '" + vStrInputParts[0] + "'");
    }
    CTxIn &txin = tx.vin[inIdx];

    std::vector<unsigned char> scriptData(ParseHex(vStrInputParts[1]));
    txin.scriptSig = CScript(scriptData.begin(), scriptData.end());
}

static void MutateTxDelScriptSig(CMutableTransaction& tx, const std::string& strInIdx)
{
    int64_t inIdx;
    if (!ParseInt64(strInIdx, &inIdx) || inIdx < 0 || inIdx >= static_cast<int64_t>(tx.vin.size())) {
        throw std::runtime_error("Invalid TX input index '" + strInIdx + "'");
    }

    CTxIn &txin = tx.vin[inIdx];
    txin.scriptSig.clear();
}

static void MutateTxAddOutAddr(CMutableTransaction& tx, const std::string& strInput)
{
    // Separate into VALUE:ADDRESS
    std::vector<std::string> vStrInputParts = SplitString(strInput, ':');

    if (vStrInputParts.size() != 2)
        throw std::runtime_error("TX output missing or too many separators");

    // Extract and validate VALUE
    CAmount value = ExtractAndValidateValue(vStrInputParts[0]);

    // extract and validate ADDRESS
    std::string strAddr = vStrInputParts[1];
    CTxDestination destination = DecodeDestination(strAddr);
    if (!IsValidDestination(destination)) {
        throw std::runtime_error("invalid TX output address");
    }
    CScript scriptPubKey = GetScriptForDestination(destination);

    // construct TxOut, append to transaction output list
    if (tx.IsParticlVersion()) {
<<<<<<< HEAD
        if (destination.type() == typeid(CStealthAddress)) {
            CStealthAddress sx = boost::get<CStealthAddress>(destination);
            OUTPUT_PTR<CTxOutData> outData = MAKE_OUTPUT<CTxOutData>();
            std::string sNarration;
            std::string sError;
            if (0 != PrepareStealthOutput(sx, sNarration, scriptPubKey, outData->vData, sError))
=======
        CStealthAddress *psx = std::get_if<CStealthAddress>(&destination);
        if (psx) {
            OUTPUT_PTR<CTxOutData> outData = MAKE_OUTPUT<CTxOutData>();
            std::string sNarration, sError;
            if (0 != PrepareStealthOutput(*psx, sNarration, scriptPubKey, outData->vData, sError))
>>>>>>> 8739b5cc
                throw std::runtime_error(std::string("PrepareStealthOutput failed: ") + sError);

            tx.vpout.push_back(MAKE_OUTPUT<CTxOutStandard>(value, scriptPubKey));
            tx.vpout.push_back(outData);
            return;
        }

        tx.vpout.push_back(MAKE_OUTPUT<CTxOutStandard>(value, scriptPubKey));
        return;
    }
    CTxOut txout(value, scriptPubKey);
    tx.vout.push_back(txout);
    return;
}

static void MutateTxAddOutPubKey(CMutableTransaction& tx, const std::string& strInput)
{
    // Separate into VALUE:PUBKEY[:FLAGS]
    std::vector<std::string> vStrInputParts = SplitString(strInput, ':');

    if (vStrInputParts.size() < 2 || vStrInputParts.size() > 3)
        throw std::runtime_error("TX output missing or too many separators");

    // Extract and validate VALUE
    CAmount value = ExtractAndValidateValue(vStrInputParts[0]);

    // Extract and validate PUBKEY
    CPubKey pubkey(ParseHex(vStrInputParts[1]));
    if (!pubkey.IsFullyValid())
        throw std::runtime_error("invalid TX output pubkey");
    CScript scriptPubKey = GetScriptForRawPubKey(pubkey);

    // Extract and validate FLAGS
    bool bSegWit = false;
    bool bScriptHash = false;
    if (vStrInputParts.size() == 3) {
        std::string flags = vStrInputParts[2];
        bSegWit = (flags.find('W') != std::string::npos);
        bScriptHash = (flags.find('S') != std::string::npos);
    }

    if (bSegWit) {
        if (!pubkey.IsCompressed()) {
            throw std::runtime_error("Uncompressed pubkeys are not useable for SegWit outputs");
        }
        // Build a P2WPKH script
        scriptPubKey = GetScriptForDestination(WitnessV0KeyHash(pubkey));
    }
    if (bScriptHash) {
        // Get the ID for the script, and then construct a P2SH destination for it.
        scriptPubKey = GetScriptForDestination(ScriptHash(scriptPubKey));
    }

    // construct TxOut, append to transaction output list
    if (tx.IsParticlVersion()) {
        tx.vpout.push_back(MAKE_OUTPUT<CTxOutStandard>(value, scriptPubKey));
        return;
    }
    CTxOut txout(value, scriptPubKey);
    tx.vout.push_back(txout);
    return;
}

static void MutateTxAddOutMultiSig(CMutableTransaction& tx, const std::string& strInput)
{
    // Separate into VALUE:REQUIRED:NUMKEYS:PUBKEY1:PUBKEY2:....[:FLAGS]
    std::vector<std::string> vStrInputParts = SplitString(strInput, ':');

    // Check that there are enough parameters
    if (vStrInputParts.size()<3)
        throw std::runtime_error("Not enough multisig parameters");

    // Extract and validate VALUE
    CAmount value = ExtractAndValidateValue(vStrInputParts[0]);

    // Extract REQUIRED
    const uint32_t required{TrimAndParse<uint32_t>(vStrInputParts.at(1), "invalid multisig required number")};

    // Extract NUMKEYS
    const uint32_t numkeys{TrimAndParse<uint32_t>(vStrInputParts.at(2), "invalid multisig total number")};

    // Validate there are the correct number of pubkeys
    if (vStrInputParts.size() < numkeys + 3)
        throw std::runtime_error("incorrect number of multisig pubkeys");

    if (required < 1 || required > MAX_PUBKEYS_PER_MULTISIG || numkeys < 1 || numkeys > MAX_PUBKEYS_PER_MULTISIG || numkeys < required)
        throw std::runtime_error("multisig parameter mismatch. Required " \
                            + ToString(required) + " of " + ToString(numkeys) + "signatures.");

    // extract and validate PUBKEYs
    std::vector<CPubKey> pubkeys;
    for(int pos = 1; pos <= int(numkeys); pos++) {
        CPubKey pubkey(ParseHex(vStrInputParts[pos + 2]));
        if (!pubkey.IsFullyValid())
            throw std::runtime_error("invalid TX output pubkey");
        pubkeys.push_back(pubkey);
    }

    // Extract FLAGS
    bool bSegWit = false;
    bool bScriptHash = false;
    if (vStrInputParts.size() == numkeys + 4) {
        std::string flags = vStrInputParts.back();
        bSegWit = (flags.find('W') != std::string::npos);
        bScriptHash = (flags.find('S') != std::string::npos);
    }
    else if (vStrInputParts.size() > numkeys + 4) {
        // Validate that there were no more parameters passed
        throw std::runtime_error("Too many parameters");
    }

    CScript scriptPubKey = GetScriptForMultisig(required, pubkeys);

    if (bSegWit) {
        for (const CPubKey& pubkey : pubkeys) {
            if (!pubkey.IsCompressed()) {
                throw std::runtime_error("Uncompressed pubkeys are not useable for SegWit outputs");
            }
        }
        // Build a P2WSH with the multisig script
        scriptPubKey = GetScriptForDestination(WitnessV0ScriptHash(scriptPubKey));
    }
    if (bScriptHash) {
        if (scriptPubKey.size() > MAX_SCRIPT_ELEMENT_SIZE) {
            throw std::runtime_error(strprintf(
                        "redeemScript exceeds size limit: %d > %d", scriptPubKey.size(), MAX_SCRIPT_ELEMENT_SIZE));
        }
        // Get the ID for the script, and then construct a P2SH destination for it.
        scriptPubKey = GetScriptForDestination(ScriptHash(scriptPubKey));
    }

    // construct TxOut, append to transaction output list
    if (tx.IsParticlVersion()) {
        tx.vpout.push_back(MAKE_OUTPUT<CTxOutStandard>(value, scriptPubKey));
        return;
    }
    CTxOut txout(value, scriptPubKey);
    tx.vout.push_back(txout);
}

static void MutateTxAddOutData(CMutableTransaction& tx, const std::string& strInput)
{
    CAmount value = 0;

    // separate [VALUE:]DATA in string
    size_t pos = strInput.find(':');

    if (pos==0)
        throw std::runtime_error("TX output value not specified");

    if (pos == std::string::npos) {
        pos = 0;
    } else {
        // Extract and validate VALUE
        value = ExtractAndValidateValue(strInput.substr(0, pos));
        ++pos;
    }

    // extract and validate DATA
    const std::string strData{strInput.substr(pos, std::string::npos)};

    if (!IsHex(strData))
        throw std::runtime_error("invalid TX output data");

    std::vector<unsigned char> data = ParseHex(strData);

    if (tx.IsParticlVersion()) {
        // TODO OUTPUT_DATA
        tx.vpout.push_back(MAKE_OUTPUT<CTxOutStandard>(value, CScript() << OP_RETURN << data));
        return;
    }
    CTxOut txout(value, CScript() << OP_RETURN << data);
    tx.vout.push_back(txout);
}

static void MutateTxAddOutScript(CMutableTransaction& tx, const std::string& strInput)
{
    // separate VALUE:SCRIPT[:FLAGS]
    std::vector<std::string> vStrInputParts = SplitString(strInput, ':');
    if (vStrInputParts.size() < 2)
        throw std::runtime_error("TX output missing separator");

    // Extract and validate VALUE
    CAmount value = ExtractAndValidateValue(vStrInputParts[0]);

    // extract and validate script
    std::string strScript = vStrInputParts[1];
    CScript scriptPubKey = ParseScript(strScript);

    // Extract FLAGS
    bool bSegWit = false;
    bool bScriptHash = false;
    if (vStrInputParts.size() == 3) {
        std::string flags = vStrInputParts.back();
        bSegWit = (flags.find('W') != std::string::npos);
        bScriptHash = (flags.find('S') != std::string::npos);
    }

    if (scriptPubKey.size() > MAX_SCRIPT_SIZE) {
        throw std::runtime_error(strprintf(
                    "script exceeds size limit: %d > %d", scriptPubKey.size(), MAX_SCRIPT_SIZE));
    }

    if (bSegWit) {
        scriptPubKey = GetScriptForDestination(WitnessV0ScriptHash(scriptPubKey));
    }
    if (bScriptHash) {
        if (scriptPubKey.size() > MAX_SCRIPT_ELEMENT_SIZE) {
            throw std::runtime_error(strprintf(
                        "redeemScript exceeds size limit: %d > %d", scriptPubKey.size(), MAX_SCRIPT_ELEMENT_SIZE));
        }
        scriptPubKey = GetScriptForDestination(ScriptHash(scriptPubKey));
    }

    // construct TxOut, append to transaction output list
    if (tx.IsParticlVersion()) {
        tx.vpout.push_back(MAKE_OUTPUT<CTxOutStandard>(value, scriptPubKey));
        return;
    }
    CTxOut txout(value, scriptPubKey);
    tx.vout.push_back(txout);
}

static void MutateTxDelInput(CMutableTransaction& tx, const std::string& strInIdx)
{
    // parse requested deletion index
    int64_t inIdx;
    if (!ParseInt64(strInIdx, &inIdx) || inIdx < 0 || inIdx >= static_cast<int64_t>(tx.vin.size())) {
        throw std::runtime_error("Invalid TX input index '" + strInIdx + "'");
    }

    // delete input from transaction
    tx.vin.erase(tx.vin.begin() + inIdx);
}

static void MutateTxDelOutput(CMutableTransaction& tx, const std::string& strOutIdx)
{
    // parse requested deletion index
    int64_t outIdx;
    if (!ParseInt64(strOutIdx, &outIdx) || outIdx < 0 || outIdx >= static_cast<int64_t>(tx.GetNumVOuts())) {
        throw std::runtime_error("Invalid TX output index '" + strOutIdx + "'");
    }

    if (tx.IsParticlVersion()) {
        // delete output from transaction
        tx.vpout.erase(tx.vpout.begin() + outIdx);
        return;
    }

    // delete output from transaction
    tx.vout.erase(tx.vout.begin() + outIdx);
}

static const unsigned int N_SIGHASH_OPTS = 7;
static const struct {
    const char *flagStr;
    int flags;
} sighashOptions[N_SIGHASH_OPTS] = {
    {"DEFAULT", SIGHASH_DEFAULT},
    {"ALL", SIGHASH_ALL},
    {"NONE", SIGHASH_NONE},
    {"SINGLE", SIGHASH_SINGLE},
    {"ALL|ANYONECANPAY", SIGHASH_ALL|SIGHASH_ANYONECANPAY},
    {"NONE|ANYONECANPAY", SIGHASH_NONE|SIGHASH_ANYONECANPAY},
    {"SINGLE|ANYONECANPAY", SIGHASH_SINGLE|SIGHASH_ANYONECANPAY},
};

static bool findSighashFlags(int& flags, const std::string& flagStr)
{
    flags = 0;

    for (unsigned int i = 0; i < N_SIGHASH_OPTS; i++) {
        if (flagStr == sighashOptions[i].flagStr) {
            flags = sighashOptions[i].flags;
            return true;
        }
    }

    return false;
}

static CAmount AmountFromValue(const UniValue& value)
{
    if (!value.isNum() && !value.isStr())
        throw std::runtime_error("Amount is not a number or string");
    CAmount amount;
    if (!ParseFixedPoint(value.getValStr(), 8, &amount))
        throw std::runtime_error("Invalid amount");
    if (!MoneyRange(amount))
        throw std::runtime_error("Amount out of range");
    return amount;
}

static void MutateTxSign(CMutableTransaction& tx, const std::string& flagStr)
{
    int nHashType = SIGHASH_ALL;

    if (flagStr.size() > 0)
        if (!findSighashFlags(nHashType, flagStr))
            throw std::runtime_error("unknown sighash flag/sign option");

    // mergedTx will end up with all the signatures; it
    // starts as a clone of the raw tx:
    CMutableTransaction mergedTx{tx};
    const CMutableTransaction txv{tx};
    CCoinsView viewDummy;
    CCoinsViewCache view(&viewDummy);

    if (!registers.count("privatekeys"))
        throw std::runtime_error("privatekeys register variable must be set.");
    FillableSigningProvider tempKeystore;
    UniValue keysObj = registers["privatekeys"];

    for (unsigned int kidx = 0; kidx < keysObj.size(); kidx++) {
        if (!keysObj[kidx].isStr())
            throw std::runtime_error("privatekey not a std::string");
        CKey key = DecodeSecret(keysObj[kidx].getValStr());
        if (!key.IsValid()) {
            throw std::runtime_error("privatekey not valid");
        }
        tempKeystore.AddKey(key);
    }

    // Add previous txouts given in the RPC call:
    if (!registers.count("prevtxs"))
        throw std::runtime_error("prevtxs register variable must be set.");
    UniValue prevtxsObj = registers["prevtxs"];
    {
        for (unsigned int previdx = 0; previdx < prevtxsObj.size(); previdx++) {
            const UniValue& prevOut = prevtxsObj[previdx];
            if (!prevOut.isObject())
                throw std::runtime_error("expected prevtxs internal object");

            std::map<std::string, UniValue::VType> types = {
                {"txid", UniValue::VSTR},
                {"vout", UniValue::VNUM},
                {"scriptPubKey", UniValue::VSTR},
            };
            if (!prevOut.checkObject(types))
                throw std::runtime_error("prevtxs internal object typecheck fail");

            uint256 txid;
            if (!ParseHashStr(prevOut["txid"].get_str(), txid)) {
                throw std::runtime_error("txid must be hexadecimal string (not '" + prevOut["txid"].get_str() + "')");
            }

            const int nOut = prevOut["vout"].getInt<int>();
            if (nOut < 0)
                throw std::runtime_error("vout cannot be negative");

            COutPoint out(txid, nOut);
            std::vector<unsigned char> pkData(ParseHexUV(prevOut["scriptPubKey"], "scriptPubKey"));
            CScript scriptPubKey(pkData.begin(), pkData.end());

            {
                const Coin& coin = view.AccessCoin(out);
                if (!coin.IsSpent() && coin.out.scriptPubKey != scriptPubKey) {
                    std::string err("Previous output scriptPubKey mismatch:\n");
                    err = err + ScriptToAsmStr(coin.out.scriptPubKey) + "\nvs:\n"+
                        ScriptToAsmStr(scriptPubKey);
                    throw std::runtime_error(err);
                }
                Coin newcoin;
                newcoin.out.scriptPubKey = scriptPubKey;
                newcoin.out.nValue = MAX_MONEY;
                if (prevOut.exists("amount")) {
                    newcoin.out.nValue = AmountFromValue(prevOut["amount"]);
                }
                newcoin.nHeight = 1;
                view.AddCoin(out, std::move(newcoin), true);
            }

            // if redeemScript given and private keys given,
            // add redeemScript to the tempKeystore so it can be signed:
            if ((scriptPubKey.IsPayToScriptHash() || scriptPubKey.IsPayToScriptHash256() || scriptPubKey.IsPayToWitnessScriptHash()) &&
                prevOut.exists("redeemScript")) {
                UniValue v = prevOut["redeemScript"];
                std::vector<unsigned char> rsData(ParseHexUV(v, "redeemScript"));
                CScript redeemScript(rsData.begin(), rsData.end());
                tempKeystore.AddCScript(redeemScript);
            }
        }
    }

    const FillableSigningProvider& keystore = tempKeystore;

    bool fHashSingle = ((nHashType & ~SIGHASH_ANYONECANPAY) == SIGHASH_SINGLE);

    // Sign what we can:
    for (unsigned int i = 0; i < mergedTx.vin.size(); i++) {
        CTxIn& txin = mergedTx.vin[i];
        const Coin& coin = view.AccessCoin(txin.prevout);
        if (coin.IsSpent()) {
            continue;
        }
        const CScript& prevPubKey = coin.out.scriptPubKey;
        const CAmount& amount = coin.out.nValue;

        if (tx.IsParticlVersion() && amount == 0) {
            throw std::runtime_error("expected amount for prevtx");
        }
<<<<<<< HEAD
=======

        std::vector<uint8_t> vchAmount(8);
        part::SetAmount(vchAmount, amount);
        SignatureData sigdata = DataFromTransaction(mergedTx, i, vchAmount, prevPubKey);
        // Only sign SIGHASH_SINGLE if there's a corresponding output:
        if (!fHashSingle || (i < mergedTx.GetNumVOuts()))
            ProduceSignature(keystore, MutableTransactionSignatureCreator(mergedTx, i, vchAmount, nHashType), prevPubKey, sigdata);

        if (amount == MAX_MONEY && !sigdata.scriptWitness.IsNull()) {
            throw std::runtime_error(strprintf("Missing amount for CTxOut with scriptPubKey=%s", HexStr(prevPubKey)));
        }
>>>>>>> 8739b5cc

        std::vector<uint8_t> vchAmount(8);
        part::SetAmount(vchAmount, amount);
        SignatureData sigdata = DataFromTransaction(mergedTx, i, vchAmount, prevPubKey);
        // Only sign SIGHASH_SINGLE if there's a corresponding output:
        if (!fHashSingle || (i < mergedTx.GetNumVOuts()))
            ProduceSignature(keystore, MutableTransactionSignatureCreator(&mergedTx, i, vchAmount, nHashType), prevPubKey, sigdata);
        UpdateInput(txin, sigdata);
    }

    tx = mergedTx;
}

static void MutateTxAddOutBlind(CMutableTransaction& tx, const std::string& strInput)
<<<<<<< HEAD
{
    if (!tx.IsParticlVersion())
        throw std::runtime_error("tx not ghost version.");
    // separate COMMITMENT:SCRIPT:RANGEPROOF[:DATA]
    std::vector<std::string> vStrInputParts;
    boost::split(vStrInputParts, strInput, boost::is_any_of(":"));
    if (vStrInputParts.size() < 3)
        throw std::runtime_error("TX output missing separator");

    // extract and validate COMMITMENT
    std::string &strCommitment = vStrInputParts[0];
    if (!IsHex(strCommitment) || !(strCommitment.size() == 66))
        throw std::runtime_error("COMMITMENT must be 33 bytes and hex encoded.");
    std::vector<uint8_t> vchAmount = ParseHex(strCommitment);

    // extract and validate script
    std::string &strScript = vStrInputParts[1];
    CScript scriptPubKey = ParseScript(strScript);

    // extract and validate rangeproof
    std::string &strRP = vStrInputParts[2];
    if (!IsHex(strRP))
        throw std::runtime_error("RANGEPROOF must be hex encoded.");
    std::vector<uint8_t> vRangeproof = ParseHex(strRP);

    std::vector<uint8_t> vData;
    if (vStrInputParts.size() > 3) {
        std::string &strData = vStrInputParts[3];
        if (!IsHex(strData))
            throw std::runtime_error("DATA must be hex encoded.");
        vData = ParseHex(strData);
    }

    // construct TxOut, append to transaction output list
    auto txbout = MAKE_OUTPUT<CTxOutCT>();
    CTxOutCT *txout = (CTxOutCT*)txbout.get();
    memcpy(txout->commitment.data, vchAmount.data(), 33);
    txout->vData = vData;
    txout->scriptPubKey = scriptPubKey;
    txout->vRangeproof = vRangeproof;

    tx.vpout.push_back(txbout);
    return;
}

static void MutateTxAddOutDataType(CMutableTransaction& tx, const std::string& strInput)
{
    if (!tx.IsParticlVersion())
        throw std::runtime_error("tx not ghost version.");
    if (!IsHex(strInput))
        throw std::runtime_error("invalid TX output data");

    std::vector<unsigned char> data = ParseHex(strInput);
    tx.vpout.push_back(MAKE_OUTPUT<CTxOutData>(data));
    return;
}

class Secp256k1Init
=======
>>>>>>> 8739b5cc
{
    if (!tx.IsParticlVersion())
        throw std::runtime_error("tx not particl version.");
    // separate COMMITMENT:SCRIPT:RANGEPROOF[:DATA]
    std::vector<std::string> vStrInputParts = SplitString(strInput, ':');
    if (vStrInputParts.size() < 3)
        throw std::runtime_error("TX output missing separator");

    // extract and validate COMMITMENT
    std::string &strCommitment = vStrInputParts[0];
    if (!IsHex(strCommitment) || !(strCommitment.size() == 66))
        throw std::runtime_error("COMMITMENT must be 33 bytes and hex encoded.");
    std::vector<uint8_t> vchAmount = ParseHex(strCommitment);

    // extract and validate script
    std::string &strScript = vStrInputParts[1];
    CScript scriptPubKey = ParseScript(strScript);

    // extract and validate rangeproof
    std::string &strRP = vStrInputParts[2];
    if (!IsHex(strRP))
        throw std::runtime_error("RANGEPROOF must be hex encoded.");
    std::vector<uint8_t> vRangeproof = ParseHex(strRP);

    std::vector<uint8_t> vData;
    if (vStrInputParts.size() > 3) {
        std::string &strData = vStrInputParts[3];
        if (!IsHex(strData))
            throw std::runtime_error("DATA must be hex encoded.");
        vData = ParseHex(strData);
    }

    // construct TxOut, append to transaction output list
    auto txbout = MAKE_OUTPUT<CTxOutCT>();
    CTxOutCT *txout = (CTxOutCT*)txbout.get();
    memcpy(txout->commitment.data, vchAmount.data(), 33);
    txout->vData = vData;
    txout->scriptPubKey = scriptPubKey;
    txout->vRangeproof = vRangeproof;

    tx.vpout.push_back(txbout);
    return;
}

static void MutateTxAddOutDataType(CMutableTransaction& tx, const std::string& strInput)
{
    if (!tx.IsParticlVersion())
        throw std::runtime_error("tx not particl version.");
    if (!IsHex(strInput))
        throw std::runtime_error("invalid TX output data");

    std::vector<unsigned char> data = ParseHex(strInput);
    tx.vpout.push_back(MAKE_OUTPUT<CTxOutData>(data));
    return;
}

class Secp256k1Init
{
public:
    Secp256k1Init() {
        ECC_Start();
    }
    ~Secp256k1Init() {
        ECC_Stop();
    }
};

static void MutateTx(CMutableTransaction& tx, const std::string& command,
                     const std::string& commandVal)
{
    std::unique_ptr<Secp256k1Init> ecc;

    if (command == "nversion")
        MutateTxVersion(tx, commandVal);
    else if (command == "locktime")
        MutateTxLocktime(tx, commandVal);
    else if (command == "replaceable") {
        MutateTxRBFOptIn(tx, commandVal);
    }

    else if (command == "delin")
        MutateTxDelInput(tx, commandVal);
    else if (command == "in")
        MutateTxAddInput(tx, commandVal);

    else if (command == "witness")
        MutateTxAddWitness(tx, commandVal);
    else if (command == "delwitness")
        MutateTxDelWitness(tx, commandVal);
    else if (command == "scriptsig")
        MutateTxAddScriptSig(tx, commandVal);
    else if (command == "delscriptsig")
        MutateTxDelScriptSig(tx, commandVal);

    else if (command == "delout")
        MutateTxDelOutput(tx, commandVal);
    else if (command == "outaddr")
        MutateTxAddOutAddr(tx, commandVal);
    else if (command == "outpubkey") {
        ecc.reset(new Secp256k1Init());
        MutateTxAddOutPubKey(tx, commandVal);
    } else if (command == "outmultisig") {
        ecc.reset(new Secp256k1Init());
        MutateTxAddOutMultiSig(tx, commandVal);
    } else if (command == "outscript")
        MutateTxAddOutScript(tx, commandVal);
    else if (command == "outdata")
        MutateTxAddOutData(tx, commandVal);

    else if (command == "sign") {
        ecc.reset(new Secp256k1Init());
        MutateTxSign(tx, commandVal);
    }

    else if (command == "outblind") {
        MutateTxAddOutBlind(tx, commandVal);
    } else if (command == "outdatatype") {
        MutateTxAddOutDataType(tx, commandVal);
    }

    else if (command == "load")
        RegisterLoad(commandVal);

    else if (command == "set")
        RegisterSet(commandVal);

    else
        throw std::runtime_error("unknown command");
}

static void OutputTxJSON(const CTransaction& tx)
{
    UniValue entry(UniValue::VOBJ);
    TxToUniv(tx, /*block_hash=*/uint256(), entry);

    std::string jsonOutput = entry.write(4);
    tfm::format(std::cout, "%s\n", jsonOutput);
}

static void OutputTxHash(const CTransaction& tx)
{
    std::string strHexHash = tx.GetHash().GetHex(); // the hex-encoded transaction hash (aka the transaction id)

    tfm::format(std::cout, "%s\n", strHexHash);
}

static void OutputTxHex(const CTransaction& tx)
{
    std::string strHex = EncodeHexTx(tx);

    tfm::format(std::cout, "%s\n", strHex);
}

static void OutputTx(const CTransaction& tx)
{
    if (gArgs.GetBoolArg("-json", false))
        OutputTxJSON(tx);
    else if (gArgs.GetBoolArg("-txid", false))
        OutputTxHash(tx);
    else
        OutputTxHex(tx);
}

static std::string readStdin()
{
    char buf[4096];
    std::string ret;

    while (!feof(stdin)) {
        size_t bread = fread(buf, 1, sizeof(buf), stdin);
        ret.append(buf, bread);
        if (bread < sizeof(buf))
            break;
    }

    if (ferror(stdin))
        throw std::runtime_error("error reading stdin");

    return TrimString(ret);
}

static int CommandLineRawTx(int argc, char* argv[])
{
    std::string strPrint;
    int nRet = 0;
    try {
        // Skip switches; Permit common stdin convention "-"
        while (argc > 1 && IsSwitchChar(argv[1][0]) &&
               (argv[1][1] != 0)) {
            argc--;
            argv++;
        }

        CMutableTransaction tx;
        tx.nVersion = CTransaction::CURRENT_PARTICL_VERSION;
        int startArg;

        if (!fCreateBlank) {
            // require at least one param
            if (argc < 2)
                throw std::runtime_error("too few parameters");

            // param: hex-encoded bitcoin transaction
            std::string strHexTx(argv[1]);
            if (strHexTx == "-")                 // "-" implies standard input
                strHexTx = readStdin();

            if (!DecodeHexTx(tx, strHexTx, true))
                throw std::runtime_error("invalid transaction encoding");

            startArg = 2;
        } else
            startArg = 1;

        bool haveSigned = false;
        for (int i = startArg; i < argc; i++) {
            std::string arg = argv[i];
            std::string key, value;
            size_t eqpos = arg.find('=');
            if (eqpos == std::string::npos)
                key = arg;
            else {
                key = arg.substr(0, eqpos);
                value = arg.substr(eqpos + 1);
            }

            if (haveSigned) {
                tfm::format(std::cout, "Warning: Mutating tx after signing: %s\n", key.c_str());
            }
            MutateTx(tx, key, value);
            if (key == "sign")
                haveSigned = true;
        }

        OutputTx(CTransaction(tx));
    }
    catch (const std::exception& e) {
        strPrint = std::string("error: ") + e.what();
        nRet = EXIT_FAILURE;
    }
    catch (...) {
        PrintExceptionContinue(nullptr, "CommandLineRawTx()");
        throw;
    }

    if (strPrint != "") {
        tfm::format(nRet == 0 ? std::cout : std::cerr, "%s\n", strPrint);
    }
    return nRet;
}

MAIN_FUNCTION
{
    SetupEnvironment();

    try {
        int ret = AppInitRawTx(argc, argv);
        if (ret != CONTINUE_EXECUTION)
            return ret;
    }
    catch (const std::exception& e) {
        PrintExceptionContinue(&e, "AppInitRawTx()");
        return EXIT_FAILURE;
    } catch (...) {
        PrintExceptionContinue(nullptr, "AppInitRawTx()");
        return EXIT_FAILURE;
    }

    int ret = EXIT_FAILURE;
    try {
        ret = CommandLineRawTx(argc, argv);
    }
    catch (const std::exception& e) {
        PrintExceptionContinue(&e, "CommandLineRawTx()");
    } catch (...) {
        PrintExceptionContinue(nullptr, "CommandLineRawTx()");
    }
    return ret;
}<|MERGE_RESOLUTION|>--- conflicted
+++ resolved
@@ -28,12 +28,7 @@
 #include <util/system.h>
 #include <util/translation.h>
 
-<<<<<<< HEAD
-#include <key/stealth.h>
-
-=======
 #include <cstdio>
->>>>>>> 8739b5cc
 #include <functional>
 #include <memory>
 
@@ -117,25 +112,11 @@
 
     if (argc < 2 || HelpRequested(gArgs) || gArgs.IsArgSet("-version")) {
         // First part of help message is specific to this utility
-<<<<<<< HEAD
         std::string strUsage = PACKAGE_NAME " ghost-tx utility version " + FormatFullVersion() + "\n\n" +
             "Usage:  ghost-tx [options] <hex-tx> [commands]  Update hex-encoded transaction\n" +
             "or:     ghost-tx [options] -create [commands]   Create hex-encoded transaction\n" +
             "\n";
         strUsage += gArgs.GetHelpMessage();
-=======
-        std::string strUsage = PACKAGE_NAME " particl-tx utility version " + FormatFullVersion() + "\n";
-
-        if (gArgs.IsArgSet("-version")) {
-            strUsage += FormatParagraph(LicenseInfo());
-        } else {
-            strUsage += "\n"
-                "Usage:  particl-tx [options] <hex-tx> [commands]  Update hex-encoded transaction\n"
-                "or:     particl-tx [options] -create [commands]   Create hex-encoded transaction\n"
-                "\n";
-            strUsage += gArgs.GetHelpMessage();
-        }
->>>>>>> 8739b5cc
 
         tfm::format(std::cout, "%s", strUsage);
 
@@ -227,11 +208,7 @@
 static void MutateTxVersion(CMutableTransaction& tx, const std::string& cmdVal)
 {
     int64_t newVersion;
-<<<<<<< HEAD
-    if (!ParseInt64(cmdVal, &newVersion) || newVersion < 1 || newVersion > CTransaction::MAX_STANDARD_PARTICL_VERSION)
-=======
     if (!ParseInt64(cmdVal, &newVersion) || newVersion < 1 || newVersion > TX_MAX_STANDARD_VERSION_PARTICL) {
->>>>>>> 8739b5cc
         throw std::runtime_error("Invalid TX version requested: '" + cmdVal + "'");
     }
 
@@ -259,30 +236,6 @@
         }
     }
 
-    if (!tx.IsParticlVersion() && IsParticlTxVersion(newVersion)) {
-        for (const auto& txout : tx.vout) {
-            tx.vpout.push_back(MAKE_OUTPUT<CTxOutStandard>(txout.nValue, txout.scriptPubKey));
-        }
-
-        for (auto& txin : tx.vin) {
-            ScriptError serror;
-            std::vector<std::vector<unsigned char> > stack;
-            if (!EvalScript(stack, txin.scriptSig, SCRIPT_VERIFY_P2SH, BaseSignatureChecker(), SigVersion::BASE, &serror)) {
-                throw std::runtime_error("EvalScript failed for input.");
-            }
-            txin.scriptWitness.stack = stack;
-            txin.scriptSig.clear();
-        }
-    } else
-    if (tx.IsParticlVersion() && !IsParticlTxVersion(newVersion)) {
-        for (const auto &txout : tx.vpout) {
-            if (!txout->IsStandardOutput()) {
-                throw std::runtime_error("Can't convert non-standard output.");
-            }
-            tx.vout.emplace_back(txout->GetStandardOutput()->nValue, txout->GetStandardOutput()->scriptPubKey);
-        }
-    }
-
     tx.nVersion = (int) newVersion;
 }
 
@@ -361,12 +314,7 @@
 
 static void MutateTxAddWitness(CMutableTransaction& tx, const std::string& strInput)
 {
-<<<<<<< HEAD
-    std::vector<std::string> vStrInputParts;
-    boost::split(vStrInputParts, strInput, boost::is_any_of(":"));
-=======
     std::vector<std::string> vStrInputParts = SplitString(strInput, ':');
->>>>>>> 8739b5cc
 
     if (vStrInputParts.size() < 2) {
         std::string strErr = "Bad input '" + strInput + "'";
@@ -406,12 +354,7 @@
 
 static void MutateTxAddScriptSig(CMutableTransaction& tx, const std::string& strInput)
 {
-<<<<<<< HEAD
-    std::vector<std::string> vStrInputParts;
-    boost::split(vStrInputParts, strInput, boost::is_any_of(":"));
-=======
     std::vector<std::string> vStrInputParts = SplitString(strInput, ':');
->>>>>>> 8739b5cc
 
     if (vStrInputParts.size() < 2) {
         std::string strErr = "Bad input '" + strInput + "'";
@@ -460,20 +403,11 @@
 
     // construct TxOut, append to transaction output list
     if (tx.IsParticlVersion()) {
-<<<<<<< HEAD
-        if (destination.type() == typeid(CStealthAddress)) {
-            CStealthAddress sx = boost::get<CStealthAddress>(destination);
-            OUTPUT_PTR<CTxOutData> outData = MAKE_OUTPUT<CTxOutData>();
-            std::string sNarration;
-            std::string sError;
-            if (0 != PrepareStealthOutput(sx, sNarration, scriptPubKey, outData->vData, sError))
-=======
         CStealthAddress *psx = std::get_if<CStealthAddress>(&destination);
         if (psx) {
             OUTPUT_PTR<CTxOutData> outData = MAKE_OUTPUT<CTxOutData>();
             std::string sNarration, sError;
             if (0 != PrepareStealthOutput(*psx, sNarration, scriptPubKey, outData->vData, sError))
->>>>>>> 8739b5cc
                 throw std::runtime_error(std::string("PrepareStealthOutput failed: ") + sError);
 
             tx.vpout.push_back(MAKE_OUTPUT<CTxOutStandard>(value, scriptPubKey));
@@ -875,8 +809,6 @@
         if (tx.IsParticlVersion() && amount == 0) {
             throw std::runtime_error("expected amount for prevtx");
         }
-<<<<<<< HEAD
-=======
 
         std::vector<uint8_t> vchAmount(8);
         part::SetAmount(vchAmount, amount);
@@ -888,14 +820,7 @@
         if (amount == MAX_MONEY && !sigdata.scriptWitness.IsNull()) {
             throw std::runtime_error(strprintf("Missing amount for CTxOut with scriptPubKey=%s", HexStr(prevPubKey)));
         }
->>>>>>> 8739b5cc
-
-        std::vector<uint8_t> vchAmount(8);
-        part::SetAmount(vchAmount, amount);
-        SignatureData sigdata = DataFromTransaction(mergedTx, i, vchAmount, prevPubKey);
-        // Only sign SIGHASH_SINGLE if there's a corresponding output:
-        if (!fHashSingle || (i < mergedTx.GetNumVOuts()))
-            ProduceSignature(keystore, MutableTransactionSignatureCreator(&mergedTx, i, vchAmount, nHashType), prevPubKey, sigdata);
+
         UpdateInput(txin, sigdata);
     }
 
@@ -903,13 +828,11 @@
 }
 
 static void MutateTxAddOutBlind(CMutableTransaction& tx, const std::string& strInput)
-<<<<<<< HEAD
 {
     if (!tx.IsParticlVersion())
         throw std::runtime_error("tx not ghost version.");
     // separate COMMITMENT:SCRIPT:RANGEPROOF[:DATA]
-    std::vector<std::string> vStrInputParts;
-    boost::split(vStrInputParts, strInput, boost::is_any_of(":"));
+    std::vector<std::string> vStrInputParts = SplitString(strInput, ':');
     if (vStrInputParts.size() < 3)
         throw std::runtime_error("TX output missing separator");
 
@@ -953,65 +876,6 @@
 {
     if (!tx.IsParticlVersion())
         throw std::runtime_error("tx not ghost version.");
-    if (!IsHex(strInput))
-        throw std::runtime_error("invalid TX output data");
-
-    std::vector<unsigned char> data = ParseHex(strInput);
-    tx.vpout.push_back(MAKE_OUTPUT<CTxOutData>(data));
-    return;
-}
-
-class Secp256k1Init
-=======
->>>>>>> 8739b5cc
-{
-    if (!tx.IsParticlVersion())
-        throw std::runtime_error("tx not particl version.");
-    // separate COMMITMENT:SCRIPT:RANGEPROOF[:DATA]
-    std::vector<std::string> vStrInputParts = SplitString(strInput, ':');
-    if (vStrInputParts.size() < 3)
-        throw std::runtime_error("TX output missing separator");
-
-    // extract and validate COMMITMENT
-    std::string &strCommitment = vStrInputParts[0];
-    if (!IsHex(strCommitment) || !(strCommitment.size() == 66))
-        throw std::runtime_error("COMMITMENT must be 33 bytes and hex encoded.");
-    std::vector<uint8_t> vchAmount = ParseHex(strCommitment);
-
-    // extract and validate script
-    std::string &strScript = vStrInputParts[1];
-    CScript scriptPubKey = ParseScript(strScript);
-
-    // extract and validate rangeproof
-    std::string &strRP = vStrInputParts[2];
-    if (!IsHex(strRP))
-        throw std::runtime_error("RANGEPROOF must be hex encoded.");
-    std::vector<uint8_t> vRangeproof = ParseHex(strRP);
-
-    std::vector<uint8_t> vData;
-    if (vStrInputParts.size() > 3) {
-        std::string &strData = vStrInputParts[3];
-        if (!IsHex(strData))
-            throw std::runtime_error("DATA must be hex encoded.");
-        vData = ParseHex(strData);
-    }
-
-    // construct TxOut, append to transaction output list
-    auto txbout = MAKE_OUTPUT<CTxOutCT>();
-    CTxOutCT *txout = (CTxOutCT*)txbout.get();
-    memcpy(txout->commitment.data, vchAmount.data(), 33);
-    txout->vData = vData;
-    txout->scriptPubKey = scriptPubKey;
-    txout->vRangeproof = vRangeproof;
-
-    tx.vpout.push_back(txbout);
-    return;
-}
-
-static void MutateTxAddOutDataType(CMutableTransaction& tx, const std::string& strInput)
-{
-    if (!tx.IsParticlVersion())
-        throw std::runtime_error("tx not particl version.");
     if (!IsHex(strInput))
         throw std::runtime_error("invalid TX output data");
 
