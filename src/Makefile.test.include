--- conflicted
+++ resolved
@@ -397,13 +397,8 @@
 if TARGET_WINDOWS
 else
 if ENABLE_BENCH
-<<<<<<< HEAD
-	@echo "Running bench/bench_particl ..."
-	$(BENCH_BINARY) > /dev/null
-=======
-	@echo "Running bench/bench_bitcoin (one iteration sanity check)..."
+	@echo "Running bench/bench_particl (one iteration sanity check)..."
 	$(BENCH_BINARY) --sanity-check > /dev/null
->>>>>>> 002411dc
 endif
 endif
 	$(AM_V_at)$(MAKE) $(AM_MAKEFLAGS) -C secp256k1 check
