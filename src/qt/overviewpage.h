// Copyright (c) 2011-2022 The Bitcoin Core developers
// Distributed under the MIT software license, see the accompanying
// file COPYING or http://www.opensource.org/licenses/mit-license.php.

#ifndef BITCOIN_QT_OVERVIEWPAGE_H
#define BITCOIN_QT_OVERVIEWPAGE_H

#include <interfaces/wallet.h>

#include <QWidget>
#include <memory>

class ClientModel;
class TransactionFilterProxy;
class TxViewDelegate;
class PlatformStyle;
class WalletModel;

namespace Ui {
    class OverviewPage;
}

QT_BEGIN_NAMESPACE
class QModelIndex;
QT_END_NAMESPACE

/** Overview ("home") page widget */
class OverviewPage : public QWidget
{
    Q_OBJECT

public:
    explicit OverviewPage(const PlatformStyle *platformStyle, QWidget *parent = nullptr);
    ~OverviewPage();

    void setClientModel(ClientModel *clientModel);
    void setWalletModel(WalletModel *walletModel);
    void showOutOfSyncWarning(bool fShow);

public Q_SLOTS:
    void setReservedBalance(CAmount reservedBalance);

    void setBalance(const interfaces::WalletBalances& balances);
    void setPrivacy(bool privacy);

Q_SIGNALS:
    void transactionClicked(const QModelIndex &index);
    void outOfSyncWarningClicked();

protected:
    void changeEvent(QEvent* e) override;

private:
    Ui::OverviewPage *ui;
    ClientModel* clientModel{nullptr};
    WalletModel* walletModel{nullptr};
    bool m_privacy{false};
    CAmount m_reservedBalance;
<<<<<<< HEAD
=======

    const PlatformStyle* m_platform_style;
>>>>>>> 8739b5cc

    TxViewDelegate *txdelegate;
    std::unique_ptr<TransactionFilterProxy> filter;

private Q_SLOTS:
    void LimitTransactionRows();
    void updateDisplayUnit();
    void handleTransactionClicked(const QModelIndex &index);
    void updateAlerts(const QString &warnings);
    void updateWatchOnlyLabels(bool showWatchOnly);
    void setMonospacedFont(bool use_embedded_font);
};

#endif // BITCOIN_QT_OVERVIEWPAGE_H<|MERGE_RESOLUTION|>--- conflicted
+++ resolved
@@ -56,11 +56,8 @@
     WalletModel* walletModel{nullptr};
     bool m_privacy{false};
     CAmount m_reservedBalance;
-<<<<<<< HEAD
-=======
 
     const PlatformStyle* m_platform_style;
->>>>>>> 8739b5cc
 
     TxViewDelegate *txdelegate;
     std::unique_ptr<TransactionFilterProxy> filter;
