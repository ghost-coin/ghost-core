--- conflicted
+++ resolved
@@ -56,8 +56,6 @@
 #include <QStyle>
 #include <QTimer>
 #include <QToolBar>
-
-
 #include <QUrlQuery>
 #include <QVBoxLayout>
 #include <QWindow>
@@ -399,15 +397,6 @@
         file->addAction(signMessageAction);
         file->addAction(verifyMessageAction);
         file->addSeparator();
-<<<<<<< HEAD
-        file->addAction(usedSendingAddressesAction);
-        file->addAction(usedReceivingAddressesAction);
-        file->addSeparator();
-        file->addAction(mnemonicAction);
-        file->addAction(coldstakingAction);
-        file->addSeparator();
-=======
->>>>>>> dba0f4c5
     }
     file->addAction(quitAction);
 
@@ -462,6 +451,9 @@
         window_menu->addSeparator();
         window_menu->addAction(usedSendingAddressesAction);
         window_menu->addAction(usedReceivingAddressesAction);
+        window_menu->addSeparator();
+        window_menu->addAction(mnemonicAction);
+        window_menu->addAction(coldstakingAction);
     }
 
     window_menu->addSeparator();
