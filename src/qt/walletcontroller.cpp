// Copyright (c) 2019-2020 The Bitcoin Core developers
// Distributed under the MIT software license, see the accompanying
// file COPYING or http://www.opensource.org/licenses/mit-license.php.

#include <qt/walletcontroller.h>

#include <qt/askpassphrasedialog.h>
#include <qt/clientmodel.h>
#include <qt/createwalletdialog.h>
#include <qt/guiconstants.h>
#include <qt/guiutil.h>
#include <qt/walletmodel.h>

#include <external_signer.h>
#include <interfaces/handler.h>
#include <interfaces/node.h>
#include <util/string.h>
#include <util/threadnames.h>
#include <util/translation.h>
#include <wallet/wallet.h>

#include <algorithm>

#include <QApplication>
#include <QMessageBox>
#include <QMutexLocker>
#include <QThread>
#include <QTimer>
#include <QWindow>

WalletController::WalletController(ClientModel& client_model, const PlatformStyle* platform_style, QObject* parent)
    : QObject(parent)
    , m_activity_thread(new QThread(this))
    , m_activity_worker(new QObject)
    , m_client_model(client_model)
    , m_node(client_model.node())
    , m_platform_style(platform_style)
    , m_options_model(client_model.getOptionsModel())
{
    m_handler_load_wallet = m_node.walletClient().handleLoadWallet([this](std::unique_ptr<interfaces::Wallet> wallet) {
        getOrCreateWallet(std::move(wallet));
    });

    m_activity_worker->moveToThread(m_activity_thread);
    m_activity_thread->start();
    QTimer::singleShot(0, m_activity_worker, []() {
        util::ThreadRename("qt-walletctrl");
    });
}

// Not using the default destructor because not all member types definitions are
// available in the header, just forward declared.
WalletController::~WalletController()
{
    m_activity_thread->quit();
    m_activity_thread->wait();
    delete m_activity_worker;
}

std::map<std::string, bool> WalletController::listWalletDir() const
{
    QMutexLocker locker(&m_mutex);
    std::map<std::string, bool> wallets;
    for (const std::string& name : m_node.walletClient().listWalletDir()) {
        wallets[name] = false;
    }
    for (WalletModel* wallet_model : m_wallets) {
        auto it = wallets.find(wallet_model->wallet().getWalletName());
        if (it != wallets.end()) it->second = true;
    }
    return wallets;
}

void WalletController::closeWallet(WalletModel* wallet_model, QWidget* parent)
{
    QMessageBox box(parent);
    box.setWindowTitle(tr("Close wallet"));
    box.setText(tr("Are you sure you wish to close the wallet <i>%1</i>?").arg(GUIUtil::HtmlEscape(wallet_model->getDisplayName())));
    box.setInformativeText(tr("Closing the wallet for too long can result in having to resync the entire chain if pruning is enabled."));
    box.setStandardButtons(QMessageBox::Yes|QMessageBox::Cancel);
    box.setDefaultButton(QMessageBox::Yes);
    if (box.exec() != QMessageBox::Yes) return;

    // First remove wallet from node.
    wallet_model->wallet().remove();
    // Now release the model.
    removeAndDeleteWallet(wallet_model);
}

void WalletController::closeAllWallets(QWidget* parent)
{
    QMessageBox::StandardButton button = QMessageBox::question(parent, tr("Close all wallets"),
        tr("Are you sure you wish to close all wallets?"),
        QMessageBox::Yes|QMessageBox::Cancel,
        QMessageBox::Yes);
    if (button != QMessageBox::Yes) return;

    QMutexLocker locker(&m_mutex);
    for (WalletModel* wallet_model : m_wallets) {
        wallet_model->wallet().remove();
        Q_EMIT walletRemoved(wallet_model);
        delete wallet_model;
    }
    m_wallets.clear();
}

WalletModel* WalletController::getOrCreateWallet(std::unique_ptr<interfaces::Wallet> wallet)
{
    QMutexLocker locker(&m_mutex);

    // Return model instance if exists.
    if (!m_wallets.empty()) {
        std::string name = wallet->getWalletName();
        for (WalletModel* wallet_model : m_wallets) {
            if (wallet_model->wallet().getWalletName() == name) {
                return wallet_model;
            }
        }
    }

    // Instantiate model and register it.
    WalletModel* wallet_model = new WalletModel(std::move(wallet), m_client_model, m_platform_style,
                                                nullptr /* required for the following moveToThread() call */);

    // Move WalletModel object to the thread that created the WalletController
    // object (GUI main thread), instead of the current thread, which could be
    // an outside wallet thread or RPC thread sending a LoadWallet notification.
    // This ensures queued signals sent to the WalletModel object will be
    // handled on the GUI event loop.
    wallet_model->moveToThread(thread());
    // setParent(parent) must be called in the thread which created the parent object. More details in #18948.
    GUIUtil::ObjectInvoke(this, [wallet_model, this] {
        wallet_model->setParent(this);
    }, GUIUtil::blockingGUIThreadConnection());

    m_wallets.push_back(wallet_model);

    // WalletModel::startPollBalance needs to be called in a thread managed by
    // Qt because of startTimer. Considering the current thread can be a RPC
    // thread, better delegate the calling to Qt with Qt::AutoConnection.
    const bool called = QMetaObject::invokeMethod(wallet_model, "startPollBalance");
    assert(called);

    connect(wallet_model, &WalletModel::unload, this, [this, wallet_model] {
        // Defer removeAndDeleteWallet when no modal widget is active.
        // TODO: remove this workaround by removing usage of QDialog::exec.
        if (QApplication::activeModalWidget()) {
            connect(qApp, &QApplication::focusWindowChanged, wallet_model, [this, wallet_model]() {
                if (!QApplication::activeModalWidget()) {
                    removeAndDeleteWallet(wallet_model);
                }
            }, Qt::QueuedConnection);
        } else {
            removeAndDeleteWallet(wallet_model);
        }
    }, Qt::QueuedConnection);

    // Re-emit coinsSent signal from wallet model.
    connect(wallet_model, &WalletModel::coinsSent, this, &WalletController::coinsSent);

    Q_EMIT walletAdded(wallet_model);

    return wallet_model;
}

void WalletController::removeAndDeleteWallet(WalletModel* wallet_model)
{
    // Unregister wallet model.
    {
        QMutexLocker locker(&m_mutex);
        m_wallets.erase(std::remove(m_wallets.begin(), m_wallets.end(), wallet_model));
    }
    Q_EMIT walletRemoved(wallet_model);
    // Currently this can trigger the unload since the model can hold the last
    // CWallet shared pointer.
    delete wallet_model;
}

WalletControllerActivity::WalletControllerActivity(WalletController* wallet_controller, QWidget* parent_widget)
    : QObject(wallet_controller)
    , m_wallet_controller(wallet_controller)
    , m_parent_widget(parent_widget)
{
    connect(this, &WalletControllerActivity::finished, this, &QObject::deleteLater);
}

void WalletControllerActivity::showProgressDialog(const QString& title_text, const QString& label_text)
{
    auto progress_dialog = new QProgressDialog(m_parent_widget);
    progress_dialog->setAttribute(Qt::WA_DeleteOnClose);
    connect(this, &WalletControllerActivity::finished, progress_dialog, &QWidget::close);

    progress_dialog->setWindowTitle(title_text);
    progress_dialog->setLabelText(label_text);
    progress_dialog->setRange(0, 0);
    progress_dialog->setCancelButton(nullptr);
    progress_dialog->setWindowModality(Qt::ApplicationModal);
    GUIUtil::PolishProgressDialog(progress_dialog);
    // The setValue call forces QProgressDialog to start the internal duration estimation.
    // See details in https://bugreports.qt.io/browse/QTBUG-47042.
    progress_dialog->setValue(0);
}

CreateWalletActivity::CreateWalletActivity(WalletController* wallet_controller, QWidget* parent_widget)
    : WalletControllerActivity(wallet_controller, parent_widget)
{
    m_passphrase.reserve(MAX_PASSPHRASE_SIZE);
}

CreateWalletActivity::~CreateWalletActivity()
{
    delete m_create_wallet_dialog;
    delete m_passphrase_dialog;
}

void CreateWalletActivity::askPassphrase()
{
    m_passphrase_dialog = new AskPassphraseDialog(AskPassphraseDialog::Encrypt, m_parent_widget, &m_passphrase);
    m_passphrase_dialog->setWindowModality(Qt::ApplicationModal);
    m_passphrase_dialog->show();

    connect(m_passphrase_dialog, &QObject::destroyed, [this] {
        m_passphrase_dialog = nullptr;
    });
    connect(m_passphrase_dialog, &QDialog::accepted, [this] {
        createWallet();
    });
    connect(m_passphrase_dialog, &QDialog::rejected, [this] {
        Q_EMIT finished();
    });
}

void CreateWalletActivity::createWallet()
{
<<<<<<< HEAD
    if (!fParticlMode) {
        showProgressDialog(tr("Creating Wallet <b>%1</b>…").arg(m_create_wallet_dialog->walletName().toHtmlEscaped()));
    }
=======
    showProgressDialog(
        //: Title of window indicating the progress of creation of a new wallet.
        tr("Create Wallet"),
        /*: Descriptive text of the create wallet progress window which indicates
            to the user which wallet is currently being created. */
        tr("Creating Wallet <b>%1</b>…").arg(m_create_wallet_dialog->walletName().toHtmlEscaped()));
>>>>>>> 92758699

    std::string name = m_create_wallet_dialog->walletName().toStdString();
    uint64_t flags = 0;
    if (m_create_wallet_dialog->isDisablePrivateKeysChecked()) {
        flags |= WALLET_FLAG_DISABLE_PRIVATE_KEYS;
    }
    if (m_create_wallet_dialog->isMakeBlankWalletChecked()) {
        flags |= WALLET_FLAG_BLANK_WALLET;
    }
    if (m_create_wallet_dialog->isDescriptorWalletChecked()) {
        flags |= WALLET_FLAG_DESCRIPTORS;
    }
    if (m_create_wallet_dialog->isExternalSignerChecked()) {
        flags |= WALLET_FLAG_EXTERNAL_SIGNER;
    }

    QTimer::singleShot(500, worker(), [this, name, flags] {
        std::unique_ptr<interfaces::Wallet> wallet = node().walletClient().createWallet(name, m_passphrase, flags, m_error_message, m_warning_message);

        if (wallet) m_wallet_model = m_wallet_controller->getOrCreateWallet(std::move(wallet));

        QTimer::singleShot(500, this, &CreateWalletActivity::finish);
    });
}

void CreateWalletActivity::finish()
{
    if (!m_error_message.empty()) {
        QMessageBox::critical(m_parent_widget, tr("Create wallet failed"), QString::fromStdString(m_error_message.translated));
    } else if (!m_warning_message.empty()) {
        QMessageBox::warning(m_parent_widget, tr("Create wallet warning"), QString::fromStdString(Join(m_warning_message, Untranslated("\n")).translated));
    }

    if (m_wallet_model) Q_EMIT created(m_wallet_model);

    Q_EMIT finished();
}

void CreateWalletActivity::create()
{
    m_create_wallet_dialog = new CreateWalletDialog(m_parent_widget);

    std::vector<ExternalSigner> signers;
    try {
        signers = node().externalSigners();
    } catch (const std::runtime_error& e) {
        QMessageBox::critical(nullptr, tr("Can't list signers"), e.what());
    }
    m_create_wallet_dialog->setSigners(signers);

    m_create_wallet_dialog->setWindowModality(Qt::ApplicationModal);
    m_create_wallet_dialog->show();

    connect(m_create_wallet_dialog, &QObject::destroyed, [this] {
        m_create_wallet_dialog = nullptr;
    });
    connect(m_create_wallet_dialog, &QDialog::rejected, [this] {
        Q_EMIT finished();
    });
    connect(m_create_wallet_dialog, &QDialog::accepted, [this] {
        if (m_create_wallet_dialog->isEncryptWalletChecked()) {
            askPassphrase();
        } else {
            createWallet();
        }
    });
}

OpenWalletActivity::OpenWalletActivity(WalletController* wallet_controller, QWidget* parent_widget)
    : WalletControllerActivity(wallet_controller, parent_widget)
{
}

void OpenWalletActivity::finish()
{
    if (!m_error_message.empty()) {
        QMessageBox::critical(m_parent_widget, tr("Open wallet failed"), QString::fromStdString(m_error_message.translated));
    } else if (!m_warning_message.empty()) {
        QMessageBox::warning(m_parent_widget, tr("Open wallet warning"), QString::fromStdString(Join(m_warning_message, Untranslated("\n")).translated));
    }

    if (m_wallet_model) Q_EMIT opened(m_wallet_model);

    Q_EMIT finished();
}

void OpenWalletActivity::open(const std::string& path)
{
    QString name = path.empty() ? QString("["+tr("default wallet")+"]") : QString::fromStdString(path);

    showProgressDialog(
        //: Title of window indicating the progress of opening of a wallet.
        tr("Open Wallet"),
        /*: Descriptive text of the open wallet progress window which indicates
            to the user which wallet is currently being opened. */
        tr("Opening Wallet <b>%1</b>…").arg(name.toHtmlEscaped()));

    QTimer::singleShot(0, worker(), [this, path] {
        std::unique_ptr<interfaces::Wallet> wallet = node().walletClient().loadWallet(path, m_error_message, m_warning_message);

        if (wallet) m_wallet_model = m_wallet_controller->getOrCreateWallet(std::move(wallet));

        QTimer::singleShot(0, this, &OpenWalletActivity::finish);
    });
}

LoadWalletsActivity::LoadWalletsActivity(WalletController* wallet_controller, QWidget* parent_widget)
    : WalletControllerActivity(wallet_controller, parent_widget)
{
}

void LoadWalletsActivity::load()
{
    showProgressDialog(
        //: Title of progress window which is displayed when wallets are being loaded.
        tr("Load Wallets"),
        /*: Descriptive text of the load wallets progress window which indicates to
            the user that wallets are currently being loaded.*/
        tr("Loading wallets…"));

    QTimer::singleShot(0, worker(), [this] {
        for (auto& wallet : node().walletClient().getWallets()) {
            m_wallet_controller->getOrCreateWallet(std::move(wallet));
        }

        QTimer::singleShot(0, this, [this] { Q_EMIT finished(); });
    });
}<|MERGE_RESOLUTION|>--- conflicted
+++ resolved
@@ -232,18 +232,14 @@
 
 void CreateWalletActivity::createWallet()
 {
-<<<<<<< HEAD
     if (!fParticlMode) {
-        showProgressDialog(tr("Creating Wallet <b>%1</b>…").arg(m_create_wallet_dialog->walletName().toHtmlEscaped()));
-    }
-=======
-    showProgressDialog(
-        //: Title of window indicating the progress of creation of a new wallet.
-        tr("Create Wallet"),
-        /*: Descriptive text of the create wallet progress window which indicates
-            to the user which wallet is currently being created. */
-        tr("Creating Wallet <b>%1</b>…").arg(m_create_wallet_dialog->walletName().toHtmlEscaped()));
->>>>>>> 92758699
+        showProgressDialog(
+            //: Title of window indicating the progress of creation of a new wallet.
+            tr("Create Wallet"),
+            /*: Descriptive text of the create wallet progress window which indicates
+                to the user which wallet is currently being created. */
+            tr("Creating Wallet <b>%1</b>…").arg(m_create_wallet_dialog->walletName().toHtmlEscaped()));
+    }
 
     std::string name = m_create_wallet_dialog->walletName().toStdString();
     uint64_t flags = 0;
