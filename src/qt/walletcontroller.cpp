--- conflicted
+++ resolved
@@ -193,12 +193,6 @@
 
 void WalletControllerActivity::showProgressDialog(const QString& title_text, const QString& label_text)
 {
-<<<<<<< HEAD
-    //assert(m_progress_dialog);
-    if (m_progress_dialog)
-    delete m_progress_dialog;
-    m_progress_dialog = nullptr;
-=======
     auto progress_dialog = new QProgressDialog(m_parent_widget);
     progress_dialog->setAttribute(Qt::WA_DeleteOnClose);
     connect(this, &WalletControllerActivity::finished, progress_dialog, &QWidget::close);
@@ -212,7 +206,6 @@
     // The setValue call forces QProgressDialog to start the internal duration estimation.
     // See details in https://bugreports.qt.io/browse/QTBUG-47042.
     progress_dialog->setValue(0);
->>>>>>> 8739b5cc
 }
 
 CreateWalletActivity::CreateWalletActivity(WalletController* wallet_controller, QWidget* parent_widget)
@@ -247,16 +240,12 @@
 void CreateWalletActivity::createWallet()
 {
     if (!fParticlMode) {
-<<<<<<< HEAD
-        showProgressDialog(tr("Creating Wallet <b>%1</b>...").arg(m_create_wallet_dialog->walletName().toHtmlEscaped()));
-=======
         showProgressDialog(
             //: Title of window indicating the progress of creation of a new wallet.
             tr("Create Wallet"),
             /*: Descriptive text of the create wallet progress window which indicates
                 to the user which wallet is currently being created. */
             tr("Creating Wallet <b>%1</b>…").arg(m_create_wallet_dialog->walletName().toHtmlEscaped()));
->>>>>>> 8739b5cc
     }
 
     std::string name = m_create_wallet_dialog->walletName().toStdString();
@@ -274,14 +263,8 @@
         flags |= WALLET_FLAG_EXTERNAL_SIGNER;
     }
 
-<<<<<<< HEAD
-    QTimer::singleShot(500, worker(), [this, name, flags] {
-        bool fLegacy = false;
-        std::unique_ptr<interfaces::Wallet> wallet = node().walletClient().createWallet(name, m_passphrase, flags, m_error_message, m_warning_message, fLegacy);
-=======
     QTimer::singleShot(500ms, worker(), [this, name, flags] {
         auto wallet{node().walletLoader().createWallet(name, m_passphrase, flags, m_warning_message)};
->>>>>>> 8739b5cc
 
         if (wallet) {
             m_wallet_model = m_wallet_controller->getOrCreateWallet(std::move(*wallet));
@@ -292,6 +275,7 @@
         QTimer::singleShot(500ms, this, &CreateWalletActivity::finish);
     });
 }
+
 
 void CreateWalletActivity::finish()
 {
