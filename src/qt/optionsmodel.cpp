// Copyright (c) 2011-2021 The Bitcoin Core developers
// Distributed under the MIT software license, see the accompanying
// file COPYING or http://www.opensource.org/licenses/mit-license.php.

#if defined(HAVE_CONFIG_H)
#include <config/bitcoin-config.h>
#endif

#include <qt/optionsmodel.h>
#include <util/moneystr.h>

#include <qt/bitcoinunits.h>
#include <qt/guiconstants.h>
#include <qt/guiutil.h>

#include <interfaces/node.h>
#include <mapport.h>
#include <net.h>
#include <netbase.h>
#include <txdb.h>       // for -dbcache defaults
#include <util/string.h>
#include <validation.h> // For DEFAULT_SCRIPTCHECK_THREADS

#include <QDebug>
#include <QLatin1Char>
#include <QSettings>
#include <QStringList>
#include <QVariant>

const char *DEFAULT_GUI_PROXY_HOST = "127.0.0.1";

static const QString GetDefaultProxyAddress();

OptionsModel::OptionsModel(QObject *parent, bool resetSettings) :
    QAbstractListModel(parent)
{
    Init(resetSettings);
}

void OptionsModel::addOverriddenOption(const std::string &option)
{
    strOverriddenByCommandLine += QString::fromStdString(option) + "=" + QString::fromStdString(gArgs.GetArg(option, "")) + " ";
}

// Writes all missing QSettings with their default values
void OptionsModel::Init(bool resetSettings)
{
    if (resetSettings)
        Reset();

    checkAndMigrate();

    QSettings settings;

    // Ensure restart flag is unset on client startup
    setRestartRequired(false);

    // These are Qt-only settings:

    // Window
    if (!settings.contains("fHideTrayIcon")) {
        settings.setValue("fHideTrayIcon", false);
    }
    m_show_tray_icon = !settings.value("fHideTrayIcon").toBool();
    Q_EMIT showTrayIconChanged(m_show_tray_icon);

    if (!settings.contains("fMinimizeToTray"))
        settings.setValue("fMinimizeToTray", false);
    fMinimizeToTray = settings.value("fMinimizeToTray").toBool() && m_show_tray_icon;

    if (!settings.contains("fMinimizeOnClose"))
        settings.setValue("fMinimizeOnClose", false);
    fMinimizeOnClose = settings.value("fMinimizeOnClose").toBool();

    // Display
    if (!settings.contains("DisplayBitcoinUnit")) {
        settings.setValue("DisplayBitcoinUnit", QVariant::fromValue(BitcoinUnit::BTC));
    }
    QVariant unit = settings.value("DisplayBitcoinUnit");
    if (unit.canConvert<BitcoinUnit>()) {
        m_display_bitcoin_unit = unit.value<BitcoinUnit>();
    } else {
        m_display_bitcoin_unit = BitcoinUnit::BTC;
        settings.setValue("DisplayBitcoinUnit", QVariant::fromValue(m_display_bitcoin_unit));
    }

    if (!settings.contains("strThirdPartyTxUrls"))
        settings.setValue("strThirdPartyTxUrls", "");
    strThirdPartyTxUrls = settings.value("strThirdPartyTxUrls", "").toString();

    if (!settings.contains("fCoinControlFeatures"))
        settings.setValue("fCoinControlFeatures", true);
    fCoinControlFeatures = settings.value("fCoinControlFeatures", true).toBool();

    if (!settings.contains("enable_psbt_controls")) {
        settings.setValue("enable_psbt_controls", false);
    }
    m_enable_psbt_controls = settings.value("enable_psbt_controls", false).toBool();

    // These are shared with the core or have a command-line parameter
    // and we want command-line parameters to overwrite the GUI settings.
    //
    // If setting doesn't exist create it with defaults.
    //
    // If gArgs.SoftSetArg() or gArgs.SoftSetBoolArg() return false we were overridden
    // by command-line and show this in the UI.

    // Main
    if (!settings.contains("bPrune"))
        settings.setValue("bPrune", false);
    if (!settings.contains("nPruneSize"))
        settings.setValue("nPruneSize", DEFAULT_PRUNE_TARGET_GB);
    SetPruneEnabled(settings.value("bPrune").toBool());

    if (!settings.contains("nDatabaseCache"))
        settings.setValue("nDatabaseCache", (qint64)nDefaultDbCache);
    if (!gArgs.SoftSetArg("-dbcache", settings.value("nDatabaseCache").toString().toStdString()))
        addOverriddenOption("-dbcache");

    if (!settings.contains("nThreadsScriptVerif"))
        settings.setValue("nThreadsScriptVerif", DEFAULT_SCRIPTCHECK_THREADS);
    if (!gArgs.SoftSetArg("-par", settings.value("nThreadsScriptVerif").toString().toStdString()))
        addOverriddenOption("-par");

    if (!settings.contains("strDataDir"))
        settings.setValue("strDataDir", GUIUtil::getDefaultDataDirectory());

    // Wallet
#ifdef ENABLE_WALLET
    if (!settings.contains("bSpendZeroConfChange"))
        settings.setValue("bSpendZeroConfChange", true);
    if (!gArgs.SoftSetBoolArg("-spendzeroconfchange", settings.value("bSpendZeroConfChange").toBool()))
        addOverriddenOption("-spendzeroconfchange");

    if (!settings.contains("external_signer_path"))
        settings.setValue("external_signer_path", "");

    if (!gArgs.SoftSetArg("-signer", settings.value("external_signer_path").toString().toStdString())) {
        addOverriddenOption("-signer");
    }

    if (!settings.contains("SubFeeFromAmount")) {
        settings.setValue("SubFeeFromAmount", false);
    }
    m_sub_fee_from_amount = settings.value("SubFeeFromAmount", false).toBool();

    if (!settings.contains("fShowIncomingStakeNotifications")) {
        settings.setValue("fShowIncomingStakeNotifications", true);
    }
    fShowIncomingStakeNotifications = settings.value("fShowIncomingStakeNotifications").toBool();

    if (!settings.contains("show_zero_value_coinstakes")) {
        settings.setValue("show_zero_value_coinstakes", true);
    }
    show_zero_value_coinstakes = settings.value("show_zero_value_coinstakes").toBool();
#endif

    // Network
    if (!settings.contains("fUseUPnP"))
        settings.setValue("fUseUPnP", DEFAULT_UPNP);
    if (!gArgs.SoftSetBoolArg("-upnp", settings.value("fUseUPnP").toBool()))
        addOverriddenOption("-upnp");

    if (!settings.contains("fUseNatpmp")) {
        settings.setValue("fUseNatpmp", DEFAULT_NATPMP);
    }
    if (!gArgs.SoftSetBoolArg("-natpmp", settings.value("fUseNatpmp").toBool())) {
        addOverriddenOption("-natpmp");
    }

    if (!settings.contains("fListen"))
        settings.setValue("fListen", DEFAULT_LISTEN);
    const bool listen{settings.value("fListen").toBool()};
    if (!gArgs.SoftSetBoolArg("-listen", listen)) {
        addOverriddenOption("-listen");
    } else if (!listen) {
        // We successfully set -listen=0, thus mimic the logic from InitParameterInteraction():
        // "parameter interaction: -listen=0 -> setting -listenonion=0".
        //
        // Both -listen and -listenonion default to true.
        //
        // The call order is:
        //
        // InitParameterInteraction()
        //     would set -listenonion=0 if it sees -listen=0, but for bitcoin-qt with
        //     fListen=false -listen is 1 at this point
        //
        // OptionsModel::Init()
        //     (this method) can flip -listen from 1 to 0 if fListen=false
        //
        // AppInitParameterInteraction()
        //     raises an error if -listen=0 and -listenonion=1
        gArgs.SoftSetBoolArg("-listenonion", false);
    }

    if (!settings.contains("server")) {
        settings.setValue("server", false);
    }
    if (!gArgs.SoftSetBoolArg("-server", settings.value("server").toBool())) {
        addOverriddenOption("-server");
    }

    if (!settings.contains("fUseProxy"))
        settings.setValue("fUseProxy", false);
    if (!settings.contains("addrProxy"))
        settings.setValue("addrProxy", GetDefaultProxyAddress());
    // Only try to set -proxy, if user has enabled fUseProxy
    if ((settings.value("fUseProxy").toBool() && !gArgs.SoftSetArg("-proxy", settings.value("addrProxy").toString().toStdString())))
        addOverriddenOption("-proxy");
    else if(!settings.value("fUseProxy").toBool() && !gArgs.GetArg("-proxy", "").empty())
        addOverriddenOption("-proxy");

    if (!settings.contains("fUseSeparateProxyTor"))
        settings.setValue("fUseSeparateProxyTor", false);
    if (!settings.contains("addrSeparateProxyTor"))
        settings.setValue("addrSeparateProxyTor", GetDefaultProxyAddress());
    // Only try to set -onion, if user has enabled fUseSeparateProxyTor
    if ((settings.value("fUseSeparateProxyTor").toBool() && !gArgs.SoftSetArg("-onion", settings.value("addrSeparateProxyTor").toString().toStdString())))
        addOverriddenOption("-onion");
    else if(!settings.value("fUseSeparateProxyTor").toBool() && !gArgs.GetArg("-onion", "").empty())
        addOverriddenOption("-onion");

    // Display
    if (!settings.contains("language"))
        settings.setValue("language", "");
    if (!gArgs.SoftSetArg("-lang", settings.value("language").toString().toStdString()))
        addOverriddenOption("-lang");
    language = settings.value("language").toString();

    if (!settings.contains("UseEmbeddedMonospacedFont")) {
        settings.setValue("UseEmbeddedMonospacedFont", "true");
    }
    m_use_embedded_monospaced_font = settings.value("UseEmbeddedMonospacedFont").toBool();
    Q_EMIT useEmbeddedMonospacedFontChanged(m_use_embedded_monospaced_font);

    // Reserve Balance
    if (!settings.contains("reservebalance")) {
        settings.setValue("reservebalance", "0");
    }
    if (!gArgs.SoftSetArg("-reservebalance", FormatMoney(settings.value("reservebalance").toLongLong()))) {
        addOverriddenOption("-reservebalance");
    }
    nReserveBalance = settings.value("reservebalance").toLongLong();
}

/** Helper function to copy contents from one QSettings to another.
 * By using allKeys this also covers nested settings in a hierarchy.
 */
static void CopySettings(QSettings& dst, const QSettings& src)
{
    for (const QString& key : src.allKeys()) {
        dst.setValue(key, src.value(key));
    }
}

/** Back up a QSettings to an ini-formatted file. */
static void BackupSettings(const fs::path& filename, const QSettings& src)
{
    qInfo() << "Backing up GUI settings to" << GUIUtil::PathToQString(filename);
    QSettings dst(GUIUtil::PathToQString(filename), QSettings::IniFormat);
    dst.clear();
    CopySettings(dst, src);
}

void OptionsModel::Reset()
{
    QSettings settings;

    // Backup old settings to chain-specific datadir for troubleshooting
    BackupSettings(gArgs.GetDataDirNet() / "guisettings.ini.bak", settings);

    // Save the strDataDir setting
    QString dataDir = GUIUtil::getDefaultDataDirectory();
    dataDir = settings.value("strDataDir", dataDir).toString();

    // Remove all entries from our QSettings object
    settings.clear();

    // Set strDataDir
    settings.setValue("strDataDir", dataDir);

    // Set that this was reset
    settings.setValue("fReset", true);

    // default setting for OptionsModel::StartAtStartup - disabled
    if (GUIUtil::GetStartOnSystemStartup())
        GUIUtil::SetStartOnSystemStartup(false);
}

int OptionsModel::rowCount(const QModelIndex & parent) const
{
    return OptionIDRowCount;
}

struct ProxySetting {
    bool is_set;
    QString ip;
    QString port;
};

static ProxySetting GetProxySetting(QSettings &settings, const QString &name)
{
    static const ProxySetting default_val = {false, DEFAULT_GUI_PROXY_HOST, QString("%1").arg(DEFAULT_GUI_PROXY_PORT)};
    // Handle the case that the setting is not set at all
    if (!settings.contains(name)) {
        return default_val;
    }
    // contains IP at index 0 and port at index 1
    QStringList ip_port = GUIUtil::SplitSkipEmptyParts(settings.value(name).toString(), ":");
    if (ip_port.size() == 2) {
        return {true, ip_port.at(0), ip_port.at(1)};
    } else { // Invalid: return default
        return default_val;
    }
}

static void SetProxySetting(QSettings &settings, const QString &name, const ProxySetting &ip_port)
{
    settings.setValue(name, QString{ip_port.ip + QLatin1Char(':') + ip_port.port});
}

static const QString GetDefaultProxyAddress()
{
    return QString("%1:%2").arg(DEFAULT_GUI_PROXY_HOST).arg(DEFAULT_GUI_PROXY_PORT);
}

void OptionsModel::SetPruneEnabled(bool prune, bool force)
{
    QSettings settings;
    settings.setValue("bPrune", prune);
    const int64_t prune_target_mib = PruneGBtoMiB(settings.value("nPruneSize").toInt());
    std::string prune_val = prune ? ToString(prune_target_mib) : "0";
    if (force) {
        gArgs.ForceSetArg("-prune", prune_val);
        return;
    }
    if (!gArgs.SoftSetArg("-prune", prune_val)) {
        addOverriddenOption("-prune");
    }
}

void OptionsModel::SetPruneTargetGB(int prune_target_gb, bool force)
{
    const bool prune = prune_target_gb > 0;
    if (prune) {
        QSettings settings;
        settings.setValue("nPruneSize", prune_target_gb);
    }
    SetPruneEnabled(prune, force);
}

// read QSettings values and return them
QVariant OptionsModel::data(const QModelIndex & index, int role) const
{
    if(role == Qt::EditRole)
    {
        return getOption(OptionID(index.row()));
    }
    return QVariant();
}

// write QSettings values
bool OptionsModel::setData(const QModelIndex & index, const QVariant & value, int role)
{
    bool successful = true; /* set to false on parse error */
    if(role == Qt::EditRole)
    {
        successful = setOption(OptionID(index.row()), value);
    }

    Q_EMIT dataChanged(index, index);

    return successful;
}

QVariant OptionsModel::getOption(OptionID option) const
{
    QSettings settings;
    switch (option) {
    case StartAtStartup:
        return GUIUtil::GetStartOnSystemStartup();
    case ShowTrayIcon:
        return m_show_tray_icon;
    case MinimizeToTray:
        return fMinimizeToTray;
    case MapPortUPnP:
#ifdef USE_UPNP
        return settings.value("fUseUPnP");
#else
        return false;
#endif // USE_UPNP
    case MapPortNatpmp:
#ifdef USE_NATPMP
        return settings.value("fUseNatpmp");
#else
        return false;
#endif // USE_NATPMP
    case MinimizeOnClose:
        return fMinimizeOnClose;

    // default proxy
    case ProxyUse:
        return settings.value("fUseProxy", false);
    case ProxyIP:
        return GetProxySetting(settings, "addrProxy").ip;
    case ProxyPort:
        return GetProxySetting(settings, "addrProxy").port;

    // separate Tor proxy
    case ProxyUseTor:
        return settings.value("fUseSeparateProxyTor", false);
    case ProxyIPTor:
        return GetProxySetting(settings, "addrSeparateProxyTor").ip;
    case ProxyPortTor:
        return GetProxySetting(settings, "addrSeparateProxyTor").port;

#ifdef ENABLE_WALLET
<<<<<<< HEAD
        case SpendZeroConfChange:
            return settings.value("bSpendZeroConfChange");
        case ExternalSignerPath:
            return settings.value("external_signer_path");
        case SubFeeFromAmount:
            return m_sub_fee_from_amount;
        case ShowIncomingStakeNotifications:
            return fShowIncomingStakeNotifications;
        case ShowZeroValueCoinstakes:
            return show_zero_value_coinstakes;
#endif
        case DisplayUnit:
            return QVariant::fromValue(m_display_bitcoin_unit);
        case ThirdPartyTxUrls:
            return strThirdPartyTxUrls;
        case Language:
            return settings.value("language");
        case UseEmbeddedMonospacedFont:
            return m_use_embedded_monospaced_font;
        case CoinControlFeatures:
            return fCoinControlFeatures;
        case EnablePSBTControls:
            return settings.value("enable_psbt_controls");
        case Prune:
            return settings.value("bPrune");
        case PruneSize:
            return settings.value("nPruneSize");
        case DatabaseCache:
            return settings.value("nDatabaseCache");
        case ThreadsScriptVerif:
            return settings.value("nThreadsScriptVerif");
        case Listen:
            return settings.value("fListen");
        case Server:
            return settings.value("server");
        case ReserveBalance:
            return settings.value("reservebalance");
        default:
            return QVariant();
        }
=======
    case SpendZeroConfChange:
        return settings.value("bSpendZeroConfChange");
    case ExternalSignerPath:
        return settings.value("external_signer_path");
    case SubFeeFromAmount:
        return m_sub_fee_from_amount;
#endif
    case DisplayUnit:
        return QVariant::fromValue(m_display_bitcoin_unit);
    case ThirdPartyTxUrls:
        return strThirdPartyTxUrls;
    case Language:
        return settings.value("language");
    case UseEmbeddedMonospacedFont:
        return m_use_embedded_monospaced_font;
    case CoinControlFeatures:
        return fCoinControlFeatures;
    case EnablePSBTControls:
        return settings.value("enable_psbt_controls");
    case Prune:
        return settings.value("bPrune");
    case PruneSize:
        return settings.value("nPruneSize");
    case DatabaseCache:
        return settings.value("nDatabaseCache");
    case ThreadsScriptVerif:
        return settings.value("nThreadsScriptVerif");
    case Listen:
        return settings.value("fListen");
    case Server:
        return settings.value("server");
    default:
        return QVariant();
>>>>>>> b0e16eb3
    }
}

bool OptionsModel::setOption(OptionID option, const QVariant& value)
{
    bool successful = true; /* set to false on parse error */
    QSettings settings;

    switch (option) {
    case StartAtStartup:
        successful = GUIUtil::SetStartOnSystemStartup(value.toBool());
        break;
    case ShowTrayIcon:
        m_show_tray_icon = value.toBool();
        settings.setValue("fHideTrayIcon", !m_show_tray_icon);
        Q_EMIT showTrayIconChanged(m_show_tray_icon);
        break;
    case MinimizeToTray:
        fMinimizeToTray = value.toBool();
        settings.setValue("fMinimizeToTray", fMinimizeToTray);
        break;
    case MapPortUPnP: // core option - can be changed on-the-fly
        settings.setValue("fUseUPnP", value.toBool());
        break;
    case MapPortNatpmp: // core option - can be changed on-the-fly
        settings.setValue("fUseNatpmp", value.toBool());
        break;
    case MinimizeOnClose:
        fMinimizeOnClose = value.toBool();
        settings.setValue("fMinimizeOnClose", fMinimizeOnClose);
        break;

    // default proxy
    case ProxyUse:
        if (settings.value("fUseProxy") != value) {
            settings.setValue("fUseProxy", value.toBool());
            setRestartRequired(true);
        }
        break;
    case ProxyIP: {
        auto ip_port = GetProxySetting(settings, "addrProxy");
        if (!ip_port.is_set || ip_port.ip != value.toString()) {
            ip_port.ip = value.toString();
            SetProxySetting(settings, "addrProxy", ip_port);
            setRestartRequired(true);
        }
    }
    break;
    case ProxyPort: {
        auto ip_port = GetProxySetting(settings, "addrProxy");
        if (!ip_port.is_set || ip_port.port != value.toString()) {
            ip_port.port = value.toString();
            SetProxySetting(settings, "addrProxy", ip_port);
            setRestartRequired(true);
        }
    }
    break;

    // separate Tor proxy
    case ProxyUseTor:
        if (settings.value("fUseSeparateProxyTor") != value) {
            settings.setValue("fUseSeparateProxyTor", value.toBool());
            setRestartRequired(true);
        }
        break;
    case ProxyIPTor: {
        auto ip_port = GetProxySetting(settings, "addrSeparateProxyTor");
        if (!ip_port.is_set || ip_port.ip != value.toString()) {
            ip_port.ip = value.toString();
            SetProxySetting(settings, "addrSeparateProxyTor", ip_port);
            setRestartRequired(true);
        }
    }
    break;
    case ProxyPortTor: {
        auto ip_port = GetProxySetting(settings, "addrSeparateProxyTor");
        if (!ip_port.is_set || ip_port.port != value.toString()) {
            ip_port.port = value.toString();
            SetProxySetting(settings, "addrSeparateProxyTor", ip_port);
            setRestartRequired(true);
        }
    }
    break;

#ifdef ENABLE_WALLET
<<<<<<< HEAD
        case SpendZeroConfChange:
            if (settings.value("bSpendZeroConfChange") != value) {
                settings.setValue("bSpendZeroConfChange", value);
                setRestartRequired(true);
            }
            break;
        case ExternalSignerPath:
            if (settings.value("external_signer_path") != value.toString()) {
                settings.setValue("external_signer_path", value.toString());
                setRestartRequired(true);
            }
            break;
        case SubFeeFromAmount:
            m_sub_fee_from_amount = value.toBool();
            settings.setValue("SubFeeFromAmount", m_sub_fee_from_amount);
            break;
        case ShowIncomingStakeNotifications:
            fShowIncomingStakeNotifications = value.toBool();
            settings.setValue("fShowIncomingStakeNotifications", fShowIncomingStakeNotifications);
            break;
        case ShowZeroValueCoinstakes:
            show_zero_value_coinstakes = value.toBool();
            settings.setValue("show_zero_value_coinstakes", show_zero_value_coinstakes);
            Q_EMIT txnViewOptionsChanged();
            break;
#endif
        case DisplayUnit:
            setDisplayUnit(value);
            break;
        case ThirdPartyTxUrls:
            if (strThirdPartyTxUrls != value.toString()) {
                strThirdPartyTxUrls = value.toString();
                settings.setValue("strThirdPartyTxUrls", strThirdPartyTxUrls);
                setRestartRequired(true);
            }
            break;
        case Language:
            if (settings.value("language") != value) {
                settings.setValue("language", value);
                setRestartRequired(true);
            }
            break;
        case UseEmbeddedMonospacedFont:
            m_use_embedded_monospaced_font = value.toBool();
            settings.setValue("UseEmbeddedMonospacedFont", m_use_embedded_monospaced_font);
            Q_EMIT useEmbeddedMonospacedFontChanged(m_use_embedded_monospaced_font);
            break;
        case ReserveBalance:
            if (settings.value("reservebalance") != value) {
                settings.setValue("reservebalance", value);
                Q_EMIT setReserveBalance(value.toLongLong());
            }
            break;
        case CoinControlFeatures:
            fCoinControlFeatures = value.toBool();
            settings.setValue("fCoinControlFeatures", fCoinControlFeatures);
            Q_EMIT coinControlFeaturesChanged(fCoinControlFeatures);
            break;
        case EnablePSBTControls:
            m_enable_psbt_controls = value.toBool();
            settings.setValue("enable_psbt_controls", m_enable_psbt_controls);
            break;
        case Prune:
            if (settings.value("bPrune") != value) {
                settings.setValue("bPrune", value);
                setRestartRequired(true);
            }
            break;
        case PruneSize:
            if (settings.value("nPruneSize") != value) {
                settings.setValue("nPruneSize", value);
                setRestartRequired(true);
            }
            break;
        case DatabaseCache:
            if (settings.value("nDatabaseCache") != value) {
                settings.setValue("nDatabaseCache", value);
                setRestartRequired(true);
            }
            break;
        case ThreadsScriptVerif:
            if (settings.value("nThreadsScriptVerif") != value) {
                settings.setValue("nThreadsScriptVerif", value);
                setRestartRequired(true);
            }
            break;
        case Listen:
            if (settings.value("fListen") != value) {
                settings.setValue("fListen", value);
                setRestartRequired(true);
            }
            break;
        case Server:
            if (settings.value("server") != value) {
                settings.setValue("server", value);
                setRestartRequired(true);
            }
            break;
        default:
            break;
=======
    case SpendZeroConfChange:
        if (settings.value("bSpendZeroConfChange") != value) {
            settings.setValue("bSpendZeroConfChange", value);
            setRestartRequired(true);
        }
        break;
    case ExternalSignerPath:
        if (settings.value("external_signer_path") != value.toString()) {
            settings.setValue("external_signer_path", value.toString());
            setRestartRequired(true);
        }
        break;
    case SubFeeFromAmount:
        m_sub_fee_from_amount = value.toBool();
        settings.setValue("SubFeeFromAmount", m_sub_fee_from_amount);
        break;
#endif
    case DisplayUnit:
        setDisplayUnit(value);
        break;
    case ThirdPartyTxUrls:
        if (strThirdPartyTxUrls != value.toString()) {
            strThirdPartyTxUrls = value.toString();
            settings.setValue("strThirdPartyTxUrls", strThirdPartyTxUrls);
            setRestartRequired(true);
>>>>>>> b0e16eb3
        }
        break;
    case Language:
        if (settings.value("language") != value) {
            settings.setValue("language", value);
            setRestartRequired(true);
        }
        break;
    case UseEmbeddedMonospacedFont:
        m_use_embedded_monospaced_font = value.toBool();
        settings.setValue("UseEmbeddedMonospacedFont", m_use_embedded_monospaced_font);
        Q_EMIT useEmbeddedMonospacedFontChanged(m_use_embedded_monospaced_font);
        break;
    case CoinControlFeatures:
        fCoinControlFeatures = value.toBool();
        settings.setValue("fCoinControlFeatures", fCoinControlFeatures);
        Q_EMIT coinControlFeaturesChanged(fCoinControlFeatures);
        break;
    case EnablePSBTControls:
        m_enable_psbt_controls = value.toBool();
        settings.setValue("enable_psbt_controls", m_enable_psbt_controls);
        break;
    case Prune:
        if (settings.value("bPrune") != value) {
            settings.setValue("bPrune", value);
            setRestartRequired(true);
        }
        break;
    case PruneSize:
        if (settings.value("nPruneSize") != value) {
            settings.setValue("nPruneSize", value);
            setRestartRequired(true);
        }
        break;
    case DatabaseCache:
        if (settings.value("nDatabaseCache") != value) {
            settings.setValue("nDatabaseCache", value);
            setRestartRequired(true);
        }
        break;
    case ThreadsScriptVerif:
        if (settings.value("nThreadsScriptVerif") != value) {
            settings.setValue("nThreadsScriptVerif", value);
            setRestartRequired(true);
        }
        break;
    case Listen:
        if (settings.value("fListen") != value) {
            settings.setValue("fListen", value);
            setRestartRequired(true);
        }
        break;
    case Server:
        if (settings.value("server") != value) {
            settings.setValue("server", value);
            setRestartRequired(true);
        }
        break;
    default:
        break;
    }

    return successful;
}

void OptionsModel::setDisplayUnit(const QVariant& new_unit)
{
    if (new_unit.isNull() || new_unit.value<BitcoinUnit>() == m_display_bitcoin_unit) return;
    m_display_bitcoin_unit = new_unit.value<BitcoinUnit>();
    QSettings settings;
    settings.setValue("DisplayBitcoinUnit", QVariant::fromValue(m_display_bitcoin_unit));
    Q_EMIT displayUnitChanged(m_display_bitcoin_unit);
}

void OptionsModel::setRestartRequired(bool fRequired)
{
    QSettings settings;
    return settings.setValue("fRestartRequired", fRequired);
}

bool OptionsModel::isRestartRequired() const
{
    QSettings settings;
    return settings.value("fRestartRequired", false).toBool();
}

void OptionsModel::checkAndMigrate()
{
    // Migration of default values
    // Check if the QSettings container was already loaded with this client version
    QSettings settings;
    static const char strSettingsVersionKey[] = "nSettingsVersion";
    int settingsVersion = settings.contains(strSettingsVersionKey) ? settings.value(strSettingsVersionKey).toInt() : 0;
    if (settingsVersion < CLIENT_VERSION)
    {
        // -dbcache was bumped from 100 to 300 in 0.13
        // see https://github.com/bitcoin/bitcoin/pull/8273
        // force people to upgrade to the new value if they are using 100MB
        if (settingsVersion < 130000 && settings.contains("nDatabaseCache") && settings.value("nDatabaseCache").toLongLong() == 100)
            settings.setValue("nDatabaseCache", (qint64)nDefaultDbCache);

        settings.setValue(strSettingsVersionKey, CLIENT_VERSION);
    }

    // Overwrite the 'addrProxy' setting in case it has been set to an illegal
    // default value (see issue #12623; PR #12650).
    if (settings.contains("addrProxy") && settings.value("addrProxy").toString().endsWith("%2")) {
        settings.setValue("addrProxy", GetDefaultProxyAddress());
    }

    // Overwrite the 'addrSeparateProxyTor' setting in case it has been set to an illegal
    // default value (see issue #12623; PR #12650).
    if (settings.contains("addrSeparateProxyTor") && settings.value("addrSeparateProxyTor").toString().endsWith("%2")) {
        settings.setValue("addrSeparateProxyTor", GetDefaultProxyAddress());
    }
}

void OptionsModel::updateReservedBalance(CAmount reservedBalance)
{
    QSettings settings;
    settings.setValue("reservebalance", QString::number(reservedBalance));
};<|MERGE_RESOLUTION|>--- conflicted
+++ resolved
@@ -415,54 +415,16 @@
         return GetProxySetting(settings, "addrSeparateProxyTor").port;
 
 #ifdef ENABLE_WALLET
-<<<<<<< HEAD
-        case SpendZeroConfChange:
-            return settings.value("bSpendZeroConfChange");
-        case ExternalSignerPath:
-            return settings.value("external_signer_path");
-        case SubFeeFromAmount:
-            return m_sub_fee_from_amount;
-        case ShowIncomingStakeNotifications:
-            return fShowIncomingStakeNotifications;
-        case ShowZeroValueCoinstakes:
-            return show_zero_value_coinstakes;
-#endif
-        case DisplayUnit:
-            return QVariant::fromValue(m_display_bitcoin_unit);
-        case ThirdPartyTxUrls:
-            return strThirdPartyTxUrls;
-        case Language:
-            return settings.value("language");
-        case UseEmbeddedMonospacedFont:
-            return m_use_embedded_monospaced_font;
-        case CoinControlFeatures:
-            return fCoinControlFeatures;
-        case EnablePSBTControls:
-            return settings.value("enable_psbt_controls");
-        case Prune:
-            return settings.value("bPrune");
-        case PruneSize:
-            return settings.value("nPruneSize");
-        case DatabaseCache:
-            return settings.value("nDatabaseCache");
-        case ThreadsScriptVerif:
-            return settings.value("nThreadsScriptVerif");
-        case Listen:
-            return settings.value("fListen");
-        case Server:
-            return settings.value("server");
-        case ReserveBalance:
-            return settings.value("reservebalance");
-        default:
-            return QVariant();
-        }
-=======
     case SpendZeroConfChange:
         return settings.value("bSpendZeroConfChange");
     case ExternalSignerPath:
         return settings.value("external_signer_path");
     case SubFeeFromAmount:
         return m_sub_fee_from_amount;
+    case ShowIncomingStakeNotifications:
+        return fShowIncomingStakeNotifications;
+    case ShowZeroValueCoinstakes:
+        return show_zero_value_coinstakes;
 #endif
     case DisplayUnit:
         return QVariant::fromValue(m_display_bitcoin_unit);
@@ -488,9 +450,10 @@
         return settings.value("fListen");
     case Server:
         return settings.value("server");
+    case ReserveBalance:
+        return settings.value("reservebalance");
     default:
         return QVariant();
->>>>>>> b0e16eb3
     }
 }
 
@@ -576,108 +539,6 @@
     break;
 
 #ifdef ENABLE_WALLET
-<<<<<<< HEAD
-        case SpendZeroConfChange:
-            if (settings.value("bSpendZeroConfChange") != value) {
-                settings.setValue("bSpendZeroConfChange", value);
-                setRestartRequired(true);
-            }
-            break;
-        case ExternalSignerPath:
-            if (settings.value("external_signer_path") != value.toString()) {
-                settings.setValue("external_signer_path", value.toString());
-                setRestartRequired(true);
-            }
-            break;
-        case SubFeeFromAmount:
-            m_sub_fee_from_amount = value.toBool();
-            settings.setValue("SubFeeFromAmount", m_sub_fee_from_amount);
-            break;
-        case ShowIncomingStakeNotifications:
-            fShowIncomingStakeNotifications = value.toBool();
-            settings.setValue("fShowIncomingStakeNotifications", fShowIncomingStakeNotifications);
-            break;
-        case ShowZeroValueCoinstakes:
-            show_zero_value_coinstakes = value.toBool();
-            settings.setValue("show_zero_value_coinstakes", show_zero_value_coinstakes);
-            Q_EMIT txnViewOptionsChanged();
-            break;
-#endif
-        case DisplayUnit:
-            setDisplayUnit(value);
-            break;
-        case ThirdPartyTxUrls:
-            if (strThirdPartyTxUrls != value.toString()) {
-                strThirdPartyTxUrls = value.toString();
-                settings.setValue("strThirdPartyTxUrls", strThirdPartyTxUrls);
-                setRestartRequired(true);
-            }
-            break;
-        case Language:
-            if (settings.value("language") != value) {
-                settings.setValue("language", value);
-                setRestartRequired(true);
-            }
-            break;
-        case UseEmbeddedMonospacedFont:
-            m_use_embedded_monospaced_font = value.toBool();
-            settings.setValue("UseEmbeddedMonospacedFont", m_use_embedded_monospaced_font);
-            Q_EMIT useEmbeddedMonospacedFontChanged(m_use_embedded_monospaced_font);
-            break;
-        case ReserveBalance:
-            if (settings.value("reservebalance") != value) {
-                settings.setValue("reservebalance", value);
-                Q_EMIT setReserveBalance(value.toLongLong());
-            }
-            break;
-        case CoinControlFeatures:
-            fCoinControlFeatures = value.toBool();
-            settings.setValue("fCoinControlFeatures", fCoinControlFeatures);
-            Q_EMIT coinControlFeaturesChanged(fCoinControlFeatures);
-            break;
-        case EnablePSBTControls:
-            m_enable_psbt_controls = value.toBool();
-            settings.setValue("enable_psbt_controls", m_enable_psbt_controls);
-            break;
-        case Prune:
-            if (settings.value("bPrune") != value) {
-                settings.setValue("bPrune", value);
-                setRestartRequired(true);
-            }
-            break;
-        case PruneSize:
-            if (settings.value("nPruneSize") != value) {
-                settings.setValue("nPruneSize", value);
-                setRestartRequired(true);
-            }
-            break;
-        case DatabaseCache:
-            if (settings.value("nDatabaseCache") != value) {
-                settings.setValue("nDatabaseCache", value);
-                setRestartRequired(true);
-            }
-            break;
-        case ThreadsScriptVerif:
-            if (settings.value("nThreadsScriptVerif") != value) {
-                settings.setValue("nThreadsScriptVerif", value);
-                setRestartRequired(true);
-            }
-            break;
-        case Listen:
-            if (settings.value("fListen") != value) {
-                settings.setValue("fListen", value);
-                setRestartRequired(true);
-            }
-            break;
-        case Server:
-            if (settings.value("server") != value) {
-                settings.setValue("server", value);
-                setRestartRequired(true);
-            }
-            break;
-        default:
-            break;
-=======
     case SpendZeroConfChange:
         if (settings.value("bSpendZeroConfChange") != value) {
             settings.setValue("bSpendZeroConfChange", value);
@@ -693,6 +554,15 @@
     case SubFeeFromAmount:
         m_sub_fee_from_amount = value.toBool();
         settings.setValue("SubFeeFromAmount", m_sub_fee_from_amount);
+        break;
+    case ShowIncomingStakeNotifications:
+        fShowIncomingStakeNotifications = value.toBool();
+        settings.setValue("fShowIncomingStakeNotifications", fShowIncomingStakeNotifications);
+        break;
+    case ShowZeroValueCoinstakes:
+        show_zero_value_coinstakes = value.toBool();
+        settings.setValue("show_zero_value_coinstakes", show_zero_value_coinstakes);
+        Q_EMIT txnViewOptionsChanged();
         break;
 #endif
     case DisplayUnit:
@@ -703,7 +573,6 @@
             strThirdPartyTxUrls = value.toString();
             settings.setValue("strThirdPartyTxUrls", strThirdPartyTxUrls);
             setRestartRequired(true);
->>>>>>> b0e16eb3
         }
         break;
     case Language:
@@ -716,6 +585,12 @@
         m_use_embedded_monospaced_font = value.toBool();
         settings.setValue("UseEmbeddedMonospacedFont", m_use_embedded_monospaced_font);
         Q_EMIT useEmbeddedMonospacedFontChanged(m_use_embedded_monospaced_font);
+        break;
+    case ReserveBalance:
+        if (settings.value("reservebalance") != value) {
+            settings.setValue("reservebalance", value);
+            Q_EMIT setReserveBalance(value.toLongLong());
+        }
         break;
     case CoinControlFeatures:
         fCoinControlFeatures = value.toBool();
