--- conflicted
+++ resolved
@@ -172,20 +172,20 @@
         addOverriddenOption("-lang");
     language = settings.value("language").toString();
 
-<<<<<<< HEAD
-    // Reserve Balance
-    if (!settings.contains("reservebalance"))
-        settings.setValue("reservebalance", "0");
-    if (!gArgs.SoftSetArg("-reservebalance", FormatMoney(settings.value("reservebalance").toLongLong())))
-        addOverriddenOption("-reservebalance");
-    nReserveBalance = settings.value("reservebalance").toLongLong();
-=======
     if (!settings.contains("UseEmbeddedMonospacedFont")) {
         settings.setValue("UseEmbeddedMonospacedFont", "true");
     }
     m_use_embedded_monospaced_font = settings.value("UseEmbeddedMonospacedFont").toBool();
     Q_EMIT useEmbeddedMonospacedFontChanged(m_use_embedded_monospaced_font);
->>>>>>> 67c59ae4
+
+    // Reserve Balance
+    if (!settings.contains("reservebalance")) {
+        settings.setValue("reservebalance", "0");
+    }
+    if (!gArgs.SoftSetArg("-reservebalance", FormatMoney(settings.value("reservebalance").toLongLong()))) {
+        addOverriddenOption("-reservebalance");
+    }
+    nReserveBalance = settings.value("reservebalance").toLongLong();
 }
 
 /** Helper function to copy contents from one QSettings to another.
@@ -493,18 +493,15 @@
                 setRestartRequired(true);
             }
             break;
-<<<<<<< HEAD
+        case UseEmbeddedMonospacedFont:
+            m_use_embedded_monospaced_font = value.toBool();
+            settings.setValue("UseEmbeddedMonospacedFont", m_use_embedded_monospaced_font);
+            Q_EMIT useEmbeddedMonospacedFontChanged(m_use_embedded_monospaced_font);
         case ReserveBalance:
             if (settings.value("reservebalance") != value) {
                 settings.setValue("reservebalance", value);
                 Q_EMIT setReserveBalance(value.toLongLong());
             }
-=======
-        case UseEmbeddedMonospacedFont:
-            m_use_embedded_monospaced_font = value.toBool();
-            settings.setValue("UseEmbeddedMonospacedFont", m_use_embedded_monospaced_font);
-            Q_EMIT useEmbeddedMonospacedFontChanged(m_use_embedded_monospaced_font);
->>>>>>> 67c59ae4
             break;
         case CoinControlFeatures:
             fCoinControlFeatures = value.toBool();
