--- conflicted
+++ resolved
@@ -178,14 +178,11 @@
     if (!settings.contains("fCoinControlFeatures"))
         settings.setValue("fCoinControlFeatures", true);
     fCoinControlFeatures = settings.value("fCoinControlFeatures", true).toBool();
-<<<<<<< HEAD
-=======
 
     if (!settings.contains("enable_psbt_controls")) {
         settings.setValue("enable_psbt_controls", false);
     }
     m_enable_psbt_controls = settings.value("enable_psbt_controls", false).toBool();
->>>>>>> 8739b5cc
 
     // These are shared with the core or have a command-line parameter
     // and we want command-line parameters to overwrite the GUI settings.
@@ -212,59 +209,23 @@
 
     // Wallet
 #ifdef ENABLE_WALLET
-<<<<<<< HEAD
-    if (!settings.contains("bSpendZeroConfChange"))
-        settings.setValue("bSpendZeroConfChange", true);
-    if (!gArgs.SoftSetBoolArg("-spendzeroconfchange", settings.value("bSpendZeroConfChange").toBool()))
-        addOverriddenOption("-spendzeroconfchange");
-
-    if (!settings.contains("fShowIncomingStakeNotifications"))
+    if (!settings.contains("SubFeeFromAmount")) {
+        settings.setValue("SubFeeFromAmount", false);
+    }
+    m_sub_fee_from_amount = settings.value("SubFeeFromAmount", false).toBool();
+
+    if (!settings.contains("fShowIncomingStakeNotifications")) {
         settings.setValue("fShowIncomingStakeNotifications", true);
+    }
     fShowIncomingStakeNotifications = settings.value("fShowIncomingStakeNotifications").toBool();
 
-    if (!settings.contains("show_zero_value_coinstakes"))
+    if (!settings.contains("show_zero_value_coinstakes")) {
         settings.setValue("show_zero_value_coinstakes", true);
+    }
     show_zero_value_coinstakes = settings.value("show_zero_value_coinstakes").toBool();
 #endif
 
-    // Network
-    if (!settings.contains("fUseUPnP"))
-        settings.setValue("fUseUPnP", DEFAULT_UPNP);
-    if (!gArgs.SoftSetBoolArg("-upnp", settings.value("fUseUPnP").toBool()))
-        addOverriddenOption("-upnp");
-=======
-    if (!settings.contains("SubFeeFromAmount")) {
-        settings.setValue("SubFeeFromAmount", false);
-    }
-    m_sub_fee_from_amount = settings.value("SubFeeFromAmount", false).toBool();
->>>>>>> 8739b5cc
-
-    if (!settings.contains("fShowIncomingStakeNotifications")) {
-        settings.setValue("fShowIncomingStakeNotifications", true);
-    }
-    fShowIncomingStakeNotifications = settings.value("fShowIncomingStakeNotifications").toBool();
-
-    if (!settings.contains("show_zero_value_coinstakes")) {
-        settings.setValue("show_zero_value_coinstakes", true);
-    }
-    show_zero_value_coinstakes = settings.value("show_zero_value_coinstakes").toBool();
-#endif
-
     // Display
-<<<<<<< HEAD
-    if (!settings.contains("language"))
-        settings.setValue("language", "");
-    if (!gArgs.SoftSetArg("-lang", settings.value("language").toString().toStdString()))
-        addOverriddenOption("-lang");
-    language = settings.value("language").toString();
-
-    // Reserve Balance
-    if (!settings.contains("reservebalance"))
-        settings.setValue("reservebalance", "0");
-    if (!gArgs.SoftSetArg("-reservebalance", FormatMoney(settings.value("reservebalance").toLongLong())))
-        addOverriddenOption("-reservebalance");
-    nReserveBalance = settings.value("reservebalance").toLongLong();
-=======
     if (!settings.contains("UseEmbeddedMonospacedFont")) {
         settings.setValue("UseEmbeddedMonospacedFont", "true");
     }
@@ -282,7 +243,6 @@
     }
     nReserveBalance = settings.value("reservebalance").toLongLong();
     return true;
->>>>>>> 8739b5cc
 }
 
 /** Helper function to copy contents from one QSettings to another.
@@ -473,38 +433,6 @@
     }
 
 #ifdef ENABLE_WALLET
-<<<<<<< HEAD
-        case SpendZeroConfChange:
-            return settings.value("bSpendZeroConfChange");
-        case ShowIncomingStakeNotifications:
-            return fShowIncomingStakeNotifications;
-        case ShowZeroValueCoinstakes:
-            return show_zero_value_coinstakes;
-#endif
-        case DisplayUnit:
-            return nDisplayUnit;
-        case ThirdPartyTxUrls:
-            return strThirdPartyTxUrls;
-        case Language:
-            return settings.value("language");
-        case CoinControlFeatures:
-            return fCoinControlFeatures;
-        case Prune:
-            return settings.value("bPrune");
-        case PruneSize:
-            return settings.value("nPruneSize");
-        case DatabaseCache:
-            return settings.value("nDatabaseCache");
-        case ThreadsScriptVerif:
-            return settings.value("nThreadsScriptVerif");
-        case Listen:
-            return settings.value("fListen");
-        case ReserveBalance:
-            return settings.value("reservebalance");
-        default:
-            return QVariant();
-        }
-=======
     case SpendZeroConfChange:
         return SettingToBool(setting(), wallet::DEFAULT_SPEND_ZEROCONF_CHANGE);
     case ExternalSignerPath:
@@ -548,7 +476,6 @@
         return settings.value("reservebalance");
     default:
         return QVariant();
->>>>>>> 8739b5cc
     }
 }
 
@@ -558,47 +485,6 @@
     auto update = [&](const util::SettingsValue& value) { return UpdateRwSetting(node(), option, suffix, value); };
 
     bool successful = true; /* set to false on parse error */
-<<<<<<< HEAD
-    if(role == Qt::EditRole)
-    {
-        QSettings settings;
-        switch(index.row())
-        {
-        case StartAtStartup:
-            successful = GUIUtil::SetStartOnSystemStartup(value.toBool());
-            break;
-        case HideTrayIcon:
-            fHideTrayIcon = value.toBool();
-            settings.setValue("fHideTrayIcon", fHideTrayIcon);
-            Q_EMIT hideTrayIconChanged(fHideTrayIcon);
-            break;
-        case MinimizeToTray:
-            fMinimizeToTray = value.toBool();
-            settings.setValue("fMinimizeToTray", fMinimizeToTray);
-            break;
-        case MapPortUPnP: // core option - can be changed on-the-fly
-            settings.setValue("fUseUPnP", value.toBool());
-            node().mapPort(value.toBool());
-            break;
-        case MinimizeOnClose:
-            fMinimizeOnClose = value.toBool();
-            settings.setValue("fMinimizeOnClose", fMinimizeOnClose);
-            break;
-
-        // default proxy
-        case ProxyUse:
-            if (settings.value("fUseProxy") != value) {
-                settings.setValue("fUseProxy", value.toBool());
-                setRestartRequired(true);
-            }
-            break;
-        case ProxyIP: {
-            auto ip_port = GetProxySetting(settings, "addrProxy");
-            if (!ip_port.is_set || ip_port.ip != value.toString()) {
-                ip_port.ip = value.toString();
-                SetProxySetting(settings, "addrProxy", ip_port);
-                setRestartRequired(true);
-=======
     QSettings settings;
 
     switch (option) {
@@ -646,7 +532,6 @@
                 setOption(option, value, "-prev");
             } else {
                 update(ProxyString(true, value.toString(), getOption(ProxyPort).toString()));
->>>>>>> 8739b5cc
             }
             if (suffix.empty() && getOption(ProxyUse).toBool()) setRestartRequired(true);
         }
@@ -693,79 +578,6 @@
         break;
 
 #ifdef ENABLE_WALLET
-<<<<<<< HEAD
-        case SpendZeroConfChange:
-            if (settings.value("bSpendZeroConfChange") != value) {
-                settings.setValue("bSpendZeroConfChange", value);
-                setRestartRequired(true);
-            }
-            break;
-        case ShowIncomingStakeNotifications:
-            fShowIncomingStakeNotifications = value.toBool();
-            settings.setValue("fShowIncomingStakeNotifications", fShowIncomingStakeNotifications);
-            break;
-        case ShowZeroValueCoinstakes:
-            show_zero_value_coinstakes = value.toBool();
-            settings.setValue("show_zero_value_coinstakes", show_zero_value_coinstakes);
-            Q_EMIT txnViewOptionsChanged();
-            break;
-#endif
-        case DisplayUnit:
-            setDisplayUnit(value);
-            break;
-        case ThirdPartyTxUrls:
-            if (strThirdPartyTxUrls != value.toString()) {
-                strThirdPartyTxUrls = value.toString();
-                settings.setValue("strThirdPartyTxUrls", strThirdPartyTxUrls);
-                setRestartRequired(true);
-            }
-            break;
-        case Language:
-            if (settings.value("language") != value) {
-                settings.setValue("language", value);
-                setRestartRequired(true);
-            }
-            break;
-        case ReserveBalance:
-            if (settings.value("reservebalance") != value) {
-                settings.setValue("reservebalance", value);
-                Q_EMIT setReserveBalance(value.toLongLong());
-            }
-            break;
-        case CoinControlFeatures:
-            fCoinControlFeatures = value.toBool();
-            settings.setValue("fCoinControlFeatures", fCoinControlFeatures);
-            Q_EMIT coinControlFeaturesChanged(fCoinControlFeatures);
-            break;
-        case Prune:
-            if (settings.value("bPrune") != value) {
-                settings.setValue("bPrune", value);
-                setRestartRequired(true);
-            }
-            break;
-        case PruneSize:
-            if (settings.value("nPruneSize") != value) {
-                settings.setValue("nPruneSize", value);
-                setRestartRequired(true);
-            }
-            break;
-        case DatabaseCache:
-            if (settings.value("nDatabaseCache") != value) {
-                settings.setValue("nDatabaseCache", value);
-                setRestartRequired(true);
-            }
-            break;
-        case ThreadsScriptVerif:
-            if (settings.value("nThreadsScriptVerif") != value) {
-                settings.setValue("nThreadsScriptVerif", value);
-                setRestartRequired(true);
-            }
-            break;
-        case Listen:
-            if (settings.value("fListen") != value) {
-                settings.setValue("fListen", value);
-                setRestartRequired(true);
-=======
     case SpendZeroConfChange:
         if (changed()) {
             update(value.toBool());
@@ -842,7 +654,6 @@
                 setOption(option, value, "-prev");
             } else {
                 update(PruneSetting(true, ParsePruneSizeGB(value)));
->>>>>>> 8739b5cc
             }
             if (suffix.empty() && getOption(Prune).toBool()) setRestartRequired(true);
         }
@@ -932,8 +743,6 @@
     if (settings.contains("addrSeparateProxyTor") && settings.value("addrSeparateProxyTor").toString().endsWith("%2")) {
         settings.setValue("addrSeparateProxyTor", GetDefaultProxyAddress());
     }
-<<<<<<< HEAD
-=======
 
     // Migrate and delete legacy GUI settings that have now moved to <datadir>/settings.json.
     auto migrate_setting = [&](OptionID option, const QString& qt_name) {
@@ -979,7 +788,6 @@
     // and other settings to default to false if it was set to false.
     // (https://github.com/bitcoin-core/gui/issues/567).
     node().initParameterInteraction();
->>>>>>> 8739b5cc
 }
 
 void OptionsModel::updateReservedBalance(CAmount reservedBalance)
