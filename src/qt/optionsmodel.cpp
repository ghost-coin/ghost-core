--- conflicted
+++ resolved
@@ -232,23 +232,13 @@
 #endif
 
     // Display
-<<<<<<< HEAD
-    if (!settings.contains("language"))
-        settings.setValue("language", "");
-    if (!gArgs.SoftSetArg("-lang", settings.value("language").toString().toStdString()))
-        addOverriddenOption("-lang");
-    language = settings.value("language").toString();
-
-=======
->>>>>>> 506d9b25
     if (!settings.contains("UseEmbeddedMonospacedFont")) {
         settings.setValue("UseEmbeddedMonospacedFont", "true");
     }
     m_use_embedded_monospaced_font = settings.value("UseEmbeddedMonospacedFont").toBool();
     Q_EMIT useEmbeddedMonospacedFontChanged(m_use_embedded_monospaced_font);
 
-<<<<<<< HEAD
-    // Reserve Balance
+    // Particl Reserve Balance
     if (!settings.contains("reservebalance")) {
         settings.setValue("reservebalance", "0");
     }
@@ -256,9 +246,7 @@
         addOverriddenOption("-reservebalance");
     }
     nReserveBalance = settings.value("reservebalance").toLongLong();
-=======
     return true;
->>>>>>> 506d9b25
 }
 
 /** Helper function to copy contents from one QSettings to another.
@@ -442,9 +430,9 @@
     case SubFeeFromAmount:
         return m_sub_fee_from_amount;
     case ShowIncomingStakeNotifications:
-        return fShowIncomingStakeNotifications;
+        return SettingToBool(setting(), true);
     case ShowZeroValueCoinstakes:
-        return show_zero_value_coinstakes;
+        return SettingToBool(setting(), true);
 #endif
     case DisplayUnit:
         return QVariant::fromValue(m_display_bitcoin_unit);
@@ -469,13 +457,9 @@
     case Listen:
         return SettingToBool(setting(), DEFAULT_LISTEN);
     case Server:
-<<<<<<< HEAD
-        return settings.value("server");
+        return SettingToBool(setting(), false);
     case ReserveBalance:
         return settings.value("reservebalance");
-=======
-        return SettingToBool(setting(), false);
->>>>>>> 506d9b25
     default:
         return QVariant();
     }
@@ -725,15 +709,6 @@
     if (settings.contains("addrSeparateProxyTor") && settings.value("addrSeparateProxyTor").toString().endsWith("%2")) {
         settings.setValue("addrSeparateProxyTor", GetDefaultProxyAddress());
     }
-<<<<<<< HEAD
-}
-
-void OptionsModel::updateReservedBalance(CAmount reservedBalance)
-{
-    QSettings settings;
-    settings.setValue("reservebalance", QString::number(reservedBalance));
-};
-=======
 
     // Migrate and delete legacy GUI settings that have now moved to <datadir>/settings.json.
     auto migrate_setting = [&](OptionID option, const QString& qt_name) {
@@ -780,4 +755,9 @@
     // (https://github.com/bitcoin-core/gui/issues/567).
     node().initParameterInteraction();
 }
->>>>>>> 506d9b25
+
+void OptionsModel::updateReservedBalance(CAmount reservedBalance)
+{
+    QSettings settings;
+    settings.setValue("reservebalance", QString::number(reservedBalance));
+};