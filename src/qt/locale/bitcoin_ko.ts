<TS language="ko" version="2.1">
<context>
    <name>AddressBookPage</name>
    <message>
        <source>Right-click to edit address or label</source>
        <translation>지갑 주소나 라벨을 수정/변경하려면 우클릭을 하십시오.</translation>
    </message>
    <message>
        <source>Create a new address</source>
        <translation>새로운 지갑 주소 생성하기.</translation>
    </message>
    <message>
        <source>&amp;New</source>
        <translation>새 항목(&amp;N)</translation>
    </message>
    <message>
        <source>Copy the currently selected address to the system clipboard</source>
        <translation>현재 선택한 주소를 시스템 클립보드로 복사하기</translation>
    </message>
    <message>
        <source>&amp;Copy</source>
        <translation>복사(&amp;C)</translation>
    </message>
    <message>
        <source>C&amp;lose</source>
        <translation>닫기(&amp;L)</translation>
    </message>
    <message>
        <source>Delete the currently selected address from the list</source>
        <translation>현재 목록에 선택한 주소 삭제</translation>
    </message>
    <message>
        <source>Enter address or label to search</source>
        <translation>검색하려는 주소 또는 라벨 입력</translation>
    </message>
    <message>
        <source>Export the data in the current tab to a file</source>
        <translation>현재 탭에 있는 데이터를 파일로 내보내기</translation>
    </message>
    <message>
        <source>&amp;Export</source>
        <translation>내보내기(&amp;E)</translation>
    </message>
    <message>
        <source>&amp;Delete</source>
        <translation>삭제(&amp;D)</translation>
    </message>
    <message>
        <source>Choose the address to send coins to</source>
        <translation>코인을 보내실 주소를 선택하세요</translation>
    </message>
    <message>
        <source>Choose the address to receive coins with</source>
        <translation>코인을 받으실 주소를 선택하세요</translation>
    </message>
    <message>
        <source>C&amp;hoose</source>
        <translation>선택 (&amp;H)</translation>
    </message>
    <message>
        <source>Sending addresses</source>
        <translation>보내는 주소들</translation>
    </message>
    <message>
        <source>Receiving addresses</source>
        <translation>받는 주소들</translation>
    </message>
    <message>
        <source>These are your Particl addresses for sending payments. Always check the amount and the receiving address before sending coins.</source>
        <translation>비트코인을 보내는 계좌 주소입니다. 코인을 보내기 전에 금액과 받는 주소를 항상 확인하세요.</translation>
    </message>
    <message>
        <source>These are your Bitcoin addresses for receiving payments. Use the 'Create new receiving address' button in the receive tab to create new addresses.</source>
        <translation>지불 수신용 비트코인주소. 신규 주소를 만들려면 'Create new receiving address' 버튼을 사용하세요.</translation>
    </message>
    <message>
        <source>&amp;Copy Address</source>
        <translation>주소 복사(&amp;C)</translation>
    </message>
    <message>
        <source>Copy &amp;Label</source>
        <translation>라벨 복사(&amp;L)</translation>
    </message>
    <message>
        <source>&amp;Edit</source>
        <translation>편집 (&amp;E)</translation>
    </message>
    <message>
        <source>Export Address List</source>
        <translation>주소 목록 내보내기</translation>
    </message>
    <message>
        <source>Comma separated file (*.csv)</source>
        <translation>쉼표로 구분된 파일 (*.csv)</translation>
    </message>
    <message>
        <source>Exporting Failed</source>
        <translation>내보내기 실패</translation>
    </message>
    <message>
        <source>There was an error trying to save the address list to %1. Please try again.</source>
        <translation>%1으로 주소 리스트를 저장하는 동안 오류가 발생했습니다. 다시 시도해주세요.</translation>
    </message>
</context>
<context>
    <name>AddressTableModel</name>
    <message>
        <source>Label</source>
        <translation>라벨</translation>
    </message>
    <message>
        <source>Address</source>
        <translation>주소</translation>
    </message>
    <message>
        <source>(no label)</source>
        <translation>(라벨 없음)</translation>
    </message>
</context>
<context>
    <name>AskPassphraseDialog</name>
    <message>
        <source>Passphrase Dialog</source>
        <translation>암호문 대화상자</translation>
    </message>
    <message>
        <source>Enter passphrase</source>
        <translation>암호 입력하기</translation>
    </message>
    <message>
        <source>New passphrase</source>
        <translation>새로운 암호</translation>
    </message>
    <message>
        <source>Repeat new passphrase</source>
        <translation>새로운 암호 재입력</translation>
    </message>
    <message>
        <source>Show passphrase</source>
        <translation>암호 보기</translation>
    </message>
    <message>
        <source>Encrypt wallet</source>
        <translation>지갑 암호화</translation>
    </message>
    <message>
        <source>This operation needs your wallet passphrase to unlock the wallet.</source>
        <translation>이 작업은 지갑 잠금해제를 위해 사용자 지갑의 암호가 필요합니다.</translation>
    </message>
    <message>
        <source>Unlock wallet</source>
        <translation>지갑 잠금해제</translation>
    </message>
    <message>
        <source>This operation needs your wallet passphrase to decrypt the wallet.</source>
        <translation>이 작업은 지갑을 복호화하기 위해 사용자 지갑의 암호가 필요합니다.</translation>
    </message>
    <message>
        <source>Decrypt wallet</source>
        <translation>지갑 복호화</translation>
    </message>
    <message>
        <source>Change passphrase</source>
        <translation>암호 변경</translation>
    </message>
    <message>
        <source>Confirm wallet encryption</source>
        <translation>지갑 암호화 승인</translation>
    </message>
    <message>
        <source>Warning: If you encrypt your wallet and lose your passphrase, you will &lt;b&gt;LOSE ALL OF YOUR PARTICL&lt;/b&gt;!</source>
        <translation>경고: 만약 암호화 된 지갑의 비밀번호를 잃어버릴 경우, &lt;b&gt;모든 비트코인들을 잃어버릴 수 있습니다&lt;/b&gt;!</translation>
    </message>
    <message>
        <source>Are you sure you wish to encrypt your wallet?</source>
        <translation>지갑 암호화를 허용하시겠습니까?</translation>
    </message>
    <message>
        <source>Wallet encrypted</source>
        <translation>지갑 암호화 완료</translation>
    </message>
    <message>
        <source>Enter the new passphrase for the wallet.&lt;br/&gt;Please use a passphrase of &lt;b&gt;ten or more random characters&lt;/b&gt;, or &lt;b&gt;eight or more words&lt;/b&gt;.</source>
        <translation>새로운 지갑 비밀번호를 입력하세요. 암호는 10개 이상의 문자 또는 8개 이상의 단어로 입력하세요.</translation>
    </message>
    <message>
        <source>Enter the old passphrase and new passphrase for the wallet.</source>
        <translation>지갑의 이전 비밀번호와 새로운 비밀번호를 입력하세요.</translation>
    </message>
    <message>
        <source>IMPORTANT: Any previous backups you have made of your wallet file should be replaced with the newly generated, encrypted wallet file. For security reasons, previous backups of the unencrypted wallet file will become useless as soon as you start using the new, encrypted wallet.</source>
        <translation>중요: 본인 지갑 파일에서 만든 예전 백업들은 새로 생성한 암호화된 지갑 파일로 교체해야 합니다. 보안상 이유로, 새 암호화된 지갑을 사용하게 되면 이전에 암호화하지 않은 지갑 파일의 백업은 사용할 수 없게 됩니다.</translation>
    </message>
    <message>
        <source>Wallet encryption failed</source>
        <translation>지갑 암호화 실패</translation>
    </message>
    <message>
        <source>Wallet encryption failed due to an internal error. Your wallet was not encrypted.</source>
        <translation>지갑 암호화가 내부 오류로 인해 실패했습니다.  당신의 지갑은 암호화 되지 않았습니다.</translation>
    </message>
    <message>
        <source>The supplied passphrases do not match.</source>
        <translation>지정한 암호가 일치하지 않습니다.</translation>
    </message>
    <message>
        <source>Wallet unlock failed</source>
        <translation>지갑 잠금해제 실패</translation>
    </message>
    <message>
        <source>The passphrase entered for the wallet decryption was incorrect.</source>
        <translation>지갑 복호화를 위한 암호가 틀렸습니다.</translation>
    </message>
    <message>
        <source>Wallet decryption failed</source>
        <translation>지갑 복호화 실패</translation>
    </message>
    <message>
        <source>Wallet passphrase was successfully changed.</source>
        <translation>지갑 암호가 성공적으로 변경되었습니다.</translation>
    </message>
    <message>
        <source>Warning: The Caps Lock key is on!</source>
        <translation>경고: Caps Lock키가 켜져있습니다!</translation>
    </message>
</context>
<context>
    <name>BanTableModel</name>
    <message>
        <source>IP/Netmask</source>
        <translation>IP주소/넷마스크</translation>
    </message>
    <message>
        <source>Banned Until</source>
        <translation>해당 일정까지 밴됨.</translation>
    </message>
</context>
<context>
    <name>BitcoinGUI</name>
    <message>
        <source>Sign &amp;message...</source>
        <translation>메시지 서명(&amp;M)...</translation>
    </message>
    <message>
        <source>Synchronizing with network...</source>
        <translation>네트워크와 동기화중...</translation>
    </message>
    <message>
        <source>&amp;Overview</source>
        <translation>개요(&amp;O)</translation>
    </message>
    <message>
        <source>Show general overview of wallet</source>
        <translation>지갑의 일반적 개요를 보여줍니다</translation>
    </message>
    <message>
        <source>&amp;Transactions</source>
        <translation>거래(&amp;T)</translation>
    </message>
    <message>
        <source>Browse transaction history</source>
        <translation>거래내역을 검색합니다</translation>
    </message>
    <message>
        <source>E&amp;xit</source>
        <translation>나가기(&amp;X)</translation>
    </message>
    <message>
        <source>Quit application</source>
        <translation>어플리케이션 종료</translation>
    </message>
    <message>
        <source>&amp;About %1</source>
        <translation>%1 정보(&amp;A)</translation>
    </message>
    <message>
        <source>Show information about %1</source>
        <translation>%1 정보를 표시합니다</translation>
    </message>
    <message>
        <source>About &amp;Qt</source>
        <translation>&amp;Qt 정보</translation>
    </message>
    <message>
        <source>Show information about Qt</source>
        <translation>Qt 정보를 표시합니다</translation>
    </message>
    <message>
        <source>&amp;Options...</source>
        <translation>옵션(&amp;O)...</translation>
    </message>
    <message>
        <source>Modify configuration options for %1</source>
        <translation>%1 설정 옵션 수정</translation>
    </message>
    <message>
        <source>&amp;Encrypt Wallet...</source>
        <translation>지갑 암호화(&amp;E)...</translation>
    </message>
    <message>
        <source>&amp;Backup Wallet...</source>
        <translation>지갑 백업(&amp;B)...</translation>
    </message>
    <message>
        <source>&amp;Change Passphrase...</source>
        <translation>암호 변경(&amp;C)...</translation>
    </message>
    <message>
        <source>Open &amp;URI...</source>
        <translation>&amp;URI 열기...</translation>
    </message>
    <message>
        <source>Wallet:</source>
        <translation>지갑:</translation>
    </message>
    <message>
        <source>Click to disable network activity.</source>
        <translation>네트워크 활동을 중지하려면 클릭하세요.</translation>
    </message>
    <message>
        <source>Network activity disabled.</source>
        <translation>네트워크 활동이 정지됨.</translation>
    </message>
    <message>
        <source>Click to enable network activity again.</source>
        <translation>네트워크 활동을 다시 시작하려면 클릭하세요.</translation>
    </message>
    <message>
        <source>Syncing Headers (%1%)...</source>
        <translation>헤더 동기화중 (%1%)...</translation>
    </message>
    <message>
        <source>Reindexing blocks on disk...</source>
        <translation>디스크에서 블록 다시 색인중...</translation>
    </message>
    <message>
        <source>Proxy is &lt;b&gt;enabled&lt;/b&gt;: %1</source>
        <translation>프록시가 &lt;b&gt;활성화&lt;/b&gt; 되었습니다: %1</translation>
    </message>
    <message>
        <source>Send coins to a Particl address</source>
        <translation>비트코인 주소로 코인을 전송합니다</translation>
    </message>
    <message>
        <source>Backup wallet to another location</source>
        <translation>지갑을 다른장소에 백업합니다</translation>
    </message>
    <message>
        <source>Change the passphrase used for wallet encryption</source>
        <translation>지갑 암호화에 사용되는 암호를 변경합니다</translation>
    </message>
    <message>
        <source>&amp;Verify message...</source>
        <translation>메시지 검증(&amp;V)...</translation>
    </message>
    <message>
        <source>&amp;Send</source>
        <translation>보내기(&amp;S)</translation>
    </message>
    <message>
        <source>&amp;Receive</source>
        <translation>받기(&amp;R)</translation>
    </message>
    <message>
        <source>&amp;Show / Hide</source>
        <translation>보이기/숨기기(&amp;S)</translation>
    </message>
    <message>
        <source>Show or hide the main Window</source>
        <translation>메인창 보이기 또는 숨기기</translation>
    </message>
    <message>
        <source>Encrypt the private keys that belong to your wallet</source>
        <translation>지갑에 포함된 개인키 암호화하기</translation>
    </message>
    <message>
        <source>Sign messages with your Particl addresses to prove you own them</source>
        <translation>지갑 주소가 본인 소유인지 증명하기 위해 메시지를 서명합니다</translation>
    </message>
    <message>
        <source>Verify messages to ensure they were signed with specified Particl addresses</source>
        <translation>해당 비트코인 주소로 서명되었는지 확인하기 위해 메시지를 검증합니다</translation>
    </message>
    <message>
        <source>&amp;File</source>
        <translation>파일(&amp;F)</translation>
    </message>
    <message>
        <source>&amp;Settings</source>
        <translation>설정(&amp;S)</translation>
    </message>
    <message>
        <source>&amp;Help</source>
        <translation>도움말(&amp;H)</translation>
    </message>
    <message>
        <source>Tabs toolbar</source>
        <translation>툴바 색인표</translation>
    </message>
    <message>
        <source>Request payments (generates QR codes and particl: URIs)</source>
        <translation>지불 요청하기 (QR코드와 particl: URI를 생성합니다)</translation>
    </message>
    <message>
        <source>Show the list of used sending addresses and labels</source>
        <translation>한번 이상 사용된 보내는 주소와 라벨의 목록을 보여줍니다</translation>
    </message>
    <message>
        <source>Show the list of used receiving addresses and labels</source>
        <translation>한번 이상 사용된 받는 주소와 라벨의 목록을 보여줍니다</translation>
    </message>
    <message>
<<<<<<< HEAD
        <source>Open a particl: URI or payment request</source>
        <translation>particl: URI 또는 지불요청 열기</translation>
    </message>
    <message>
=======
>>>>>>> ff53433f
        <source>&amp;Command-line options</source>
        <translation>명령줄 옵션(&amp;C)</translation>
    </message>
    <message numerus="yes">
        <source>%n active connection(s) to Particl network</source>
        <translation><numerusform>비트코인 네트워크에 %n개의 연결 활성화됨</numerusform></translation>
    </message>
    <message>
        <source>Indexing blocks on disk...</source>
        <translation>디스크에서 블록 색인중...</translation>
    </message>
    <message>
        <source>Processing blocks on disk...</source>
        <translation>디스크에서 블록 처리중...</translation>
    </message>
    <message numerus="yes">
        <source>Processed %n block(s) of transaction history.</source>
        <translation><numerusform>%n 블록 만큼의 거래 기록이 처리됨.</numerusform></translation>
    </message>
    <message>
        <source>%1 behind</source>
        <translation>%1 뒷처짐</translation>
    </message>
    <message>
        <source>Last received block was generated %1 ago.</source>
        <translation>최근에 받은 블록은 %1 전에 생성되었습니다.</translation>
    </message>
    <message>
        <source>Transactions after this will not yet be visible.</source>
        <translation>이 후의 거래들은 아직 보이지 않을 것입니다.</translation>
    </message>
    <message>
        <source>Error</source>
        <translation>오류</translation>
    </message>
    <message>
        <source>Warning</source>
        <translation>경고</translation>
    </message>
    <message>
        <source>Information</source>
        <translation>정보</translation>
    </message>
    <message>
        <source>Up to date</source>
        <translation>최신의</translation>
    </message>
    <message>
        <source>&amp;Sending addresses</source>
        <translation>보내는 주소(&amp;S)</translation>
    </message>
    <message>
        <source>&amp;Receiving addresses</source>
        <translation>받는 주소(&amp;R)</translation>
    </message>
    <message>
        <source>Open Wallet</source>
        <translation>지갑 열기</translation>
    </message>
    <message>
        <source>Open a wallet</source>
        <translation>지갑 하나 열기</translation>
    </message>
    <message>
        <source>Close Wallet...</source>
        <translation>지갑 닫기...</translation>
    </message>
    <message>
        <source>Close wallet</source>
        <translation>지갑 닫기</translation>
    </message>
    <message>
        <source>Show the %1 help message to get a list with possible Particl command-line options</source>
        <translation>사용할 수 있는 비트코인 명령줄 옵션 목록을 가져오기 위해 %1 도움말 메시지를 표시합니다</translation>
    </message>
    <message>
        <source>default wallet</source>
        <translation>기본 지갑</translation>
    </message>
    <message>
        <source>No wallets available</source>
        <translation>사용 가능한 블록이 없습니다.</translation>
    </message>
    <message>
        <source>&amp;Window</source>
        <translation>창(&amp;W)</translation>
    </message>
    <message>
        <source>Minimize</source>
        <translation>최소화</translation>
    </message>
    <message>
        <source>Zoom</source>
        <translation>최대화</translation>
    </message>
    <message>
        <source>Main Window</source>
        <translation>메인창</translation>
    </message>
    <message>
        <source>%1 client</source>
        <translation>%1 클라이언트</translation>
    </message>
    <message>
        <source>Connecting to peers...</source>
        <translation>피어에 연결중...</translation>
    </message>
    <message>
        <source>Catching up...</source>
        <translation>블록 따라잡기...</translation>
    </message>
    <message>
        <source>Error: %1</source>
        <translation>오류: %1</translation>
    </message>
    <message>
        <source>Date: %1
</source>
        <translation>날짜: %1
</translation>
    </message>
    <message>
        <source>Amount: %1
</source>
        <translation>금액: %1
</translation>
    </message>
    <message>
        <source>Wallet: %1
</source>
        <translation>지갑: %1
</translation>
    </message>
    <message>
        <source>Type: %1
</source>
        <translation>종류: %1
</translation>
    </message>
    <message>
        <source>Label: %1
</source>
        <translation>라벨: %1
</translation>
    </message>
    <message>
        <source>Address: %1
</source>
        <translation>주소: %1
</translation>
    </message>
    <message>
        <source>Sent transaction</source>
        <translation>발송된 거래</translation>
    </message>
    <message>
        <source>Incoming transaction</source>
        <translation>들어오고 있는 거래</translation>
    </message>
    <message>
        <source>HD key generation is &lt;b&gt;enabled&lt;/b&gt;</source>
        <translation>HD 키 생성이 &lt;b&gt;활성화되었습니다&lt;/b&gt;</translation>
    </message>
    <message>
        <source>HD key generation is &lt;b&gt;disabled&lt;/b&gt;</source>
        <translation>HD 키 생성이 &lt;b&gt;비활성화되었습니다&lt;/b&gt;</translation>
    </message>
    <message>
        <source>Private key &lt;b&gt;disabled&lt;/b&gt;</source>
        <translation>개인키 &lt;b&gt;비활성화됨&lt;/b&gt;</translation>
    </message>
    <message>
        <source>Wallet is &lt;b&gt;encrypted&lt;/b&gt; and currently &lt;b&gt;unlocked&lt;/b&gt;</source>
        <translation>지갑이 &lt;b&gt;암호화&lt;/b&gt; 되었고 현재 &lt;b&gt;잠금해제&lt;/b&gt; 되었습니다</translation>
    </message>
    <message>
        <source>Wallet is &lt;b&gt;encrypted&lt;/b&gt; and currently &lt;b&gt;locked&lt;/b&gt;</source>
        <translation>지갑이 &lt;b&gt;암호화&lt;/b&gt; 되었고 현재 &lt;b&gt;잠겨져&lt;/b&gt; 있습니다</translation>
    </message>
    <message>
        <source>A fatal error occurred. Particl can no longer continue safely and will quit.</source>
        <translation>치명적인 오류가 발생했습니다. 비트코인을 더이상 안전하게 진행할 수 없어 곧 종료합니다.</translation>
    </message>
</context>
<context>
    <name>CoinControlDialog</name>
    <message>
        <source>Coin Selection</source>
        <translation>코인 선택</translation>
    </message>
    <message>
        <source>Quantity:</source>
        <translation>수량:</translation>
    </message>
    <message>
        <source>Bytes:</source>
        <translation>바이트:</translation>
    </message>
    <message>
        <source>Amount:</source>
        <translation>금액:</translation>
    </message>
    <message>
        <source>Fee:</source>
        <translation>수수료:</translation>
    </message>
    <message>
        <source>Dust:</source>
        <translation>더스트:</translation>
    </message>
    <message>
        <source>After Fee:</source>
        <translation>수수료 이후:</translation>
    </message>
    <message>
        <source>Change:</source>
        <translation>잔돈:</translation>
    </message>
    <message>
        <source>(un)select all</source>
        <translation>모두 선택(하지 않음)</translation>
    </message>
    <message>
        <source>Tree mode</source>
        <translation>트리 모드</translation>
    </message>
    <message>
        <source>List mode</source>
        <translation>리스트 모드</translation>
    </message>
    <message>
        <source>Amount</source>
        <translation>거래액</translation>
    </message>
    <message>
        <source>Received with label</source>
        <translation>입금과 함께 수신된 라벨</translation>
    </message>
    <message>
        <source>Received with address</source>
        <translation>입금과 함께 수신된 주소</translation>
    </message>
    <message>
        <source>Date</source>
        <translation>날짜</translation>
    </message>
    <message>
        <source>Confirmations</source>
        <translation>확인</translation>
    </message>
    <message>
        <source>Confirmed</source>
        <translation>확인됨</translation>
    </message>
    <message>
        <source>Copy address</source>
        <translation>주소 복사</translation>
    </message>
    <message>
        <source>Copy label</source>
        <translation>라벨 복사</translation>
    </message>
    <message>
        <source>Copy amount</source>
        <translation>금액 복사</translation>
    </message>
    <message>
        <source>Copy transaction ID</source>
        <translation>거래 아이디 복사</translation>
    </message>
    <message>
        <source>Lock unspent</source>
        <translation>사용되지 않은 주소를 잠금 처리합니다.</translation>
    </message>
    <message>
        <source>Unlock unspent</source>
        <translation>사용되지 않은 주소를 잠금 해제합니다.</translation>
    </message>
    <message>
        <source>Copy quantity</source>
        <translation>수량 복사</translation>
    </message>
    <message>
        <source>Copy fee</source>
        <translation>수수료 복사</translation>
    </message>
    <message>
        <source>Copy after fee</source>
        <translation>수수료 이후 복사</translation>
    </message>
    <message>
        <source>Copy bytes</source>
        <translation>bytes 복사</translation>
    </message>
    <message>
        <source>Copy dust</source>
        <translation>더스트 복사</translation>
    </message>
    <message>
        <source>Copy change</source>
        <translation>잔돈 복사</translation>
    </message>
    <message>
        <source>(%1 locked)</source>
        <translation>(%1 잠금)</translation>
    </message>
    <message>
        <source>yes</source>
        <translation>예</translation>
    </message>
    <message>
        <source>no</source>
        <translation>아니요</translation>
    </message>
    <message>
        <source>This label turns red if any recipient receives an amount smaller than the current dust threshold.</source>
        <translation>수령인이 현재 더스트 임계값보다 작은 양을 수신하면 이 라벨이 빨간색으로 변합니다.</translation>
    </message>
    <message>
        <source>Can vary +/- %1 satoshi(s) per input.</source>
        <translation>입력마다 +/- %1 사토시가 변할 수 있습니다.</translation>
    </message>
    <message>
        <source>(no label)</source>
        <translation>(라벨 없음)</translation>
    </message>
    <message>
        <source>change from %1 (%2)</source>
        <translation>%1로부터 변경 (%2)</translation>
    </message>
    <message>
        <source>(change)</source>
        <translation>(잔돈)</translation>
    </message>
</context>
<context>
    <name>CreateWalletActivity</name>
    </context>
<context>
    <name>CreateWalletDialog</name>
    </context>
<context>
    <name>EditAddressDialog</name>
    <message>
        <source>Edit Address</source>
        <translation>주소 편집</translation>
    </message>
    <message>
        <source>&amp;Label</source>
        <translation>라벨(&amp;L)</translation>
    </message>
    <message>
        <source>The label associated with this address list entry</source>
        <translation>현재 선택된 주소 필드의 제목입니다.</translation>
    </message>
    <message>
        <source>The address associated with this address list entry. This can only be modified for sending addresses.</source>
        <translation>본 주소록 입력은 주소와 연계되었습니다.  이것은 보내는 주소들에서만 변경될수 있습니다.</translation>
    </message>
    <message>
        <source>&amp;Address</source>
        <translation>주소(&amp;A)</translation>
    </message>
    <message>
        <source>New sending address</source>
        <translation>새 보내는 주소</translation>
    </message>
    <message>
        <source>Edit receiving address</source>
        <translation>받는 주소 편집</translation>
    </message>
    <message>
        <source>Edit sending address</source>
        <translation>보내는 주소 편집</translation>
    </message>
    <message>
        <source>The entered address "%1" is not a valid Particl address.</source>
        <translation>입력한 "%1" 주소는 올바른 비트코인 주소가 아닙니다.</translation>
    </message>
    <message>
        <source>Address "%1" already exists as a receiving address with label "%2" and so cannot be added as a sending address.</source>
        <translation>주소 "%1"은 이미 라벨 "%2"로 받는 주소에 존재하여 보내는 주소로 추가될 수 없습니다.</translation>
    </message>
    <message>
        <source>The entered address "%1" is already in the address book with label "%2".</source>
        <translation>입력된 주소 "%1"은 라벨 "%2"로 이미 주소록에 있습니다.</translation>
    </message>
    <message>
        <source>Could not unlock wallet.</source>
        <translation>지갑을 잠금해제 할 수 없습니다.</translation>
    </message>
    <message>
        <source>New key generation failed.</source>
        <translation>새로운 키 생성이 실패하였습니다.</translation>
    </message>
</context>
<context>
    <name>FreespaceChecker</name>
    <message>
        <source>A new data directory will be created.</source>
        <translation>새로운 데이터 폴더가 생성됩니다.</translation>
    </message>
    <message>
        <source>name</source>
        <translation>이름</translation>
    </message>
    <message>
        <source>Directory already exists. Add %1 if you intend to create a new directory here.</source>
        <translation>폴더가 이미 존재합니다. 새로운 폴더 생성을 원한다면 %1 명령어를 추가하세요.</translation>
    </message>
    <message>
        <source>Path already exists, and is not a directory.</source>
        <translation>경로가 이미 존재합니다. 그리고 그것은 폴더가 아닙니다.</translation>
    </message>
    <message>
        <source>Cannot create data directory here.</source>
        <translation>데이터 폴더를 여기에 생성할 수 없습니다.</translation>
    </message>
</context>
<context>
    <name>HelpMessageDialog</name>
    <message>
        <source>version</source>
        <translation>버전</translation>
    </message>
    <message>
        <source>About %1</source>
        <translation>%1 정보</translation>
    </message>
    <message>
        <source>Command-line options</source>
        <translation>명령줄 옵션</translation>
    </message>
</context>
<context>
    <name>Intro</name>
    <message>
        <source>Welcome</source>
        <translation>환영합니다</translation>
    </message>
    <message>
        <source>Welcome to %1.</source>
        <translation>%1에 오신것을 환영합니다.</translation>
    </message>
    <message>
        <source>As this is the first time the program is launched, you can choose where %1 will store its data.</source>
        <translation>프로그램이 처음으로 실행되고 있습니다. %1가 어디에 데이터를 저장할지 선택할 수 있습니다.</translation>
    </message>
    <message>
        <source>When you click OK, %1 will begin to download and process the full %4 block chain (%2GB) starting with the earliest transactions in %3 when %4 initially launched.</source>
        <translation>확인을 클릭하면 %1은 모든 %4블록 체인 (%2GB) 장부를 %3 안에 다운로드하고 처리하기 시작합니다.  이는 %4가 시작될 때 생성된 가장 오래된 트랜잭션부터 시작합니다.</translation>
    </message>
    <message>
        <source>This initial synchronisation is very demanding, and may expose hardware problems with your computer that had previously gone unnoticed. Each time you run %1, it will continue downloading where it left off.</source>
        <translation>초기 동기화는 매우 오래 걸리며 이전에는 본 적 없는  하드웨어 문제가 발생할 수 있습니다. %1을 실행할 때마다 중단 된 곳에서 다시 계속 다운로드 됩니다.</translation>
    </message>
    <message>
        <source>If you have chosen to limit block chain storage (pruning), the historical data must still be downloaded and processed, but will be deleted afterward to keep your disk usage low.</source>
        <translation>블록 체인 저장 영역 (블록축소)을 제한하도록 선택한 경우, 이력 데이터는 계속해서 다운로드 및 처리 되어야 하지만 차후 디스크 용량을 줄이기 위해 삭제됩니다.</translation>
    </message>
    <message>
        <source>Use the default data directory</source>
        <translation>기본 데이터 폴더를 사용하기</translation>
    </message>
    <message>
        <source>Use a custom data directory:</source>
        <translation>커스텀 데이터 폴더 사용:</translation>
    </message>
    <message>
        <source>Particl</source>
        <translation>비트코인</translation>
    </message>
    <message>
        <source>At least %1 GB of data will be stored in this directory, and it will grow over time.</source>
        <translation>최소 %1 GB의 데이터가 이 디렉토리에 저장되며 시간이 지남에 따라 증가할 것입니다.</translation>
    </message>
    <message>
        <source>Approximately %1 GB of data will be stored in this directory.</source>
        <translation>약 %1 GB의 데이터가 이 디렉토리에 저장됩니다.</translation>
    </message>
    <message>
        <source>%1 will download and store a copy of the Particl block chain.</source>
        <translation>%1은 비트코인 블록체인의 사본을 다운로드하여 저장합니다.</translation>
    </message>
    <message>
        <source>The wallet will also be stored in this directory.</source>
        <translation>지갑도 이 디렉토리에 저장됩니다.</translation>
    </message>
    <message>
        <source>Error: Specified data directory "%1" cannot be created.</source>
        <translation>오류: 지정한 데이터 디렉토리 "%1" 를 생성할 수 없습니다.</translation>
    </message>
    <message>
        <source>Error</source>
        <translation>오류</translation>
    </message>
    <message numerus="yes">
        <source>%n GB of free space available</source>
        <translation><numerusform>%n GB 사용가능</numerusform></translation>
    </message>
    <message numerus="yes">
        <source>(of %n GB needed)</source>
        <translation><numerusform>(%n GB가 필요)</numerusform></translation>
    </message>
    </context>
<context>
    <name>ModalOverlay</name>
    <message>
        <source>Form</source>
        <translation>유형</translation>
    </message>
    <message>
        <source>Recent transactions may not yet be visible, and therefore your wallet's balance might be incorrect. This information will be correct once your wallet has finished synchronizing with the particl network, as detailed below.</source>
        <translation>최근 거래는 아직 보이지 않을 것입니다, 그러므로 당신의 지갑의 잔액이 틀릴 수도 있습니다. 이 정보는 비트코인 네트워크와 완전한 동기화가 완료되면 아래의 설명과 같이 정확해집니다.</translation>
    </message>
    <message>
        <source>Attempting to spend particl that are affected by not-yet-displayed transactions will not be accepted by the network.</source>
        <translation>아직 표시되지 않은 거래의 영향을 받는 비트코인을 사용하려고 하는 것은 네트워크에서 허가되지 않습니다.</translation>
    </message>
    <message>
        <source>Number of blocks left</source>
        <translation>남은 블록의 수</translation>
    </message>
    <message>
        <source>Unknown...</source>
        <translation>알수없음...</translation>
    </message>
    <message>
        <source>Last block time</source>
        <translation>최종 블록 시각</translation>
    </message>
    <message>
        <source>Progress</source>
        <translation>진행</translation>
    </message>
    <message>
        <source>Progress increase per hour</source>
        <translation>시간당 진행 증가율</translation>
    </message>
    <message>
        <source>calculating...</source>
        <translation>계산중...</translation>
    </message>
    <message>
        <source>Estimated time left until synced</source>
        <translation>동기화 완료까지 예상 시간</translation>
    </message>
    <message>
        <source>Hide</source>
        <translation>숨기기</translation>
    </message>
    <message>
        <source>Unknown. Syncing Headers (%1, %2%)...</source>
        <translation>알 수 없음. 헤더 동기화 중(%1,%2%)...</translation>
    </message>
</context>
<context>
    <name>OpenURIDialog</name>
    <message>
        <source>URI:</source>
        <translation>URI:</translation>
    </message>
</context>
<context>
    <name>OpenWalletActivity</name>
    <message>
        <source>default wallet</source>
        <translation>기본 지갑</translation>
    </message>
    <message>
        <source>Opening Wallet &lt;b&gt;%1&lt;/b&gt;...</source>
        <translation>지갑 &lt;b&gt;%1&lt;/b&gt; 여는중...</translation>
    </message>
</context>
<context>
    <name>OptionsDialog</name>
    <message>
        <source>Options</source>
        <translation>환경설정</translation>
    </message>
    <message>
        <source>&amp;Main</source>
        <translation>메인(&amp;M)</translation>
    </message>
    <message>
        <source>Automatically start %1 after logging in to the system.</source>
        <translation>시스템 로그인후에 %1을 자동으로 시작합니다.</translation>
    </message>
    <message>
        <source>&amp;Start %1 on system login</source>
        <translation>시스템 로그인시 %1 시작(&amp;S)</translation>
    </message>
    <message>
        <source>Size of &amp;database cache</source>
        <translation>데이터베이스 캐시 크기(&amp;D)</translation>
    </message>
    <message>
        <source>Number of script &amp;verification threads</source>
        <translation>스크립트 인증 쓰레드의 개수(&amp;V)</translation>
    </message>
    <message>
        <source>IP address of the proxy (e.g. IPv4: 127.0.0.1 / IPv6: ::1)</source>
        <translation>프록시 아이피 주소 (예. IPv4:127.0.0.1 / IPv6: ::1)</translation>
    </message>
    <message>
        <source>Shows if the supplied default SOCKS5 proxy is used to reach peers via this network type.</source>
        <translation>제공된 기본 SOCKS5 프록시가 이 네트워크 유형을 통해 피어에 도달하는 경우 표시됩니다.</translation>
    </message>
    <message>
        <source>Use separate SOCKS&amp;5 proxy to reach peers via Tor hidden services:</source>
        <translation>Tor 서비스를 이용하여 피어에게 연결하기 위해 분리된 SOCKS5 프록시 사용:</translation>
    </message>
    <message>
        <source>Hide the icon from the system tray.</source>
        <translation>시스템 트레이 로 부터 아이콘 숨기기</translation>
    </message>
    <message>
        <source>&amp;Hide tray icon</source>
        <translation>트레이 아이콘 숨기기(&amp;H)</translation>
    </message>
    <message>
        <source>Minimize instead of exit the application when the window is closed. When this option is enabled, the application will be closed only after selecting Exit in the menu.</source>
        <translation>창을 닫으면 종료 대신 트레이로 보내기. 이 옵션을 활성화하면 메뉴에서 종료를 선택한 후에만 어플리케이션이 종료됩니다.</translation>
    </message>
    <message>
        <source>Third party URLs (e.g. a block explorer) that appear in the transactions tab as context menu items. %s in the URL is replaced by transaction hash. Multiple URLs are separated by vertical bar |.</source>
        <translation>서드-파티 URLs (예. 블록 탐색기)는 거래 탭의 컨텍스트 메뉴에 나타납니다. URL의 %s는 거래 해시값으로 대체됩니다. 여러 URLs는 수직 바 | 에서 나누어 집니다.</translation>
    </message>
    <message>
        <source>Open the %1 configuration file from the working directory.</source>
        <translation>작업 디렉토리에서 %1 설정 파일을 엽니다.</translation>
    </message>
    <message>
        <source>Open Configuration File</source>
        <translation>설정 파일 열기</translation>
    </message>
    <message>
        <source>Reset all client options to default.</source>
        <translation>모든 클라이언트 옵션을 기본값으로 재설정합니다.</translation>
    </message>
    <message>
        <source>&amp;Reset Options</source>
        <translation>옵션 재설정(&amp;R)</translation>
    </message>
    <message>
        <source>&amp;Network</source>
        <translation>네트워크(&amp;N)</translation>
    </message>
    <message>
        <source>Disables some advanced features but all blocks will still be fully validated. Reverting this setting requires re-downloading the entire blockchain. Actual disk usage may be somewhat higher.</source>
        <translation>일부분의 고급 기능을 취소 하지만 모든 블록들은 검증될 것입니다. 이 설정을 되돌리려면 처음부터 블록체인을 다시 다운로드 받아야 합니다. 실제 디스크 사용량은 더 많을수도 있습니다.</translation>
    </message>
    <message>
        <source>Prune &amp;block storage to</source>
        <translation>블록 데이터를 지정된 크기로 축소합니다:</translation>
    </message>
    <message>
        <source>GB</source>
        <translation>GB</translation>
    </message>
    <message>
        <source>Reverting this setting requires re-downloading the entire blockchain.</source>
        <translation>이 설정을 되돌리려면 처음주터 블록체인을 다시 다운로드 받아야 합니다.</translation>
    </message>
    <message>
        <source>MiB</source>
        <translation>MiB</translation>
    </message>
    <message>
        <source>(0 = auto, &lt;0 = leave that many cores free)</source>
        <translation>(0 = 자동, &lt;0 = 지정된 코어 개수만큼 사용 안함)</translation>
    </message>
    <message>
        <source>W&amp;allet</source>
        <translation>지갑(&amp;A)</translation>
    </message>
    <message>
        <source>Expert</source>
        <translation>전문가</translation>
    </message>
    <message>
        <source>Enable coin &amp;control features</source>
        <translation>코인 상세 제어기능을 활성화합니다 (&amp;C)</translation>
    </message>
    <message>
        <source>If you disable the spending of unconfirmed change, the change from a transaction cannot be used until that transaction has at least one confirmation. This also affects how your balance is computed.</source>
        <translation>검증되지 않은 잔돈 쓰기를 비활성화하면 거래가 적어도 1회 이상 검증되기 전까지 그 거래의 거스름돈은 사용할 수 없습니다. 이는 잔액 계산 방법에도 영향을 미칩니다.</translation>
    </message>
    <message>
        <source>&amp;Spend unconfirmed change</source>
        <translation>검증되지 않은 잔돈 쓰기 (&amp;S)</translation>
    </message>
    <message>
        <source>Automatically open the Particl client port on the router. This only works when your router supports UPnP and it is enabled.</source>
        <translation>라우터에서 비트코인 클라이언트 포트를 자동적으로 엽니다. 라우터에서 UPnP를 지원하고 활성화 했을 경우에만 동작합니다.</translation>
    </message>
    <message>
        <source>Map port using &amp;UPnP</source>
        <translation>&amp;UPnP를 이용해 포트 매핑</translation>
    </message>
    <message>
        <source>Accept connections from outside.</source>
        <translation>외부로부터의 연결을 승인합니다.</translation>
    </message>
    <message>
        <source>Allow incomin&amp;g connections</source>
        <translation>연결 요청을 허용 (&amp;G)</translation>
    </message>
    <message>
        <source>Connect to the Particl network through a SOCKS5 proxy.</source>
        <translation>SOCKS5 프록시를 통해 비트코인 네트워크에 연결합니다.</translation>
    </message>
    <message>
        <source>&amp;Connect through SOCKS5 proxy (default proxy):</source>
        <translation>SOCKS5 프록시를 거쳐 연결합니다(&amp;C) (기본 프록시):</translation>
    </message>
    <message>
        <source>Proxy &amp;IP:</source>
        <translation>프록시 &amp;IP:</translation>
    </message>
    <message>
        <source>&amp;Port:</source>
        <translation>포트(&amp;P):</translation>
    </message>
    <message>
        <source>Port of the proxy (e.g. 9050)</source>
        <translation>프록시의 포트번호 (예: 9050)</translation>
    </message>
    <message>
        <source>Used for reaching peers via:</source>
        <translation>피어에 연결하기 위해 사용된 방법:</translation>
    </message>
    <message>
        <source>IPv4</source>
        <translation>IPv4</translation>
    </message>
    <message>
        <source>IPv6</source>
        <translation>IPv6</translation>
    </message>
    <message>
        <source>Tor</source>
        <translation>Tor</translation>
    </message>
    <message>
        <source>Connect to the Particl network through a separate SOCKS5 proxy for Tor hidden services.</source>
        <translation>Tor 서비스를 경유하여 비트코인 네트워크에 연결하기 위해 분리된 SOCKS5 프록시를 사용합니다.</translation>
    </message>
    <message>
        <source>&amp;Window</source>
        <translation>창(&amp;W)</translation>
    </message>
    <message>
        <source>Show only a tray icon after minimizing the window.</source>
        <translation>창을 최소화 하면 트레이에 아이콘만 표시합니다.</translation>
    </message>
    <message>
        <source>&amp;Minimize to the tray instead of the taskbar</source>
        <translation>작업 표시줄 대신 트레이로 최소화(&amp;M)</translation>
    </message>
    <message>
        <source>M&amp;inimize on close</source>
        <translation>닫을때 최소화(&amp;I)</translation>
    </message>
    <message>
        <source>&amp;Display</source>
        <translation>표시(&amp;D)</translation>
    </message>
    <message>
        <source>User Interface &amp;language:</source>
        <translation>사용자 인터페이스 언어(&amp;L):</translation>
    </message>
    <message>
        <source>The user interface language can be set here. This setting will take effect after restarting %1.</source>
        <translation>사용자 인터페이스 언어를 여기서 설정할 수 있습니다. 이 설정은 %1을 다시 시작할때 적용됩니다.</translation>
    </message>
    <message>
        <source>&amp;Unit to show amounts in:</source>
        <translation>금액을 표시할 단위(&amp;U):</translation>
    </message>
    <message>
        <source>Choose the default subdivision unit to show in the interface and when sending coins.</source>
        <translation>인터페이스에 표시하고 코인을 보낼때 사용할 기본 최소화 단위를 선택하십시오.</translation>
    </message>
    <message>
        <source>Whether to show coin control features or not.</source>
        <translation>코인 상세 제어기능에 대한 표시 여부를 선택할 수 있습니다.</translation>
    </message>
    <message>
        <source>&amp;Third party transaction URLs</source>
        <translation>제 3자 거래 URL들 (&amp;T)</translation>
    </message>
    <message>
        <source>Options set in this dialog are overridden by the command line or in the configuration file:</source>
        <translation>이 다이얼로그에서 설정한 옵션은 커맨드라인이나 설정파일에 의해 바뀔수 있습니다:</translation>
    </message>
    <message>
        <source>&amp;OK</source>
        <translation>확인(&amp;O)</translation>
    </message>
    <message>
        <source>&amp;Cancel</source>
        <translation>취소(&amp;C)</translation>
    </message>
    <message>
        <source>default</source>
        <translation>기본값</translation>
    </message>
    <message>
        <source>none</source>
        <translation>없음</translation>
    </message>
    <message>
        <source>Confirm options reset</source>
        <translation>옵션 초기화를 확인</translation>
    </message>
    <message>
        <source>Client restart required to activate changes.</source>
        <translation>변경 사항을 적용하기 위해서는 프로그램이 종료 후 재시작되어야 합니다.</translation>
    </message>
    <message>
        <source>Client will be shut down. Do you want to proceed?</source>
        <translation>클라이언트가 종료됩니다, 계속 진행하시겠습니까?</translation>
    </message>
    <message>
        <source>Configuration options</source>
        <translation>설정 옵션</translation>
    </message>
    <message>
        <source>The configuration file is used to specify advanced user options which override GUI settings. Additionally, any command-line options will override this configuration file.</source>
        <translation>설정 파일은 GUI 설정을 우선하는 고급 사용자 옵션을 지정하는 데 사용됩니다. 또한 모든 명령 줄 옵션이 설정 파일보다 우선합니다.</translation>
    </message>
    <message>
        <source>Error</source>
        <translation>오류</translation>
    </message>
    <message>
        <source>The configuration file could not be opened.</source>
        <translation>설정 파일을 열 수 없습니다.</translation>
    </message>
    <message>
        <source>This change would require a client restart.</source>
        <translation>이 변경 사항 적용을 위해 프로그램 재시작이 필요합니다.</translation>
    </message>
    <message>
        <source>The supplied proxy address is invalid.</source>
        <translation>지정한 프록시 주소가 잘못되었습니다.</translation>
    </message>
</context>
<context>
    <name>OverviewPage</name>
    <message>
        <source>Form</source>
        <translation>유형</translation>
    </message>
    <message>
        <source>The displayed information may be out of date. Your wallet automatically synchronizes with the Particl network after a connection is established, but this process has not completed yet.</source>
        <translation>표시된 정보가 오래된 것 같습니다. 비트코인 네트워크에 연결하고 난 다음에 지갑을 자동으로 동기화 하지만, 아직 과정이 끝나지는 않았습니다.</translation>
    </message>
    <message>
        <source>Watch-only:</source>
        <translation>조회전용:</translation>
    </message>
    <message>
        <source>Available:</source>
        <translation>사용 가능:</translation>
    </message>
    <message>
        <source>Your current spendable balance</source>
        <translation>당신의 현재 사용 가능한 잔액</translation>
    </message>
    <message>
        <source>Pending:</source>
        <translation>미확정:</translation>
    </message>
    <message>
        <source>Total of transactions that have yet to be confirmed, and do not yet count toward the spendable balance</source>
        <translation>아직 확인되지 않아 사용가능한 잔액에 반영되지 않은 거래 총액</translation>
    </message>
    <message>
        <source>Immature:</source>
        <translation>아직 사용 불가능:</translation>
    </message>
    <message>
        <source>Mined balance that has not yet matured</source>
        <translation>아직 사용 가능하지 않은 채굴된 잔액</translation>
    </message>
    <message>
        <source>Balances</source>
        <translation>잔액</translation>
    </message>
    <message>
        <source>Total:</source>
        <translation>총액:</translation>
    </message>
    <message>
        <source>Your current total balance</source>
        <translation>당신의 현재 총액</translation>
    </message>
    <message>
        <source>Your current balance in watch-only addresses</source>
        <translation>조회전용 주소의 현재 잔액</translation>
    </message>
    <message>
        <source>Spendable:</source>
        <translation>사용가능:</translation>
    </message>
    <message>
        <source>Recent transactions</source>
        <translation>최근 거래</translation>
    </message>
    <message>
        <source>Unconfirmed transactions to watch-only addresses</source>
        <translation>조회전용 주소의 검증되지 않은 거래</translation>
    </message>
    <message>
        <source>Mined balance in watch-only addresses that has not yet matured</source>
        <translation>조회전용 주소의 채굴된 잔액 중 사용가능하지 않은 금액</translation>
    </message>
    <message>
        <source>Current total balance in watch-only addresses</source>
        <translation>조회전용 주소의 현재 잔액</translation>
    </message>
</context>
<context>
    <name>PaymentServer</name>
    <message>
        <source>Payment request error</source>
        <translation>지불 요청 오류</translation>
    </message>
    <message>
        <source>Cannot start particl: click-to-pay handler</source>
        <translation>particl: 핸들러를 시작할 수 없음</translation>
    </message>
    <message>
        <source>URI handling</source>
        <translation>URI 핸들링</translation>
    </message>
    <message>
        <source>'particl://' is not a valid URI. Use 'particl:' instead.</source>
        <translation>'particl://"은 잘못된 URI입니다. 'particl:'을 사용하십시오.</translation>
    </message>
    <message>
        <source>Invalid payment address %1</source>
        <translation>잘못된 지불 주소 %1</translation>
    </message>
    <message>
        <source>URI cannot be parsed! This can be caused by an invalid Particl address or malformed URI parameters.</source>
        <translation>URI의 파싱에 문제가 발생했습니다. 잘못된 비트코인 주소나 URI 파라미터 구성에 오류가 존재할 수 있습니다.</translation>
    </message>
    <message>
        <source>Payment request file handling</source>
        <translation>지불 요청 파일 처리중</translation>
    </message>
</context>
<context>
    <name>PeerTableModel</name>
    <message>
        <source>User Agent</source>
        <translation>유저 에이전트</translation>
    </message>
    <message>
        <source>Node/Service</source>
        <translation>노드/서비스</translation>
    </message>
    <message>
        <source>NodeId</source>
        <translation>노드 ID</translation>
    </message>
    <message>
        <source>Ping</source>
        <translation>핑</translation>
    </message>
    <message>
        <source>Sent</source>
        <translation>보냄</translation>
    </message>
    <message>
        <source>Received</source>
        <translation>받음</translation>
    </message>
</context>
<context>
    <name>QObject</name>
    <message>
        <source>Amount</source>
        <translation>금액</translation>
    </message>
    <message>
        <source>Enter a Particl address (e.g. %1)</source>
        <translation>비트코인 주소를 입력하세요 (예. %1)</translation>
    </message>
    <message>
        <source>%1 d</source>
        <translation>%1 일</translation>
    </message>
    <message>
        <source>%1 h</source>
        <translation>%1 시간</translation>
    </message>
    <message>
        <source>%1 m</source>
        <translation>%1 분</translation>
    </message>
    <message>
        <source>%1 s</source>
        <translation>%1 초</translation>
    </message>
    <message>
        <source>None</source>
        <translation>없음</translation>
    </message>
    <message>
        <source>N/A</source>
        <translation>없음</translation>
    </message>
    <message>
        <source>%1 ms</source>
        <translation>%1 ms</translation>
    </message>
    <message numerus="yes">
        <source>%n second(s)</source>
        <translation><numerusform>%n 초</numerusform></translation>
    </message>
    <message numerus="yes">
        <source>%n minute(s)</source>
        <translation><numerusform>%n 분</numerusform></translation>
    </message>
    <message numerus="yes">
        <source>%n hour(s)</source>
        <translation><numerusform>%n 시간</numerusform></translation>
    </message>
    <message numerus="yes">
        <source>%n day(s)</source>
        <translation><numerusform>&amp;n 일</numerusform></translation>
    </message>
    <message numerus="yes">
        <source>%n week(s)</source>
        <translation><numerusform>%n 주</numerusform></translation>
    </message>
    <message>
        <source>%1 and %2</source>
        <translation>%1 그리고 %2</translation>
    </message>
    <message numerus="yes">
        <source>%n year(s)</source>
        <translation><numerusform>%n 년</numerusform></translation>
    </message>
    <message>
        <source>%1 B</source>
        <translation>%1 바이트</translation>
    </message>
    <message>
        <source>%1 KB</source>
        <translation>%1 킬로바이트</translation>
    </message>
    <message>
        <source>%1 MB</source>
        <translation>%1 메가바이트</translation>
    </message>
    <message>
        <source>%1 GB</source>
        <translation>%1 기가바이트</translation>
    </message>
    <message>
        <source>Error: Specified data directory "%1" does not exist.</source>
        <translation>오류: 지정한 데이터 폴더 "%1"은 존재하지 않습니다.</translation>
    </message>
    <message>
        <source>Error: Cannot parse configuration file: %1.</source>
        <translation>오류: 설성 파일 %1을 파싱할 수 없습니다</translation>
    </message>
    <message>
        <source>Error: %1</source>
        <translation>오류: %1</translation>
    </message>
    <message>
        <source>%1 didn't yet exit safely...</source>
        <translation>%1가 아직 안전하게 종료되지 않았습니다...</translation>
    </message>
    <message>
        <source>unknown</source>
        <translation>알수없음</translation>
    </message>
</context>
<context>
    <name>QRImageWidget</name>
    <message>
        <source>&amp;Save Image...</source>
        <translation>이미지 저장(&amp;S)...</translation>
    </message>
    <message>
        <source>&amp;Copy Image</source>
        <translation>이미지 복사(&amp;C)</translation>
    </message>
    <message>
        <source>Resulting URI too long, try to reduce the text for label / message.</source>
        <translation>URI 결과가 너무 깁니다. 라벨 / 메세지를 줄이세요.</translation>
    </message>
    <message>
        <source>Error encoding URI into QR Code.</source>
        <translation>URI를 QR 코드로 인코딩하는 중 오류가 발생했습니다.</translation>
    </message>
    <message>
        <source>Save QR Code</source>
        <translation>QR코드 저장</translation>
    </message>
    <message>
        <source>PNG Image (*.png)</source>
        <translation>PNG 이미지(*.png)</translation>
    </message>
</context>
<context>
    <name>RPCConsole</name>
    <message>
        <source>N/A</source>
        <translation>N/A</translation>
    </message>
    <message>
        <source>Client version</source>
        <translation>클라이언트 버전</translation>
    </message>
    <message>
        <source>&amp;Information</source>
        <translation>정보(&amp;I)</translation>
    </message>
    <message>
        <source>General</source>
        <translation>일반</translation>
    </message>
    <message>
        <source>Using BerkeleyDB version</source>
        <translation>사용 중인 BerkeleyDB 버전</translation>
    </message>
    <message>
        <source>Datadir</source>
        <translation>데이터 폴더</translation>
    </message>
    <message>
        <source>To specify a non-default location of the data directory use the '%1' option.</source>
        <translation>기본 위치가 아닌 곳으로 데이타 폴더를 지정하려면 '%1' 옵션을 사용하세요.</translation>
    </message>
    <message>
        <source>Blocksdir</source>
        <translation>Blocksdir</translation>
    </message>
    <message>
        <source>To specify a non-default location of the blocks directory use the '%1' option.</source>
        <translation>기본 위치가 아닌 곳으로 블럭 폴더를 지정하려면 '%1' 옵션을 사용하세요.</translation>
    </message>
    <message>
        <source>Startup time</source>
        <translation>시작 시간</translation>
    </message>
    <message>
        <source>Network</source>
        <translation>네트워크</translation>
    </message>
    <message>
        <source>Name</source>
        <translation>이름</translation>
    </message>
    <message>
        <source>Number of connections</source>
        <translation>연결 수</translation>
    </message>
    <message>
        <source>Block chain</source>
        <translation>블록 체인</translation>
    </message>
    <message>
        <source>Current number of blocks</source>
        <translation>현재 블록 수</translation>
    </message>
    <message>
        <source>Memory Pool</source>
        <translation>메모리 풀</translation>
    </message>
    <message>
        <source>Current number of transactions</source>
        <translation>현재 거래 수</translation>
    </message>
    <message>
        <source>Memory usage</source>
        <translation>메모리 사용량</translation>
    </message>
    <message>
        <source>Wallet: </source>
        <translation>지갑:</translation>
    </message>
    <message>
        <source>(none)</source>
        <translation>(없음)</translation>
    </message>
    <message>
        <source>&amp;Reset</source>
        <translation>리셋(&amp;R)</translation>
    </message>
    <message>
        <source>Received</source>
        <translation>받음</translation>
    </message>
    <message>
        <source>Sent</source>
        <translation>보냄</translation>
    </message>
    <message>
        <source>&amp;Peers</source>
        <translation>피어(&amp;P)</translation>
    </message>
    <message>
        <source>Banned peers</source>
        <translation>차단된 피어</translation>
    </message>
    <message>
        <source>Select a peer to view detailed information.</source>
        <translation>자세한 정보를 보려면 피어를 선택하세요.</translation>
    </message>
    <message>
        <source>Whitelisted</source>
        <translation>화이트리스트에 포함</translation>
    </message>
    <message>
        <source>Direction</source>
        <translation>방향</translation>
    </message>
    <message>
        <source>Version</source>
        <translation>버전</translation>
    </message>
    <message>
        <source>Starting Block</source>
        <translation>시작된 블록</translation>
    </message>
    <message>
        <source>Synced Headers</source>
        <translation>동기화된 헤더</translation>
    </message>
    <message>
        <source>Synced Blocks</source>
        <translation>동기화된 블록</translation>
    </message>
    <message>
        <source>User Agent</source>
        <translation>유저 에이전트</translation>
    </message>
    <message>
        <source>Open the %1 debug log file from the current data directory. This can take a few seconds for large log files.</source>
        <translation>%1 디버그 로그파일을 현재 데이터 폴더에서 엽니다. 용량이 큰 로그 파일들은 몇 초가 걸릴 수 있습니다.</translation>
    </message>
    <message>
        <source>Decrease font size</source>
        <translation>글자 크기 축소</translation>
    </message>
    <message>
        <source>Increase font size</source>
        <translation>글자 크기 확대</translation>
    </message>
    <message>
        <source>Services</source>
        <translation>서비스</translation>
    </message>
    <message>
        <source>Ban Score</source>
        <translation>밴 스코어</translation>
    </message>
    <message>
        <source>Connection Time</source>
        <translation>접속 시간</translation>
    </message>
    <message>
        <source>Last Send</source>
        <translation>마지막으로 보낸 시간</translation>
    </message>
    <message>
        <source>Last Receive</source>
        <translation>마지막으로 받은 시간</translation>
    </message>
    <message>
        <source>Ping Time</source>
        <translation>Ping 시간</translation>
    </message>
    <message>
        <source>The duration of a currently outstanding ping.</source>
        <translation>현재 진행중인 PING에 걸린 시간.</translation>
    </message>
    <message>
        <source>Ping Wait</source>
        <translation>Ping 대기</translation>
    </message>
    <message>
        <source>Min Ping</source>
        <translation>최소 핑</translation>
    </message>
    <message>
        <source>Time Offset</source>
        <translation>시간 오프셋</translation>
    </message>
    <message>
        <source>Last block time</source>
        <translation>최종 블록 시각</translation>
    </message>
    <message>
        <source>&amp;Open</source>
        <translation>열기(&amp;O)</translation>
    </message>
    <message>
        <source>&amp;Console</source>
        <translation>콘솔(&amp;C)</translation>
    </message>
    <message>
        <source>&amp;Network Traffic</source>
        <translation>네트워크 트래픽(&amp;N)</translation>
    </message>
    <message>
        <source>Totals</source>
        <translation>총액</translation>
    </message>
    <message>
        <source>In:</source>
        <translation>In:</translation>
    </message>
    <message>
        <source>Out:</source>
        <translation>Out:</translation>
    </message>
    <message>
        <source>Debug log file</source>
        <translation>로그 파일 디버그</translation>
    </message>
    <message>
        <source>Clear console</source>
        <translation>콘솔 초기화</translation>
    </message>
    <message>
        <source>1 &amp;hour</source>
        <translation>1시간(&amp;H)</translation>
    </message>
    <message>
        <source>1 &amp;day</source>
        <translation>1일(&amp;D)</translation>
    </message>
    <message>
        <source>1 &amp;week</source>
        <translation>1주(&amp;W)</translation>
    </message>
    <message>
        <source>1 &amp;year</source>
        <translation>1년(&amp;Y)</translation>
    </message>
    <message>
        <source>&amp;Disconnect</source>
        <translation>접속 끊기(&amp;D)</translation>
    </message>
    <message>
        <source>Ban for</source>
        <translation>차단사유:</translation>
    </message>
    <message>
        <source>&amp;Unban</source>
        <translation>노드 차단 취소(&amp;U)</translation>
    </message>
    <message>
        <source>Welcome to the %1 RPC console.</source>
        <translation>%1 RPC 콘솔에 오신걸 환영합니다.</translation>
    </message>
    <message>
        <source>Use up and down arrows to navigate history, and %1 to clear screen.</source>
        <translation>기록을 탐색하려면 위 / 아래 화살표를 사용하고 화면을 지우려면 %1을 사용하십시오.</translation>
    </message>
    <message>
        <source>Type %1 for an overview of available commands.</source>
        <translation>사용할 수 있는 명령을 둘러보려면 %1 를 입력하십시요.</translation>
    </message>
    <message>
        <source>For more information on using this console type %1.</source>
        <translation>더 많은 정보를 보기 위해선 콘솔에 %1를 치세요.</translation>
    </message>
    <message>
        <source>WARNING: Scammers have been active, telling users to type commands here, stealing their wallet contents. Do not use this console without fully understanding the ramifications of a command.</source>
        <translation>경고 : 사기꾼이 사용자에게 여기에 명령을 입력하게 하여 지갑 내용을 훔칠수 있다는 사실을 알려드립니다. 명령어를 완전히 이해하지 못한다면 콘솔을 사용하지 마십시오.</translation>
    </message>
    <message>
        <source>Network activity disabled</source>
        <translation>네트워크 활동이 정지됨.</translation>
    </message>
    <message>
        <source>Executing command without any wallet</source>
        <translation>지갑 없이 명령 실행</translation>
    </message>
    <message>
        <source>Executing command using "%1" wallet</source>
        <translation>"%1" 지갑을 사용하여 명령 실행</translation>
    </message>
    <message>
        <source>(node id: %1)</source>
        <translation>(노드 ID: %1)</translation>
    </message>
    <message>
        <source>via %1</source>
        <translation>%1 경유</translation>
    </message>
    <message>
        <source>never</source>
        <translation>없음</translation>
    </message>
    <message>
        <source>Inbound</source>
        <translation>인바운드</translation>
    </message>
    <message>
        <source>Outbound</source>
        <translation>아웃바운드</translation>
    </message>
    <message>
        <source>Yes</source>
        <translation>예</translation>
    </message>
    <message>
        <source>No</source>
        <translation>아니오</translation>
    </message>
    <message>
        <source>Unknown</source>
        <translation>알수없음</translation>
    </message>
</context>
<context>
    <name>ReceiveCoinsDialog</name>
    <message>
        <source>&amp;Amount:</source>
        <translation>거래액(&amp;A):</translation>
    </message>
    <message>
        <source>&amp;Label:</source>
        <translation>라벨(&amp;L):</translation>
    </message>
    <message>
        <source>&amp;Message:</source>
        <translation>메시지(&amp;M):</translation>
    </message>
    <message>
        <source>An optional message to attach to the payment request, which will be displayed when the request is opened. Note: The message will not be sent with the payment over the Particl network.</source>
        <translation>지불 요청에 첨부되는 선택가능한 메시지 입니다. 이 메세지는 요청이 열릴 때 표시될 것 입니다. 메모: 이 메시지는 비트코인 네트워크로 전송되지 않습니다.</translation>
    </message>
    <message>
        <source>An optional label to associate with the new receiving address.</source>
        <translation>새로운 받기 주소와 결합될 부가적인 라벨.</translation>
    </message>
    <message>
        <source>Use this form to request payments. All fields are &lt;b&gt;optional&lt;/b&gt;.</source>
        <translation>지급을 요청하기 위해 아래 형식을 사용하세요. 입력값은 &lt;b&gt;선택 사항&lt;/b&gt; 입니다.</translation>
    </message>
    <message>
        <source>An optional amount to request. Leave this empty or zero to not request a specific amount.</source>
        <translation>요청할 금액 입력칸으로 선택 사항입니다. 빈 칸으로 두거나 특정 금액이 필요하지 않는 경우 0을 입력하세요.</translation>
    </message>
    <message>
        <source>Clear all fields of the form.</source>
        <translation>양식의 모든 필드를 지웁니다.</translation>
    </message>
    <message>
        <source>Clear</source>
        <translation>지우기</translation>
    </message>
    <message>
        <source>Native segwit addresses (aka Bech32 or BIP-173) reduce your transaction fees later on and offer better protection against typos, but old wallets don't support them. When unchecked, an address compatible with older wallets will be created instead.</source>
        <translation>세그윗 주소(Bech32 또는 BIP-173)는 거래 수수료를 줄여주고 오입력을 방지하지만 구버전 지갑은 이를 지원하지 않습니다. 체크하지 않으면 구버전 지갑과 호환되는 주소가 생성됩니다.</translation>
    </message>
    <message>
        <source>Generate native segwit (Bech32) address</source>
        <translation>Bech32 세그윗 주소 생성</translation>
    </message>
    <message>
        <source>Requested payments history</source>
        <translation>지불 요청 이력</translation>
    </message>
    <message>
        <source>Show the selected request (does the same as double clicking an entry)</source>
        <translation>선택된 요청을 표시하기 (더블 클릭으로 항목을 표시할 수 있습니다)</translation>
    </message>
    <message>
        <source>Show</source>
        <translation>보기</translation>
    </message>
    <message>
        <source>Remove the selected entries from the list</source>
        <translation>목록에서 삭제할 항목을 선택하시오</translation>
    </message>
    <message>
        <source>Remove</source>
        <translation>삭제</translation>
    </message>
    <message>
        <source>Copy URI</source>
        <translation>URI 복사</translation>
    </message>
    <message>
        <source>Copy label</source>
        <translation>라벨 복사</translation>
    </message>
    <message>
        <source>Copy message</source>
        <translation>메시지 복사</translation>
    </message>
    <message>
        <source>Copy amount</source>
        <translation>거래액 복사</translation>
    </message>
</context>
<context>
    <name>ReceiveRequestDialog</name>
    <message>
        <source>QR Code</source>
        <translation>QR 코드</translation>
    </message>
    <message>
        <source>Copy &amp;URI</source>
        <translation>URI 복사(&amp;U)</translation>
    </message>
    <message>
        <source>Copy &amp;Address</source>
        <translation>주소 복사(&amp;A)</translation>
    </message>
    <message>
        <source>&amp;Save Image...</source>
        <translation>이미지 저장(&amp;S)...</translation>
    </message>
    <message>
        <source>Request payment to %1</source>
        <translation>%1에 지불을 요청했습니다</translation>
    </message>
    <message>
        <source>Payment information</source>
        <translation>지불 정보</translation>
    </message>
    <message>
        <source>URI</source>
        <translation>URI</translation>
    </message>
    <message>
        <source>Address</source>
        <translation>주소</translation>
    </message>
    <message>
        <source>Amount</source>
        <translation>거래액</translation>
    </message>
    <message>
        <source>Label</source>
        <translation>라벨</translation>
    </message>
    <message>
        <source>Message</source>
        <translation>메시지</translation>
    </message>
    <message>
        <source>Wallet</source>
        <translation>지갑</translation>
    </message>
</context>
<context>
    <name>RecentRequestsTableModel</name>
    <message>
        <source>Date</source>
        <translation>날짜</translation>
    </message>
    <message>
        <source>Label</source>
        <translation>라벨</translation>
    </message>
    <message>
        <source>Message</source>
        <translation>메시지</translation>
    </message>
    <message>
        <source>(no label)</source>
        <translation>(라벨 없음)</translation>
    </message>
    <message>
        <source>(no message)</source>
        <translation>(메세지가 없습니다)</translation>
    </message>
    <message>
        <source>(no amount requested)</source>
        <translation>(요청한 거래액 없음)</translation>
    </message>
    <message>
        <source>Requested</source>
        <translation>요청됨</translation>
    </message>
</context>
<context>
    <name>SendCoinsDialog</name>
    <message>
        <source>Send Coins</source>
        <translation>코인 전송내기</translation>
    </message>
    <message>
        <source>Coin Control Features</source>
        <translation>코인 컨트롤 기능들</translation>
    </message>
    <message>
        <source>Inputs...</source>
        <translation>입력...</translation>
    </message>
    <message>
        <source>automatically selected</source>
        <translation>자동 선택됨</translation>
    </message>
    <message>
        <source>Insufficient funds!</source>
        <translation>잔액이 부족합니다!</translation>
    </message>
    <message>
        <source>Quantity:</source>
        <translation>수량:</translation>
    </message>
    <message>
        <source>Bytes:</source>
        <translation>바이트:</translation>
    </message>
    <message>
        <source>Amount:</source>
        <translation>거래액:</translation>
    </message>
    <message>
        <source>Fee:</source>
        <translation>수수료:</translation>
    </message>
    <message>
        <source>After Fee:</source>
        <translation>수수료 이후:</translation>
    </message>
    <message>
        <source>Change:</source>
        <translation>잔돈:</translation>
    </message>
    <message>
        <source>If this is activated, but the change address is empty or invalid, change will be sent to a newly generated address.</source>
        <translation>이 기능이 활성화되면 거스름돈 주소가 공란이거나 무효인 경우, 거스름돈은 새롭게 생성된 주소로 송금됩니다.</translation>
    </message>
    <message>
        <source>Custom change address</source>
        <translation>주소변경</translation>
    </message>
    <message>
        <source>Transaction Fee:</source>
        <translation>거래 수수료:</translation>
    </message>
    <message>
        <source>Choose...</source>
        <translation>선택 하기...</translation>
    </message>
    <message>
        <source>Using the fallbackfee can result in sending a transaction that will take several hours or days (or never) to confirm. Consider choosing your fee manually or wait until you have validated the complete chain.</source>
        <translation>Fallbackfee를 사용하게 될 경우 보낸 거래가 승인이 완료 될 때까지 몇 시간 혹은 몇 일 (혹은 영원히) 이 걸릴 수 있습니다. 수동으로 수수료를 선택하거나 전체 체인의 유효성이 검증될 때까지 기다리십시오.</translation>
    </message>
    <message>
        <source>Warning: Fee estimation is currently not possible.</source>
        <translation>경고: 지금은 수수료 예측이 불가능합니다.</translation>
    </message>
    <message>
        <source>Specify a custom fee per kB (1,000 bytes) of the transaction's virtual size.

Note:  Since the fee is calculated on a per-byte basis, a fee of "100 satoshis per kB" for a transaction size of 500 bytes (half of 1 kB) would ultimately yield a fee of only 50 satoshis.</source>
        <translation>거래 가상 크기의 kB (1,000 바이트)당 수수료을 지정하십시오.

참고 : 수수료는 바이트 단위로 계산되므로 거래 크기가 500 바이트 (1kB의 절반)일때에 수수료가 "100 satoshis / kB"이면 궁극적으로 50사토시의 수수료만 발생합니다.</translation>
    </message>
    <message>
        <source>per kilobyte</source>
        <translation>킬로바이트 당</translation>
    </message>
    <message>
        <source>Hide</source>
        <translation>숨기기</translation>
    </message>
    <message>
        <source>Recommended:</source>
        <translation>권장:</translation>
    </message>
    <message>
        <source>Custom:</source>
        <translation>사용자 정의:</translation>
    </message>
    <message>
        <source>(Smart fee not initialized yet. This usually takes a few blocks...)</source>
        <translation>(Smart fee가 아직 초기화 되지 않았습니다. 블록 분석이 완전하게 끝날 때 까지 기다려주십시오...)</translation>
    </message>
    <message>
        <source>Send to multiple recipients at once</source>
        <translation>다수의 수령인들에게 한번에 보내기</translation>
    </message>
    <message>
        <source>Add &amp;Recipient</source>
        <translation>수령인 추가하기(&amp;R)</translation>
    </message>
    <message>
        <source>Clear all fields of the form.</source>
        <translation>양식의 모든 필드를 지웁니다.</translation>
    </message>
    <message>
        <source>Dust:</source>
        <translation>더스트:</translation>
    </message>
    <message>
        <source>When there is less transaction volume than space in the blocks, miners as well as relaying nodes may enforce a minimum fee. Paying only this minimum fee is just fine, but be aware that this can result in a never confirming transaction once there is more demand for particl transactions than the network can process.</source>
        <translation>거래량이 블록에 남은 공간보다 적은 경우에는 채굴자나 중계 노드들이 최소 수수료를 허용할 수 있습니다. 최소 수수료만 지불하는건 괜찮지만, 네트워크가 처리할 수 있는 용량을 넘는 비트코인 거래가 있을 경우에는 이 거래가 승인이 안될 수 있다는 점을 유의하세요.</translation>
    </message>
    <message>
        <source>A too low fee might result in a never confirming transaction (read the tooltip)</source>
        <translation>너무 적은 수수료로는 거래 승인이 안될 수도 있습니다 (툴팁을 참고하세요)</translation>
    </message>
    <message>
        <source>Confirmation time target:</source>
        <translation>승인 시간 목표:</translation>
    </message>
    <message>
        <source>Enable Replace-By-Fee</source>
        <translation>Replace-By-Fee 옵션 활성화</translation>
    </message>
    <message>
        <source>With Replace-By-Fee (BIP-125) you can increase a transaction's fee after it is sent. Without this, a higher fee may be recommended to compensate for increased transaction delay risk.</source>
        <translation>Replace-By-Fee (BIP-125) 옵션은 보낸 거래의 수수료 상향을 지원해 줍니다. 이 옵션이 없을 경우 거래 지연을 방지하기 위해 더 높은 수수료가 권장됩니다.</translation>
    </message>
    <message>
        <source>Clear &amp;All</source>
        <translation>모두 지우기(&amp;A)</translation>
    </message>
    <message>
        <source>Balance:</source>
        <translation>잔액:</translation>
    </message>
    <message>
        <source>Confirm the send action</source>
        <translation>전송 기능 확인</translation>
    </message>
    <message>
        <source>S&amp;end</source>
        <translation>보내기(&amp;E)</translation>
    </message>
    <message>
        <source>Copy quantity</source>
        <translation>수량 복사</translation>
    </message>
    <message>
        <source>Copy amount</source>
        <translation>거래액 복사</translation>
    </message>
    <message>
        <source>Copy fee</source>
        <translation>수수료 복사</translation>
    </message>
    <message>
        <source>Copy after fee</source>
        <translation>수수료 이후 복사</translation>
    </message>
    <message>
        <source>Copy bytes</source>
        <translation>bytes 복사</translation>
    </message>
    <message>
        <source>Copy dust</source>
        <translation>더스트 복사</translation>
    </message>
    <message>
        <source>Copy change</source>
        <translation>잔돈 복사</translation>
    </message>
    <message>
        <source>%1 (%2 blocks)</source>
        <translation>%1(%2 블록)</translation>
    </message>
    <message>
        <source>%1 to %2</source>
        <translation>%1을(를) %2(으)로</translation>
    </message>
    <message>
        <source>Are you sure you want to send?</source>
        <translation>정말로 보내시겠습니까?</translation>
    </message>
    <message>
        <source>or</source>
        <translation>또는</translation>
    </message>
    <message>
        <source>You can increase the fee later (signals Replace-By-Fee, BIP-125).</source>
        <translation>추후에 거래 수수료를 올릴 수 있습니다 (Replace-By-Fee, BIP-125 지원)</translation>
    </message>
    <message>
        <source>Please, review your transaction.</source>
        <translation>거래를 재검토 하십시오</translation>
    </message>
    <message>
        <source>Transaction fee</source>
        <translation>거래 수수료</translation>
    </message>
    <message>
        <source>Not signalling Replace-By-Fee, BIP-125.</source>
        <translation>Replace-By-Fee, BIP-125 지원 안함</translation>
    </message>
    <message>
        <source>Total Amount</source>
        <translation>총액</translation>
    </message>
    <message>
        <source>Confirm send coins</source>
        <translation>코인 전송을 확인</translation>
    </message>
    <message>
        <source>The recipient address is not valid. Please recheck.</source>
        <translation>수령인 주소가 정확하지 않습니다. 재확인 바랍니다</translation>
    </message>
    <message>
        <source>The amount to pay must be larger than 0.</source>
        <translation>지불하는 금액은 0 보다 커야 합니다.</translation>
    </message>
    <message>
        <source>The amount exceeds your balance.</source>
        <translation>잔고를 초과하였습니다.</translation>
    </message>
    <message>
        <source>The total exceeds your balance when the %1 transaction fee is included.</source>
        <translation>%1 의 거래수수료를 포함하면 잔고를 초과합니다.</translation>
    </message>
    <message>
        <source>Duplicate address found: addresses should only be used once each.</source>
        <translation>중복된 주소 발견: 주소는 한번만 사용되어야 합니다.</translation>
    </message>
    <message>
        <source>Transaction creation failed!</source>
        <translation>거래 생성에 실패했습니다!</translation>
    </message>
    <message>
        <source>A fee higher than %1 is considered an absurdly high fee.</source>
        <translation>%1 보다 큰 수수료는 지나치게 높은 수수료 입니다.</translation>
    </message>
    <message>
        <source>Payment request expired.</source>
        <translation>지불 요청이 만료되었습니다.</translation>
    </message>
    <message numerus="yes">
        <source>Estimated to begin confirmation within %n block(s).</source>
        <translation><numerusform>%n 블록 안에 승인이 시작될 것으로 추정됩니다.</numerusform></translation>
    </message>
    <message>
        <source>Warning: Invalid Particl address</source>
        <translation>경고: 잘못된 비트코인주소입니다</translation>
    </message>
    <message>
        <source>Warning: Unknown change address</source>
        <translation>경고: 알려지지 않은 주소변경입니다</translation>
    </message>
    <message>
        <source>Confirm custom change address</source>
        <translation>맞춤 주소 변경 확인</translation>
    </message>
    <message>
        <source>The address you selected for change is not part of this wallet. Any or all funds in your wallet may be sent to this address. Are you sure?</source>
        <translation>거스름돈을 위해 선택한 주소는 이 지갑의 일부가 아닙니다. 지갑에 있는 일부 또는 모든 금액을 이 주소로 보낼 수 있습니다. 확실합니까?</translation>
    </message>
    <message>
        <source>(no label)</source>
        <translation>(라벨 없음)</translation>
    </message>
</context>
<context>
    <name>SendCoinsEntry</name>
    <message>
        <source>A&amp;mount:</source>
        <translation>금액(&amp;M):</translation>
    </message>
    <message>
        <source>Pay &amp;To:</source>
        <translation>송금할 대상(&amp;T):</translation>
    </message>
    <message>
        <source>&amp;Label:</source>
        <translation>라벨(&amp;L):</translation>
    </message>
    <message>
        <source>Choose previously used address</source>
        <translation>이전에 사용한 주소를 선택하기</translation>
    </message>
    <message>
<<<<<<< HEAD
        <source>This is a normal payment.</source>
        <translation>이것은 정상적인 지불입니다.</translation>
    </message>
    <message>
        <source>The Particl address to send the payment to</source>
=======
        <source>The Bitcoin address to send the payment to</source>
>>>>>>> ff53433f
        <translation>이 비트코인 주소로 송금됩니다</translation>
    </message>
    <message>
        <source>Alt+A</source>
        <translation>Alt+A</translation>
    </message>
    <message>
        <source>Paste address from clipboard</source>
        <translation>클립보드로 부터 주소 붙여넣기</translation>
    </message>
    <message>
        <source>Alt+P</source>
        <translation>Alt+P</translation>
    </message>
    <message>
        <source>Remove this entry</source>
        <translation>입력된 항목 삭제</translation>
    </message>
    <message>
        <source>The fee will be deducted from the amount being sent. The recipient will receive less particl than you enter in the amount field. If multiple recipients are selected, the fee is split equally.</source>
        <translation>수수료가 송금되는 금액에서 공제됩니다. 수령자는 금액 필드에서 입력한 금액보다 적은 금액을 전송받게 됩니다. 받는 사람이 여러 명인 경우 수수료는 균등하게 나누어집니다.</translation>
    </message>
    <message>
        <source>S&amp;ubtract fee from amount</source>
        <translation>송금액에서 수수료 공제(&amp;U)</translation>
    </message>
    <message>
        <source>Use available balance</source>
        <translation>잔액 전부 사용하기</translation>
    </message>
    <message>
        <source>Message:</source>
        <translation>메시지:</translation>
    </message>
    <message>
        <source>This is an unauthenticated payment request.</source>
        <translation>인증 되지 않은 지불 요청입니다.</translation>
    </message>
    <message>
        <source>This is an authenticated payment request.</source>
        <translation>인증 된 지불 요청 입니다.</translation>
    </message>
    <message>
        <source>Enter a label for this address to add it to the list of used addresses</source>
        <translation>이 주소에 라벨을 입력하면 사용된 주소 목록에 라벨이 표시됩니다</translation>
    </message>
    <message>
        <source>A message that was attached to the particl: URI which will be stored with the transaction for your reference. Note: This message will not be sent over the Particl network.</source>
        <translation>particl: URI에 추가된 메시지는 참고를 위해 거래내역과 함께 저장될 것입니다. Note: 이 메시지는 비트코인 네트워크로 전송되지 않습니다.</translation>
    </message>
    <message>
        <source>Pay To:</source>
        <translation>보낼 주소:</translation>
    </message>
    <message>
        <source>Memo:</source>
        <translation>메모:</translation>
    </message>
</context>
<context>
    <name>ShutdownWindow</name>
    <message>
        <source>%1 is shutting down...</source>
        <translation>%1이 종료 중입니다...</translation>
    </message>
    <message>
        <source>Do not shut down the computer until this window disappears.</source>
        <translation>이 창이 사라지기 전까지 컴퓨터를 끄지 마세요.</translation>
    </message>
</context>
<context>
    <name>SignVerifyMessageDialog</name>
    <message>
        <source>Signatures - Sign / Verify a Message</source>
        <translation>서명 - 싸인 / 메시지 검증</translation>
    </message>
    <message>
        <source>&amp;Sign Message</source>
        <translation>메시지 서명(&amp;S)</translation>
    </message>
    <message>
        <source>You can sign messages/agreements with your addresses to prove you can receive particl sent to them. Be careful not to sign anything vague or random, as phishing attacks may try to trick you into signing your identity over to them. Only sign fully-detailed statements you agree to.</source>
        <translation>당신이 해당 주소로 비트코인을 받을 수 있다는 것을 증명하기 위해 메시지/합의문을 그 주소로 서명할 수 있습니다. 피싱 공격이 당신을 속일 수 있으므로 임의의 내용이나 모호한 내용에 서명하지 않도록 주의하세요. 당신이 동의하는 명확한 조항들에만 서명하세요.</translation>
    </message>
    <message>
        <source>The Particl address to sign the message with</source>
        <translation>메세지를 서명할 비트코인 주소</translation>
    </message>
    <message>
        <source>Choose previously used address</source>
        <translation>이전에 사용한 주소 선택</translation>
    </message>
    <message>
        <source>Alt+A</source>
        <translation>Alt+A</translation>
    </message>
    <message>
        <source>Paste address from clipboard</source>
        <translation>클립보드에서 주소 복사</translation>
    </message>
    <message>
        <source>Alt+P</source>
        <translation>Alt+P</translation>
    </message>
    <message>
        <source>Enter the message you want to sign here</source>
        <translation>여기에 서명할 메시지를 입력하세요</translation>
    </message>
    <message>
        <source>Signature</source>
        <translation>서명</translation>
    </message>
    <message>
        <source>Copy the current signature to the system clipboard</source>
        <translation>이 서명을 시스템 클립보드로 복사</translation>
    </message>
    <message>
        <source>Sign the message to prove you own this Particl address</source>
        <translation>당신이 이 비트코인 주소를 소유한다는 증명을 위해 메시지를 서명합니다</translation>
    </message>
    <message>
        <source>Sign &amp;Message</source>
        <translation>메시지 서명(&amp;M)</translation>
    </message>
    <message>
        <source>Reset all sign message fields</source>
        <translation>모든 입력항목을 초기화합니다</translation>
    </message>
    <message>
        <source>Clear &amp;All</source>
        <translation>모두 지우기(&amp;A)</translation>
    </message>
    <message>
        <source>&amp;Verify Message</source>
        <translation>메시지 검증(&amp;V)</translation>
    </message>
    <message>
        <source>Enter the receiver's address, message (ensure you copy line breaks, spaces, tabs, etc. exactly) and signature below to verify the message. Be careful not to read more into the signature than what is in the signed message itself, to avoid being tricked by a man-in-the-middle attack. Note that this only proves the signing party receives with the address, it cannot prove sendership of any transaction!</source>
        <translation>메시지를 검증하기 위해 아래 칸에 각각 지갑 주소와 메시지, 서명을 입력하세요 (메시지 원본의 띄어쓰기, 들여쓰기, 행 나눔 등이 정확하게 입력되어야 하므로 원본을 복사해서 입력하세요). 네트워크 침입자의 속임수에 넘어가지 않도록 서명된 메시지 내용 이외의 내용은 참고하지 않도록 유의하세요. 이 기능은 단순히 서명한 쪽에서 해당 주소로 송금을 받을 수 있다는 것을 증명하는 것 뿐이며 그 이상은 어떤 것도 보증하지 않습니다.</translation>
    </message>
    <message>
        <source>The Particl address the message was signed with</source>
        <translation>메세지의 서명에 사용된 비트코인 주소</translation>
    </message>
    <message>
        <source>Verify the message to ensure it was signed with the specified Particl address</source>
        <translation>입력된 비트코인 주소로 메시지가 서명되었는지 검증합니다</translation>
    </message>
    <message>
        <source>Verify &amp;Message</source>
        <translation>메시지 검증(&amp;M)</translation>
    </message>
    <message>
        <source>Reset all verify message fields</source>
        <translation>모든 입력 항목을 초기화합니다</translation>
    </message>
    <message>
        <source>Click "Sign Message" to generate signature</source>
        <translation>서명을 만들려면 "메시지 서명"을 클릭하세요</translation>
    </message>
    <message>
        <source>The entered address is invalid.</source>
        <translation>입력한 주소가 잘못되었습니다.</translation>
    </message>
    <message>
        <source>Please check the address and try again.</source>
        <translation>주소를 확인하고 다시 시도하십시오.</translation>
    </message>
    <message>
        <source>The entered address does not refer to a key.</source>
        <translation>입력한 주소는 지갑내 키를 참조하지 않습니다.</translation>
    </message>
    <message>
        <source>Wallet unlock was cancelled.</source>
        <translation>지갑 잠금 해제를 취소했습니다.</translation>
    </message>
    <message>
        <source>Private key for the entered address is not available.</source>
        <translation>입력한 주소에 대한 개인키가 없습니다.</translation>
    </message>
    <message>
        <source>Message signing failed.</source>
        <translation>메시지 서명에 실패했습니다.</translation>
    </message>
    <message>
        <source>Message signed.</source>
        <translation>메시지를 서명했습니다.</translation>
    </message>
    <message>
        <source>The signature could not be decoded.</source>
        <translation>서명을 해독할 수 없습니다.</translation>
    </message>
    <message>
        <source>Please check the signature and try again.</source>
        <translation>서명을 확인하고 다시 시도하십시오.</translation>
    </message>
    <message>
        <source>The signature did not match the message digest.</source>
        <translation>메시지 다이제스트와 서명이 일치하지 않습니다.</translation>
    </message>
    <message>
        <source>Message verification failed.</source>
        <translation>메시지 검증에 실패했습니다.</translation>
    </message>
    <message>
        <source>Message verified.</source>
        <translation>메시지가 검증됐습니다.</translation>
    </message>
</context>
<context>
    <name>TrafficGraphWidget</name>
    <message>
        <source>KB/s</source>
        <translation>KB/s</translation>
    </message>
</context>
<context>
    <name>TransactionDesc</name>
    <message numerus="yes">
        <source>Open for %n more block(s)</source>
        <translation><numerusform>%n개의 더 많은 블록 열기</numerusform></translation>
    </message>
    <message>
        <source>Open until %1</source>
        <translation>%1 까지 열림</translation>
    </message>
    <message>
        <source>conflicted with a transaction with %1 confirmations</source>
        <translation>%1 승인이 있는 거래와 충돌함</translation>
    </message>
    <message>
        <source>0/unconfirmed, %1</source>
        <translation>0/미승인, %1</translation>
    </message>
    <message>
        <source>in memory pool</source>
        <translation>메모리 풀 안에 있음</translation>
    </message>
    <message>
        <source>not in memory pool</source>
        <translation>메모리 풀 안에 없음</translation>
    </message>
    <message>
        <source>abandoned</source>
        <translation>버려진</translation>
    </message>
    <message>
        <source>%1/unconfirmed</source>
        <translation>%1/미확인</translation>
    </message>
    <message>
        <source>%1 confirmations</source>
        <translation>%1 확인됨</translation>
    </message>
    <message>
        <source>Status</source>
        <translation>상태</translation>
    </message>
    <message>
        <source>Date</source>
        <translation>날짜</translation>
    </message>
    <message>
        <source>Source</source>
        <translation>소스</translation>
    </message>
    <message>
        <source>Generated</source>
        <translation>생성됨</translation>
    </message>
    <message>
        <source>From</source>
        <translation>보낸 주소</translation>
    </message>
    <message>
        <source>unknown</source>
        <translation>알수없음</translation>
    </message>
    <message>
        <source>To</source>
        <translation>받는 주소</translation>
    </message>
    <message>
        <source>own address</source>
        <translation>자신의 주소</translation>
    </message>
    <message>
        <source>watch-only</source>
        <translation>조회전용</translation>
    </message>
    <message>
        <source>label</source>
        <translation>라벨</translation>
    </message>
    <message>
        <source>Credit</source>
        <translation>입금액</translation>
    </message>
    <message numerus="yes">
        <source>matures in %n more block(s)</source>
        <translation><numerusform>%n개의 블록검증이 더 필요함</numerusform></translation>
    </message>
    <message>
        <source>not accepted</source>
        <translation>승인되지 않음</translation>
    </message>
    <message>
        <source>Debit</source>
        <translation>출금액</translation>
    </message>
    <message>
        <source>Total debit</source>
        <translation>총 출금액</translation>
    </message>
    <message>
        <source>Total credit</source>
        <translation>총 입금액</translation>
    </message>
    <message>
        <source>Transaction fee</source>
        <translation>거래 수수료</translation>
    </message>
    <message>
        <source>Net amount</source>
        <translation>총 거래액</translation>
    </message>
    <message>
        <source>Message</source>
        <translation>메시지</translation>
    </message>
    <message>
        <source>Comment</source>
        <translation>설명</translation>
    </message>
    <message>
        <source>Transaction ID</source>
        <translation>거래 ID</translation>
    </message>
    <message>
        <source>Transaction total size</source>
        <translation>거래 총 크기</translation>
    </message>
    <message>
        <source>Transaction virtual size</source>
        <translation>가상 거래 사이즈</translation>
    </message>
    <message>
        <source>Output index</source>
        <translation>출력 인덱스</translation>
    </message>
    <message>
        <source>Merchant</source>
        <translation>상점</translation>
    </message>
    <message>
        <source>Generated coins must mature %1 blocks before they can be spent. When you generated this block, it was broadcast to the network to be added to the block chain. If it fails to get into the chain, its state will change to "not accepted" and it won't be spendable. This may occasionally happen if another node generates a block within a few seconds of yours.</source>
        <translation>신규 채굴된 코인이 사용되기 위해서는 %1 개의 블록이 경과되어야 합니다. 블록을 생성할 때 블록체인에 추가되도록 네트워크에 전파되는 과정을 거치는데, 블록체인에 포함되지 못하고 실패한다면 해당 블록의 상태는 '미승인'으로 표현되고 비트코인 또한 사용될 수 없습니다. 이 현상은 다른 노드가 비슷한 시간대에 동시에 블록을 생성할 때 종종 발생할 수 있습니다.</translation>
    </message>
    <message>
        <source>Debug information</source>
        <translation>디버깅 정보</translation>
    </message>
    <message>
        <source>Transaction</source>
        <translation>거래</translation>
    </message>
    <message>
        <source>Inputs</source>
        <translation>입력</translation>
    </message>
    <message>
        <source>Amount</source>
        <translation>거래액</translation>
    </message>
    <message>
        <source>true</source>
        <translation>참</translation>
    </message>
    <message>
        <source>false</source>
        <translation>거짓</translation>
    </message>
</context>
<context>
    <name>TransactionDescDialog</name>
    <message>
        <source>This pane shows a detailed description of the transaction</source>
        <translation>이 창은 거래의 세부내역을 보여줍니다</translation>
    </message>
    <message>
        <source>Details for %1</source>
        <translation>%1에 대한 세부 정보</translation>
    </message>
</context>
<context>
    <name>TransactionTableModel</name>
    <message>
        <source>Date</source>
        <translation>날짜</translation>
    </message>
    <message>
        <source>Type</source>
        <translation>형식</translation>
    </message>
    <message>
        <source>Label</source>
        <translation>라벨</translation>
    </message>
    <message numerus="yes">
        <source>Open for %n more block(s)</source>
        <translation><numerusform>%n개의 더 많은 블록 열기</numerusform></translation>
    </message>
    <message>
        <source>Open until %1</source>
        <translation>%1 까지 열림</translation>
    </message>
    <message>
        <source>Unconfirmed</source>
        <translation>미확인</translation>
    </message>
    <message>
        <source>Abandoned</source>
        <translation>버려진</translation>
    </message>
    <message>
        <source>Confirming (%1 of %2 recommended confirmations)</source>
        <translation>승인 중 (권장되는 승인 회수 %2 대비 현재 승인 수 %1)</translation>
    </message>
    <message>
        <source>Confirmed (%1 confirmations)</source>
        <translation>승인됨 (%1 확인됨)</translation>
    </message>
    <message>
        <source>Conflicted</source>
        <translation>충돌</translation>
    </message>
    <message>
        <source>Immature (%1 confirmations, will be available after %2)</source>
        <translation>충분히 숙성되지 않은 상태 (%1 승인, %2 후에 사용 가능합니다)</translation>
    </message>
    <message>
        <source>Generated but not accepted</source>
        <translation>생성되었으나 거절됨</translation>
    </message>
    <message>
        <source>Received with</source>
        <translation>받음(받은 주소)</translation>
    </message>
    <message>
        <source>Received from</source>
        <translation>받음(보낸 주소)</translation>
    </message>
    <message>
        <source>Sent to</source>
        <translation>보냄(받는 주소)</translation>
    </message>
    <message>
        <source>Payment to yourself</source>
        <translation>자신에게 지불</translation>
    </message>
    <message>
        <source>Mined</source>
        <translation>채굴</translation>
    </message>
    <message>
        <source>watch-only</source>
        <translation>조회전용</translation>
    </message>
    <message>
        <source>(n/a)</source>
        <translation>(없음)</translation>
    </message>
    <message>
        <source>(no label)</source>
        <translation>(라벨 없음)</translation>
    </message>
    <message>
        <source>Transaction status. Hover over this field to show number of confirmations.</source>
        <translation>거래상황. 마우스를 올리면 검증횟수가 표시됩니다.</translation>
    </message>
    <message>
        <source>Date and time that the transaction was received.</source>
        <translation>거래가 이루어진 날짜와 시각.</translation>
    </message>
    <message>
        <source>Type of transaction.</source>
        <translation>거래의 종류.</translation>
    </message>
    <message>
        <source>Whether or not a watch-only address is involved in this transaction.</source>
        <translation>조회전용 주소가 이 거래에 참여하는지 여부입니다.</translation>
    </message>
    <message>
        <source>User-defined intent/purpose of the transaction.</source>
        <translation>거래에 대해 사용자가 정의한 의도나 목적.</translation>
    </message>
    <message>
        <source>Amount removed from or added to balance.</source>
        <translation>늘어나거나 줄어든 액수.</translation>
    </message>
</context>
<context>
    <name>TransactionView</name>
    <message>
        <source>All</source>
        <translation>전체</translation>
    </message>
    <message>
        <source>Today</source>
        <translation>오늘</translation>
    </message>
    <message>
        <source>This week</source>
        <translation>이번주</translation>
    </message>
    <message>
        <source>This month</source>
        <translation>이번 달</translation>
    </message>
    <message>
        <source>Last month</source>
        <translation>지난 달</translation>
    </message>
    <message>
        <source>This year</source>
        <translation>올 해</translation>
    </message>
    <message>
        <source>Range...</source>
        <translation>범위...</translation>
    </message>
    <message>
        <source>Received with</source>
        <translation>받은 주소</translation>
    </message>
    <message>
        <source>Sent to</source>
        <translation>보낸 주소</translation>
    </message>
    <message>
        <source>To yourself</source>
        <translation>자기거래</translation>
    </message>
    <message>
        <source>Mined</source>
        <translation>채굴</translation>
    </message>
    <message>
        <source>Other</source>
        <translation>기타</translation>
    </message>
    <message>
        <source>Enter address, transaction id, or label to search</source>
        <translation>검색하기 위한 주소, 거래 아이디 또는 라벨 입력</translation>
    </message>
    <message>
        <source>Min amount</source>
        <translation>최소 거래액</translation>
    </message>
    <message>
        <source>Abandon transaction</source>
        <translation>버려진 거래</translation>
    </message>
    <message>
        <source>Increase transaction fee</source>
        <translation>거래 수수료 증가</translation>
    </message>
    <message>
        <source>Copy address</source>
        <translation>주소 복사</translation>
    </message>
    <message>
        <source>Copy label</source>
        <translation>라벨 복사</translation>
    </message>
    <message>
        <source>Copy amount</source>
        <translation>거래액 복사</translation>
    </message>
    <message>
        <source>Copy transaction ID</source>
        <translation>거래 아이디 복사</translation>
    </message>
    <message>
        <source>Copy raw transaction</source>
        <translation>거래 원본(raw transaction) 복사</translation>
    </message>
    <message>
        <source>Copy full transaction details</source>
        <translation>거래 세부 내역 복사</translation>
    </message>
    <message>
        <source>Edit label</source>
        <translation>라벨 수정</translation>
    </message>
    <message>
        <source>Show transaction details</source>
        <translation>거래 세부 내역 보기</translation>
    </message>
    <message>
        <source>Export Transaction History</source>
        <translation>거래 기록 내보내기</translation>
    </message>
    <message>
        <source>Comma separated file (*.csv)</source>
        <translation>쉼표로 구분된 파일 (*.csv)</translation>
    </message>
    <message>
        <source>Confirmed</source>
        <translation>확인됨</translation>
    </message>
    <message>
        <source>Watch-only</source>
        <translation>조회전용</translation>
    </message>
    <message>
        <source>Date</source>
        <translation>날짜</translation>
    </message>
    <message>
        <source>Type</source>
        <translation>형식</translation>
    </message>
    <message>
        <source>Label</source>
        <translation>라벨</translation>
    </message>
    <message>
        <source>Address</source>
        <translation>주소</translation>
    </message>
    <message>
        <source>ID</source>
        <translation>아이디</translation>
    </message>
    <message>
        <source>Exporting Failed</source>
        <translation>내보내기 실패</translation>
    </message>
    <message>
        <source>There was an error trying to save the transaction history to %1.</source>
        <translation>%1으로 거래 기록을 저장하는데 에러가 있었습니다.</translation>
    </message>
    <message>
        <source>Exporting Successful</source>
        <translation>내보내기 성공</translation>
    </message>
    <message>
        <source>The transaction history was successfully saved to %1.</source>
        <translation>거래 기록이 성공적으로 %1에 저장되었습니다.</translation>
    </message>
    <message>
        <source>Range:</source>
        <translation>범위:</translation>
    </message>
    <message>
        <source>to</source>
        <translation>상대방</translation>
    </message>
</context>
<context>
    <name>UnitDisplayStatusBarControl</name>
    <message>
        <source>Unit to show amounts in. Click to select another unit.</source>
        <translation>거래액을 표시하는 단위. 클릭해서 다른 단위를 선택할 수 있습니다.</translation>
    </message>
</context>
<context>
    <name>WalletController</name>
    <message>
        <source>Close wallet</source>
        <translation>지갑 닫기</translation>
    </message>
    <message>
        <source>Closing the wallet for too long can result in having to resync the entire chain if pruning is enabled.</source>
        <translation>블록축소를 하고 지갑을 너무 오랫동안 닫으면 체인 전체를 다시 동기화해야 할 수도 있습니다.</translation>
    </message>
</context>
<context>
    <name>WalletFrame</name>
    <message>
        <source>No wallet has been loaded.</source>
        <translation>지갑 불러오기가 안됩니다.</translation>
    </message>
</context>
<context>
    <name>WalletModel</name>
    <message>
        <source>Send Coins</source>
        <translation>코인 보내기</translation>
    </message>
    <message>
        <source>Fee bump error</source>
        <translation>수수료 상향 오류</translation>
    </message>
    <message>
        <source>Increasing transaction fee failed</source>
        <translation>거래 수수료 상향 실패</translation>
    </message>
    <message>
        <source>Do you want to increase the fee?</source>
        <translation>수수료를 올리시겠습니까?</translation>
    </message>
    <message>
        <source>Current fee:</source>
        <translation>현재 수수료:</translation>
    </message>
    <message>
        <source>Increase:</source>
        <translation>증가:</translation>
    </message>
    <message>
        <source>New fee:</source>
        <translation>새로운 수수료:</translation>
    </message>
    <message>
        <source>Confirm fee bump</source>
        <translation>수수료 상향 승인</translation>
    </message>
    <message>
        <source>Can't sign transaction.</source>
        <translation>거래에 서명 할 수 없습니다.</translation>
    </message>
    <message>
        <source>Could not commit transaction</source>
        <translation>거래를 커밋 할 수 없습니다.</translation>
    </message>
    <message>
        <source>default wallet</source>
        <translation>기본 지갑</translation>
    </message>
</context>
<context>
    <name>WalletView</name>
    <message>
        <source>&amp;Export</source>
        <translation>내보내기 (&amp;E)</translation>
    </message>
    <message>
        <source>Export the data in the current tab to a file</source>
        <translation>현재 탭에 있는 데이터를 파일로 내보내기</translation>
    </message>
    <message>
        <source>Backup Wallet</source>
        <translation>지갑 백업</translation>
    </message>
    <message>
        <source>Wallet Data (*.dat)</source>
        <translation>지갑 데이터 (*.dat)</translation>
    </message>
    <message>
        <source>Backup Failed</source>
        <translation>백업 실패</translation>
    </message>
    <message>
        <source>There was an error trying to save the wallet data to %1.</source>
        <translation>지갑 데이터를 %1 폴더에 저장하는 동안 오류가 발생했습니다.</translation>
    </message>
    <message>
        <source>Backup Successful</source>
        <translation>백업 성공</translation>
    </message>
    <message>
        <source>The wallet data was successfully saved to %1.</source>
        <translation>지갑 정보가 %1에 성공적으로 저장되었습니다.</translation>
    </message>
    <message>
        <source>Cancel</source>
        <translation>취소</translation>
    </message>
</context>
<context>
    <name>bitcoin-core</name>
    <message>
        <source>Distributed under the MIT software license, see the accompanying file %s or %s</source>
        <translation>MIT 소프트웨어 라이센스에 따라 배포 됨, 첨부 파일 %s 또는 %s을 참조하십시오.</translation>
    </message>
    <message>
        <source>Prune configured below the minimum of %d MiB.  Please use a higher number.</source>
        <translation>블록 축소가 최소치인 %d MiB 밑으로 설정되어 있습니다. 더 높은 값을 사용해 주세요.</translation>
    </message>
    <message>
        <source>Prune: last wallet synchronisation goes beyond pruned data. You need to -reindex (download the whole blockchain again in case of pruned node)</source>
        <translation>블록 축소: 마지막 지갑 동기화 지점이 축소된 데이터보다 과거의 것 입니다. -reindex가 필요합니다 (축소된 노드의 경우 모든 블록체인을 재다운로드합니다)</translation>
    </message>
    <message>
        <source>Error: A fatal internal error occurred, see debug.log for details</source>
        <translation>오류: 치명적인 내부 오류가 발생했습니다, 자세한 내용은 debug.log 를 확인해주세요.</translation>
    </message>
    <message>
        <source>Pruning blockstore...</source>
        <translation>블록 데이터를 축소 중입니다..</translation>
    </message>
    <message>
        <source>Unable to start HTTP server. See debug log for details.</source>
        <translation>HTTP 서버를 시작할 수 없습니다. 자세한 사항은 디버그 로그를 확인 하세요.</translation>
    </message>
    <message>
        <source>The %s developers</source>
        <translation>%s 개발자</translation>
    </message>
    <message>
        <source>Can't generate a change-address key. No keys in the internal keypool and can't generate any keys.</source>
        <translation>거스름돈 주소 생성 불가. 내장 지갑 열쇠 보관함에 열쇠가 없으면 새로운 열쇠를 생성할 수 없습니다.</translation>
    </message>
    <message>
        <source>Cannot obtain a lock on data directory %s. %s is probably already running.</source>
        <translation>%s 데이터 디렉토리에 락을 걸 수 없었습니다. %s가 이미 실행 중인 것으로 보입니다.</translation>
    </message>
    <message>
        <source>Cannot provide specific connections and have addrman find outgoing connections at the same.</source>
        <translation>특정 연결을 제공 할 수없고 addrman이 나가는 연결을 찾을 수 없습니다.</translation>
    </message>
    <message>
        <source>Error reading %s! All keys read correctly, but transaction data or address book entries might be missing or incorrect.</source>
        <translation>%s 불러오기 오류: 주소 키는 모두 정확하게 로드되었으나 거래 데이터와 주소록 필드에서 누락이나 오류가 존재할 수 있습니다.</translation>
    </message>
    <message>
        <source>Please check that your computer's date and time are correct! If your clock is wrong, %s will not work properly.</source>
        <translation>컴퓨터의 날짜와 시간이 올바른지 확인하십시오! 시간이 잘못되면 %s은 제대로 동작하지 않습니다.</translation>
    </message>
    <message>
        <source>Please contribute if you find %s useful. Visit %s for further information about the software.</source>
        <translation>%s가 유용하다고 생각한다면 프로젝트에 공헌해주세요. 이 소프트웨어에 대한 보다 자세한 정보는 %s를 방문해주십시오.</translation>
    </message>
    <message>
        <source>The block database contains a block which appears to be from the future. This may be due to your computer's date and time being set incorrectly. Only rebuild the block database if you are sure that your computer's date and time are correct</source>
        <translation>블록 데이터베이스에 미래의 블록이 포함되어 있습니다. 이것은 사용자의 컴퓨터의 날짜와 시간이 올바르게 설정되어 있지 않을때 나타날 수 있습니다. 만약 사용자의 컴퓨터의 날짜와 시간이 올바르다고 확신할 때에만 블록 데이터 베이스의 재구성을 하십시오</translation>
    </message>
    <message>
        <source>This is a pre-release test build - use at your own risk - do not use for mining or merchant applications</source>
        <translation>출시 전의 테스트 빌드 입니다. 스스로의 책임하에 사용하십시오. 채굴이나 상업적 용도로 사용하지 마십시오.</translation>
    </message>
    <message>
        <source>This is the transaction fee you may discard if change is smaller than dust at this level</source>
        <translation>이것은 거스름돈이 현재 레벨의 더스트보다 적은 경우 버릴 수 있는 수수료입니다.</translation>
    </message>
    <message>
        <source>Unable to replay blocks. You will need to rebuild the database using -reindex-chainstate.</source>
        <translation>블록을 재생할 수 없습니다. -reindex-chainstate를 사용하여 데이터베이스를 다시 빌드 해야 합니다.</translation>
    </message>
    <message>
        <source>Unable to rewind the database to a pre-fork state. You will need to redownload the blockchain</source>
        <translation>데이터베이스를 포크 전 상태로 돌리지 못했습니다. 블록체인을 다시 다운로드 해주십시오.</translation>
    </message>
    <message>
        <source>Warning: The network does not appear to fully agree! Some miners appear to be experiencing issues.</source>
        <translation>경고 : 모든 네트워크가 동의해야 하나, 일부 채굴자들에게 문제가 있는 것으로 보입니다.</translation>
    </message>
    <message>
        <source>Warning: We do not appear to fully agree with our peers! You may need to upgrade, or other nodes may need to upgrade.</source>
        <translation>경고: 현재 비트코인 버전이 다른 네트워크 참여자들과 동일하지 않은 것 같습니다. 당신 또는 다른 참여자들이 동일한 비트코인 버전으로 업그레이드 할 필요가 있습니다.</translation>
    </message>
    <message>
        <source>%d of last 100 blocks have unexpected version</source>
        <translation>지난 100개의 블록 중 %d개에 예상치 못한 버전이 있습니다.</translation>
    </message>
    <message>
        <source>%s corrupt, salvage failed</source>
        <translation>%s 손상되었고 복구가 실패하였습니다</translation>
    </message>
    <message>
        <source>-maxmempool must be at least %d MB</source>
        <translation>-maxmempool은 최소한 %d MB 이어야 합니다</translation>
    </message>
    <message>
        <source>Cannot resolve -%s address: '%s'</source>
        <translation>%s 주소를 확인할 수 없습니다: '%s'</translation>
    </message>
    <message>
        <source>Change index out of range</source>
        <translation>범위 밖의 인덱스 변경</translation>
    </message>
    <message>
        <source>Config setting for %s only applied on %s network when in [%s] section.</source>
        <translation>%s의 설정은 [%s] 항목에 있을 때 %s 네트워크에만 적용됩니다.</translation>
    </message>
    <message>
        <source>Copyright (C) %i-%i</source>
        <translation>Copyright (C) %i-%i</translation>
    </message>
    <message>
        <source>Corrupted block database detected</source>
        <translation>손상된 블록 데이터베이스가 감지되었습니다</translation>
    </message>
    <message>
        <source>Do you want to rebuild the block database now?</source>
        <translation>블록 데이터베이스를 다시 생성하시겠습니까?</translation>
    </message>
    <message>
        <source>Error initializing block database</source>
        <translation>블록 데이터베이스를 초기화하는데 오류</translation>
    </message>
    <message>
        <source>Error initializing wallet database environment %s!</source>
        <translation>지갑 데이터베이스 환경 초기화하는데 오류 %s</translation>
    </message>
    <message>
        <source>Error loading %s</source>
        <translation>%s 불러오기 오류</translation>
    </message>
    <message>
        <source>Error loading %s: Private keys can only be disabled during creation</source>
        <translation>%s 로딩 실패: 개인키는 생성할때만 비활성화 할 수 있습니다</translation>
    </message>
    <message>
        <source>Error loading %s: Wallet corrupted</source>
        <translation>%s 불러오기 오류: 지갑이 손상됨</translation>
    </message>
    <message>
        <source>Error loading %s: Wallet requires newer version of %s</source>
        <translation>%s 불러오기 에러: 지갑은 새 버전의 %s이 필요합니다</translation>
    </message>
    <message>
        <source>Error loading block database</source>
        <translation>블록 데이터베이스를 불러오는데 오류</translation>
    </message>
    <message>
        <source>Error opening block database</source>
        <translation>블록 데이터베이스를 여는데 오류</translation>
    </message>
    <message>
        <source>Failed to listen on any port. Use -listen=0 if you want this.</source>
        <translation>어떤 포트도 열지 못했습니다. 필요하다면 -listen=0 옵션을 사용하세요.</translation>
    </message>
    <message>
        <source>Failed to rescan the wallet during initialization</source>
        <translation>지갑 스캔 오류</translation>
    </message>
    <message>
        <source>Importing...</source>
        <translation>불러오는 중...</translation>
    </message>
    <message>
        <source>Incorrect or no genesis block found. Wrong datadir for network?</source>
        <translation>제네시스 블록이 없거나 잘못됐습니다. 네트워크의 datadir이 잘못됐을수도 있습니다.</translation>
    </message>
    <message>
        <source>Initialization sanity check failed. %s is shutting down.</source>
        <translation>무결성 확인 초기화가 실패했습니다. %s가 종료됩니다.</translation>
    </message>
    <message>
        <source>Invalid amount for -%s=&lt;amount&gt;: '%s'</source>
        <translation>유효하지 않은 금액 -%s=&lt;amount&gt;: '%s'</translation>
    </message>
    <message>
        <source>Invalid amount for -discardfee=&lt;amount&gt;: '%s'</source>
        <translation>유효하지 않은 금액 -discardfee=&lt;amount&gt;: '%s'</translation>
    </message>
    <message>
        <source>Invalid amount for -fallbackfee=&lt;amount&gt;: '%s'</source>
        <translation>유효하지 않은 금액 -fallbackfee=&lt;amount&gt;: '%s'</translation>
    </message>
    <message>
        <source>Specified blocks directory "%s" does not exist.</source>
        <translation>지정한 블록 디렉토리 "%s" 가 존재하지 않습니다.</translation>
    </message>
    <message>
        <source>Upgrading txindex database</source>
        <translation>txindex 데이터베이스 업테이트중</translation>
    </message>
    <message>
        <source>Loading P2P addresses...</source>
        <translation>P2P 주소 불러오는 중...</translation>
    </message>
    <message>
        <source>Loading banlist...</source>
        <translation>추방리스트를 불러오는 중...</translation>
    </message>
    <message>
        <source>Not enough file descriptors available.</source>
        <translation>파일 디스크립터가 부족합니다.</translation>
    </message>
    <message>
        <source>Prune cannot be configured with a negative value.</source>
        <translation>블록 축소는 음수로 설정할 수 없습니다.</translation>
    </message>
    <message>
        <source>Prune mode is incompatible with -txindex.</source>
        <translation>블록 축소 모드는 -txindex와 호환되지 않습니다.</translation>
    </message>
    <message>
        <source>Replaying blocks...</source>
        <translation>블록 재생중...</translation>
    </message>
    <message>
        <source>Rewinding blocks...</source>
        <translation>블록 되감는중...</translation>
    </message>
    <message>
        <source>The source code is available from %s.</source>
        <translation>소스코드는 %s 에서 확인하실 수 있습니다.</translation>
    </message>
    <message>
        <source>Transaction fee and change calculation failed</source>
        <translation>거래 수수료 및 잔돈 계산에 실패했습니다.</translation>
    </message>
    <message>
        <source>Unable to bind to %s on this computer. %s is probably already running.</source>
        <translation>이 컴퓨터의 %s에 바인딩 할 수 없습니다. 아마도 %s이 실행중인 것 같습니다.</translation>
    </message>
    <message>
        <source>Unable to generate keys</source>
        <translation>키 생성 불가</translation>
    </message>
    <message>
        <source>Unsupported logging category %s=%s.</source>
        <translation>지원되지 않는 로깅 카테고리 %s = %s.</translation>
    </message>
    <message>
        <source>Upgrading UTXO database</source>
        <translation>UTXO 데이터베이스 업그레이드</translation>
    </message>
    <message>
        <source>User Agent comment (%s) contains unsafe characters.</source>
        <translation>사용자 정의 코멘트 (%s)에 안전하지 못한 글자가 포함되어 있습니다.</translation>
    </message>
    <message>
        <source>Verifying blocks...</source>
        <translation>블록 검증중...</translation>
    </message>
    <message>
        <source>Wallet needed to be rewritten: restart %s to complete</source>
        <translation>지갑을 새로 써야 합니다:  진행을 위해 %s 를 다시 시작하세요.</translation>
    </message>
    <message>
        <source>Error: Listening for incoming connections failed (listen returned error %s)</source>
        <translation>오류: 들어오는 연결을 허용하는데 실패했습니다 (listen returned error %s)</translation>
    </message>
    <message>
        <source>Invalid amount for -maxtxfee=&lt;amount&gt;: '%s' (must be at least the minrelay fee of %s to prevent stuck transactions)</source>
        <translation>유효하지 않은 금액 -maxtxfee=&lt;amount&gt;: '%s' (거래가 막히는 상황을 방지하게 위해 적어도 %s 의 중계 수수료를 지정해야 합니다)</translation>
    </message>
    <message>
        <source>The transaction amount is too small to send after the fee has been deducted</source>
        <translation>거래액이 수수료를 지불하기엔 너무 작습니다</translation>
    </message>
    <message>
        <source>You need to rebuild the database using -reindex to go back to unpruned mode.  This will redownload the entire blockchain</source>
        <translation>블록 축소 모드를 해제하려면 데이터베이스를 재구성하기 위해 -reindex를 사용해야 합니다. 이 명령은 전체 블록체인을 다시 다운로드합니다.</translation>
    </message>
    <message>
        <source>Error reading from database, shutting down.</source>
        <translation>블록 데이터베이스를 불러오는데 오류가 발생하였습니다, 종료됩니다.</translation>
    </message>
    <message>
        <source>Error upgrading chainstate database</source>
        <translation>체인 상태 데이터베이스 업그레이드 중 오류가 발생했습니다.</translation>
    </message>
    <message>
        <source>Error: Disk space is low for %s</source>
        <translation>오류: %s 하기엔 저장공간이 부족합니다</translation>
    </message>
    <message>
        <source>Invalid -onion address or hostname: '%s'</source>
        <translation>올바르지 않은 -onion 주소 또는 호스트 이름: '%s'</translation>
    </message>
    <message>
        <source>Invalid -proxy address or hostname: '%s'</source>
        <translation>올바르지 않은 -proxy 주소 또는 호스트 이름: '%s'</translation>
    </message>
    <message>
        <source>Invalid amount for -paytxfee=&lt;amount&gt;: '%s' (must be at least %s)</source>
        <translation>유효하지 않은 금액 -paytxfee=&lt;amount&gt;: "%s" (최소 %s 이상이어야 됨)</translation>
    </message>
    <message>
        <source>Invalid netmask specified in -whitelist: '%s'</source>
        <translation>유효하지 않은 넷마스크가 -whitelist: '%s" 를 통해 지정됨</translation>
    </message>
    <message>
        <source>Need to specify a port with -whitebind: '%s'</source>
        <translation>-whitebind: '%s' 를 이용하여 포트를 지정해야 합니다</translation>
    </message>
    <message>
        <source>Reducing -maxconnections from %d to %d, because of system limitations.</source>
        <translation>시스템 한계로 인하여 -maxconnections를 %d 에서 %d로 줄였습니다.</translation>
    </message>
    <message>
        <source>Section [%s] is not recognized.</source>
        <translation>[%s] 항목은 인정되지 않습니다.</translation>
    </message>
    <message>
        <source>Signing transaction failed</source>
        <translation>거래 서명에 실패했습니다</translation>
    </message>
    <message>
        <source>Specified -walletdir "%s" does not exist</source>
        <translation>지정한 -walletdir "%s"은 존재하지 않습니다</translation>
    </message>
    <message>
        <source>Specified -walletdir "%s" is a relative path</source>
        <translation>지정한 -walletdir "%s"은 상대 경로입니다</translation>
    </message>
    <message>
        <source>Specified -walletdir "%s" is not a directory</source>
        <translation>지정한 -walletdir "%s"은 디렉토리가 아닙니다</translation>
    </message>
    <message>
        <source>The specified config file %s does not exist
</source>
        <translation>지정한 설정 파일 "%s"는 존재하지 않습니다
</translation>
    </message>
    <message>
        <source>The transaction amount is too small to pay the fee</source>
        <translation>거래액이 수수료를 지불하기엔 너무 작습니다</translation>
    </message>
    <message>
        <source>This is experimental software.</source>
        <translation>이 소프트웨어는 시험적입니다.</translation>
    </message>
    <message>
        <source>Transaction amount too small</source>
        <translation>거래액이 너무 적습니다</translation>
    </message>
    <message>
        <source>Transaction too large</source>
        <translation>거래가 너무 큽니다</translation>
    </message>
    <message>
        <source>Unable to bind to %s on this computer (bind returned error %s)</source>
        <translation>이 컴퓨터의 %s 에 바인딩할 수 없습니다 (바인딩 과정에 %s 오류 발생)</translation>
    </message>
    <message>
        <source>Unable to create the PID file '%s': %s</source>
        <translation>PID 파일 생성 실패 '%s': %s</translation>
    </message>
    <message>
        <source>Unable to generate initial keys</source>
        <translation>초기 키값 생성 불가</translation>
    </message>
    <message>
        <source>Verifying wallet(s)...</source>
        <translation>지갑 검증중...</translation>
    </message>
    <message>
        <source>Warning: unknown new rules activated (versionbit %i)</source>
        <translation>경고: 알려지지 않은 새로운 규칙이 활성화되었습니다. (버전비트 %i)</translation>
    </message>
    <message>
        <source>Zapping all transactions from wallet...</source>
        <translation>지갑의 모든거래내역 건너뛰기...</translation>
    </message>
    <message>
        <source>-maxtxfee is set very high! Fees this large could be paid on a single transaction.</source>
        <translation>-maxtxfee 값이 너무 큽니다!  하나의 거래에 너무 큰 수수료가 지불 됩니다.</translation>
    </message>
    <message>
        <source>This is the transaction fee you may pay when fee estimates are not available.</source>
        <translation>이것은 수수료 추정을 이용할 수 없을 때 사용되는 거래 수수료입니다.</translation>
    </message>
    <message>
        <source>Total length of network version string (%i) exceeds maximum length (%i). Reduce the number or size of uacomments.</source>
        <translation>네트워크 버전 문자 (%i)의 길이가 최대길이 (%i)를 초과합니다. uacomments의 갯수나 길이를 줄이세요.</translation>
    </message>
    <message>
        <source>Warning: Wallet file corrupt, data salvaged! Original %s saved as %s in %s; if your balance or transactions are incorrect you should restore from a backup.</source>
        <translation>경고 : 지갑파일이 손상되어 데이터가 복구되었습니다. 원래의 %s 파일은 %s 후에 %s 이름으로 저장됩니다. 잔액과 거래 내역이 정확하지 않다면 백업 파일로 부터 복원해야 합니다.</translation>
    </message>
    <message>
        <source>%s is set very high!</source>
        <translation>%s가 매우 높게 설정되었습니다!</translation>
    </message>
    <message>
        <source>Error loading wallet %s. Duplicate -wallet filename specified.</source>
        <translation>지갑 %s 로딩 에러,  중복된 -wallet 파일이름을 입력했습니다.</translation>
    </message>
    <message>
        <source>Starting network threads...</source>
        <translation>네트워크 스레드 시작중...</translation>
    </message>
    <message>
        <source>The wallet will avoid paying less than the minimum relay fee.</source>
        <translation>지갑은 최소 중계 수수료보다 적은 금액을 지불하는 것을 피할 것입니다.</translation>
    </message>
    <message>
        <source>This is the minimum transaction fee you pay on every transaction.</source>
        <translation>이것은 모든 거래에서 지불하는 최소 거래 수수료입니다.</translation>
    </message>
    <message>
        <source>This is the transaction fee you will pay if you send a transaction.</source>
        <translation>이것은 거래를 보낼 경우 지불 할 거래 수수료입니다.</translation>
    </message>
    <message>
        <source>Transaction amounts must not be negative</source>
        <translation>거래액은 반드시 0보다 큰 값이어야 합니다.</translation>
    </message>
    <message>
        <source>Transaction has too long of a mempool chain</source>
        <translation>거래가 너무 긴 mempool 체인을 갖고 있습니다</translation>
    </message>
    <message>
        <source>Transaction must have at least one recipient</source>
        <translation>거래에는 최소한 한명의 수령인이 있어야 합니다.</translation>
    </message>
    <message>
        <source>Unknown network specified in -onlynet: '%s'</source>
        <translation>-onlynet: '%s' 에 알수없는 네트워크가 지정되었습니다</translation>
    </message>
    <message>
        <source>Insufficient funds</source>
        <translation>잔액이 부족합니다</translation>
    </message>
    <message>
        <source>Cannot upgrade a non HD split wallet without upgrading to support pre split keypool. Please use -upgradewallet=169900 or -upgradewallet with no version specified.</source>
        <translation>HD split을 하지 않은 지갑은 pre split keypool로 업그레이드 하지 않은 이상 업그레이드가 불가능합니다. -upgradewallet=169900 이나 -upgradewallet (버전을 정하지 않고) 명령을 사용하십시오.</translation>
    </message>
    <message>
        <source>Fee estimation failed. Fallbackfee is disabled. Wait a few blocks or enable -fallbackfee.</source>
        <translation>수수료 추정이 실패했습니다. Fallbackfee가 비활성화 상태입니다. 몇 블록을 기다리거나 -fallbackfee를 활성화 하세요.</translation>
    </message>
    <message>
        <source>Warning: Private keys detected in wallet {%s} with disabled private keys</source>
        <translation>경고: 비활성화된 개인키 지갑 {%s} 에서 개인키들이 발견되었습니다</translation>
    </message>
    <message>
        <source>Cannot write to data directory '%s'; check permissions.</source>
        <translation>"%s" 데이터 폴더에 기록하지 못했습니다. 접근권한을 확인하세요.</translation>
    </message>
    <message>
        <source>Loading block index...</source>
        <translation>블록 인덱스를 불러오는 중...</translation>
    </message>
    <message>
        <source>Loading wallet...</source>
        <translation>지갑을 불러오는 중...</translation>
    </message>
    <message>
        <source>Cannot downgrade wallet</source>
        <translation>지갑을 다운그레이드 할 수 없습니다</translation>
    </message>
    <message>
        <source>Rescanning...</source>
        <translation>재스캔 중...</translation>
    </message>
    <message>
        <source>Done loading</source>
        <translation>로딩 완료</translation>
    </message>
</context>
</TS><|MERGE_RESOLUTION|>--- conflicted
+++ resolved
@@ -70,7 +70,7 @@
         <translation>비트코인을 보내는 계좌 주소입니다. 코인을 보내기 전에 금액과 받는 주소를 항상 확인하세요.</translation>
     </message>
     <message>
-        <source>These are your Bitcoin addresses for receiving payments. Use the 'Create new receiving address' button in the receive tab to create new addresses.</source>
+        <source>These are your Particl addresses for receiving payments. Use the 'Create new receiving address' button in the receive tab to create new addresses.</source>
         <translation>지불 수신용 비트코인주소. 신규 주소를 만들려면 'Create new receiving address' 버튼을 사용하세요.</translation>
     </message>
     <message>
@@ -410,13 +410,6 @@
         <translation>한번 이상 사용된 받는 주소와 라벨의 목록을 보여줍니다</translation>
     </message>
     <message>
-<<<<<<< HEAD
-        <source>Open a particl: URI or payment request</source>
-        <translation>particl: URI 또는 지불요청 열기</translation>
-    </message>
-    <message>
-=======
->>>>>>> ff53433f
         <source>&amp;Command-line options</source>
         <translation>명령줄 옵션(&amp;C)</translation>
     </message>
@@ -2303,15 +2296,7 @@
         <translation>이전에 사용한 주소를 선택하기</translation>
     </message>
     <message>
-<<<<<<< HEAD
-        <source>This is a normal payment.</source>
-        <translation>이것은 정상적인 지불입니다.</translation>
-    </message>
-    <message>
         <source>The Particl address to send the payment to</source>
-=======
-        <source>The Bitcoin address to send the payment to</source>
->>>>>>> ff53433f
         <translation>이 비트코인 주소로 송금됩니다</translation>
     </message>
     <message>
