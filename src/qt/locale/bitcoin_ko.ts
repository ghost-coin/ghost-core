<TS language="ko" version="2.1">
<context>
    <name>AddressBookPage</name>
    <message>
        <source>Right-click to edit address or label</source>
        <translation>지갑 주소나 라벨을 수정하려면 우클릭을 하십시오.</translation>
    </message>
    <message>
        <source>Create a new address</source>
        <translation>새로운 지갑 주소 생성</translation>
    </message>
    <message>
        <source>&amp;New</source>
        <translation>새 항목(&amp;N)</translation>
    </message>
    <message>
        <source>Copy the currently selected address to the system clipboard</source>
        <translation>현재 선택한 주소를 시스템 클립보드로 복사</translation>
    </message>
    <message>
        <source>&amp;Copy</source>
        <translation>복사(&amp;C)</translation>
    </message>
    <message>
        <source>C&amp;lose</source>
        <translation>닫기(&amp;L)</translation>
    </message>
    <message>
        <source>Delete the currently selected address from the list</source>
        <translation>목록에 현재 선택한 주소를 삭제</translation>
    </message>
    <message>
        <source>Enter address or label to search</source>
        <translation>검색하려는 주소 또는 라벨을 입력하십시오.</translation>
    </message>
    <message>
        <source>Export the data in the current tab to a file</source>
        <translation>현재 탭에 있는 데이터를 파일로 내보내기</translation>
    </message>
    <message>
        <source>&amp;Export</source>
        <translation>내보내기(&amp;E)</translation>
    </message>
    <message>
        <source>&amp;Delete</source>
        <translation>삭제(&amp;D)</translation>
    </message>
    <message>
        <source>Choose the address to send coins to</source>
        <translation>코인을 보낼 주소를 선택하십시오.</translation>
    </message>
    <message>
        <source>Choose the address to receive coins with</source>
        <translation>코인을 받을 주소를 선택하십시오.</translation>
    </message>
    <message>
        <source>C&amp;hoose</source>
        <translation>선택(&amp;H)</translation>
    </message>
    <message>
        <source>Sending addresses</source>
        <translation>보내는 주소들</translation>
    </message>
    <message>
        <source>Receiving addresses</source>
        <translation>받는 주소들</translation>
    </message>
    <message>
<<<<<<< HEAD
        <source>These are your Particl addresses for sending payments. Always check the amount and the receiving address before sending coins.</source>
        <translation>비트코인을 보내는 계좌 주소입니다. 코인을 보내기 전에 금액과 받는 주소를 항상 확인하세요.</translation>
=======
        <source>These are your Bitcoin addresses for sending payments. Always check the amount and the receiving address before sending coins.</source>
        <translation>비트코인을 보내는 계좌 주소입니다. 코인을 보내기 전에 금액과 받는 주소를 항상 확인하십시오.</translation>
>>>>>>> 7d8a10a6
    </message>
    <message>
        <source>These are your Particl addresses for receiving payments. Use the 'Create new receiving address' button in the receive tab to create new addresses.
Signing is only possible with addresses of the type 'legacy'.</source>
        <translation>비트코인을 받는 계좌 주소입니다. 신규 주소를 만들려면 수신 탭의 '새 수신 주소를 생성하기' 버튼을 사용하십시오.
서명은 '레거시' 타입의 주소만 가능합니다.</translation>
    </message>
    <message>
        <source>&amp;Copy Address</source>
        <translation>주소 복사(&amp;C)</translation>
    </message>
    <message>
        <source>Copy &amp;Label</source>
        <translation>라벨 복사(&amp;L)</translation>
    </message>
    <message>
        <source>&amp;Edit</source>
        <translation>편집(&amp;E)</translation>
    </message>
    <message>
        <source>Export Address List</source>
        <translation>주소 목록 내보내기</translation>
    </message>
    <message>
        <source>Comma separated file (*.csv)</source>
        <translation>쉼표로 구분된 파일 (*.csv)</translation>
    </message>
    <message>
        <source>Exporting Failed</source>
        <translation>내보내기를 실패하였습니다.</translation>
    </message>
    <message>
        <source>There was an error trying to save the address list to %1. Please try again.</source>
        <translation>%1 으로 주소 리스트를 저장하는 동안 오류가 발생했습니다. 다시 시도해 주십시오.</translation>
    </message>
</context>
<context>
    <name>AddressTableModel</name>
    <message>
        <source>Label</source>
        <translation>라벨</translation>
    </message>
    <message>
        <source>Address</source>
        <translation>주소</translation>
    </message>
    <message>
        <source>(no label)</source>
        <translation>(라벨 없음)</translation>
    </message>
</context>
<context>
    <name>AskPassphraseDialog</name>
    <message>
        <source>Passphrase Dialog</source>
        <translation>암호문 대화상자</translation>
    </message>
    <message>
        <source>Enter passphrase</source>
        <translation>암호 입력하기</translation>
    </message>
    <message>
        <source>New passphrase</source>
        <translation>새로운 암호</translation>
    </message>
    <message>
        <source>Repeat new passphrase</source>
        <translation>새로운 암호 재입력</translation>
    </message>
    <message>
        <source>Show passphrase</source>
        <translation>암호 보기</translation>
    </message>
    <message>
        <source>Encrypt wallet</source>
        <translation>지갑 암호화</translation>
    </message>
    <message>
        <source>This operation needs your wallet passphrase to unlock the wallet.</source>
        <translation>이 작업은 지갑의 잠금을 해제하기 위해 사용자 지갑의 암호가 필요합니다.</translation>
    </message>
    <message>
        <source>Unlock wallet</source>
        <translation>지갑 잠금을 해제</translation>
    </message>
    <message>
        <source>This operation needs your wallet passphrase to decrypt the wallet.</source>
        <translation>이 작업은 지갑을 복호화하기 위해 사용자 지갑의 암호가 필요합니다.</translation>
    </message>
    <message>
        <source>Decrypt wallet</source>
        <translation>지갑 복호화</translation>
    </message>
    <message>
        <source>Change passphrase</source>
        <translation>암호 변경</translation>
    </message>
    <message>
        <source>Confirm wallet encryption</source>
        <translation>지갑 암호화 승인</translation>
    </message>
    <message>
        <source>Warning: If you encrypt your wallet and lose your passphrase, you will &lt;b&gt;LOSE ALL OF YOUR PARTICL&lt;/b&gt;!</source>
        <translation>경고: 만약 암호화 된 지갑의 비밀번호를 잃어버릴 경우, &lt;b&gt;모든 비트코인들을 잃어버릴 수 있습니다&lt;/b&gt;!</translation>
    </message>
    <message>
        <source>Are you sure you wish to encrypt your wallet?</source>
        <translation>지갑 암호화를 허용하시겠습니까?</translation>
    </message>
    <message>
        <source>Wallet encrypted</source>
        <translation>지갑 암호화 완료</translation>
    </message>
    <message>
        <source>Enter the new passphrase for the wallet.&lt;br/&gt;Please use a passphrase of &lt;b&gt;ten or more random characters&lt;/b&gt;, or &lt;b&gt;eight or more words&lt;/b&gt;.</source>
        <translation>새로운 지갑 비밀번호를 입력하세요. &lt;br/&gt; 암호는 &lt;b&gt;10개 이상의 랜덤 문자&lt;/b&gt; 또는 &lt;b&gt;8개 이상의 단어&lt;/b&gt;를 사용해주세요.</translation>
    </message>
    <message>
        <source>Enter the old passphrase and new passphrase for the wallet.</source>
        <translation>지갑의 이전 비밀번호와 새로운 비밀번호를 입력하세요.</translation>
    </message>
    <message>
<<<<<<< HEAD
        <source>Remember that encrypting your wallet cannot fully protect your particl from being stolen by malware infecting your computer.</source>
        <translation>지갑을 암호화 해도 컴퓨터에 바이러스가 있을시 안전하기 않다는 것을 참고하세요.</translation>
=======
        <source>Remember that encrypting your wallet cannot fully protect your bitcoins from being stolen by malware infecting your computer.</source>
        <translation>지갑을 암호화 해도 컴퓨터에 바이러스가 있을시 안전하지 않다는 것을 참고하세요.</translation>
>>>>>>> 7d8a10a6
    </message>
    <message>
        <source>Wallet to be encrypted</source>
        <translation>암호화할 지갑</translation>
    </message>
    <message>
        <source>Your wallet is about to be encrypted. </source>
        <translation>지갑이 암호화 되기 직전입니다.</translation>
    </message>
    <message>
        <source>Your wallet is now encrypted. </source>
        <translation>지갑이 암호화 되었습니다.</translation>
    </message>
    <message>
        <source>IMPORTANT: Any previous backups you have made of your wallet file should be replaced with the newly generated, encrypted wallet file. For security reasons, previous backups of the unencrypted wallet file will become useless as soon as you start using the new, encrypted wallet.</source>
        <translation>중요: 본인 지갑 파일에서 만든 예전 백업들은 새로 생성한, 암호화된 지갑 파일로 교체해야 합니다. 보안상 이유로, 이전에 암호화하지 않은 지갑 파일의 백업은 새로운 암호화된 지갑을 사용하게 된 순간 부터 쓸모가 없어집니다.</translation>
    </message>
    <message>
        <source>Wallet encryption failed</source>
        <translation>지갑 암호화 실패</translation>
    </message>
    <message>
        <source>Wallet encryption failed due to an internal error. Your wallet was not encrypted.</source>
        <translation>지갑 암호화가 내부 오류로 인해 실패했습니다.  당신의 지갑은 암호화 되지 않았습니다.</translation>
    </message>
    <message>
        <source>The supplied passphrases do not match.</source>
        <translation>지정한 암호가 일치하지 않습니다.</translation>
    </message>
    <message>
        <source>Wallet unlock failed</source>
        <translation>지갑 잠금해제 실패</translation>
    </message>
    <message>
        <source>The passphrase entered for the wallet decryption was incorrect.</source>
        <translation>지갑 복호화를 위한 암호가 틀렸습니다.</translation>
    </message>
    <message>
        <source>Wallet decryption failed</source>
        <translation>지갑 복호화 실패</translation>
    </message>
    <message>
        <source>Wallet passphrase was successfully changed.</source>
        <translation>지갑 암호가 성공적으로 변경되었습니다.</translation>
    </message>
    <message>
        <source>Warning: The Caps Lock key is on!</source>
        <translation>경고: Caps Lock키가 켜져있습니다!</translation>
    </message>
</context>
<context>
    <name>BanTableModel</name>
    <message>
        <source>IP/Netmask</source>
        <translation>IP주소/넷마스크</translation>
    </message>
    <message>
        <source>Banned Until</source>
        <translation>해당 일정까지 밴됨:</translation>
    </message>
</context>
<context>
    <name>BitcoinGUI</name>
    <message>
        <source>Sign &amp;message...</source>
        <translation>메시지 서명(&amp;M)...</translation>
    </message>
    <message>
        <source>Synchronizing with network...</source>
        <translation>네트워크와 동기화중...</translation>
    </message>
    <message>
        <source>&amp;Overview</source>
        <translation>개요(&amp;O)</translation>
    </message>
    <message>
        <source>Show general overview of wallet</source>
        <translation>지갑의 일반적 개요를 보여주기</translation>
    </message>
    <message>
        <source>&amp;Transactions</source>
        <translation>거래(&amp;T)</translation>
    </message>
    <message>
        <source>Browse transaction history</source>
        <translation>거래내역을 검색하기</translation>
    </message>
    <message>
        <source>E&amp;xit</source>
        <translation>나가기(&amp;X)</translation>
    </message>
    <message>
        <source>Quit application</source>
        <translation>어플리케이션 종료</translation>
    </message>
    <message>
        <source>&amp;About %1</source>
        <translation>%1 정보(&amp;A)</translation>
    </message>
    <message>
        <source>Show information about %1</source>
        <translation>%1 정보를 표시합니다</translation>
    </message>
    <message>
        <source>About &amp;Qt</source>
        <translation>&amp;Qt 정보</translation>
    </message>
    <message>
        <source>Show information about Qt</source>
        <translation>Qt 정보를 표시합니다</translation>
    </message>
    <message>
        <source>&amp;Options...</source>
        <translation>옵션(&amp;O)...</translation>
    </message>
    <message>
        <source>Modify configuration options for %1</source>
        <translation>%1 설정 옵션 수정</translation>
    </message>
    <message>
        <source>&amp;Encrypt Wallet...</source>
        <translation>지갑 암호화(&amp;E)...</translation>
    </message>
    <message>
        <source>&amp;Backup Wallet...</source>
        <translation>지갑 백업(&amp;B)...</translation>
    </message>
    <message>
        <source>&amp;Change Passphrase...</source>
        <translation>암호 변경(&amp;C)...</translation>
    </message>
    <message>
        <source>Open &amp;URI...</source>
        <translation>&amp;URI 열기...</translation>
    </message>
    <message>
        <source>Create Wallet...</source>
        <translation>지갑 생성하기...</translation>
    </message>
    <message>
        <source>Create a new wallet</source>
        <translation>새로운 지갑 생성하기</translation>
    </message>
    <message>
        <source>Wallet:</source>
        <translation>지갑:</translation>
    </message>
    <message>
        <source>Click to disable network activity.</source>
        <translation>네트워크 활동을 중지하려면 클릭하세요.</translation>
    </message>
    <message>
        <source>Network activity disabled.</source>
        <translation>네트워크 활동이 정지됨.</translation>
    </message>
    <message>
        <source>Click to enable network activity again.</source>
        <translation>네트워크 활동을 다시 시작하려면 클릭하십시오.</translation>
    </message>
    <message>
        <source>Syncing Headers (%1%)...</source>
        <translation>헤더 동기화 중 (%1%)...</translation>
    </message>
    <message>
        <source>Reindexing blocks on disk...</source>
        <translation>디스크에서 블록 다시 색인 중...</translation>
    </message>
    <message>
        <source>Proxy is &lt;b&gt;enabled&lt;/b&gt;: %1</source>
        <translation>프록시가 &lt;b&gt;활성화&lt;/b&gt; 되었습니다: %1</translation>
    </message>
    <message>
<<<<<<< HEAD
        <source>Send coins to a Particl address</source>
        <translation>비트코인 주소로 코인을 전송합니다</translation>
=======
        <source>Send coins to a Bitcoin address</source>
        <translation>코인을 비트코인 주소로 전송합니다.</translation>
>>>>>>> 7d8a10a6
    </message>
    <message>
        <source>Backup wallet to another location</source>
        <translation>지갑을 다른장소에 백업합니다.</translation>
    </message>
    <message>
        <source>Change the passphrase used for wallet encryption</source>
        <translation>지갑 암호화에 사용되는 암호를 변경합니다.</translation>
    </message>
    <message>
        <source>&amp;Verify message...</source>
        <translation>메시지 검증(&amp;V)...</translation>
    </message>
    <message>
        <source>&amp;Send</source>
        <translation>보내기(&amp;S)</translation>
    </message>
    <message>
        <source>&amp;Receive</source>
        <translation>받기(&amp;R)</translation>
    </message>
    <message>
        <source>&amp;Show / Hide</source>
        <translation>보이기 / 숨기기(&amp;S)</translation>
    </message>
    <message>
        <source>Show or hide the main Window</source>
        <translation>메인창 보이기 또는 숨기기</translation>
    </message>
    <message>
        <source>Encrypt the private keys that belong to your wallet</source>
        <translation>지갑에 포함된 개인키 암호화하기</translation>
    </message>
    <message>
<<<<<<< HEAD
        <source>Sign messages with your Particl addresses to prove you own them</source>
        <translation>지갑 주소가 본인 소유인지 증명하기 위해 메시지를 서명합니다</translation>
    </message>
    <message>
        <source>Verify messages to ensure they were signed with specified Particl addresses</source>
        <translation>해당 비트코인 주소로 서명되었는지 확인하기 위해 메시지를 검증합니다</translation>
=======
        <source>Sign messages with your Bitcoin addresses to prove you own them</source>
        <translation>지갑 주소가 본인 소유인지 증명하기 위해 메시지를 서명합니다.</translation>
    </message>
    <message>
        <source>Verify messages to ensure they were signed with specified Bitcoin addresses</source>
        <translation>해당 비트코인 주소로 서명되었는지 확인하기 위해 메시지를 검증합니다.</translation>
>>>>>>> 7d8a10a6
    </message>
    <message>
        <source>&amp;File</source>
        <translation>파일(&amp;F)</translation>
    </message>
    <message>
        <source>&amp;Settings</source>
        <translation>설정(&amp;S)</translation>
    </message>
    <message>
        <source>&amp;Help</source>
        <translation>도움말(&amp;H)</translation>
    </message>
    <message>
        <source>Tabs toolbar</source>
        <translation>툴바 색인표</translation>
    </message>
    <message>
<<<<<<< HEAD
        <source>Request payments (generates QR codes and particl: URIs)</source>
        <translation>지불 요청하기 (QR코드와 particl: URI를 생성합니다)</translation>
=======
        <source>Request payments (generates QR codes and bitcoin: URIs)</source>
        <translation>지불 요청하기 (QR 코드와 bitcoin을 생성합니다: URIs)</translation>
>>>>>>> 7d8a10a6
    </message>
    <message>
        <source>Show the list of used sending addresses and labels</source>
        <translation>한번 이상 사용된 보내는 주소와 라벨의 목록을 보이기</translation>
    </message>
    <message>
        <source>Show the list of used receiving addresses and labels</source>
        <translation>한번 이상 사용된 받는 주소와 라벨의 목록을 보이기</translation>
    </message>
    <message>
        <source>&amp;Command-line options</source>
        <translation>명령줄 옵션(&amp;C)</translation>
    </message>
    <message numerus="yes">
<<<<<<< HEAD
        <source>%n active connection(s) to Particl network</source>
        <translation><numerusform>비트코인 네트워크에 %n개의 연결 활성화됨</numerusform></translation>
=======
        <source>%n active connection(s) to Bitcoin network</source>
        <translation><numerusform>비트코인 네트워크에 %n 개의 연결이 활성화 되고 있습니다.</numerusform></translation>
>>>>>>> 7d8a10a6
    </message>
    <message>
        <source>Indexing blocks on disk...</source>
        <translation>디스크에서 블록 색인 중...</translation>
    </message>
    <message>
        <source>Processing blocks on disk...</source>
        <translation>디스크에서 블록 처리 중...</translation>
    </message>
    <message numerus="yes">
        <source>Processed %n block(s) of transaction history.</source>
        <translation><numerusform>%n 블록 만큼의 거래 기록이 처리됩니다.</numerusform></translation>
    </message>
    <message>
        <source>%1 behind</source>
        <translation>%1 뒷처지는 중</translation>
    </message>
    <message>
        <source>Last received block was generated %1 ago.</source>
        <translation>최근에 받은 블록은 %1 전에 생성되었습니다.</translation>
    </message>
    <message>
        <source>Transactions after this will not yet be visible.</source>
        <translation>이 후의 거래들은 아직 보이지 않을 것입니다.</translation>
    </message>
    <message>
        <source>Error</source>
        <translation>오류</translation>
    </message>
    <message>
        <source>Warning</source>
        <translation>경고</translation>
    </message>
    <message>
        <source>Information</source>
        <translation>정보</translation>
    </message>
    <message>
        <source>Up to date</source>
        <translation>최신 정보</translation>
    </message>
    <message>
        <source>&amp;Load PSBT from file...</source>
        <translation>파일로부터 PSBT 불러오기(&amp;L)</translation>
    </message>
    <message>
        <source>Load Partially Signed Bitcoin Transaction</source>
        <translation>부분적으로 서명된 비트코인 트랜잭션 불러오기</translation>
    </message>
    <message>
        <source>Load PSBT from clipboard...</source>
        <translation>클립보드로부터 PSBT 불러오기...</translation>
    </message>
    <message>
        <source>Load Partially Signed Bitcoin Transaction from clipboard</source>
        <translation>클립보드로부터 부분적으로 서명된 비트코인 트랜잭션 불러오기</translation>
    </message>
    <message>
        <source>Node window</source>
        <translation>노드 창</translation>
    </message>
    <message>
        <source>Open node debugging and diagnostic console</source>
        <translation>노드 디버깅 및 진단 콘솔 열기 </translation>
    </message>
    <message>
        <source>&amp;Sending addresses</source>
        <translation>보내는 주소들(&amp;S)</translation>
    </message>
    <message>
        <source>&amp;Receiving addresses</source>
        <translation>받는 주소들(&amp;R)</translation>
    </message>
    <message>
<<<<<<< HEAD
        <source>Open a particl: URI</source>
        <translation>particl: URI 열기</translation>
=======
        <source>Open a bitcoin: URI</source>
        <translation>bitcoin 열기: URI</translation>
>>>>>>> 7d8a10a6
    </message>
    <message>
        <source>Open Wallet</source>
        <translation>지갑 열기</translation>
    </message>
    <message>
        <source>Open a wallet</source>
        <translation>지갑 하나 열기</translation>
    </message>
    <message>
        <source>Close Wallet...</source>
        <translation>지갑 닫기...</translation>
    </message>
    <message>
        <source>Close wallet</source>
        <translation>지갑 닫기</translation>
    </message>
    <message>
        <source>Close All Wallets...</source>
        <translation>모든 지갑 닫기...</translation>
    </message>
    <message>
        <source>Close all wallets</source>
        <translation>모든 지갑 닫기</translation>
    </message>
    <message>
<<<<<<< HEAD
        <source>Show the %1 help message to get a list with possible Particl command-line options</source>
        <translation>사용할 수 있는 비트코인 명령줄 옵션 목록을 가져오기 위해 %1 도움말 메시지를 표시합니다</translation>
=======
        <source>Show the %1 help message to get a list with possible Bitcoin command-line options</source>
        <translation>사용할 수 있는 비트코인 명령줄 옵션 목록을 가져오기 위해 %1 도움말 메시지를 표시합니다.</translation>
>>>>>>> 7d8a10a6
    </message>
    <message>
        <source>&amp;Mask values</source>
        <translation>마스크값(&amp;M)</translation>
    </message>
    <message>
        <source>Mask the values in the Overview tab</source>
        <translation>개요 탭에서 값을 마스킹합니다.</translation>
    </message>
    <message>
        <source>default wallet</source>
        <translation>기본 지갑</translation>
    </message>
    <message>
        <source>No wallets available</source>
        <translation>사용 가능한 블록이 없습니다.</translation>
    </message>
    <message>
        <source>&amp;Window</source>
        <translation>창(&amp;W)</translation>
    </message>
    <message>
        <source>Minimize</source>
        <translation>최소화</translation>
    </message>
    <message>
        <source>Zoom</source>
        <translation>최대화</translation>
    </message>
    <message>
        <source>Main Window</source>
        <translation>메인창</translation>
    </message>
    <message>
        <source>%1 client</source>
        <translation>%1 클라이언트</translation>
    </message>
    <message>
        <source>Connecting to peers...</source>
        <translation>피어에 연결중...</translation>
    </message>
    <message>
        <source>Catching up...</source>
        <translation>블록 따라잡기...</translation>
    </message>
    <message>
        <source>Error: %1</source>
        <translation>오류: %1</translation>
    </message>
    <message>
        <source>Warning: %1</source>
        <translation>경고: %1</translation>
    </message>
    <message>
        <source>Date: %1
</source>
        <translation>날짜: %1
</translation>
    </message>
    <message>
        <source>Amount: %1
</source>
        <translation>금액: %1
</translation>
    </message>
    <message>
        <source>Wallet: %1
</source>
        <translation>지갑: %1
</translation>
    </message>
    <message>
        <source>Type: %1
</source>
        <translation>종류: %1
</translation>
    </message>
    <message>
        <source>Label: %1
</source>
        <translation>라벨: %1
</translation>
    </message>
    <message>
        <source>Address: %1
</source>
        <translation>주소: %1
</translation>
    </message>
    <message>
        <source>Sent transaction</source>
        <translation>발송된 거래</translation>
    </message>
    <message>
        <source>Incoming transaction</source>
        <translation>들어오고 있는 거래</translation>
    </message>
    <message>
        <source>HD key generation is &lt;b&gt;enabled&lt;/b&gt;</source>
        <translation>HD 키 생성이 &lt;b&gt;활성화되었습니다&lt;/b&gt;</translation>
    </message>
    <message>
        <source>HD key generation is &lt;b&gt;disabled&lt;/b&gt;</source>
        <translation>HD 키 생성이 &lt;b&gt;비활성화되었습니다&lt;/b&gt;</translation>
    </message>
    <message>
        <source>Private key &lt;b&gt;disabled&lt;/b&gt;</source>
        <translation>개인키 &lt;b&gt;비활성화됨&lt;/b&gt;</translation>
    </message>
    <message>
        <source>Wallet is &lt;b&gt;encrypted&lt;/b&gt; and currently &lt;b&gt;unlocked&lt;/b&gt;</source>
        <translation>지갑이 &lt;b&gt;암호화&lt;/b&gt; 되었고 현재 &lt;b&gt;잠금해제&lt;/b&gt; 되었습니다</translation>
    </message>
    <message>
        <source>Wallet is &lt;b&gt;encrypted&lt;/b&gt; and currently &lt;b&gt;locked&lt;/b&gt;</source>
        <translation>지갑이 &lt;b&gt;암호화&lt;/b&gt; 되었고 현재 &lt;b&gt;잠겨&lt;/b&gt; 있습니다</translation>
    </message>
    <message>
        <source>Original message:</source>
        <translation>원본 메세지:</translation>
    </message>
    <message>
        <source>A fatal error occurred. %1 can no longer continue safely and will quit.</source>
        <translation>치명적인 오류가 발생했습니다. %1 를 더이상 안전하게 진행할 수 없어 곧 종료합니다.</translation>
    </message>
</context>
<context>
    <name>CoinControlDialog</name>
    <message>
        <source>Coin Selection</source>
        <translation>코인 선택</translation>
    </message>
    <message>
        <source>Quantity:</source>
        <translation>수량:</translation>
    </message>
    <message>
        <source>Bytes:</source>
        <translation>바이트:</translation>
    </message>
    <message>
        <source>Amount:</source>
        <translation>금액:</translation>
    </message>
    <message>
        <source>Fee:</source>
        <translation>수수료:</translation>
    </message>
    <message>
        <source>Dust:</source>
        <translation>더스트:</translation>
    </message>
    <message>
        <source>After Fee:</source>
        <translation>수수료 이후:</translation>
    </message>
    <message>
        <source>Change:</source>
        <translation>잔돈:</translation>
    </message>
    <message>
        <source>(un)select all</source>
        <translation>모두 선택(해제)</translation>
    </message>
    <message>
        <source>Tree mode</source>
        <translation>트리 모드</translation>
    </message>
    <message>
        <source>List mode</source>
        <translation>리스트 모드</translation>
    </message>
    <message>
        <source>Amount</source>
        <translation>거래액</translation>
    </message>
    <message>
        <source>Received with label</source>
        <translation>입금과 함께 수신된 라벨</translation>
    </message>
    <message>
        <source>Received with address</source>
        <translation>입금과 함께 수신된 주소</translation>
    </message>
    <message>
        <source>Date</source>
        <translation>날짜</translation>
    </message>
    <message>
        <source>Confirmations</source>
        <translation>확인</translation>
    </message>
    <message>
        <source>Confirmed</source>
        <translation>확인됨</translation>
    </message>
    <message>
        <source>Copy address</source>
        <translation>주소 복사</translation>
    </message>
    <message>
        <source>Copy label</source>
        <translation>라벨 복사</translation>
    </message>
    <message>
        <source>Copy amount</source>
        <translation>금액 복사</translation>
    </message>
    <message>
        <source>Copy transaction ID</source>
        <translation>거래 아이디 복사</translation>
    </message>
    <message>
        <source>Lock unspent</source>
        <translation>사용되지 않은 주소를 잠금 처리합니다.</translation>
    </message>
    <message>
        <source>Unlock unspent</source>
        <translation>사용하지 않은 주소 잠금 해제</translation>
    </message>
    <message>
        <source>Copy quantity</source>
        <translation>수량 복사</translation>
    </message>
    <message>
        <source>Copy fee</source>
        <translation>수수료 복사</translation>
    </message>
    <message>
        <source>Copy after fee</source>
        <translation>수수료 이후 복사</translation>
    </message>
    <message>
        <source>Copy bytes</source>
        <translation>bytes 복사</translation>
    </message>
    <message>
        <source>Copy dust</source>
        <translation>더스트 복사</translation>
    </message>
    <message>
        <source>Copy change</source>
        <translation>잔돈 복사</translation>
    </message>
    <message>
        <source>(%1 locked)</source>
        <translation>(%1 잠금)</translation>
    </message>
    <message>
        <source>yes</source>
        <translation>예</translation>
    </message>
    <message>
        <source>no</source>
        <translation>아니요</translation>
    </message>
    <message>
        <source>This label turns red if any recipient receives an amount smaller than the current dust threshold.</source>
        <translation>수령인이 현재 더스트 임계값보다 작은 양을 수신하면 이 라벨이 빨간색으로 변합니다.</translation>
    </message>
    <message>
        <source>Can vary +/- %1 satoshi(s) per input.</source>
        <translation>입력마다 +/- %1 사토시(satoshi)가 바뀔 수 있습니다.</translation>
    </message>
    <message>
        <source>(no label)</source>
        <translation>(라벨 없음)</translation>
    </message>
    <message>
        <source>change from %1 (%2)</source>
        <translation>%1 로부터 변경 (%2)</translation>
    </message>
    <message>
        <source>(change)</source>
        <translation>(잔돈)</translation>
    </message>
</context>
<context>
    <name>CreateWalletActivity</name>
    <message>
        <source>Creating Wallet &lt;b&gt;%1&lt;/b&gt;...</source>
        <translation>지갑 &lt;b&gt;%1&lt;/b&gt; 생성중...</translation>
    </message>
    <message>
        <source>Create wallet failed</source>
        <translation>지갑 생성하기 실패</translation>
    </message>
    <message>
        <source>Create wallet warning</source>
        <translation>지갑 생성 경고</translation>
    </message>
</context>
<context>
    <name>CreateWalletDialog</name>
    <message>
        <source>Create Wallet</source>
        <translation>지갑 생성하기</translation>
    </message>
    <message>
        <source>Wallet Name</source>
        <translation>지갑 이름</translation>
    </message>
    <message>
        <source>Encrypt the wallet. The wallet will be encrypted with a passphrase of your choice.</source>
        <translation>지갑 암호화하기. 해당 지갑은 당신이 설정한 문자열 비밀번호로 암호화될 겁니다.</translation>
    </message>
    <message>
        <source>Encrypt Wallet</source>
        <translation>지갑 암호화</translation>
    </message>
    <message>
        <source>Disable private keys for this wallet. Wallets with private keys disabled will have no private keys and cannot have an HD seed or imported private keys. This is ideal for watch-only wallets.</source>
        <translation>이 지갑에 대한 개인 키를 비활성화합니다. 개인 키가 비활성화 된 지갑에는 개인 키가 없으며 HD 시드 또는 가져온 개인 키를 가질 수 없습니다. 이는 조회-전용 지갑에 이상적입니다.</translation>
    </message>
    <message>
        <source>Disable Private Keys</source>
        <translation>개인키 비활성화 하기</translation>
    </message>
    <message>
        <source>Make a blank wallet. Blank wallets do not initially have private keys or scripts. Private keys and addresses can be imported, or an HD seed can be set, at a later time.</source>
        <translation>빈 지갑을 만드십시오. 빈 지갑은 처음에는 개인 키나 스크립트를 가지고 있지 않습니다. 개인 키와 주소를 가져 오거나 HD 시드를 설정하는 것은 나중에 할 수 있습니다.</translation>
    </message>
    <message>
        <source>Make Blank Wallet</source>
        <translation>빈 지갑 만들기</translation>
    </message>
    <message>
        <source>Use descriptors for scriptPubKey management</source>
        <translation>scriptPubKey 관리를 위해 디스크립터를 사용하세요.</translation>
    </message>
    <message>
        <source>Descriptor Wallet</source>
        <translation>디스크립터 지갑</translation>
    </message>
    <message>
        <source>Create</source>
        <translation>생성</translation>
    </message>
    <message>
        <source>Compiled without sqlite support (required for descriptor wallets)</source>
        <translation>에스큐엘라이트 지원 없이 컴파일 되었습니다. (디스크립터 지갑에 요구됩니다.)</translation>
    </message>
</context>
<context>
    <name>EditAddressDialog</name>
    <message>
        <source>Edit Address</source>
        <translation>주소 편집</translation>
    </message>
    <message>
        <source>&amp;Label</source>
        <translation>라벨(&amp;L)</translation>
    </message>
    <message>
        <source>The label associated with this address list entry</source>
        <translation>현재 선택된 주소 필드의 라벨입니다.</translation>
    </message>
    <message>
        <source>The address associated with this address list entry. This can only be modified for sending addresses.</source>
        <translation>본 주소록 입력은 주소와 연계되었습니다.  이것은 보내는 주소들을 위해서만 변경될수 있습니다.</translation>
    </message>
    <message>
        <source>&amp;Address</source>
        <translation>주소(&amp;A)</translation>
    </message>
    <message>
        <source>New sending address</source>
        <translation>새 보내는 주소</translation>
    </message>
    <message>
        <source>Edit receiving address</source>
        <translation>받는 주소 편집</translation>
    </message>
    <message>
        <source>Edit sending address</source>
        <translation>보내는 주소 편집</translation>
    </message>
    <message>
        <source>The entered address "%1" is not a valid Particl address.</source>
        <translation>입력한 "%1" 주소는 올바른 비트코인 주소가 아닙니다.</translation>
    </message>
    <message>
        <source>Address "%1" already exists as a receiving address with label "%2" and so cannot be added as a sending address.</source>
        <translation>주소 "%1"은 이미 라벨 "%2"로 받는 주소에 존재하여 보내는 주소로 추가될 수 없습니다.</translation>
    </message>
    <message>
        <source>The entered address "%1" is already in the address book with label "%2".</source>
        <translation>입력된 주소 "%1"은 라벨 "%2"로 이미 주소록에 있습니다.</translation>
    </message>
    <message>
        <source>Could not unlock wallet.</source>
        <translation>지갑을 잠금해제 할 수 없습니다.</translation>
    </message>
    <message>
        <source>New key generation failed.</source>
        <translation>새로운 키 생성이 실패하였습니다.</translation>
    </message>
</context>
<context>
    <name>FreespaceChecker</name>
    <message>
        <source>A new data directory will be created.</source>
        <translation>새로운 데이터 폴더가 생성됩니다.</translation>
    </message>
    <message>
        <source>name</source>
        <translation>이름</translation>
    </message>
    <message>
        <source>Directory already exists. Add %1 if you intend to create a new directory here.</source>
        <translation>폴더가 이미 존재합니다. 새로운 폴더 생성을 원한다면 %1 명령어를 추가하세요.</translation>
    </message>
    <message>
        <source>Path already exists, and is not a directory.</source>
        <translation>경로가 이미 존재합니다. 그리고 그것은 폴더가 아닙니다.</translation>
    </message>
    <message>
        <source>Cannot create data directory here.</source>
        <translation>데이터 폴더를 여기에 생성할 수 없습니다.</translation>
    </message>
</context>
<context>
    <name>HelpMessageDialog</name>
    <message>
        <source>version</source>
        <translation>버전</translation>
    </message>
    <message>
        <source>About %1</source>
        <translation>%1 정보</translation>
    </message>
    <message>
        <source>Command-line options</source>
        <translation>명령줄 옵션</translation>
    </message>
</context>
<context>
    <name>Intro</name>
    <message>
        <source>Welcome</source>
        <translation>환영합니다</translation>
    </message>
    <message>
        <source>Welcome to %1.</source>
        <translation>%1에 오신것을 환영합니다.</translation>
    </message>
    <message>
        <source>As this is the first time the program is launched, you can choose where %1 will store its data.</source>
        <translation>프로그램이 처음으로 실행되고 있습니다. %1가 어디에 데이터를 저장할지 선택할 수 있습니다.</translation>
    </message>
    <message>
        <source>When you click OK, %1 will begin to download and process the full %4 block chain (%2GB) starting with the earliest transactions in %3 when %4 initially launched.</source>
        <translation>'확인'을 클릭하면, %1은 모든 %4 블록 체인 (%2GB) 장부를 가장 최근 거래 부터 %3 안에 다운로드하고 처리하는데, 이것은 %4가 활성화 될때 시작됩니다. </translation>
    </message>
    <message>
        <source>Reverting this setting requires re-downloading the entire blockchain. It is faster to download the full chain first and prune it later. Disables some advanced features.</source>
        <translation>이 설정을 되돌리면 전체 블록 체인을 다시 다운로드 해야 합니다. 전체 체인을 먼저 다운로드하고 나중에 정리하는 것이 더 빠릅니다. 일부 고급 기능을 비활성화합니다.</translation>
    </message>
    <message>
        <source>This initial synchronisation is very demanding, and may expose hardware problems with your computer that had previously gone unnoticed. Each time you run %1, it will continue downloading where it left off.</source>
        <translation>초기 동기화는 매우 오래 걸리며 이전에는 본 적 없는 하드웨어 문제를 발생시킬 수 있습니다. %1을 실행할 때마다 중단 된 곳에서 다시 계속 다운로드 됩니다.</translation>
    </message>
    <message>
        <source>If you have chosen to limit block chain storage (pruning), the historical data must still be downloaded and processed, but will be deleted afterward to keep your disk usage low.</source>
        <translation>블록 체인 저장 영역을 제한하도록 선택한 경우 (블록 정리), 이력 데이터는 계속해서 다운로드 및 처리 되지만, 차후 디스크 용량을 줄이기 위해 삭제됩니다.</translation>
    </message>
    <message>
        <source>Use the default data directory</source>
        <translation>기본 데이터 폴더를 사용하기</translation>
    </message>
    <message>
        <source>Use a custom data directory:</source>
        <translation>커스텀 데이터 폴더 사용:</translation>
    </message>
    <message>
        <source>Particl</source>
        <translation>비트코인</translation>
    </message>
    <message>
        <source>Discard blocks after verification, except most recent %1 GB (prune)</source>
        <translation>가장 최근의 %1 GB를 제외하고 확인 후 블록 폐기 (정리)</translation>
    </message>
    <message>
        <source>At least %1 GB of data will be stored in this directory, and it will grow over time.</source>
        <translation>최소 %1 GB의 데이터가 이 디렉토리에 저장되며 시간이 지남에 따라 증가할 것입니다.</translation>
    </message>
    <message>
        <source>Approximately %1 GB of data will be stored in this directory.</source>
        <translation>약 %1 GB의 데이터가 이 디렉토리에 저장됩니다.</translation>
    </message>
    <message>
        <source>%1 will download and store a copy of the Particl block chain.</source>
        <translation>%1은 비트코인 블록체인의 사본을 다운로드하여 저장합니다.</translation>
    </message>
    <message>
        <source>The wallet will also be stored in this directory.</source>
        <translation>지갑도 이 디렉토리에 저장됩니다.</translation>
    </message>
    <message>
        <source>Error: Specified data directory "%1" cannot be created.</source>
        <translation>오류: 지정한 데이터 디렉토리 "%1" 를 생성할 수 없습니다.</translation>
    </message>
    <message>
        <source>Error</source>
        <translation>오류</translation>
    </message>
    <message numerus="yes">
        <source>%n GB of free space available</source>
        <translation><numerusform>%n GB 사용가능</numerusform></translation>
    </message>
    <message numerus="yes">
        <source>(of %n GB needed)</source>
        <translation><numerusform>(%n GB가 필요합니다.)</numerusform></translation>
    </message>
    <message numerus="yes">
        <source>(%n GB needed for full chain)</source>
        <translation><numerusform>(Full 체인이 되려면 %n GB 가 필요합니다.)</numerusform></translation>
    </message>
</context>
<context>
    <name>ModalOverlay</name>
    <message>
        <source>Form</source>
        <translation>유형</translation>
    </message>
    <message>
<<<<<<< HEAD
        <source>Recent transactions may not yet be visible, and therefore your wallet's balance might be incorrect. This information will be correct once your wallet has finished synchronizing with the particl network, as detailed below.</source>
        <translation>최근 거래는 아직 보이지 않을 것입니다, 그러므로 당신의 지갑의 잔액이 틀릴 수도 있습니다. 이 정보는 비트코인 네트워크와 완전한 동기화가 완료되면 아래의 설명과 같이 정확해집니다.</translation>
=======
        <source>Recent transactions may not yet be visible, and therefore your wallet's balance might be incorrect. This information will be correct once your wallet has finished synchronizing with the bitcoin network, as detailed below.</source>
        <translation>최근 거래는 아직 보이지 않을 수 있습니다. 따라서 당신의 지갑의 잔액이 틀릴 수도 있습니다. 이 정보는 당신의 지갑이 비트코인 네트워크와 완전한 동기화를 완료하면, 아래의 설명과 같이 정확해집니다.</translation>
>>>>>>> 7d8a10a6
    </message>
    <message>
        <source>Attempting to spend particl that are affected by not-yet-displayed transactions will not be accepted by the network.</source>
        <translation>아직 표시되지 않은 거래의 영향을 받는 비트코인을 사용하려고 하는 것은 네트워크에서 허가되지 않습니다.</translation>
    </message>
    <message>
        <source>Number of blocks left</source>
        <translation>남은 블록의 수</translation>
    </message>
    <message>
        <source>Unknown...</source>
        <translation>알 수 없음...</translation>
    </message>
    <message>
        <source>Last block time</source>
        <translation>최종 블록 시각</translation>
    </message>
    <message>
        <source>Progress</source>
        <translation>진행</translation>
    </message>
    <message>
        <source>Progress increase per hour</source>
        <translation>시간당 진행 증가율</translation>
    </message>
    <message>
        <source>calculating...</source>
        <translation>계산중...</translation>
    </message>
    <message>
        <source>Estimated time left until synced</source>
        <translation>동기화 완료까지 예상 시간</translation>
    </message>
    <message>
        <source>Hide</source>
        <translation>숨기기</translation>
    </message>
    <message>
        <source>Esc</source>
        <translation>Esc</translation>
    </message>
    <message>
        <source>%1 is currently syncing.  It will download headers and blocks from peers and validate them until reaching the tip of the block chain.</source>
        <translation>%1가 현재 동기화 중입니다. 이것은 피어에서 헤더와 블록을 다운로드하고 블록 체인의 끝에 도달 할 때까지 유효성을 검사합니다.</translation>
    </message>
    <message>
        <source>Unknown. Syncing Headers (%1, %2%)...</source>
        <translation>알 수 없음. 헤더 동기화 중(%1, %2%)...</translation>
    </message>
</context>
<context>
    <name>OpenURIDialog</name>
    <message>
        <source>Open particl URI</source>
        <translation>비트코인 URI 열기</translation>
    </message>
    <message>
        <source>URI:</source>
        <translation>URI:</translation>
    </message>
</context>
<context>
    <name>OpenWalletActivity</name>
    <message>
        <source>Open wallet failed</source>
        <translation>지갑 열기 실패</translation>
    </message>
    <message>
        <source>Open wallet warning</source>
        <translation>지갑 열기 경고</translation>
    </message>
    <message>
        <source>default wallet</source>
        <translation>기본 지갑</translation>
    </message>
    <message>
        <source>Opening Wallet &lt;b&gt;%1&lt;/b&gt;...</source>
        <translation>지갑 &lt;b&gt;%1&lt;/b&gt; 여는 중...</translation>
    </message>
</context>
<context>
    <name>OptionsDialog</name>
    <message>
        <source>Options</source>
        <translation>환경설정</translation>
    </message>
    <message>
        <source>&amp;Main</source>
        <translation>메인(&amp;M)</translation>
    </message>
    <message>
        <source>Automatically start %1 after logging in to the system.</source>
        <translation>시스템 로그인 후 %1을 자동으로 시작합니다.</translation>
    </message>
    <message>
        <source>&amp;Start %1 on system login</source>
        <translation>시스템 로그인시 %1 시작(&amp;S)</translation>
    </message>
    <message>
        <source>Size of &amp;database cache</source>
        <translation>데이터베이스 캐시 크기(&amp;D)</translation>
    </message>
    <message>
        <source>Number of script &amp;verification threads</source>
        <translation>스크립트 인증 쓰레드의 개수(&amp;V)</translation>
    </message>
    <message>
        <source>IP address of the proxy (e.g. IPv4: 127.0.0.1 / IPv6: ::1)</source>
        <translation>프록시 아이피 주소 (예: IPv4:127.0.0.1 / IPv6: ::1)</translation>
    </message>
    <message>
        <source>Shows if the supplied default SOCKS5 proxy is used to reach peers via this network type.</source>
        <translation>제공된 기본 SOCKS5 프록시가 이 네트워크 유형을 통해 피어에 도달하는 경우 표시됩니다.</translation>
    </message>
    <message>
        <source>Hide the icon from the system tray.</source>
        <translation>시스템 트레이로 부터 아이콘 숨기기</translation>
    </message>
    <message>
        <source>&amp;Hide tray icon</source>
        <translation>트레이 아이콘 숨기기(&amp;H)</translation>
    </message>
    <message>
        <source>Minimize instead of exit the application when the window is closed. When this option is enabled, the application will be closed only after selecting Exit in the menu.</source>
        <translation>창을 닫으면 종료 대신 축소하기. 이 옵션을 활성화하면 메뉴에서 종료를 선택한 후에만 어플리케이션이 종료됩니다.</translation>
    </message>
    <message>
        <source>Third party URLs (e.g. a block explorer) that appear in the transactions tab as context menu items. %s in the URL is replaced by transaction hash. Multiple URLs are separated by vertical bar |.</source>
        <translation>서드-파티 URL들 (예: 블록 탐색기)는 거래 탭에 컨텍스트 메뉴로 나타납니다. URL의 %s는 거래 해시값으로 대체됩니다. 여러 URL들은 수직 바 | 에서 나누어 집니다.</translation>
    </message>
    <message>
        <source>Open the %1 configuration file from the working directory.</source>
        <translation>작업 디렉토리에서 %1 설정 파일을 엽니다.</translation>
    </message>
    <message>
        <source>Open Configuration File</source>
        <translation>설정 파일 열기</translation>
    </message>
    <message>
        <source>Reset all client options to default.</source>
        <translation>모든 클라이언트 옵션을 기본값으로 재설정합니다.</translation>
    </message>
    <message>
        <source>&amp;Reset Options</source>
        <translation>옵션 재설정(&amp;R)</translation>
    </message>
    <message>
        <source>&amp;Network</source>
        <translation>네트워크(&amp;N)</translation>
    </message>
    <message>
        <source>Disables some advanced features but all blocks will still be fully validated. Reverting this setting requires re-downloading the entire blockchain. Actual disk usage may be somewhat higher.</source>
        <translation>일부분의 고급 기능을 취소 하지만 모든 블록들은 검증될 것입니다. 이 설정을 되돌리려면 처음부터 블록체인을 다시 다운로드 받아야 합니다. 실제 디스크 사용량은 더 많을수도 있습니다.</translation>
    </message>
    <message>
        <source>Prune &amp;block storage to</source>
        <translation>블록 데이터를 지정된 크기로 축소합니다.(&amp;b) :</translation>
    </message>
    <message>
        <source>GB</source>
        <translation>GB</translation>
    </message>
    <message>
        <source>Reverting this setting requires re-downloading the entire blockchain.</source>
        <translation>이 설정을 되돌리려면 처음부터 블록체인을 다시 다운로드 받아야 합니다.</translation>
    </message>
    <message>
        <source>MiB</source>
        <translation>MiB</translation>
    </message>
    <message>
        <source>(0 = auto, &lt;0 = leave that many cores free)</source>
        <translation>(0 = 자동, &lt;0 = 지정된 코어 개수만큼 사용 안함)</translation>
    </message>
    <message>
        <source>W&amp;allet</source>
        <translation>지갑(&amp;A)</translation>
    </message>
    <message>
        <source>Expert</source>
        <translation>전문가</translation>
    </message>
    <message>
        <source>Enable coin &amp;control features</source>
        <translation>코인 상세 제어기능을 활성화합니다 (&amp;C)</translation>
    </message>
    <message>
        <source>If you disable the spending of unconfirmed change, the change from a transaction cannot be used until that transaction has at least one confirmation. This also affects how your balance is computed.</source>
        <translation>검증되지 않은 잔돈 쓰기를 비활성화하면, 거래가 적어도 1회 이상 검증되기 전까지 그 거래의 거스름돈은 사용할 수 없습니다. 이는 잔액 계산 방법에도 영향을 미칩니다.</translation>
    </message>
    <message>
        <source>&amp;Spend unconfirmed change</source>
        <translation>검증되지 않은 잔돈 쓰기 (&amp;S)</translation>
    </message>
    <message>
        <source>Automatically open the Particl client port on the router. This only works when your router supports UPnP and it is enabled.</source>
        <translation>라우터에서 비트코인 클라이언트 포트를 자동적으로 엽니다. 라우터에서 UPnP를 지원하고 활성화 했을 경우에만 동작합니다.</translation>
    </message>
    <message>
        <source>Map port using &amp;UPnP</source>
        <translation>&amp;UPnP를 이용해 포트 매핑</translation>
    </message>
    <message>
        <source>Accept connections from outside.</source>
        <translation>외부로부터의 연결을 승인합니다.</translation>
    </message>
    <message>
        <source>Allow incomin&amp;g connections</source>
        <translation>연결 요청을 허용 (&amp;G)</translation>
    </message>
    <message>
        <source>Connect to the Particl network through a SOCKS5 proxy.</source>
        <translation>SOCKS5 프록시를 통해 비트코인 네트워크에 연결합니다.</translation>
    </message>
    <message>
        <source>&amp;Connect through SOCKS5 proxy (default proxy):</source>
        <translation>SOCKS5 프록시를 거쳐 연결합니다(&amp;C) (기본 프록시):</translation>
    </message>
    <message>
        <source>Proxy &amp;IP:</source>
        <translation>프록시 &amp;IP:</translation>
    </message>
    <message>
        <source>&amp;Port:</source>
        <translation>포트(&amp;P):</translation>
    </message>
    <message>
        <source>Port of the proxy (e.g. 9050)</source>
        <translation>프록시의 포트번호 (예: 9050)</translation>
    </message>
    <message>
        <source>Used for reaching peers via:</source>
        <translation>피어에 연결하기 위해 사용된 방법:</translation>
    </message>
    <message>
        <source>IPv4</source>
        <translation>IPv4</translation>
    </message>
    <message>
        <source>IPv6</source>
        <translation>IPv6</translation>
    </message>
    <message>
        <source>Tor</source>
        <translation>Tor</translation>
    </message>
    <message>
        <source>&amp;Window</source>
        <translation>창(&amp;W)</translation>
    </message>
    <message>
        <source>Show only a tray icon after minimizing the window.</source>
        <translation>창을 최소화 하면 트레이에 아이콘만 표시합니다.</translation>
    </message>
    <message>
        <source>&amp;Minimize to the tray instead of the taskbar</source>
        <translation>작업 표시줄 대신 트레이로 최소화(&amp;M)</translation>
    </message>
    <message>
        <source>M&amp;inimize on close</source>
        <translation>닫을때 최소화(&amp;I)</translation>
    </message>
    <message>
        <source>&amp;Display</source>
        <translation>표시(&amp;D)</translation>
    </message>
    <message>
        <source>User Interface &amp;language:</source>
        <translation>사용자 인터페이스 언어(&amp;L):</translation>
    </message>
    <message>
        <source>The user interface language can be set here. This setting will take effect after restarting %1.</source>
        <translation>사용자 인터페이스 언어를 여기서 설정할 수 있습니다. 이 설정은 %1을 다시 시작할 때 적용됩니다.</translation>
    </message>
    <message>
        <source>&amp;Unit to show amounts in:</source>
        <translation>금액을 표시할 단위(&amp;U):</translation>
    </message>
    <message>
        <source>Choose the default subdivision unit to show in the interface and when sending coins.</source>
        <translation>인터페이스에 표시하고 코인을 보낼때 사용할 기본 최소화 단위를 선택하십시오.</translation>
    </message>
    <message>
        <source>Whether to show coin control features or not.</source>
        <translation>코인 상세 제어기능에 대한 표시 여부를 선택할 수 있습니다.</translation>
    </message>
    <message>
        <source>Connect to the Bitcoin network through a separate SOCKS5 proxy for Tor onion services.</source>
        <translation>Tor onion 서비스를 위한 별도의 SOCKS5 프록시를 통해 Bitcoin 네트워크에 연결합니다.</translation>
    </message>
    <message>
        <source>Use separate SOCKS&amp;5 proxy to reach peers via Tor onion services:</source>
        <translation>Tor onion 서비스를 통해 피어에 도달하려면 별도의 SOCKS &amp; 5 프록시를 사용하십시오.</translation>
    </message>
    <message>
        <source>&amp;Third party transaction URLs</source>
        <translation>제 3자 거래 URL들(&amp;T)</translation>
    </message>
    <message>
        <source>Options set in this dialog are overridden by the command line or in the configuration file:</source>
        <translation>이 다이얼로그에서 설정한 옵션은 커맨드라인이나 설정파일에 의해 바뀔 수 있습니다:</translation>
    </message>
    <message>
        <source>&amp;OK</source>
        <translation>확인(&amp;O)</translation>
    </message>
    <message>
        <source>&amp;Cancel</source>
        <translation>취소(&amp;C)</translation>
    </message>
    <message>
        <source>default</source>
        <translation>기본 값</translation>
    </message>
    <message>
        <source>none</source>
        <translation>없음</translation>
    </message>
    <message>
        <source>Confirm options reset</source>
        <translation>옵션 초기화를 확실화하기</translation>
    </message>
    <message>
        <source>Client restart required to activate changes.</source>
        <translation>변경 사항을 적용하기 위해서는 프로그램이 종료 후 재시작되어야 합니다.</translation>
    </message>
    <message>
        <source>Client will be shut down. Do you want to proceed?</source>
        <translation>클라이언트가 종료됩니다, 계속 진행하시겠습니까?</translation>
    </message>
    <message>
        <source>Configuration options</source>
        <translation>설정 옵션</translation>
    </message>
    <message>
        <source>The configuration file is used to specify advanced user options which override GUI settings. Additionally, any command-line options will override this configuration file.</source>
        <translation>GUI 설정을 우선하는 고급 사용자 옵션을 지정하는 데 사용되는 설정파일 입니다. 추가로 모든 명령 줄 옵션도 이 설정 파일보다 우선시 됩니다.</translation>
    </message>
    <message>
        <source>Error</source>
        <translation>오류</translation>
    </message>
    <message>
        <source>The configuration file could not be opened.</source>
        <translation>설정 파일을 열 수 없습니다.</translation>
    </message>
    <message>
        <source>This change would require a client restart.</source>
        <translation>이 변경 사항 적용은 프로그램 재시작을 요구합니다.</translation>
    </message>
    <message>
        <source>The supplied proxy address is invalid.</source>
        <translation>지정한 프록시 주소가 잘못되었습니다.</translation>
    </message>
</context>
<context>
    <name>OverviewPage</name>
    <message>
        <source>Form</source>
        <translation>유형</translation>
    </message>
    <message>
<<<<<<< HEAD
        <source>The displayed information may be out of date. Your wallet automatically synchronizes with the Particl network after a connection is established, but this process has not completed yet.</source>
        <translation>표시된 정보가 오래된 것 같습니다. 비트코인 네트워크에 연결하고 난 다음에 지갑을 자동으로 동기화 하지만, 아직 과정이 끝나지는 않았습니다.</translation>
=======
        <source>The displayed information may be out of date. Your wallet automatically synchronizes with the Bitcoin network after a connection is established, but this process has not completed yet.</source>
        <translation>표시된 정보가 오래된 것 같습니다. 당신의 지갑은 비트코인 네트워크에 연결된 뒤 자동으로 동기화 하지만, 아직 과정이 끝나지 않았습니다.</translation>
>>>>>>> 7d8a10a6
    </message>
    <message>
        <source>Watch-only:</source>
        <translation>조회-전용:</translation>
    </message>
    <message>
        <source>Available:</source>
        <translation>사용 가능:</translation>
    </message>
    <message>
        <source>Your current spendable balance</source>
        <translation>현재 사용 가능한 잔액</translation>
    </message>
    <message>
        <source>Pending:</source>
        <translation>미확정:</translation>
    </message>
    <message>
        <source>Total of transactions that have yet to be confirmed, and do not yet count toward the spendable balance</source>
        <translation>아직 확인되지 않아 사용가능한 잔액에 반영되지 않은 거래 총액</translation>
    </message>
    <message>
        <source>Immature:</source>
        <translation>아직 사용 불가능:</translation>
    </message>
    <message>
        <source>Mined balance that has not yet matured</source>
        <translation>아직 사용 가능하지 않은 채굴된 잔액</translation>
    </message>
    <message>
        <source>Balances</source>
        <translation>잔액</translation>
    </message>
    <message>
        <source>Total:</source>
        <translation>총액:</translation>
    </message>
    <message>
        <source>Your current total balance</source>
        <translation>당신의 현재 총액</translation>
    </message>
    <message>
        <source>Your current balance in watch-only addresses</source>
        <translation>조회-전용 주소의 현재 잔액</translation>
    </message>
    <message>
        <source>Spendable:</source>
        <translation>사용 가능:</translation>
    </message>
    <message>
        <source>Recent transactions</source>
        <translation>최근 거래들</translation>
    </message>
    <message>
        <source>Unconfirmed transactions to watch-only addresses</source>
        <translation>조회-전용 주소의 검증되지 않은 거래</translation>
    </message>
    <message>
        <source>Mined balance in watch-only addresses that has not yet matured</source>
        <translation>조회-전용 주소의 채굴된 잔액 중 사용가능하지 않은 금액</translation>
    </message>
    <message>
        <source>Current total balance in watch-only addresses</source>
        <translation>조회-전용 주소의 현재 잔액</translation>
    </message>
    <message>
        <source>Privacy mode activated for the Overview tab. To unmask the values, uncheck Settings-&gt;Mask values.</source>
        <translation>개요 탭에서 개인 정보 보호 모드가 활성화되었습니다. 값의 마스크를 해제하려면 '설정-&gt; 마스크 값' 선택을 취소하십시오.</translation>
    </message>
</context>
<context>
    <name>PSBTOperationsDialog</name>
    <message>
        <source>Dialog</source>
        <translation>다이얼로그</translation>
    </message>
    <message>
        <source>Sign Tx</source>
        <translation>거래 서명</translation>
    </message>
    <message>
        <source>Broadcast Tx</source>
        <translation>거래 전파</translation>
    </message>
    <message>
        <source>Copy to Clipboard</source>
        <translation>클립보드로 복사</translation>
    </message>
    <message>
        <source>Save...</source>
        <translation>저장...</translation>
    </message>
    <message>
        <source>Close</source>
        <translation>닫기</translation>
    </message>
    <message>
        <source>Failed to load transaction: %1</source>
        <translation>거래 불러오기 실패: %1</translation>
    </message>
    <message>
        <source>Failed to sign transaction: %1</source>
        <translation>거래 서명 실패: %1</translation>
    </message>
    <message>
        <source>Could not sign any more inputs.</source>
        <translation>더 이상 추가적인 인풋에 대해 서명할 수 없음</translation>
    </message>
    <message>
        <source>Signed transaction successfully. Transaction is ready to broadcast.</source>
        <translation>거래 서명완료. 거래를 전파할 준비가 되었습니다.</translation>
    </message>
    <message>
        <source>Unknown error processing transaction.</source>
        <translation>거래 처리 과정에 알 수 없는 오류 발생</translation>
    </message>
    <message>
        <source>Transaction broadcast successfully! Transaction ID: %1</source>
        <translation>거래가 성공적으로 전파되었습니다! 거래 ID : %1</translation>
    </message>
    <message>
        <source>Transaction broadcast failed: %1</source>
        <translation>거래 전파에 실패: %1</translation>
    </message>
    <message>
        <source>PSBT copied to clipboard.</source>
        <translation>클립보드로 PSBT 복사</translation>
    </message>
    <message>
        <source>Save Transaction Data</source>
        <translation>거래 데이터 저장</translation>
    </message>
    <message>
        <source>Partially Signed Transaction (Binary) (*.psbt)</source>
        <translation>부분적으로 서명된 비트코인 트랜잭션 (2진 표기) (*.psbt)</translation>
    </message>
    <message>
        <source>PSBT saved to disk.</source>
        <translation>PSBT가 디스크에 저장 됨</translation>
    </message>
    <message>
        <source> * Sends %1 to %2</source>
        <translation>* %1을 %2로 보냅니다.</translation>
    </message>
    <message>
        <source>Unable to calculate transaction fee or total transaction amount.</source>
        <translation>거래 수수료 또는 총 거래 금액을 계산할 수 없습니다.</translation>
    </message>
    <message>
        <source>Pays transaction fee: </source>
        <translation>거래 수수료 납부:</translation>
    </message>
    <message>
        <source>Total Amount</source>
        <translation>총액</translation>
    </message>
    <message>
        <source>or</source>
        <translation>또는</translation>
    </message>
    <message>
        <source>Transaction has %1 unsigned inputs.</source>
        <translation>거래가 %1 개의 서명 되지 않은 입력을 갖고 있습니다.</translation>
    </message>
    <message>
        <source>Transaction is missing some information about inputs.</source>
        <translation>거래에 입력에 대한 일부 정보가 없습니다.</translation>
    </message>
    <message>
        <source>Transaction still needs signature(s).</source>
        <translation>거래가 아직 서명(들)을 필요로 합니다.</translation>
    </message>
    <message>
        <source>(But this wallet cannot sign transactions.)</source>
        <translation>(그러나 이 지갑은 거래에 서명이 불가능합니다.)</translation>
    </message>
    <message>
        <source>(But this wallet does not have the right keys.)</source>
        <translation>(그러나 이 지갑은 적절한 키를 갖고 있지 않습니다.)</translation>
    </message>
    <message>
        <source>Transaction is fully signed and ready for broadcast.</source>
        <translation>거래가 모두 서명되었고, 전파될 준비가 되었습니다.</translation>
    </message>
    <message>
        <source>Transaction status is unknown.</source>
        <translation>거래 상태를 알 수 없습니다.</translation>
    </message>
</context>
<context>
    <name>PaymentServer</name>
    <message>
        <source>Payment request error</source>
        <translation>지불 요청 오류</translation>
    </message>
    <message>
<<<<<<< HEAD
        <source>Cannot start particl: click-to-pay handler</source>
        <translation>particl: 핸들러를 시작할 수 없음</translation>
=======
        <source>Cannot start bitcoin: click-to-pay handler</source>
        <translation>비트코인을 시작할 수 없습니다: 지급을 위한 클릭 핸들러</translation>
>>>>>>> 7d8a10a6
    </message>
    <message>
        <source>URI handling</source>
        <translation>URI 핸들링</translation>
    </message>
    <message>
        <source>'particl://' is not a valid URI. Use 'particl:' instead.</source>
        <translation>'particl://"은 잘못된 URI입니다. 'particl:'을 사용하십시오.</translation>
    </message>
    <message>
        <source>Cannot process payment request because BIP70 is not supported.</source>
        <translation>BIP70을 지원하지 않아서 지불 요청을 처리할 수 없습니다.</translation>
    </message>
    <message>
        <source>Due to widespread security flaws in BIP70 it's strongly recommended that any merchant instructions to switch wallets be ignored.</source>
        <translation>BIP70의 보안적 결함에 의하여, "지갑을 바꾸라"라는 판매자 지침은 대부분 무시하는 것을 강력하게 권장합니다.</translation>
    </message>
    <message>
        <source>If you are receiving this error you should request the merchant provide a BIP21 compatible URI.</source>
        <translation>만약 이 오류 메시지가 보인다면, 판매자에게 BIP21이 호환되는 URI를 제공해달라고 요청해주십시오.</translation>
    </message>
    <message>
        <source>Invalid payment address %1</source>
        <translation>잘못된 지불 주소 %1</translation>
    </message>
    <message>
        <source>URI cannot be parsed! This can be caused by an invalid Particl address or malformed URI parameters.</source>
        <translation>URI의 파싱에 문제가 발생했습니다. 잘못된 비트코인 주소나 URI 파라미터 구성에 오류가 존재할 수 있습니다.</translation>
    </message>
    <message>
        <source>Payment request file handling</source>
        <translation>지불 요청 파일 처리중</translation>
    </message>
</context>
<context>
    <name>PeerTableModel</name>
    <message>
        <source>User Agent</source>
        <translation>유저 에이전트</translation>
    </message>
    <message>
        <source>Node/Service</source>
        <translation>노드/서비스</translation>
    </message>
    <message>
        <source>NodeId</source>
        <translation>노드 ID</translation>
    </message>
    <message>
        <source>Ping</source>
        <translation>핑</translation>
    </message>
    <message>
        <source>Sent</source>
        <translation>보냄</translation>
    </message>
    <message>
        <source>Received</source>
        <translation>받음</translation>
    </message>
</context>
<context>
    <name>QObject</name>
    <message>
        <source>Amount</source>
        <translation>금액</translation>
    </message>
    <message>
<<<<<<< HEAD
        <source>Enter a Particl address (e.g. %1)</source>
        <translation>비트코인 주소를 입력하세요 (예. %1)</translation>
=======
        <source>Enter a Bitcoin address (e.g. %1)</source>
        <translation>비트코인 주소를 입력하세요 (예: %1)</translation>
>>>>>>> 7d8a10a6
    </message>
    <message>
        <source>%1 d</source>
        <translation>%1 일</translation>
    </message>
    <message>
        <source>%1 h</source>
        <translation>%1 시간</translation>
    </message>
    <message>
        <source>%1 m</source>
        <translation>%1 분</translation>
    </message>
    <message>
        <source>%1 s</source>
        <translation>%1 초</translation>
    </message>
    <message>
        <source>None</source>
        <translation>없음</translation>
    </message>
    <message>
        <source>N/A</source>
        <translation>없음</translation>
    </message>
    <message>
        <source>%1 ms</source>
        <translation>%1 ms</translation>
    </message>
    <message numerus="yes">
        <source>%n second(s)</source>
        <translation><numerusform>%n 초</numerusform></translation>
    </message>
    <message numerus="yes">
        <source>%n minute(s)</source>
        <translation><numerusform>%n 분</numerusform></translation>
    </message>
    <message numerus="yes">
        <source>%n hour(s)</source>
        <translation><numerusform>%n 시간</numerusform></translation>
    </message>
    <message numerus="yes">
        <source>%n day(s)</source>
        <translation><numerusform>%n 일</numerusform></translation>
    </message>
    <message numerus="yes">
        <source>%n week(s)</source>
        <translation><numerusform>%n 주</numerusform></translation>
    </message>
    <message>
        <source>%1 and %2</source>
        <translation>%1 과 %2</translation>
    </message>
    <message numerus="yes">
        <source>%n year(s)</source>
        <translation><numerusform>%n 년</numerusform></translation>
    </message>
    <message>
        <source>%1 B</source>
        <translation>%1 바이트</translation>
    </message>
    <message>
        <source>%1 KB</source>
        <translation>%1 킬로바이트</translation>
    </message>
    <message>
        <source>%1 MB</source>
        <translation>%1 메가바이트</translation>
    </message>
    <message>
        <source>%1 GB</source>
        <translation>%1 기가바이트</translation>
    </message>
    <message>
        <source>Error: Specified data directory "%1" does not exist.</source>
        <translation>오류: 지정한 데이터 폴더 "%1"은 존재하지 않습니다.</translation>
    </message>
    <message>
        <source>Error: Cannot parse configuration file: %1.</source>
        <translation>오류: 설성 파일 %1을 파싱할 수 없습니다</translation>
    </message>
    <message>
        <source>Error: %1</source>
        <translation>오류: %1</translation>
    </message>
    <message>
        <source>Error initializing settings: %1</source>
        <translation>설정 초기화 오류 : %1</translation>
    </message>
    <message>
        <source>%1 didn't yet exit safely...</source>
        <translation>%1가 아직 안전하게 종료되지 않았습니다...</translation>
    </message>
    <message>
        <source>unknown</source>
        <translation>알 수 없음</translation>
    </message>
</context>
<context>
    <name>QRImageWidget</name>
    <message>
        <source>&amp;Save Image...</source>
        <translation>이미지 저장(&amp;S)...</translation>
    </message>
    <message>
        <source>&amp;Copy Image</source>
        <translation>이미지 복사(&amp;C)</translation>
    </message>
    <message>
        <source>Resulting URI too long, try to reduce the text for label / message.</source>
        <translation>URI 결과가 너무 깁니다. 라벨 / 메세지를 줄이세요.</translation>
    </message>
    <message>
        <source>Error encoding URI into QR Code.</source>
        <translation>URI를 QR 코드로 인코딩하는 중 오류가 발생했습니다.</translation>
    </message>
    <message>
        <source>QR code support not available.</source>
        <translation>QR 코드를 지원하지 않습니다.</translation>
    </message>
    <message>
        <source>Save QR Code</source>
        <translation>QR 코드 저장</translation>
    </message>
    <message>
        <source>PNG Image (*.png)</source>
        <translation>PNG 이미지(*.png)</translation>
    </message>
</context>
<context>
    <name>RPCConsole</name>
    <message>
        <source>N/A</source>
        <translation>N/A</translation>
    </message>
    <message>
        <source>Client version</source>
        <translation>클라이언트 버전</translation>
    </message>
    <message>
        <source>&amp;Information</source>
        <translation>정보(&amp;I)</translation>
    </message>
    <message>
        <source>General</source>
        <translation>일반</translation>
    </message>
    <message>
        <source>Using BerkeleyDB version</source>
        <translation>사용 중인 BerkeleyDB 버전</translation>
    </message>
    <message>
        <source>Datadir</source>
        <translation>데이터 폴더</translation>
    </message>
    <message>
        <source>To specify a non-default location of the data directory use the '%1' option.</source>
        <translation>기본 위치가 아닌 곳으로 데이타 폴더를 지정하려면 '%1' 옵션을 사용하세요.</translation>
    </message>
    <message>
        <source>Blocksdir</source>
        <translation>Blocksdir</translation>
    </message>
    <message>
        <source>To specify a non-default location of the blocks directory use the '%1' option.</source>
        <translation>기본 위치가 아닌 곳으로 블럭 폴더를 지정하려면 '%1' 옵션을 사용하세요.</translation>
    </message>
    <message>
        <source>Startup time</source>
        <translation>시작 시간</translation>
    </message>
    <message>
        <source>Network</source>
        <translation>네트워크</translation>
    </message>
    <message>
        <source>Name</source>
        <translation>이름</translation>
    </message>
    <message>
        <source>Number of connections</source>
        <translation>연결 수</translation>
    </message>
    <message>
        <source>Block chain</source>
        <translation>블록 체인</translation>
    </message>
    <message>
        <source>Memory Pool</source>
        <translation>메모리 풀</translation>
    </message>
    <message>
        <source>Current number of transactions</source>
        <translation>현재 거래 수</translation>
    </message>
    <message>
        <source>Memory usage</source>
        <translation>메모리 사용량</translation>
    </message>
    <message>
        <source>Wallet: </source>
        <translation>지갑:</translation>
    </message>
    <message>
        <source>(none)</source>
        <translation>(없음)</translation>
    </message>
    <message>
        <source>&amp;Reset</source>
        <translation>리셋(&amp;R)</translation>
    </message>
    <message>
        <source>Received</source>
        <translation>받음</translation>
    </message>
    <message>
        <source>Sent</source>
        <translation>보냄</translation>
    </message>
    <message>
        <source>&amp;Peers</source>
        <translation>피어들(&amp;P)</translation>
    </message>
    <message>
        <source>Banned peers</source>
        <translation>차단된 피어들</translation>
    </message>
    <message>
        <source>Select a peer to view detailed information.</source>
        <translation>자세한 정보를 보려면 피어를 선택하세요.</translation>
    </message>
    <message>
        <source>Direction</source>
        <translation>방향</translation>
    </message>
    <message>
        <source>Version</source>
        <translation>버전</translation>
    </message>
    <message>
        <source>Starting Block</source>
        <translation>시작된 블록</translation>
    </message>
    <message>
        <source>Synced Headers</source>
        <translation>동기화된 헤더</translation>
    </message>
    <message>
        <source>Synced Blocks</source>
        <translation>동기화된 블록</translation>
    </message>
    <message>
        <source>The mapped Autonomous System used for diversifying peer selection.</source>
        <translation>피어 선택을 다양 화하는 데 사용되는 매핑 된 자율 시스템입니다.</translation>
    </message>
    <message>
        <source>Mapped AS</source>
        <translation>매핑된 AS</translation>
    </message>
    <message>
        <source>User Agent</source>
        <translation>유저 에이전트</translation>
    </message>
    <message>
        <source>Node window</source>
        <translation>노드 창</translation>
    </message>
    <message>
        <source>Current block height</source>
        <translation>현재 블록 높이</translation>
    </message>
    <message>
        <source>Open the %1 debug log file from the current data directory. This can take a few seconds for large log files.</source>
        <translation>%1 디버그 로그파일을 현재 데이터 폴더에서 엽니다. 용량이 큰 로그 파일들은 몇 초가 걸릴 수 있습니다.</translation>
    </message>
    <message>
        <source>Decrease font size</source>
        <translation>글자 크기 축소</translation>
    </message>
    <message>
        <source>Increase font size</source>
        <translation>글자 크기 확대</translation>
    </message>
    <message>
        <source>Permissions</source>
        <translation>권한</translation>
    </message>
    <message>
        <source>Services</source>
        <translation>서비스</translation>
    </message>
    <message>
        <source>Connection Time</source>
        <translation>접속 시간</translation>
    </message>
    <message>
        <source>Last Send</source>
        <translation>마지막으로 보낸 시간</translation>
    </message>
    <message>
        <source>Last Receive</source>
        <translation>마지막으로 받은 시간</translation>
    </message>
    <message>
        <source>Ping Time</source>
        <translation>Ping 시간</translation>
    </message>
    <message>
        <source>The duration of a currently outstanding ping.</source>
        <translation>현재 진행중인 PING에 걸린 시간.</translation>
    </message>
    <message>
        <source>Ping Wait</source>
        <translation>핑 대기</translation>
    </message>
    <message>
        <source>Min Ping</source>
        <translation>최소 핑</translation>
    </message>
    <message>
        <source>Time Offset</source>
        <translation>시간 오프셋</translation>
    </message>
    <message>
        <source>Last block time</source>
        <translation>최종 블록 시각</translation>
    </message>
    <message>
        <source>&amp;Open</source>
        <translation>열기(&amp;O)</translation>
    </message>
    <message>
        <source>&amp;Console</source>
        <translation>콘솔(&amp;C)</translation>
    </message>
    <message>
        <source>&amp;Network Traffic</source>
        <translation>네트워크 트래픽(&amp;N)</translation>
    </message>
    <message>
        <source>Totals</source>
        <translation>총액</translation>
    </message>
    <message>
        <source>In:</source>
        <translation>입력:</translation>
    </message>
    <message>
        <source>Out:</source>
        <translation>출력:</translation>
    </message>
    <message>
        <source>Debug log file</source>
        <translation>로그 파일 디버그</translation>
    </message>
    <message>
        <source>Clear console</source>
        <translation>콘솔 초기화</translation>
    </message>
    <message>
        <source>1 &amp;hour</source>
        <translation>1시간(&amp;H)</translation>
    </message>
    <message>
        <source>1 &amp;day</source>
        <translation>1일(&amp;D)</translation>
    </message>
    <message>
        <source>1 &amp;week</source>
        <translation>1주(&amp;W)</translation>
    </message>
    <message>
        <source>1 &amp;year</source>
        <translation>1년(&amp;Y)</translation>
    </message>
    <message>
        <source>&amp;Disconnect</source>
        <translation>접속 끊기(&amp;D)</translation>
    </message>
    <message>
        <source>Ban for</source>
        <translation>차단사유:</translation>
    </message>
    <message>
        <source>&amp;Unban</source>
        <translation>노드 차단 취소(&amp;U)</translation>
    </message>
    <message>
        <source>Welcome to the %1 RPC console.</source>
        <translation>%1 RPC 콘솔에 오신걸 환영합니다.</translation>
    </message>
    <message>
        <source>Use up and down arrows to navigate history, and %1 to clear screen.</source>
        <translation>기록을 탐색하려면 '위'와 '아래' 화살표를 사용하고, 화면을 지우려면 %1을 사용하십시오.</translation>
    </message>
    <message>
        <source>Type %1 for an overview of available commands.</source>
        <translation>사용할 수 있는 명령을 둘러보려면 %1 를 입력하십시요.</translation>
    </message>
    <message>
        <source>For more information on using this console type %1.</source>
        <translation>더 많은 정보를 보기 위해선 콘솔에 %1를 치세요.</translation>
    </message>
    <message>
        <source>WARNING: Scammers have been active, telling users to type commands here, stealing their wallet contents. Do not use this console without fully understanding the ramifications of a command.</source>
        <translation>경고 : 사기꾼들이 사용자들에게 여기에 명령을 입력하게 해 지갑 내용을 훔친 사건이 발생하였습니다. 명령어를 완전히 이해하지 못한다면 이 콘솔을 사용하지 마십시오.</translation>
    </message>
    <message>
        <source>Network activity disabled</source>
        <translation>네트워크 활동이 정지되었습니다.</translation>
    </message>
    <message>
        <source>Executing command without any wallet</source>
        <translation>지갑 없이 명령 실행</translation>
    </message>
    <message>
        <source>Executing command using "%1" wallet</source>
        <translation>"%1" 지갑을 사용하여 명령 실행</translation>
    </message>
    <message>
        <source>(node id: %1)</source>
        <translation>(노드 ID: %1)</translation>
    </message>
    <message>
        <source>via %1</source>
        <translation>%1 경유</translation>
    </message>
    <message>
        <source>never</source>
        <translation>없음</translation>
    </message>
    <message>
        <source>Inbound</source>
        <translation>인바운드</translation>
    </message>
    <message>
        <source>Outbound</source>
        <translation>아웃바운드</translation>
    </message>
    <message>
        <source>Unknown</source>
        <translation>알수없음</translation>
    </message>
</context>
<context>
    <name>ReceiveCoinsDialog</name>
    <message>
        <source>&amp;Amount:</source>
        <translation>거래액(&amp;A):</translation>
    </message>
    <message>
        <source>&amp;Label:</source>
        <translation>라벨(&amp;L):</translation>
    </message>
    <message>
        <source>&amp;Message:</source>
        <translation>메시지(&amp;M):</translation>
    </message>
    <message>
        <source>An optional message to attach to the payment request, which will be displayed when the request is opened. Note: The message will not be sent with the payment over the Particl network.</source>
        <translation>지불 요청에 첨부되는 선택가능한 메시지 입니다. 이 메세지는 요청이 열릴 때 표시될 것 입니다. 메모: 이 메시지는 비트코인 네트워크로 전송되지 않습니다.</translation>
    </message>
    <message>
        <source>An optional label to associate with the new receiving address.</source>
        <translation>새로운 받기 주소와 결합될 부가적인 라벨.</translation>
    </message>
    <message>
        <source>Use this form to request payments. All fields are &lt;b&gt;optional&lt;/b&gt;.</source>
        <translation>지급을 요청하기 위해 아래 형식을 사용하세요. 입력값은 &lt;b&gt;선택 사항&lt;/b&gt; 입니다.</translation>
    </message>
    <message>
        <source>An optional amount to request. Leave this empty or zero to not request a specific amount.</source>
        <translation>요청할 금액 입력칸으로 선택 사항입니다. 빈 칸으로 두거나 특정 금액이 필요하지 않는 경우 0을 입력하십시오.</translation>
    </message>
    <message>
        <source>An optional label to associate with the new receiving address (used by you to identify an invoice).  It is also attached to the payment request.</source>
        <translation>새 수신 주소와 연결할 선택적 레이블 (사용자가 송장을 식별하는 데 사용함). 지불 요청에도 첨부됩니다.</translation>
    </message>
    <message>
        <source>An optional message that is attached to the payment request and may be displayed to the sender.</source>
        <translation>지불 요청에 첨부되고 발신자에게 표시 될 수있는 선택적 메시지입니다.</translation>
    </message>
    <message>
        <source>&amp;Create new receiving address</source>
        <translation>새로운 수신 주소 생성(&amp;C)</translation>
    </message>
    <message>
        <source>Clear all fields of the form.</source>
        <translation>양식의 모든 필드를 지웁니다.</translation>
    </message>
    <message>
        <source>Clear</source>
        <translation>지우기</translation>
    </message>
    <message>
        <source>Native segwit addresses (aka Bech32 or BIP-173) reduce your transaction fees later on and offer better protection against typos, but old wallets don't support them. When unchecked, an address compatible with older wallets will be created instead.</source>
        <translation>네이티브 세그윗 주소(Bech32 또는 BIP-173)는 거래 수수료를 줄여주고 오입력을 방지하지만 구버전 지갑은 이를 지원하지 않습니다. 체크하지 않으면 구버전 지갑과 호환되는 주소가 대신 생성됩니다.</translation>
    </message>
    <message>
        <source>Generate native segwit (Bech32) address</source>
        <translation>네이티브 세그윗(Bech32) 주소 생성</translation>
    </message>
    <message>
        <source>Requested payments history</source>
        <translation>지불 요청 이력</translation>
    </message>
    <message>
        <source>Show the selected request (does the same as double clicking an entry)</source>
        <translation>선택된 요청을 표시하기 (더블 클릭으로도 항목을 표시할 수 있습니다)</translation>
    </message>
    <message>
        <source>Show</source>
        <translation>보기</translation>
    </message>
    <message>
        <source>Remove the selected entries from the list</source>
        <translation>목록에서 선택된 항목을 삭제</translation>
    </message>
    <message>
        <source>Remove</source>
        <translation>삭제</translation>
    </message>
    <message>
        <source>Copy URI</source>
        <translation>URI 복사</translation>
    </message>
    <message>
        <source>Copy label</source>
        <translation>라벨 복사</translation>
    </message>
    <message>
        <source>Copy message</source>
        <translation>메시지 복사</translation>
    </message>
    <message>
        <source>Copy amount</source>
        <translation>거래액 복사</translation>
    </message>
    <message>
        <source>Could not unlock wallet.</source>
        <translation>지갑을 잠금해제 할 수 없습니다.</translation>
    </message>
    <message>
        <source>Could not generate new %1 address</source>
        <translation>새로운 %1 주소를 생성 할 수 없습니다.</translation>
    </message>
</context>
<context>
    <name>ReceiveRequestDialog</name>
    <message>
        <source>Request payment to ...</source>
        <translation>결제 요청을 다음에게...</translation>
    </message>
    <message>
        <source>Address:</source>
        <translation>주소:</translation>
    </message>
    <message>
        <source>Amount:</source>
        <translation>거래액:</translation>
    </message>
    <message>
        <source>Label:</source>
        <translation>라벨:</translation>
    </message>
    <message>
        <source>Message:</source>
        <translation>메시지:</translation>
    </message>
    <message>
        <source>Wallet:</source>
        <translation>지갑:</translation>
    </message>
    <message>
        <source>Copy &amp;URI</source>
        <translation>URI 복사(&amp;U)</translation>
    </message>
    <message>
        <source>Copy &amp;Address</source>
        <translation>주소 복사(&amp;A)</translation>
    </message>
    <message>
        <source>&amp;Save Image...</source>
        <translation>이미지 저장(&amp;S)...</translation>
    </message>
    <message>
        <source>Request payment to %1</source>
        <translation>%1에 지불을 요청</translation>
    </message>
    <message>
        <source>Payment information</source>
        <translation>지불 정보</translation>
    </message>
</context>
<context>
    <name>RecentRequestsTableModel</name>
    <message>
        <source>Date</source>
        <translation>날짜</translation>
    </message>
    <message>
        <source>Label</source>
        <translation>라벨</translation>
    </message>
    <message>
        <source>Message</source>
        <translation>메시지</translation>
    </message>
    <message>
        <source>(no label)</source>
        <translation>(라벨 없음)</translation>
    </message>
    <message>
        <source>(no message)</source>
        <translation>(메세지가 없습니다)</translation>
    </message>
    <message>
        <source>(no amount requested)</source>
        <translation>(요청한 거래액 없음)</translation>
    </message>
    <message>
        <source>Requested</source>
        <translation>요청 완료</translation>
    </message>
</context>
<context>
    <name>SendCoinsDialog</name>
    <message>
        <source>Send Coins</source>
        <translation>코인 전송내기</translation>
    </message>
    <message>
        <source>Coin Control Features</source>
        <translation>코인 컨트롤 기능들</translation>
    </message>
    <message>
        <source>Inputs...</source>
        <translation>입력...</translation>
    </message>
    <message>
        <source>automatically selected</source>
        <translation>자동 선택됨</translation>
    </message>
    <message>
        <source>Insufficient funds!</source>
        <translation>잔액이 부족합니다!</translation>
    </message>
    <message>
        <source>Quantity:</source>
        <translation>수량:</translation>
    </message>
    <message>
        <source>Bytes:</source>
        <translation>바이트:</translation>
    </message>
    <message>
        <source>Amount:</source>
        <translation>거래액:</translation>
    </message>
    <message>
        <source>Fee:</source>
        <translation>수수료:</translation>
    </message>
    <message>
        <source>After Fee:</source>
        <translation>수수료 이후:</translation>
    </message>
    <message>
        <source>Change:</source>
        <translation>잔돈:</translation>
    </message>
    <message>
        <source>If this is activated, but the change address is empty or invalid, change will be sent to a newly generated address.</source>
        <translation>이 기능이 활성화되면 거스름돈 주소가 공란이거나 무효인 경우, 거스름돈은 새롭게 생성된 주소로 송금됩니다.</translation>
    </message>
    <message>
        <source>Custom change address</source>
        <translation>주소 변경</translation>
    </message>
    <message>
        <source>Transaction Fee:</source>
        <translation>거래 수수료:</translation>
    </message>
    <message>
        <source>Choose...</source>
        <translation>선택 하기...</translation>
    </message>
    <message>
        <source>Using the fallbackfee can result in sending a transaction that will take several hours or days (or never) to confirm. Consider choosing your fee manually or wait until you have validated the complete chain.</source>
        <translation>고장 대체 수수료를 사용하게 될 경우 보낸 거래가 승인이 완료 될 때까지 몇 시간 혹은 몇 일 (혹은 영원히) 이 걸릴 수 있습니다. 수동으로 수수료를 선택하거나 전체 체인의 유효성이 검증될 때까지 기다리십시오.</translation>
    </message>
    <message>
        <source>Warning: Fee estimation is currently not possible.</source>
        <translation>경고: 지금은 수수료 예측이 불가능합니다.</translation>
    </message>
    <message>
        <source>Specify a custom fee per kB (1,000 bytes) of the transaction's virtual size.

Note:  Since the fee is calculated on a per-byte basis, a fee of "100 satoshis per kB" for a transaction size of 500 bytes (half of 1 kB) would ultimately yield a fee of only 50 satoshis.</source>
        <translation>거래 가상 크기의 kB (1,000 바이트)당 수수료을 지정하십시오.

참고 : 수수료는 바이트 단위로 계산되므로 거래 크기가 500 바이트 (1kB의 절반)일때에 수수료가 "kB당 100 사토시"면 궁극적으로 50 사토시의 수수료만 발생합니다.</translation>
    </message>
    <message>
        <source>per kilobyte</source>
        <translation>/ 킬로바이트 당</translation>
    </message>
    <message>
        <source>Hide</source>
        <translation>숨기기</translation>
    </message>
    <message>
        <source>Recommended:</source>
        <translation>권장:</translation>
    </message>
    <message>
        <source>Custom:</source>
        <translation>사용자 정의:</translation>
    </message>
    <message>
        <source>(Smart fee not initialized yet. This usually takes a few blocks...)</source>
        <translation>(Smart fee가 아직 초기화 되지 않았습니다. 블록 분석이 완전하게 끝날 때 까지 기다려주십시오...)</translation>
    </message>
    <message>
        <source>Send to multiple recipients at once</source>
        <translation>다수의 수령인들에게 한번에 보내기</translation>
    </message>
    <message>
        <source>Add &amp;Recipient</source>
        <translation>수령인 추가하기(&amp;R)</translation>
    </message>
    <message>
        <source>Clear all fields of the form.</source>
        <translation>양식의 모든 필드를 지웁니다.</translation>
    </message>
    <message>
        <source>Dust:</source>
        <translation>더스트:</translation>
    </message>
    <message>
        <source>Hide transaction fee settings</source>
        <translation>거래 수수료 설정 숨기기</translation>
    </message>
    <message>
<<<<<<< HEAD
        <source>When there is less transaction volume than space in the blocks, miners as well as relaying nodes may enforce a minimum fee. Paying only this minimum fee is just fine, but be aware that this can result in a never confirming transaction once there is more demand for particl transactions than the network can process.</source>
        <translation>거래량이 블록에 남은 공간보다 적은 경우에는 채굴자나 중계 노드들이 최소 수수료를 허용할 수 있습니다. 최소 수수료만 지불하는건 괜찮지만, 네트워크가 처리할 수 있는 용량을 넘는 비트코인 거래가 있을 경우에는 이 거래가 승인이 안될 수 있다는 점을 유의하세요.</translation>
=======
        <source>When there is less transaction volume than space in the blocks, miners as well as relaying nodes may enforce a minimum fee. Paying only this minimum fee is just fine, but be aware that this can result in a never confirming transaction once there is more demand for bitcoin transactions than the network can process.</source>
        <translation>거래량이 블록에 남은 공간보다 적은 경우, 채굴자나 중계 노드들이 최소 수수료를 허용할 수 있습니다. 최소 수수료만 지불하는건 괜찮지만, 네트워크가 처리할 수 있는 용량을 넘는 비트코인 거래가 있을 경우에는 이 거래가 승인이 안될 수 있다는 점을 유의하세요.</translation>
>>>>>>> 7d8a10a6
    </message>
    <message>
        <source>A too low fee might result in a never confirming transaction (read the tooltip)</source>
        <translation>너무 적은 수수료로는 거래 승인이 안될 수도 있습니다 (툴팁을 참고하세요)</translation>
    </message>
    <message>
        <source>Confirmation time target:</source>
        <translation>승인 시간 목표:</translation>
    </message>
    <message>
        <source>Enable Replace-By-Fee</source>
        <translation>'수수료로-대체' 옵션 활성화</translation>
    </message>
    <message>
        <source>With Replace-By-Fee (BIP-125) you can increase a transaction's fee after it is sent. Without this, a higher fee may be recommended to compensate for increased transaction delay risk.</source>
        <translation>'수수료-대체' (BIP-125) 옵션은 보낸 거래의 수수료 상향을 지원해 줍니다. 이 옵션이 없을 경우 거래 지연을 방지하기 위해 더 높은 수수료가 권장됩니다.</translation>
    </message>
    <message>
        <source>Clear &amp;All</source>
        <translation>모두 지우기(&amp;A)</translation>
    </message>
    <message>
        <source>Balance:</source>
        <translation>잔액:</translation>
    </message>
    <message>
        <source>Confirm the send action</source>
        <translation>전송 기능 확인</translation>
    </message>
    <message>
        <source>S&amp;end</source>
        <translation>보내기(&amp;e)</translation>
    </message>
    <message>
        <source>Copy quantity</source>
        <translation>수량 복사</translation>
    </message>
    <message>
        <source>Copy amount</source>
        <translation>거래액 복사</translation>
    </message>
    <message>
        <source>Copy fee</source>
        <translation>수수료 복사</translation>
    </message>
    <message>
        <source>Copy after fee</source>
        <translation>수수료 이후 복사</translation>
    </message>
    <message>
        <source>Copy bytes</source>
        <translation>바이트 복사</translation>
    </message>
    <message>
        <source>Copy dust</source>
        <translation>더스트 복사</translation>
    </message>
    <message>
        <source>Copy change</source>
        <translation>잔돈 복사</translation>
    </message>
    <message>
        <source>%1 (%2 blocks)</source>
        <translation>%1 (%2 블록)</translation>
    </message>
    <message>
        <source>Cr&amp;eate Unsigned</source>
        <translation>사인되지 않은 것을 생성(&amp;e)</translation>
    </message>
    <message>
        <source>Creates a Partially Signed Bitcoin Transaction (PSBT) for use with e.g. an offline %1 wallet, or a PSBT-compatible hardware wallet.</source>
        <translation>오프라인 %1 지갑 또는 PSBT가 호환되는 하드웨어 지갑과의 사용을 위한 '부분적으로 서명 된 비트 코인 트랜잭션(PSBT)'를 생성합니다.</translation>
    </message>
    <message>
        <source> from wallet '%1'</source>
        <translation>'%1' 지갑에서</translation>
    </message>
    <message>
        <source>%1 to '%2'</source>
        <translation>%1을 '%2'로</translation>
    </message>
    <message>
        <source>%1 to %2</source>
        <translation>%1을 %2로</translation>
    </message>
    <message>
        <source>Do you want to draft this transaction?</source>
        <translation>이 거래 초안을 작성 하시겠습니까?</translation>
    </message>
    <message>
        <source>Are you sure you want to send?</source>
        <translation>정말로 보내시겠습니까?</translation>
    </message>
    <message>
        <source>Create Unsigned</source>
        <translation>서명되지 않은 것을 생성</translation>
    </message>
    <message>
        <source>Save Transaction Data</source>
        <translation>트랜잭션 데이터 저장</translation>
    </message>
    <message>
        <source>Partially Signed Transaction (Binary) (*.psbt)</source>
        <translation>부분적으로 서명된 비트코인 트랜잭션 (2진 표기) (*.psbt)</translation>
    </message>
    <message>
        <source>PSBT saved</source>
        <translation>PSBT 저장됨</translation>
    </message>
    <message>
        <source>or</source>
        <translation>또는</translation>
    </message>
    <message>
        <source>You can increase the fee later (signals Replace-By-Fee, BIP-125).</source>
        <translation>추후에 거래 수수료를 올릴 수 있습니다 ('수수료로-대체', BIP-125 지원)</translation>
    </message>
    <message>
        <source>Please, review your transaction proposal. This will produce a Partially Signed Bitcoin Transaction (PSBT) which you can save or copy and then sign with e.g. an offline %1 wallet, or a PSBT-compatible hardware wallet.</source>
        <translation>거래 제안을 검토해 주십시오. 이것은 당신이 저장하거나 복사한 뒤 e.g. 오프라인 %1 지갑 또는 PSBT 호환 하드웨어 지갑으로 서명할 수 있는 PSBT (부분적으로 서명된 비트코인 트랜잭션)를 생성할 것입니다.</translation>
    </message>
    <message>
        <source>Please, review your transaction.</source>
        <translation>거래를 재검토 하십시오</translation>
    </message>
    <message>
        <source>Transaction fee</source>
        <translation>거래 수수료</translation>
    </message>
    <message>
        <source>Not signalling Replace-By-Fee, BIP-125.</source>
        <translation>'수수료로-대체', BIP-125를 지원하지 않습니다.</translation>
    </message>
    <message>
        <source>Total Amount</source>
        <translation>총액</translation>
    </message>
    <message>
        <source>To review recipient list click "Show Details..."</source>
        <translation>수령인 목록을 검토하려면 "거래 세부 내역 보기..." 를 클릭하십시오</translation>
    </message>
    <message>
        <source>Confirm send coins</source>
        <translation>코인 전송을 확인</translation>
    </message>
    <message>
        <source>Confirm transaction proposal</source>
        <translation>거래 제안 확인</translation>
    </message>
    <message>
        <source>Send</source>
        <translation>보내기</translation>
    </message>
    <message>
        <source>Watch-only balance:</source>
        <translation>조회-전용 잔액:</translation>
    </message>
    <message>
        <source>The recipient address is not valid. Please recheck.</source>
        <translation>수령인 주소가 정확하지 않습니다. 재확인 바랍니다</translation>
    </message>
    <message>
        <source>The amount to pay must be larger than 0.</source>
        <translation>지불하는 금액은 0 보다 커야 합니다.</translation>
    </message>
    <message>
        <source>The amount exceeds your balance.</source>
        <translation>잔고를 초과하였습니다.</translation>
    </message>
    <message>
        <source>The total exceeds your balance when the %1 transaction fee is included.</source>
        <translation>%1 의 거래 수수료를 포함하면 잔고를 초과합니다.</translation>
    </message>
    <message>
        <source>Duplicate address found: addresses should only be used once each.</source>
        <translation>중복된 주소 발견: 주소는 한번만 사용되어야 합니다.</translation>
    </message>
    <message>
        <source>Transaction creation failed!</source>
        <translation>거래 생성에 실패했습니다!</translation>
    </message>
    <message>
        <source>A fee higher than %1 is considered an absurdly high fee.</source>
        <translation>%1 보다 큰 수수료는 지나치게 높은 수수료 입니다.</translation>
    </message>
    <message>
        <source>Payment request expired.</source>
        <translation>지불 요청이 만료되었습니다.</translation>
    </message>
    <message numerus="yes">
        <source>Estimated to begin confirmation within %n block(s).</source>
        <translation><numerusform>%n 블록 안에 승인이 시작될 것으로 추정됩니다.</numerusform></translation>
    </message>
    <message>
<<<<<<< HEAD
        <source>Warning: Invalid Particl address</source>
        <translation>경고: 잘못된 비트코인주소입니다</translation>
=======
        <source>Warning: Invalid Bitcoin address</source>
        <translation>경고: 잘못된 비트코인 주소입니다</translation>
>>>>>>> 7d8a10a6
    </message>
    <message>
        <source>Warning: Unknown change address</source>
        <translation>경고: 알려지지 않은 주소 변경입니다</translation>
    </message>
    <message>
        <source>Confirm custom change address</source>
        <translation>맞춤 주소 변경 확인</translation>
    </message>
    <message>
        <source>The address you selected for change is not part of this wallet. Any or all funds in your wallet may be sent to this address. Are you sure?</source>
        <translation>거스름돈을 위해 선택한 주소는 이 지갑의 일부가 아닙니다. 지갑에 있는 일부 또는 모든 금액을 이 주소로 보낼 수 있습니다. 확실합니까?</translation>
    </message>
    <message>
        <source>(no label)</source>
        <translation>(라벨 없음)</translation>
    </message>
</context>
<context>
    <name>SendCoinsEntry</name>
    <message>
        <source>A&amp;mount:</source>
        <translation>금액(&amp;M):</translation>
    </message>
    <message>
        <source>Pay &amp;To:</source>
        <translation>송금할 대상(&amp;T):</translation>
    </message>
    <message>
        <source>&amp;Label:</source>
        <translation>라벨(&amp;L):</translation>
    </message>
    <message>
        <source>Choose previously used address</source>
        <translation>이전에 사용한 주소를 선택하기</translation>
    </message>
    <message>
        <source>The Particl address to send the payment to</source>
        <translation>이 비트코인 주소로 송금됩니다</translation>
    </message>
    <message>
        <source>Alt+A</source>
        <translation>Alt+A</translation>
    </message>
    <message>
        <source>Paste address from clipboard</source>
        <translation>클립보드로 부터 주소 붙여넣기</translation>
    </message>
    <message>
        <source>Alt+P</source>
        <translation>Alt+P</translation>
    </message>
    <message>
        <source>Remove this entry</source>
        <translation>입력된 항목 삭제</translation>
    </message>
    <message>
        <source>The amount to send in the selected unit</source>
        <translation>선택한 단위로 보낼 수량</translation>
    </message>
    <message>
        <source>The fee will be deducted from the amount being sent. The recipient will receive less particl than you enter in the amount field. If multiple recipients are selected, the fee is split equally.</source>
        <translation>수수료가 송금되는 금액에서 공제됩니다. 수령자는 금액 필드에서 입력한 금액보다 적은 금액을 전송받게 됩니다. 받는 사람이 여러 명인 경우 수수료는 균등하게 나누어집니다.</translation>
    </message>
    <message>
        <source>S&amp;ubtract fee from amount</source>
        <translation>송금액에서 수수료 공제(&amp;U)</translation>
    </message>
    <message>
        <source>Use available balance</source>
        <translation>잔액 전부 사용하기</translation>
    </message>
    <message>
        <source>Message:</source>
        <translation>메시지:</translation>
    </message>
    <message>
        <source>This is an unauthenticated payment request.</source>
        <translation>인증 되지 않은 지불 요청입니다.</translation>
    </message>
    <message>
        <source>This is an authenticated payment request.</source>
        <translation>인증 된 지불 요청 입니다.</translation>
    </message>
    <message>
        <source>Enter a label for this address to add it to the list of used addresses</source>
        <translation>이 주소에 라벨을 입력하면 사용된 주소 목록에 라벨이 표시됩니다</translation>
    </message>
    <message>
        <source>A message that was attached to the particl: URI which will be stored with the transaction for your reference. Note: This message will not be sent over the Particl network.</source>
        <translation>particl: URI에 추가된 메시지는 참고를 위해 거래내역과 함께 저장될 것입니다. Note: 이 메시지는 비트코인 네트워크로 전송되지 않습니다.</translation>
    </message>
    <message>
        <source>Pay To:</source>
        <translation>보낼 주소:</translation>
    </message>
    <message>
        <source>Memo:</source>
        <translation>메모:</translation>
    </message>
</context>
<context>
    <name>ShutdownWindow</name>
    <message>
        <source>%1 is shutting down...</source>
        <translation>%1이 종료 중입니다...</translation>
    </message>
    <message>
        <source>Do not shut down the computer until this window disappears.</source>
        <translation>이 창이 사라지기 전까지 컴퓨터를 끄지 마세요.</translation>
    </message>
</context>
<context>
    <name>SignVerifyMessageDialog</name>
    <message>
        <source>Signatures - Sign / Verify a Message</source>
        <translation>서명 - 싸인 / 메시지 검증</translation>
    </message>
    <message>
        <source>&amp;Sign Message</source>
        <translation>메시지 서명(&amp;S)</translation>
    </message>
    <message>
        <source>You can sign messages/agreements with your addresses to prove you can receive particl sent to them. Be careful not to sign anything vague or random, as phishing attacks may try to trick you into signing your identity over to them. Only sign fully-detailed statements you agree to.</source>
        <translation>당신이 해당 주소로 비트코인을 받을 수 있다는 것을 증명하기 위해 메시지/합의문을 그 주소로 서명할 수 있습니다. 피싱 공격이 당신을 속일 수 있으므로 임의의 내용이나 모호한 내용에 서명하지 않도록 주의하세요. 당신이 동의하는 명확한 조항들에만 서명하세요.</translation>
    </message>
    <message>
        <source>The Particl address to sign the message with</source>
        <translation>메세지를 서명할 비트코인 주소</translation>
    </message>
    <message>
        <source>Choose previously used address</source>
        <translation>이전에 사용한 주소 선택</translation>
    </message>
    <message>
        <source>Alt+A</source>
        <translation>Alt+A</translation>
    </message>
    <message>
        <source>Paste address from clipboard</source>
        <translation>클립보드에서 주소 복사</translation>
    </message>
    <message>
        <source>Alt+P</source>
        <translation>Alt+P</translation>
    </message>
    <message>
        <source>Enter the message you want to sign here</source>
        <translation>여기에 서명할 메시지를 입력하세요</translation>
    </message>
    <message>
        <source>Signature</source>
        <translation>서명</translation>
    </message>
    <message>
        <source>Copy the current signature to the system clipboard</source>
        <translation>이 서명을 시스템 클립보드로 복사</translation>
    </message>
    <message>
        <source>Sign the message to prove you own this Particl address</source>
        <translation>당신이 이 비트코인 주소를 소유한다는 증명을 위해 메시지를 서명합니다</translation>
    </message>
    <message>
        <source>Sign &amp;Message</source>
        <translation>메시지 서명(&amp;M)</translation>
    </message>
    <message>
        <source>Reset all sign message fields</source>
        <translation>모든 입력항목을 초기화합니다</translation>
    </message>
    <message>
        <source>Clear &amp;All</source>
        <translation>모두 지우기(&amp;A)</translation>
    </message>
    <message>
        <source>&amp;Verify Message</source>
        <translation>메시지 검증(&amp;V)</translation>
    </message>
    <message>
        <source>Enter the receiver's address, message (ensure you copy line breaks, spaces, tabs, etc. exactly) and signature below to verify the message. Be careful not to read more into the signature than what is in the signed message itself, to avoid being tricked by a man-in-the-middle attack. Note that this only proves the signing party receives with the address, it cannot prove sendership of any transaction!</source>
        <translation>메시지를 검증하기 위해 아래 칸에 각각 지갑 주소와 메시지, 서명을 입력하세요 (메시지 원본의 띄어쓰기, 들여쓰기, 행 나눔 등이 정확하게 입력되어야 하므로 원본을 복사해서 입력하세요). 네트워크 침입자의 속임수에 넘어가지 않도록 서명된 메시지 내용 이외의 내용은 참고하지 않도록 유의하세요. 이 기능은 단순히 서명한 쪽에서 해당 주소로 송금을 받을 수 있다는 것을 증명하는 것 뿐이며 그 이상은 어떤 것도 보증하지 않습니다.</translation>
    </message>
    <message>
        <source>The Particl address the message was signed with</source>
        <translation>메세지의 서명에 사용된 비트코인 주소</translation>
    </message>
    <message>
        <source>The signed message to verify</source>
        <translation>검증할 서명된 메세지</translation>
    </message>
    <message>
        <source>The signature given when the message was signed</source>
        <translation>메세지의 서명되었을 때의 시그니처</translation>
    </message>
    <message>
        <source>Verify the message to ensure it was signed with the specified Particl address</source>
        <translation>입력된 비트코인 주소로 메시지가 서명되었는지 검증합니다</translation>
    </message>
    <message>
        <source>Verify &amp;Message</source>
        <translation>메시지 검증(&amp;M)</translation>
    </message>
    <message>
        <source>Reset all verify message fields</source>
        <translation>모든 입력 항목을 초기화합니다</translation>
    </message>
    <message>
        <source>Click "Sign Message" to generate signature</source>
        <translation>서명을 만들려면 "메시지 서명"을 클릭하세요</translation>
    </message>
    <message>
        <source>The entered address is invalid.</source>
        <translation>입력한 주소가 잘못되었습니다.</translation>
    </message>
    <message>
        <source>Please check the address and try again.</source>
        <translation>주소를 확인하고 다시 시도하십시오.</translation>
    </message>
    <message>
        <source>The entered address does not refer to a key.</source>
        <translation>입력한 주소는 지갑내 키를 참조하지 않습니다.</translation>
    </message>
    <message>
        <source>Wallet unlock was cancelled.</source>
        <translation>지갑 잠금 해제를 취소했습니다.</translation>
    </message>
    <message>
        <source>No error</source>
        <translation>오류 없음</translation>
    </message>
    <message>
        <source>Private key for the entered address is not available.</source>
        <translation>입력한 주소에 대한 개인키가 없습니다.</translation>
    </message>
    <message>
        <source>Message signing failed.</source>
        <translation>메시지 서명에 실패했습니다.</translation>
    </message>
    <message>
        <source>Message signed.</source>
        <translation>메시지를 서명했습니다.</translation>
    </message>
    <message>
        <source>The signature could not be decoded.</source>
        <translation>서명을 해독할 수 없습니다.</translation>
    </message>
    <message>
        <source>Please check the signature and try again.</source>
        <translation>서명을 확인하고 다시 시도하십시오.</translation>
    </message>
    <message>
        <source>The signature did not match the message digest.</source>
        <translation>메시지 다이제스트와 서명이 일치하지 않습니다.</translation>
    </message>
    <message>
        <source>Message verification failed.</source>
        <translation>메시지 검증에 실패했습니다.</translation>
    </message>
    <message>
        <source>Message verified.</source>
        <translation>메시지가 검증되었습니다.</translation>
    </message>
</context>
<context>
    <name>TrafficGraphWidget</name>
    <message>
        <source>KB/s</source>
        <translation>KB/s</translation>
    </message>
</context>
<context>
    <name>TransactionDesc</name>
    <message numerus="yes">
        <source>Open for %n more block(s)</source>
        <translation><numerusform>%n개의 더 많은 블록 열기</numerusform></translation>
    </message>
    <message>
        <source>Open until %1</source>
        <translation>%1 까지 열림</translation>
    </message>
    <message>
        <source>conflicted with a transaction with %1 confirmations</source>
        <translation>%1 승인이 있는 거래와 충돌함</translation>
    </message>
    <message>
        <source>0/unconfirmed, %1</source>
        <translation>0/미승인, %1</translation>
    </message>
    <message>
        <source>in memory pool</source>
        <translation>메모리 풀 안에 있음</translation>
    </message>
    <message>
        <source>not in memory pool</source>
        <translation>메모리 풀 안에 없음</translation>
    </message>
    <message>
        <source>abandoned</source>
        <translation>버려진</translation>
    </message>
    <message>
        <source>%1/unconfirmed</source>
        <translation>%1/미확인</translation>
    </message>
    <message>
        <source>%1 confirmations</source>
        <translation>%1 확인 완료</translation>
    </message>
    <message>
        <source>Status</source>
        <translation>상태</translation>
    </message>
    <message>
        <source>Date</source>
        <translation>날짜</translation>
    </message>
    <message>
        <source>Source</source>
        <translation>소스</translation>
    </message>
    <message>
        <source>Generated</source>
        <translation>생성됨</translation>
    </message>
    <message>
        <source>From</source>
        <translation>보낸 주소</translation>
    </message>
    <message>
        <source>unknown</source>
        <translation>알 수 없음</translation>
    </message>
    <message>
        <source>To</source>
        <translation>받는 주소</translation>
    </message>
    <message>
        <source>own address</source>
        <translation>자신의 주소</translation>
    </message>
    <message>
        <source>watch-only</source>
        <translation>조회-전용</translation>
    </message>
    <message>
        <source>label</source>
        <translation>라벨</translation>
    </message>
    <message>
        <source>Credit</source>
        <translation>입금액</translation>
    </message>
    <message numerus="yes">
        <source>matures in %n more block(s)</source>
        <translation><numerusform>%n개의 블록검증이 더 필요함</numerusform></translation>
    </message>
    <message>
        <source>not accepted</source>
        <translation>승인되지 않음</translation>
    </message>
    <message>
        <source>Debit</source>
        <translation>출금액</translation>
    </message>
    <message>
        <source>Total debit</source>
        <translation>총 출금액</translation>
    </message>
    <message>
        <source>Total credit</source>
        <translation>총 입금액</translation>
    </message>
    <message>
        <source>Transaction fee</source>
        <translation>거래 수수료</translation>
    </message>
    <message>
        <source>Net amount</source>
        <translation>총 거래액</translation>
    </message>
    <message>
        <source>Message</source>
        <translation>메시지</translation>
    </message>
    <message>
        <source>Comment</source>
        <translation>설명</translation>
    </message>
    <message>
        <source>Transaction ID</source>
        <translation>거래 ID</translation>
    </message>
    <message>
        <source>Transaction total size</source>
        <translation>거래 총 크기</translation>
    </message>
    <message>
        <source>Transaction virtual size</source>
        <translation>가상 거래 사이즈</translation>
    </message>
    <message>
        <source>Output index</source>
        <translation>출력 인덱스</translation>
    </message>
    <message>
        <source> (Certificate was not verified)</source>
        <translation>(인증서가 확인되지 않았습니다)</translation>
    </message>
    <message>
        <source>Merchant</source>
        <translation>판매자</translation>
    </message>
    <message>
        <source>Generated coins must mature %1 blocks before they can be spent. When you generated this block, it was broadcast to the network to be added to the block chain. If it fails to get into the chain, its state will change to "not accepted" and it won't be spendable. This may occasionally happen if another node generates a block within a few seconds of yours.</source>
        <translation>신규 채굴된 코인이 사용되기 위해서는 %1 개의 블록이 경과되어야 합니다. 블록을 생성할 때 블록체인에 추가되도록 네트워크에 전파되는 과정을 거치는데, 블록체인에 포함되지 못하고 실패한다면 해당 블록의 상태는 '미승인'으로 표현되고 비트코인 또한 사용될 수 없습니다. 이 현상은 다른 노드가 비슷한 시간대에 동시에 블록을 생성할 때 종종 발생할 수 있습니다.</translation>
    </message>
    <message>
        <source>Debug information</source>
        <translation>디버깅 정보</translation>
    </message>
    <message>
        <source>Transaction</source>
        <translation>거래</translation>
    </message>
    <message>
        <source>Inputs</source>
        <translation>입력</translation>
    </message>
    <message>
        <source>Amount</source>
        <translation>거래액</translation>
    </message>
    <message>
        <source>true</source>
        <translation>참</translation>
    </message>
    <message>
        <source>false</source>
        <translation>거짓</translation>
    </message>
</context>
<context>
    <name>TransactionDescDialog</name>
    <message>
        <source>This pane shows a detailed description of the transaction</source>
        <translation>이 창은 거래의 세부내역을 보여줍니다</translation>
    </message>
    <message>
        <source>Details for %1</source>
        <translation>%1에 대한 세부 정보</translation>
    </message>
</context>
<context>
    <name>TransactionTableModel</name>
    <message>
        <source>Date</source>
        <translation>날짜</translation>
    </message>
    <message>
        <source>Type</source>
        <translation>형식</translation>
    </message>
    <message>
        <source>Label</source>
        <translation>라벨</translation>
    </message>
    <message numerus="yes">
        <source>Open for %n more block(s)</source>
        <translation><numerusform>%n개의 더 많은 블록 열기</numerusform></translation>
    </message>
    <message>
        <source>Open until %1</source>
        <translation>%1 까지 열림</translation>
    </message>
    <message>
        <source>Unconfirmed</source>
        <translation>미확인</translation>
    </message>
    <message>
        <source>Abandoned</source>
        <translation>버려진</translation>
    </message>
    <message>
        <source>Confirming (%1 of %2 recommended confirmations)</source>
        <translation>승인 중 (권장되는 승인 회수 %2 대비 현재 승인 수 %1)</translation>
    </message>
    <message>
        <source>Confirmed (%1 confirmations)</source>
        <translation>승인됨 (%1 확인됨)</translation>
    </message>
    <message>
        <source>Conflicted</source>
        <translation>충돌</translation>
    </message>
    <message>
        <source>Immature (%1 confirmations, will be available after %2)</source>
        <translation>충분히 숙성되지 않은 상태 (%1 승인, %2 후에 사용 가능합니다)</translation>
    </message>
    <message>
        <source>Generated but not accepted</source>
        <translation>생성되었으나 거절됨</translation>
    </message>
    <message>
        <source>Received with</source>
        <translation>받은 주소 :</translation>
    </message>
    <message>
        <source>Received from</source>
        <translation>보낸 주소 :</translation>
    </message>
    <message>
        <source>Sent to</source>
        <translation>받는 주소 :</translation>
    </message>
    <message>
        <source>Payment to yourself</source>
        <translation>자신에게 지불</translation>
    </message>
    <message>
        <source>Mined</source>
        <translation>채굴</translation>
    </message>
    <message>
        <source>watch-only</source>
        <translation>조회-전용</translation>
    </message>
    <message>
        <source>(n/a)</source>
        <translation>(없음)</translation>
    </message>
    <message>
        <source>(no label)</source>
        <translation>(라벨 없음)</translation>
    </message>
    <message>
        <source>Transaction status. Hover over this field to show number of confirmations.</source>
        <translation>거래 상황. 마우스를 올리면 검증횟수가 표시됩니다.</translation>
    </message>
    <message>
        <source>Date and time that the transaction was received.</source>
        <translation>거래가 이루어진 날짜와 시각.</translation>
    </message>
    <message>
        <source>Type of transaction.</source>
        <translation>거래의 종류.</translation>
    </message>
    <message>
        <source>Whether or not a watch-only address is involved in this transaction.</source>
        <translation>조회-전용 주소가 이 거래에 참여하는지 여부입니다.</translation>
    </message>
    <message>
        <source>User-defined intent/purpose of the transaction.</source>
        <translation>거래에 대해 사용자가 정의한 의도나 목적.</translation>
    </message>
    <message>
        <source>Amount removed from or added to balance.</source>
        <translation>늘어나거나 줄어든 액수.</translation>
    </message>
</context>
<context>
    <name>TransactionView</name>
    <message>
        <source>All</source>
        <translation>전체</translation>
    </message>
    <message>
        <source>Today</source>
        <translation>오늘</translation>
    </message>
    <message>
        <source>This week</source>
        <translation>이번주</translation>
    </message>
    <message>
        <source>This month</source>
        <translation>이번 달</translation>
    </message>
    <message>
        <source>Last month</source>
        <translation>지난 달</translation>
    </message>
    <message>
        <source>This year</source>
        <translation>올 해</translation>
    </message>
    <message>
        <source>Range...</source>
        <translation>범위...</translation>
    </message>
    <message>
        <source>Received with</source>
        <translation>받은 주소 :</translation>
    </message>
    <message>
        <source>Sent to</source>
        <translation>보낸 주소 :</translation>
    </message>
    <message>
        <source>To yourself</source>
        <translation>자기 거래</translation>
    </message>
    <message>
        <source>Mined</source>
        <translation>채굴</translation>
    </message>
    <message>
        <source>Other</source>
        <translation>기타</translation>
    </message>
    <message>
        <source>Enter address, transaction id, or label to search</source>
        <translation>검색하기 위한 주소, 거래 아이디 또는 라벨을 입력하십시오.</translation>
    </message>
    <message>
        <source>Min amount</source>
        <translation>최소 거래액</translation>
    </message>
    <message>
        <source>Abandon transaction</source>
        <translation>버려진 거래</translation>
    </message>
    <message>
        <source>Increase transaction fee</source>
        <translation>거래 수수료 증가</translation>
    </message>
    <message>
        <source>Copy address</source>
        <translation>주소 복사</translation>
    </message>
    <message>
        <source>Copy label</source>
        <translation>라벨 복사</translation>
    </message>
    <message>
        <source>Copy amount</source>
        <translation>거래액 복사</translation>
    </message>
    <message>
        <source>Copy transaction ID</source>
        <translation>거래 아이디 복사</translation>
    </message>
    <message>
        <source>Copy raw transaction</source>
        <translation>거래 원본 복사</translation>
    </message>
    <message>
        <source>Copy full transaction details</source>
        <translation>거래 세부 내역 복사</translation>
    </message>
    <message>
        <source>Edit label</source>
        <translation>라벨 수정</translation>
    </message>
    <message>
        <source>Show transaction details</source>
        <translation>거래 세부 내역 보기</translation>
    </message>
    <message>
        <source>Export Transaction History</source>
        <translation>거래 기록 내보내기</translation>
    </message>
    <message>
        <source>Comma separated file (*.csv)</source>
        <translation>쉼표로 구분된 파일 (*.csv)</translation>
    </message>
    <message>
        <source>Confirmed</source>
        <translation>확인됨</translation>
    </message>
    <message>
        <source>Watch-only</source>
        <translation>조회-전용</translation>
    </message>
    <message>
        <source>Date</source>
        <translation>날짜</translation>
    </message>
    <message>
        <source>Type</source>
        <translation>형식</translation>
    </message>
    <message>
        <source>Label</source>
        <translation>라벨</translation>
    </message>
    <message>
        <source>Address</source>
        <translation>주소</translation>
    </message>
    <message>
        <source>ID</source>
        <translation>아이디</translation>
    </message>
    <message>
        <source>Exporting Failed</source>
        <translation>내보내기 실패</translation>
    </message>
    <message>
        <source>There was an error trying to save the transaction history to %1.</source>
        <translation>%1으로 거래 기록을 저장하는데 에러가 있었습니다.</translation>
    </message>
    <message>
        <source>Exporting Successful</source>
        <translation>내보내기 성공</translation>
    </message>
    <message>
        <source>The transaction history was successfully saved to %1.</source>
        <translation>거래 기록이 성공적으로 %1에 저장되었습니다.</translation>
    </message>
    <message>
        <source>Range:</source>
        <translation>범위:</translation>
    </message>
    <message>
        <source>to</source>
        <translation>수신인</translation>
    </message>
</context>
<context>
    <name>UnitDisplayStatusBarControl</name>
    <message>
        <source>Unit to show amounts in. Click to select another unit.</source>
        <translation>거래액을 표시하는 단위. 클릭해서 다른 단위를 선택할 수 있습니다.</translation>
    </message>
</context>
<context>
    <name>WalletController</name>
    <message>
        <source>Close wallet</source>
        <translation>지갑 닫기</translation>
    </message>
    <message>
        <source>Are you sure you wish to close the wallet &lt;i&gt;%1&lt;/i&gt;?</source>
        <translation>정말로 지갑 &lt;i&gt;%1&lt;/i&gt; 을 닫겠습니까?</translation>
    </message>
    <message>
        <source>Closing the wallet for too long can result in having to resync the entire chain if pruning is enabled.</source>
        <translation>지갑을 너무 오랫동안 닫는 것은 블록 축소가 적용될 경우 체인 전체 재 동기화로 이어질 수 있습니다.</translation>
    </message>
    <message>
        <source>Close all wallets</source>
        <translation>모든 지갑 닫기</translation>
    </message>
    <message>
        <source>Are you sure you wish to close all wallets?</source>
        <translation>정말로 모든 지갑들을 닫으시겠습니까?</translation>
    </message>
</context>
<context>
    <name>WalletFrame</name>
    <message>
        <source>No wallet has been loaded.
Go to File &gt; Open Wallet to load a wallet.
- OR -</source>
        <translation>지갑이 로드되지 않았습니다.
'파일 &gt; 지갑 열기'로 이동하여 지갑을 로드합니다.
-또는-</translation>
    </message>
    <message>
        <source>Create a new wallet</source>
        <translation>새로운 지갑 생성하기</translation>
    </message>
</context>
<context>
    <name>WalletModel</name>
    <message>
        <source>Send Coins</source>
        <translation>코인 보내기</translation>
    </message>
    <message>
        <source>Fee bump error</source>
        <translation>수수료 범프 오류</translation>
    </message>
    <message>
        <source>Increasing transaction fee failed</source>
        <translation>거래 수수료 상향 실패</translation>
    </message>
    <message>
        <source>Do you want to increase the fee?</source>
        <translation>수수료를 올리시겠습니까?</translation>
    </message>
    <message>
        <source>Do you want to draft a transaction with fee increase?</source>
        <translation>수수료가 인상 된 거래를 작성 하시겠습니까?</translation>
    </message>
    <message>
        <source>Current fee:</source>
        <translation>현재 수수료:</translation>
    </message>
    <message>
        <source>Increase:</source>
        <translation>증가:</translation>
    </message>
    <message>
        <source>New fee:</source>
        <translation>새로운 수수료:</translation>
    </message>
    <message>
        <source>Confirm fee bump</source>
        <translation>수수료 범프 승인</translation>
    </message>
    <message>
        <source>Can't draft transaction.</source>
        <translation>거래 초안을 작성할 수 없습니다.</translation>
    </message>
    <message>
        <source>PSBT copied</source>
        <translation>PSBT 복사됨</translation>
    </message>
    <message>
        <source>Can't sign transaction.</source>
        <translation>거래에 서명 할 수 없습니다.</translation>
    </message>
    <message>
        <source>Could not commit transaction</source>
        <translation>거래를 커밋 할 수 없습니다.</translation>
    </message>
    <message>
        <source>default wallet</source>
        <translation>기본 지갑</translation>
    </message>
</context>
<context>
    <name>WalletView</name>
    <message>
        <source>&amp;Export</source>
        <translation>내보내기 (&amp;E)</translation>
    </message>
    <message>
        <source>Export the data in the current tab to a file</source>
        <translation>현재 탭에 있는 데이터를 파일로 내보내기</translation>
    </message>
    <message>
        <source>Error</source>
        <translation>오류</translation>
    </message>
    <message>
        <source>Unable to decode PSBT from clipboard (invalid base64)</source>
        <translation>클립 보드에서 PSBT를 디코딩 할 수 없습니다 (잘못된 base64).</translation>
    </message>
    <message>
        <source>Load Transaction Data</source>
        <translation>트랜젝션 데이터 불러오기</translation>
    </message>
    <message>
        <source>Partially Signed Transaction (*.psbt)</source>
        <translation>부분적으로 서명된 비트코인 트랜잭션 (* .psbt)</translation>
    </message>
    <message>
        <source>PSBT file must be smaller than 100 MiB</source>
        <translation>PSBT 파일은 100MiB보다 작아야합니다.</translation>
    </message>
    <message>
        <source>Unable to decode PSBT</source>
        <translation>PSBT를 디코드 할 수 없음</translation>
    </message>
    <message>
        <source>Backup Wallet</source>
        <translation>지갑 백업</translation>
    </message>
    <message>
        <source>Wallet Data (*.dat)</source>
        <translation>지갑 데이터 (*.dat)</translation>
    </message>
    <message>
        <source>Backup Failed</source>
        <translation>백업 실패</translation>
    </message>
    <message>
        <source>There was an error trying to save the wallet data to %1.</source>
        <translation>지갑 데이터를 %1 폴더에 저장하는 동안 오류가 발생 하였습니다.</translation>
    </message>
    <message>
        <source>Backup Successful</source>
        <translation>백업 성공</translation>
    </message>
    <message>
        <source>The wallet data was successfully saved to %1.</source>
        <translation>지갑 정보가 %1에 성공적으로 저장되었습니다.</translation>
    </message>
    <message>
        <source>Cancel</source>
        <translation>취소</translation>
    </message>
</context>
<context>
    <name>bitcoin-core</name>
    <message>
        <source>Distributed under the MIT software license, see the accompanying file %s or %s</source>
        <translation>MIT 소프트웨어 라이센스에 따라 배포되었습니다. 첨부 파일 %s 또는 %s을 참조하십시오.</translation>
    </message>
    <message>
        <source>Prune configured below the minimum of %d MiB.  Please use a higher number.</source>
        <translation>블록 축소가 최소치인 %d MiB 밑으로 설정되어 있습니다. 더 높은 값을 사용해 주십시오.</translation>
    </message>
    <message>
        <source>Prune: last wallet synchronisation goes beyond pruned data. You need to -reindex (download the whole blockchain again in case of pruned node)</source>
        <translation>블록 축소: 마지막 지갑 동기화 지점이 축소된 데이터보다 과거의 것 입니다. -reindex가 필요합니다 (축소된 노드의 경우 모든 블록체인을 재다운로드합니다)</translation>
    </message>
    <message>
        <source>Pruning blockstore...</source>
        <translation>블록 데이터를 축소 중입니다..</translation>
    </message>
    <message>
        <source>Unable to start HTTP server. See debug log for details.</source>
        <translation>HTTP 서버를 시작할 수 없습니다. 자세한 사항은 디버그 로그를 확인 하세요.</translation>
    </message>
    <message>
        <source>The %s developers</source>
        <translation>%s 개발자들</translation>
    </message>
    <message>
        <source>Cannot obtain a lock on data directory %s. %s is probably already running.</source>
        <translation>데이터 디렉토리 %s 에 락을 걸 수 없었습니다. %s가 이미 실행 중인 것으로 보입니다.</translation>
    </message>
    <message>
        <source>Cannot provide specific connections and have addrman find outgoing connections at the same.</source>
        <translation>특정 연결을 제공 할 수없고 어드맨이 나가는 연결을 찾을 수 없습니다.</translation>
    </message>
    <message>
        <source>Error reading %s! All keys read correctly, but transaction data or address book entries might be missing or incorrect.</source>
        <translation>%s 불러오기 오류! 주소 키는 모두 정확하게 로드되었으나 거래 데이터와 주소록 필드에서 누락이나 오류가 존재할 수 있습니다.</translation>
    </message>
    <message>
        <source>More than one onion bind address is provided. Using %s for the automatically created Tor onion service.</source>
        <translation>하나 이상의 양파 바인딩 주소가 제공됩니다. 자동으로 생성 된 Tor onion 서비스에 %s 사용.</translation>
    </message>
    <message>
        <source>Please check that your computer's date and time are correct! If your clock is wrong, %s will not work properly.</source>
        <translation>컴퓨터의 날짜와 시간이 올바른지 확인하십시오! 시간이 잘못되면 %s은 제대로 동작하지 않습니다.</translation>
    </message>
    <message>
        <source>Please contribute if you find %s useful. Visit %s for further information about the software.</source>
        <translation>%s가 유용하다고 생각한다면 프로젝트에 공헌해주세요. 이 소프트웨어에 대한 보다 자세한 정보는 %s를 방문해 주십시오.</translation>
    </message>
    <message>
        <source>SQLiteDatabase: Failed to prepare the statement to fetch sqlite wallet schema version: %s</source>
        <translation>에스큐엘라이트 데이터베이스 : 에스큐엘라이트 지갑 스키마 버전을 가져오는 실행문 준비에 실패하였습니다 : %s</translation>
    </message>
    <message>
        <source>SQLiteDatabase: Failed to prepare the statement to fetch the application id: %s</source>
        <translation>에스큐엘라이트 데이터베이스 : 응용 프로그램 ID를 가져오는 실행문 준비에 실패하였습니다 : %s</translation>
    </message>
    <message>
        <source>SQLiteDatabase: Unknown sqlite wallet schema version %d. Only version %d is supported</source>
        <translation>에스큐엘라이트 데이터베이스 : 알 수 없는 에스큐엘라이트 지갑 스키마 버전 %d. %d 버전만 지원합니다.</translation>
    </message>
    <message>
        <source>The block database contains a block which appears to be from the future. This may be due to your computer's date and time being set incorrectly. Only rebuild the block database if you are sure that your computer's date and time are correct</source>
        <translation>블록 데이터베이스에 미래의 블록이 포함되어 있습니다. 이것은 사용자의 컴퓨터의 날짜와 시간이 올바르게 설정되어 있지 않을때 나타날 수 있습니다. 블록 데이터 베이스의 재구성은 사용자의 컴퓨터의 날짜와 시간이 올바르다고 확신할 때에만 하십시오.</translation>
    </message>
    <message>
        <source>This is a pre-release test build - use at your own risk - do not use for mining or merchant applications</source>
        <translation>출시 전의 테스트 빌드 입니다. - 스스로의 책임하에 사용하십시오. - 채굴이나 상업적 용도로 사용하지 마십시오.</translation>
    </message>
    <message>
        <source>This is the transaction fee you may discard if change is smaller than dust at this level</source>
        <translation>이것은 거스름돈이 현재 레벨의 더스트보다 적은 경우 버릴 수 있는 수수료입니다.</translation>
    </message>
    <message>
        <source>Unable to replay blocks. You will need to rebuild the database using -reindex-chainstate.</source>
        <translation>블록을 재생할 수 없습니다. -reindex-chainstate를 사용하여 데이터베이스를 다시 빌드 해야 합니다.</translation>
    </message>
    <message>
        <source>Unable to rewind the database to a pre-fork state. You will need to redownload the blockchain</source>
        <translation>데이터베이스를 포크 전 상태로 돌리지 못했습니다. 블록체인을 다시 다운로드 해주십시오.</translation>
    </message>
    <message>
        <source>Warning: The network does not appear to fully agree! Some miners appear to be experiencing issues.</source>
        <translation>경고 : 모든 네트워크가 동의해야 하나, 일부 채굴자들에게 문제가 있는 것으로 보입니다.</translation>
    </message>
    <message>
        <source>Warning: We do not appear to fully agree with our peers! You may need to upgrade, or other nodes may need to upgrade.</source>
        <translation>경고: 현재 비트코인 버전이 다른 네트워크 참여자들과 동일하지 않은 것 같습니다. 당신 또는 다른 참여자들이 동일한 비트코인 버전으로 업그레이드 할 필요가 있습니다.</translation>
    </message>
    <message>
        <source>-maxmempool must be at least %d MB</source>
        <translation>-maxmempool은 최소한 %d MB 이어야 합니다</translation>
    </message>
    <message>
        <source>Cannot resolve -%s address: '%s'</source>
        <translation>%s 주소를 확인할 수 없습니다: '%s'</translation>
    </message>
    <message>
        <source>Change index out of range</source>
        <translation>범위 밖의 인덱스 변경</translation>
    </message>
    <message>
        <source>Config setting for %s only applied on %s network when in [%s] section.</source>
        <translation>%s의 설정은 %s 네트워크에만 적용되는 데, 이는 [%s] 항목에 있을 경우 뿐 입니다.</translation>
    </message>
    <message>
        <source>Copyright (C) %i-%i</source>
        <translation>Copyright (C) %i-%i</translation>
    </message>
    <message>
        <source>Corrupted block database detected</source>
        <translation>손상된 블록 데이터베이스가 감지되었습니다</translation>
    </message>
    <message>
        <source>Could not find asmap file %s</source>
        <translation>asmap file %s 을 찾을 수 없습니다</translation>
    </message>
    <message>
        <source>Could not parse asmap file %s</source>
        <translation>asmap file %s 을 파싱할 수 없습니다</translation>
    </message>
    <message>
        <source>Do you want to rebuild the block database now?</source>
        <translation>블록 데이터베이스를 다시 생성하시겠습니까?</translation>
    </message>
    <message>
        <source>Error initializing block database</source>
        <translation>블록 데이터베이스 초기화 오류 발생</translation>
    </message>
    <message>
        <source>Error initializing wallet database environment %s!</source>
        <translation>지갑 데이터베이스 %s 환경 초기화 오류 발생!</translation>
    </message>
    <message>
        <source>Error loading %s</source>
        <translation>%s 불러오기 오류 발생</translation>
    </message>
    <message>
        <source>Error loading %s: Private keys can only be disabled during creation</source>
        <translation>%s 로딩 실패: 개인키는 생성할때만 비활성화 할 수 있습니다</translation>
    </message>
    <message>
        <source>Error loading %s: Wallet corrupted</source>
        <translation>%s 불러오기 오류: 지갑이 손상됨</translation>
    </message>
    <message>
        <source>Error loading %s: Wallet requires newer version of %s</source>
        <translation>%s 불러오기 오류: 지갑은 새 버전의 %s이 필요합니다</translation>
    </message>
    <message>
        <source>Error loading block database</source>
        <translation>블록 데이터베이스 불러오는데 오류 발생</translation>
    </message>
    <message>
        <source>Error opening block database</source>
        <translation>블록 데이터베이스 열기 오류 발생</translation>
    </message>
    <message>
        <source>Failed to listen on any port. Use -listen=0 if you want this.</source>
        <translation>포트 연결에 실패하였습니다. 필요하다면 -리슨=0 옵션을 사용하십시오.</translation>
    </message>
    <message>
        <source>Failed to rescan the wallet during initialization</source>
        <translation>지갑 스캔 오류</translation>
    </message>
    <message>
        <source>Failed to verify database</source>
        <translation>데이터베이스를 검증 실패</translation>
    </message>
    <message>
        <source>Importing...</source>
        <translation>불러오는 중...</translation>
    </message>
    <message>
        <source>Incorrect or no genesis block found. Wrong datadir for network?</source>
        <translation>제네시스 블록이 없거나 잘 못 되었습니다. 네트워크의 datadir을 확인해 주십시오.</translation>
    </message>
    <message>
        <source>Initialization sanity check failed. %s is shutting down.</source>
        <translation>무결성 확인 초기화에 실패하였습니다. %s가 곧 종료됩니다.</translation>
    </message>
    <message>
        <source>Invalid P2P permission: '%s'</source>
        <translation>잘못된 P2P 권한: '%s'</translation>
    </message>
    <message>
        <source>Invalid amount for -%s=&lt;amount&gt;: '%s'</source>
        <translation>유효하지 않은 금액 -%s=&lt;amount&gt;: '%s'</translation>
    </message>
    <message>
        <source>Invalid amount for -discardfee=&lt;amount&gt;: '%s'</source>
        <translation>유효하지 않은 금액 -discardfee=&lt;amount&gt;: '%s'</translation>
    </message>
    <message>
        <source>Invalid amount for -fallbackfee=&lt;amount&gt;: '%s'</source>
        <translation>유효하지 않은 금액 -fallbackfee=&lt;amount&gt;: '%s'</translation>
    </message>
    <message>
        <source>SQLiteDatabase: Failed to execute statement to verify database: %s</source>
        <translation>에스큐엘라이트 데이터베이스 : 데이터베이스를 확인하는 실행문 출력을 실패하였습니다 : %s.</translation>
    </message>
    <message>
        <source>SQLiteDatabase: Failed to fetch sqlite wallet schema version: %s</source>
        <translation>에스큐엘라이트 데이터베이스 : 에스큐엘라이트 지갑 스키마 버전 가져오기를 실패하였습니다 : %s</translation>
    </message>
    <message>
        <source>SQLiteDatabase: Failed to fetch the application id: %s</source>
        <translation>에스큐엘라이트 데이터베이스 : 어플리케이션 아이디 가져오기를 실패하였습니다 : %s</translation>
    </message>
    <message>
        <source>SQLiteDatabase: Failed to prepare statement to verify database: %s</source>
        <translation>에스큐엘라이트 데이터베이스 : 데이터베이스를 확인하는 실행문 준비에 실패하였습니다 : %s.</translation>
    </message>
    <message>
        <source>SQLiteDatabase: Unexpected application id. Expected %u, got %u</source>
        <translation>에스큐엘라이트 데이터베이스 : 예상 못한 어플리케이션 아이디. 예정: %u, 받음: %u</translation>
    </message>
    <message>
        <source>Specified blocks directory "%s" does not exist.</source>
        <translation>지정한 블록 디렉토리 "%s" 가 존재하지 않습니다.</translation>
    </message>
    <message>
        <source>Unknown change type '%s'</source>
        <translation>알 수 없는 변경 형식 '%s'</translation>
    </message>
    <message>
        <source>Upgrading txindex database</source>
        <translation>txindex 데이터베이스 업테이트중</translation>
    </message>
    <message>
        <source>Loading P2P addresses...</source>
        <translation>P2P 주소 불러오는 중...</translation>
    </message>
    <message>
        <source>Loading banlist...</source>
        <translation>추방리스트를 불러오는 중...</translation>
    </message>
    <message>
        <source>Not enough file descriptors available.</source>
        <translation>파일 디스크립터가 부족합니다.</translation>
    </message>
    <message>
        <source>Prune cannot be configured with a negative value.</source>
        <translation>블록 축소는 음수로 설정할 수 없습니다.</translation>
    </message>
    <message>
        <source>Prune mode is incompatible with -txindex.</source>
        <translation>블록 축소 모드는 -txindex와 호환되지 않습니다.</translation>
    </message>
    <message>
        <source>Replaying blocks...</source>
        <translation>블록 재생 중...</translation>
    </message>
    <message>
        <source>Rewinding blocks...</source>
        <translation>블록 되감는 중...</translation>
    </message>
    <message>
        <source>The source code is available from %s.</source>
        <translation>소스코드는 %s 에서 확인하실 수 있습니다.</translation>
    </message>
    <message>
        <source>Transaction fee and change calculation failed</source>
        <translation>거래 수수료 및 잔돈 계산에 실패했습니다.</translation>
    </message>
    <message>
        <source>Unable to bind to %s on this computer. %s is probably already running.</source>
        <translation>이 컴퓨터의 %s에 바인딩 할 수 없습니다. 아마도 %s이 실행중인 것 같습니다.</translation>
    </message>
    <message>
        <source>Unable to generate keys</source>
        <translation>키 생성 불가</translation>
    </message>
    <message>
        <source>Unsupported logging category %s=%s.</source>
        <translation>지원되지 않는 로깅 카테고리 %s = %s.</translation>
    </message>
    <message>
        <source>Upgrading UTXO database</source>
        <translation>UTXO 데이터베이스 업그레이드</translation>
    </message>
    <message>
        <source>User Agent comment (%s) contains unsafe characters.</source>
        <translation>사용자 정의 코멘트 (%s)에 안전하지 못한 글자가 포함되어 있습니다.</translation>
    </message>
    <message>
        <source>Verifying blocks...</source>
        <translation>블록 검증 중...</translation>
    </message>
    <message>
        <source>Wallet needed to be rewritten: restart %s to complete</source>
        <translation>지갑을 새로 써야 합니다:  진행을 위해 %s 를 다시 시작하십시오</translation>
    </message>
    <message>
        <source>Error: Listening for incoming connections failed (listen returned error %s)</source>
        <translation>오류: 들어오는 연결을 허용하는데 실패했습니다 (리슨 오류: %s)</translation>
    </message>
    <message>
<<<<<<< HEAD
        <source>%s corrupt. Try using the wallet tool particl-wallet to salvage or restoring a backup.</source>
        <translation>%s가 손상되었습니다. particl-wallet을 사용하여 백업을 구제하거나 복원하십시오.</translation>
=======
        <source>%s corrupt. Try using the wallet tool bitcoin-wallet to salvage or restoring a backup.</source>
        <translation>%s가 손상되었습니다. '비트 코인-지갑'을 사용하여 백업을 구제하거나 복원하십시오.</translation>
>>>>>>> 7d8a10a6
    </message>
    <message>
        <source>Cannot upgrade a non HD split wallet without upgrading to support pre split keypool. Please use version 169900 or no version specified.</source>
        <translation>HD 분할을 하지 않은 지갑은 pre split keypool로 업그레이드 하지 않고는 업그레이드를 진행할 수 없습니다. 버전 169900나 버전을 지정하지 않는 것을 사용해주십시오.</translation>
    </message>
    <message>
        <source>Invalid amount for -maxtxfee=&lt;amount&gt;: '%s' (must be at least the minrelay fee of %s to prevent stuck transactions)</source>
        <translation>유효하지 않은 금액 -maxtxfee=&lt;amount&gt;: '%s' (거래가 막히는 상황을 방지하게 위해 적어도 %s 의 중계 수수료를 지정해야 합니다)</translation>
    </message>
    <message>
        <source>The transaction amount is too small to send after the fee has been deducted</source>
        <translation>거래액이 수수료를 지불하기엔 너무 작습니다</translation>
    </message>
    <message>
        <source>This error could occur if this wallet was not shutdown cleanly and was last loaded using a build with a newer version of Berkeley DB. If so, please use the software that last loaded this wallet</source>
        <translation>지갑이 완전히 종료되지 않고 최신 버전의 Berkeley DB 빌드를 사용하여 마지막으로 로드된 경우 오류가 발생할 수 있습니다. 이 지갑을 마지막으로 로드한 소프트웨어를 사용하십시오.</translation>
    </message>
    <message>
        <source>This is the maximum transaction fee you pay (in addition to the normal fee) to prioritize partial spend avoidance over regular coin selection.</source>
        <translation>이것은 일반 코인 선택보다 부분적 지출 회피를 우선시하기 위해 지불하는 최대 거래 수수료 (일반 수수료에 추가)입니다.</translation>
    </message>
    <message>
        <source>Transaction needs a change address, but we can't generate it. Please call keypoolrefill first.</source>
        <translation>거래에 변경 주소가 필요하지만 생성 할 수 없습니다. 먼저 keypoolrefill에 전화하십시오.</translation>
    </message>
    <message>
        <source>You need to rebuild the database using -reindex to go back to unpruned mode.  This will redownload the entire blockchain</source>
        <translation>블록 축소 모드를 해제하려면 데이터베이스를 재구성하기 위해 -reindex를 사용해야 합니다. 이 명령은 전체 블록체인을 다시 다운로드합니다.</translation>
    </message>
    <message>
        <source>A fatal internal error occurred, see debug.log for details</source>
        <translation>치명적 내부 오류 발생. 상세한 내용을 debug.log 에서 확인하십시오</translation>
    </message>
    <message>
        <source>Cannot set -peerblockfilters without -blockfilterindex.</source>
        <translation>-blockfilterindex는 -peerblockfilters 없이 사용할 수 없습니다.</translation>
    </message>
    <message>
        <source>Disk space is too low!</source>
        <translation>디스크 용량이 부족함!</translation>
    </message>
    <message>
        <source>Error reading from database, shutting down.</source>
        <translation>블록 데이터베이스를 불러오는데 오류가 발생하였습니다, 곧 종료됩니다.</translation>
    </message>
    <message>
        <source>Error upgrading chainstate database</source>
        <translation>체인 상태 데이터베이스 업그레이드 중 오류가 발생했습니다.</translation>
    </message>
    <message>
        <source>Error: Disk space is low for %s</source>
        <translation>오류: %s 하기엔 저장공간이 부족합니다</translation>
    </message>
    <message>
        <source>Error: Keypool ran out, please call keypoolrefill first</source>
        <translation>오류: 키풀이 바닥남, 키풀 리필을 먼저 호출할 하십시오</translation>
    </message>
    <message>
        <source>Invalid -onion address or hostname: '%s'</source>
        <translation>올바르지 않은 -onion 주소 또는 호스트 이름: '%s'</translation>
    </message>
    <message>
        <source>Invalid -proxy address or hostname: '%s'</source>
        <translation>올바르지 않은 -proxy 주소 또는 호스트 이름: '%s'</translation>
    </message>
    <message>
        <source>Invalid amount for -paytxfee=&lt;amount&gt;: '%s' (must be at least %s)</source>
        <translation>유효하지 않은 금액 -paytxfee=&lt;amount&gt;: "%s" (최소 %s 이상이어야 합니다)</translation>
    </message>
    <message>
        <source>Invalid netmask specified in -whitelist: '%s'</source>
        <translation>유효하지 않은 넷마스크가 -whitelist: '%s" 를 통해 지정됨</translation>
    </message>
    <message>
        <source>Need to specify a port with -whitebind: '%s'</source>
        <translation>-whitebind: '%s' 를 이용하여 포트를 지정해야 합니다</translation>
    </message>
    <message>
        <source>No proxy server specified. Use -proxy=&lt;ip&gt; or -proxy=&lt;ip:port&gt;.</source>
        <translation>프록시 서버가 지정되지 않았습니다. -proxy =&lt;ip&gt; 또는 -proxy =&lt;ip:port&gt;를 사용하십시오.</translation>
    </message>
    <message>
        <source>Prune mode is incompatible with -blockfilterindex.</source>
        <translation>블록 축소 모드는 -blockfileterindex와 호환되지 않습니다.</translation>
    </message>
    <message>
        <source>Reducing -maxconnections from %d to %d, because of system limitations.</source>
        <translation>시스템 한계로 인하여 -maxconnections를 %d 에서 %d로 줄였습니다.</translation>
    </message>
    <message>
        <source>Section [%s] is not recognized.</source>
        <translation>[%s] 항목은 인정되지 않습니다.</translation>
    </message>
    <message>
        <source>Signing transaction failed</source>
        <translation>거래 서명에 실패했습니다</translation>
    </message>
    <message>
        <source>Specified -walletdir "%s" does not exist</source>
        <translation>지정한 -walletdir "%s"은 존재하지 않습니다</translation>
    </message>
    <message>
        <source>Specified -walletdir "%s" is a relative path</source>
        <translation>지정한 -walletdir "%s"은 상대 경로입니다</translation>
    </message>
    <message>
        <source>Specified -walletdir "%s" is not a directory</source>
        <translation>지정한 -walletdir "%s"은 디렉토리가 아닙니다</translation>
    </message>
    <message>
        <source>The specified config file %s does not exist
</source>
        <translation>지정한 설정 파일 "%s"는 존재하지 않습니다
</translation>
    </message>
    <message>
        <source>The transaction amount is too small to pay the fee</source>
        <translation>거래액이 수수료를 지불하기엔 너무 작습니다</translation>
    </message>
    <message>
        <source>This is experimental software.</source>
        <translation>이 소프트웨어는 시험적입니다.</translation>
    </message>
    <message>
        <source>Transaction amount too small</source>
        <translation>거래액이 너무 적습니다</translation>
    </message>
    <message>
        <source>Transaction too large</source>
        <translation>거래가 너무 큽니다</translation>
    </message>
    <message>
        <source>Unable to bind to %s on this computer (bind returned error %s)</source>
        <translation>이 컴퓨터의 %s 에 바인딩할 수 없습니다 (바인딩 과정에 %s 오류 발생)</translation>
    </message>
    <message>
        <source>Unable to create the PID file '%s': %s</source>
        <translation>PID 파일 생성 실패 '%s': %s</translation>
    </message>
    <message>
        <source>Unable to generate initial keys</source>
        <translation>초기 키값 생성 불가</translation>
    </message>
    <message>
        <source>Unknown -blockfilterindex value %s.</source>
        <translation>알 수 없는 -blockfileterindex 값 %s.</translation>
    </message>
    <message>
        <source>Verifying wallet(s)...</source>
        <translation>지갑 검증 중...</translation>
    </message>
    <message>
        <source>Warning: unknown new rules activated (versionbit %i)</source>
        <translation>경고: 알려지지 않은 새로운 규칙이 활성화되었습니다. (버전비트 %i)</translation>
    </message>
    <message>
        <source>-maxtxfee is set very high! Fees this large could be paid on a single transaction.</source>
        <translation>-maxtxfee 값이 너무 큽니다!  하나의 거래에 너무 큰 수수료가 지불 됩니다.</translation>
    </message>
    <message>
        <source>This is the transaction fee you may pay when fee estimates are not available.</source>
        <translation>이것은 수수료 추정을 이용할 수 없을 때 사용되는 거래 수수료입니다.</translation>
    </message>
    <message>
        <source>Total length of network version string (%i) exceeds maximum length (%i). Reduce the number or size of uacomments.</source>
        <translation>네트워크 버전 문자 (%i)의 길이가 최대길이 (%i)를 초과합니다. uacomments의 갯수나 길이를 줄이세요.</translation>
    </message>
    <message>
        <source>%s is set very high!</source>
        <translation>%s가 매우 높게 설정되었습니다!</translation>
    </message>
    <message>
        <source>Starting network threads...</source>
        <translation>네트워크 스레드 시작중...</translation>
    </message>
    <message>
        <source>The wallet will avoid paying less than the minimum relay fee.</source>
        <translation>지갑은 최소 중계 수수료보다 적은 금액을 지불하는 것을 피할 것입니다.</translation>
    </message>
    <message>
        <source>This is the minimum transaction fee you pay on every transaction.</source>
        <translation>이것은 모든 거래에서 지불하는 최소 거래 수수료입니다.</translation>
    </message>
    <message>
        <source>This is the transaction fee you will pay if you send a transaction.</source>
        <translation>이것은 거래를 보낼 경우 지불 할 거래 수수료입니다.</translation>
    </message>
    <message>
        <source>Transaction amounts must not be negative</source>
        <translation>거래액은 반드시 0보다 큰 값이어야 합니다.</translation>
    </message>
    <message>
        <source>Transaction has too long of a mempool chain</source>
        <translation>거래가 너무 긴 메모리 풀 체인을 갖고 있습니다</translation>
    </message>
    <message>
        <source>Transaction must have at least one recipient</source>
        <translation>거래에는 최소한 한명의 수령인이 있어야 합니다.</translation>
    </message>
    <message>
        <source>Unknown network specified in -onlynet: '%s'</source>
        <translation>-onlynet: '%s' 에 알수없는 네트워크가 지정되었습니다</translation>
    </message>
    <message>
        <source>Insufficient funds</source>
        <translation>잔액이 부족합니다</translation>
    </message>
    <message>
        <source>Fee estimation failed. Fallbackfee is disabled. Wait a few blocks or enable -fallbackfee.</source>
        <translation>수수료 추정이 실패했습니다. 고장 대체 수수료가 비활성화 상태입니다. 몇 블록을 기다리거나 -fallbackfee를 활성화 하십시오.</translation>
    </message>
    <message>
        <source>Warning: Private keys detected in wallet {%s} with disabled private keys</source>
        <translation>경고: 비활성화된 개인키 지갑 {%s} 에서 개인키들이 발견되었습니다</translation>
    </message>
    <message>
        <source>Cannot write to data directory '%s'; check permissions.</source>
        <translation>"%s" 데이터 폴더에 기록하지 못했습니다. 접근권한을 확인하십시오.</translation>
    </message>
    <message>
        <source>Loading block index...</source>
        <translation>블록 인덱스를 불러오는 중...</translation>
    </message>
    <message>
        <source>Loading wallet...</source>
        <translation>지갑을 불러오는 중...</translation>
    </message>
    <message>
        <source>Cannot downgrade wallet</source>
        <translation>지갑을 다운그레이드 할 수 없습니다</translation>
    </message>
    <message>
        <source>Rescanning...</source>
        <translation>재스캔 중...</translation>
    </message>
    <message>
        <source>Done loading</source>
        <translation>로딩 완료</translation>
    </message>
</context>
</TS><|MERGE_RESOLUTION|>--- conflicted
+++ resolved
@@ -66,13 +66,8 @@
         <translation>받는 주소들</translation>
     </message>
     <message>
-<<<<<<< HEAD
         <source>These are your Particl addresses for sending payments. Always check the amount and the receiving address before sending coins.</source>
-        <translation>비트코인을 보내는 계좌 주소입니다. 코인을 보내기 전에 금액과 받는 주소를 항상 확인하세요.</translation>
-=======
-        <source>These are your Bitcoin addresses for sending payments. Always check the amount and the receiving address before sending coins.</source>
         <translation>비트코인을 보내는 계좌 주소입니다. 코인을 보내기 전에 금액과 받는 주소를 항상 확인하십시오.</translation>
->>>>>>> 7d8a10a6
     </message>
     <message>
         <source>These are your Particl addresses for receiving payments. Use the 'Create new receiving address' button in the receive tab to create new addresses.
@@ -195,13 +190,8 @@
         <translation>지갑의 이전 비밀번호와 새로운 비밀번호를 입력하세요.</translation>
     </message>
     <message>
-<<<<<<< HEAD
         <source>Remember that encrypting your wallet cannot fully protect your particl from being stolen by malware infecting your computer.</source>
-        <translation>지갑을 암호화 해도 컴퓨터에 바이러스가 있을시 안전하기 않다는 것을 참고하세요.</translation>
-=======
-        <source>Remember that encrypting your wallet cannot fully protect your bitcoins from being stolen by malware infecting your computer.</source>
         <translation>지갑을 암호화 해도 컴퓨터에 바이러스가 있을시 안전하지 않다는 것을 참고하세요.</translation>
->>>>>>> 7d8a10a6
     </message>
     <message>
         <source>Wallet to be encrypted</source>
@@ -374,13 +364,8 @@
         <translation>프록시가 &lt;b&gt;활성화&lt;/b&gt; 되었습니다: %1</translation>
     </message>
     <message>
-<<<<<<< HEAD
         <source>Send coins to a Particl address</source>
-        <translation>비트코인 주소로 코인을 전송합니다</translation>
-=======
-        <source>Send coins to a Bitcoin address</source>
         <translation>코인을 비트코인 주소로 전송합니다.</translation>
->>>>>>> 7d8a10a6
     </message>
     <message>
         <source>Backup wallet to another location</source>
@@ -415,21 +400,12 @@
         <translation>지갑에 포함된 개인키 암호화하기</translation>
     </message>
     <message>
-<<<<<<< HEAD
         <source>Sign messages with your Particl addresses to prove you own them</source>
-        <translation>지갑 주소가 본인 소유인지 증명하기 위해 메시지를 서명합니다</translation>
+        <translation>지갑 주소가 본인 소유인지 증명하기 위해 메시지를 서명합니다.</translation>
     </message>
     <message>
         <source>Verify messages to ensure they were signed with specified Particl addresses</source>
-        <translation>해당 비트코인 주소로 서명되었는지 확인하기 위해 메시지를 검증합니다</translation>
-=======
-        <source>Sign messages with your Bitcoin addresses to prove you own them</source>
-        <translation>지갑 주소가 본인 소유인지 증명하기 위해 메시지를 서명합니다.</translation>
-    </message>
-    <message>
-        <source>Verify messages to ensure they were signed with specified Bitcoin addresses</source>
         <translation>해당 비트코인 주소로 서명되었는지 확인하기 위해 메시지를 검증합니다.</translation>
->>>>>>> 7d8a10a6
     </message>
     <message>
         <source>&amp;File</source>
@@ -448,13 +424,8 @@
         <translation>툴바 색인표</translation>
     </message>
     <message>
-<<<<<<< HEAD
         <source>Request payments (generates QR codes and particl: URIs)</source>
-        <translation>지불 요청하기 (QR코드와 particl: URI를 생성합니다)</translation>
-=======
-        <source>Request payments (generates QR codes and bitcoin: URIs)</source>
-        <translation>지불 요청하기 (QR 코드와 bitcoin을 생성합니다: URIs)</translation>
->>>>>>> 7d8a10a6
+        <translation>지불 요청하기 (QR 코드와 particl을 생성합니다: URIs)</translation>
     </message>
     <message>
         <source>Show the list of used sending addresses and labels</source>
@@ -469,13 +440,8 @@
         <translation>명령줄 옵션(&amp;C)</translation>
     </message>
     <message numerus="yes">
-<<<<<<< HEAD
         <source>%n active connection(s) to Particl network</source>
-        <translation><numerusform>비트코인 네트워크에 %n개의 연결 활성화됨</numerusform></translation>
-=======
-        <source>%n active connection(s) to Bitcoin network</source>
         <translation><numerusform>비트코인 네트워크에 %n 개의 연결이 활성화 되고 있습니다.</numerusform></translation>
->>>>>>> 7d8a10a6
     </message>
     <message>
         <source>Indexing blocks on disk...</source>
@@ -522,7 +488,7 @@
         <translation>파일로부터 PSBT 불러오기(&amp;L)</translation>
     </message>
     <message>
-        <source>Load Partially Signed Bitcoin Transaction</source>
+        <source>Load Partially Signed Particl Transaction</source>
         <translation>부분적으로 서명된 비트코인 트랜잭션 불러오기</translation>
     </message>
     <message>
@@ -530,7 +496,7 @@
         <translation>클립보드로부터 PSBT 불러오기...</translation>
     </message>
     <message>
-        <source>Load Partially Signed Bitcoin Transaction from clipboard</source>
+        <source>Load Partially Signed Particl Transaction from clipboard</source>
         <translation>클립보드로부터 부분적으로 서명된 비트코인 트랜잭션 불러오기</translation>
     </message>
     <message>
@@ -550,13 +516,8 @@
         <translation>받는 주소들(&amp;R)</translation>
     </message>
     <message>
-<<<<<<< HEAD
         <source>Open a particl: URI</source>
-        <translation>particl: URI 열기</translation>
-=======
-        <source>Open a bitcoin: URI</source>
-        <translation>bitcoin 열기: URI</translation>
->>>>>>> 7d8a10a6
+        <translation>particl 열기: URI</translation>
     </message>
     <message>
         <source>Open Wallet</source>
@@ -583,13 +544,8 @@
         <translation>모든 지갑 닫기</translation>
     </message>
     <message>
-<<<<<<< HEAD
         <source>Show the %1 help message to get a list with possible Particl command-line options</source>
-        <translation>사용할 수 있는 비트코인 명령줄 옵션 목록을 가져오기 위해 %1 도움말 메시지를 표시합니다</translation>
-=======
-        <source>Show the %1 help message to get a list with possible Bitcoin command-line options</source>
         <translation>사용할 수 있는 비트코인 명령줄 옵션 목록을 가져오기 위해 %1 도움말 메시지를 표시합니다.</translation>
->>>>>>> 7d8a10a6
     </message>
     <message>
         <source>&amp;Mask values</source>
@@ -1116,13 +1072,8 @@
         <translation>유형</translation>
     </message>
     <message>
-<<<<<<< HEAD
         <source>Recent transactions may not yet be visible, and therefore your wallet's balance might be incorrect. This information will be correct once your wallet has finished synchronizing with the particl network, as detailed below.</source>
-        <translation>최근 거래는 아직 보이지 않을 것입니다, 그러므로 당신의 지갑의 잔액이 틀릴 수도 있습니다. 이 정보는 비트코인 네트워크와 완전한 동기화가 완료되면 아래의 설명과 같이 정확해집니다.</translation>
-=======
-        <source>Recent transactions may not yet be visible, and therefore your wallet's balance might be incorrect. This information will be correct once your wallet has finished synchronizing with the bitcoin network, as detailed below.</source>
         <translation>최근 거래는 아직 보이지 않을 수 있습니다. 따라서 당신의 지갑의 잔액이 틀릴 수도 있습니다. 이 정보는 당신의 지갑이 비트코인 네트워크와 완전한 동기화를 완료하면, 아래의 설명과 같이 정확해집니다.</translation>
->>>>>>> 7d8a10a6
     </message>
     <message>
         <source>Attempting to spend particl that are affected by not-yet-displayed transactions will not be accepted by the network.</source>
@@ -1410,8 +1361,8 @@
         <translation>코인 상세 제어기능에 대한 표시 여부를 선택할 수 있습니다.</translation>
     </message>
     <message>
-        <source>Connect to the Bitcoin network through a separate SOCKS5 proxy for Tor onion services.</source>
-        <translation>Tor onion 서비스를 위한 별도의 SOCKS5 프록시를 통해 Bitcoin 네트워크에 연결합니다.</translation>
+        <source>Connect to the Particl network through a separate SOCKS5 proxy for Tor onion services.</source>
+        <translation>Tor onion 서비스를 위한 별도의 SOCKS5 프록시를 통해 Particl 네트워크에 연결합니다.</translation>
     </message>
     <message>
         <source>Use separate SOCKS&amp;5 proxy to reach peers via Tor onion services:</source>
@@ -1485,13 +1436,8 @@
         <translation>유형</translation>
     </message>
     <message>
-<<<<<<< HEAD
         <source>The displayed information may be out of date. Your wallet automatically synchronizes with the Particl network after a connection is established, but this process has not completed yet.</source>
-        <translation>표시된 정보가 오래된 것 같습니다. 비트코인 네트워크에 연결하고 난 다음에 지갑을 자동으로 동기화 하지만, 아직 과정이 끝나지는 않았습니다.</translation>
-=======
-        <source>The displayed information may be out of date. Your wallet automatically synchronizes with the Bitcoin network after a connection is established, but this process has not completed yet.</source>
         <translation>표시된 정보가 오래된 것 같습니다. 당신의 지갑은 비트코인 네트워크에 연결된 뒤 자동으로 동기화 하지만, 아직 과정이 끝나지 않았습니다.</translation>
->>>>>>> 7d8a10a6
     </message>
     <message>
         <source>Watch-only:</source>
@@ -1688,13 +1634,8 @@
         <translation>지불 요청 오류</translation>
     </message>
     <message>
-<<<<<<< HEAD
         <source>Cannot start particl: click-to-pay handler</source>
-        <translation>particl: 핸들러를 시작할 수 없음</translation>
-=======
-        <source>Cannot start bitcoin: click-to-pay handler</source>
         <translation>비트코인을 시작할 수 없습니다: 지급을 위한 클릭 핸들러</translation>
->>>>>>> 7d8a10a6
     </message>
     <message>
         <source>URI handling</source>
@@ -1763,13 +1704,8 @@
         <translation>금액</translation>
     </message>
     <message>
-<<<<<<< HEAD
         <source>Enter a Particl address (e.g. %1)</source>
-        <translation>비트코인 주소를 입력하세요 (예. %1)</translation>
-=======
-        <source>Enter a Bitcoin address (e.g. %1)</source>
         <translation>비트코인 주소를 입력하세요 (예: %1)</translation>
->>>>>>> 7d8a10a6
     </message>
     <message>
         <source>%1 d</source>
@@ -2514,13 +2450,8 @@
         <translation>거래 수수료 설정 숨기기</translation>
     </message>
     <message>
-<<<<<<< HEAD
         <source>When there is less transaction volume than space in the blocks, miners as well as relaying nodes may enforce a minimum fee. Paying only this minimum fee is just fine, but be aware that this can result in a never confirming transaction once there is more demand for particl transactions than the network can process.</source>
-        <translation>거래량이 블록에 남은 공간보다 적은 경우에는 채굴자나 중계 노드들이 최소 수수료를 허용할 수 있습니다. 최소 수수료만 지불하는건 괜찮지만, 네트워크가 처리할 수 있는 용량을 넘는 비트코인 거래가 있을 경우에는 이 거래가 승인이 안될 수 있다는 점을 유의하세요.</translation>
-=======
-        <source>When there is less transaction volume than space in the blocks, miners as well as relaying nodes may enforce a minimum fee. Paying only this minimum fee is just fine, but be aware that this can result in a never confirming transaction once there is more demand for bitcoin transactions than the network can process.</source>
         <translation>거래량이 블록에 남은 공간보다 적은 경우, 채굴자나 중계 노드들이 최소 수수료를 허용할 수 있습니다. 최소 수수료만 지불하는건 괜찮지만, 네트워크가 처리할 수 있는 용량을 넘는 비트코인 거래가 있을 경우에는 이 거래가 승인이 안될 수 있다는 점을 유의하세요.</translation>
->>>>>>> 7d8a10a6
     </message>
     <message>
         <source>A too low fee might result in a never confirming transaction (read the tooltip)</source>
@@ -2591,7 +2522,7 @@
         <translation>사인되지 않은 것을 생성(&amp;e)</translation>
     </message>
     <message>
-        <source>Creates a Partially Signed Bitcoin Transaction (PSBT) for use with e.g. an offline %1 wallet, or a PSBT-compatible hardware wallet.</source>
+        <source>Creates a Partially Signed Particl Transaction (PSBT) for use with e.g. an offline %1 wallet, or a PSBT-compatible hardware wallet.</source>
         <translation>오프라인 %1 지갑 또는 PSBT가 호환되는 하드웨어 지갑과의 사용을 위한 '부분적으로 서명 된 비트 코인 트랜잭션(PSBT)'를 생성합니다.</translation>
     </message>
     <message>
@@ -2639,7 +2570,7 @@
         <translation>추후에 거래 수수료를 올릴 수 있습니다 ('수수료로-대체', BIP-125 지원)</translation>
     </message>
     <message>
-        <source>Please, review your transaction proposal. This will produce a Partially Signed Bitcoin Transaction (PSBT) which you can save or copy and then sign with e.g. an offline %1 wallet, or a PSBT-compatible hardware wallet.</source>
+        <source>Please, review your transaction proposal. This will produce a Partially Signed Particl Transaction (PSBT) which you can save or copy and then sign with e.g. an offline %1 wallet, or a PSBT-compatible hardware wallet.</source>
         <translation>거래 제안을 검토해 주십시오. 이것은 당신이 저장하거나 복사한 뒤 e.g. 오프라인 %1 지갑 또는 PSBT 호환 하드웨어 지갑으로 서명할 수 있는 PSBT (부분적으로 서명된 비트코인 트랜잭션)를 생성할 것입니다.</translation>
     </message>
     <message>
@@ -2715,13 +2646,8 @@
         <translation><numerusform>%n 블록 안에 승인이 시작될 것으로 추정됩니다.</numerusform></translation>
     </message>
     <message>
-<<<<<<< HEAD
         <source>Warning: Invalid Particl address</source>
-        <translation>경고: 잘못된 비트코인주소입니다</translation>
-=======
-        <source>Warning: Invalid Bitcoin address</source>
         <translation>경고: 잘못된 비트코인 주소입니다</translation>
->>>>>>> 7d8a10a6
     </message>
     <message>
         <source>Warning: Unknown change address</source>
@@ -3906,13 +3832,8 @@
         <translation>오류: 들어오는 연결을 허용하는데 실패했습니다 (리슨 오류: %s)</translation>
     </message>
     <message>
-<<<<<<< HEAD
         <source>%s corrupt. Try using the wallet tool particl-wallet to salvage or restoring a backup.</source>
-        <translation>%s가 손상되었습니다. particl-wallet을 사용하여 백업을 구제하거나 복원하십시오.</translation>
-=======
-        <source>%s corrupt. Try using the wallet tool bitcoin-wallet to salvage or restoring a backup.</source>
         <translation>%s가 손상되었습니다. '비트 코인-지갑'을 사용하여 백업을 구제하거나 복원하십시오.</translation>
->>>>>>> 7d8a10a6
     </message>
     <message>
         <source>Cannot upgrade a non HD split wallet without upgrading to support pre split keypool. Please use version 169900 or no version specified.</source>
