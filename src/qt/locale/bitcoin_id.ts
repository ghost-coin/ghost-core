--- conflicted
+++ resolved
@@ -1044,13 +1044,8 @@
         <translation>%1 GB data akan disimpan di direktori ini.</translation>
     </message>
     <message>
-<<<<<<< HEAD
         <source>%1 will download and store a copy of the Particl block chain.</source>
-        <translation>%1 akan mengunduh dan menyimpan salinan Particl block chain.</translation>
-=======
-        <source>%1 will download and store a copy of the Bitcoin block chain.</source>
-        <translation>%1 akan mengunduh dan menyimpan salinan Bitcoin blockchain.</translation>
->>>>>>> 97d35006
+        <translation>%1 akan mengunduh dan menyimpan salinan Particl blockchain.</translation>
     </message>
     <message>
         <source>The wallet will also be stored in this directory.</source>
