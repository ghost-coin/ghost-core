--- conflicted
+++ resolved
@@ -70,9 +70,9 @@
         <translation>Acestea sunt adresele tale Ghost pentru efectuarea platilor. Intotdeauna verifica atent suma de plata si adresa beneficiarului inainte de a trimite monede.</translation>
     </message>
     <message>
-        <source>These are your Particl addresses for receiving payments. Use the 'Create new receiving address' button in the receive tab to create new addresses.
+        <source>These are your Ghost addresses for receiving payments. Use the 'Create new receiving address' button in the receive tab to create new addresses.
 Signing is only possible with addresses of the type 'legacy'.</source>
-        <translation>Acestea sunt adresele Particl pentru primirea plăților. Folosiți butonul " Creați o nouă adresă de primire" din fila de primire pentru a crea noi adrese.
+        <translation>Acestea sunt adresele Ghost pentru primirea plăților. Folosiți butonul " Creați o nouă adresă de primire" din fila de primire pentru a crea noi adrese.
 Semnarea este posibilă numai cu adrese de tip "legacy".</translation>
     </message>
     <message>
@@ -170,8 +170,8 @@
         <translation>Confirmaţi criptarea portofelului</translation>
     </message>
     <message>
-        <source>Warning: If you encrypt your wallet and lose your passphrase, you will &lt;b&gt;LOSE ALL OF YOUR PARTICL&lt;/b&gt;!</source>
-        <translation>Atenţie: Dacă va criptati portofelul si ulterior pierdeti parola, &lt;b&gt;VEŢI PIERDE TOTI PARTICLII&lt;/b&gt;!</translation>
+        <source>Warning: If you encrypt your wallet and lose your passphrase, you will &lt;b&gt;LOSE ALL OF YOUR GHOST&lt;/b&gt;!</source>
+        <translation>Atenţie: Dacă va criptati portofelul si ulterior pierdeti parola, &lt;b&gt;VEŢI PIERDE TOTI GHOSTII&lt;/b&gt;!</translation>
     </message>
     <message>
         <source>Are you sure you wish to encrypt your wallet?</source>
@@ -489,16 +489,16 @@
         <translation>&amp;Încarcă PSBT din fișier...</translation>
     </message>
     <message>
-        <source>Load Partially Signed Particl Transaction</source>
-        <translation>Încărcați Tranzacția Particl Parțial Semnată</translation>
+        <source>Load Partially Signed Ghost Transaction</source>
+        <translation>Încărcați Tranzacția Ghost Parțial Semnată</translation>
     </message>
     <message>
         <source>Load PSBT from clipboard...</source>
         <translation>Încărcați PSBT din clipboard...</translation>
     </message>
     <message>
-        <source>Load Partially Signed Particl Transaction from clipboard</source>
-        <translation>Încărcați Tranzacția Particl Parțial Semnată din clipboard</translation>
+        <source>Load Partially Signed Ghost Transaction from clipboard</source>
+        <translation>Încărcați Tranzacția Ghost Parțial Semnată din clipboard</translation>
     </message>
     <message>
         <source>Node window</source>
@@ -537,21 +537,16 @@
         <translation>Inchide portofel</translation>
     </message>
     <message>
-<<<<<<< HEAD
+        <source>Close All Wallets...</source>
+        <translation>Inchide Portofelele</translation>
+    </message>
+    <message>
+        <source>Close all wallets</source>
+        <translation>Închideți toate portofelele</translation>
+    </message>
+    <message>
         <source>Show the %1 help message to get a list with possible Ghost command-line options</source>
         <translation>Arată mesajul de ajutor %1 pentru a obţine o listă cu opţiunile posibile de linii de comandă Ghost</translation>
-=======
-        <source>Close All Wallets...</source>
-        <translation>Inchide Portofelele</translation>
-    </message>
-    <message>
-        <source>Close all wallets</source>
-        <translation>Închideți toate portofelele</translation>
-    </message>
-    <message>
-        <source>Show the %1 help message to get a list with possible Particl command-line options</source>
-        <translation>Arată mesajul de ajutor %1 pentru a obţine o listă cu opţiunile posibile de linii de comandă Particl</translation>
->>>>>>> 239a8573
     </message>
     <message>
         <source>&amp;Mask values</source>
@@ -1083,7 +1078,7 @@
     </message>
     <message>
         <source>Attempting to spend ghost that are affected by not-yet-displayed transactions will not be accepted by the network.</source>
-        <translation>Incercarea de a cheltui particli care sunt afectati de tranzactii ce inca nu sunt afisate nu va fi acceptata de retea.</translation>
+        <translation>Incercarea de a cheltui ghosti care sunt afectati de tranzactii ce inca nu sunt afisate nu va fi acceptata de retea.</translation>
     </message>
     <message>
         <source>Number of blocks left</source>
@@ -2203,7 +2198,7 @@
         <source>Specify a custom fee per kB (1,000 bytes) of the transaction's virtual size.
 
 Note:  Since the fee is calculated on a per-byte basis, a fee of "100 satoshis per kB" for a transaction size of 500 bytes (half of 1 kB) would ultimately yield a fee of only 50 satoshis.</source>
-        <translation>Specificati o taxa anume pe kB (1000 byte) din marimea virtuala a tranzactiei. 
+        <translation>Specificati o taxa anume pe kB (1000 byte) din marimea virtuala a tranzactiei.
 
 Nota: Cum taxa este calculata per byte, o taxa de "100 satoshi per kB" pentru o tranzactie de 500 byte (jumatate de kB) va produce o taxa de doar 50 satoshi.</translation>
     </message>
@@ -2502,7 +2497,7 @@
     </message>
     <message>
         <source>You can sign messages/agreements with your addresses to prove you can receive ghost sent to them. Be careful not to sign anything vague or random, as phishing attacks may try to trick you into signing your identity over to them. Only sign fully-detailed statements you agree to.</source>
-        <translation>Puteţi semna mesaje/contracte cu adresele dvs. pentru a demostra ca puteti primi particli trimisi la ele. Aveţi grijă să nu semnaţi nimic vag sau aleator, deoarece atacurile de tip phishing vă pot păcăli să le transferaţi identitatea. Semnaţi numai declaraţiile detaliate cu care sînteti de acord.</translation>
+        <translation>Puteţi semna mesaje/contracte cu adresele dvs. pentru a demostra ca puteti primi ghosti trimisi la ele. Aveţi grijă să nu semnaţi nimic vag sau aleator, deoarece atacurile de tip phishing vă pot păcăli să le transferaţi identitatea. Semnaţi numai declaraţiile detaliate cu care sînteti de acord.</translation>
     </message>
     <message>
         <source>The Ghost address to sign the message with</source>
