--- conflicted
+++ resolved
@@ -609,15 +609,7 @@
         <source>Wallet is &lt;b&gt;encrypted&lt;/b&gt; and currently &lt;b&gt;locked&lt;/b&gt;</source>
         <translation>Portofelul este &lt;b&gt;criptat&lt;/b&gt; iar în momentul de faţă este &lt;b&gt;blocat&lt;/b&gt;</translation>
     </message>
-<<<<<<< HEAD
-    <message>
-        <source>A fatal error occurred. Particl can no longer continue safely and will quit.</source>
-        <translation>A survenit o eroare fatală. Particl nu mai poate continua în siguranţă şi se va opri.</translation>
-    </message>
-</context>
-=======
     </context>
->>>>>>> 5174b534
 <context>
     <name>CoinControlDialog</name>
     <message>
@@ -1199,13 +1191,6 @@
         <translation>Tor</translation>
     </message>
     <message>
-<<<<<<< HEAD
-        <source>Connect to the Particl network through a separate SOCKS5 proxy for Tor hidden services.</source>
-        <translation>Conectare la reteaua Particl printr-un proxy SOCKS5 separat pentru serviciile TOR ascunse.</translation>
-    </message>
-    <message>
-=======
->>>>>>> 5174b534
         <source>&amp;Window</source>
         <translation>&amp;Fereastră</translation>
     </message>
