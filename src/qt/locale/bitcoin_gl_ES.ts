<TS language="gl_ES" version="2.1">
<context>
    <name>AddressBookPage</name>
    <message>
        <source>Right-click to edit address or label</source>
        <translation>Fai Click co botón dereito para editar o enderezo ou etiqueta</translation>
    </message>
    <message>
        <source>Create a new address</source>
        <translation>Crea un novo enderezo</translation>
    </message>
    <message>
        <source>&amp;New</source>
        <translation>&amp;Novo</translation>
    </message>
    <message>
        <source>Copy the currently selected address to the system clipboard</source>
        <translation>Copia o enderezo seleccionado ao portapapeis do sistema</translation>
    </message>
    <message>
        <source>&amp;Copy</source>
        <translation>&amp;Copiar</translation>
    </message>
    <message>
        <source>C&amp;lose</source>
        <translation>Pechar</translation>
    </message>
    <message>
        <source>Delete the currently selected address from the list</source>
        <translation>Borra o enderezo seleccionado actualmente da lista</translation>
    </message>
    <message>
        <source>Enter address or label to search</source>
        <translation>Introduce un enderezo ou etiqueta para buscar</translation>
    </message>
    <message>
        <source>Export the data in the current tab to a file</source>
        <translation>Exporta os datos na pestana actual a un ficheiro</translation>
    </message>
    <message>
        <source>&amp;Export</source>
        <translation>Exportar</translation>
    </message>
    <message>
        <source>&amp;Delete</source>
        <translation>Borrar</translation>
    </message>
    <message>
        <source>Choose the address to send coins to</source>
        <translation>Selecciona o enderezo ó que enviar moedas</translation>
    </message>
    <message>
        <source>Choose the address to receive coins with</source>
        <translation>Selecciona o enderezo do que recibir moedas</translation>
    </message>
    <message>
        <source>C&amp;hoose</source>
        <translation>Selecciona</translation>
    </message>
    <message>
        <source>Sending addresses</source>
        <translation>Enderezos de envío</translation>
    </message>
    <message>
        <source>Receiving addresses</source>
        <translation>Enderezos de recepción</translation>
    </message>
    <message>
        <source>These are your Particl addresses for sending payments. Always check the amount and the receiving address before sending coins.</source>
        <translation>Estes son os teus enderezos de Particl para enviar pagamentos. Asegurate sempre de comprobar a cantidade e maila dirección antes de enviar moedas.</translation>
    </message>
    <message>
        <source>&amp;Copy Address</source>
        <translation>Copiar Enderezo</translation>
    </message>
    <message>
        <source>Copy &amp;Label</source>
        <translation>Copia Etiqueta</translation>
    </message>
    <message>
        <source>&amp;Edit</source>
        <translation>Edita</translation>
    </message>
    <message>
        <source>Export Address List</source>
        <translation>Exporta a Lista de Enderezos</translation>
    </message>
    <message>
        <source>Comma separated file (*.csv)</source>
        <translation>Ficheiro Separado por Comas (*.csv)</translation>
    </message>
    <message>
        <source>Exporting Failed</source>
        <translation>Exportación Fallida</translation>
    </message>
    <message>
        <source>There was an error trying to save the address list to %1. Please try again.</source>
        <translation>Houbo un erro tentando gardar a lista de enderezos en %1. Por favor proba de novo.</translation>
    </message>
</context>
<context>
    <name>AddressTableModel</name>
    <message>
        <source>Label</source>
        <translation>Etiqueta</translation>
    </message>
    <message>
        <source>Address</source>
        <translation>Enderezo</translation>
    </message>
    <message>
        <source>(no label)</source>
        <translation>(sin etiqueta)</translation>
    </message>
</context>
<context>
    <name>AskPassphraseDialog</name>
    <message>
        <source>Passphrase Dialog</source>
        <translation>Diálogo de Frase Contrasinal</translation>
    </message>
    <message>
        <source>Enter passphrase</source>
        <translation>Introduce a frase contrasinal</translation>
    </message>
    <message>
        <source>New passphrase</source>
        <translation>Nova frase contrasinal</translation>
    </message>
    <message>
        <source>Repeat new passphrase</source>
        <translation>Repite a frase contrasinal</translation>
    </message>
    <message>
        <source>Show passphrase</source>
        <translation>Mostra frase contrasinal</translation>
    </message>
    <message>
        <source>Encrypt wallet</source>
        <translation>Encriptar carteira</translation>
    </message>
    <message>
        <source>This operation needs your wallet passphrase to unlock the wallet.</source>
        <translation>Esta operación necesita da túa frase contrasinal para desbloqueares a carteira.</translation>
    </message>
    <message>
        <source>Unlock wallet</source>
        <translation>Desbloquear carteira</translation>
    </message>
    <message>
        <source>This operation needs your wallet passphrase to decrypt the wallet.</source>
        <translation>Esta operación necesita da túa frase contrasinal para desbloquea a carteira.</translation>
    </message>
    <message>
        <source>Decrypt wallet</source>
        <translation>Desencriptar carteira</translation>
    </message>
    <message>
        <source>Change passphrase</source>
        <translation>Cambiar frase contrasinal</translation>
    </message>
    <message>
        <source>Confirm wallet encryption</source>
        <translation>Confirmar encriptación da carteira</translation>
    </message>
    <message>
        <source>Warning: If you encrypt your wallet and lose your passphrase, you will &lt;b&gt;LOSE ALL OF YOUR PARTICL&lt;/b&gt;!</source>
        <translation>Aviso: Si encriptas a túa carteira e perdes a túa frase contrasinal, &lt;b&gt;PERDERÁS TODOS OS TEUS PARTICL&lt;/b&gt;!</translation>
    </message>
    <message>
        <source>Are you sure you wish to encrypt your wallet?</source>
        <translation>¿Seguro que queres encriptar a túa carteira?</translation>
    </message>
    <message>
        <source>Wallet encrypted</source>
        <translation>Carteira encriptada</translation>
    </message>
    <message>
        <source>Enter the new passphrase for the wallet.&lt;br/&gt;Please use a passphrase of &lt;b&gt;ten or more random characters&lt;/b&gt;, or &lt;b&gt;eight or more words&lt;/b&gt;.</source>
        <translation>Introduce unha nova frase contrasinal para a carteira.&lt;br/&gt;Por favor utiliza una frase contrasinal que &lt;b&gt;teña dez ou máis caracteres aleatorios&lt;/b&gt;, ou &lt;b&gt;oito ou máis palabras&lt;/b&gt;.</translation>
    </message>
    <message>
        <source>Enter the old passphrase and new passphrase for the wallet.</source>
        <translation>Introduce a frase contrasinal anterior mais a nova frase contrasinal para a carteira.</translation>
    </message>
    <message>
        <source>Remember that encrypting your wallet cannot fully protect your particl from being stolen by malware infecting your computer.</source>
        <translation>Recorda que encriptar a tua carteira non protexe completamente que os teus particl poidan ser roubados por malware que afecte ó teu computador.</translation>
    </message>
    <message>
        <source>Wallet to be encrypted</source>
        <translation>Carteira para ser encriptada</translation>
    </message>
    <message>
        <source>Your wallet is about to be encrypted. </source>
        <translation>A túa carteira vai a ser encriptada.</translation>
    </message>
    <message>
        <source>Your wallet is now encrypted. </source>
        <translation>A túa carteira está agora encriptada.</translation>
    </message>
    <message>
        <source>IMPORTANT: Any previous backups you have made of your wallet file should be replaced with the newly generated, encrypted wallet file. For security reasons, previous backups of the unencrypted wallet file will become useless as soon as you start using the new, encrypted wallet.</source>
        <translation>IMPORTANTE: Calquera copia de respaldo que tiveras feita da túa carteira debería ser sustituída por unha nova copia xerada a partires da túa nova carteira encriptada. Por razóns de seguridade, as copias de respaldo da túa carteira sin encriptar non se poderán usar unha vez que empeces a utilizar a túa nova carteira encriptada.</translation>
    </message>
    <message>
        <source>Wallet encryption failed</source>
        <translation>Error na Encriptación da carteira </translation>
    </message>
    <message>
        <source>Wallet encryption failed due to an internal error. Your wallet was not encrypted.</source>
        <translation>A encriptación da carteira fallou debido a un erro interno. A túa carteira no foi encriptada.</translation>
    </message>
    <message>
        <source>The supplied passphrases do not match.</source>
        <translation>As frases contrasinal introducidas non coinciden.</translation>
    </message>
    <message>
        <source>Wallet unlock failed</source>
        <translation>Desbloqueo de carteira fallido</translation>
    </message>
    <message>
        <source>The passphrase entered for the wallet decryption was incorrect.</source>
        <translation>A frase contrasinal introducida para o desencriptamento da carteira é incorrecto.</translation>
    </message>
    <message>
        <source>Wallet decryption failed</source>
        <translation>Fallou o desencriptado da carteira</translation>
    </message>
    <message>
        <source>Wallet passphrase was successfully changed.</source>
        <translation>A frase contrasinal da carteira mudouse correctamente.</translation>
    </message>
    <message>
        <source>Warning: The Caps Lock key is on!</source>
        <translation>Aviso: ¡A tecla Bloq. Mayús está activada!</translation>
    </message>
</context>
<context>
    <name>BanTableModel</name>
    <message>
        <source>IP/Netmask</source>
        <translation>IP/Máscara de rede</translation>
    </message>
    <message>
        <source>Banned Until</source>
        <translation>Vedado ata</translation>
    </message>
</context>
<context>
    <name>BitcoinGUI</name>
    <message>
        <source>Sign &amp;message...</source>
        <translation>Firma &amp;a mensaxe...</translation>
    </message>
    <message>
        <source>Synchronizing with network...</source>
        <translation>Sincronizando ca rede...</translation>
    </message>
    <message>
        <source>&amp;Overview</source>
        <translation>&amp;visión xeral</translation>
    </message>
    <message>
        <source>Show general overview of wallet</source>
        <translation>Mostra una visión xeral da carteira</translation>
    </message>
    <message>
        <source>&amp;Transactions</source>
        <translation>&amp;Transaccións</translation>
    </message>
    <message>
        <source>Browse transaction history</source>
        <translation>Busca no historial de transaccións</translation>
    </message>
    <message>
        <source>E&amp;xit</source>
        <translation>S&amp;aír</translation>
    </message>
    <message>
        <source>Quit application</source>
        <translation>Saír da aplicación</translation>
    </message>
    <message>
        <source>&amp;About %1</source>
        <translation>&amp;A cerca de %1</translation>
    </message>
    <message>
        <source>Show information about %1</source>
        <translation>Mostra información acerca de %1</translation>
    </message>
    <message>
        <source>About &amp;Qt</source>
        <translation>Acerca de &amp;Qt</translation>
    </message>
    <message>
        <source>Show information about Qt</source>
        <translation>Mostra información acerca de Qt</translation>
    </message>
    <message>
        <source>&amp;Options...</source>
        <translation>&amp;Opcións...</translation>
    </message>
    <message>
        <source>Modify configuration options for %1</source>
        <translation>Modifica as opcións de configuración de %1</translation>
    </message>
    <message>
        <source>&amp;Encrypt Wallet...</source>
        <translation>&amp;Encriptar Carteira...</translation>
    </message>
    <message>
        <source>&amp;Backup Wallet...</source>
        <translation>&amp;Respaldar Carteira...</translation>
    </message>
    <message>
        <source>&amp;Change Passphrase...</source>
        <translation>&amp;Mudar frase contrasinal...</translation>
    </message>
    <message>
        <source>Open &amp;URI...</source>
        <translation>Abrir &amp;URI...</translation>
    </message>
    <message>
        <source>Create Wallet...</source>
        <translation>Crear Carteira...</translation>
    </message>
    <message>
        <source>Create a new wallet</source>
        <translation>Crear unha nova carteira</translation>
    </message>
    <message>
        <source>Wallet:</source>
        <translation>Carteira:</translation>
    </message>
    <message>
        <source>Click to disable network activity.</source>
        <translation>Fai click para desactivar a actividade da rede.</translation>
    </message>
    <message>
        <source>Network activity disabled.</source>
        <translation>Actividade da rede desactivada.</translation>
    </message>
    <message>
        <source>Click to enable network activity again.</source>
        <translation>Fai click para activar a activade da red de novo.</translation>
    </message>
    <message>
        <source>Syncing Headers (%1%)...</source>
        <translation>Sincronizando Cabeceiras (%1%)...</translation>
    </message>
    <message>
        <source>Reindexing blocks on disk...</source>
        <translation>Reindexando bloques en disco...</translation>
    </message>
    <message>
        <source>Proxy is &lt;b&gt;enabled&lt;/b&gt;: %1</source>
        <translation>Proxy &lt;b&gt;activado&lt;/b&gt;: %1</translation>
    </message>
    <message>
        <source>Send coins to a Particl address</source>
        <translation>Envía moedas a un enderezo de Particl</translation>
    </message>
    <message>
        <source>Backup wallet to another location</source>
        <translation>Respalda a carteira noutro destino</translation>
    </message>
    <message>
        <source>Change the passphrase used for wallet encryption</source>
        <translation>Cambia a frase contrasinal usada para a encriptación da carteira</translation>
    </message>
    <message>
        <source>&amp;Verify message...</source>
        <translation>&amp;Verifica a mensaxe...</translation>
    </message>
    <message>
        <source>&amp;Send</source>
        <translation>&amp;Envía</translation>
    </message>
    <message>
        <source>&amp;Receive</source>
        <translation>&amp;Recibir</translation>
    </message>
    <message>
        <source>&amp;Show / Hide</source>
        <translation>&amp;Mostra / Agocha</translation>
    </message>
    <message>
        <source>Show or hide the main Window</source>
        <translation>Mostra ou agocha a xanela principal</translation>
    </message>
    <message>
        <source>Encrypt the private keys that belong to your wallet</source>
        <translation>Encripta as claves privadas que pertencen á túa carteira</translation>
    </message>
    <message>
        <source>Sign messages with your Particl addresses to prove you own them</source>
        <translation>Asina mensaxes cos teus enderezos de Particl para probar que che pertencen</translation>
    </message>
    <message>
        <source>Verify messages to ensure they were signed with specified Particl addresses</source>
        <translation>Verifica mensaxes para asegurar que foron asinados cos enderezos de Particl especificados</translation>
    </message>
    <message>
        <source>&amp;File</source>
        <translation>&amp;Arquivo</translation>
    </message>
    <message>
        <source>&amp;Settings</source>
        <translation>&amp;Opcións</translation>
    </message>
    <message>
        <source>&amp;Help</source>
        <translation>&amp;Axuda</translation>
    </message>
    <message>
        <source>Tabs toolbar</source>
        <translation>Barra de ferramentas das pestanas</translation>
    </message>
    <message>
<<<<<<< HEAD
        <source>Request payments (generates QR codes and particl: URIs)</source>
        <translation>Solicita pagamentos (xera un código QR e bitocin : URIs)</translation>
=======
        <source>Request payments (generates QR codes and bitcoin: URIs)</source>
        <translation>Solicita pagamentos (xera un código QR e bitcoin : URIs)</translation>
>>>>>>> 97d35006
    </message>
    <message>
        <source>Show the list of used sending addresses and labels</source>
        <translation>Mostra a lista de enderezos de envío e etiquetas usadas</translation>
    </message>
    <message>
        <source>Show the list of used receiving addresses and labels</source>
        <translation>Mostra a lista de enderezos de recepción e etiquetas usadas</translation>
    </message>
    <message>
        <source>&amp;Command-line options</source>
        <translation>&amp;Opcións de comando</translation>
    </message>
    <message numerus="yes">
        <source>%n active connection(s) to Particl network</source>
        <translation><numerusform>%n active connection to Particl network</numerusform><numerusform>%n Conexións activas cara a rede de Particl</numerusform></translation>
    </message>
    <message>
        <source>Indexing blocks on disk...</source>
        <translation>Indexando bloques no disco...</translation>
    </message>
    <message>
        <source>Processing blocks on disk...</source>
        <translation>Procesando bloques no disco...</translation>
    </message>
    <message numerus="yes">
        <source>Processed %n block(s) of transaction history.</source>
        <translation><numerusform>Processed %n block of transaction history.</numerusform><numerusform>Procesando %n bloques do historial de transaccións.</numerusform></translation>
    </message>
    <message>
        <source>%1 behind</source>
        <translation>%1 tras</translation>
    </message>
    <message>
        <source>Last received block was generated %1 ago.</source>
        <translation>O último bloque recibido foi xerado fai %1.</translation>
    </message>
    <message>
        <source>Transactions after this will not yet be visible.</source>
        <translation>Transaccións despois desta non serán aínda visibles.</translation>
    </message>
    <message>
        <source>Error</source>
        <translation>Error</translation>
    </message>
    <message>
        <source>Warning</source>
        <translation>Aviso</translation>
    </message>
    <message>
        <source>Information</source>
        <translation>Información</translation>
    </message>
    <message>
        <source>Up to date</source>
        <translation>Actualizado</translation>
    </message>
    <message>
        <source>Node window</source>
        <translation>Xanela de Nodo</translation>
    </message>
    <message>
        <source>Open node debugging and diagnostic console</source>
        <translation>Abre a consola de depuración e diagnostico do nodo</translation>
    </message>
    <message>
        <source>&amp;Sending addresses</source>
        <translation>&amp;Enderezos de envío</translation>
    </message>
    <message>
        <source>&amp;Receiving addresses</source>
        <translation>&amp;Enderezos de recepción</translation>
    </message>
    <message>
        <source>Open a particl: URI</source>
        <translation>Abre una URI de Particl</translation>
    </message>
    <message>
        <source>Open Wallet</source>
        <translation>Abrir carteira</translation>
    </message>
    <message>
        <source>Open a wallet</source>
        <translation>Abrir unha carteira</translation>
    </message>
    <message>
        <source>Close Wallet...</source>
        <translation>Pechar carteira...</translation>
    </message>
    <message>
        <source>Close wallet</source>
        <translation>Pechar carteira</translation>
    </message>
    <message>
        <source>Show the %1 help message to get a list with possible Particl command-line options</source>
        <translation>Mostra a %1 mensaxe de axuda para obter unha lista cas posibles opcións de línea de comando de Particl </translation>
    </message>
    <message>
        <source>default wallet</source>
        <translation>Carteira por defecto</translation>
    </message>
    <message>
        <source>No wallets available</source>
        <translation>Non hai carteiras dispoñibles</translation>
    </message>
    <message>
        <source>&amp;Window</source>
        <translation>&amp;Xanela</translation>
    </message>
    <message>
        <source>Minimize</source>
        <translation>Minimizar</translation>
    </message>
    <message>
        <source>Zoom</source>
        <translation>Zoom</translation>
    </message>
    <message>
        <source>Main Window</source>
        <translation>Xanela Principal</translation>
    </message>
    <message>
        <source>%1 client</source>
        <translation>%1 cliente</translation>
    </message>
    <message>
        <source>Connecting to peers...</source>
        <translation>Connectando con compañeiros...</translation>
    </message>
    <message>
        <source>Catching up...</source>
        <translation>Poñéndose ao día...</translation>
    </message>
    <message>
        <source>Error: %1</source>
        <translation>Error: %1</translation>
    </message>
    <message>
        <source>Warning: %1</source>
        <translation>Aviso: %1</translation>
    </message>
    <message>
        <source>Date: %1
</source>
        <translation>Data: %1
</translation>
    </message>
    <message>
        <source>Amount: %1
</source>
        <translation>Cantidade: %1
</translation>
    </message>
    <message>
        <source>Wallet: %1
</source>
        <translation>Carteira: %1
</translation>
    </message>
    <message>
        <source>Type: %1
</source>
        <translation>Escribe: %1
</translation>
    </message>
    <message>
        <source>Label: %1
</source>
        <translation>Etiqueta: %1
</translation>
    </message>
    <message>
        <source>Address: %1
</source>
        <translation>Enderezo: %1
</translation>
    </message>
    <message>
        <source>Sent transaction</source>
        <translation>Transacción enviada</translation>
    </message>
    <message>
        <source>Incoming transaction</source>
        <translation>Transacción entrante</translation>
    </message>
    <message>
        <source>HD key generation is &lt;b&gt;enabled&lt;/b&gt;</source>
        <translation>A xeración de clave HD está &lt;b&gt;activada&lt;/b&gt;</translation>
    </message>
    <message>
        <source>HD key generation is &lt;b&gt;disabled&lt;/b&gt;</source>
        <translation>A xeración de clave HD está &lt;b&gt;desactivada&lt;/b&gt;</translation>
    </message>
    <message>
        <source>Private key &lt;b&gt;disabled&lt;/b&gt;</source>
        <translation>Clave privada &lt;b&gt;desactivada&lt;/b&gt;</translation>
    </message>
    <message>
        <source>Wallet is &lt;b&gt;encrypted&lt;/b&gt; and currently &lt;b&gt;unlocked&lt;/b&gt;</source>
        <translation>A carteira está &lt;b&gt;encrypted&lt;/b&gt; e actualmente &lt;b&gt;desbloqueada&lt;/b&gt;</translation>
    </message>
    <message>
        <source>Wallet is &lt;b&gt;encrypted&lt;/b&gt; and currently &lt;b&gt;locked&lt;/b&gt;</source>
        <translation>A carteira está &lt;b&gt;encriptada&lt;/b&gt; e actualmente &lt;b&gt;bloqueada&lt;/b&gt;</translation>
    </message>
    </context>
<context>
    <name>CoinControlDialog</name>
    <message>
        <source>Coin Selection</source>
        <translation>Selección de moeda</translation>
    </message>
    <message>
        <source>Quantity:</source>
        <translation>Cantidade:</translation>
    </message>
    <message>
        <source>Bytes:</source>
        <translation>Bytes:</translation>
    </message>
    <message>
        <source>Amount:</source>
        <translation>Cantidade:</translation>
    </message>
    <message>
        <source>Fee:</source>
        <translation>taxa:</translation>
    </message>
    <message>
        <source>Dust:</source>
        <translation>po:</translation>
    </message>
    <message>
        <source>After Fee:</source>
        <translation>Despois de taxas:</translation>
    </message>
    <message>
        <source>Change:</source>
        <translation>Cambio:</translation>
    </message>
    <message>
        <source>(un)select all</source>
        <translation>(de)seleccionar todo</translation>
    </message>
    <message>
        <source>Tree mode</source>
        <translation>Modo en árbore</translation>
    </message>
    <message>
        <source>List mode</source>
        <translation>Modo en Lista</translation>
    </message>
    <message>
        <source>Amount</source>
        <translation>Cantidade</translation>
    </message>
    <message>
        <source>Received with label</source>
        <translation>Recibida con etiqueta</translation>
    </message>
    <message>
        <source>Received with address</source>
        <translation>Recibida con enderezo</translation>
    </message>
    <message>
        <source>Date</source>
        <translation>Data</translation>
    </message>
    <message>
        <source>Confirmations</source>
        <translation>Confirmacións</translation>
    </message>
    <message>
        <source>Confirmed</source>
        <translation>Confirmada</translation>
    </message>
    <message>
        <source>Copy address</source>
        <translation>Copiar enderezo</translation>
    </message>
    <message>
        <source>Copy label</source>
        <translation>Copiar etiqueta</translation>
    </message>
    <message>
        <source>Copy amount</source>
        <translation>Copiar cantidade</translation>
    </message>
    <message>
        <source>Copy transaction ID</source>
        <translation>Copiar ID da transacción</translation>
    </message>
    <message>
        <source>Lock unspent</source>
        <translation>Bloquear o non gastado</translation>
    </message>
    <message>
        <source>Unlock unspent</source>
        <translation>Desbloquear o non gastado</translation>
    </message>
    <message>
        <source>Copy quantity</source>
        <translation>Copiar cantidade</translation>
    </message>
    <message>
        <source>Copy fee</source>
        <translation>Copiar taxa</translation>
    </message>
    <message>
        <source>Copy after fee</source>
        <translation>Copiar despois de taxa</translation>
    </message>
    <message>
        <source>Copy bytes</source>
        <translation>Copiar bytes</translation>
    </message>
    <message>
        <source>Copy dust</source>
        <translation>Copiar po</translation>
    </message>
    <message>
        <source>Copy change</source>
        <translation>Copiar cambio</translation>
    </message>
    <message>
        <source>(%1 locked)</source>
        <translation>(%1 bloqueado)</translation>
    </message>
    <message>
        <source>yes</source>
        <translation>sí</translation>
    </message>
    <message>
        <source>no</source>
        <translation>no</translation>
    </message>
    <message>
        <source>This label turns red if any recipient receives an amount smaller than the current dust threshold.</source>
        <translation>Esta etiqueta tórnase vermella se algún receptor recibe unha cantidade máis pequena que o actual límite de po.</translation>
    </message>
    <message>
        <source>Can vary +/- %1 satoshi(s) per input.</source>
        <translation>Pode variar +/- %1 satoshi(s) por entrada.</translation>
    </message>
    <message>
        <source>(no label)</source>
        <translation>(sen etiqueta)</translation>
    </message>
    <message>
        <source>change from %1 (%2)</source>
        <translation>Cambia de %1 a (%2)</translation>
    </message>
    <message>
        <source>(change)</source>
        <translation>(Cambia)</translation>
    </message>
</context>
<context>
    <name>CreateWalletActivity</name>
    <message>
        <source>Creating Wallet &lt;b&gt;%1&lt;/b&gt;...</source>
        <translation>Creando Carteira &lt;b&gt;%1&lt;/b&gt;...</translation>
    </message>
    <message>
        <source>Create wallet failed</source>
        <translation>Creación de carteira fallida</translation>
    </message>
    <message>
        <source>Create wallet warning</source>
        <translation>Creación de carteira con aviso</translation>
    </message>
</context>
<context>
    <name>CreateWalletDialog</name>
    <message>
        <source>Create Wallet</source>
        <translation>Crea unha Carteira</translation>
    </message>
    <message>
        <source>Wallet</source>
        <translation>Wallet</translation>
    </message>
    <message>
        <source>Wallet Name</source>
        <translation>Nome da Carteira</translation>
    </message>
    <message>
        <source>Encrypt the wallet. The wallet will be encrypted with a passphrase of your choice.</source>
        <translation>Encripta a carteira. A carteira sera encriptada cunha frase contrasinal que tú elixas.</translation>
    </message>
    <message>
        <source>Encrypt Wallet</source>
        <translation>Encriptar Carteira</translation>
    </message>
    <message>
        <source>Disable private keys for this wallet. Wallets with private keys disabled will have no private keys and cannot have an HD seed or imported private keys. This is ideal for watch-only wallets.</source>
        <translation>Desactiva as claves privadas para esta carteira. Carteiras con claves privadas desactivadas non terán claves privadas e polo tanto non poderan ter unha semente HD ou claves privadas importadas. Esto é ideal para carteiras de solo visualización.</translation>
    </message>
    <message>
        <source>Disable Private Keys</source>
        <translation>Desactivar Claves Privadas</translation>
    </message>
    <message>
        <source>Make a blank wallet. Blank wallets do not initially have private keys or scripts. Private keys and addresses can be imported, or an HD seed can be set, at a later time.</source>
        <translation>Crear unha Carteira en blanco. As carteiras en blanco non teñen inicialmente claves privadas ou scripts. As claves privadas poden ser importadas ou unha semente HD poder ser configurada, máis adiante.</translation>
    </message>
    <message>
        <source>Make Blank Wallet</source>
        <translation>Crea unha Carteira en Blanco</translation>
    </message>
    <message>
        <source>Create</source>
        <translation>Crea</translation>
    </message>
    </context>
<context>
    <name>EditAddressDialog</name>
    <message>
        <source>Edit Address</source>
        <translation>Editar Enderezo</translation>
    </message>
    <message>
        <source>&amp;Label</source>
        <translation>&amp;Etiqueta</translation>
    </message>
    <message>
        <source>The label associated with this address list entry</source>
        <translation>A etiqueta asociada con esta entrada na lista de enderezos</translation>
    </message>
    <message>
        <source>The address associated with this address list entry. This can only be modified for sending addresses.</source>
        <translation>O enderezo asociado con esta entrada na lista de enderezos. Solo pode ser modificado por enderezos de envío.</translation>
    </message>
    <message>
        <source>&amp;Address</source>
        <translation>&amp;Enderezo</translation>
    </message>
    <message>
        <source>New sending address</source>
        <translation>Novo enderezo de envío</translation>
    </message>
    <message>
        <source>Edit receiving address</source>
        <translation>Editar enderezo de recepción</translation>
    </message>
    <message>
        <source>Edit sending address</source>
        <translation>Editar enderezo de envío</translation>
    </message>
    <message>
        <source>The entered address "%1" is not a valid Particl address.</source>
        <translation>O enderezo introducido "%1" non é un enderezo de Particl válido.</translation>
    </message>
    <message>
        <source>Address "%1" already exists as a receiving address with label "%2" and so cannot be added as a sending address.</source>
        <translation>O enderezo "%1" xa existe como un enderezo de recepción ca etiqueta "%2" polo que non pode ser añadido como un enderezo de envío.</translation>
    </message>
    <message>
        <source>The entered address "%1" is already in the address book with label "%2".</source>
        <translation>O enderezo introducido "%1" xa existe na axenda de enderezos ca etiqueta "%2".</translation>
    </message>
    <message>
        <source>Could not unlock wallet.</source>
        <translation>Non se puido desbloquear a carteira.</translation>
    </message>
    <message>
        <source>New key generation failed.</source>
        <translation>New key generation failed.</translation>
    </message>
</context>
<context>
    <name>FreespaceChecker</name>
    <message>
        <source>A new data directory will be created.</source>
        <translation>A new data directory will be created.</translation>
    </message>
    <message>
        <source>name</source>
        <translation>name</translation>
    </message>
    <message>
        <source>Directory already exists. Add %1 if you intend to create a new directory here.</source>
        <translation>Directory already exists. Add %1 if you intend to create a new directory here.</translation>
    </message>
    <message>
        <source>Path already exists, and is not a directory.</source>
        <translation>Path already exists, and is not a directory.</translation>
    </message>
    <message>
        <source>Cannot create data directory here.</source>
        <translation>Cannot create data directory here.</translation>
    </message>
</context>
<context>
    <name>HelpMessageDialog</name>
    <message>
        <source>version</source>
        <translation>version</translation>
    </message>
    <message>
        <source>About %1</source>
        <translation>About %1</translation>
    </message>
    <message>
        <source>Command-line options</source>
        <translation>Command-line options</translation>
    </message>
</context>
<context>
    <name>Intro</name>
    <message>
        <source>Welcome</source>
        <translation>Welcome</translation>
    </message>
    <message>
        <source>Welcome to %1.</source>
        <translation>Welcome to %1.</translation>
    </message>
    <message>
        <source>As this is the first time the program is launched, you can choose where %1 will store its data.</source>
        <translation>As this is the first time the program is launched, you can choose where %1 will store its data.</translation>
    </message>
    <message>
        <source>When you click OK, %1 will begin to download and process the full %4 block chain (%2GB) starting with the earliest transactions in %3 when %4 initially launched.</source>
        <translation>When you click OK, %1 will begin to download and process the full %4 block chain (%2GB) starting with the earliest transactions in %3 when %4 initially launched.</translation>
    </message>
    <message>
        <source>Reverting this setting requires re-downloading the entire blockchain. It is faster to download the full chain first and prune it later. Disables some advanced features.</source>
        <translation>Reverting this setting requires re-downloading the entire blockchain. It is faster to download the full chain first and prune it later. Disables some advanced features.</translation>
    </message>
    <message>
        <source>This initial synchronisation is very demanding, and may expose hardware problems with your computer that had previously gone unnoticed. Each time you run %1, it will continue downloading where it left off.</source>
        <translation>This initial synchronisation is very demanding, and may expose hardware problems with your computer that had previously gone unnoticed. Each time you run %1, it will continue downloading where it left off.</translation>
    </message>
    <message>
        <source>If you have chosen to limit block chain storage (pruning), the historical data must still be downloaded and processed, but will be deleted afterward to keep your disk usage low.</source>
        <translation>If you have chosen to limit block chain storage (pruning), the historical data must still be downloaded and processed, but will be deleted afterward to keep your disk usage low.</translation>
    </message>
    <message>
        <source>Use the default data directory</source>
        <translation>Use the default data directory</translation>
    </message>
    <message>
        <source>Use a custom data directory:</source>
        <translation>Use a custom data directory:</translation>
    </message>
    <message>
        <source>Particl</source>
        <translation>Particl</translation>
    </message>
    <message>
        <source>Discard blocks after verification, except most recent %1 GB (prune)</source>
        <translation>Discard blocks after verification, except most recent %1 GB (prune)</translation>
    </message>
    <message>
        <source>At least %1 GB of data will be stored in this directory, and it will grow over time.</source>
        <translation>At least %1 GB of data will be stored in this directory, and it will grow over time.</translation>
    </message>
    <message>
        <source>Approximately %1 GB of data will be stored in this directory.</source>
        <translation>Approximately %1 GB of data will be stored in this directory.</translation>
    </message>
    <message>
        <source>%1 will download and store a copy of the Particl block chain.</source>
        <translation>%1 will download and store a copy of the Particl block chain.</translation>
    </message>
    <message>
        <source>The wallet will also be stored in this directory.</source>
        <translation>The wallet will also be stored in this directory.</translation>
    </message>
    <message>
        <source>Error: Specified data directory "%1" cannot be created.</source>
        <translation>Error: Specified data directory "%1" cannot be created.</translation>
    </message>
    <message>
        <source>Error</source>
        <translation>Error</translation>
    </message>
    <message numerus="yes">
        <source>%n GB of free space available</source>
        <translation><numerusform>%n GB of free space available</numerusform><numerusform>%n GB of free space available</numerusform></translation>
    </message>
    <message numerus="yes">
        <source>(of %n GB needed)</source>
        <translation><numerusform>(of %n GB needed)</numerusform><numerusform>(of %n GB needed)</numerusform></translation>
    </message>
    <message numerus="yes">
        <source>(%n GB needed for full chain)</source>
        <translation><numerusform>(%n GB needed for full chain)</numerusform><numerusform>(%n GB needed for full chain)</numerusform></translation>
    </message>
</context>
<context>
    <name>ModalOverlay</name>
    <message>
        <source>Form</source>
        <translation>Form</translation>
    </message>
    <message>
        <source>Recent transactions may not yet be visible, and therefore your wallet's balance might be incorrect. This information will be correct once your wallet has finished synchronizing with the particl network, as detailed below.</source>
        <translation>Recent transactions may not yet be visible, and therefore your wallet's balance might be incorrect. This information will be correct once your wallet has finished synchronizing with the particl network, as detailed below.</translation>
    </message>
    <message>
        <source>Attempting to spend particl that are affected by not-yet-displayed transactions will not be accepted by the network.</source>
        <translation>Attempting to spend particl that are affected by not-yet-displayed transactions will not be accepted by the network.</translation>
    </message>
    <message>
        <source>Number of blocks left</source>
        <translation>Number of blocks left</translation>
    </message>
    <message>
        <source>Unknown...</source>
        <translation>Unknown...</translation>
    </message>
    <message>
        <source>Last block time</source>
        <translation>Last block time</translation>
    </message>
    <message>
        <source>Progress</source>
        <translation>Progress</translation>
    </message>
    <message>
        <source>Progress increase per hour</source>
        <translation>Progress increase per hour</translation>
    </message>
    <message>
        <source>calculating...</source>
        <translation>calculating...</translation>
    </message>
    <message>
        <source>Estimated time left until synced</source>
        <translation>Estimated time left until synced</translation>
    </message>
    <message>
        <source>Hide</source>
        <translation>Hide</translation>
    </message>
    <message>
        <source>Esc</source>
        <translation>Esc</translation>
    </message>
    <message>
        <source>%1 is currently syncing.  It will download headers and blocks from peers and validate them until reaching the tip of the block chain.</source>
        <translation>%1 is currently syncing.  It will download headers and blocks from peers and validate them until reaching the tip of the block chain.</translation>
    </message>
    <message>
        <source>Unknown. Syncing Headers (%1, %2%)...</source>
        <translation>Unknown. Syncing Headers (%1, %2%)...</translation>
    </message>
</context>
<context>
    <name>OpenURIDialog</name>
    <message>
        <source>Open particl URI</source>
        <translation>Open particl URI</translation>
    </message>
    <message>
        <source>URI:</source>
        <translation>URI:</translation>
    </message>
</context>
<context>
    <name>OpenWalletActivity</name>
    <message>
        <source>Open wallet failed</source>
        <translation>Open wallet failed</translation>
    </message>
    <message>
        <source>Open wallet warning</source>
        <translation>Open wallet warning</translation>
    </message>
    <message>
        <source>default wallet</source>
        <translation>default wallet</translation>
    </message>
    <message>
        <source>Opening Wallet &lt;b&gt;%1&lt;/b&gt;...</source>
        <translation>Opening Wallet &lt;b&gt;%1&lt;/b&gt;...</translation>
    </message>
</context>
<context>
    <name>OptionsDialog</name>
    <message>
        <source>Options</source>
        <translation>Options</translation>
    </message>
    <message>
        <source>&amp;Main</source>
        <translation>&amp;Main</translation>
    </message>
    <message>
        <source>Automatically start %1 after logging in to the system.</source>
        <translation>Automatically start %1 after logging in to the system.</translation>
    </message>
    <message>
        <source>&amp;Start %1 on system login</source>
        <translation>&amp;Start %1 on system login</translation>
    </message>
    <message>
        <source>Size of &amp;database cache</source>
        <translation>Size of &amp;database cache</translation>
    </message>
    <message>
        <source>Number of script &amp;verification threads</source>
        <translation>Number of script &amp;verification threads</translation>
    </message>
    <message>
        <source>IP address of the proxy (e.g. IPv4: 127.0.0.1 / IPv6: ::1)</source>
        <translation>IP address of the proxy (e.g. IPv4: 127.0.0.1 / IPv6: ::1)</translation>
    </message>
    <message>
        <source>Shows if the supplied default SOCKS5 proxy is used to reach peers via this network type.</source>
        <translation>Shows if the supplied default SOCKS5 proxy is used to reach peers via this network type.</translation>
    </message>
    <message>
        <source>Hide the icon from the system tray.</source>
        <translation>Hide the icon from the system tray.</translation>
    </message>
    <message>
        <source>&amp;Hide tray icon</source>
        <translation>&amp;Hide tray icon</translation>
    </message>
    <message>
        <source>Minimize instead of exit the application when the window is closed. When this option is enabled, the application will be closed only after selecting Exit in the menu.</source>
        <translation>Minimize instead of exit the application when the window is closed. When this option is enabled, the application will be closed only after selecting Exit in the menu.</translation>
    </message>
    <message>
        <source>Third party URLs (e.g. a block explorer) that appear in the transactions tab as context menu items. %s in the URL is replaced by transaction hash. Multiple URLs are separated by vertical bar |.</source>
        <translation>Third party URLs (e.g. a block explorer) that appear in the transactions tab as context menu items. %s in the URL is replaced by transaction hash. Multiple URLs are separated by vertical bar |.</translation>
    </message>
    <message>
        <source>Open the %1 configuration file from the working directory.</source>
        <translation>Open the %1 configuration file from the working directory.</translation>
    </message>
    <message>
        <source>Open Configuration File</source>
        <translation>Open Configuration File</translation>
    </message>
    <message>
        <source>Reset all client options to default.</source>
        <translation>Reset all client options to default.</translation>
    </message>
    <message>
        <source>&amp;Reset Options</source>
        <translation>&amp;Reset Options</translation>
    </message>
    <message>
        <source>&amp;Network</source>
        <translation>&amp;Network</translation>
    </message>
    <message>
        <source>Disables some advanced features but all blocks will still be fully validated. Reverting this setting requires re-downloading the entire blockchain. Actual disk usage may be somewhat higher.</source>
        <translation>Disables some advanced features but all blocks will still be fully validated. Reverting this setting requires re-downloading the entire blockchain. Actual disk usage may be somewhat higher.</translation>
    </message>
    <message>
        <source>Prune &amp;block storage to</source>
        <translation>Prune &amp;block storage to</translation>
    </message>
    <message>
        <source>GB</source>
        <translation>GB</translation>
    </message>
    <message>
        <source>Reverting this setting requires re-downloading the entire blockchain.</source>
        <translation>Reverting this setting requires re-downloading the entire blockchain.</translation>
    </message>
    <message>
        <source>MiB</source>
        <translation>MiB</translation>
    </message>
    <message>
        <source>(0 = auto, &lt;0 = leave that many cores free)</source>
        <translation>(0 = auto, &lt;0 = leave that many cores free)</translation>
    </message>
    <message>
        <source>W&amp;allet</source>
        <translation>W&amp;allet</translation>
    </message>
    <message>
        <source>Expert</source>
        <translation>Expert</translation>
    </message>
    <message>
        <source>Enable coin &amp;control features</source>
        <translation>Enable coin &amp;control features</translation>
    </message>
    <message>
        <source>If you disable the spending of unconfirmed change, the change from a transaction cannot be used until that transaction has at least one confirmation. This also affects how your balance is computed.</source>
        <translation>If you disable the spending of unconfirmed change, the change from a transaction cannot be used until that transaction has at least one confirmation. This also affects how your balance is computed.</translation>
    </message>
    <message>
        <source>&amp;Spend unconfirmed change</source>
        <translation>&amp;Spend unconfirmed change</translation>
    </message>
    <message>
        <source>Automatically open the Particl client port on the router. This only works when your router supports UPnP and it is enabled.</source>
        <translation>Automatically open the Particl client port on the router. This only works when your router supports UPnP and it is enabled.</translation>
    </message>
    <message>
        <source>Map port using &amp;UPnP</source>
        <translation>Map port using &amp;UPnP</translation>
    </message>
    <message>
        <source>Accept connections from outside.</source>
        <translation>Accept connections from outside.</translation>
    </message>
    <message>
        <source>Allow incomin&amp;g connections</source>
        <translation>Allow incomin&amp;g connections</translation>
    </message>
    <message>
        <source>Connect to the Particl network through a SOCKS5 proxy.</source>
        <translation>Connect to the Particl network through a SOCKS5 proxy.</translation>
    </message>
    <message>
        <source>&amp;Connect through SOCKS5 proxy (default proxy):</source>
        <translation>&amp;Connect through SOCKS5 proxy (default proxy):</translation>
    </message>
    <message>
        <source>Proxy &amp;IP:</source>
        <translation>Proxy &amp;IP:</translation>
    </message>
    <message>
        <source>&amp;Port:</source>
        <translation>&amp;Port:</translation>
    </message>
    <message>
        <source>Port of the proxy (e.g. 9050)</source>
        <translation>Port of the proxy (e.g. 9050)</translation>
    </message>
    <message>
        <source>Used for reaching peers via:</source>
        <translation>Used for reaching peers via:</translation>
    </message>
    <message>
        <source>IPv4</source>
        <translation>IPv4</translation>
    </message>
    <message>
        <source>IPv6</source>
        <translation>IPv6</translation>
    </message>
    <message>
        <source>Tor</source>
        <translation>Tor</translation>
    </message>
    <message>
        <source>&amp;Window</source>
        <translation>&amp;Window</translation>
    </message>
    <message>
        <source>Show only a tray icon after minimizing the window.</source>
        <translation>Show only a tray icon after minimizing the window.</translation>
    </message>
    <message>
        <source>&amp;Minimize to the tray instead of the taskbar</source>
        <translation>&amp;Minimize to the tray instead of the taskbar</translation>
    </message>
    <message>
        <source>M&amp;inimize on close</source>
        <translation>M&amp;inimize on close</translation>
    </message>
    <message>
        <source>&amp;Display</source>
        <translation>&amp;Display</translation>
    </message>
    <message>
        <source>User Interface &amp;language:</source>
        <translation>User Interface &amp;language:</translation>
    </message>
    <message>
        <source>The user interface language can be set here. This setting will take effect after restarting %1.</source>
        <translation>The user interface language can be set here. This setting will take effect after restarting %1.</translation>
    </message>
    <message>
        <source>&amp;Unit to show amounts in:</source>
        <translation>&amp;Unit to show amounts in:</translation>
    </message>
    <message>
        <source>Choose the default subdivision unit to show in the interface and when sending coins.</source>
        <translation>Choose the default subdivision unit to show in the interface and when sending coins.</translation>
    </message>
    <message>
        <source>Whether to show coin control features or not.</source>
        <translation>Whether to show coin control features or not.</translation>
    </message>
    <message>
        <source>&amp;Third party transaction URLs</source>
        <translation>&amp;Third party transaction URLs</translation>
    </message>
    <message>
        <source>Options set in this dialog are overridden by the command line or in the configuration file:</source>
        <translation>Options set in this dialog are overridden by the command line or in the configuration file:</translation>
    </message>
    <message>
        <source>&amp;OK</source>
        <translation>&amp;OK</translation>
    </message>
    <message>
        <source>&amp;Cancel</source>
        <translation>&amp;Cancel</translation>
    </message>
    <message>
        <source>default</source>
        <translation>default</translation>
    </message>
    <message>
        <source>none</source>
        <translation>none</translation>
    </message>
    <message>
        <source>Confirm options reset</source>
        <translation>Confirm options reset</translation>
    </message>
    <message>
        <source>Client restart required to activate changes.</source>
        <translation>Client restart required to activate changes.</translation>
    </message>
    <message>
        <source>Client will be shut down. Do you want to proceed?</source>
        <translation>Client will be shut down. Do you want to proceed?</translation>
    </message>
    <message>
        <source>Configuration options</source>
        <translation>Configuration options</translation>
    </message>
    <message>
        <source>The configuration file is used to specify advanced user options which override GUI settings. Additionally, any command-line options will override this configuration file.</source>
        <translation>The configuration file is used to specify advanced user options which override GUI settings. Additionally, any command-line options will override this configuration file.</translation>
    </message>
    <message>
        <source>Error</source>
        <translation>Error</translation>
    </message>
    <message>
        <source>The configuration file could not be opened.</source>
        <translation>The configuration file could not be opened.</translation>
    </message>
    <message>
        <source>This change would require a client restart.</source>
        <translation>This change would require a client restart.</translation>
    </message>
    <message>
        <source>The supplied proxy address is invalid.</source>
        <translation>The supplied proxy address is invalid.</translation>
    </message>
</context>
<context>
    <name>OverviewPage</name>
    <message>
        <source>Form</source>
        <translation>Form</translation>
    </message>
    <message>
        <source>The displayed information may be out of date. Your wallet automatically synchronizes with the Particl network after a connection is established, but this process has not completed yet.</source>
        <translation>The displayed information may be out of date. Your wallet automatically synchronizes with the Particl network after a connection is established, but this process has not completed yet.</translation>
    </message>
    <message>
        <source>Watch-only:</source>
        <translation>Watch-only:</translation>
    </message>
    <message>
        <source>Available:</source>
        <translation>Available:</translation>
    </message>
    <message>
        <source>Your current spendable balance</source>
        <translation>Your current spendable balance</translation>
    </message>
    <message>
        <source>Pending:</source>
        <translation>Pending:</translation>
    </message>
    <message>
        <source>Total of transactions that have yet to be confirmed, and do not yet count toward the spendable balance</source>
        <translation>Total of transactions that have yet to be confirmed, and do not yet count toward the spendable balance</translation>
    </message>
    <message>
        <source>Immature:</source>
        <translation>Immature:</translation>
    </message>
    <message>
        <source>Mined balance that has not yet matured</source>
        <translation>Mined balance that has not yet matured</translation>
    </message>
    <message>
        <source>Balances</source>
        <translation>Balances</translation>
    </message>
    <message>
        <source>Total:</source>
        <translation>Total:</translation>
    </message>
    <message>
        <source>Your current total balance</source>
        <translation>Your current total balance</translation>
    </message>
    <message>
        <source>Your current balance in watch-only addresses</source>
        <translation>Your current balance in watch-only addresses</translation>
    </message>
    <message>
        <source>Spendable:</source>
        <translation>Spendable:</translation>
    </message>
    <message>
        <source>Recent transactions</source>
        <translation>Recent transactions</translation>
    </message>
    <message>
        <source>Unconfirmed transactions to watch-only addresses</source>
        <translation>Unconfirmed transactions to watch-only addresses</translation>
    </message>
    <message>
        <source>Mined balance in watch-only addresses that has not yet matured</source>
        <translation>Mined balance in watch-only addresses that has not yet matured</translation>
    </message>
    <message>
        <source>Current total balance in watch-only addresses</source>
        <translation>Current total balance in watch-only addresses</translation>
    </message>
    </context>
<context>
    <name>PSBTOperationsDialog</name>
    <message>
        <source>Save...</source>
        <translation>Gardar...</translation>
    </message>
    <message>
        <source>Close</source>
        <translation>Pechar</translation>
    </message>
    <message>
        <source>Total Amount</source>
        <translation>Total Amount</translation>
    </message>
    <message>
        <source>or</source>
        <translation>or</translation>
    </message>
    </context>
<context>
    <name>PaymentServer</name>
    <message>
        <source>Payment request error</source>
        <translation>Payment request error</translation>
    </message>
    <message>
        <source>Cannot start particl: click-to-pay handler</source>
        <translation>Cannot start particl: click-to-pay handler</translation>
    </message>
    <message>
        <source>URI handling</source>
        <translation>URI handling</translation>
    </message>
    <message>
        <source>'particl://' is not a valid URI. Use 'particl:' instead.</source>
        <translation>'particl://' is not a valid URI. Use 'particl:' instead.</translation>
    </message>
    <message>
        <source>Cannot process payment request because BIP70 is not supported.</source>
        <translation>Cannot process payment request because BIP70 is not supported.</translation>
    </message>
    <message>
        <source>Due to widespread security flaws in BIP70 it's strongly recommended that any merchant instructions to switch wallets be ignored.</source>
        <translation>Due to widespread security flaws in BIP70 it's strongly recommended that any merchant instructions to switch wallets be ignored.</translation>
    </message>
    <message>
        <source>If you are receiving this error you should request the merchant provide a BIP21 compatible URI.</source>
        <translation>If you are receiving this error you should request the merchant provide a BIP21 compatible URI.</translation>
    </message>
    <message>
        <source>Invalid payment address %1</source>
        <translation>Invalid payment address %1</translation>
    </message>
    <message>
        <source>URI cannot be parsed! This can be caused by an invalid Particl address or malformed URI parameters.</source>
        <translation>URI cannot be parsed! This can be caused by an invalid Particl address or malformed URI parameters.</translation>
    </message>
    <message>
        <source>Payment request file handling</source>
        <translation>Payment request file handling</translation>
    </message>
</context>
<context>
    <name>PeerTableModel</name>
    <message>
        <source>User Agent</source>
        <translation>User Agent</translation>
    </message>
    <message>
        <source>Node/Service</source>
        <translation>Node/Service</translation>
    </message>
    <message>
        <source>NodeId</source>
        <translation>NodeId</translation>
    </message>
    <message>
        <source>Ping</source>
        <translation>Ping</translation>
    </message>
    <message>
        <source>Sent</source>
        <translation>Sent</translation>
    </message>
    <message>
        <source>Received</source>
        <translation>Received</translation>
    </message>
</context>
<context>
    <name>QObject</name>
    <message>
        <source>Amount</source>
        <translation>Amount</translation>
    </message>
    <message>
        <source>Enter a Particl address (e.g. %1)</source>
        <translation>Enter a Particl address (e.g. %1)</translation>
    </message>
    <message>
        <source>%1 d</source>
        <translation>%1 d</translation>
    </message>
    <message>
        <source>%1 h</source>
        <translation>%1 h</translation>
    </message>
    <message>
        <source>%1 m</source>
        <translation>%1 m</translation>
    </message>
    <message>
        <source>%1 s</source>
        <translation>%1 s</translation>
    </message>
    <message>
        <source>None</source>
        <translation>None</translation>
    </message>
    <message>
        <source>N/A</source>
        <translation>N/A</translation>
    </message>
    <message>
        <source>%1 ms</source>
        <translation>%1 ms</translation>
    </message>
    <message numerus="yes">
        <source>%n second(s)</source>
        <translation><numerusform>%n second</numerusform><numerusform>%n seconds</numerusform></translation>
    </message>
    <message numerus="yes">
        <source>%n minute(s)</source>
        <translation><numerusform>%n minute</numerusform><numerusform>%n minutes</numerusform></translation>
    </message>
    <message numerus="yes">
        <source>%n hour(s)</source>
        <translation><numerusform>%n hour</numerusform><numerusform>%n hours</numerusform></translation>
    </message>
    <message numerus="yes">
        <source>%n day(s)</source>
        <translation><numerusform>%n day</numerusform><numerusform>%n days</numerusform></translation>
    </message>
    <message numerus="yes">
        <source>%n week(s)</source>
        <translation><numerusform>%n week</numerusform><numerusform>%n weeks</numerusform></translation>
    </message>
    <message>
        <source>%1 and %2</source>
        <translation>%1 and %2</translation>
    </message>
    <message numerus="yes">
        <source>%n year(s)</source>
        <translation><numerusform>%n year</numerusform><numerusform>%n years</numerusform></translation>
    </message>
    <message>
        <source>%1 B</source>
        <translation>%1 B</translation>
    </message>
    <message>
        <source>%1 KB</source>
        <translation>%1 KB</translation>
    </message>
    <message>
        <source>%1 MB</source>
        <translation>%1 MB</translation>
    </message>
    <message>
        <source>%1 GB</source>
        <translation>%1 GB</translation>
    </message>
    <message>
        <source>Error: Specified data directory "%1" does not exist.</source>
        <translation>Error: Specified data directory "%1" does not exist.</translation>
    </message>
    <message>
        <source>Error: Cannot parse configuration file: %1.</source>
        <translation>Error: Cannot parse configuration file: %1.</translation>
    </message>
    <message>
        <source>Error: %1</source>
        <translation>Error: %1</translation>
    </message>
    <message>
        <source>%1 didn't yet exit safely...</source>
        <translation>%1 didn't yet exit safely...</translation>
    </message>
    <message>
        <source>unknown</source>
        <translation>unknown</translation>
    </message>
</context>
<context>
    <name>QRImageWidget</name>
    <message>
        <source>&amp;Save Image...</source>
        <translation>&amp;Save Image...</translation>
    </message>
    <message>
        <source>&amp;Copy Image</source>
        <translation>&amp;Copy Image</translation>
    </message>
    <message>
        <source>Resulting URI too long, try to reduce the text for label / message.</source>
        <translation>Resulting URI too long, try to reduce the text for label / message.</translation>
    </message>
    <message>
        <source>Error encoding URI into QR Code.</source>
        <translation>Error encoding URI into QR Code.</translation>
    </message>
    <message>
        <source>QR code support not available.</source>
        <translation>QR code support not available.</translation>
    </message>
    <message>
        <source>Save QR Code</source>
        <translation>Save QR Code</translation>
    </message>
    <message>
        <source>PNG Image (*.png)</source>
        <translation>PNG Image (*.png)</translation>
    </message>
</context>
<context>
    <name>RPCConsole</name>
    <message>
        <source>N/A</source>
        <translation>N/A</translation>
    </message>
    <message>
        <source>Client version</source>
        <translation>Client version</translation>
    </message>
    <message>
        <source>&amp;Information</source>
        <translation>&amp;Information</translation>
    </message>
    <message>
        <source>General</source>
        <translation>General</translation>
    </message>
    <message>
        <source>Using BerkeleyDB version</source>
        <translation>Using BerkeleyDB version</translation>
    </message>
    <message>
        <source>Datadir</source>
        <translation>Datadir</translation>
    </message>
    <message>
        <source>To specify a non-default location of the data directory use the '%1' option.</source>
        <translation>To specify a non-default location of the data directory use the '%1' option.</translation>
    </message>
    <message>
        <source>Blocksdir</source>
        <translation>Blocksdir</translation>
    </message>
    <message>
        <source>To specify a non-default location of the blocks directory use the '%1' option.</source>
        <translation>To specify a non-default location of the blocks directory use the '%1' option.</translation>
    </message>
    <message>
        <source>Startup time</source>
        <translation>Startup time</translation>
    </message>
    <message>
        <source>Network</source>
        <translation>Network</translation>
    </message>
    <message>
        <source>Name</source>
        <translation>Name</translation>
    </message>
    <message>
        <source>Number of connections</source>
        <translation>Number of connections</translation>
    </message>
    <message>
        <source>Block chain</source>
        <translation>Block chain</translation>
    </message>
    <message>
        <source>Memory Pool</source>
        <translation>Memory Pool</translation>
    </message>
    <message>
        <source>Current number of transactions</source>
        <translation>Current number of transactions</translation>
    </message>
    <message>
        <source>Memory usage</source>
        <translation>Memory usage</translation>
    </message>
    <message>
        <source>Wallet: </source>
        <translation>Wallet: </translation>
    </message>
    <message>
        <source>(none)</source>
        <translation>(none)</translation>
    </message>
    <message>
        <source>&amp;Reset</source>
        <translation>&amp;Reset</translation>
    </message>
    <message>
        <source>Received</source>
        <translation>Received</translation>
    </message>
    <message>
        <source>Sent</source>
        <translation>Sent</translation>
    </message>
    <message>
        <source>&amp;Peers</source>
        <translation>&amp;Peers</translation>
    </message>
    <message>
        <source>Banned peers</source>
        <translation>Banned peers</translation>
    </message>
    <message>
        <source>Select a peer to view detailed information.</source>
        <translation>Select a peer to view detailed information.</translation>
    </message>
    <message>
        <source>Direction</source>
        <translation>Direction</translation>
    </message>
    <message>
        <source>Version</source>
        <translation>Version</translation>
    </message>
    <message>
        <source>Starting Block</source>
        <translation>Starting Block</translation>
    </message>
    <message>
        <source>Synced Headers</source>
        <translation>Synced Headers</translation>
    </message>
    <message>
        <source>Synced Blocks</source>
        <translation>Synced Blocks</translation>
    </message>
    <message>
        <source>The mapped Autonomous System used for diversifying peer selection.</source>
        <translation>The mapped Autonomous System used for diversifying peer selection.</translation>
    </message>
    <message>
        <source>Mapped AS</source>
        <translation>Mapped AS</translation>
    </message>
    <message>
        <source>User Agent</source>
        <translation>User Agent</translation>
    </message>
    <message>
        <source>Node window</source>
        <translation>Node window</translation>
    </message>
    <message>
        <source>Open the %1 debug log file from the current data directory. This can take a few seconds for large log files.</source>
        <translation>Open the %1 debug log file from the current data directory. This can take a few seconds for large log files.</translation>
    </message>
    <message>
        <source>Decrease font size</source>
        <translation>Decrease font size</translation>
    </message>
    <message>
        <source>Increase font size</source>
        <translation>Increase font size</translation>
    </message>
    <message>
        <source>Services</source>
        <translation>Services</translation>
    </message>
    <message>
        <source>Connection Time</source>
        <translation>Connection Time</translation>
    </message>
    <message>
        <source>Last Send</source>
        <translation>Last Send</translation>
    </message>
    <message>
        <source>Last Receive</source>
        <translation>Last Receive</translation>
    </message>
    <message>
        <source>Ping Time</source>
        <translation>Ping Time</translation>
    </message>
    <message>
        <source>The duration of a currently outstanding ping.</source>
        <translation>The duration of a currently outstanding ping.</translation>
    </message>
    <message>
        <source>Ping Wait</source>
        <translation>Ping Wait</translation>
    </message>
    <message>
        <source>Min Ping</source>
        <translation>Min Ping</translation>
    </message>
    <message>
        <source>Time Offset</source>
        <translation>Time Offset</translation>
    </message>
    <message>
        <source>Last block time</source>
        <translation>Last block time</translation>
    </message>
    <message>
        <source>&amp;Open</source>
        <translation>&amp;Open</translation>
    </message>
    <message>
        <source>&amp;Console</source>
        <translation>&amp;Console</translation>
    </message>
    <message>
        <source>&amp;Network Traffic</source>
        <translation>&amp;Network Traffic</translation>
    </message>
    <message>
        <source>Totals</source>
        <translation>Totals</translation>
    </message>
    <message>
        <source>In:</source>
        <translation>In:</translation>
    </message>
    <message>
        <source>Out:</source>
        <translation>Out:</translation>
    </message>
    <message>
        <source>Debug log file</source>
        <translation>Debug log file</translation>
    </message>
    <message>
        <source>Clear console</source>
        <translation>Clear console</translation>
    </message>
    <message>
        <source>1 &amp;hour</source>
        <translation>1 &amp;hour</translation>
    </message>
    <message>
        <source>1 &amp;day</source>
        <translation>1 &amp;day</translation>
    </message>
    <message>
        <source>1 &amp;week</source>
        <translation>1 &amp;week</translation>
    </message>
    <message>
        <source>1 &amp;year</source>
        <translation>1 &amp;year</translation>
    </message>
    <message>
        <source>&amp;Disconnect</source>
        <translation>&amp;Disconnect</translation>
    </message>
    <message>
        <source>Ban for</source>
        <translation>Ban for</translation>
    </message>
    <message>
        <source>&amp;Unban</source>
        <translation>&amp;Unban</translation>
    </message>
    <message>
        <source>Welcome to the %1 RPC console.</source>
        <translation>Welcome to the %1 RPC console.</translation>
    </message>
    <message>
        <source>Use up and down arrows to navigate history, and %1 to clear screen.</source>
        <translation>Use up and down arrows to navigate history, and %1 to clear screen.</translation>
    </message>
    <message>
        <source>Type %1 for an overview of available commands.</source>
        <translation>Type %1 for an overview of available commands.</translation>
    </message>
    <message>
        <source>For more information on using this console type %1.</source>
        <translation>For more information on using this console type %1.</translation>
    </message>
    <message>
        <source>WARNING: Scammers have been active, telling users to type commands here, stealing their wallet contents. Do not use this console without fully understanding the ramifications of a command.</source>
        <translation>WARNING: Scammers have been active, telling users to type commands here, stealing their wallet contents. Do not use this console without fully understanding the ramifications of a command.</translation>
    </message>
    <message>
        <source>Network activity disabled</source>
        <translation>Network activity disabled</translation>
    </message>
    <message>
        <source>Executing command without any wallet</source>
        <translation>Executing command without any wallet</translation>
    </message>
    <message>
        <source>Executing command using "%1" wallet</source>
        <translation>Executing command using "%1" wallet</translation>
    </message>
    <message>
        <source>(node id: %1)</source>
        <translation>(node id: %1)</translation>
    </message>
    <message>
        <source>via %1</source>
        <translation>via %1</translation>
    </message>
    <message>
        <source>never</source>
        <translation>never</translation>
    </message>
    <message>
        <source>Inbound</source>
        <translation>Inbound</translation>
    </message>
    <message>
        <source>Outbound</source>
        <translation>Outbound</translation>
    </message>
    <message>
        <source>Unknown</source>
        <translation>Unknown</translation>
    </message>
</context>
<context>
    <name>ReceiveCoinsDialog</name>
    <message>
        <source>&amp;Amount:</source>
        <translation>&amp;Amount:</translation>
    </message>
    <message>
        <source>&amp;Label:</source>
        <translation>&amp;Label:</translation>
    </message>
    <message>
        <source>&amp;Message:</source>
        <translation>&amp;Message:</translation>
    </message>
    <message>
        <source>An optional message to attach to the payment request, which will be displayed when the request is opened. Note: The message will not be sent with the payment over the Particl network.</source>
        <translation>An optional message to attach to the payment request, which will be displayed when the request is opened. Note: The message will not be sent with the payment over the Particl network.</translation>
    </message>
    <message>
        <source>An optional label to associate with the new receiving address.</source>
        <translation>An optional label to associate with the new receiving address.</translation>
    </message>
    <message>
        <source>Use this form to request payments. All fields are &lt;b&gt;optional&lt;/b&gt;.</source>
        <translation>Use this form to request payments. All fields are &lt;b&gt;optional&lt;/b&gt;.</translation>
    </message>
    <message>
        <source>An optional amount to request. Leave this empty or zero to not request a specific amount.</source>
        <translation>An optional amount to request. Leave this empty or zero to not request a specific amount.</translation>
    </message>
    <message>
        <source>An optional label to associate with the new receiving address (used by you to identify an invoice).  It is also attached to the payment request.</source>
        <translation>An optional label to associate with the new receiving address (used by you to identify an invoice).  It is also attached to the payment request.</translation>
    </message>
    <message>
        <source>An optional message that is attached to the payment request and may be displayed to the sender.</source>
        <translation>An optional message that is attached to the payment request and may be displayed to the sender.</translation>
    </message>
    <message>
        <source>&amp;Create new receiving address</source>
        <translation>&amp;Create new receiving address</translation>
    </message>
    <message>
        <source>Clear all fields of the form.</source>
        <translation>Clear all fields of the form.</translation>
    </message>
    <message>
        <source>Clear</source>
        <translation>Clear</translation>
    </message>
    <message>
        <source>Native segwit addresses (aka Bech32 or BIP-173) reduce your transaction fees later on and offer better protection against typos, but old wallets don't support them. When unchecked, an address compatible with older wallets will be created instead.</source>
        <translation>Native segwit addresses (aka Bech32 or BIP-173) reduce your transaction fees later on and offer better protection against typos, but old wallets don't support them. When unchecked, an address compatible with older wallets will be created instead.</translation>
    </message>
    <message>
        <source>Generate native segwit (Bech32) address</source>
        <translation>Generate native segwit (Bech32) address</translation>
    </message>
    <message>
        <source>Requested payments history</source>
        <translation>Requested payments history</translation>
    </message>
    <message>
        <source>Show the selected request (does the same as double clicking an entry)</source>
        <translation>Show the selected request (does the same as double clicking an entry)</translation>
    </message>
    <message>
        <source>Show</source>
        <translation>Show</translation>
    </message>
    <message>
        <source>Remove the selected entries from the list</source>
        <translation>Remove the selected entries from the list</translation>
    </message>
    <message>
        <source>Remove</source>
        <translation>Remove</translation>
    </message>
    <message>
        <source>Copy URI</source>
        <translation>Copy URI</translation>
    </message>
    <message>
        <source>Copy label</source>
        <translation>Copy label</translation>
    </message>
    <message>
        <source>Copy message</source>
        <translation>Copy message</translation>
    </message>
    <message>
        <source>Copy amount</source>
        <translation>Copy amount</translation>
    </message>
    <message>
        <source>Could not unlock wallet.</source>
        <translation>Non se puido desbloquear a carteira.</translation>
    </message>
    </context>
<context>
    <name>ReceiveRequestDialog</name>
    <message>
        <source>Amount:</source>
        <translation>Amount:</translation>
    </message>
    <message>
        <source>Message:</source>
        <translation>Message:</translation>
    </message>
    <message>
        <source>Wallet:</source>
        <translation>Carteira:</translation>
    </message>
    <message>
        <source>Copy &amp;URI</source>
        <translation>Copy &amp;URI</translation>
    </message>
    <message>
        <source>Copy &amp;Address</source>
        <translation>Copy &amp;Address</translation>
    </message>
    <message>
        <source>&amp;Save Image...</source>
        <translation>&amp;Save Image...</translation>
    </message>
    <message>
        <source>Request payment to %1</source>
        <translation>Request payment to %1</translation>
    </message>
    <message>
        <source>Payment information</source>
        <translation>Payment information</translation>
    </message>
</context>
<context>
    <name>RecentRequestsTableModel</name>
    <message>
        <source>Date</source>
        <translation>Date</translation>
    </message>
    <message>
        <source>Label</source>
        <translation>Label</translation>
    </message>
    <message>
        <source>Message</source>
        <translation>Message</translation>
    </message>
    <message>
        <source>(no label)</source>
        <translation>(no label)</translation>
    </message>
    <message>
        <source>(no message)</source>
        <translation>(no message)</translation>
    </message>
    <message>
        <source>(no amount requested)</source>
        <translation>(no amount requested)</translation>
    </message>
    <message>
        <source>Requested</source>
        <translation>Requested</translation>
    </message>
</context>
<context>
    <name>SendCoinsDialog</name>
    <message>
        <source>Send Coins</source>
        <translation>Send Coins</translation>
    </message>
    <message>
        <source>Coin Control Features</source>
        <translation>Coin Control Features</translation>
    </message>
    <message>
        <source>Inputs...</source>
        <translation>Inputs...</translation>
    </message>
    <message>
        <source>automatically selected</source>
        <translation>automatically selected</translation>
    </message>
    <message>
        <source>Insufficient funds!</source>
        <translation>Insufficient funds!</translation>
    </message>
    <message>
        <source>Quantity:</source>
        <translation>Quantity:</translation>
    </message>
    <message>
        <source>Bytes:</source>
        <translation>Bytes:</translation>
    </message>
    <message>
        <source>Amount:</source>
        <translation>Amount:</translation>
    </message>
    <message>
        <source>Fee:</source>
        <translation>Fee:</translation>
    </message>
    <message>
        <source>After Fee:</source>
        <translation>After Fee:</translation>
    </message>
    <message>
        <source>Change:</source>
        <translation>Change:</translation>
    </message>
    <message>
        <source>If this is activated, but the change address is empty or invalid, change will be sent to a newly generated address.</source>
        <translation>If this is activated, but the change address is empty or invalid, change will be sent to a newly generated address.</translation>
    </message>
    <message>
        <source>Custom change address</source>
        <translation>Custom change address</translation>
    </message>
    <message>
        <source>Transaction Fee:</source>
        <translation>Transaction Fee:</translation>
    </message>
    <message>
        <source>Choose...</source>
        <translation>Choose...</translation>
    </message>
    <message>
        <source>Using the fallbackfee can result in sending a transaction that will take several hours or days (or never) to confirm. Consider choosing your fee manually or wait until you have validated the complete chain.</source>
        <translation>Using the fallbackfee can result in sending a transaction that will take several hours or days (or never) to confirm. Consider choosing your fee manually or wait until you have validated the complete chain.</translation>
    </message>
    <message>
        <source>Warning: Fee estimation is currently not possible.</source>
        <translation>Warning: Fee estimation is currently not possible.</translation>
    </message>
    <message>
        <source>Specify a custom fee per kB (1,000 bytes) of the transaction's virtual size.

Note:  Since the fee is calculated on a per-byte basis, a fee of "100 satoshis per kB" for a transaction size of 500 bytes (half of 1 kB) would ultimately yield a fee of only 50 satoshis.</source>
        <translation>Specify a custom fee per kB (1,000 bytes) of the transaction's virtual size.

Note:  Since the fee is calculated on a per-byte basis, a fee of "100 satoshis per kB" for a transaction size of 500 bytes (half of 1 kB) would ultimately yield a fee of only 50 satoshis.</translation>
    </message>
    <message>
        <source>per kilobyte</source>
        <translation>per kilobyte</translation>
    </message>
    <message>
        <source>Hide</source>
        <translation>Hide</translation>
    </message>
    <message>
        <source>Recommended:</source>
        <translation>Recommended:</translation>
    </message>
    <message>
        <source>Custom:</source>
        <translation>Custom:</translation>
    </message>
    <message>
        <source>(Smart fee not initialized yet. This usually takes a few blocks...)</source>
        <translation>(Smart fee not initialized yet. This usually takes a few blocks...)</translation>
    </message>
    <message>
        <source>Send to multiple recipients at once</source>
        <translation>Send to multiple recipients at once</translation>
    </message>
    <message>
        <source>Add &amp;Recipient</source>
        <translation>Add &amp;Recipient</translation>
    </message>
    <message>
        <source>Clear all fields of the form.</source>
        <translation>Clear all fields of the form.</translation>
    </message>
    <message>
        <source>Dust:</source>
        <translation>Dust:</translation>
    </message>
    <message>
        <source>Hide transaction fee settings</source>
        <translation>Hide transaction fee settings</translation>
    </message>
    <message>
        <source>When there is less transaction volume than space in the blocks, miners as well as relaying nodes may enforce a minimum fee. Paying only this minimum fee is just fine, but be aware that this can result in a never confirming transaction once there is more demand for particl transactions than the network can process.</source>
        <translation>When there is less transaction volume than space in the blocks, miners as well as relaying nodes may enforce a minimum fee. Paying only this minimum fee is just fine, but be aware that this can result in a never confirming transaction once there is more demand for particl transactions than the network can process.</translation>
    </message>
    <message>
        <source>A too low fee might result in a never confirming transaction (read the tooltip)</source>
        <translation>A too low fee might result in a never confirming transaction (read the tooltip)</translation>
    </message>
    <message>
        <source>Confirmation time target:</source>
        <translation>Confirmation time target:</translation>
    </message>
    <message>
        <source>Enable Replace-By-Fee</source>
        <translation>Enable Replace-By-Fee</translation>
    </message>
    <message>
        <source>With Replace-By-Fee (BIP-125) you can increase a transaction's fee after it is sent. Without this, a higher fee may be recommended to compensate for increased transaction delay risk.</source>
        <translation>With Replace-By-Fee (BIP-125) you can increase a transaction's fee after it is sent. Without this, a higher fee may be recommended to compensate for increased transaction delay risk.</translation>
    </message>
    <message>
        <source>Clear &amp;All</source>
        <translation>Clear &amp;All</translation>
    </message>
    <message>
        <source>Balance:</source>
        <translation>Balance:</translation>
    </message>
    <message>
        <source>Confirm the send action</source>
        <translation>Confirm the send action</translation>
    </message>
    <message>
        <source>S&amp;end</source>
        <translation>S&amp;end</translation>
    </message>
    <message>
        <source>Copy quantity</source>
        <translation>Copy quantity</translation>
    </message>
    <message>
        <source>Copy amount</source>
        <translation>Copy amount</translation>
    </message>
    <message>
        <source>Copy fee</source>
        <translation>Copy fee</translation>
    </message>
    <message>
        <source>Copy after fee</source>
        <translation>Copy after fee</translation>
    </message>
    <message>
        <source>Copy bytes</source>
        <translation>Copy bytes</translation>
    </message>
    <message>
        <source>Copy dust</source>
        <translation>Copy dust</translation>
    </message>
    <message>
        <source>Copy change</source>
        <translation>Copy change</translation>
    </message>
    <message>
        <source>%1 (%2 blocks)</source>
        <translation>%1 (%2 blocks)</translation>
    </message>
    <message>
        <source>Cr&amp;eate Unsigned</source>
        <translation>Cr&amp;eate Unsigned</translation>
    </message>
    <message>
        <source>Creates a Partially Signed Particl Transaction (PSBT) for use with e.g. an offline %1 wallet, or a PSBT-compatible hardware wallet.</source>
        <translation>Creates a Partially Signed Particl Transaction (PSBT) for use with e.g. an offline %1 wallet, or a PSBT-compatible hardware wallet.</translation>
    </message>
    <message>
        <source> from wallet '%1'</source>
        <translation> from wallet '%1'</translation>
    </message>
    <message>
        <source>%1 to '%2'</source>
        <translation>%1 to '%2'</translation>
    </message>
    <message>
        <source>%1 to %2</source>
        <translation>%1 to %2</translation>
    </message>
    <message>
        <source>Do you want to draft this transaction?</source>
        <translation>Do you want to draft this transaction?</translation>
    </message>
    <message>
        <source>Are you sure you want to send?</source>
        <translation>Are you sure you want to send?</translation>
    </message>
    <message>
        <source>or</source>
        <translation>or</translation>
    </message>
    <message>
        <source>You can increase the fee later (signals Replace-By-Fee, BIP-125).</source>
        <translation>You can increase the fee later (signals Replace-By-Fee, BIP-125).</translation>
    </message>
    <message>
        <source>Please, review your transaction.</source>
        <translation>Please, review your transaction.</translation>
    </message>
    <message>
        <source>Transaction fee</source>
        <translation>Transaction fee</translation>
    </message>
    <message>
        <source>Not signalling Replace-By-Fee, BIP-125.</source>
        <translation>Not signalling Replace-By-Fee, BIP-125.</translation>
    </message>
    <message>
        <source>Total Amount</source>
        <translation>Total Amount</translation>
    </message>
    <message>
        <source>To review recipient list click "Show Details..."</source>
        <translation>To review recipient list click "Show Details..."</translation>
    </message>
    <message>
        <source>Confirm send coins</source>
        <translation>Confirm send coins</translation>
    </message>
    <message>
        <source>Confirm transaction proposal</source>
        <translation>Confirm transaction proposal</translation>
    </message>
    <message>
        <source>Send</source>
        <translation>Send</translation>
    </message>
    <message>
        <source>Watch-only balance:</source>
        <translation>Watch-only balance:</translation>
    </message>
    <message>
        <source>The recipient address is not valid. Please recheck.</source>
        <translation>The recipient address is not valid. Please recheck.</translation>
    </message>
    <message>
        <source>The amount to pay must be larger than 0.</source>
        <translation>The amount to pay must be larger than 0.</translation>
    </message>
    <message>
        <source>The amount exceeds your balance.</source>
        <translation>The amount exceeds your balance.</translation>
    </message>
    <message>
        <source>The total exceeds your balance when the %1 transaction fee is included.</source>
        <translation>The total exceeds your balance when the %1 transaction fee is included.</translation>
    </message>
    <message>
        <source>Duplicate address found: addresses should only be used once each.</source>
        <translation>Duplicate address found: addresses should only be used once each.</translation>
    </message>
    <message>
        <source>Transaction creation failed!</source>
        <translation>Transaction creation failed!</translation>
    </message>
    <message>
        <source>A fee higher than %1 is considered an absurdly high fee.</source>
        <translation>A fee higher than %1 is considered an absurdly high fee.</translation>
    </message>
    <message>
        <source>Payment request expired.</source>
        <translation>Payment request expired.</translation>
    </message>
    <message numerus="yes">
        <source>Estimated to begin confirmation within %n block(s).</source>
        <translation><numerusform>Estimated to begin confirmation within %n block.</numerusform><numerusform>Estimated to begin confirmation within %n blocks.</numerusform></translation>
    </message>
    <message>
        <source>Warning: Invalid Particl address</source>
        <translation>Warning: Invalid Particl address</translation>
    </message>
    <message>
        <source>Warning: Unknown change address</source>
        <translation>Warning: Unknown change address</translation>
    </message>
    <message>
        <source>Confirm custom change address</source>
        <translation>Confirm custom change address</translation>
    </message>
    <message>
        <source>The address you selected for change is not part of this wallet. Any or all funds in your wallet may be sent to this address. Are you sure?</source>
        <translation>The address you selected for change is not part of this wallet. Any or all funds in your wallet may be sent to this address. Are you sure?</translation>
    </message>
    <message>
        <source>(no label)</source>
        <translation>(no label)</translation>
    </message>
</context>
<context>
    <name>SendCoinsEntry</name>
    <message>
        <source>A&amp;mount:</source>
        <translation>A&amp;mount:</translation>
    </message>
    <message>
        <source>Pay &amp;To:</source>
        <translation>Pay &amp;To:</translation>
    </message>
    <message>
        <source>&amp;Label:</source>
        <translation>&amp;Label:</translation>
    </message>
    <message>
        <source>Choose previously used address</source>
        <translation>Choose previously used address</translation>
    </message>
    <message>
        <source>The Particl address to send the payment to</source>
        <translation>The Particl address to send the payment to</translation>
    </message>
    <message>
        <source>Alt+A</source>
        <translation>Alt+A</translation>
    </message>
    <message>
        <source>Paste address from clipboard</source>
        <translation>Paste address from clipboard</translation>
    </message>
    <message>
        <source>Alt+P</source>
        <translation>Alt+P</translation>
    </message>
    <message>
        <source>Remove this entry</source>
        <translation>Remove this entry</translation>
    </message>
    <message>
        <source>The amount to send in the selected unit</source>
        <translation>The amount to send in the selected unit</translation>
    </message>
    <message>
        <source>The fee will be deducted from the amount being sent. The recipient will receive less particl than you enter in the amount field. If multiple recipients are selected, the fee is split equally.</source>
        <translation>The fee will be deducted from the amount being sent. The recipient will receive less particl than you enter in the amount field. If multiple recipients are selected, the fee is split equally.</translation>
    </message>
    <message>
        <source>S&amp;ubtract fee from amount</source>
        <translation>S&amp;ubtract fee from amount</translation>
    </message>
    <message>
        <source>Use available balance</source>
        <translation>Use available balance</translation>
    </message>
    <message>
        <source>Message:</source>
        <translation>Message:</translation>
    </message>
    <message>
        <source>This is an unauthenticated payment request.</source>
        <translation>This is an unauthenticated payment request.</translation>
    </message>
    <message>
        <source>This is an authenticated payment request.</source>
        <translation>This is an authenticated payment request.</translation>
    </message>
    <message>
        <source>Enter a label for this address to add it to the list of used addresses</source>
        <translation>Enter a label for this address to add it to the list of used addresses</translation>
    </message>
    <message>
        <source>A message that was attached to the particl: URI which will be stored with the transaction for your reference. Note: This message will not be sent over the Particl network.</source>
        <translation>A message that was attached to the particl: URI which will be stored with the transaction for your reference. Note: This message will not be sent over the Particl network.</translation>
    </message>
    <message>
        <source>Pay To:</source>
        <translation>Pay To:</translation>
    </message>
    <message>
        <source>Memo:</source>
        <translation>Memo:</translation>
    </message>
</context>
<context>
    <name>ShutdownWindow</name>
    <message>
        <source>%1 is shutting down...</source>
        <translation>%1 is shutting down...</translation>
    </message>
    <message>
        <source>Do not shut down the computer until this window disappears.</source>
        <translation>Do not shut down the computer until this window disappears.</translation>
    </message>
</context>
<context>
    <name>SignVerifyMessageDialog</name>
    <message>
        <source>Signatures - Sign / Verify a Message</source>
        <translation>Signatures - Sign / Verify a Message</translation>
    </message>
    <message>
        <source>&amp;Sign Message</source>
        <translation>&amp;Sign Message</translation>
    </message>
    <message>
        <source>You can sign messages/agreements with your addresses to prove you can receive particl sent to them. Be careful not to sign anything vague or random, as phishing attacks may try to trick you into signing your identity over to them. Only sign fully-detailed statements you agree to.</source>
        <translation>You can sign messages/agreements with your addresses to prove you can receive particl sent to them. Be careful not to sign anything vague or random, as phishing attacks may try to trick you into signing your identity over to them. Only sign fully-detailed statements you agree to.</translation>
    </message>
    <message>
        <source>The Particl address to sign the message with</source>
        <translation>The Particl address to sign the message with</translation>
    </message>
    <message>
        <source>Choose previously used address</source>
        <translation>Choose previously used address</translation>
    </message>
    <message>
        <source>Alt+A</source>
        <translation>Alt+A</translation>
    </message>
    <message>
        <source>Paste address from clipboard</source>
        <translation>Paste address from clipboard</translation>
    </message>
    <message>
        <source>Alt+P</source>
        <translation>Alt+P</translation>
    </message>
    <message>
        <source>Enter the message you want to sign here</source>
        <translation>Enter the message you want to sign here</translation>
    </message>
    <message>
        <source>Signature</source>
        <translation>Signature</translation>
    </message>
    <message>
        <source>Copy the current signature to the system clipboard</source>
        <translation>Copy the current signature to the system clipboard</translation>
    </message>
    <message>
        <source>Sign the message to prove you own this Particl address</source>
        <translation>Sign the message to prove you own this Particl address</translation>
    </message>
    <message>
        <source>Sign &amp;Message</source>
        <translation>Sign &amp;Message</translation>
    </message>
    <message>
        <source>Reset all sign message fields</source>
        <translation>Reset all sign message fields</translation>
    </message>
    <message>
        <source>Clear &amp;All</source>
        <translation>Clear &amp;All</translation>
    </message>
    <message>
        <source>&amp;Verify Message</source>
        <translation>&amp;Verify Message</translation>
    </message>
    <message>
        <source>Enter the receiver's address, message (ensure you copy line breaks, spaces, tabs, etc. exactly) and signature below to verify the message. Be careful not to read more into the signature than what is in the signed message itself, to avoid being tricked by a man-in-the-middle attack. Note that this only proves the signing party receives with the address, it cannot prove sendership of any transaction!</source>
        <translation>Enter the receiver's address, message (ensure you copy line breaks, spaces, tabs, etc. exactly) and signature below to verify the message. Be careful not to read more into the signature than what is in the signed message itself, to avoid being tricked by a man-in-the-middle attack. Note that this only proves the signing party receives with the address, it cannot prove sendership of any transaction!</translation>
    </message>
    <message>
        <source>The Particl address the message was signed with</source>
        <translation>The Particl address the message was signed with</translation>
    </message>
    <message>
        <source>The signed message to verify</source>
        <translation>The signed message to verify</translation>
    </message>
    <message>
        <source>The signature given when the message was signed</source>
        <translation>The signature given when the message was signed</translation>
    </message>
    <message>
        <source>Verify the message to ensure it was signed with the specified Particl address</source>
        <translation>Verify the message to ensure it was signed with the specified Particl address</translation>
    </message>
    <message>
        <source>Verify &amp;Message</source>
        <translation>Verify &amp;Message</translation>
    </message>
    <message>
        <source>Reset all verify message fields</source>
        <translation>Reset all verify message fields</translation>
    </message>
    <message>
        <source>Click "Sign Message" to generate signature</source>
        <translation>Click "Sign Message" to generate signature</translation>
    </message>
    <message>
        <source>The entered address is invalid.</source>
        <translation>The entered address is invalid.</translation>
    </message>
    <message>
        <source>Please check the address and try again.</source>
        <translation>Please check the address and try again.</translation>
    </message>
    <message>
        <source>The entered address does not refer to a key.</source>
        <translation>The entered address does not refer to a key.</translation>
    </message>
    <message>
        <source>Wallet unlock was cancelled.</source>
        <translation>Wallet unlock was cancelled.</translation>
    </message>
    <message>
        <source>No error</source>
        <translation>No error</translation>
    </message>
    <message>
        <source>Private key for the entered address is not available.</source>
        <translation>Private key for the entered address is not available.</translation>
    </message>
    <message>
        <source>Message signing failed.</source>
        <translation>Message signing failed.</translation>
    </message>
    <message>
        <source>Message signed.</source>
        <translation>Message signed.</translation>
    </message>
    <message>
        <source>The signature could not be decoded.</source>
        <translation>The signature could not be decoded.</translation>
    </message>
    <message>
        <source>Please check the signature and try again.</source>
        <translation>Please check the signature and try again.</translation>
    </message>
    <message>
        <source>The signature did not match the message digest.</source>
        <translation>The signature did not match the message digest.</translation>
    </message>
    <message>
        <source>Message verification failed.</source>
        <translation>Message verification failed.</translation>
    </message>
    <message>
        <source>Message verified.</source>
        <translation>Message verified.</translation>
    </message>
</context>
<context>
    <name>TrafficGraphWidget</name>
    <message>
        <source>KB/s</source>
        <translation>KB/s</translation>
    </message>
</context>
<context>
    <name>TransactionDesc</name>
    <message numerus="yes">
        <source>Open for %n more block(s)</source>
        <translation><numerusform>Open for %n more block</numerusform><numerusform>Open for %n more blocks</numerusform></translation>
    </message>
    <message>
        <source>Open until %1</source>
        <translation>Open until %1</translation>
    </message>
    <message>
        <source>conflicted with a transaction with %1 confirmations</source>
        <translation>conflicted with a transaction with %1 confirmations</translation>
    </message>
    <message>
        <source>0/unconfirmed, %1</source>
        <translation>0/unconfirmed, %1</translation>
    </message>
    <message>
        <source>in memory pool</source>
        <translation>in memory pool</translation>
    </message>
    <message>
        <source>not in memory pool</source>
        <translation>not in memory pool</translation>
    </message>
    <message>
        <source>abandoned</source>
        <translation>abandoned</translation>
    </message>
    <message>
        <source>%1/unconfirmed</source>
        <translation>%1/unconfirmed</translation>
    </message>
    <message>
        <source>%1 confirmations</source>
        <translation>%1 confirmations</translation>
    </message>
    <message>
        <source>Status</source>
        <translation>Status</translation>
    </message>
    <message>
        <source>Date</source>
        <translation>Date</translation>
    </message>
    <message>
        <source>Source</source>
        <translation>Source</translation>
    </message>
    <message>
        <source>Generated</source>
        <translation>Generated</translation>
    </message>
    <message>
        <source>From</source>
        <translation>From</translation>
    </message>
    <message>
        <source>unknown</source>
        <translation>unknown</translation>
    </message>
    <message>
        <source>To</source>
        <translation>To</translation>
    </message>
    <message>
        <source>own address</source>
        <translation>own address</translation>
    </message>
    <message>
        <source>watch-only</source>
        <translation>watch-only</translation>
    </message>
    <message>
        <source>label</source>
        <translation>label</translation>
    </message>
    <message>
        <source>Credit</source>
        <translation>Credit</translation>
    </message>
    <message numerus="yes">
        <source>matures in %n more block(s)</source>
        <translation><numerusform>matures in %n more block</numerusform><numerusform>matures in %n more blocks</numerusform></translation>
    </message>
    <message>
        <source>not accepted</source>
        <translation>not accepted</translation>
    </message>
    <message>
        <source>Debit</source>
        <translation>Debit</translation>
    </message>
    <message>
        <source>Total debit</source>
        <translation>Total debit</translation>
    </message>
    <message>
        <source>Total credit</source>
        <translation>Total credit</translation>
    </message>
    <message>
        <source>Transaction fee</source>
        <translation>Transaction fee</translation>
    </message>
    <message>
        <source>Net amount</source>
        <translation>Net amount</translation>
    </message>
    <message>
        <source>Message</source>
        <translation>Message</translation>
    </message>
    <message>
        <source>Comment</source>
        <translation>Comment</translation>
    </message>
    <message>
        <source>Transaction ID</source>
        <translation>Transaction ID</translation>
    </message>
    <message>
        <source>Transaction total size</source>
        <translation>Transaction total size</translation>
    </message>
    <message>
        <source>Transaction virtual size</source>
        <translation>Transaction virtual size</translation>
    </message>
    <message>
        <source>Output index</source>
        <translation>Output index</translation>
    </message>
    <message>
        <source> (Certificate was not verified)</source>
        <translation> (Certificate was not verified)</translation>
    </message>
    <message>
        <source>Merchant</source>
        <translation>Merchant</translation>
    </message>
    <message>
        <source>Generated coins must mature %1 blocks before they can be spent. When you generated this block, it was broadcast to the network to be added to the block chain. If it fails to get into the chain, its state will change to "not accepted" and it won't be spendable. This may occasionally happen if another node generates a block within a few seconds of yours.</source>
        <translation>Generated coins must mature %1 blocks before they can be spent. When you generated this block, it was broadcast to the network to be added to the block chain. If it fails to get into the chain, its state will change to "not accepted" and it won't be spendable. This may occasionally happen if another node generates a block within a few seconds of yours.</translation>
    </message>
    <message>
        <source>Debug information</source>
        <translation>Debug information</translation>
    </message>
    <message>
        <source>Transaction</source>
        <translation>Transaction</translation>
    </message>
    <message>
        <source>Inputs</source>
        <translation>Inputs</translation>
    </message>
    <message>
        <source>Amount</source>
        <translation>Amount</translation>
    </message>
    <message>
        <source>true</source>
        <translation>true</translation>
    </message>
    <message>
        <source>false</source>
        <translation>false</translation>
    </message>
</context>
<context>
    <name>TransactionDescDialog</name>
    <message>
        <source>This pane shows a detailed description of the transaction</source>
        <translation>This pane shows a detailed description of the transaction</translation>
    </message>
    <message>
        <source>Details for %1</source>
        <translation>Details for %1</translation>
    </message>
</context>
<context>
    <name>TransactionTableModel</name>
    <message>
        <source>Date</source>
        <translation>Date</translation>
    </message>
    <message>
        <source>Type</source>
        <translation>Type</translation>
    </message>
    <message>
        <source>Label</source>
        <translation>Label</translation>
    </message>
    <message numerus="yes">
        <source>Open for %n more block(s)</source>
        <translation><numerusform>Open for %n more block</numerusform><numerusform>Open for %n more blocks</numerusform></translation>
    </message>
    <message>
        <source>Open until %1</source>
        <translation>Open until %1</translation>
    </message>
    <message>
        <source>Unconfirmed</source>
        <translation>Unconfirmed</translation>
    </message>
    <message>
        <source>Abandoned</source>
        <translation>Abandoned</translation>
    </message>
    <message>
        <source>Confirming (%1 of %2 recommended confirmations)</source>
        <translation>Confirming (%1 of %2 recommended confirmations)</translation>
    </message>
    <message>
        <source>Confirmed (%1 confirmations)</source>
        <translation>Confirmed (%1 confirmations)</translation>
    </message>
    <message>
        <source>Conflicted</source>
        <translation>Conflicted</translation>
    </message>
    <message>
        <source>Immature (%1 confirmations, will be available after %2)</source>
        <translation>Immature (%1 confirmations, will be available after %2)</translation>
    </message>
    <message>
        <source>Generated but not accepted</source>
        <translation>Generated but not accepted</translation>
    </message>
    <message>
        <source>Received with</source>
        <translation>Received with</translation>
    </message>
    <message>
        <source>Received from</source>
        <translation>Received from</translation>
    </message>
    <message>
        <source>Sent to</source>
        <translation>Sent to</translation>
    </message>
    <message>
        <source>Payment to yourself</source>
        <translation>Payment to yourself</translation>
    </message>
    <message>
        <source>Mined</source>
        <translation>Mined</translation>
    </message>
    <message>
        <source>watch-only</source>
        <translation>watch-only</translation>
    </message>
    <message>
        <source>(n/a)</source>
        <translation>(n/a)</translation>
    </message>
    <message>
        <source>(no label)</source>
        <translation>(no label)</translation>
    </message>
    <message>
        <source>Transaction status. Hover over this field to show number of confirmations.</source>
        <translation>Transaction status. Hover over this field to show number of confirmations.</translation>
    </message>
    <message>
        <source>Date and time that the transaction was received.</source>
        <translation>Date and time that the transaction was received.</translation>
    </message>
    <message>
        <source>Type of transaction.</source>
        <translation>Type of transaction.</translation>
    </message>
    <message>
        <source>Whether or not a watch-only address is involved in this transaction.</source>
        <translation>Whether or not a watch-only address is involved in this transaction.</translation>
    </message>
    <message>
        <source>User-defined intent/purpose of the transaction.</source>
        <translation>User-defined intent/purpose of the transaction.</translation>
    </message>
    <message>
        <source>Amount removed from or added to balance.</source>
        <translation>Amount removed from or added to balance.</translation>
    </message>
</context>
<context>
    <name>TransactionView</name>
    <message>
        <source>All</source>
        <translation>All</translation>
    </message>
    <message>
        <source>Today</source>
        <translation>Today</translation>
    </message>
    <message>
        <source>This week</source>
        <translation>This week</translation>
    </message>
    <message>
        <source>This month</source>
        <translation>This month</translation>
    </message>
    <message>
        <source>Last month</source>
        <translation>Last month</translation>
    </message>
    <message>
        <source>This year</source>
        <translation>This year</translation>
    </message>
    <message>
        <source>Range...</source>
        <translation>Range...</translation>
    </message>
    <message>
        <source>Received with</source>
        <translation>Received with</translation>
    </message>
    <message>
        <source>Sent to</source>
        <translation>Sent to</translation>
    </message>
    <message>
        <source>To yourself</source>
        <translation>To yourself</translation>
    </message>
    <message>
        <source>Mined</source>
        <translation>Mined</translation>
    </message>
    <message>
        <source>Other</source>
        <translation>Other</translation>
    </message>
    <message>
        <source>Enter address, transaction id, or label to search</source>
        <translation>Enter address, transaction id, or label to search</translation>
    </message>
    <message>
        <source>Min amount</source>
        <translation>Min amount</translation>
    </message>
    <message>
        <source>Abandon transaction</source>
        <translation>Abandon transaction</translation>
    </message>
    <message>
        <source>Increase transaction fee</source>
        <translation>Increase transaction fee</translation>
    </message>
    <message>
        <source>Copy address</source>
        <translation>Copy address</translation>
    </message>
    <message>
        <source>Copy label</source>
        <translation>Copy label</translation>
    </message>
    <message>
        <source>Copy amount</source>
        <translation>Copy amount</translation>
    </message>
    <message>
        <source>Copy transaction ID</source>
        <translation>Copy transaction ID</translation>
    </message>
    <message>
        <source>Copy raw transaction</source>
        <translation>Copy raw transaction</translation>
    </message>
    <message>
        <source>Copy full transaction details</source>
        <translation>Copy full transaction details</translation>
    </message>
    <message>
        <source>Edit label</source>
        <translation>Edit label</translation>
    </message>
    <message>
        <source>Show transaction details</source>
        <translation>Show transaction details</translation>
    </message>
    <message>
        <source>Export Transaction History</source>
        <translation>Export Transaction History</translation>
    </message>
    <message>
        <source>Comma separated file (*.csv)</source>
        <translation>Comma separated file (*.csv)</translation>
    </message>
    <message>
        <source>Confirmed</source>
        <translation>Confirmed</translation>
    </message>
    <message>
        <source>Watch-only</source>
        <translation>Watch-only</translation>
    </message>
    <message>
        <source>Date</source>
        <translation>Date</translation>
    </message>
    <message>
        <source>Type</source>
        <translation>Type</translation>
    </message>
    <message>
        <source>Label</source>
        <translation>Label</translation>
    </message>
    <message>
        <source>Address</source>
        <translation>Address</translation>
    </message>
    <message>
        <source>ID</source>
        <translation>ID</translation>
    </message>
    <message>
        <source>Exporting Failed</source>
        <translation>Exporting Failed</translation>
    </message>
    <message>
        <source>There was an error trying to save the transaction history to %1.</source>
        <translation>There was an error trying to save the transaction history to %1.</translation>
    </message>
    <message>
        <source>Exporting Successful</source>
        <translation>Exporting Successful</translation>
    </message>
    <message>
        <source>The transaction history was successfully saved to %1.</source>
        <translation>The transaction history was successfully saved to %1.</translation>
    </message>
    <message>
        <source>Range:</source>
        <translation>Range:</translation>
    </message>
    <message>
        <source>to</source>
        <translation>to</translation>
    </message>
</context>
<context>
    <name>UnitDisplayStatusBarControl</name>
    <message>
        <source>Unit to show amounts in. Click to select another unit.</source>
        <translation>Unit to show amounts in. Click to select another unit.</translation>
    </message>
</context>
<context>
    <name>WalletController</name>
    <message>
        <source>Close wallet</source>
        <translation>Close wallet</translation>
    </message>
    <message>
        <source>Are you sure you wish to close the wallet &lt;i&gt;%1&lt;/i&gt;?</source>
        <translation>Are you sure you wish to close the wallet &lt;i&gt;%1&lt;/i&gt;?</translation>
    </message>
    <message>
        <source>Closing the wallet for too long can result in having to resync the entire chain if pruning is enabled.</source>
        <translation>Closing the wallet for too long can result in having to resync the entire chain if pruning is enabled.</translation>
    </message>
    </context>
<context>
    <name>WalletFrame</name>
    <message>
        <source>Create a new wallet</source>
        <translation>Crear unha nova carteira</translation>
    </message>
</context>
<context>
    <name>WalletModel</name>
    <message>
        <source>Send Coins</source>
        <translation>Send Coins</translation>
    </message>
    <message>
        <source>Fee bump error</source>
        <translation>Fee bump error</translation>
    </message>
    <message>
        <source>Increasing transaction fee failed</source>
        <translation>Increasing transaction fee failed</translation>
    </message>
    <message>
        <source>Do you want to increase the fee?</source>
        <translation>Do you want to increase the fee?</translation>
    </message>
    <message>
        <source>Do you want to draft a transaction with fee increase?</source>
        <translation>Do you want to draft a transaction with fee increase?</translation>
    </message>
    <message>
        <source>Current fee:</source>
        <translation>Current fee:</translation>
    </message>
    <message>
        <source>Increase:</source>
        <translation>Increase:</translation>
    </message>
    <message>
        <source>New fee:</source>
        <translation>New fee:</translation>
    </message>
    <message>
        <source>Confirm fee bump</source>
        <translation>Confirm fee bump</translation>
    </message>
    <message>
        <source>Can't draft transaction.</source>
        <translation>Can't draft transaction.</translation>
    </message>
    <message>
        <source>PSBT copied</source>
        <translation>PSBT copied</translation>
    </message>
    <message>
        <source>Can't sign transaction.</source>
        <translation>Can't sign transaction.</translation>
    </message>
    <message>
        <source>Could not commit transaction</source>
        <translation>Could not commit transaction</translation>
    </message>
    <message>
        <source>default wallet</source>
        <translation>default wallet</translation>
    </message>
</context>
<context>
    <name>WalletView</name>
    <message>
        <source>&amp;Export</source>
        <translation>&amp;Export</translation>
    </message>
    <message>
        <source>Export the data in the current tab to a file</source>
        <translation>Export the data in the current tab to a file</translation>
    </message>
    <message>
        <source>Error</source>
        <translation>Error</translation>
    </message>
    <message>
        <source>Backup Wallet</source>
        <translation>Backup Wallet</translation>
    </message>
    <message>
        <source>Wallet Data (*.dat)</source>
        <translation>Wallet Data (*.dat)</translation>
    </message>
    <message>
        <source>Backup Failed</source>
        <translation>Backup Failed</translation>
    </message>
    <message>
        <source>There was an error trying to save the wallet data to %1.</source>
        <translation>There was an error trying to save the wallet data to %1.</translation>
    </message>
    <message>
        <source>Backup Successful</source>
        <translation>Backup Successful</translation>
    </message>
    <message>
        <source>The wallet data was successfully saved to %1.</source>
        <translation>The wallet data was successfully saved to %1.</translation>
    </message>
    <message>
        <source>Cancel</source>
        <translation>Cancel</translation>
    </message>
</context>
<context>
    <name>bitcoin-core</name>
    <message>
        <source>Distributed under the MIT software license, see the accompanying file %s or %s</source>
        <translation>Distributed under the MIT software license, see the accompanying file %s or %s</translation>
    </message>
    <message>
        <source>Prune configured below the minimum of %d MiB.  Please use a higher number.</source>
        <translation>Prune configured below the minimum of %d MiB.  Please use a higher number.</translation>
    </message>
    <message>
        <source>Prune: last wallet synchronisation goes beyond pruned data. You need to -reindex (download the whole blockchain again in case of pruned node)</source>
        <translation>Prune: last wallet synchronisation goes beyond pruned data. You need to -reindex (download the whole blockchain again in case of pruned node)</translation>
    </message>
    <message>
        <source>Pruning blockstore...</source>
        <translation>Pruning blockstore...</translation>
    </message>
    <message>
        <source>Unable to start HTTP server. See debug log for details.</source>
        <translation>Unable to start HTTP server. See debug log for details.</translation>
    </message>
    <message>
        <source>The %s developers</source>
        <translation>The %s developers</translation>
    </message>
    <message>
        <source>Cannot obtain a lock on data directory %s. %s is probably already running.</source>
        <translation>Cannot obtain a lock on data directory %s. %s is probably already running.</translation>
    </message>
    <message>
        <source>Cannot provide specific connections and have addrman find outgoing connections at the same.</source>
        <translation>Cannot provide specific connections and have addrman find outgoing connections at the same.</translation>
    </message>
    <message>
        <source>Error reading %s! All keys read correctly, but transaction data or address book entries might be missing or incorrect.</source>
        <translation>Error reading %s! All keys read correctly, but transaction data or address book entries might be missing or incorrect.</translation>
    </message>
    <message>
        <source>Please check that your computer's date and time are correct! If your clock is wrong, %s will not work properly.</source>
        <translation>Please check that your computer's date and time are correct! If your clock is wrong, %s will not work properly.</translation>
    </message>
    <message>
        <source>Please contribute if you find %s useful. Visit %s for further information about the software.</source>
        <translation>Please contribute if you find %s useful. Visit %s for further information about the software.</translation>
    </message>
    <message>
        <source>The block database contains a block which appears to be from the future. This may be due to your computer's date and time being set incorrectly. Only rebuild the block database if you are sure that your computer's date and time are correct</source>
        <translation>The block database contains a block which appears to be from the future. This may be due to your computer's date and time being set incorrectly. Only rebuild the block database if you are sure that your computer's date and time are correct</translation>
    </message>
    <message>
        <source>This is a pre-release test build - use at your own risk - do not use for mining or merchant applications</source>
        <translation>This is a pre-release test build - use at your own risk - do not use for mining or merchant applications</translation>
    </message>
    <message>
        <source>This is the transaction fee you may discard if change is smaller than dust at this level</source>
        <translation>This is the transaction fee you may discard if change is smaller than dust at this level</translation>
    </message>
    <message>
        <source>Unable to replay blocks. You will need to rebuild the database using -reindex-chainstate.</source>
        <translation>Unable to replay blocks. You will need to rebuild the database using -reindex-chainstate.</translation>
    </message>
    <message>
        <source>Unable to rewind the database to a pre-fork state. You will need to redownload the blockchain</source>
        <translation>Unable to rewind the database to a pre-fork state. You will need to redownload the blockchain</translation>
    </message>
    <message>
        <source>Warning: The network does not appear to fully agree! Some miners appear to be experiencing issues.</source>
        <translation>Warning: The network does not appear to fully agree! Some miners appear to be experiencing issues.</translation>
    </message>
    <message>
        <source>Warning: We do not appear to fully agree with our peers! You may need to upgrade, or other nodes may need to upgrade.</source>
        <translation>Warning: We do not appear to fully agree with our peers! You may need to upgrade, or other nodes may need to upgrade.</translation>
    </message>
    <message>
        <source>-maxmempool must be at least %d MB</source>
        <translation>-maxmempool must be at least %d MB</translation>
    </message>
    <message>
        <source>Cannot resolve -%s address: '%s'</source>
        <translation>Cannot resolve -%s address: '%s'</translation>
    </message>
    <message>
        <source>Change index out of range</source>
        <translation>Change index out of range</translation>
    </message>
    <message>
        <source>Config setting for %s only applied on %s network when in [%s] section.</source>
        <translation>Config setting for %s only applied on %s network when in [%s] section.</translation>
    </message>
    <message>
        <source>Copyright (C) %i-%i</source>
        <translation>Copyright (C) %i-%i</translation>
    </message>
    <message>
        <source>Corrupted block database detected</source>
        <translation>Corrupted block database detected</translation>
    </message>
    <message>
        <source>Could not find asmap file %s</source>
        <translation>Could not find asmap file %s</translation>
    </message>
    <message>
        <source>Could not parse asmap file %s</source>
        <translation>Could not parse asmap file %s</translation>
    </message>
    <message>
        <source>Do you want to rebuild the block database now?</source>
        <translation>Do you want to rebuild the block database now?</translation>
    </message>
    <message>
        <source>Error initializing block database</source>
        <translation>Error initializing block database</translation>
    </message>
    <message>
        <source>Error initializing wallet database environment %s!</source>
        <translation>Error initializing wallet database environment %s!</translation>
    </message>
    <message>
        <source>Error loading %s</source>
        <translation>Error loading %s</translation>
    </message>
    <message>
        <source>Error loading %s: Private keys can only be disabled during creation</source>
        <translation>Error loading %s: Private keys can only be disabled during creation</translation>
    </message>
    <message>
        <source>Error loading %s: Wallet corrupted</source>
        <translation>Error loading %s: Wallet corrupted</translation>
    </message>
    <message>
        <source>Error loading %s: Wallet requires newer version of %s</source>
        <translation>Error loading %s: Wallet requires newer version of %s</translation>
    </message>
    <message>
        <source>Error loading block database</source>
        <translation>Error loading block database</translation>
    </message>
    <message>
        <source>Error opening block database</source>
        <translation>Error opening block database</translation>
    </message>
    <message>
        <source>Failed to listen on any port. Use -listen=0 if you want this.</source>
        <translation>Failed to listen on any port. Use -listen=0 if you want this.</translation>
    </message>
    <message>
        <source>Failed to rescan the wallet during initialization</source>
        <translation>Failed to rescan the wallet during initialization</translation>
    </message>
    <message>
        <source>Importing...</source>
        <translation>Importing...</translation>
    </message>
    <message>
        <source>Incorrect or no genesis block found. Wrong datadir for network?</source>
        <translation>Incorrect or no genesis block found. Wrong datadir for network?</translation>
    </message>
    <message>
        <source>Initialization sanity check failed. %s is shutting down.</source>
        <translation>Initialization sanity check failed. %s is shutting down.</translation>
    </message>
    <message>
        <source>Invalid P2P permission: '%s'</source>
        <translation>Invalid P2P permission: '%s'</translation>
    </message>
    <message>
        <source>Invalid amount for -%s=&lt;amount&gt;: '%s'</source>
        <translation>Invalid amount for -%s=&lt;amount&gt;: '%s'</translation>
    </message>
    <message>
        <source>Invalid amount for -discardfee=&lt;amount&gt;: '%s'</source>
        <translation>Invalid amount for -discardfee=&lt;amount&gt;: '%s'</translation>
    </message>
    <message>
        <source>Invalid amount for -fallbackfee=&lt;amount&gt;: '%s'</source>
        <translation>Invalid amount for -fallbackfee=&lt;amount&gt;: '%s'</translation>
    </message>
    <message>
        <source>Specified blocks directory "%s" does not exist.</source>
        <translation>Specified blocks directory "%s" does not exist.</translation>
    </message>
    <message>
        <source>Unknown address type '%s'</source>
        <translation>Unknown address type '%s'</translation>
    </message>
    <message>
        <source>Unknown change type '%s'</source>
        <translation>Unknown change type '%s'</translation>
    </message>
    <message>
        <source>Upgrading txindex database</source>
        <translation>Upgrading txindex database</translation>
    </message>
    <message>
        <source>Loading P2P addresses...</source>
        <translation>Loading P2P addresses...</translation>
    </message>
    <message>
        <source>Loading banlist...</source>
        <translation>Loading banlist...</translation>
    </message>
    <message>
        <source>Not enough file descriptors available.</source>
        <translation>Not enough file descriptors available.</translation>
    </message>
    <message>
        <source>Prune cannot be configured with a negative value.</source>
        <translation>Prune cannot be configured with a negative value.</translation>
    </message>
    <message>
        <source>Prune mode is incompatible with -txindex.</source>
        <translation>Prune mode is incompatible with -txindex.</translation>
    </message>
    <message>
        <source>Replaying blocks...</source>
        <translation>Replaying blocks...</translation>
    </message>
    <message>
        <source>Rewinding blocks...</source>
        <translation>Rewinding blocks...</translation>
    </message>
    <message>
        <source>The source code is available from %s.</source>
        <translation>The source code is available from %s.</translation>
    </message>
    <message>
        <source>Transaction fee and change calculation failed</source>
        <translation>Transaction fee and change calculation failed</translation>
    </message>
    <message>
        <source>Unable to bind to %s on this computer. %s is probably already running.</source>
        <translation>Unable to bind to %s on this computer. %s is probably already running.</translation>
    </message>
    <message>
        <source>Unable to generate keys</source>
        <translation>Unable to generate keys</translation>
    </message>
    <message>
        <source>Unsupported logging category %s=%s.</source>
        <translation>Unsupported logging category %s=%s.</translation>
    </message>
    <message>
        <source>Upgrading UTXO database</source>
        <translation>Upgrading UTXO database</translation>
    </message>
    <message>
        <source>User Agent comment (%s) contains unsafe characters.</source>
        <translation>User Agent comment (%s) contains unsafe characters.</translation>
    </message>
    <message>
        <source>Verifying blocks...</source>
        <translation>Verifying blocks...</translation>
    </message>
    <message>
        <source>Wallet needed to be rewritten: restart %s to complete</source>
        <translation>Wallet needed to be rewritten: restart %s to complete</translation>
    </message>
    <message>
        <source>Error: Listening for incoming connections failed (listen returned error %s)</source>
        <translation>Error: Listening for incoming connections failed (listen returned error %s)</translation>
    </message>
    <message>
        <source>Invalid amount for -maxtxfee=&lt;amount&gt;: '%s' (must be at least the minrelay fee of %s to prevent stuck transactions)</source>
        <translation>Invalid amount for -maxtxfee=&lt;amount&gt;: '%s' (must be at least the minrelay fee of %s to prevent stuck transactions)</translation>
    </message>
    <message>
        <source>The transaction amount is too small to send after the fee has been deducted</source>
        <translation>The transaction amount is too small to send after the fee has been deducted</translation>
    </message>
    <message>
        <source>You need to rebuild the database using -reindex to go back to unpruned mode.  This will redownload the entire blockchain</source>
        <translation>You need to rebuild the database using -reindex to go back to unpruned mode.  This will redownload the entire blockchain</translation>
    </message>
    <message>
        <source>Error reading from database, shutting down.</source>
        <translation>Error reading from database, shutting down.</translation>
    </message>
    <message>
        <source>Error upgrading chainstate database</source>
        <translation>Error upgrading chainstate database</translation>
    </message>
    <message>
        <source>Error: Disk space is low for %s</source>
        <translation>Error: Disk space is low for %s</translation>
    </message>
    <message>
        <source>Invalid -onion address or hostname: '%s'</source>
        <translation>Invalid -onion address or hostname: '%s'</translation>
    </message>
    <message>
        <source>Invalid -proxy address or hostname: '%s'</source>
        <translation>Invalid -proxy address or hostname: '%s'</translation>
    </message>
    <message>
        <source>Invalid amount for -paytxfee=&lt;amount&gt;: '%s' (must be at least %s)</source>
        <translation>Invalid amount for -paytxfee=&lt;amount&gt;: '%s' (must be at least %s)</translation>
    </message>
    <message>
        <source>Invalid netmask specified in -whitelist: '%s'</source>
        <translation>Invalid netmask specified in -whitelist: '%s'</translation>
    </message>
    <message>
        <source>Need to specify a port with -whitebind: '%s'</source>
        <translation>Need to specify a port with -whitebind: '%s'</translation>
    </message>
    <message>
        <source>Prune mode is incompatible with -blockfilterindex.</source>
        <translation>Prune mode is incompatible with -blockfilterindex.</translation>
    </message>
    <message>
        <source>Reducing -maxconnections from %d to %d, because of system limitations.</source>
        <translation>Reducing -maxconnections from %d to %d, because of system limitations.</translation>
    </message>
    <message>
        <source>Section [%s] is not recognized.</source>
        <translation>Section [%s] is not recognized.</translation>
    </message>
    <message>
        <source>Signing transaction failed</source>
        <translation>Signing transaction failed</translation>
    </message>
    <message>
        <source>Specified -walletdir "%s" does not exist</source>
        <translation>Specified -walletdir "%s" does not exist</translation>
    </message>
    <message>
        <source>Specified -walletdir "%s" is a relative path</source>
        <translation>Specified -walletdir "%s" is a relative path</translation>
    </message>
    <message>
        <source>Specified -walletdir "%s" is not a directory</source>
        <translation>Specified -walletdir "%s" is not a directory</translation>
    </message>
    <message>
        <source>The specified config file %s does not exist
</source>
        <translation>The specified config file %s does not exist
</translation>
    </message>
    <message>
        <source>The transaction amount is too small to pay the fee</source>
        <translation>The transaction amount is too small to pay the fee</translation>
    </message>
    <message>
        <source>This is experimental software.</source>
        <translation>This is experimental software.</translation>
    </message>
    <message>
        <source>Transaction amount too small</source>
        <translation>Transaction amount too small</translation>
    </message>
    <message>
        <source>Transaction too large</source>
        <translation>Transaction too large</translation>
    </message>
    <message>
        <source>Unable to bind to %s on this computer (bind returned error %s)</source>
        <translation>Unable to bind to %s on this computer (bind returned error %s)</translation>
    </message>
    <message>
        <source>Unable to create the PID file '%s': %s</source>
        <translation>Unable to create the PID file '%s': %s</translation>
    </message>
    <message>
        <source>Unable to generate initial keys</source>
        <translation>Unable to generate initial keys</translation>
    </message>
    <message>
        <source>Unknown -blockfilterindex value %s.</source>
        <translation>Unknown -blockfilterindex value %s.</translation>
    </message>
    <message>
        <source>Verifying wallet(s)...</source>
        <translation>Verifying wallet(s)...</translation>
    </message>
    <message>
        <source>Warning: unknown new rules activated (versionbit %i)</source>
        <translation>Warning: unknown new rules activated (versionbit %i)</translation>
    </message>
    <message>
        <source>-maxtxfee is set very high! Fees this large could be paid on a single transaction.</source>
        <translation>-maxtxfee is set very high! Fees this large could be paid on a single transaction.</translation>
    </message>
    <message>
        <source>This is the transaction fee you may pay when fee estimates are not available.</source>
        <translation>This is the transaction fee you may pay when fee estimates are not available.</translation>
    </message>
    <message>
        <source>Total length of network version string (%i) exceeds maximum length (%i). Reduce the number or size of uacomments.</source>
        <translation>Total length of network version string (%i) exceeds maximum length (%i). Reduce the number or size of uacomments.</translation>
    </message>
    <message>
        <source>%s is set very high!</source>
        <translation>%s is set very high!</translation>
    </message>
    <message>
        <source>Starting network threads...</source>
        <translation>Starting network threads...</translation>
    </message>
    <message>
        <source>The wallet will avoid paying less than the minimum relay fee.</source>
        <translation>The wallet will avoid paying less than the minimum relay fee.</translation>
    </message>
    <message>
        <source>This is the minimum transaction fee you pay on every transaction.</source>
        <translation>This is the minimum transaction fee you pay on every transaction.</translation>
    </message>
    <message>
        <source>This is the transaction fee you will pay if you send a transaction.</source>
        <translation>This is the transaction fee you will pay if you send a transaction.</translation>
    </message>
    <message>
        <source>Transaction amounts must not be negative</source>
        <translation>Transaction amounts must not be negative</translation>
    </message>
    <message>
        <source>Transaction has too long of a mempool chain</source>
        <translation>Transaction has too long of a mempool chain</translation>
    </message>
    <message>
        <source>Transaction must have at least one recipient</source>
        <translation>Transaction must have at least one recipient</translation>
    </message>
    <message>
        <source>Unknown network specified in -onlynet: '%s'</source>
        <translation>Unknown network specified in -onlynet: '%s'</translation>
    </message>
    <message>
        <source>Insufficient funds</source>
        <translation>Insufficient funds</translation>
    </message>
    <message>
        <source>Fee estimation failed. Fallbackfee is disabled. Wait a few blocks or enable -fallbackfee.</source>
        <translation>Fee estimation failed. Fallbackfee is disabled. Wait a few blocks or enable -fallbackfee.</translation>
    </message>
    <message>
        <source>Warning: Private keys detected in wallet {%s} with disabled private keys</source>
        <translation>Warning: Private keys detected in wallet {%s} with disabled private keys</translation>
    </message>
    <message>
        <source>Cannot write to data directory '%s'; check permissions.</source>
        <translation>Cannot write to data directory '%s'; check permissions.</translation>
    </message>
    <message>
        <source>Loading block index...</source>
        <translation>Loading block index...</translation>
    </message>
    <message>
        <source>Loading wallet...</source>
        <translation>Loading wallet...</translation>
    </message>
    <message>
        <source>Cannot downgrade wallet</source>
        <translation>Cannot downgrade wallet</translation>
    </message>
    <message>
        <source>Rescanning...</source>
        <translation>Rescanning...</translation>
    </message>
    <message>
        <source>Done loading</source>
        <translation>Done loading</translation>
    </message>
</context>
</TS><|MERGE_RESOLUTION|>--- conflicted
+++ resolved
@@ -418,13 +418,8 @@
         <translation>Barra de ferramentas das pestanas</translation>
     </message>
     <message>
-<<<<<<< HEAD
         <source>Request payments (generates QR codes and particl: URIs)</source>
-        <translation>Solicita pagamentos (xera un código QR e bitocin : URIs)</translation>
-=======
-        <source>Request payments (generates QR codes and bitcoin: URIs)</source>
-        <translation>Solicita pagamentos (xera un código QR e bitcoin : URIs)</translation>
->>>>>>> 97d35006
+        <translation>Solicita pagamentos (xera un código QR e particl : URIs)</translation>
     </message>
     <message>
         <source>Show the list of used sending addresses and labels</source>
