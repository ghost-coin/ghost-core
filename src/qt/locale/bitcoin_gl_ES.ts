<TS language="gl_ES" version="2.1">
<context>
    <name>AddressBookPage</name>
    <message>
        <source>Right-click to edit address or label</source>
        <translation>Fai Click co botón dereito para editar o enderezo ou etiqueta</translation>
    </message>
    <message>
        <source>Create a new address</source>
        <translation>Crea un novo enderezo</translation>
    </message>
    <message>
        <source>&amp;New</source>
        <translation>&amp;Novo</translation>
    </message>
    <message>
        <source>Copy the currently selected address to the system clipboard</source>
        <translation>Copia o enderezo seleccionado ao portapapeis do sistema</translation>
    </message>
    <message>
        <source>&amp;Copy</source>
        <translation>&amp;Copiar</translation>
    </message>
    <message>
        <source>C&amp;lose</source>
        <translation>Pechar</translation>
    </message>
    <message>
        <source>Delete the currently selected address from the list</source>
        <translation>Borra o enderezo seleccionado actualmente da lista</translation>
    </message>
    <message>
        <source>Enter address or label to search</source>
        <translation>Introduce un enderezo ou etiqueta para buscar</translation>
    </message>
    <message>
        <source>Export the data in the current tab to a file</source>
        <translation>Exporta os datos na pestana actual a un ficheiro</translation>
    </message>
    <message>
        <source>&amp;Export</source>
        <translation>Exportar</translation>
    </message>
    <message>
        <source>&amp;Delete</source>
        <translation>Borrar</translation>
    </message>
    <message>
        <source>Choose the address to send coins to</source>
        <translation>Selecciona o enderezo ó que enviar moedas</translation>
    </message>
    <message>
        <source>Choose the address to receive coins with</source>
        <translation>Selecciona o enderezo do que recibir moedas</translation>
    </message>
    <message>
        <source>C&amp;hoose</source>
        <translation>Selecciona</translation>
    </message>
    <message>
        <source>Sending addresses</source>
        <translation>Enderezos de envío</translation>
    </message>
    <message>
        <source>Receiving addresses</source>
        <translation>Enderezos de recepción</translation>
    </message>
    <message>
        <source>These are your Ghost addresses for sending payments. Always check the amount and the receiving address before sending coins.</source>
        <translation>Estes son os teus enderezos de Ghost para enviar pagamentos. Asegurate sempre de comprobar a cantidade e maila dirección antes de enviar moedas.</translation>
    </message>
    <message>
        <source>&amp;Copy Address</source>
        <translation>Copiar Enderezo</translation>
    </message>
    <message>
        <source>Copy &amp;Label</source>
        <translation>Copia Etiqueta</translation>
    </message>
    <message>
        <source>&amp;Edit</source>
        <translation>Edita</translation>
    </message>
    <message>
        <source>Export Address List</source>
        <translation>Exporta a Lista de Enderezos</translation>
    </message>
    <message>
        <source>Comma separated file (*.csv)</source>
        <translation>Ficheiro Separado por Comas (*.csv)</translation>
    </message>
    <message>
        <source>Exporting Failed</source>
        <translation>Exportación Fallida</translation>
    </message>
    <message>
        <source>There was an error trying to save the address list to %1. Please try again.</source>
        <translation>Houbo un erro tentando gardar a lista de enderezos en %1. Por favor proba de novo.</translation>
    </message>
</context>
<context>
    <name>AddressTableModel</name>
    <message>
        <source>Label</source>
        <translation>Etiqueta</translation>
    </message>
    <message>
        <source>Address</source>
        <translation>Enderezo</translation>
    </message>
    <message>
        <source>(no label)</source>
        <translation>(sin etiqueta)</translation>
    </message>
</context>
<context>
    <name>AskPassphraseDialog</name>
    <message>
        <source>Passphrase Dialog</source>
        <translation>Diálogo de Frase Contrasinal</translation>
    </message>
    <message>
        <source>Enter passphrase</source>
        <translation>Introduce a frase contrasinal</translation>
    </message>
    <message>
        <source>New passphrase</source>
        <translation>Nova frase contrasinal</translation>
    </message>
    <message>
        <source>Repeat new passphrase</source>
        <translation>Repite a frase contrasinal</translation>
    </message>
    <message>
        <source>Show passphrase</source>
        <translation>Mostra frase contrasinal</translation>
    </message>
    <message>
        <source>Encrypt wallet</source>
        <translation>Encriptar carteira</translation>
    </message>
    <message>
        <source>This operation needs your wallet passphrase to unlock the wallet.</source>
        <translation>Esta operación necesita da túa frase contrasinal para desbloqueares a carteira.</translation>
    </message>
    <message>
        <source>Unlock wallet</source>
        <translation>Desbloquear carteira</translation>
    </message>
    <message>
        <source>This operation needs your wallet passphrase to decrypt the wallet.</source>
        <translation>Esta operación necesita da túa frase contrasinal para desbloquea a carteira.</translation>
    </message>
    <message>
        <source>Decrypt wallet</source>
        <translation>Desencriptar carteira</translation>
    </message>
    <message>
        <source>Change passphrase</source>
        <translation>Cambiar frase contrasinal</translation>
    </message>
    <message>
        <source>Confirm wallet encryption</source>
        <translation>Confirmar encriptación da carteira</translation>
    </message>
    <message>
        <source>Warning: If you encrypt your wallet and lose your passphrase, you will &lt;b&gt;LOSE ALL OF YOUR PARTICL&lt;/b&gt;!</source>
        <translation>Aviso: Si encriptas a túa carteira e perdes a túa frase contrasinal, &lt;b&gt;PERDERÁS TODOS OS TEUS PARTICL&lt;/b&gt;!</translation>
    </message>
    <message>
        <source>Are you sure you wish to encrypt your wallet?</source>
        <translation>¿Seguro que queres encriptar a túa carteira?</translation>
    </message>
    <message>
        <source>Wallet encrypted</source>
        <translation>Carteira encriptada</translation>
    </message>
    <message>
        <source>Enter the new passphrase for the wallet.&lt;br/&gt;Please use a passphrase of &lt;b&gt;ten or more random characters&lt;/b&gt;, or &lt;b&gt;eight or more words&lt;/b&gt;.</source>
        <translation>Introduce unha nova frase contrasinal para a carteira.&lt;br/&gt;Por favor utiliza una frase contrasinal que &lt;b&gt;teña dez ou máis caracteres aleatorios&lt;/b&gt;, ou &lt;b&gt;oito ou máis palabras&lt;/b&gt;.</translation>
    </message>
    <message>
        <source>Enter the old passphrase and new passphrase for the wallet.</source>
        <translation>Introduce a frase contrasinal anterior mais a nova frase contrasinal para a carteira.</translation>
    </message>
    <message>
        <source>Remember that encrypting your wallet cannot fully protect your ghost from being stolen by malware infecting your computer.</source>
        <translation>Recorda que encriptar a tua carteira non protexe completamente que os teus ghost poidan ser roubados por malware que afecte ó teu computador.</translation>
    </message>
    <message>
        <source>Wallet to be encrypted</source>
        <translation>Carteira para ser encriptada</translation>
    </message>
    <message>
        <source>Your wallet is about to be encrypted. </source>
        <translation>A túa carteira vai a ser encriptada.</translation>
    </message>
    <message>
        <source>Your wallet is now encrypted. </source>
        <translation>A túa carteira está agora encriptada.</translation>
    </message>
    <message>
        <source>IMPORTANT: Any previous backups you have made of your wallet file should be replaced with the newly generated, encrypted wallet file. For security reasons, previous backups of the unencrypted wallet file will become useless as soon as you start using the new, encrypted wallet.</source>
        <translation>IMPORTANTE: Calquera copia de respaldo que tiveras feita da túa carteira debería ser sustituída por unha nova copia xerada a partires da túa nova carteira encriptada. Por razóns de seguridade, as copias de respaldo da túa carteira sin encriptar non se poderán usar unha vez que empeces a utilizar a túa nova carteira encriptada.</translation>
    </message>
    <message>
        <source>Wallet encryption failed</source>
        <translation>Error na Encriptación da carteira </translation>
    </message>
    <message>
        <source>Wallet encryption failed due to an internal error. Your wallet was not encrypted.</source>
        <translation>A encriptación da carteira fallou debido a un erro interno. A túa carteira no foi encriptada.</translation>
    </message>
    <message>
        <source>The supplied passphrases do not match.</source>
        <translation>As frases contrasinal introducidas non coinciden.</translation>
    </message>
    <message>
        <source>Wallet unlock failed</source>
        <translation>Desbloqueo de carteira fallido</translation>
    </message>
    <message>
        <source>The passphrase entered for the wallet decryption was incorrect.</source>
        <translation>A frase contrasinal introducida para o desencriptamento da carteira é incorrecto.</translation>
    </message>
    <message>
        <source>Wallet decryption failed</source>
        <translation>Fallou o desencriptado da carteira</translation>
    </message>
    <message>
        <source>Wallet passphrase was successfully changed.</source>
        <translation>A frase contrasinal da carteira mudouse correctamente.</translation>
    </message>
    <message>
        <source>Warning: The Caps Lock key is on!</source>
        <translation>Aviso: ¡A tecla Bloq. Mayús está activada!</translation>
    </message>
</context>
<context>
    <name>BanTableModel</name>
    <message>
        <source>IP/Netmask</source>
        <translation>IP/Máscara de rede</translation>
    </message>
    <message>
        <source>Banned Until</source>
        <translation>Vedado ata</translation>
    </message>
</context>
<context>
    <name>BitcoinGUI</name>
    <message>
        <source>Sign &amp;message...</source>
        <translation>Firma &amp;a mensaxe...</translation>
    </message>
    <message>
        <source>Synchronizing with network...</source>
        <translation>Sincronizando ca rede...</translation>
    </message>
    <message>
        <source>&amp;Overview</source>
        <translation>&amp;visión xeral</translation>
    </message>
    <message>
        <source>Show general overview of wallet</source>
        <translation>Mostra una visión xeral da carteira</translation>
    </message>
    <message>
        <source>&amp;Transactions</source>
        <translation>&amp;Transaccións</translation>
    </message>
    <message>
        <source>Browse transaction history</source>
        <translation>Busca no historial de transaccións</translation>
    </message>
    <message>
        <source>E&amp;xit</source>
        <translation>S&amp;aír</translation>
    </message>
    <message>
        <source>Quit application</source>
        <translation>Saír da aplicación</translation>
    </message>
    <message>
        <source>&amp;About %1</source>
        <translation>&amp;A cerca de %1</translation>
    </message>
    <message>
        <source>Show information about %1</source>
        <translation>Mostra información acerca de %1</translation>
    </message>
    <message>
        <source>About &amp;Qt</source>
        <translation>Acerca de &amp;Qt</translation>
    </message>
    <message>
        <source>Show information about Qt</source>
        <translation>Mostra información acerca de Qt</translation>
    </message>
    <message>
        <source>&amp;Options...</source>
        <translation>&amp;Opcións...</translation>
    </message>
    <message>
        <source>Modify configuration options for %1</source>
        <translation>Modifica as opcións de configuración de %1</translation>
    </message>
    <message>
        <source>&amp;Encrypt Wallet...</source>
        <translation>&amp;Encriptar Carteira...</translation>
    </message>
    <message>
        <source>&amp;Backup Wallet...</source>
        <translation>&amp;Respaldar Carteira...</translation>
    </message>
    <message>
        <source>&amp;Change Passphrase...</source>
        <translation>&amp;Mudar frase contrasinal...</translation>
    </message>
    <message>
        <source>Open &amp;URI...</source>
        <translation>Abrir &amp;URI...</translation>
    </message>
    <message>
        <source>Create Wallet...</source>
        <translation>Crear Carteira...</translation>
    </message>
    <message>
        <source>Create a new wallet</source>
        <translation>Crear unha nova carteira</translation>
    </message>
    <message>
        <source>Wallet:</source>
        <translation>Carteira:</translation>
    </message>
    <message>
        <source>Click to disable network activity.</source>
        <translation>Fai click para desactivar a actividade da rede.</translation>
    </message>
    <message>
        <source>Network activity disabled.</source>
        <translation>Actividade da rede desactivada.</translation>
    </message>
    <message>
        <source>Click to enable network activity again.</source>
        <translation>Fai click para activar a activade da red de novo.</translation>
    </message>
    <message>
        <source>Syncing Headers (%1%)...</source>
        <translation>Sincronizando Cabeceiras (%1%)...</translation>
    </message>
    <message>
        <source>Reindexing blocks on disk...</source>
        <translation>Reindexando bloques en disco...</translation>
    </message>
    <message>
        <source>Proxy is &lt;b&gt;enabled&lt;/b&gt;: %1</source>
        <translation>Proxy &lt;b&gt;activado&lt;/b&gt;: %1</translation>
    </message>
    <message>
        <source>Send coins to a Ghost address</source>
        <translation>Envía moedas a un enderezo de Ghost</translation>
    </message>
    <message>
        <source>Backup wallet to another location</source>
        <translation>Respalda a carteira noutro destino</translation>
    </message>
    <message>
        <source>Change the passphrase used for wallet encryption</source>
        <translation>Cambia a frase contrasinal usada para a encriptación da carteira</translation>
    </message>
    <message>
        <source>&amp;Verify message...</source>
        <translation>&amp;Verifica a mensaxe...</translation>
    </message>
    <message>
        <source>&amp;Send</source>
        <translation>&amp;Envía</translation>
    </message>
    <message>
        <source>&amp;Receive</source>
        <translation>&amp;Recibir</translation>
    </message>
    <message>
        <source>&amp;Show / Hide</source>
        <translation>&amp;Mostra / Agocha</translation>
    </message>
    <message>
        <source>Show or hide the main Window</source>
        <translation>Mostra ou agocha a xanela principal</translation>
    </message>
    <message>
        <source>Encrypt the private keys that belong to your wallet</source>
        <translation>Encripta as claves privadas que pertencen á túa carteira</translation>
    </message>
    <message>
        <source>Sign messages with your Ghost addresses to prove you own them</source>
        <translation>Asina mensaxes cos teus enderezos de Ghost para probar que che pertencen</translation>
    </message>
    <message>
        <source>Verify messages to ensure they were signed with specified Ghost addresses</source>
        <translation>Verifica mensaxes para asegurar que foron asinados cos enderezos de Ghost especificados</translation>
    </message>
    <message>
        <source>&amp;File</source>
        <translation>&amp;Arquivo</translation>
    </message>
    <message>
        <source>&amp;Settings</source>
        <translation>&amp;Opcións</translation>
    </message>
    <message>
        <source>&amp;Help</source>
        <translation>&amp;Axuda</translation>
    </message>
    <message>
        <source>Tabs toolbar</source>
        <translation>Barra de ferramentas das pestanas</translation>
    </message>
    <message>
<<<<<<< HEAD
        <source>Request payments (generates QR codes and ghost: URIs)</source>
        <translation>Solicita pagamentos (xera un código QR e bitocin : URIs)</translation>
=======
        <source>Request payments (generates QR codes and particl: URIs)</source>
        <translation>Solicita pagamentos (xera un código QR e particl : URIs)</translation>
>>>>>>> 239a8573
    </message>
    <message>
        <source>Show the list of used sending addresses and labels</source>
        <translation>Mostra a lista de enderezos de envío e etiquetas usadas</translation>
    </message>
    <message>
        <source>Show the list of used receiving addresses and labels</source>
        <translation>Mostra a lista de enderezos de recepción e etiquetas usadas</translation>
    </message>
    <message>
        <source>&amp;Command-line options</source>
        <translation>&amp;Opcións de comando</translation>
    </message>
    <message numerus="yes">
        <source>%n active connection(s) to Ghost network</source>
        <translation><numerusform>%n active connection to Ghost network</numerusform><numerusform>%n Conexións activas cara a rede de Ghost</numerusform></translation>
    </message>
    <message>
        <source>Indexing blocks on disk...</source>
        <translation>Indexando bloques no disco...</translation>
    </message>
    <message>
        <source>Processing blocks on disk...</source>
        <translation>Procesando bloques no disco...</translation>
    </message>
    <message numerus="yes">
        <source>Processed %n block(s) of transaction history.</source>
        <translation><numerusform>Processed %n block of transaction history.</numerusform><numerusform>Procesando %n bloques do historial de transaccións.</numerusform></translation>
    </message>
    <message>
        <source>%1 behind</source>
        <translation>%1 tras</translation>
    </message>
    <message>
        <source>Last received block was generated %1 ago.</source>
        <translation>O último bloque recibido foi xerado fai %1.</translation>
    </message>
    <message>
        <source>Transactions after this will not yet be visible.</source>
        <translation>Transaccións despois desta non serán aínda visibles.</translation>
    </message>
    <message>
        <source>Error</source>
        <translation>Error</translation>
    </message>
    <message>
        <source>Warning</source>
        <translation>Aviso</translation>
    </message>
    <message>
        <source>Information</source>
        <translation>Información</translation>
    </message>
    <message>
        <source>Up to date</source>
        <translation>Actualizado</translation>
    </message>
    <message>
        <source>Node window</source>
        <translation>Xanela de Nodo</translation>
    </message>
    <message>
        <source>Open node debugging and diagnostic console</source>
        <translation>Abre a consola de depuración e diagnostico do nodo</translation>
    </message>
    <message>
        <source>&amp;Sending addresses</source>
        <translation>&amp;Enderezos de envío</translation>
    </message>
    <message>
        <source>&amp;Receiving addresses</source>
        <translation>&amp;Enderezos de recepción</translation>
    </message>
    <message>
        <source>Open a ghost: URI</source>
        <translation>Abre una URI de Ghost</translation>
    </message>
    <message>
        <source>Open Wallet</source>
        <translation>Abrir carteira</translation>
    </message>
    <message>
        <source>Open a wallet</source>
        <translation>Abrir unha carteira</translation>
    </message>
    <message>
        <source>Close Wallet...</source>
        <translation>Pechar carteira...</translation>
    </message>
    <message>
        <source>Close wallet</source>
        <translation>Pechar carteira</translation>
    </message>
    <message>
        <source>Show the %1 help message to get a list with possible Ghost command-line options</source>
        <translation>Mostra a %1 mensaxe de axuda para obter unha lista cas posibles opcións de línea de comando de Ghost </translation>
    </message>
    <message>
        <source>default wallet</source>
        <translation>Carteira por defecto</translation>
    </message>
    <message>
        <source>No wallets available</source>
        <translation>Non hai carteiras dispoñibles</translation>
    </message>
    <message>
        <source>&amp;Window</source>
        <translation>&amp;Xanela</translation>
    </message>
    <message>
        <source>Minimize</source>
        <translation>Minimizar</translation>
    </message>
    <message>
        <source>Zoom</source>
        <translation>Zoom</translation>
    </message>
    <message>
        <source>Main Window</source>
        <translation>Xanela Principal</translation>
    </message>
    <message>
        <source>%1 client</source>
        <translation>%1 cliente</translation>
    </message>
    <message>
        <source>Connecting to peers...</source>
        <translation>Connectando con compañeiros...</translation>
    </message>
    <message>
        <source>Catching up...</source>
        <translation>Poñéndose ao día...</translation>
    </message>
    <message>
        <source>Error: %1</source>
        <translation>Error: %1</translation>
    </message>
    <message>
        <source>Warning: %1</source>
        <translation>Aviso: %1</translation>
    </message>
    <message>
        <source>Date: %1
</source>
        <translation>Data: %1
</translation>
    </message>
    <message>
        <source>Amount: %1
</source>
        <translation>Cantidade: %1
</translation>
    </message>
    <message>
        <source>Wallet: %1
</source>
        <translation>Carteira: %1
</translation>
    </message>
    <message>
        <source>Type: %1
</source>
        <translation>Escribe: %1
</translation>
    </message>
    <message>
        <source>Label: %1
</source>
        <translation>Etiqueta: %1
</translation>
    </message>
    <message>
        <source>Address: %1
</source>
        <translation>Enderezo: %1
</translation>
    </message>
    <message>
        <source>Sent transaction</source>
        <translation>Transacción enviada</translation>
    </message>
    <message>
        <source>Incoming transaction</source>
        <translation>Transacción entrante</translation>
    </message>
    <message>
        <source>HD key generation is &lt;b&gt;enabled&lt;/b&gt;</source>
        <translation>A xeración de clave HD está &lt;b&gt;activada&lt;/b&gt;</translation>
    </message>
    <message>
        <source>HD key generation is &lt;b&gt;disabled&lt;/b&gt;</source>
        <translation>A xeración de clave HD está &lt;b&gt;desactivada&lt;/b&gt;</translation>
    </message>
    <message>
        <source>Private key &lt;b&gt;disabled&lt;/b&gt;</source>
        <translation>Clave privada &lt;b&gt;desactivada&lt;/b&gt;</translation>
    </message>
    <message>
        <source>Wallet is &lt;b&gt;encrypted&lt;/b&gt; and currently &lt;b&gt;unlocked&lt;/b&gt;</source>
        <translation>A carteira está &lt;b&gt;encrypted&lt;/b&gt; e actualmente &lt;b&gt;desbloqueada&lt;/b&gt;</translation>
    </message>
    <message>
        <source>Wallet is &lt;b&gt;encrypted&lt;/b&gt; and currently &lt;b&gt;locked&lt;/b&gt;</source>
        <translation>A carteira está &lt;b&gt;encriptada&lt;/b&gt; e actualmente &lt;b&gt;bloqueada&lt;/b&gt;</translation>
    </message>
    </context>
<context>
    <name>CoinControlDialog</name>
    <message>
        <source>Coin Selection</source>
        <translation>Selección de moeda</translation>
    </message>
    <message>
        <source>Quantity:</source>
        <translation>Cantidade:</translation>
    </message>
    <message>
        <source>Bytes:</source>
        <translation>Bytes:</translation>
    </message>
    <message>
        <source>Amount:</source>
        <translation>Cantidade:</translation>
    </message>
    <message>
        <source>Fee:</source>
        <translation>taxa:</translation>
    </message>
    <message>
        <source>Dust:</source>
        <translation>po:</translation>
    </message>
    <message>
        <source>After Fee:</source>
        <translation>Despois de taxas:</translation>
    </message>
    <message>
        <source>Change:</source>
        <translation>Cambio:</translation>
    </message>
    <message>
        <source>(un)select all</source>
        <translation>(de)seleccionar todo</translation>
    </message>
    <message>
        <source>Tree mode</source>
        <translation>Modo en árbore</translation>
    </message>
    <message>
        <source>List mode</source>
        <translation>Modo en Lista</translation>
    </message>
    <message>
        <source>Amount</source>
        <translation>Cantidade</translation>
    </message>
    <message>
        <source>Received with label</source>
        <translation>Recibida con etiqueta</translation>
    </message>
    <message>
        <source>Received with address</source>
        <translation>Recibida con enderezo</translation>
    </message>
    <message>
        <source>Date</source>
        <translation>Data</translation>
    </message>
    <message>
        <source>Confirmations</source>
        <translation>Confirmacións</translation>
    </message>
    <message>
        <source>Confirmed</source>
        <translation>Confirmada</translation>
    </message>
    <message>
        <source>Copy address</source>
        <translation>Copiar enderezo</translation>
    </message>
    <message>
        <source>Copy label</source>
        <translation>Copiar etiqueta</translation>
    </message>
    <message>
        <source>Copy amount</source>
        <translation>Copiar cantidade</translation>
    </message>
    <message>
        <source>Copy transaction ID</source>
        <translation>Copiar ID da transacción</translation>
    </message>
    <message>
        <source>Lock unspent</source>
        <translation>Bloquear o non gastado</translation>
    </message>
    <message>
        <source>Unlock unspent</source>
        <translation>Desbloquear o non gastado</translation>
    </message>
    <message>
        <source>Copy quantity</source>
        <translation>Copiar cantidade</translation>
    </message>
    <message>
        <source>Copy fee</source>
        <translation>Copiar taxa</translation>
    </message>
    <message>
        <source>Copy after fee</source>
        <translation>Copiar despois de taxa</translation>
    </message>
    <message>
        <source>Copy bytes</source>
        <translation>Copiar bytes</translation>
    </message>
    <message>
        <source>Copy dust</source>
        <translation>Copiar po</translation>
    </message>
    <message>
        <source>Copy change</source>
        <translation>Copiar cambio</translation>
    </message>
    <message>
        <source>(%1 locked)</source>
        <translation>(%1 bloqueado)</translation>
    </message>
    <message>
        <source>yes</source>
        <translation>sí</translation>
    </message>
    <message>
        <source>no</source>
        <translation>no</translation>
    </message>
    <message>
        <source>This label turns red if any recipient receives an amount smaller than the current dust threshold.</source>
        <translation>Esta etiqueta tórnase vermella se algún receptor recibe unha cantidade máis pequena que o actual límite de po.</translation>
    </message>
    <message>
        <source>Can vary +/- %1 satoshi(s) per input.</source>
        <translation>Pode variar +/- %1 satoshi(s) por entrada.</translation>
    </message>
    <message>
        <source>(no label)</source>
        <translation>(sen etiqueta)</translation>
    </message>
    <message>
        <source>change from %1 (%2)</source>
        <translation>Cambia de %1 a (%2)</translation>
    </message>
    <message>
        <source>(change)</source>
        <translation>(Cambia)</translation>
    </message>
</context>
<context>
    <name>CreateWalletActivity</name>
    <message>
        <source>Creating Wallet &lt;b&gt;%1&lt;/b&gt;...</source>
        <translation>Creando Carteira &lt;b&gt;%1&lt;/b&gt;...</translation>
    </message>
    <message>
        <source>Create wallet failed</source>
        <translation>Creación de carteira fallida</translation>
    </message>
    <message>
        <source>Create wallet warning</source>
        <translation>Creación de carteira con aviso</translation>
    </message>
</context>
<context>
    <name>CreateWalletDialog</name>
    <message>
        <source>Create Wallet</source>
        <translation>Crea unha Carteira</translation>
    </message>
    <message>
        <source>Wallet</source>
        <translation>Wallet</translation>
    </message>
    <message>
        <source>Wallet Name</source>
        <translation>Nome da Carteira</translation>
    </message>
    <message>
        <source>Encrypt the wallet. The wallet will be encrypted with a passphrase of your choice.</source>
        <translation>Encripta a carteira. A carteira sera encriptada cunha frase contrasinal que tú elixas.</translation>
    </message>
    <message>
        <source>Encrypt Wallet</source>
        <translation>Encriptar Carteira</translation>
    </message>
    <message>
        <source>Disable private keys for this wallet. Wallets with private keys disabled will have no private keys and cannot have an HD seed or imported private keys. This is ideal for watch-only wallets.</source>
        <translation>Desactiva as claves privadas para esta carteira. Carteiras con claves privadas desactivadas non terán claves privadas e polo tanto non poderan ter unha semente HD ou claves privadas importadas. Esto é ideal para carteiras de solo visualización.</translation>
    </message>
    <message>
        <source>Disable Private Keys</source>
        <translation>Desactivar Claves Privadas</translation>
    </message>
    <message>
        <source>Make a blank wallet. Blank wallets do not initially have private keys or scripts. Private keys and addresses can be imported, or an HD seed can be set, at a later time.</source>
        <translation>Crear unha Carteira en blanco. As carteiras en blanco non teñen inicialmente claves privadas ou scripts. As claves privadas poden ser importadas ou unha semente HD poder ser configurada, máis adiante.</translation>
    </message>
    <message>
        <source>Make Blank Wallet</source>
        <translation>Crea unha Carteira en Blanco</translation>
    </message>
    <message>
        <source>Create</source>
        <translation>Crea</translation>
    </message>
    </context>
<context>
    <name>EditAddressDialog</name>
    <message>
        <source>Edit Address</source>
        <translation>Editar Enderezo</translation>
    </message>
    <message>
        <source>&amp;Label</source>
        <translation>&amp;Etiqueta</translation>
    </message>
    <message>
        <source>The label associated with this address list entry</source>
        <translation>A etiqueta asociada con esta entrada na lista de enderezos</translation>
    </message>
    <message>
        <source>The address associated with this address list entry. This can only be modified for sending addresses.</source>
        <translation>O enderezo asociado con esta entrada na lista de enderezos. Solo pode ser modificado por enderezos de envío.</translation>
    </message>
    <message>
        <source>&amp;Address</source>
        <translation>&amp;Enderezo</translation>
    </message>
    <message>
        <source>New sending address</source>
        <translation>Novo enderezo de envío</translation>
    </message>
    <message>
        <source>Edit receiving address</source>
        <translation>Editar enderezo de recepción</translation>
    </message>
    <message>
        <source>Edit sending address</source>
        <translation>Editar enderezo de envío</translation>
    </message>
    <message>
        <source>The entered address "%1" is not a valid Ghost address.</source>
        <translation>O enderezo introducido "%1" non é un enderezo de Ghost válido.</translation>
    </message>
    <message>
        <source>Address "%1" already exists as a receiving address with label "%2" and so cannot be added as a sending address.</source>
        <translation>O enderezo "%1" xa existe como un enderezo de recepción ca etiqueta "%2" polo que non pode ser añadido como un enderezo de envío.</translation>
    </message>
    <message>
        <source>The entered address "%1" is already in the address book with label "%2".</source>
        <translation>O enderezo introducido "%1" xa existe na axenda de enderezos ca etiqueta "%2".</translation>
    </message>
    <message>
        <source>Could not unlock wallet.</source>
        <translation>Non se puido desbloquear a carteira.</translation>
    </message>
    <message>
        <source>New key generation failed.</source>
        <translation>New key generation failed.</translation>
    </message>
</context>
<context>
    <name>FreespaceChecker</name>
    <message>
        <source>A new data directory will be created.</source>
        <translation>A new data directory will be created.</translation>
    </message>
    <message>
        <source>name</source>
        <translation>name</translation>
    </message>
    <message>
        <source>Directory already exists. Add %1 if you intend to create a new directory here.</source>
        <translation>Directory already exists. Add %1 if you intend to create a new directory here.</translation>
    </message>
    <message>
        <source>Path already exists, and is not a directory.</source>
        <translation>Path already exists, and is not a directory.</translation>
    </message>
    <message>
        <source>Cannot create data directory here.</source>
        <translation>Cannot create data directory here.</translation>
    </message>
</context>
<context>
    <name>HelpMessageDialog</name>
    <message>
        <source>version</source>
        <translation>version</translation>
    </message>
    <message>
        <source>About %1</source>
        <translation>About %1</translation>
    </message>
    <message>
        <source>Command-line options</source>
        <translation>Command-line options</translation>
    </message>
</context>
<context>
    <name>Intro</name>
    <message>
        <source>Welcome</source>
        <translation>Welcome</translation>
    </message>
    <message>
        <source>Welcome to %1.</source>
        <translation>Welcome to %1.</translation>
    </message>
    <message>
        <source>As this is the first time the program is launched, you can choose where %1 will store its data.</source>
        <translation>As this is the first time the program is launched, you can choose where %1 will store its data.</translation>
    </message>
    <message>
        <source>When you click OK, %1 will begin to download and process the full %4 block chain (%2GB) starting with the earliest transactions in %3 when %4 initially launched.</source>
        <translation>When you click OK, %1 will begin to download and process the full %4 block chain (%2GB) starting with the earliest transactions in %3 when %4 initially launched.</translation>
    </message>
    <message>
        <source>Reverting this setting requires re-downloading the entire blockchain. It is faster to download the full chain first and prune it later. Disables some advanced features.</source>
        <translation>Reverting this setting requires re-downloading the entire blockchain. It is faster to download the full chain first and prune it later. Disables some advanced features.</translation>
    </message>
    <message>
        <source>This initial synchronisation is very demanding, and may expose hardware problems with your computer that had previously gone unnoticed. Each time you run %1, it will continue downloading where it left off.</source>
        <translation>This initial synchronisation is very demanding, and may expose hardware problems with your computer that had previously gone unnoticed. Each time you run %1, it will continue downloading where it left off.</translation>
    </message>
    <message>
        <source>If you have chosen to limit block chain storage (pruning), the historical data must still be downloaded and processed, but will be deleted afterward to keep your disk usage low.</source>
        <translation>If you have chosen to limit block chain storage (pruning), the historical data must still be downloaded and processed, but will be deleted afterward to keep your disk usage low.</translation>
    </message>
    <message>
        <source>Use the default data directory</source>
        <translation>Use the default data directory</translation>
    </message>
    <message>
        <source>Use a custom data directory:</source>
        <translation>Use a custom data directory:</translation>
    </message>
    <message>
        <source>Ghost</source>
        <translation>Ghost</translation>
    </message>
    <message>
        <source>Discard blocks after verification, except most recent %1 GB (prune)</source>
        <translation>Discard blocks after verification, except most recent %1 GB (prune)</translation>
    </message>
    <message>
        <source>At least %1 GB of data will be stored in this directory, and it will grow over time.</source>
        <translation>At least %1 GB of data will be stored in this directory, and it will grow over time.</translation>
    </message>
    <message>
        <source>Approximately %1 GB of data will be stored in this directory.</source>
        <translation>Approximately %1 GB of data will be stored in this directory.</translation>
    </message>
    <message>
        <source>%1 will download and store a copy of the Ghost block chain.</source>
        <translation>%1 will download and store a copy of the Ghost block chain.</translation>
    </message>
    <message>
        <source>The wallet will also be stored in this directory.</source>
        <translation>The wallet will also be stored in this directory.</translation>
    </message>
    <message>
        <source>Error: Specified data directory "%1" cannot be created.</source>
        <translation>Error: Specified data directory "%1" cannot be created.</translation>
    </message>
    <message>
        <source>Error</source>
        <translation>Error</translation>
    </message>
    <message numerus="yes">
        <source>%n GB of free space available</source>
        <translation><numerusform>%n GB of free space available</numerusform><numerusform>%n GB of free space available</numerusform></translation>
    </message>
    <message numerus="yes">
        <source>(of %n GB needed)</source>
        <translation><numerusform>(of %n GB needed)</numerusform><numerusform>(of %n GB needed)</numerusform></translation>
    </message>
    <message numerus="yes">
        <source>(%n GB needed for full chain)</source>
        <translation><numerusform>(%n GB needed for full chain)</numerusform><numerusform>(%n GB needed for full chain)</numerusform></translation>
    </message>
</context>
<context>
    <name>ModalOverlay</name>
    <message>
        <source>Form</source>
        <translation>Form</translation>
    </message>
    <message>
        <source>Recent transactions may not yet be visible, and therefore your wallet's balance might be incorrect. This information will be correct once your wallet has finished synchronizing with the ghost network, as detailed below.</source>
        <translation>Recent transactions may not yet be visible, and therefore your wallet's balance might be incorrect. This information will be correct once your wallet has finished synchronizing with the ghost network, as detailed below.</translation>
    </message>
    <message>
        <source>Attempting to spend ghost that are affected by not-yet-displayed transactions will not be accepted by the network.</source>
        <translation>Attempting to spend ghost that are affected by not-yet-displayed transactions will not be accepted by the network.</translation>
    </message>
    <message>
        <source>Number of blocks left</source>
        <translation>Number of blocks left</translation>
    </message>
    <message>
        <source>Unknown...</source>
        <translation>Unknown...</translation>
    </message>
    <message>
        <source>Last block time</source>
        <translation>Last block time</translation>
    </message>
    <message>
        <source>Progress</source>
        <translation>Progress</translation>
    </message>
    <message>
        <source>Progress increase per hour</source>
        <translation>Progress increase per hour</translation>
    </message>
    <message>
        <source>calculating...</source>
        <translation>calculating...</translation>
    </message>
    <message>
        <source>Estimated time left until synced</source>
        <translation>Estimated time left until synced</translation>
    </message>
    <message>
        <source>Hide</source>
        <translation>Hide</translation>
    </message>
    <message>
        <source>Esc</source>
        <translation>Esc</translation>
    </message>
    <message>
        <source>%1 is currently syncing.  It will download headers and blocks from peers and validate them until reaching the tip of the block chain.</source>
        <translation>%1 is currently syncing.  It will download headers and blocks from peers and validate them until reaching the tip of the block chain.</translation>
    </message>
    <message>
        <source>Unknown. Syncing Headers (%1, %2%)...</source>
        <translation>Unknown. Syncing Headers (%1, %2%)...</translation>
    </message>
</context>
<context>
    <name>OpenURIDialog</name>
    <message>
        <source>Open ghost URI</source>
        <translation>Open ghost URI</translation>
    </message>
    <message>
        <source>URI:</source>
        <translation>URI:</translation>
    </message>
</context>
<context>
    <name>OpenWalletActivity</name>
    <message>
        <source>Open wallet failed</source>
        <translation>Open wallet failed</translation>
    </message>
    <message>
        <source>Open wallet warning</source>
        <translation>Open wallet warning</translation>
    </message>
    <message>
        <source>default wallet</source>
        <translation>default wallet</translation>
    </message>
    <message>
        <source>Opening Wallet &lt;b&gt;%1&lt;/b&gt;...</source>
        <translation>Opening Wallet &lt;b&gt;%1&lt;/b&gt;...</translation>
    </message>
</context>
<context>
    <name>OptionsDialog</name>
    <message>
        <source>Options</source>
        <translation>Options</translation>
    </message>
    <message>
        <source>&amp;Main</source>
        <translation>&amp;Main</translation>
    </message>
    <message>
        <source>Automatically start %1 after logging in to the system.</source>
        <translation>Automatically start %1 after logging in to the system.</translation>
    </message>
    <message>
        <source>&amp;Start %1 on system login</source>
        <translation>&amp;Start %1 on system login</translation>
    </message>
    <message>
        <source>Size of &amp;database cache</source>
        <translation>Size of &amp;database cache</translation>
    </message>
    <message>
        <source>Number of script &amp;verification threads</source>
        <translation>Number of script &amp;verification threads</translation>
    </message>
    <message>
        <source>IP address of the proxy (e.g. IPv4: 127.0.0.1 / IPv6: ::1)</source>
        <translation>IP address of the proxy (e.g. IPv4: 127.0.0.1 / IPv6: ::1)</translation>
    </message>
    <message>
        <source>Shows if the supplied default SOCKS5 proxy is used to reach peers via this network type.</source>
        <translation>Shows if the supplied default SOCKS5 proxy is used to reach peers via this network type.</translation>
    </message>
    <message>
        <source>Hide the icon from the system tray.</source>
        <translation>Hide the icon from the system tray.</translation>
    </message>
    <message>
        <source>&amp;Hide tray icon</source>
        <translation>&amp;Hide tray icon</translation>
    </message>
    <message>
        <source>Minimize instead of exit the application when the window is closed. When this option is enabled, the application will be closed only after selecting Exit in the menu.</source>
        <translation>Minimize instead of exit the application when the window is closed. When this option is enabled, the application will be closed only after selecting Exit in the menu.</translation>
    </message>
    <message>
        <source>Third party URLs (e.g. a block explorer) that appear in the transactions tab as context menu items. %s in the URL is replaced by transaction hash. Multiple URLs are separated by vertical bar |.</source>
        <translation>Third party URLs (e.g. a block explorer) that appear in the transactions tab as context menu items. %s in the URL is replaced by transaction hash. Multiple URLs are separated by vertical bar |.</translation>
    </message>
    <message>
        <source>Open the %1 configuration file from the working directory.</source>
        <translation>Open the %1 configuration file from the working directory.</translation>
    </message>
    <message>
        <source>Open Configuration File</source>
        <translation>Open Configuration File</translation>
    </message>
    <message>
        <source>Reset all client options to default.</source>
        <translation>Reset all client options to default.</translation>
    </message>
    <message>
        <source>&amp;Reset Options</source>
        <translation>&amp;Reset Options</translation>
    </message>
    <message>
        <source>&amp;Network</source>
        <translation>&amp;Network</translation>
    </message>
    <message>
        <source>Disables some advanced features but all blocks will still be fully validated. Reverting this setting requires re-downloading the entire blockchain. Actual disk usage may be somewhat higher.</source>
        <translation>Disables some advanced features but all blocks will still be fully validated. Reverting this setting requires re-downloading the entire blockchain. Actual disk usage may be somewhat higher.</translation>
    </message>
    <message>
        <source>Prune &amp;block storage to</source>
        <translation>Prune &amp;block storage to</translation>
    </message>
    <message>
        <source>GB</source>
        <translation>GB</translation>
    </message>
    <message>
        <source>Reverting this setting requires re-downloading the entire blockchain.</source>
        <translation>Reverting this setting requires re-downloading the entire blockchain.</translation>
    </message>
    <message>
        <source>MiB</source>
        <translation>MiB</translation>
    </message>
    <message>
        <source>(0 = auto, &lt;0 = leave that many cores free)</source>
        <translation>(0 = auto, &lt;0 = leave that many cores free)</translation>
    </message>
    <message>
        <source>W&amp;allet</source>
        <translation>W&amp;allet</translation>
    </message>
    <message>
        <source>Expert</source>
        <translation>Expert</translation>
    </message>
    <message>
        <source>Enable coin &amp;control features</source>
        <translation>Enable coin &amp;control features</translation>
    </message>
    <message>
        <source>If you disable the spending of unconfirmed change, the change from a transaction cannot be used until that transaction has at least one confirmation. This also affects how your balance is computed.</source>
        <translation>If you disable the spending of unconfirmed change, the change from a transaction cannot be used until that transaction has at least one confirmation. This also affects how your balance is computed.</translation>
    </message>
    <message>
        <source>&amp;Spend unconfirmed change</source>
        <translation>&amp;Spend unconfirmed change</translation>
    </message>
    <message>
        <source>Automatically open the Ghost client port on the router. This only works when your router supports UPnP and it is enabled.</source>
        <translation>Automatically open the Ghost client port on the router. This only works when your router supports UPnP and it is enabled.</translation>
    </message>
    <message>
        <source>Map port using &amp;UPnP</source>
        <translation>Map port using &amp;UPnP</translation>
    </message>
    <message>
        <source>Accept connections from outside.</source>
        <translation>Accept connections from outside.</translation>
    </message>
    <message>
        <source>Allow incomin&amp;g connections</source>
        <translation>Allow incomin&amp;g connections</translation>
    </message>
    <message>
        <source>Connect to the Ghost network through a SOCKS5 proxy.</source>
        <translation>Connect to the Ghost network through a SOCKS5 proxy.</translation>
    </message>
    <message>
        <source>&amp;Connect through SOCKS5 proxy (default proxy):</source>
        <translation>&amp;Connect through SOCKS5 proxy (default proxy):</translation>
    </message>
    <message>
        <source>Proxy &amp;IP:</source>
        <translation>Proxy &amp;IP:</translation>
    </message>
    <message>
        <source>&amp;Port:</source>
        <translation>&amp;Port:</translation>
    </message>
    <message>
        <source>Port of the proxy (e.g. 9050)</source>
        <translation>Port of the proxy (e.g. 9050)</translation>
    </message>
    <message>
        <source>Used for reaching peers via:</source>
        <translation>Used for reaching peers via:</translation>
    </message>
    <message>
        <source>IPv4</source>
        <translation>IPv4</translation>
    </message>
    <message>
        <source>IPv6</source>
        <translation>IPv6</translation>
    </message>
    <message>
        <source>Tor</source>
        <translation>Tor</translation>
    </message>
    <message>
        <source>&amp;Window</source>
        <translation>&amp;Window</translation>
    </message>
    <message>
        <source>Show only a tray icon after minimizing the window.</source>
        <translation>Show only a tray icon after minimizing the window.</translation>
    </message>
    <message>
        <source>&amp;Minimize to the tray instead of the taskbar</source>
        <translation>&amp;Minimize to the tray instead of the taskbar</translation>
    </message>
    <message>
        <source>M&amp;inimize on close</source>
        <translation>M&amp;inimize on close</translation>
    </message>
    <message>
        <source>&amp;Display</source>
        <translation>&amp;Display</translation>
    </message>
    <message>
        <source>User Interface &amp;language:</source>
        <translation>User Interface &amp;language:</translation>
    </message>
    <message>
        <source>The user interface language can be set here. This setting will take effect after restarting %1.</source>
        <translation>The user interface language can be set here. This setting will take effect after restarting %1.</translation>
    </message>
    <message>
        <source>&amp;Unit to show amounts in:</source>
        <translation>&amp;Unit to show amounts in:</translation>
    </message>
    <message>
        <source>Choose the default subdivision unit to show in the interface and when sending coins.</source>
        <translation>Choose the default subdivision unit to show in the interface and when sending coins.</translation>
    </message>
    <message>
        <source>Whether to show coin control features or not.</source>
        <translation>Whether to show coin control features or not.</translation>
    </message>
    <message>
        <source>&amp;Third party transaction URLs</source>
        <translation>&amp;Third party transaction URLs</translation>
    </message>
    <message>
        <source>Options set in this dialog are overridden by the command line or in the configuration file:</source>
        <translation>Options set in this dialog are overridden by the command line or in the configuration file:</translation>
    </message>
    <message>
        <source>&amp;OK</source>
        <translation>&amp;OK</translation>
    </message>
    <message>
        <source>&amp;Cancel</source>
        <translation>&amp;Cancel</translation>
    </message>
    <message>
        <source>default</source>
        <translation>default</translation>
    </message>
    <message>
        <source>none</source>
        <translation>none</translation>
    </message>
    <message>
        <source>Confirm options reset</source>
        <translation>Confirm options reset</translation>
    </message>
    <message>
        <source>Client restart required to activate changes.</source>
        <translation>Client restart required to activate changes.</translation>
    </message>
    <message>
        <source>Client will be shut down. Do you want to proceed?</source>
        <translation>Client will be shut down. Do you want to proceed?</translation>
    </message>
    <message>
        <source>Configuration options</source>
        <translation>Configuration options</translation>
    </message>
    <message>
        <source>The configuration file is used to specify advanced user options which override GUI settings. Additionally, any command-line options will override this configuration file.</source>
        <translation>The configuration file is used to specify advanced user options which override GUI settings. Additionally, any command-line options will override this configuration file.</translation>
    </message>
    <message>
        <source>Error</source>
        <translation>Error</translation>
    </message>
    <message>
        <source>The configuration file could not be opened.</source>
        <translation>The configuration file could not be opened.</translation>
    </message>
    <message>
        <source>This change would require a client restart.</source>
        <translation>This change would require a client restart.</translation>
    </message>
    <message>
        <source>The supplied proxy address is invalid.</source>
        <translation>The supplied proxy address is invalid.</translation>
    </message>
</context>
<context>
    <name>OverviewPage</name>
    <message>
        <source>Form</source>
        <translation>Form</translation>
    </message>
    <message>
        <source>The displayed information may be out of date. Your wallet automatically synchronizes with the Ghost network after a connection is established, but this process has not completed yet.</source>
        <translation>The displayed information may be out of date. Your wallet automatically synchronizes with the Ghost network after a connection is established, but this process has not completed yet.</translation>
    </message>
    <message>
        <source>Watch-only:</source>
        <translation>Watch-only:</translation>
    </message>
    <message>
        <source>Available:</source>
        <translation>Available:</translation>
    </message>
    <message>
        <source>Your current spendable balance</source>
        <translation>Your current spendable balance</translation>
    </message>
    <message>
        <source>Pending:</source>
        <translation>Pending:</translation>
    </message>
    <message>
        <source>Total of transactions that have yet to be confirmed, and do not yet count toward the spendable balance</source>
        <translation>Total of transactions that have yet to be confirmed, and do not yet count toward the spendable balance</translation>
    </message>
    <message>
        <source>Immature:</source>
        <translation>Immature:</translation>
    </message>
    <message>
        <source>Mined balance that has not yet matured</source>
        <translation>Mined balance that has not yet matured</translation>
    </message>
    <message>
        <source>Balances</source>
        <translation>Balances</translation>
    </message>
    <message>
        <source>Total:</source>
        <translation>Total:</translation>
    </message>
    <message>
        <source>Your current total balance</source>
        <translation>Your current total balance</translation>
    </message>
    <message>
        <source>Your current balance in watch-only addresses</source>
        <translation>Your current balance in watch-only addresses</translation>
    </message>
    <message>
        <source>Spendable:</source>
        <translation>Spendable:</translation>
    </message>
    <message>
        <source>Recent transactions</source>
        <translation>Recent transactions</translation>
    </message>
    <message>
        <source>Unconfirmed transactions to watch-only addresses</source>
        <translation>Unconfirmed transactions to watch-only addresses</translation>
    </message>
    <message>
        <source>Mined balance in watch-only addresses that has not yet matured</source>
        <translation>Mined balance in watch-only addresses that has not yet matured</translation>
    </message>
    <message>
        <source>Current total balance in watch-only addresses</source>
        <translation>Current total balance in watch-only addresses</translation>
    </message>
    </context>
<context>
    <name>PSBTOperationsDialog</name>
    <message>
        <source>Save...</source>
        <translation>Gardar...</translation>
    </message>
    <message>
        <source>Close</source>
        <translation>Pechar</translation>
    </message>
    <message>
        <source>Total Amount</source>
        <translation>Total Amount</translation>
    </message>
    <message>
        <source>or</source>
        <translation>or</translation>
    </message>
    </context>
<context>
    <name>PaymentServer</name>
    <message>
        <source>Payment request error</source>
        <translation>Payment request error</translation>
    </message>
    <message>
        <source>Cannot start ghost: click-to-pay handler</source>
        <translation>Cannot start ghost: click-to-pay handler</translation>
    </message>
    <message>
        <source>URI handling</source>
        <translation>URI handling</translation>
    </message>
    <message>
        <source>'ghost://' is not a valid URI. Use 'ghost:' instead.</source>
        <translation>'ghost://' is not a valid URI. Use 'ghost:' instead.</translation>
    </message>
    <message>
        <source>Cannot process payment request because BIP70 is not supported.</source>
        <translation>Cannot process payment request because BIP70 is not supported.</translation>
    </message>
    <message>
        <source>Due to widespread security flaws in BIP70 it's strongly recommended that any merchant instructions to switch wallets be ignored.</source>
        <translation>Due to widespread security flaws in BIP70 it's strongly recommended that any merchant instructions to switch wallets be ignored.</translation>
    </message>
    <message>
        <source>If you are receiving this error you should request the merchant provide a BIP21 compatible URI.</source>
        <translation>If you are receiving this error you should request the merchant provide a BIP21 compatible URI.</translation>
    </message>
    <message>
        <source>Invalid payment address %1</source>
        <translation>Invalid payment address %1</translation>
    </message>
    <message>
        <source>URI cannot be parsed! This can be caused by an invalid Ghost address or malformed URI parameters.</source>
        <translation>URI cannot be parsed! This can be caused by an invalid Ghost address or malformed URI parameters.</translation>
    </message>
    <message>
        <source>Payment request file handling</source>
        <translation>Payment request file handling</translation>
    </message>
</context>
<context>
    <name>PeerTableModel</name>
    <message>
        <source>User Agent</source>
        <translation>User Agent</translation>
    </message>
    <message>
        <source>Node/Service</source>
        <translation>Node/Service</translation>
    </message>
    <message>
        <source>NodeId</source>
        <translation>NodeId</translation>
    </message>
    <message>
        <source>Ping</source>
        <translation>Ping</translation>
    </message>
    <message>
        <source>Sent</source>
        <translation>Sent</translation>
    </message>
    <message>
        <source>Received</source>
        <translation>Received</translation>
    </message>
</context>
<context>
    <name>QObject</name>
    <message>
        <source>Amount</source>
        <translation>Amount</translation>
    </message>
    <message>
        <source>Enter a Ghost address (e.g. %1)</source>
        <translation>Enter a Ghost address (e.g. %1)</translation>
    </message>
    <message>
        <source>%1 d</source>
        <translation>%1 d</translation>
    </message>
    <message>
        <source>%1 h</source>
        <translation>%1 h</translation>
    </message>
    <message>
        <source>%1 m</source>
        <translation>%1 m</translation>
    </message>
    <message>
        <source>%1 s</source>
        <translation>%1 s</translation>
    </message>
    <message>
        <source>None</source>
        <translation>None</translation>
    </message>
    <message>
        <source>N/A</source>
        <translation>N/A</translation>
    </message>
    <message>
        <source>%1 ms</source>
        <translation>%1 ms</translation>
    </message>
    <message numerus="yes">
        <source>%n second(s)</source>
        <translation><numerusform>%n second</numerusform><numerusform>%n seconds</numerusform></translation>
    </message>
    <message numerus="yes">
        <source>%n minute(s)</source>
        <translation><numerusform>%n minute</numerusform><numerusform>%n minutes</numerusform></translation>
    </message>
    <message numerus="yes">
        <source>%n hour(s)</source>
        <translation><numerusform>%n hour</numerusform><numerusform>%n hours</numerusform></translation>
    </message>
    <message numerus="yes">
        <source>%n day(s)</source>
        <translation><numerusform>%n day</numerusform><numerusform>%n days</numerusform></translation>
    </message>
    <message numerus="yes">
        <source>%n week(s)</source>
        <translation><numerusform>%n week</numerusform><numerusform>%n weeks</numerusform></translation>
    </message>
    <message>
        <source>%1 and %2</source>
        <translation>%1 and %2</translation>
    </message>
    <message numerus="yes">
        <source>%n year(s)</source>
        <translation><numerusform>%n year</numerusform><numerusform>%n years</numerusform></translation>
    </message>
    <message>
        <source>%1 B</source>
        <translation>%1 B</translation>
    </message>
    <message>
        <source>%1 KB</source>
        <translation>%1 KB</translation>
    </message>
    <message>
        <source>%1 MB</source>
        <translation>%1 MB</translation>
    </message>
    <message>
        <source>%1 GB</source>
        <translation>%1 GB</translation>
    </message>
    <message>
        <source>Error: Specified data directory "%1" does not exist.</source>
        <translation>Error: Specified data directory "%1" does not exist.</translation>
    </message>
    <message>
        <source>Error: Cannot parse configuration file: %1.</source>
        <translation>Error: Cannot parse configuration file: %1.</translation>
    </message>
    <message>
        <source>Error: %1</source>
        <translation>Error: %1</translation>
    </message>
    <message>
        <source>%1 didn't yet exit safely...</source>
        <translation>%1 didn't yet exit safely...</translation>
    </message>
    <message>
        <source>unknown</source>
        <translation>unknown</translation>
    </message>
</context>
<context>
    <name>QRImageWidget</name>
    <message>
        <source>&amp;Save Image...</source>
        <translation>&amp;Save Image...</translation>
    </message>
    <message>
        <source>&amp;Copy Image</source>
        <translation>&amp;Copy Image</translation>
    </message>
    <message>
        <source>Resulting URI too long, try to reduce the text for label / message.</source>
        <translation>Resulting URI too long, try to reduce the text for label / message.</translation>
    </message>
    <message>
        <source>Error encoding URI into QR Code.</source>
        <translation>Error encoding URI into QR Code.</translation>
    </message>
    <message>
        <source>QR code support not available.</source>
        <translation>QR code support not available.</translation>
    </message>
    <message>
        <source>Save QR Code</source>
        <translation>Save QR Code</translation>
    </message>
    <message>
        <source>PNG Image (*.png)</source>
        <translation>PNG Image (*.png)</translation>
    </message>
</context>
<context>
    <name>RPCConsole</name>
    <message>
        <source>N/A</source>
        <translation>N/A</translation>
    </message>
    <message>
        <source>Client version</source>
        <translation>Client version</translation>
    </message>
    <message>
        <source>&amp;Information</source>
        <translation>&amp;Information</translation>
    </message>
    <message>
        <source>General</source>
        <translation>General</translation>
    </message>
    <message>
        <source>Using BerkeleyDB version</source>
        <translation>Using BerkeleyDB version</translation>
    </message>
    <message>
        <source>Datadir</source>
        <translation>Datadir</translation>
    </message>
    <message>
        <source>To specify a non-default location of the data directory use the '%1' option.</source>
        <translation>To specify a non-default location of the data directory use the '%1' option.</translation>
    </message>
    <message>
        <source>Blocksdir</source>
        <translation>Blocksdir</translation>
    </message>
    <message>
        <source>To specify a non-default location of the blocks directory use the '%1' option.</source>
        <translation>To specify a non-default location of the blocks directory use the '%1' option.</translation>
    </message>
    <message>
        <source>Startup time</source>
        <translation>Startup time</translation>
    </message>
    <message>
        <source>Network</source>
        <translation>Network</translation>
    </message>
    <message>
        <source>Name</source>
        <translation>Name</translation>
    </message>
    <message>
        <source>Number of connections</source>
        <translation>Number of connections</translation>
    </message>
    <message>
        <source>Block chain</source>
        <translation>Block chain</translation>
    </message>
    <message>
        <source>Memory Pool</source>
        <translation>Memory Pool</translation>
    </message>
    <message>
        <source>Current number of transactions</source>
        <translation>Current number of transactions</translation>
    </message>
    <message>
        <source>Memory usage</source>
        <translation>Memory usage</translation>
    </message>
    <message>
        <source>Wallet: </source>
        <translation>Wallet: </translation>
    </message>
    <message>
        <source>(none)</source>
        <translation>(none)</translation>
    </message>
    <message>
        <source>&amp;Reset</source>
        <translation>&amp;Reset</translation>
    </message>
    <message>
        <source>Received</source>
        <translation>Received</translation>
    </message>
    <message>
        <source>Sent</source>
        <translation>Sent</translation>
    </message>
    <message>
        <source>&amp;Peers</source>
        <translation>&amp;Peers</translation>
    </message>
    <message>
        <source>Banned peers</source>
        <translation>Banned peers</translation>
    </message>
    <message>
        <source>Select a peer to view detailed information.</source>
        <translation>Select a peer to view detailed information.</translation>
    </message>
    <message>
        <source>Direction</source>
        <translation>Direction</translation>
    </message>
    <message>
        <source>Version</source>
        <translation>Version</translation>
    </message>
    <message>
        <source>Starting Block</source>
        <translation>Starting Block</translation>
    </message>
    <message>
        <source>Synced Headers</source>
        <translation>Synced Headers</translation>
    </message>
    <message>
        <source>Synced Blocks</source>
        <translation>Synced Blocks</translation>
    </message>
    <message>
        <source>The mapped Autonomous System used for diversifying peer selection.</source>
        <translation>The mapped Autonomous System used for diversifying peer selection.</translation>
    </message>
    <message>
        <source>Mapped AS</source>
        <translation>Mapped AS</translation>
    </message>
    <message>
        <source>User Agent</source>
        <translation>User Agent</translation>
    </message>
    <message>
        <source>Node window</source>
        <translation>Node window</translation>
    </message>
    <message>
        <source>Open the %1 debug log file from the current data directory. This can take a few seconds for large log files.</source>
        <translation>Open the %1 debug log file from the current data directory. This can take a few seconds for large log files.</translation>
    </message>
    <message>
        <source>Decrease font size</source>
        <translation>Decrease font size</translation>
    </message>
    <message>
        <source>Increase font size</source>
        <translation>Increase font size</translation>
    </message>
    <message>
        <source>Services</source>
        <translation>Services</translation>
    </message>
    <message>
        <source>Connection Time</source>
        <translation>Connection Time</translation>
    </message>
    <message>
        <source>Last Send</source>
        <translation>Last Send</translation>
    </message>
    <message>
        <source>Last Receive</source>
        <translation>Last Receive</translation>
    </message>
    <message>
        <source>Ping Time</source>
        <translation>Ping Time</translation>
    </message>
    <message>
        <source>The duration of a currently outstanding ping.</source>
        <translation>The duration of a currently outstanding ping.</translation>
    </message>
    <message>
        <source>Ping Wait</source>
        <translation>Ping Wait</translation>
    </message>
    <message>
        <source>Min Ping</source>
        <translation>Min Ping</translation>
    </message>
    <message>
        <source>Time Offset</source>
        <translation>Time Offset</translation>
    </message>
    <message>
        <source>Last block time</source>
        <translation>Last block time</translation>
    </message>
    <message>
        <source>&amp;Open</source>
        <translation>&amp;Open</translation>
    </message>
    <message>
        <source>&amp;Console</source>
        <translation>&amp;Console</translation>
    </message>
    <message>
        <source>&amp;Network Traffic</source>
        <translation>&amp;Network Traffic</translation>
    </message>
    <message>
        <source>Totals</source>
        <translation>Totals</translation>
    </message>
    <message>
        <source>In:</source>
        <translation>In:</translation>
    </message>
    <message>
        <source>Out:</source>
        <translation>Out:</translation>
    </message>
    <message>
        <source>Debug log file</source>
        <translation>Debug log file</translation>
    </message>
    <message>
        <source>Clear console</source>
        <translation>Clear console</translation>
    </message>
    <message>
        <source>1 &amp;hour</source>
        <translation>1 &amp;hour</translation>
    </message>
    <message>
        <source>1 &amp;day</source>
        <translation>1 &amp;day</translation>
    </message>
    <message>
        <source>1 &amp;week</source>
        <translation>1 &amp;week</translation>
    </message>
    <message>
        <source>1 &amp;year</source>
        <translation>1 &amp;year</translation>
    </message>
    <message>
        <source>&amp;Disconnect</source>
        <translation>&amp;Disconnect</translation>
    </message>
    <message>
        <source>Ban for</source>
        <translation>Ban for</translation>
    </message>
    <message>
        <source>&amp;Unban</source>
        <translation>&amp;Unban</translation>
    </message>
    <message>
        <source>Welcome to the %1 RPC console.</source>
        <translation>Welcome to the %1 RPC console.</translation>
    </message>
    <message>
        <source>Use up and down arrows to navigate history, and %1 to clear screen.</source>
        <translation>Use up and down arrows to navigate history, and %1 to clear screen.</translation>
    </message>
    <message>
        <source>Type %1 for an overview of available commands.</source>
        <translation>Type %1 for an overview of available commands.</translation>
    </message>
    <message>
        <source>For more information on using this console type %1.</source>
        <translation>For more information on using this console type %1.</translation>
    </message>
    <message>
        <source>WARNING: Scammers have been active, telling users to type commands here, stealing their wallet contents. Do not use this console without fully understanding the ramifications of a command.</source>
        <translation>WARNING: Scammers have been active, telling users to type commands here, stealing their wallet contents. Do not use this console without fully understanding the ramifications of a command.</translation>
    </message>
    <message>
        <source>Network activity disabled</source>
        <translation>Network activity disabled</translation>
    </message>
    <message>
        <source>Executing command without any wallet</source>
        <translation>Executing command without any wallet</translation>
    </message>
    <message>
        <source>Executing command using "%1" wallet</source>
        <translation>Executing command using "%1" wallet</translation>
    </message>
    <message>
        <source>(node id: %1)</source>
        <translation>(node id: %1)</translation>
    </message>
    <message>
        <source>via %1</source>
        <translation>via %1</translation>
    </message>
    <message>
        <source>never</source>
        <translation>never</translation>
    </message>
    <message>
        <source>Inbound</source>
        <translation>Inbound</translation>
    </message>
    <message>
        <source>Outbound</source>
        <translation>Outbound</translation>
    </message>
    <message>
        <source>Unknown</source>
        <translation>Unknown</translation>
    </message>
</context>
<context>
    <name>ReceiveCoinsDialog</name>
    <message>
        <source>&amp;Amount:</source>
        <translation>&amp;Amount:</translation>
    </message>
    <message>
        <source>&amp;Label:</source>
        <translation>&amp;Label:</translation>
    </message>
    <message>
        <source>&amp;Message:</source>
        <translation>&amp;Message:</translation>
    </message>
    <message>
        <source>An optional message to attach to the payment request, which will be displayed when the request is opened. Note: The message will not be sent with the payment over the Ghost network.</source>
        <translation>An optional message to attach to the payment request, which will be displayed when the request is opened. Note: The message will not be sent with the payment over the Ghost network.</translation>
    </message>
    <message>
        <source>An optional label to associate with the new receiving address.</source>
        <translation>An optional label to associate with the new receiving address.</translation>
    </message>
    <message>
        <source>Use this form to request payments. All fields are &lt;b&gt;optional&lt;/b&gt;.</source>
        <translation>Use this form to request payments. All fields are &lt;b&gt;optional&lt;/b&gt;.</translation>
    </message>
    <message>
        <source>An optional amount to request. Leave this empty or zero to not request a specific amount.</source>
        <translation>An optional amount to request. Leave this empty or zero to not request a specific amount.</translation>
    </message>
    <message>
        <source>An optional label to associate with the new receiving address (used by you to identify an invoice).  It is also attached to the payment request.</source>
        <translation>An optional label to associate with the new receiving address (used by you to identify an invoice).  It is also attached to the payment request.</translation>
    </message>
    <message>
        <source>An optional message that is attached to the payment request and may be displayed to the sender.</source>
        <translation>An optional message that is attached to the payment request and may be displayed to the sender.</translation>
    </message>
    <message>
        <source>&amp;Create new receiving address</source>
        <translation>&amp;Create new receiving address</translation>
    </message>
    <message>
        <source>Clear all fields of the form.</source>
        <translation>Clear all fields of the form.</translation>
    </message>
    <message>
        <source>Clear</source>
        <translation>Clear</translation>
    </message>
    <message>
        <source>Native segwit addresses (aka Bech32 or BIP-173) reduce your transaction fees later on and offer better protection against typos, but old wallets don't support them. When unchecked, an address compatible with older wallets will be created instead.</source>
        <translation>Native segwit addresses (aka Bech32 or BIP-173) reduce your transaction fees later on and offer better protection against typos, but old wallets don't support them. When unchecked, an address compatible with older wallets will be created instead.</translation>
    </message>
    <message>
        <source>Generate native segwit (Bech32) address</source>
        <translation>Generate native segwit (Bech32) address</translation>
    </message>
    <message>
        <source>Requested payments history</source>
        <translation>Requested payments history</translation>
    </message>
    <message>
        <source>Show the selected request (does the same as double clicking an entry)</source>
        <translation>Show the selected request (does the same as double clicking an entry)</translation>
    </message>
    <message>
        <source>Show</source>
        <translation>Show</translation>
    </message>
    <message>
        <source>Remove the selected entries from the list</source>
        <translation>Remove the selected entries from the list</translation>
    </message>
    <message>
        <source>Remove</source>
        <translation>Remove</translation>
    </message>
    <message>
        <source>Copy URI</source>
        <translation>Copy URI</translation>
    </message>
    <message>
        <source>Copy label</source>
        <translation>Copy label</translation>
    </message>
    <message>
        <source>Copy message</source>
        <translation>Copy message</translation>
    </message>
    <message>
        <source>Copy amount</source>
        <translation>Copy amount</translation>
    </message>
    <message>
        <source>Could not unlock wallet.</source>
        <translation>Non se puido desbloquear a carteira.</translation>
    </message>
    </context>
<context>
    <name>ReceiveRequestDialog</name>
    <message>
        <source>Amount:</source>
        <translation>Amount:</translation>
    </message>
    <message>
        <source>Message:</source>
        <translation>Message:</translation>
    </message>
    <message>
        <source>Wallet:</source>
        <translation>Carteira:</translation>
    </message>
    <message>
        <source>Copy &amp;URI</source>
        <translation>Copy &amp;URI</translation>
    </message>
    <message>
        <source>Copy &amp;Address</source>
        <translation>Copy &amp;Address</translation>
    </message>
    <message>
        <source>&amp;Save Image...</source>
        <translation>&amp;Save Image...</translation>
    </message>
    <message>
        <source>Request payment to %1</source>
        <translation>Request payment to %1</translation>
    </message>
    <message>
        <source>Payment information</source>
        <translation>Payment information</translation>
    </message>
</context>
<context>
    <name>RecentRequestsTableModel</name>
    <message>
        <source>Date</source>
        <translation>Date</translation>
    </message>
    <message>
        <source>Label</source>
        <translation>Label</translation>
    </message>
    <message>
        <source>Message</source>
        <translation>Message</translation>
    </message>
    <message>
        <source>(no label)</source>
        <translation>(no label)</translation>
    </message>
    <message>
        <source>(no message)</source>
        <translation>(no message)</translation>
    </message>
    <message>
        <source>(no amount requested)</source>
        <translation>(no amount requested)</translation>
    </message>
    <message>
        <source>Requested</source>
        <translation>Requested</translation>
    </message>
</context>
<context>
    <name>SendCoinsDialog</name>
    <message>
        <source>Send Coins</source>
        <translation>Send Coins</translation>
    </message>
    <message>
        <source>Coin Control Features</source>
        <translation>Coin Control Features</translation>
    </message>
    <message>
        <source>Inputs...</source>
        <translation>Inputs...</translation>
    </message>
    <message>
        <source>automatically selected</source>
        <translation>automatically selected</translation>
    </message>
    <message>
        <source>Insufficient funds!</source>
        <translation>Insufficient funds!</translation>
    </message>
    <message>
        <source>Quantity:</source>
        <translation>Quantity:</translation>
    </message>
    <message>
        <source>Bytes:</source>
        <translation>Bytes:</translation>
    </message>
    <message>
        <source>Amount:</source>
        <translation>Amount:</translation>
    </message>
    <message>
        <source>Fee:</source>
        <translation>Fee:</translation>
    </message>
    <message>
        <source>After Fee:</source>
        <translation>After Fee:</translation>
    </message>
    <message>
        <source>Change:</source>
        <translation>Change:</translation>
    </message>
    <message>
        <source>If this is activated, but the change address is empty or invalid, change will be sent to a newly generated address.</source>
        <translation>If this is activated, but the change address is empty or invalid, change will be sent to a newly generated address.</translation>
    </message>
    <message>
        <source>Custom change address</source>
        <translation>Custom change address</translation>
    </message>
    <message>
        <source>Transaction Fee:</source>
        <translation>Transaction Fee:</translation>
    </message>
    <message>
        <source>Choose...</source>
        <translation>Choose...</translation>
    </message>
    <message>
        <source>Using the fallbackfee can result in sending a transaction that will take several hours or days (or never) to confirm. Consider choosing your fee manually or wait until you have validated the complete chain.</source>
        <translation>Using the fallbackfee can result in sending a transaction that will take several hours or days (or never) to confirm. Consider choosing your fee manually or wait until you have validated the complete chain.</translation>
    </message>
    <message>
        <source>Warning: Fee estimation is currently not possible.</source>
        <translation>Warning: Fee estimation is currently not possible.</translation>
    </message>
    <message>
        <source>Specify a custom fee per kB (1,000 bytes) of the transaction's virtual size.

Note:  Since the fee is calculated on a per-byte basis, a fee of "100 satoshis per kB" for a transaction size of 500 bytes (half of 1 kB) would ultimately yield a fee of only 50 satoshis.</source>
        <translation>Specify a custom fee per kB (1,000 bytes) of the transaction's virtual size.

Note:  Since the fee is calculated on a per-byte basis, a fee of "100 satoshis per kB" for a transaction size of 500 bytes (half of 1 kB) would ultimately yield a fee of only 50 satoshis.</translation>
    </message>
    <message>
        <source>per kilobyte</source>
        <translation>per kilobyte</translation>
    </message>
    <message>
        <source>Hide</source>
        <translation>Hide</translation>
    </message>
    <message>
        <source>Recommended:</source>
        <translation>Recommended:</translation>
    </message>
    <message>
        <source>Custom:</source>
        <translation>Custom:</translation>
    </message>
    <message>
        <source>(Smart fee not initialized yet. This usually takes a few blocks...)</source>
        <translation>(Smart fee not initialized yet. This usually takes a few blocks...)</translation>
    </message>
    <message>
        <source>Send to multiple recipients at once</source>
        <translation>Send to multiple recipients at once</translation>
    </message>
    <message>
        <source>Add &amp;Recipient</source>
        <translation>Add &amp;Recipient</translation>
    </message>
    <message>
        <source>Clear all fields of the form.</source>
        <translation>Clear all fields of the form.</translation>
    </message>
    <message>
        <source>Dust:</source>
        <translation>Dust:</translation>
    </message>
    <message>
        <source>Hide transaction fee settings</source>
        <translation>Hide transaction fee settings</translation>
    </message>
    <message>
        <source>When there is less transaction volume than space in the blocks, miners as well as relaying nodes may enforce a minimum fee. Paying only this minimum fee is just fine, but be aware that this can result in a never confirming transaction once there is more demand for ghost transactions than the network can process.</source>
        <translation>When there is less transaction volume than space in the blocks, miners as well as relaying nodes may enforce a minimum fee. Paying only this minimum fee is just fine, but be aware that this can result in a never confirming transaction once there is more demand for ghost transactions than the network can process.</translation>
    </message>
    <message>
        <source>A too low fee might result in a never confirming transaction (read the tooltip)</source>
        <translation>A too low fee might result in a never confirming transaction (read the tooltip)</translation>
    </message>
    <message>
        <source>Confirmation time target:</source>
        <translation>Confirmation time target:</translation>
    </message>
    <message>
        <source>Enable Replace-By-Fee</source>
        <translation>Enable Replace-By-Fee</translation>
    </message>
    <message>
        <source>With Replace-By-Fee (BIP-125) you can increase a transaction's fee after it is sent. Without this, a higher fee may be recommended to compensate for increased transaction delay risk.</source>
        <translation>With Replace-By-Fee (BIP-125) you can increase a transaction's fee after it is sent. Without this, a higher fee may be recommended to compensate for increased transaction delay risk.</translation>
    </message>
    <message>
        <source>Clear &amp;All</source>
        <translation>Clear &amp;All</translation>
    </message>
    <message>
        <source>Balance:</source>
        <translation>Balance:</translation>
    </message>
    <message>
        <source>Confirm the send action</source>
        <translation>Confirm the send action</translation>
    </message>
    <message>
        <source>S&amp;end</source>
        <translation>S&amp;end</translation>
    </message>
    <message>
        <source>Copy quantity</source>
        <translation>Copy quantity</translation>
    </message>
    <message>
        <source>Copy amount</source>
        <translation>Copy amount</translation>
    </message>
    <message>
        <source>Copy fee</source>
        <translation>Copy fee</translation>
    </message>
    <message>
        <source>Copy after fee</source>
        <translation>Copy after fee</translation>
    </message>
    <message>
        <source>Copy bytes</source>
        <translation>Copy bytes</translation>
    </message>
    <message>
        <source>Copy dust</source>
        <translation>Copy dust</translation>
    </message>
    <message>
        <source>Copy change</source>
        <translation>Copy change</translation>
    </message>
    <message>
        <source>%1 (%2 blocks)</source>
        <translation>%1 (%2 blocks)</translation>
    </message>
    <message>
        <source>Cr&amp;eate Unsigned</source>
        <translation>Cr&amp;eate Unsigned</translation>
    </message>
    <message>
        <source>Creates a Partially Signed Ghost Transaction (PSBT) for use with e.g. an offline %1 wallet, or a PSBT-compatible hardware wallet.</source>
        <translation>Creates a Partially Signed Ghost Transaction (PSBT) for use with e.g. an offline %1 wallet, or a PSBT-compatible hardware wallet.</translation>
    </message>
    <message>
        <source> from wallet '%1'</source>
        <translation> from wallet '%1'</translation>
    </message>
    <message>
        <source>%1 to '%2'</source>
        <translation>%1 to '%2'</translation>
    </message>
    <message>
        <source>%1 to %2</source>
        <translation>%1 to %2</translation>
    </message>
    <message>
        <source>Do you want to draft this transaction?</source>
        <translation>Do you want to draft this transaction?</translation>
    </message>
    <message>
        <source>Are you sure you want to send?</source>
        <translation>Are you sure you want to send?</translation>
    </message>
    <message>
        <source>or</source>
        <translation>or</translation>
    </message>
    <message>
        <source>You can increase the fee later (signals Replace-By-Fee, BIP-125).</source>
        <translation>You can increase the fee later (signals Replace-By-Fee, BIP-125).</translation>
    </message>
    <message>
        <source>Please, review your transaction.</source>
        <translation>Please, review your transaction.</translation>
    </message>
    <message>
        <source>Transaction fee</source>
        <translation>Transaction fee</translation>
    </message>
    <message>
        <source>Not signalling Replace-By-Fee, BIP-125.</source>
        <translation>Not signalling Replace-By-Fee, BIP-125.</translation>
    </message>
    <message>
        <source>Total Amount</source>
        <translation>Total Amount</translation>
    </message>
    <message>
        <source>To review recipient list click "Show Details..."</source>
        <translation>To review recipient list click "Show Details..."</translation>
    </message>
    <message>
        <source>Confirm send coins</source>
        <translation>Confirm send coins</translation>
    </message>
    <message>
        <source>Confirm transaction proposal</source>
        <translation>Confirm transaction proposal</translation>
    </message>
    <message>
        <source>Send</source>
        <translation>Send</translation>
    </message>
    <message>
        <source>Watch-only balance:</source>
        <translation>Watch-only balance:</translation>
    </message>
    <message>
        <source>The recipient address is not valid. Please recheck.</source>
        <translation>The recipient address is not valid. Please recheck.</translation>
    </message>
    <message>
        <source>The amount to pay must be larger than 0.</source>
        <translation>The amount to pay must be larger than 0.</translation>
    </message>
    <message>
        <source>The amount exceeds your balance.</source>
        <translation>The amount exceeds your balance.</translation>
    </message>
    <message>
        <source>The total exceeds your balance when the %1 transaction fee is included.</source>
        <translation>The total exceeds your balance when the %1 transaction fee is included.</translation>
    </message>
    <message>
        <source>Duplicate address found: addresses should only be used once each.</source>
        <translation>Duplicate address found: addresses should only be used once each.</translation>
    </message>
    <message>
        <source>Transaction creation failed!</source>
        <translation>Transaction creation failed!</translation>
    </message>
    <message>
        <source>A fee higher than %1 is considered an absurdly high fee.</source>
        <translation>A fee higher than %1 is considered an absurdly high fee.</translation>
    </message>
    <message>
        <source>Payment request expired.</source>
        <translation>Payment request expired.</translation>
    </message>
    <message numerus="yes">
        <source>Estimated to begin confirmation within %n block(s).</source>
        <translation><numerusform>Estimated to begin confirmation within %n block.</numerusform><numerusform>Estimated to begin confirmation within %n blocks.</numerusform></translation>
    </message>
    <message>
        <source>Warning: Invalid Ghost address</source>
        <translation>Warning: Invalid Ghost address</translation>
    </message>
    <message>
        <source>Warning: Unknown change address</source>
        <translation>Warning: Unknown change address</translation>
    </message>
    <message>
        <source>Confirm custom change address</source>
        <translation>Confirm custom change address</translation>
    </message>
    <message>
        <source>The address you selected for change is not part of this wallet. Any or all funds in your wallet may be sent to this address. Are you sure?</source>
        <translation>The address you selected for change is not part of this wallet. Any or all funds in your wallet may be sent to this address. Are you sure?</translation>
    </message>
    <message>
        <source>(no label)</source>
        <translation>(no label)</translation>
    </message>
</context>
<context>
    <name>SendCoinsEntry</name>
    <message>
        <source>A&amp;mount:</source>
        <translation>A&amp;mount:</translation>
    </message>
    <message>
        <source>Pay &amp;To:</source>
        <translation>Pay &amp;To:</translation>
    </message>
    <message>
        <source>&amp;Label:</source>
        <translation>&amp;Label:</translation>
    </message>
    <message>
        <source>Choose previously used address</source>
        <translation>Choose previously used address</translation>
    </message>
    <message>
        <source>The Ghost address to send the payment to</source>
        <translation>The Ghost address to send the payment to</translation>
    </message>
    <message>
        <source>Alt+A</source>
        <translation>Alt+A</translation>
    </message>
    <message>
        <source>Paste address from clipboard</source>
        <translation>Paste address from clipboard</translation>
    </message>
    <message>
        <source>Alt+P</source>
        <translation>Alt+P</translation>
    </message>
    <message>
        <source>Remove this entry</source>
        <translation>Remove this entry</translation>
    </message>
    <message>
        <source>The amount to send in the selected unit</source>
        <translation>The amount to send in the selected unit</translation>
    </message>
    <message>
        <source>The fee will be deducted from the amount being sent. The recipient will receive less ghost than you enter in the amount field. If multiple recipients are selected, the fee is split equally.</source>
        <translation>The fee will be deducted from the amount being sent. The recipient will receive less ghost than you enter in the amount field. If multiple recipients are selected, the fee is split equally.</translation>
    </message>
    <message>
        <source>S&amp;ubtract fee from amount</source>
        <translation>S&amp;ubtract fee from amount</translation>
    </message>
    <message>
        <source>Use available balance</source>
        <translation>Use available balance</translation>
    </message>
    <message>
        <source>Message:</source>
        <translation>Message:</translation>
    </message>
    <message>
        <source>This is an unauthenticated payment request.</source>
        <translation>This is an unauthenticated payment request.</translation>
    </message>
    <message>
        <source>This is an authenticated payment request.</source>
        <translation>This is an authenticated payment request.</translation>
    </message>
    <message>
        <source>Enter a label for this address to add it to the list of used addresses</source>
        <translation>Enter a label for this address to add it to the list of used addresses</translation>
    </message>
    <message>
        <source>A message that was attached to the ghost: URI which will be stored with the transaction for your reference. Note: This message will not be sent over the Ghost network.</source>
        <translation>A message that was attached to the ghost: URI which will be stored with the transaction for your reference. Note: This message will not be sent over the Ghost network.</translation>
    </message>
    <message>
        <source>Pay To:</source>
        <translation>Pay To:</translation>
    </message>
    <message>
        <source>Memo:</source>
        <translation>Memo:</translation>
    </message>
</context>
<context>
    <name>ShutdownWindow</name>
    <message>
        <source>%1 is shutting down...</source>
        <translation>%1 is shutting down...</translation>
    </message>
    <message>
        <source>Do not shut down the computer until this window disappears.</source>
        <translation>Do not shut down the computer until this window disappears.</translation>
    </message>
</context>
<context>
    <name>SignVerifyMessageDialog</name>
    <message>
        <source>Signatures - Sign / Verify a Message</source>
        <translation>Signatures - Sign / Verify a Message</translation>
    </message>
    <message>
        <source>&amp;Sign Message</source>
        <translation>&amp;Sign Message</translation>
    </message>
    <message>
        <source>You can sign messages/agreements with your addresses to prove you can receive ghost sent to them. Be careful not to sign anything vague or random, as phishing attacks may try to trick you into signing your identity over to them. Only sign fully-detailed statements you agree to.</source>
        <translation>You can sign messages/agreements with your addresses to prove you can receive ghost sent to them. Be careful not to sign anything vague or random, as phishing attacks may try to trick you into signing your identity over to them. Only sign fully-detailed statements you agree to.</translation>
    </message>
    <message>
        <source>The Ghost address to sign the message with</source>
        <translation>The Ghost address to sign the message with</translation>
    </message>
    <message>
        <source>Choose previously used address</source>
        <translation>Choose previously used address</translation>
    </message>
    <message>
        <source>Alt+A</source>
        <translation>Alt+A</translation>
    </message>
    <message>
        <source>Paste address from clipboard</source>
        <translation>Paste address from clipboard</translation>
    </message>
    <message>
        <source>Alt+P</source>
        <translation>Alt+P</translation>
    </message>
    <message>
        <source>Enter the message you want to sign here</source>
        <translation>Enter the message you want to sign here</translation>
    </message>
    <message>
        <source>Signature</source>
        <translation>Signature</translation>
    </message>
    <message>
        <source>Copy the current signature to the system clipboard</source>
        <translation>Copy the current signature to the system clipboard</translation>
    </message>
    <message>
        <source>Sign the message to prove you own this Ghost address</source>
        <translation>Sign the message to prove you own this Ghost address</translation>
    </message>
    <message>
        <source>Sign &amp;Message</source>
        <translation>Sign &amp;Message</translation>
    </message>
    <message>
        <source>Reset all sign message fields</source>
        <translation>Reset all sign message fields</translation>
    </message>
    <message>
        <source>Clear &amp;All</source>
        <translation>Clear &amp;All</translation>
    </message>
    <message>
        <source>&amp;Verify Message</source>
        <translation>&amp;Verify Message</translation>
    </message>
    <message>
        <source>Enter the receiver's address, message (ensure you copy line breaks, spaces, tabs, etc. exactly) and signature below to verify the message. Be careful not to read more into the signature than what is in the signed message itself, to avoid being tricked by a man-in-the-middle attack. Note that this only proves the signing party receives with the address, it cannot prove sendership of any transaction!</source>
        <translation>Enter the receiver's address, message (ensure you copy line breaks, spaces, tabs, etc. exactly) and signature below to verify the message. Be careful not to read more into the signature than what is in the signed message itself, to avoid being tricked by a man-in-the-middle attack. Note that this only proves the signing party receives with the address, it cannot prove sendership of any transaction!</translation>
    </message>
    <message>
        <source>The Ghost address the message was signed with</source>
        <translation>The Ghost address the message was signed with</translation>
    </message>
    <message>
        <source>The signed message to verify</source>
        <translation>The signed message to verify</translation>
    </message>
    <message>
        <source>The signature given when the message was signed</source>
        <translation>The signature given when the message was signed</translation>
    </message>
    <message>
        <source>Verify the message to ensure it was signed with the specified Ghost address</source>
        <translation>Verify the message to ensure it was signed with the specified Ghost address</translation>
    </message>
    <message>
        <source>Verify &amp;Message</source>
        <translation>Verify &amp;Message</translation>
    </message>
    <message>
        <source>Reset all verify message fields</source>
        <translation>Reset all verify message fields</translation>
    </message>
    <message>
        <source>Click "Sign Message" to generate signature</source>
        <translation>Click "Sign Message" to generate signature</translation>
    </message>
    <message>
        <source>The entered address is invalid.</source>
        <translation>The entered address is invalid.</translation>
    </message>
    <message>
        <source>Please check the address and try again.</source>
        <translation>Please check the address and try again.</translation>
    </message>
    <message>
        <source>The entered address does not refer to a key.</source>
        <translation>The entered address does not refer to a key.</translation>
    </message>
    <message>
        <source>Wallet unlock was cancelled.</source>
        <translation>Wallet unlock was cancelled.</translation>
    </message>
    <message>
        <source>No error</source>
        <translation>No error</translation>
    </message>
    <message>
        <source>Private key for the entered address is not available.</source>
        <translation>Private key for the entered address is not available.</translation>
    </message>
    <message>
        <source>Message signing failed.</source>
        <translation>Message signing failed.</translation>
    </message>
    <message>
        <source>Message signed.</source>
        <translation>Message signed.</translation>
    </message>
    <message>
        <source>The signature could not be decoded.</source>
        <translation>The signature could not be decoded.</translation>
    </message>
    <message>
        <source>Please check the signature and try again.</source>
        <translation>Please check the signature and try again.</translation>
    </message>
    <message>
        <source>The signature did not match the message digest.</source>
        <translation>The signature did not match the message digest.</translation>
    </message>
    <message>
        <source>Message verification failed.</source>
        <translation>Message verification failed.</translation>
    </message>
    <message>
        <source>Message verified.</source>
        <translation>Message verified.</translation>
    </message>
</context>
<context>
    <name>TrafficGraphWidget</name>
    <message>
        <source>KB/s</source>
        <translation>KB/s</translation>
    </message>
</context>
<context>
    <name>TransactionDesc</name>
    <message numerus="yes">
        <source>Open for %n more block(s)</source>
        <translation><numerusform>Open for %n more block</numerusform><numerusform>Open for %n more blocks</numerusform></translation>
    </message>
    <message>
        <source>Open until %1</source>
        <translation>Open until %1</translation>
    </message>
    <message>
        <source>conflicted with a transaction with %1 confirmations</source>
        <translation>conflicted with a transaction with %1 confirmations</translation>
    </message>
    <message>
        <source>0/unconfirmed, %1</source>
        <translation>0/unconfirmed, %1</translation>
    </message>
    <message>
        <source>in memory pool</source>
        <translation>in memory pool</translation>
    </message>
    <message>
        <source>not in memory pool</source>
        <translation>not in memory pool</translation>
    </message>
    <message>
        <source>abandoned</source>
        <translation>abandoned</translation>
    </message>
    <message>
        <source>%1/unconfirmed</source>
        <translation>%1/unconfirmed</translation>
    </message>
    <message>
        <source>%1 confirmations</source>
        <translation>%1 confirmations</translation>
    </message>
    <message>
        <source>Status</source>
        <translation>Status</translation>
    </message>
    <message>
        <source>Date</source>
        <translation>Date</translation>
    </message>
    <message>
        <source>Source</source>
        <translation>Source</translation>
    </message>
    <message>
        <source>Generated</source>
        <translation>Generated</translation>
    </message>
    <message>
        <source>From</source>
        <translation>From</translation>
    </message>
    <message>
        <source>unknown</source>
        <translation>unknown</translation>
    </message>
    <message>
        <source>To</source>
        <translation>To</translation>
    </message>
    <message>
        <source>own address</source>
        <translation>own address</translation>
    </message>
    <message>
        <source>watch-only</source>
        <translation>watch-only</translation>
    </message>
    <message>
        <source>label</source>
        <translation>label</translation>
    </message>
    <message>
        <source>Credit</source>
        <translation>Credit</translation>
    </message>
    <message numerus="yes">
        <source>matures in %n more block(s)</source>
        <translation><numerusform>matures in %n more block</numerusform><numerusform>matures in %n more blocks</numerusform></translation>
    </message>
    <message>
        <source>not accepted</source>
        <translation>not accepted</translation>
    </message>
    <message>
        <source>Debit</source>
        <translation>Debit</translation>
    </message>
    <message>
        <source>Total debit</source>
        <translation>Total debit</translation>
    </message>
    <message>
        <source>Total credit</source>
        <translation>Total credit</translation>
    </message>
    <message>
        <source>Transaction fee</source>
        <translation>Transaction fee</translation>
    </message>
    <message>
        <source>Net amount</source>
        <translation>Net amount</translation>
    </message>
    <message>
        <source>Message</source>
        <translation>Message</translation>
    </message>
    <message>
        <source>Comment</source>
        <translation>Comment</translation>
    </message>
    <message>
        <source>Transaction ID</source>
        <translation>Transaction ID</translation>
    </message>
    <message>
        <source>Transaction total size</source>
        <translation>Transaction total size</translation>
    </message>
    <message>
        <source>Transaction virtual size</source>
        <translation>Transaction virtual size</translation>
    </message>
    <message>
        <source>Output index</source>
        <translation>Output index</translation>
    </message>
    <message>
        <source> (Certificate was not verified)</source>
        <translation> (Certificate was not verified)</translation>
    </message>
    <message>
        <source>Merchant</source>
        <translation>Merchant</translation>
    </message>
    <message>
        <source>Generated coins must mature %1 blocks before they can be spent. When you generated this block, it was broadcast to the network to be added to the block chain. If it fails to get into the chain, its state will change to "not accepted" and it won't be spendable. This may occasionally happen if another node generates a block within a few seconds of yours.</source>
        <translation>Generated coins must mature %1 blocks before they can be spent. When you generated this block, it was broadcast to the network to be added to the block chain. If it fails to get into the chain, its state will change to "not accepted" and it won't be spendable. This may occasionally happen if another node generates a block within a few seconds of yours.</translation>
    </message>
    <message>
        <source>Debug information</source>
        <translation>Debug information</translation>
    </message>
    <message>
        <source>Transaction</source>
        <translation>Transaction</translation>
    </message>
    <message>
        <source>Inputs</source>
        <translation>Inputs</translation>
    </message>
    <message>
        <source>Amount</source>
        <translation>Amount</translation>
    </message>
    <message>
        <source>true</source>
        <translation>true</translation>
    </message>
    <message>
        <source>false</source>
        <translation>false</translation>
    </message>
</context>
<context>
    <name>TransactionDescDialog</name>
    <message>
        <source>This pane shows a detailed description of the transaction</source>
        <translation>This pane shows a detailed description of the transaction</translation>
    </message>
    <message>
        <source>Details for %1</source>
        <translation>Details for %1</translation>
    </message>
</context>
<context>
    <name>TransactionTableModel</name>
    <message>
        <source>Date</source>
        <translation>Date</translation>
    </message>
    <message>
        <source>Type</source>
        <translation>Type</translation>
    </message>
    <message>
        <source>Label</source>
        <translation>Label</translation>
    </message>
    <message numerus="yes">
        <source>Open for %n more block(s)</source>
        <translation><numerusform>Open for %n more block</numerusform><numerusform>Open for %n more blocks</numerusform></translation>
    </message>
    <message>
        <source>Open until %1</source>
        <translation>Open until %1</translation>
    </message>
    <message>
        <source>Unconfirmed</source>
        <translation>Unconfirmed</translation>
    </message>
    <message>
        <source>Abandoned</source>
        <translation>Abandoned</translation>
    </message>
    <message>
        <source>Confirming (%1 of %2 recommended confirmations)</source>
        <translation>Confirming (%1 of %2 recommended confirmations)</translation>
    </message>
    <message>
        <source>Confirmed (%1 confirmations)</source>
        <translation>Confirmed (%1 confirmations)</translation>
    </message>
    <message>
        <source>Conflicted</source>
        <translation>Conflicted</translation>
    </message>
    <message>
        <source>Immature (%1 confirmations, will be available after %2)</source>
        <translation>Immature (%1 confirmations, will be available after %2)</translation>
    </message>
    <message>
        <source>Generated but not accepted</source>
        <translation>Generated but not accepted</translation>
    </message>
    <message>
        <source>Received with</source>
        <translation>Received with</translation>
    </message>
    <message>
        <source>Received from</source>
        <translation>Received from</translation>
    </message>
    <message>
        <source>Sent to</source>
        <translation>Sent to</translation>
    </message>
    <message>
        <source>Payment to yourself</source>
        <translation>Payment to yourself</translation>
    </message>
    <message>
        <source>Mined</source>
        <translation>Mined</translation>
    </message>
    <message>
        <source>watch-only</source>
        <translation>watch-only</translation>
    </message>
    <message>
        <source>(n/a)</source>
        <translation>(n/a)</translation>
    </message>
    <message>
        <source>(no label)</source>
        <translation>(no label)</translation>
    </message>
    <message>
        <source>Transaction status. Hover over this field to show number of confirmations.</source>
        <translation>Transaction status. Hover over this field to show number of confirmations.</translation>
    </message>
    <message>
        <source>Date and time that the transaction was received.</source>
        <translation>Date and time that the transaction was received.</translation>
    </message>
    <message>
        <source>Type of transaction.</source>
        <translation>Type of transaction.</translation>
    </message>
    <message>
        <source>Whether or not a watch-only address is involved in this transaction.</source>
        <translation>Whether or not a watch-only address is involved in this transaction.</translation>
    </message>
    <message>
        <source>User-defined intent/purpose of the transaction.</source>
        <translation>User-defined intent/purpose of the transaction.</translation>
    </message>
    <message>
        <source>Amount removed from or added to balance.</source>
        <translation>Amount removed from or added to balance.</translation>
    </message>
</context>
<context>
    <name>TransactionView</name>
    <message>
        <source>All</source>
        <translation>All</translation>
    </message>
    <message>
        <source>Today</source>
        <translation>Today</translation>
    </message>
    <message>
        <source>This week</source>
        <translation>This week</translation>
    </message>
    <message>
        <source>This month</source>
        <translation>This month</translation>
    </message>
    <message>
        <source>Last month</source>
        <translation>Last month</translation>
    </message>
    <message>
        <source>This year</source>
        <translation>This year</translation>
    </message>
    <message>
        <source>Range...</source>
        <translation>Range...</translation>
    </message>
    <message>
        <source>Received with</source>
        <translation>Received with</translation>
    </message>
    <message>
        <source>Sent to</source>
        <translation>Sent to</translation>
    </message>
    <message>
        <source>To yourself</source>
        <translation>To yourself</translation>
    </message>
    <message>
        <source>Mined</source>
        <translation>Mined</translation>
    </message>
    <message>
        <source>Other</source>
        <translation>Other</translation>
    </message>
    <message>
        <source>Enter address, transaction id, or label to search</source>
        <translation>Enter address, transaction id, or label to search</translation>
    </message>
    <message>
        <source>Min amount</source>
        <translation>Min amount</translation>
    </message>
    <message>
        <source>Abandon transaction</source>
        <translation>Abandon transaction</translation>
    </message>
    <message>
        <source>Increase transaction fee</source>
        <translation>Increase transaction fee</translation>
    </message>
    <message>
        <source>Copy address</source>
        <translation>Copy address</translation>
    </message>
    <message>
        <source>Copy label</source>
        <translation>Copy label</translation>
    </message>
    <message>
        <source>Copy amount</source>
        <translation>Copy amount</translation>
    </message>
    <message>
        <source>Copy transaction ID</source>
        <translation>Copy transaction ID</translation>
    </message>
    <message>
        <source>Copy raw transaction</source>
        <translation>Copy raw transaction</translation>
    </message>
    <message>
        <source>Copy full transaction details</source>
        <translation>Copy full transaction details</translation>
    </message>
    <message>
        <source>Edit label</source>
        <translation>Edit label</translation>
    </message>
    <message>
        <source>Show transaction details</source>
        <translation>Show transaction details</translation>
    </message>
    <message>
        <source>Export Transaction History</source>
        <translation>Export Transaction History</translation>
    </message>
    <message>
        <source>Comma separated file (*.csv)</source>
        <translation>Comma separated file (*.csv)</translation>
    </message>
    <message>
        <source>Confirmed</source>
        <translation>Confirmed</translation>
    </message>
    <message>
        <source>Watch-only</source>
        <translation>Watch-only</translation>
    </message>
    <message>
        <source>Date</source>
        <translation>Date</translation>
    </message>
    <message>
        <source>Type</source>
        <translation>Type</translation>
    </message>
    <message>
        <source>Label</source>
        <translation>Label</translation>
    </message>
    <message>
        <source>Address</source>
        <translation>Address</translation>
    </message>
    <message>
        <source>ID</source>
        <translation>ID</translation>
    </message>
    <message>
        <source>Exporting Failed</source>
        <translation>Exporting Failed</translation>
    </message>
    <message>
        <source>There was an error trying to save the transaction history to %1.</source>
        <translation>There was an error trying to save the transaction history to %1.</translation>
    </message>
    <message>
        <source>Exporting Successful</source>
        <translation>Exporting Successful</translation>
    </message>
    <message>
        <source>The transaction history was successfully saved to %1.</source>
        <translation>The transaction history was successfully saved to %1.</translation>
    </message>
    <message>
        <source>Range:</source>
        <translation>Range:</translation>
    </message>
    <message>
        <source>to</source>
        <translation>to</translation>
    </message>
</context>
<context>
    <name>UnitDisplayStatusBarControl</name>
    <message>
        <source>Unit to show amounts in. Click to select another unit.</source>
        <translation>Unit to show amounts in. Click to select another unit.</translation>
    </message>
</context>
<context>
    <name>WalletController</name>
    <message>
        <source>Close wallet</source>
        <translation>Close wallet</translation>
    </message>
    <message>
        <source>Are you sure you wish to close the wallet &lt;i&gt;%1&lt;/i&gt;?</source>
        <translation>Are you sure you wish to close the wallet &lt;i&gt;%1&lt;/i&gt;?</translation>
    </message>
    <message>
        <source>Closing the wallet for too long can result in having to resync the entire chain if pruning is enabled.</source>
        <translation>Closing the wallet for too long can result in having to resync the entire chain if pruning is enabled.</translation>
    </message>
    </context>
<context>
    <name>WalletFrame</name>
    <message>
        <source>Create a new wallet</source>
        <translation>Crear unha nova carteira</translation>
    </message>
</context>
<context>
    <name>WalletModel</name>
    <message>
        <source>Send Coins</source>
        <translation>Send Coins</translation>
    </message>
    <message>
        <source>Fee bump error</source>
        <translation>Fee bump error</translation>
    </message>
    <message>
        <source>Increasing transaction fee failed</source>
        <translation>Increasing transaction fee failed</translation>
    </message>
    <message>
        <source>Do you want to increase the fee?</source>
        <translation>Do you want to increase the fee?</translation>
    </message>
    <message>
        <source>Do you want to draft a transaction with fee increase?</source>
        <translation>Do you want to draft a transaction with fee increase?</translation>
    </message>
    <message>
        <source>Current fee:</source>
        <translation>Current fee:</translation>
    </message>
    <message>
        <source>Increase:</source>
        <translation>Increase:</translation>
    </message>
    <message>
        <source>New fee:</source>
        <translation>New fee:</translation>
    </message>
    <message>
        <source>Confirm fee bump</source>
        <translation>Confirm fee bump</translation>
    </message>
    <message>
        <source>Can't draft transaction.</source>
        <translation>Can't draft transaction.</translation>
    </message>
    <message>
        <source>PSBT copied</source>
        <translation>PSBT copied</translation>
    </message>
    <message>
        <source>Can't sign transaction.</source>
        <translation>Can't sign transaction.</translation>
    </message>
    <message>
        <source>Could not commit transaction</source>
        <translation>Could not commit transaction</translation>
    </message>
    <message>
        <source>default wallet</source>
        <translation>default wallet</translation>
    </message>
</context>
<context>
    <name>WalletView</name>
    <message>
        <source>&amp;Export</source>
        <translation>&amp;Export</translation>
    </message>
    <message>
        <source>Export the data in the current tab to a file</source>
        <translation>Export the data in the current tab to a file</translation>
    </message>
    <message>
        <source>Error</source>
        <translation>Error</translation>
    </message>
    <message>
        <source>Backup Wallet</source>
        <translation>Backup Wallet</translation>
    </message>
    <message>
        <source>Wallet Data (*.dat)</source>
        <translation>Wallet Data (*.dat)</translation>
    </message>
    <message>
        <source>Backup Failed</source>
        <translation>Backup Failed</translation>
    </message>
    <message>
        <source>There was an error trying to save the wallet data to %1.</source>
        <translation>There was an error trying to save the wallet data to %1.</translation>
    </message>
    <message>
        <source>Backup Successful</source>
        <translation>Backup Successful</translation>
    </message>
    <message>
        <source>The wallet data was successfully saved to %1.</source>
        <translation>The wallet data was successfully saved to %1.</translation>
    </message>
    <message>
        <source>Cancel</source>
        <translation>Cancel</translation>
    </message>
</context>
<context>
    <name>bitcoin-core</name>
    <message>
        <source>Distributed under the MIT software license, see the accompanying file %s or %s</source>
        <translation>Distributed under the MIT software license, see the accompanying file %s or %s</translation>
    </message>
    <message>
        <source>Prune configured below the minimum of %d MiB.  Please use a higher number.</source>
        <translation>Prune configured below the minimum of %d MiB.  Please use a higher number.</translation>
    </message>
    <message>
        <source>Prune: last wallet synchronisation goes beyond pruned data. You need to -reindex (download the whole blockchain again in case of pruned node)</source>
        <translation>Prune: last wallet synchronisation goes beyond pruned data. You need to -reindex (download the whole blockchain again in case of pruned node)</translation>
    </message>
    <message>
        <source>Pruning blockstore...</source>
        <translation>Pruning blockstore...</translation>
    </message>
    <message>
        <source>Unable to start HTTP server. See debug log for details.</source>
        <translation>Unable to start HTTP server. See debug log for details.</translation>
    </message>
    <message>
        <source>The %s developers</source>
        <translation>The %s developers</translation>
    </message>
    <message>
        <source>Cannot obtain a lock on data directory %s. %s is probably already running.</source>
        <translation>Cannot obtain a lock on data directory %s. %s is probably already running.</translation>
    </message>
    <message>
        <source>Cannot provide specific connections and have addrman find outgoing connections at the same.</source>
        <translation>Cannot provide specific connections and have addrman find outgoing connections at the same.</translation>
    </message>
    <message>
        <source>Error reading %s! All keys read correctly, but transaction data or address book entries might be missing or incorrect.</source>
        <translation>Error reading %s! All keys read correctly, but transaction data or address book entries might be missing or incorrect.</translation>
    </message>
    <message>
        <source>Please check that your computer's date and time are correct! If your clock is wrong, %s will not work properly.</source>
        <translation>Please check that your computer's date and time are correct! If your clock is wrong, %s will not work properly.</translation>
    </message>
    <message>
        <source>Please contribute if you find %s useful. Visit %s for further information about the software.</source>
        <translation>Please contribute if you find %s useful. Visit %s for further information about the software.</translation>
    </message>
    <message>
        <source>The block database contains a block which appears to be from the future. This may be due to your computer's date and time being set incorrectly. Only rebuild the block database if you are sure that your computer's date and time are correct</source>
        <translation>The block database contains a block which appears to be from the future. This may be due to your computer's date and time being set incorrectly. Only rebuild the block database if you are sure that your computer's date and time are correct</translation>
    </message>
    <message>
        <source>This is a pre-release test build - use at your own risk - do not use for mining or merchant applications</source>
        <translation>This is a pre-release test build - use at your own risk - do not use for mining or merchant applications</translation>
    </message>
    <message>
        <source>This is the transaction fee you may discard if change is smaller than dust at this level</source>
        <translation>This is the transaction fee you may discard if change is smaller than dust at this level</translation>
    </message>
    <message>
        <source>Unable to replay blocks. You will need to rebuild the database using -reindex-chainstate.</source>
        <translation>Unable to replay blocks. You will need to rebuild the database using -reindex-chainstate.</translation>
    </message>
    <message>
        <source>Unable to rewind the database to a pre-fork state. You will need to redownload the blockchain</source>
        <translation>Unable to rewind the database to a pre-fork state. You will need to redownload the blockchain</translation>
    </message>
    <message>
        <source>Warning: The network does not appear to fully agree! Some miners appear to be experiencing issues.</source>
        <translation>Warning: The network does not appear to fully agree! Some miners appear to be experiencing issues.</translation>
    </message>
    <message>
        <source>Warning: We do not appear to fully agree with our peers! You may need to upgrade, or other nodes may need to upgrade.</source>
        <translation>Warning: We do not appear to fully agree with our peers! You may need to upgrade, or other nodes may need to upgrade.</translation>
    </message>
    <message>
        <source>-maxmempool must be at least %d MB</source>
        <translation>-maxmempool must be at least %d MB</translation>
    </message>
    <message>
        <source>Cannot resolve -%s address: '%s'</source>
        <translation>Cannot resolve -%s address: '%s'</translation>
    </message>
    <message>
        <source>Change index out of range</source>
        <translation>Change index out of range</translation>
    </message>
    <message>
        <source>Config setting for %s only applied on %s network when in [%s] section.</source>
        <translation>Config setting for %s only applied on %s network when in [%s] section.</translation>
    </message>
    <message>
        <source>Copyright (C) %i-%i</source>
        <translation>Copyright (C) %i-%i</translation>
    </message>
    <message>
        <source>Corrupted block database detected</source>
        <translation>Corrupted block database detected</translation>
    </message>
    <message>
        <source>Could not find asmap file %s</source>
        <translation>Could not find asmap file %s</translation>
    </message>
    <message>
        <source>Could not parse asmap file %s</source>
        <translation>Could not parse asmap file %s</translation>
    </message>
    <message>
        <source>Do you want to rebuild the block database now?</source>
        <translation>Do you want to rebuild the block database now?</translation>
    </message>
    <message>
        <source>Error initializing block database</source>
        <translation>Error initializing block database</translation>
    </message>
    <message>
        <source>Error initializing wallet database environment %s!</source>
        <translation>Error initializing wallet database environment %s!</translation>
    </message>
    <message>
        <source>Error loading %s</source>
        <translation>Error loading %s</translation>
    </message>
    <message>
        <source>Error loading %s: Private keys can only be disabled during creation</source>
        <translation>Error loading %s: Private keys can only be disabled during creation</translation>
    </message>
    <message>
        <source>Error loading %s: Wallet corrupted</source>
        <translation>Error loading %s: Wallet corrupted</translation>
    </message>
    <message>
        <source>Error loading %s: Wallet requires newer version of %s</source>
        <translation>Error loading %s: Wallet requires newer version of %s</translation>
    </message>
    <message>
        <source>Error loading block database</source>
        <translation>Error loading block database</translation>
    </message>
    <message>
        <source>Error opening block database</source>
        <translation>Error opening block database</translation>
    </message>
    <message>
        <source>Failed to listen on any port. Use -listen=0 if you want this.</source>
        <translation>Failed to listen on any port. Use -listen=0 if you want this.</translation>
    </message>
    <message>
        <source>Failed to rescan the wallet during initialization</source>
        <translation>Failed to rescan the wallet during initialization</translation>
    </message>
    <message>
        <source>Importing...</source>
        <translation>Importing...</translation>
    </message>
    <message>
        <source>Incorrect or no genesis block found. Wrong datadir for network?</source>
        <translation>Incorrect or no genesis block found. Wrong datadir for network?</translation>
    </message>
    <message>
        <source>Initialization sanity check failed. %s is shutting down.</source>
        <translation>Initialization sanity check failed. %s is shutting down.</translation>
    </message>
    <message>
        <source>Invalid P2P permission: '%s'</source>
        <translation>Invalid P2P permission: '%s'</translation>
    </message>
    <message>
        <source>Invalid amount for -%s=&lt;amount&gt;: '%s'</source>
        <translation>Invalid amount for -%s=&lt;amount&gt;: '%s'</translation>
    </message>
    <message>
        <source>Invalid amount for -discardfee=&lt;amount&gt;: '%s'</source>
        <translation>Invalid amount for -discardfee=&lt;amount&gt;: '%s'</translation>
    </message>
    <message>
        <source>Invalid amount for -fallbackfee=&lt;amount&gt;: '%s'</source>
        <translation>Invalid amount for -fallbackfee=&lt;amount&gt;: '%s'</translation>
    </message>
    <message>
        <source>Specified blocks directory "%s" does not exist.</source>
        <translation>Specified blocks directory "%s" does not exist.</translation>
    </message>
    <message>
        <source>Unknown address type '%s'</source>
        <translation>Unknown address type '%s'</translation>
    </message>
    <message>
        <source>Unknown change type '%s'</source>
        <translation>Unknown change type '%s'</translation>
    </message>
    <message>
        <source>Upgrading txindex database</source>
        <translation>Upgrading txindex database</translation>
    </message>
    <message>
        <source>Loading P2P addresses...</source>
        <translation>Loading P2P addresses...</translation>
    </message>
    <message>
        <source>Loading banlist...</source>
        <translation>Loading banlist...</translation>
    </message>
    <message>
        <source>Not enough file descriptors available.</source>
        <translation>Not enough file descriptors available.</translation>
    </message>
    <message>
        <source>Prune cannot be configured with a negative value.</source>
        <translation>Prune cannot be configured with a negative value.</translation>
    </message>
    <message>
        <source>Prune mode is incompatible with -txindex.</source>
        <translation>Prune mode is incompatible with -txindex.</translation>
    </message>
    <message>
        <source>Replaying blocks...</source>
        <translation>Replaying blocks...</translation>
    </message>
    <message>
        <source>Rewinding blocks...</source>
        <translation>Rewinding blocks...</translation>
    </message>
    <message>
        <source>The source code is available from %s.</source>
        <translation>The source code is available from %s.</translation>
    </message>
    <message>
        <source>Transaction fee and change calculation failed</source>
        <translation>Transaction fee and change calculation failed</translation>
    </message>
    <message>
        <source>Unable to bind to %s on this computer. %s is probably already running.</source>
        <translation>Unable to bind to %s on this computer. %s is probably already running.</translation>
    </message>
    <message>
        <source>Unable to generate keys</source>
        <translation>Unable to generate keys</translation>
    </message>
    <message>
        <source>Unsupported logging category %s=%s.</source>
        <translation>Unsupported logging category %s=%s.</translation>
    </message>
    <message>
        <source>Upgrading UTXO database</source>
        <translation>Upgrading UTXO database</translation>
    </message>
    <message>
        <source>User Agent comment (%s) contains unsafe characters.</source>
        <translation>User Agent comment (%s) contains unsafe characters.</translation>
    </message>
    <message>
        <source>Verifying blocks...</source>
        <translation>Verifying blocks...</translation>
    </message>
    <message>
        <source>Wallet needed to be rewritten: restart %s to complete</source>
        <translation>Wallet needed to be rewritten: restart %s to complete</translation>
    </message>
    <message>
        <source>Error: Listening for incoming connections failed (listen returned error %s)</source>
        <translation>Error: Listening for incoming connections failed (listen returned error %s)</translation>
    </message>
    <message>
        <source>Invalid amount for -maxtxfee=&lt;amount&gt;: '%s' (must be at least the minrelay fee of %s to prevent stuck transactions)</source>
        <translation>Invalid amount for -maxtxfee=&lt;amount&gt;: '%s' (must be at least the minrelay fee of %s to prevent stuck transactions)</translation>
    </message>
    <message>
        <source>The transaction amount is too small to send after the fee has been deducted</source>
        <translation>The transaction amount is too small to send after the fee has been deducted</translation>
    </message>
    <message>
        <source>You need to rebuild the database using -reindex to go back to unpruned mode.  This will redownload the entire blockchain</source>
        <translation>You need to rebuild the database using -reindex to go back to unpruned mode.  This will redownload the entire blockchain</translation>
    </message>
    <message>
        <source>Error reading from database, shutting down.</source>
        <translation>Error reading from database, shutting down.</translation>
    </message>
    <message>
        <source>Error upgrading chainstate database</source>
        <translation>Error upgrading chainstate database</translation>
    </message>
    <message>
        <source>Error: Disk space is low for %s</source>
        <translation>Error: Disk space is low for %s</translation>
    </message>
    <message>
        <source>Invalid -onion address or hostname: '%s'</source>
        <translation>Invalid -onion address or hostname: '%s'</translation>
    </message>
    <message>
        <source>Invalid -proxy address or hostname: '%s'</source>
        <translation>Invalid -proxy address or hostname: '%s'</translation>
    </message>
    <message>
        <source>Invalid amount for -paytxfee=&lt;amount&gt;: '%s' (must be at least %s)</source>
        <translation>Invalid amount for -paytxfee=&lt;amount&gt;: '%s' (must be at least %s)</translation>
    </message>
    <message>
        <source>Invalid netmask specified in -whitelist: '%s'</source>
        <translation>Invalid netmask specified in -whitelist: '%s'</translation>
    </message>
    <message>
        <source>Need to specify a port with -whitebind: '%s'</source>
        <translation>Need to specify a port with -whitebind: '%s'</translation>
    </message>
    <message>
        <source>Prune mode is incompatible with -blockfilterindex.</source>
        <translation>Prune mode is incompatible with -blockfilterindex.</translation>
    </message>
    <message>
        <source>Reducing -maxconnections from %d to %d, because of system limitations.</source>
        <translation>Reducing -maxconnections from %d to %d, because of system limitations.</translation>
    </message>
    <message>
        <source>Section [%s] is not recognized.</source>
        <translation>Section [%s] is not recognized.</translation>
    </message>
    <message>
        <source>Signing transaction failed</source>
        <translation>Signing transaction failed</translation>
    </message>
    <message>
        <source>Specified -walletdir "%s" does not exist</source>
        <translation>Specified -walletdir "%s" does not exist</translation>
    </message>
    <message>
        <source>Specified -walletdir "%s" is a relative path</source>
        <translation>Specified -walletdir "%s" is a relative path</translation>
    </message>
    <message>
        <source>Specified -walletdir "%s" is not a directory</source>
        <translation>Specified -walletdir "%s" is not a directory</translation>
    </message>
    <message>
        <source>The specified config file %s does not exist
</source>
        <translation>The specified config file %s does not exist
</translation>
    </message>
    <message>
        <source>The transaction amount is too small to pay the fee</source>
        <translation>The transaction amount is too small to pay the fee</translation>
    </message>
    <message>
        <source>This is experimental software.</source>
        <translation>This is experimental software.</translation>
    </message>
    <message>
        <source>Transaction amount too small</source>
        <translation>Transaction amount too small</translation>
    </message>
    <message>
        <source>Transaction too large</source>
        <translation>Transaction too large</translation>
    </message>
    <message>
        <source>Unable to bind to %s on this computer (bind returned error %s)</source>
        <translation>Unable to bind to %s on this computer (bind returned error %s)</translation>
    </message>
    <message>
        <source>Unable to create the PID file '%s': %s</source>
        <translation>Unable to create the PID file '%s': %s</translation>
    </message>
    <message>
        <source>Unable to generate initial keys</source>
        <translation>Unable to generate initial keys</translation>
    </message>
    <message>
        <source>Unknown -blockfilterindex value %s.</source>
        <translation>Unknown -blockfilterindex value %s.</translation>
    </message>
    <message>
        <source>Verifying wallet(s)...</source>
        <translation>Verifying wallet(s)...</translation>
    </message>
    <message>
        <source>Warning: unknown new rules activated (versionbit %i)</source>
        <translation>Warning: unknown new rules activated (versionbit %i)</translation>
    </message>
    <message>
        <source>-maxtxfee is set very high! Fees this large could be paid on a single transaction.</source>
        <translation>-maxtxfee is set very high! Fees this large could be paid on a single transaction.</translation>
    </message>
    <message>
        <source>This is the transaction fee you may pay when fee estimates are not available.</source>
        <translation>This is the transaction fee you may pay when fee estimates are not available.</translation>
    </message>
    <message>
        <source>Total length of network version string (%i) exceeds maximum length (%i). Reduce the number or size of uacomments.</source>
        <translation>Total length of network version string (%i) exceeds maximum length (%i). Reduce the number or size of uacomments.</translation>
    </message>
    <message>
        <source>%s is set very high!</source>
        <translation>%s is set very high!</translation>
    </message>
    <message>
        <source>Starting network threads...</source>
        <translation>Starting network threads...</translation>
    </message>
    <message>
        <source>The wallet will avoid paying less than the minimum relay fee.</source>
        <translation>The wallet will avoid paying less than the minimum relay fee.</translation>
    </message>
    <message>
        <source>This is the minimum transaction fee you pay on every transaction.</source>
        <translation>This is the minimum transaction fee you pay on every transaction.</translation>
    </message>
    <message>
        <source>This is the transaction fee you will pay if you send a transaction.</source>
        <translation>This is the transaction fee you will pay if you send a transaction.</translation>
    </message>
    <message>
        <source>Transaction amounts must not be negative</source>
        <translation>Transaction amounts must not be negative</translation>
    </message>
    <message>
        <source>Transaction has too long of a mempool chain</source>
        <translation>Transaction has too long of a mempool chain</translation>
    </message>
    <message>
        <source>Transaction must have at least one recipient</source>
        <translation>Transaction must have at least one recipient</translation>
    </message>
    <message>
        <source>Unknown network specified in -onlynet: '%s'</source>
        <translation>Unknown network specified in -onlynet: '%s'</translation>
    </message>
    <message>
        <source>Insufficient funds</source>
        <translation>Insufficient funds</translation>
    </message>
    <message>
        <source>Fee estimation failed. Fallbackfee is disabled. Wait a few blocks or enable -fallbackfee.</source>
        <translation>Fee estimation failed. Fallbackfee is disabled. Wait a few blocks or enable -fallbackfee.</translation>
    </message>
    <message>
        <source>Warning: Private keys detected in wallet {%s} with disabled private keys</source>
        <translation>Warning: Private keys detected in wallet {%s} with disabled private keys</translation>
    </message>
    <message>
        <source>Cannot write to data directory '%s'; check permissions.</source>
        <translation>Cannot write to data directory '%s'; check permissions.</translation>
    </message>
    <message>
        <source>Loading block index...</source>
        <translation>Loading block index...</translation>
    </message>
    <message>
        <source>Loading wallet...</source>
        <translation>Loading wallet...</translation>
    </message>
    <message>
        <source>Cannot downgrade wallet</source>
        <translation>Cannot downgrade wallet</translation>
    </message>
    <message>
        <source>Rescanning...</source>
        <translation>Rescanning...</translation>
    </message>
    <message>
        <source>Done loading</source>
        <translation>Done loading</translation>
    </message>
</context>
</TS><|MERGE_RESOLUTION|>--- conflicted
+++ resolved
@@ -164,8 +164,8 @@
         <translation>Confirmar encriptación da carteira</translation>
     </message>
     <message>
-        <source>Warning: If you encrypt your wallet and lose your passphrase, you will &lt;b&gt;LOSE ALL OF YOUR PARTICL&lt;/b&gt;!</source>
-        <translation>Aviso: Si encriptas a túa carteira e perdes a túa frase contrasinal, &lt;b&gt;PERDERÁS TODOS OS TEUS PARTICL&lt;/b&gt;!</translation>
+        <source>Warning: If you encrypt your wallet and lose your passphrase, you will &lt;b&gt;LOSE ALL OF YOUR GHOST&lt;/b&gt;!</source>
+        <translation>Aviso: Si encriptas a túa carteira e perdes a túa frase contrasinal, &lt;b&gt;PERDERÁS TODOS OS TEUS GHOST&lt;/b&gt;!</translation>
     </message>
     <message>
         <source>Are you sure you wish to encrypt your wallet?</source>
@@ -418,13 +418,8 @@
         <translation>Barra de ferramentas das pestanas</translation>
     </message>
     <message>
-<<<<<<< HEAD
         <source>Request payments (generates QR codes and ghost: URIs)</source>
-        <translation>Solicita pagamentos (xera un código QR e bitocin : URIs)</translation>
-=======
-        <source>Request payments (generates QR codes and particl: URIs)</source>
-        <translation>Solicita pagamentos (xera un código QR e particl : URIs)</translation>
->>>>>>> 239a8573
+        <translation>Solicita pagamentos (xera un código QR e ghost : URIs)</translation>
     </message>
     <message>
         <source>Show the list of used sending addresses and labels</source>
