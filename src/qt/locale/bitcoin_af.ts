<TS language="af" version="2.1">
<context>
    <name>AddressBookPage</name>
    <message>
        <source>Right-click to edit address or label</source>
        <translation>Regsklik om adres of etiket te verander</translation>
    </message>
    <message>
        <source>Create a new address</source>
        <translation>Skep ’n nuwe adres</translation>
    </message>
    <message>
        <source>&amp;New</source>
        <translation>&amp;Nuwe</translation>
    </message>
    <message>
        <source>Copy the currently selected address to the system clipboard</source>
        <translation>Dupliseer die geselekteerde adres na die sisteem se geheuebord</translation>
    </message>
    <message>
        <source>&amp;Copy</source>
        <translation>&amp;Dupliseer</translation>
    </message>
    <message>
        <source>C&amp;lose</source>
        <translation>S&amp;luit</translation>
    </message>
    <message>
        <source>Delete the currently selected address from the list</source>
        <translation>Verwyder die adres wat u gekies het van die lys</translation>
    </message>
    <message>
        <source>Export the data in the current tab to a file</source>
        <translation>Voer die inligting op hierdie bladsy uit na 'n leer</translation>
    </message>
    <message>
        <source>&amp;Export</source>
        <translation>&amp;Voer uit</translation>
    </message>
    <message>
        <source>&amp;Delete</source>
        <translation>&amp;Vee uit</translation>
    </message>
    <message>
        <source>Choose the address to send coins to</source>
        <translation>Kies die adres waarheen u munte wil stuur</translation>
    </message>
    <message>
        <source>Choose the address to receive coins with</source>
        <translation>Kies die adres wat die munte moet ontvang</translation>
    </message>
    <message>
        <source>C&amp;hoose</source>
        <translation>K&amp;ies</translation>
    </message>
    <message>
        <source>Sending addresses</source>
        <translation>Stuurders adresse</translation>
    </message>
    <message>
        <source>Receiving addresses</source>
        <translation>Ontvanger adresse</translation>
    </message>
    <message>
        <source>These are your Particl addresses for sending payments. Always check the amount and the receiving address before sending coins.</source>
        <translation>Hierdie is die adresse vanwaar u Particl betalings stuur. U moet altyd die bedrag en die adres van die ontvanger nagaan voordat u enige munte stuur.</translation>
    </message>
    <message>
        <source>These are your Particl addresses for receiving payments. It is recommended to use a new receiving address for each transaction.</source>
        <translation>Hierdie is die adresse waar u Bitcoins sal ontvang. Ons beveel aan dat u 'n nuwe adres kies vir elke transaksie</translation>
    </message>
    <message>
        <source>&amp;Copy Address</source>
        <translation>&amp;Dupliseer Adres</translation>
    </message>
    <message>
        <source>Copy &amp;Label</source>
        <translation>Kopieer &amp;Etiket</translation>
    </message>
    <message>
        <source>&amp;Edit</source>
        <translation>&amp;Verander</translation>
    </message>
    <message>
        <source>Export Address List</source>
        <translation>Voer adreslys uit</translation>
    </message>
    <message>
        <source>Comma separated file (*.csv)</source>
        <translation>Comma separated file (*.csv)</translation>
    </message>
    <message>
        <source>Exporting Failed</source>
        <translation>Uitvoer was onsuksesvol</translation>
    </message>
    <message>
        <source>There was an error trying to save the address list to %1. Please try again.</source>
        <translation>Die adreslys kon nie in %1  gestoor word nie.  Probeer asseblief weer.</translation>
    </message>
</context>
<context>
    <name>AddressTableModel</name>
    <message>
        <source>Label</source>
        <translation>Merk</translation>
    </message>
    <message>
        <source>Address</source>
        <translation>Adres</translation>
    </message>
    <message>
        <source>(no label)</source>
        <translation>(geen etiket)</translation>
    </message>
</context>
<context>
    <name>AskPassphraseDialog</name>
    <message>
        <source>Passphrase Dialog</source>
        <translation>Wagwoord Dialoog</translation>
    </message>
    <message>
        <source>Enter passphrase</source>
        <translation>Tik u wagwoord in</translation>
    </message>
    <message>
        <source>New passphrase</source>
        <translation>Nuwe wagwoord</translation>
    </message>
    <message>
        <source>Repeat new passphrase</source>
        <translation>Herhaal nuwe wagwoord</translation>
    </message>
    <message>
        <source>Show password</source>
        <translation>Wys wagwoord</translation>
    </message>
    <message>
        <source>Enter the new passphrase to the wallet.&lt;br/&gt;Please use a passphrase of &lt;b&gt;ten or more random characters&lt;/b&gt;, or &lt;b&gt;eight or more words&lt;/b&gt;.</source>
        <translation>Tik die nuwe wagwoord vir u beursie.&lt;br/&gt;Gerbuik asseblief 'n wagwoord met &lt;b&gt;tien of meer lukrake karakters&lt;/b&gt;, of &lt;b&gt;agt of meer woorde&lt;/b&gt;.</translation>
    </message>
    <message>
        <source>Encrypt wallet</source>
        <translation>Kodifiseer beursie</translation>
    </message>
    <message>
        <source>This operation needs your wallet passphrase to unlock the wallet.</source>
        <translation>U het u beursie se wagwoord nodig om toegang tot u beursie te verkry.</translation>
    </message>
    <message>
        <source>Unlock wallet</source>
        <translation>Sluit beursie oop</translation>
    </message>
    <message>
        <source>This operation needs your wallet passphrase to decrypt the wallet.</source>
        <translation>U het u beursie se wagwoord nodig om u beursie se kode te ontsyfer.</translation>
    </message>
    <message>
        <source>Decrypt wallet</source>
        <translation>Ontsleutel beursie</translation>
    </message>
    <message>
        <source>Change passphrase</source>
        <translation>Verander wagwoord</translation>
    </message>
    <message>
        <source>Enter the old passphrase and new passphrase to the wallet.</source>
        <translation>Tik die ou en die nuwe wagwoorde vir die beursie.</translation>
    </message>
    <message>
        <source>Confirm wallet encryption</source>
        <translation>Bevestig dat die beursie gekodifiseer is</translation>
    </message>
    <message>
        <source>Warning: If you encrypt your wallet and lose your passphrase, you will &lt;b&gt;LOSE ALL OF YOUR BITCOINS&lt;/b&gt;!</source>
        <translation>Waarskuwing: Indien u die beursie kodifiseer en u vergeet u wagwoord &lt;b&gt;VERLOOR U AL U BITCOINS&lt;/b&gt;!</translation>
    </message>
    <message>
        <source>Are you sure you wish to encrypt your wallet?</source>
        <translation>Is u seker dat u die beursie wil kodifiseer?</translation>
    </message>
    <message>
        <source>Wallet encrypted</source>
        <translation>Beursie gekodifiseer</translation>
    </message>
    <message>
        <source>IMPORTANT: Any previous backups you have made of your wallet file should be replaced with the newly generated, encrypted wallet file. For security reasons, previous backups of the unencrypted wallet file will become useless as soon as you start using the new, encrypted wallet.</source>
        <translation>BELANGRIK:  Alle vorige kopieë en rugsteun-weergawes wat u tevore van die gemaak het, moet vervang word met die jongste weergawe van u nuutste gekodifiseerde beursie.  Alle vorige weergawes en rugsteun-kopieë van u beursie sal nutteloos raak die oomblik wat u die nuut-gekodifiseerde beursie begin gebruik.</translation>
    </message>
    <message>
        <source>Wallet encryption failed</source>
        <translation>Kodifikasie was onsuksesvol</translation>
    </message>
    <message>
        <source>Wallet encryption failed due to an internal error. Your wallet was not encrypted.</source>
        <translation>Weens 'n interne fout het kodifikasie het nie geslaag nie.  U beursie is nie gekodifiseer nie</translation>
    </message>
    <message>
        <source>The supplied passphrases do not match.</source>
        <translation>Die wagwoorde stem nie ooreen nie.</translation>
    </message>
    <message>
        <source>Wallet unlock failed</source>
        <translation>Die beursie is nie oopgesluit nie</translation>
    </message>
    <message>
        <source>The passphrase entered for the wallet decryption was incorrect.</source>
        <translation>U het die verkeerde wagwoord ingetik.</translation>
    </message>
    <message>
        <source>Wallet decryption failed</source>
        <translation>Beursie-dekripsie het misluk</translation>
    </message>
    <message>
        <source>Wallet passphrase was successfully changed.</source>
        <translation>Beursie wagwoordfrase is suksesvol verander.</translation>
    </message>
    <message>
        <source>Warning: The Caps Lock key is on!</source>
        <translation>WAARSKUWING:  Outomatiese Kapitalisering is aktief op u sleutelbord!</translation>
    </message>
</context>
<context>
    <name>BanTableModel</name>
    <message>
        <source>IP/Netmask</source>
        <translation>IP/Netmasker</translation>
    </message>
    <message>
        <source>Banned Until</source>
        <translation>Verban tot</translation>
    </message>
</context>
<context>
    <name>BitcoinGUI</name>
    <message>
        <source>Sign &amp;message...</source>
        <translation>Teken &amp;boodskap...</translation>
    </message>
    <message>
        <source>Synchronizing with network...</source>
        <translation>Netwerk-sinkronisasie...</translation>
    </message>
    <message>
        <source>&amp;Overview</source>
        <translation>&amp;Oorsig</translation>
    </message>
    <message>
        <source>Node</source>
        <translation>Node</translation>
    </message>
    <message>
        <source>Show general overview of wallet</source>
        <translation>Vertoon 'n algemene oorsig van die beursie</translation>
    </message>
    <message>
        <source>&amp;Transactions</source>
        <translation>&amp;Transaksies</translation>
    </message>
    <message>
        <source>Browse transaction history</source>
        <translation>Blaai deur transaksiegeskiedenis</translation>
    </message>
    <message>
        <source>E&amp;xit</source>
        <translation>&amp;Sluit</translation>
    </message>
    <message>
        <source>Quit application</source>
        <translation>Stop en verlaat die applikasie</translation>
    </message>
    <message>
        <source>&amp;About %1</source>
        <translation>&amp;Oor %1</translation>
    </message>
    <message>
        <source>Show information about %1</source>
        <translation>Wys inligting oor %1</translation>
    </message>
    <message>
        <source>About &amp;Qt</source>
        <translation>Oor &amp;Qt</translation>
    </message>
    <message>
        <source>Show information about Qt</source>
        <translation>Wys inligting oor Qt</translation>
    </message>
    <message>
        <source>&amp;Options...</source>
        <translation>&amp;Opsies</translation>
    </message>
    <message>
        <source>Modify configuration options for %1</source>
        <translation>Verander konfigurasie-opsies vir %1</translation>
    </message>
    <message>
        <source>&amp;Encrypt Wallet...</source>
        <translation>&amp;Kodifiseer Beursie</translation>
    </message>
    <message>
        <source>&amp;Backup Wallet...</source>
        <translation>&amp;Rugsteun-kopie van Beursie</translation>
    </message>
    <message>
        <source>&amp;Change Passphrase...</source>
        <translation>&amp;Verander Wagwoord</translation>
    </message>
    <message>
        <source>&amp;Sending addresses...</source>
        <translation>&amp;Versending adresse...</translation>
    </message>
    <message>
        <source>&amp;Receiving addresses...</source>
        <translation>&amp;Ontvanger adresse</translation>
    </message>
    <message>
        <source>Open &amp;URI...</source>
        <translation>Oop &amp; URI...</translation>
    </message>
    <message>
        <source>Click to disable network activity.</source>
        <translation>Kliek om netwerkaktiwiteit af te skakel.</translation>
    </message>
    <message>
        <source>Network activity disabled.</source>
        <translation>Netwerkaktiwiteit gedeaktiveer.</translation>
    </message>
    <message>
        <source>Click to enable network activity again.</source>
        <translation>Kliek om netwerkaktiwiteit weer aan te skakel.</translation>
    </message>
    <message>
        <source>Reindexing blocks on disk...</source>
        <translation>Besig met herindeksering van blokke op hardeskyf...</translation>
    </message>
    <message>
        <source>Send coins to a Particl address</source>
        <translation>Stuur munte na 'n Particl adres</translation>
    </message>
    <message>
        <source>Backup wallet to another location</source>
        <translation>Maak 'n rugsteun-kopié van beursie na 'n ander stoorplek</translation>
    </message>
    <message>
        <source>Change the passphrase used for wallet encryption</source>
        <translation>Verander die wagwoord wat ek vir kodifikasie van my beursie gebruik</translation>
    </message>
    <message>
        <source>&amp;Debug window</source>
        <translation>&amp;Ontfout venster</translation>
    </message>
    <message>
        <source>Open debugging and diagnostic console</source>
        <translation>Maak ontfouting en diagnostiese konsole oop</translation>
    </message>
    <message>
<<<<<<< HEAD
        <source>Particl</source>
        <translation>Particl</translation>
=======
        <source>&amp;Verify message...</source>
        <translation>&amp;Verifieer boodskap...</translation>
    </message>
    <message>
        <source>Bitcoin</source>
        <translation>Bitcoin</translation>
>>>>>>> f17942a3
    </message>
    <message>
        <source>Wallet</source>
        <translation>Beursie</translation>
    </message>
    <message>
        <source>&amp;Send</source>
        <translation>&amp;Stuur</translation>
    </message>
    <message>
        <source>&amp;Receive</source>
        <translation>&amp;Ontvang</translation>
    </message>
    <message>
        <source>&amp;Show / Hide</source>
        <translation>&amp;Wys / Versteek</translation>
    </message>
    <message>
        <source>Show or hide the main Window</source>
        <translation>Wys of versteek die hoofbladsy</translation>
    </message>
    <message>
        <source>Encrypt the private keys that belong to your wallet</source>
        <translation>Kodifiseer die private sleutes wat aan jou beursie gekoppel is.</translation>
    </message>
    <message>
        <source>Sign messages with your Particl addresses to prove you own them</source>
        <translation>Onderteken boodskappe met u Particl adresse om u eienaarskap te bewys</translation>
    </message>
    <message>
        <source>Verify messages to ensure they were signed with specified Particl addresses</source>
        <translation>Verifieër boodskappe om seker te maak dat dit met die gespesifiseerde Particl adresse</translation>
    </message>
    <message>
        <source>&amp;File</source>
        <translation>&amp;Leër</translation>
    </message>
    <message>
        <source>&amp;Settings</source>
        <translation>&amp;Verstellings</translation>
    </message>
    <message>
        <source>&amp;Help</source>
        <translation>&amp;Help</translation>
    </message>
    <message>
        <source>Tabs toolbar</source>
        <translation>Orebalk</translation>
    </message>
    <message>
        <source>Request payments (generates QR codes and bitcoin: URIs)</source>
        <translation>Versoek betalings (genereer QR-kodes en bitcoin: URI's)</translation>
    </message>
    <message>
        <source>Show the list of used sending addresses and labels</source>
        <translation>Vertoon die lys van gebruikte versendingsadresse en etikette</translation>
    </message>
    <message>
        <source>Show the list of used receiving addresses and labels</source>
        <translation>Vertoon die lys van gebruikte ontvangers-adresse en etikette</translation>
    </message>
    <message>
        <source>Open a bitcoin: URI or payment request</source>
        <translation>Skep 'n bitcoin: URI of betalingsversoek</translation>
    </message>
    <message>
        <source>&amp;Command-line options</source>
        <translation>&amp;Opdrag lyn opsies</translation>
    </message>
    <message>
        <source>Indexing blocks on disk...</source>
        <translation>Blokke op skyf word geïndekseer...</translation>
    </message>
    <message>
        <source>Processing blocks on disk...</source>
        <translation>Blokke op skyf word geprosesseer...</translation>
    </message>
    <message>
        <source>%1 behind</source>
        <translation>%1 agter</translation>
    </message>
    <message>
        <source>Last received block was generated %1 ago.</source>
        <translation>Laaste ontvange blok is %1 gelede gegenereer.</translation>
    </message>
    <message>
        <source>Transactions after this will not yet be visible.</source>
        <translation>Transaksies hierna sal nog nie sigbaar wees nie.</translation>
    </message>
    <message>
        <source>Error</source>
        <translation>Fout</translation>
    </message>
    <message>
        <source>Warning</source>
        <translation>Waarskuwing</translation>
    </message>
    <message>
        <source>Information</source>
        <translation>Inligting</translation>
    </message>
    <message>
        <source>Up to date</source>
        <translation>Op datum</translation>
    </message>
    <message>
        <source>%1 client</source>
        <translation>%1 kliënt</translation>
    </message>
    <message>
        <source>Connecting to peers...</source>
        <translation>Koppel aan eweknieë...</translation>
    </message>
    <message>
        <source>Catching up...</source>
        <translation>Word op datum gebring...</translation>
    </message>
    <message>
        <source>Date: %1
</source>
        <translation>Datum: %1
</translation>
    </message>
    <message>
        <source>Amount: %1
</source>
        <translation>Bedrag: %1
</translation>
    </message>
    <message>
        <source>Type: %1
</source>
        <translation>Tipe: %1
</translation>
    </message>
    <message>
        <source>Label: %1
</source>
        <translation>Etiket: %1
</translation>
    </message>
    <message>
        <source>Address: %1
</source>
        <translation>Adres: %1
</translation>
    </message>
    <message>
        <source>Sent transaction</source>
        <translation>Gestuurde transaksie</translation>
    </message>
    <message>
        <source>Incoming transaction</source>
        <translation>Inkomende transaksie</translation>
    </message>
    <message>
        <source>A fatal error occurred. Bitcoin can no longer continue safely and will quit.</source>
        <translation>'N fatale fout het voorgekom. Bitcoin kan nie meer veilig voortgaan nie en sal nou toemaak.</translation>
    </message>
</context>
<context>
    <name>CoinControlDialog</name>
    <message>
        <source>Coin Selection</source>
        <translation>Munt Seleksie</translation>
    </message>
    <message>
        <source>Quantity:</source>
        <translation>Hoeveelheid:</translation>
    </message>
    <message>
        <source>Bytes:</source>
        <translation>Grepe:</translation>
    </message>
    <message>
        <source>Amount:</source>
        <translation>Bedrag:</translation>
    </message>
    <message>
        <source>Fee:</source>
        <translation>Fooi:</translation>
    </message>
    <message>
        <source>Dust:</source>
        <translation>Stof:</translation>
    </message>
    <message>
        <source>After Fee:</source>
        <translation>Na Fooi:</translation>
    </message>
    <message>
        <source>Change:</source>
        <translation>Verander:</translation>
    </message>
    <message>
        <source>(un)select all</source>
        <translation>(de)selekteer alle</translation>
    </message>
    <message>
        <source>Tree mode</source>
        <translation>Boom wyse</translation>
    </message>
    <message>
        <source>List mode</source>
        <translation>Lysmodus</translation>
    </message>
    <message>
        <source>Amount</source>
        <translation>Bedrag</translation>
    </message>
    <message>
        <source>Received with label</source>
        <translation>Ontvang met etiket</translation>
    </message>
    <message>
        <source>Received with address</source>
        <translation>Ontvang met adres</translation>
    </message>
    <message>
        <source>Date</source>
        <translation>Datum</translation>
    </message>
    <message>
        <source>Confirmations</source>
        <translation>Bevestigings</translation>
    </message>
    <message>
        <source>Confirmed</source>
        <translation>Bevestig</translation>
    </message>
    <message>
        <source>Copy address</source>
        <translation>Kopieer adres</translation>
    </message>
    <message>
        <source>Copy label</source>
        <translation>Kopieer etiket</translation>
    </message>
    <message>
        <source>Copy amount</source>
        <translation>Kopieer bedrag</translation>
    </message>
    <message>
        <source>Copy transaction ID</source>
        <translation>Kopieer transaksie ID</translation>
    </message>
    <message>
        <source>Lock unspent</source>
        <translation>Sluit ongespandeer</translation>
    </message>
    <message>
        <source>Unlock unspent</source>
        <translation>Ontsluit ongespandeer</translation>
    </message>
    <message>
        <source>Copy quantity</source>
        <translation>Kopieer hoeveelheid</translation>
    </message>
    <message>
        <source>Copy fee</source>
        <translation>Kopieer fooi</translation>
    </message>
    <message>
        <source>Copy after fee</source>
        <translation>Kopieer na fooi</translation>
    </message>
    <message>
        <source>Copy bytes</source>
        <translation>Kopieer grepe</translation>
    </message>
    <message>
        <source>Copy dust</source>
        <translation>Kopieer stof</translation>
    </message>
    <message>
        <source>Copy change</source>
        <translation>Kopieer verandering</translation>
    </message>
    <message>
        <source>(%1 locked)</source>
        <translation>(%1 gesluit)</translation>
    </message>
    <message>
        <source>yes</source>
        <translation>ja</translation>
    </message>
    <message>
        <source>no</source>
        <translation>nee</translation>
    </message>
    <message>
        <source>This label turns red if any recipient receives an amount smaller than the current dust threshold.</source>
        <translation>Hierdie etiket raak rooi as enige ontvanger 'n bedrag kleiner as die huidige stof drempel ontvang.</translation>
    </message>
    <message>
        <source>Can vary +/- %1 satoshi(s) per input.</source>
        <translation>Kan verskil met +/- %1 satoshi(s) per invoer.</translation>
    </message>
    <message>
        <source>(no label)</source>
        <translation>(geen etiket)</translation>
    </message>
    <message>
        <source>change from %1 (%2)</source>
        <translation>verander van %1 (%2)</translation>
    </message>
    <message>
        <source>(change)</source>
        <translation>(verander)</translation>
    </message>
</context>
<context>
    <name>EditAddressDialog</name>
    <message>
        <source>Edit Address</source>
        <translation>Wysig Adres</translation>
    </message>
    <message>
        <source>&amp;Label</source>
        <translation>&amp;Etiket</translation>
    </message>
    <message>
        <source>The label associated with this address list entry</source>
        <translation>Die etiket wat verband hou met hierdie adres lys inskrywing</translation>
    </message>
    <message>
        <source>The address associated with this address list entry. This can only be modified for sending addresses.</source>
        <translation>Die adres wat verband hou met hierdie adres lys inskrywing. Dit kan net verander word vir stuur adresse.</translation>
    </message>
    <message>
        <source>&amp;Address</source>
        <translation>&amp;Adres</translation>
    </message>
    <message>
        <source>New receiving address</source>
        <translation>Nuwe ontvang adres</translation>
    </message>
    <message>
        <source>New sending address</source>
        <translation>Nuwe stuur adres</translation>
    </message>
    <message>
        <source>Edit receiving address</source>
        <translation>Wysig ontvang adres</translation>
    </message>
    <message>
        <source>Edit sending address</source>
        <translation>Wysig stuur adres</translation>
    </message>
    <message>
        <source>The entered address "%1" is not a valid Bitcoin address.</source>
        <translation>Die ingevoerde adres "%1" is nie 'n geldige Bitcoin adres nie.</translation>
    </message>
    <message>
        <source>The entered address "%1" is already in the address book.</source>
        <translation>Die ingevoerde adres "%1" is reeds in die adres boek.</translation>
    </message>
    <message>
        <source>Could not unlock wallet.</source>
        <translation>Kon beursie nie oopsluit nie.</translation>
    </message>
    <message>
        <source>New key generation failed.</source>
        <translation>Nuwe sleutel generasie het misluk.</translation>
    </message>
</context>
<context>
    <name>FreespaceChecker</name>
    <message>
        <source>A new data directory will be created.</source>
        <translation>'N Nuwe data gids sal geskep word.</translation>
    </message>
    <message>
        <source>name</source>
        <translation>naam</translation>
    </message>
    <message>
        <source>Directory already exists. Add %1 if you intend to create a new directory here.</source>
        <translation>Gids bestaan reeds. Voeg %1 by indien u van plan is om 'n nuwe gids hier te skep.</translation>
    </message>
    <message>
        <source>Path already exists, and is not a directory.</source>
        <translation>Pad bestaan reeds, en is nie 'n gids nie.</translation>
    </message>
    <message>
        <source>Cannot create data directory here.</source>
        <translation>Kan hier nie data gids skep nie.</translation>
    </message>
</context>
<context>
    <name>HelpMessageDialog</name>
    <message>
        <source>version</source>
        <translation>weergawe</translation>
    </message>
    <message>
        <source>(%1-bit)</source>
        <translation>(%1-stukkie)</translation>
    </message>
    <message>
        <source>About %1</source>
        <translation>Ongeveer %1</translation>
    </message>
    <message>
        <source>Command-line options</source>
        <translation>Opdrag lyn opsies</translation>
    </message>
    <message>
        <source>Usage:</source>
        <translation>Gebruik:</translation>
    </message>
    <message>
        <source>command-line options</source>
        <translation>opdrag lyn opsies</translation>
    </message>
    <message>
        <source>UI Options:</source>
        <translation>Gebruikerkoppelvlakopsies:</translation>
    </message>
    <message>
        <source>Choose data directory on startup (default: %u)</source>
        <translation>Kies data gids by aanvang (standaard: %u)</translation>
    </message>
    <message>
        <source>Set language, for example "de_DE" (default: system locale)</source>
        <translation>Stel taal, byvoorbeeld "de_DE" (standaard: stelsel lokaal)</translation>
    </message>
    <message>
        <source>Start minimized</source>
        <translation>Begin geminimeer</translation>
    </message>
    <message>
        <source>Set SSL root certificates for payment request (default: -system-)</source>
        <translation>Stel SSL-wortelsertifikate vir betaling versoek (standaard: -stelsel-)</translation>
    </message>
    <message>
        <source>Show splash screen on startup (default: %u)</source>
        <translation>Wys spatskerm tydens opstart (standaard: %u)</translation>
    </message>
    <message>
        <source>Reset all settings changed in the GUI</source>
        <translation>Alle instellings wat in die grafiese gebruikerkoppelvlak gewysig is, terugstel</translation>
    </message>
</context>
<context>
    <name>Intro</name>
    <message>
        <source>Welcome</source>
        <translation>Welkom</translation>
    </message>
    <message>
        <source>Welcome to %1.</source>
        <translation>Welkom by %1.</translation>
    </message>
    <message>
        <source>Use the default data directory</source>
        <translation>Gebruik die standaard data gids</translation>
    </message>
    <message>
        <source>Use a custom data directory:</source>
        <translation>Gebruik 'n persoonlike data gids:</translation>
    </message>
    <message>
        <source>Bitcoin</source>
        <translation>Bitcoin</translation>
    </message>
    <message>
        <source>The wallet will also be stored in this directory.</source>
        <translation>Die beursie sal ook in hierdie gids gestoor word.</translation>
    </message>
    <message>
        <source>Error: Specified data directory "%1" cannot be created.</source>
        <translation>Fout: Gespesifiseerde dataleêr "%1" kon nie geskep word nie.</translation>
    </message>
    <message>
        <source>Error</source>
        <translation>Fout</translation>
    </message>
    </context>
<context>
    <name>ModalOverlay</name>
    <message>
        <source>Form</source>
        <translation>Vorm</translation>
    </message>
    <message>
        <source>Number of blocks left</source>
        <translation>Aantal blokke oor</translation>
    </message>
    <message>
        <source>Unknown...</source>
        <translation>Onbekend...</translation>
    </message>
    <message>
        <source>Last block time</source>
        <translation>Laaste blok tyd</translation>
    </message>
    <message>
        <source>Progress</source>
        <translation>Vordering</translation>
    </message>
    <message>
        <source>Progress increase per hour</source>
        <translation>Vorderingstoename per uur</translation>
    </message>
    <message>
        <source>calculating...</source>
        <translation>besig met bereken...</translation>
    </message>
    <message>
        <source>Estimated time left until synced</source>
        <translation>Geskatte tyd oor totdat gesinkroniseer</translation>
    </message>
    <message>
        <source>Hide</source>
        <translation>Versteek</translation>
    </message>
    <message>
        <source>Unknown. Syncing Headers (%1)...</source>
        <translation>Onbekend. Besig Met Sinchroniseer Van Hoofde (%1)...</translation>
    </message>
</context>
<context>
    <name>OpenURIDialog</name>
    <message>
        <source>Open URI</source>
        <translation>Open URI</translation>
    </message>
    <message>
        <source>Open payment request from URI or file</source>
        <translation>Open betaling versoek van URI of lêer</translation>
    </message>
    <message>
        <source>URI:</source>
        <translation>URI:</translation>
    </message>
    <message>
        <source>Select payment request file</source>
        <translation>Kies betaling versoek lêer</translation>
    </message>
    <message>
        <source>Select payment request file to open</source>
        <translation>Kies betaling versoek lêer om oop te maak</translation>
    </message>
</context>
<context>
    <name>OptionsDialog</name>
    <message>
        <source>Options</source>
        <translation>Opsies</translation>
    </message>
    <message>
        <source>&amp;Main</source>
        <translation>&amp;Hoof</translation>
    </message>
    <message>
        <source>Automatically start %1 after logging in to the system.</source>
        <translation>Begin %1 outomaties nadat jy aangemeld is by die stelsel.</translation>
    </message>
    <message>
        <source>&amp;Start %1 on system login</source>
        <translation>&amp;Begin %1 op stelsel aanmelding</translation>
    </message>
    <message>
        <source>Size of &amp;database cache</source>
        <translation>Grootte van &amp;databasis kas</translation>
    </message>
    <message>
        <source>MB</source>
        <translation>MG</translation>
    </message>
    <message>
        <source>Number of script &amp;verification threads</source>
        <translation>Aantal skrip &amp;verifikasie drade</translation>
    </message>
    <message>
        <source>Active command-line options that override above options:</source>
        <translation>Aktiewe opdrag lyn opsies wat die boonste opsies ignoreer:</translation>
    </message>
    <message>
        <source>Open the %1 configuration file from the working directory.</source>
        <translation>Maak die %1 konfigurasie lêer oop van die werk gids.</translation>
    </message>
    <message>
        <source>Open Configuration File</source>
        <translation>Open Konfigurasie Lêer</translation>
    </message>
    <message>
        <source>Reset all client options to default.</source>
        <translation>Alle kliëntopsies na verstek terugstel.</translation>
    </message>
    <message>
        <source>&amp;Reset Options</source>
        <translation>&amp;Herstel Opsies</translation>
    </message>
    <message>
        <source>&amp;Network</source>
        <translation>&amp;Netwerk</translation>
    </message>
    <message>
        <source>W&amp;allet</source>
        <translation>B&amp;eursie</translation>
    </message>
    <message>
        <source>Expert</source>
        <translation>Kenner</translation>
    </message>
    <message>
        <source>Enable coin &amp;control features</source>
        <translation>Bemagtig munt &amp;beheer funksies.</translation>
    </message>
    <message>
        <source>&amp;Spend unconfirmed change</source>
        <translation>&amp;Spandeer onbevestigde kleingeld</translation>
    </message>
    <message>
        <source>&amp;Port:</source>
        <translation>&amp;Poort:</translation>
    </message>
    <message>
        <source>Used for reaching peers via:</source>
        <translation>Word gebruik vir die bereik van eweknieë via:</translation>
    </message>
    <message>
        <source>IPv4</source>
        <translation>IPv4</translation>
    </message>
    <message>
        <source>IPv6</source>
        <translation>IPv6</translation>
    </message>
    <message>
        <source>Tor</source>
        <translation>Tor</translation>
    </message>
    <message>
        <source>&amp;Window</source>
        <translation>&amp;Venster</translation>
    </message>
    <message>
        <source>M&amp;inimize on close</source>
        <translation>M&amp;inimaliseer op toemaak</translation>
    </message>
    <message>
        <source>&amp;Display</source>
        <translation>&amp;Vertoon</translation>
    </message>
    <message>
        <source>User Interface &amp;language:</source>
        <translation>Gebruikers Koppelvlak &amp;taal:</translation>
    </message>
    <message>
        <source>&amp;Unit to show amounts in:</source>
        <translation>&amp;Eenheid om bedrae te toon in:</translation>
    </message>
    <message>
        <source>Whether to show coin control features or not.</source>
        <translation>Of om munt beheer funksies te wys of nie.</translation>
    </message>
    <message>
        <source>&amp;OK</source>
        <translation>&amp;OK</translation>
    </message>
    <message>
        <source>&amp;Cancel</source>
        <translation>&amp;Kanselleer</translation>
    </message>
    <message>
        <source>default</source>
        <translation>verstek</translation>
    </message>
    <message>
        <source>none</source>
        <translation>geen</translation>
    </message>
    <message>
        <source>Confirm options reset</source>
        <translation>Bevestig terugstel van opsies</translation>
    </message>
    <message>
        <source>Client restart required to activate changes.</source>
        <translation>Kliënt moet herbegin word om veranderinge te aktiveer.</translation>
    </message>
    <message>
        <source>Client will be shut down. Do you want to proceed?</source>
        <translation>Kliënt sal toegemaak word. Wil u voortgaan?</translation>
    </message>
    <message>
        <source>Configuration options</source>
        <translation>Konfigurasie opsies</translation>
    </message>
    <message>
        <source>Error</source>
        <translation>Fout</translation>
    </message>
    <message>
        <source>The configuration file could not be opened.</source>
        <translation>Die konfigurasie lêer kon nie oopgemaak word nie.</translation>
    </message>
    <message>
        <source>This change would require a client restart.</source>
        <translation>Hierdie verandering sal 'n herbegin van die kliënt vereis. </translation>
    </message>
    <message>
        <source>The supplied proxy address is invalid.</source>
        <translation>Die verskafde volmag adres is ongeldig.</translation>
    </message>
</context>
<context>
    <name>OverviewPage</name>
    <message>
        <source>Form</source>
        <translation>Vorm</translation>
    </message>
    <message>
        <source>Watch-only:</source>
        <translation>Kyk-net:</translation>
    </message>
    <message>
        <source>Available:</source>
        <translation>Beskikbaar:</translation>
    </message>
    <message>
        <source>Your current spendable balance</source>
        <translation>U huidige bruikbare balans</translation>
    </message>
    <message>
        <source>Pending:</source>
        <translation>Hangend:</translation>
    </message>
    <message>
        <source>Immature:</source>
        <translation>Onvolwasse:</translation>
    </message>
    <message>
        <source>Balances</source>
        <translation>Balanse</translation>
    </message>
    <message>
        <source>Total:</source>
        <translation>Totaal:</translation>
    </message>
    <message>
        <source>Your current total balance</source>
        <translation>U huidige totale balans</translation>
    </message>
    <message>
        <source>Spendable:</source>
        <translation>Besteebaar:</translation>
    </message>
    <message>
        <source>Recent transactions</source>
        <translation>Onlangse transaksies</translation>
    </message>
    </context>
<context>
    <name>PaymentServer</name>
    <message>
        <source>Payment request error</source>
        <translation>Betalings versoek fout</translation>
    </message>
    <message>
        <source>URI handling</source>
        <translation>URI hantering</translation>
    </message>
    <message>
        <source>Payment request rejected</source>
        <translation>Betalings versoek verwerp</translation>
    </message>
    <message>
        <source>Payment request network doesn't match client network.</source>
        <translation>Betalings versoek netwerk stem nie ooreen met die kliënt netwerk nie.</translation>
    </message>
    <message>
        <source>Payment request expired.</source>
        <translation>Betalings versoek verstryk.</translation>
    </message>
    <message>
        <source>Payment request is not initialized.</source>
        <translation>Betalings versoek is nie geïnitialiseer nie.</translation>
    </message>
    <message>
        <source>Invalid payment request.</source>
        <translation>Ongeldige betalings versoek.</translation>
    </message>
    <message>
        <source>Refund from %1</source>
        <translation>Terugbetaling van %1</translation>
    </message>
    <message>
        <source>Error communicating with %1: %2</source>
        <translation>Kommunikerings fout met %1: %2</translation>
    </message>
    <message>
        <source>Payment request cannot be parsed!</source>
        <translation>Betalings versoek kan nie ontleed word nie!</translation>
    </message>
    <message>
        <source>Network request error</source>
        <translation>Netwerk versoek fout</translation>
    </message>
    </context>
<context>
    <name>PeerTableModel</name>
    <message>
        <source>User Agent</source>
        <translation>Gebruikeragent</translation>
    </message>
    <message>
        <source>NodeId</source>
        <translation>NodusId</translation>
    </message>
    <message>
        <source>Sent</source>
        <translation>Gestuur</translation>
    </message>
    <message>
        <source>Received</source>
        <translation>Ontvang</translation>
    </message>
</context>
<context>
    <name>QObject</name>
    <message>
        <source>Amount</source>
        <translation>Bedrag</translation>
    </message>
    <message>
        <source>Enter a Bitcoin address (e.g. %1)</source>
        <translation>Voer in 'n Bitcoin adres (bv. %1)</translation>
    </message>
    <message>
        <source>%1 d</source>
        <translation>%1 d</translation>
    </message>
    <message>
        <source>%1 h</source>
        <translation>%1 u</translation>
    </message>
    <message>
        <source>%1 m</source>
        <translation>%1 m</translation>
    </message>
    <message>
        <source>%1 s</source>
        <translation>%1 s</translation>
    </message>
    <message>
        <source>None</source>
        <translation>Geen</translation>
    </message>
    <message>
        <source>N/A</source>
        <translation>n.v.t.</translation>
    </message>
    <message>
        <source>%1 ms</source>
        <translation>%1 ms</translation>
    </message>
    <message>
        <source>%1 and %2</source>
        <translation>%1 en %2</translation>
    </message>
    <message>
        <source>%1 B</source>
        <translation>%1 B</translation>
    </message>
    <message>
        <source>%1 KB</source>
        <translation>%1 KB</translation>
    </message>
    <message>
        <source>%1 MB</source>
        <translation>%1 MB</translation>
    </message>
    <message>
        <source>%1 GB</source>
        <translation>%1 GB</translation>
    </message>
    </context>
<context>
    <name>QObject::QObject</name>
    <message>
        <source>Error: %1</source>
        <translation>Fout: %1</translation>
    </message>
</context>
<context>
    <name>QRImageWidget</name>
    </context>
<context>
    <name>RPCConsole</name>
    <message>
        <source>N/A</source>
        <translation>n.v.t.</translation>
    </message>
    <message>
        <source>Client version</source>
        <translation>Kliëntweergawe</translation>
    </message>
    <message>
        <source>&amp;Information</source>
        <translation>&amp;Informasie</translation>
    </message>
    <message>
        <source>General</source>
        <translation>Algemeen</translation>
    </message>
    <message>
        <source>Network</source>
        <translation>Netwerk</translation>
    </message>
    <message>
        <source>Name</source>
        <translation>Naam</translation>
    </message>
    <message>
        <source>Number of connections</source>
        <translation>Aantal verbindings</translation>
    </message>
    <message>
        <source>Block chain</source>
        <translation>Blokketting</translation>
    </message>
    <message>
        <source>Current number of blocks</source>
        <translation>Huidige aantal blokke</translation>
    </message>
    <message>
        <source>Received</source>
        <translation>Ontvang</translation>
    </message>
    <message>
        <source>Sent</source>
        <translation>Gestuur</translation>
    </message>
    <message>
        <source>Banned peers</source>
        <translation>Verbanne porture</translation>
    </message>
    <message>
        <source>Whitelisted</source>
        <translation>Gewitlys</translation>
    </message>
    <message>
        <source>Direction</source>
        <translation>Rigting</translation>
    </message>
    <message>
        <source>Version</source>
        <translation>Weergawe</translation>
    </message>
    <message>
        <source>User Agent</source>
        <translation>Gebruikeragent</translation>
    </message>
    <message>
        <source>Last block time</source>
        <translation>Laaste blok tyd</translation>
    </message>
    <message>
        <source>In:</source>
        <translation>In:</translation>
    </message>
    <message>
        <source>Out:</source>
        <translation>Uit:</translation>
    </message>
    <message>
        <source>1 &amp;hour</source>
        <translation>1 &amp;uur</translation>
    </message>
    <message>
        <source>1 &amp;day</source>
        <translation>1 &amp;dag</translation>
    </message>
    <message>
        <source>1 &amp;week</source>
        <translation>1 &amp;week</translation>
    </message>
    <message>
        <source>1 &amp;year</source>
        <translation>1 &amp;jaar</translation>
    </message>
    <message>
        <source>&amp;Disconnect</source>
        <translation>&amp;Ontkoppel</translation>
    </message>
    <message>
        <source>Ban for</source>
        <translation>Verbied vir</translation>
    </message>
    <message>
        <source>&amp;Unban</source>
        <translation>&amp;Toegelaat</translation>
    </message>
    <message>
        <source>Network activity disabled</source>
        <translation>Netwerk aktiewiteit gedeaktiveer</translation>
    </message>
    <message>
        <source>(node id: %1)</source>
        <translation>(nodus id: %1)</translation>
    </message>
    <message>
        <source>via %1</source>
        <translation>via %1</translation>
    </message>
    <message>
        <source>never</source>
        <translation>nooit</translation>
    </message>
    <message>
        <source>Inbound</source>
        <translation>Inkomende</translation>
    </message>
    <message>
        <source>Outbound</source>
        <translation>Uitgaande</translation>
    </message>
    <message>
        <source>Yes</source>
        <translation>Ja</translation>
    </message>
    <message>
        <source>No</source>
        <translation>Nee</translation>
    </message>
    <message>
        <source>Unknown</source>
        <translation>Onbekend</translation>
    </message>
</context>
<context>
    <name>ReceiveCoinsDialog</name>
    <message>
        <source>&amp;Amount:</source>
        <translation>&amp;Bedrag</translation>
    </message>
    <message>
        <source>&amp;Label:</source>
        <translation>&amp;Etiket:</translation>
    </message>
    <message>
        <source>&amp;Message:</source>
        <translation>&amp;Boodslap:</translation>
    </message>
    <message>
        <source>Clear</source>
        <translation>Skoonmaak</translation>
    </message>
    <message>
        <source>&amp;Request payment</source>
        <translation>&amp;Versoek betaling</translation>
    </message>
    <message>
        <source>Show</source>
        <translation>Wys</translation>
    </message>
    <message>
        <source>Remove</source>
        <translation>Verwyder</translation>
    </message>
    <message>
        <source>Copy label</source>
        <translation>Kopieer etiket</translation>
    </message>
    <message>
        <source>Copy message</source>
        <translation>Kopieer boodskap</translation>
    </message>
    <message>
        <source>Copy amount</source>
        <translation>Kopieer bedrag</translation>
    </message>
</context>
<context>
    <name>ReceiveRequestDialog</name>
    <message>
        <source>QR Code</source>
        <translation>QR Kode</translation>
    </message>
    <message>
        <source>Copy &amp;Address</source>
        <translation>Kopieer &amp;Address</translation>
    </message>
    <message>
        <source>Request payment to %1</source>
        <translation>Versoek betaling van %1</translation>
    </message>
    <message>
        <source>Payment information</source>
        <translation>Betaling informasie</translation>
    </message>
    <message>
        <source>URI</source>
        <translation>URI</translation>
    </message>
    <message>
        <source>Address</source>
        <translation>Adres</translation>
    </message>
    <message>
        <source>Amount</source>
        <translation>Bedrag</translation>
    </message>
    <message>
        <source>Label</source>
        <translation>Merk</translation>
    </message>
    <message>
        <source>Message</source>
        <translation>Boodskap</translation>
    </message>
    </context>
<context>
    <name>RecentRequestsTableModel</name>
    <message>
        <source>Date</source>
        <translation>Datum</translation>
    </message>
    <message>
        <source>Label</source>
        <translation>Merk</translation>
    </message>
    <message>
        <source>Message</source>
        <translation>Boodskap</translation>
    </message>
    <message>
        <source>(no label)</source>
        <translation>(geen etiket)</translation>
    </message>
    <message>
        <source>(no message)</source>
        <translation>(geen boodskap)</translation>
    </message>
    <message>
        <source>(no amount requested)</source>
        <translation>(geen bedrag versoek)</translation>
    </message>
    <message>
        <source>Requested</source>
        <translation>Versoekte</translation>
    </message>
</context>
<context>
    <name>SendCoinsDialog</name>
    <message>
        <source>Send Coins</source>
        <translation>Stuur Munte</translation>
    </message>
    <message>
        <source>Coin Control Features</source>
        <translation>Munt Beheer Kenmerke</translation>
    </message>
    <message>
        <source>Inputs...</source>
        <translation>Insette...</translation>
    </message>
    <message>
        <source>automatically selected</source>
        <translation>outomaties gekies</translation>
    </message>
    <message>
        <source>Insufficient funds!</source>
        <translation>Onvoldoende fondse!</translation>
    </message>
    <message>
        <source>Quantity:</source>
        <translation>Hoeveelheid:</translation>
    </message>
    <message>
        <source>Bytes:</source>
        <translation>Grepe:</translation>
    </message>
    <message>
        <source>Amount:</source>
        <translation>Bedrag:</translation>
    </message>
    <message>
        <source>Fee:</source>
        <translation>Fooi:</translation>
    </message>
    <message>
        <source>After Fee:</source>
        <translation>Na Fooi:</translation>
    </message>
    <message>
        <source>Change:</source>
        <translation>Verander:</translation>
    </message>
    <message>
        <source>Transaction Fee:</source>
        <translation>Transaksiefooi:</translation>
    </message>
    <message>
        <source>Choose...</source>
        <translation>Kies...</translation>
    </message>
    <message>
        <source>per kilobyte</source>
        <translation>per kilogreep</translation>
    </message>
    <message>
        <source>Hide</source>
        <translation>Versteek</translation>
    </message>
    <message>
        <source>Recommended:</source>
        <translation>Aanbeveel:</translation>
    </message>
    <message>
        <source>Custom:</source>
        <translation>Aangepaste:</translation>
    </message>
    <message>
        <source>Add &amp;Recipient</source>
        <translation>Voeg by &amp;Ontvanger</translation>
    </message>
    <message>
        <source>Dust:</source>
        <translation>Stof:</translation>
    </message>
    <message>
        <source>Clear &amp;All</source>
        <translation>Maak skoon &amp;Alles</translation>
    </message>
    <message>
        <source>Balance:</source>
        <translation>Balans:</translation>
    </message>
    <message>
        <source>S&amp;end</source>
        <translation>S&amp;tuur</translation>
    </message>
    <message>
        <source>Copy quantity</source>
        <translation>Kopieer hoeveelheid</translation>
    </message>
    <message>
        <source>Copy amount</source>
        <translation>Kopieer bedrag</translation>
    </message>
    <message>
        <source>Copy fee</source>
        <translation>Kopieer fooi</translation>
    </message>
    <message>
        <source>Copy after fee</source>
        <translation>Kopieer na fooi</translation>
    </message>
    <message>
        <source>Copy bytes</source>
        <translation>Kopieer grepe</translation>
    </message>
    <message>
        <source>Copy dust</source>
        <translation>Kopieer stof</translation>
    </message>
    <message>
        <source>Copy change</source>
        <translation>Kopieer verandering</translation>
    </message>
    <message>
        <source>%1 (%2 blocks)</source>
        <translation>%1 (%2 blokke)</translation>
    </message>
    <message>
        <source>%1 to %2</source>
        <translation>%1 tot %2</translation>
    </message>
    <message>
        <source>Payment request expired.</source>
        <translation>Betalings versoek verstryk.</translation>
    </message>
    <message>
        <source>(no label)</source>
        <translation>(geen etiket)</translation>
    </message>
</context>
<context>
    <name>SendCoinsEntry</name>
    <message>
        <source>A&amp;mount:</source>
        <translation>B&amp;edrag:</translation>
    </message>
    <message>
        <source>&amp;Label:</source>
        <translation>&amp;Etiket:</translation>
    </message>
    <message>
        <source>Alt+A</source>
        <translation>Alt+A</translation>
    </message>
    <message>
        <source>Message:</source>
        <translation>Boodskap:</translation>
    </message>
    <message>
        <source>Pay To:</source>
        <translation>Betaal Vir:</translation>
    </message>
    </context>
<context>
    <name>SendConfirmationDialog</name>
    <message>
        <source>Yes</source>
        <translation>Ja</translation>
    </message>
</context>
<context>
    <name>ShutdownWindow</name>
    </context>
<context>
    <name>SignVerifyMessageDialog</name>
    <message>
        <source>&amp;Sign Message</source>
        <translation>&amp;Teken Boodskap</translation>
    </message>
    <message>
        <source>Alt+A</source>
        <translation>Alt+A</translation>
    </message>
    <message>
        <source>Signature</source>
        <translation>Handtekening</translation>
    </message>
    <message>
        <source>Clear &amp;All</source>
        <translation>Maak skoon &amp;Alles</translation>
    </message>
    <message>
        <source>&amp;Verify Message</source>
        <translation>&amp;Verifieer Boodskap</translation>
    </message>
    <message>
        <source>Verify &amp;Message</source>
        <translation>Verifieer &amp;Boodskap</translation>
    </message>
    <message>
        <source>Message signed.</source>
        <translation>Boodskap geteken.</translation>
    </message>
    <message>
        <source>Message verified.</source>
        <translation>Boodskap geverifieer.</translation>
    </message>
</context>
<context>
    <name>SplashScreen</name>
    </context>
<context>
    <name>TrafficGraphWidget</name>
    <message>
        <source>KB/s</source>
        <translation>KB/s</translation>
    </message>
</context>
<context>
    <name>TransactionDesc</name>
    <message>
        <source>Date</source>
        <translation>Datum</translation>
    </message>
    <message>
        <source>own address</source>
        <translation>eie adres</translation>
    </message>
    <message>
        <source>watch-only</source>
        <translation>kyk-net</translation>
    </message>
    <message>
        <source>label</source>
        <translation>etiket</translation>
    </message>
    <message>
        <source>Credit</source>
        <translation>Krediet</translation>
    </message>
    <message>
        <source>not accepted</source>
        <translation>nie geaanvaar</translation>
    </message>
    <message>
        <source>Debit</source>
        <translation>Debiet</translation>
    </message>
    <message>
        <source>Total debit</source>
        <translation>Totale debiet</translation>
    </message>
    <message>
        <source>Total credit</source>
        <translation>Totale crediet</translation>
    </message>
    <message>
        <source>Transaction fee</source>
        <translation>Transaksie fooi</translation>
    </message>
    <message>
        <source>Net amount</source>
        <translation>Net bedrag</translation>
    </message>
    <message>
        <source>Message</source>
        <translation>Boodskap</translation>
    </message>
    <message>
        <source>Comment</source>
        <translation>Kommentaar</translation>
    </message>
    <message>
        <source>Transaction total size</source>
        <translation>Transaksie totale grootte</translation>
    </message>
    <message>
        <source>Transaction</source>
        <translation>Transaksie</translation>
    </message>
    <message>
        <source>Amount</source>
        <translation>Bedrag</translation>
    </message>
    </context>
<context>
    <name>TransactionDescDialog</name>
    </context>
<context>
    <name>TransactionTableModel</name>
    <message>
        <source>Date</source>
        <translation>Datum</translation>
    </message>
    <message>
        <source>Type</source>
        <translation>Tipe</translation>
    </message>
    <message>
        <source>Label</source>
        <translation>Merk</translation>
    </message>
    <message>
        <source>Mined</source>
        <translation>Gemyn</translation>
    </message>
    <message>
        <source>watch-only</source>
        <translation>kyk-net</translation>
    </message>
    <message>
        <source>(no label)</source>
        <translation>(geen etiket)</translation>
    </message>
    </context>
<context>
    <name>TransactionView</name>
    <message>
        <source>All</source>
        <translation>Alles</translation>
    </message>
    <message>
        <source>Mined</source>
        <translation>Gemyn</translation>
    </message>
    <message>
        <source>Other</source>
        <translation>Ander</translation>
    </message>
    <message>
        <source>Copy address</source>
        <translation>Kopieer adres</translation>
    </message>
    <message>
        <source>Copy label</source>
        <translation>Kopieer etiket</translation>
    </message>
    <message>
        <source>Copy amount</source>
        <translation>Kopieer bedrag</translation>
    </message>
    <message>
        <source>Copy transaction ID</source>
        <translation>Kopieer transaksie ID</translation>
    </message>
    <message>
        <source>Comma separated file (*.csv)</source>
        <translation>Comma separated file (*.csv)</translation>
    </message>
    <message>
        <source>Confirmed</source>
        <translation>Bevestig</translation>
    </message>
    <message>
        <source>Date</source>
        <translation>Datum</translation>
    </message>
    <message>
        <source>Type</source>
        <translation>Tipe</translation>
    </message>
    <message>
        <source>Label</source>
        <translation>Merk</translation>
    </message>
    <message>
        <source>Address</source>
        <translation>Adres</translation>
    </message>
    <message>
        <source>ID</source>
        <translation>ID</translation>
    </message>
    <message>
        <source>Exporting Failed</source>
        <translation>Uitvoer was onsuksesvol</translation>
    </message>
    <message>
        <source>to</source>
        <translation>na</translation>
    </message>
</context>
<context>
    <name>UnitDisplayStatusBarControl</name>
    </context>
<context>
    <name>WalletFrame</name>
    </context>
<context>
    <name>WalletModel</name>
    <message>
        <source>Send Coins</source>
        <translation>Stuur Munte</translation>
    </message>
    <message>
        <source>New fee:</source>
        <translation>Nuwe fooi:</translation>
    </message>
    </context>
<context>
    <name>WalletView</name>
    <message>
        <source>&amp;Export</source>
        <translation>&amp;Voer uit</translation>
    </message>
    <message>
        <source>Export the data in the current tab to a file</source>
        <translation>Voer die inligting op hierdie bladsy uit na 'n leer</translation>
    </message>
    </context>
<context>
    <name>bitcoin-core</name>
    <message>
<<<<<<< HEAD
        <source>Particl Core</source>
        <translation>Particl Kern</translation>
=======
        <source>Options:</source>
        <translation>Opsies:</translation>
    </message>
    <message>
        <source>Bitcoin Core</source>
        <translation>Bitcoin Kern</translation>
>>>>>>> f17942a3
    </message>
    <message>
        <source>Connection options:</source>
        <translation>Konneksie opsies:</translation>
    </message>
    <message>
        <source>Error loading %s</source>
        <translation>Fout met laai %s</translation>
    </message>
    <message>
        <source>Importing...</source>
        <translation>Besig met invoer...</translation>
    </message>
    <message>
        <source>Wallet options:</source>
        <translation>Beursie opsies:</translation>
    </message>
    <message>
        <source>(default: %u)</source>
        <translation>(standaard: %u)</translation>
    </message>
    <message>
        <source>Information</source>
        <translation>Inligting</translation>
    </message>
    <message>
        <source>Node relay options:</source>
        <translation>Node aflos opsies:</translation>
    </message>
    <message>
        <source>RPC server options:</source>
        <translation>RPC bediener opsies:</translation>
    </message>
    <message>
        <source>Signing transaction failed</source>
        <translation>Teken van transaksie het misluk</translation>
    </message>
    <message>
        <source>This is experimental software.</source>
        <translation>Dié is eksperimentele sagteware.</translation>
    </message>
    <message>
        <source>Transaction amount too small</source>
        <translation>Transaksie bedrag te klein</translation>
    </message>
    <message>
        <source>Transaction too large</source>
        <translation>Transaksie te groot</translation>
    </message>
    <message>
        <source>Verifying wallet(s)...</source>
        <translation>Besig met verifieer van beursie(s)...</translation>
    </message>
    <message>
        <source>Warning</source>
        <translation>Waarskuwing</translation>
    </message>
    <message>
        <source>Do not keep transactions in the mempool longer than &lt;n&gt; hours (default: %u)</source>
        <translation>Moenie transaksies vir langer as &lt;n&gt; ure in die geheuepoel hou nie (verstek: %u)</translation>
    </message>
    <message>
        <source>%s is set very high!</source>
        <translation>%s is baie hoog gestel!</translation>
    </message>
    <message>
        <source>(default: %s)</source>
        <translation>(standaard: %s)</translation>
    </message>
    <message>
        <source>Listen for JSON-RPC connections on &lt;port&gt; (default: %u or testnet: %u)</source>
        <translation>Luister vir JSON-RPC konneksies op &lt;port&gt; (verstek: %u of testnet: %u)</translation>
    </message>
    <message>
        <source>Listen for connections on &lt;port&gt; (default: %u or testnet: %u)</source>
        <translation>Luister vir konneksies op &lt;port&gt; (verstek: %u of testnet: %u)</translation>
    </message>
    <message>
        <source>Maintain at most &lt;n&gt; connections to peers (default: %u)</source>
        <translation>Handhaaf hoogstens &lt;n&gt; verbindings na portuurs (verstek: %u)</translation>
    </message>
    <message>
        <source>Make the wallet broadcast transactions</source>
        <translation>Maak dat die beursie transaksies uitsaai</translation>
    </message>
    <message>
        <source>Maximum per-connection receive buffer, &lt;n&gt;*1000 bytes (default: %u)</source>
        <translation>Maksimum per-konneksie ontvang buffer, &lt;n&gt;*1000 grepe (verstek: %u)</translation>
    </message>
    <message>
        <source>Maximum per-connection send buffer, &lt;n&gt;*1000 bytes (default: %u)</source>
        <translation>Maksimum per-konneksie stuur buffer, &lt;n&gt;*1000 grepe (verstek: %u)</translation>
    </message>
    <message>
        <source>Prepend debug output with timestamp (default: %u)</source>
        <translation>Voeg ontfout-uitset met tydstempel by (verstek: %u)</translation>
    </message>
    <message>
        <source>Specify configuration file (default: %s)</source>
        <translation>Spesifiseer konfigurasie lêer (verstek: %s)</translation>
    </message>
    <message>
        <source>Specify connection timeout in milliseconds (minimum: 1, default: %d)</source>
        <translation>Spesifiseer konneksie timeout in millisekondes (minimum: 1, verstek: %d)</translation>
    </message>
    <message>
        <source>Specify pid file (default: %s)</source>
        <translation>Spesifiseer pid lêer (verstek: %s)</translation>
    </message>
    <message>
        <source>Starting network threads...</source>
        <translation>Begin tans netwerkdrade...</translation>
    </message>
    <message>
        <source>This is the minimum transaction fee you pay on every transaction.</source>
        <translation>Dit is die minimum transaksie fooi wat u betaal op elke transaksie.</translation>
    </message>
    <message>
        <source>This is the transaction fee you will pay if you send a transaction.</source>
        <translation>Dit is die transaksie fooi wat u sal betaal as u 'n transaksie stuur.</translation>
    </message>
    <message>
        <source>Threshold for disconnecting misbehaving peers (default: %u)</source>
        <translation>Drumpel vir die ontkoppel van misdadige portuurs (verstek: %u)</translation>
    </message>
    <message>
        <source>Transaction amounts must not be negative</source>
        <translation>Transaksies bedrae moet nie negatief wees nie</translation>
    </message>
    <message>
        <source>Transaction has too long of a mempool chain</source>
        <translation>Transaksie se mempool ketting is te lank</translation>
    </message>
    <message>
        <source>Transaction must have at least one recipient</source>
        <translation>Transaksie moet ten minste een ontvanger hê</translation>
    </message>
    <message>
        <source>Unknown network specified in -onlynet: '%s'</source>
        <translation>Onbekend netwerk gespesifiseer in -onlynet: '%s'</translation>
    </message>
    <message>
        <source>Insufficient funds</source>
        <translation>Onvoldoende fondse</translation>
    </message>
    <message>
        <source>Loading block index...</source>
        <translation>Blokindeks word gelaai...</translation>
    </message>
    <message>
        <source>Loading wallet...</source>
        <translation>Beursie word gelaai...</translation>
    </message>
    <message>
        <source>Cannot downgrade wallet</source>
        <translation>Kan nie beursie afgradeer nie</translation>
    </message>
    <message>
        <source>Rescanning...</source>
        <translation>Word herskandeer...</translation>
    </message>
    <message>
        <source>Done loading</source>
        <translation>Klaar gelaai</translation>
    </message>
    <message>
        <source>Error</source>
        <translation>Fout</translation>
    </message>
</context>
</TS><|MERGE_RESOLUTION|>--- conflicted
+++ resolved
@@ -354,17 +354,12 @@
         <translation>Maak ontfouting en diagnostiese konsole oop</translation>
     </message>
     <message>
-<<<<<<< HEAD
+        <source>&amp;Verify message...</source>
+        <translation>&amp;Verifieer boodskap...</translation>
+    </message>
+    <message>
         <source>Particl</source>
         <translation>Particl</translation>
-=======
-        <source>&amp;Verify message...</source>
-        <translation>&amp;Verifieer boodskap...</translation>
-    </message>
-    <message>
-        <source>Bitcoin</source>
-        <translation>Bitcoin</translation>
->>>>>>> f17942a3
     </message>
     <message>
         <source>Wallet</source>
@@ -1919,17 +1914,12 @@
 <context>
     <name>bitcoin-core</name>
     <message>
-<<<<<<< HEAD
+        <source>Options:</source>
+        <translation>Opsies:</translation>
+    </message>
+    <message>
         <source>Particl Core</source>
         <translation>Particl Kern</translation>
-=======
-        <source>Options:</source>
-        <translation>Opsies:</translation>
-    </message>
-    <message>
-        <source>Bitcoin Core</source>
-        <translation>Bitcoin Kern</translation>
->>>>>>> f17942a3
     </message>
     <message>
         <source>Connection options:</source>
