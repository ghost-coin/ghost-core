<TS language="es_CO" version="2.1">
<context>
    <name>AddressBookPage</name>
    <message>
        <source>Right-click to edit address or label</source>
        <translation>Clic derecho para editar la dirección o etiqueta</translation>
    </message>
    <message>
        <source>Create a new address</source>
        <translation>Crea una nueva dirección</translation>
    </message>
    <message>
        <source>&amp;New</source>
        <translation>&amp;Nuevo</translation>
    </message>
    <message>
        <source>Copy the currently selected address to the system clipboard</source>
        <translation>Copia la dirección seleccionada al portapapeles</translation>
    </message>
    <message>
        <source>&amp;Copy</source>
        <translation>&amp;Copiar</translation>
    </message>
    <message>
        <source>C&amp;lose</source>
        <translation>C&amp;errar</translation>
    </message>
    <message>
        <source>Delete the currently selected address from the list</source>
        <translation>Eliminar la dirección seleccionada de la lista</translation>
    </message>
    <message>
        <source>Enter address or label to search</source>
        <translation>Introduce una dirección o etiqueta para  buscar</translation>
    </message>
    <message>
        <source>Export the data in the current tab to a file</source>
        <translation>Exportar los datos de la pestaña actual a un archivo</translation>
    </message>
    <message>
        <source>&amp;Export</source>
        <translation>&amp;Exportar</translation>
    </message>
    <message>
        <source>&amp;Delete</source>
        <translation>&amp;Borrar</translation>
    </message>
    <message>
        <source>Choose the address to send coins to</source>
        <translation>Selecciones la dirección para enviar monedas a</translation>
    </message>
    <message>
        <source>Choose the address to receive coins with</source>
        <translation>Selecciona la dirección para recibir monedas con</translation>
    </message>
    <message>
        <source>C&amp;hoose</source>
        <translation>Seleccione</translation>
    </message>
    <message>
        <source>Sending addresses</source>
        <translation>Enviando direcciones</translation>
    </message>
    <message>
        <source>Receiving addresses</source>
        <translation>Recibiendo direcciones</translation>
    </message>
    <message>
        <source>These are your Particl addresses for sending payments. Always check the amount and the receiving address before sending coins.</source>
        <translation>Estas son tus direcciones de Particl para recibir pagos. Siempre revise el monto y la dirección de envío antes de enviar criptomonedas.</translation>
    </message>
    <message>
        <source>These are your Bitcoin addresses for receiving payments. Use the 'Create new receiving address' button in the receive tab to create new addresses.
Signing is only possible with addresses of the type 'legacy'.</source>
        <translation>Estas son tus direcciones Bitcoin para recibir pagos. Usa el botón 'Crear una nueva dirección para recibir' en la pestaña 'Recibir' para crear nuevas direcciones.
Firmar solo es posible con direcciones del tipo 'Legacy'.</translation>
    </message>
    <message>
        <source>&amp;Copy Address</source>
        <translation>&amp;Copiar dirección</translation>
    </message>
    <message>
        <source>Copy &amp;Label</source>
        <translation>Copiar etiqueta</translation>
    </message>
    <message>
        <source>&amp;Edit</source>
        <translation>&amp;Editar</translation>
    </message>
    <message>
        <source>Export Address List</source>
        <translation>Exportar lista de direcciones</translation>
    </message>
    <message>
        <source>Comma separated file (*.csv)</source>
        <translation>Archivos separados por coma (*.csv)</translation>
    </message>
    <message>
        <source>Exporting Failed</source>
        <translation>Exportación fallida</translation>
    </message>
    <message>
        <source>There was an error trying to save the address list to %1. Please try again.</source>
        <translation>Había un error intentando guardar la lista de direcciones en %1. Por favor inténtelo de nuevo.</translation>
    </message>
</context>
<context>
    <name>AddressTableModel</name>
    <message>
        <source>Label</source>
        <translation>Etiqueta</translation>
    </message>
    <message>
        <source>Address</source>
        <translation>Dirección</translation>
    </message>
    <message>
        <source>(no label)</source>
        <translation>(sin etiqueta)</translation>
    </message>
</context>
<context>
    <name>AskPassphraseDialog</name>
    <message>
        <source>Passphrase Dialog</source>
        <translation>Dialogo de contraseña</translation>
    </message>
    <message>
        <source>Enter passphrase</source>
        <translation>Introduce contraseña actual</translation>
    </message>
    <message>
        <source>New passphrase</source>
        <translation>Nueva contraseña</translation>
    </message>
    <message>
        <source>Repeat new passphrase</source>
        <translation>Repite nueva contraseña</translation>
    </message>
    <message>
        <source>Show passphrase</source>
        <translation>Mostrar la frase de contraseña</translation>
    </message>
    <message>
        <source>Encrypt wallet</source>
        <translation>Codificar billetera</translation>
    </message>
    <message>
        <source>This operation needs your wallet passphrase to unlock the wallet.</source>
        <translation>Esta operación necesita la contraseña para desbloquear la billetera.</translation>
    </message>
    <message>
        <source>Unlock wallet</source>
        <translation>Desbloquea billetera</translation>
    </message>
    <message>
        <source>This operation needs your wallet passphrase to decrypt the wallet.</source>
        <translation>Esta operación necesita la contraseña para decodificar la billetara.</translation>
    </message>
    <message>
        <source>Decrypt wallet</source>
        <translation>Decodificar cartera</translation>
    </message>
    <message>
        <source>Change passphrase</source>
        <translation>Cambia contraseña</translation>
    </message>
    <message>
        <source>Confirm wallet encryption</source>
        <translation>Confirmar cifrado del monedero</translation>
    </message>
    <message>
        <source>Warning: If you encrypt your wallet and lose your passphrase, you will &lt;b&gt;LOSE ALL OF YOUR PARTICL&lt;/b&gt;!</source>
        <translation>Advertencia: Si encriptas tu billetera y pierdes tu contraseña, vas a ¡&lt;b&gt;PERDER TODOS TUS PARTICL&lt;/b&gt;!</translation>
    </message>
    <message>
        <source>Are you sure you wish to encrypt your wallet?</source>
        <translation>¿Seguro que quieres seguir codificando la billetera?</translation>
    </message>
    <message>
        <source>Wallet encrypted</source>
        <translation>Billetera codificada</translation>
    </message>
    <message>
        <source>Enter the new passphrase for the wallet.&lt;br/&gt;Please use a passphrase of &lt;b&gt;ten or more random characters&lt;/b&gt;, or &lt;b&gt;eight or more words&lt;/b&gt;.</source>
        <translation>Introduce la contraseña nueva para la billetera. &lt;br/&gt;Por favor utiliza una contraseña de &lt;b&gt;diez o más caracteres aleatorios&lt;/b&gt;, u &lt;b&gt;ocho o más palabras&lt;/b&gt;.</translation>
    </message>
    <message>
        <source>Enter the old passphrase and new passphrase for the wallet.</source>
        <translation>Ingresa la antigua frase de contraseña y la nueva frase de contraseña para la billetera.</translation>
    </message>
    <message>
        <source>Remember that encrypting your wallet cannot fully protect your bitcoins from being stolen by malware infecting your computer.</source>
        <translation>Recuerda que cifrar tu billetera no garantiza total protección de robo de tus bitcoins si tu ordenador es infectado con malware.</translation>
    </message>
    <message>
        <source>Wallet to be encrypted</source>
        <translation>Billetera a cifrar</translation>
    </message>
    <message>
        <source>Your wallet is about to be encrypted. </source>
        <translation>Tu billetera esta a punto de ser encriptada.</translation>
    </message>
    <message>
        <source>Your wallet is now encrypted. </source>
        <translation>Tu billetera ha sido cifrada.</translation>
    </message>
    <message>
        <source>IMPORTANT: Any previous backups you have made of your wallet file should be replaced with the newly generated, encrypted wallet file. For security reasons, previous backups of the unencrypted wallet file will become useless as soon as you start using the new, encrypted wallet.</source>
        <translation>IMPORTANTE: Cualquier respaldo anterior que hayas hecho del archivo de tu billetera debe ser reemplazado por el nuevo archivo encriptado que has generado. Por razones de seguridad, todos los respaldos realizados anteriormente serán inutilizables al momento de que utilices tu nueva billetera encriptada.</translation>
    </message>
    <message>
        <source>Wallet encryption failed</source>
        <translation>Falló la codificación de la billetera</translation>
    </message>
    <message>
        <source>Wallet encryption failed due to an internal error. Your wallet was not encrypted.</source>
        <translation>El proceso de encriptación de la billetera fallo por culpa de un problema interno. Tu billetera no fue encriptada.</translation>
    </message>
    <message>
        <source>The supplied passphrases do not match.</source>
        <translation>La contraseña introducida no coincide.</translation>
    </message>
    <message>
        <source>Wallet unlock failed</source>
        <translation>Ha fallado el desbloqueo de la billetera</translation>
    </message>
    <message>
        <source>The passphrase entered for the wallet decryption was incorrect.</source>
        <translation>La contraseña introducida para el cifrado del monedero es incorrecta.</translation>
    </message>
    <message>
        <source>Wallet decryption failed</source>
        <translation>Ha fallado la decodificación de la billetera</translation>
    </message>
    <message>
        <source>Wallet passphrase was successfully changed.</source>
        <translation>La contraseña del monedero ha sido cambiada con éxito.</translation>
    </message>
    <message>
        <source>Warning: The Caps Lock key is on!</source>
        <translation>Precaucion: Mayúsculas Activadas</translation>
    </message>
</context>
<context>
    <name>BanTableModel</name>
    <message>
        <source>IP/Netmask</source>
        <translation>IP/Máscara</translation>
    </message>
    <message>
        <source>Banned Until</source>
        <translation>Suspendido hasta</translation>
    </message>
</context>
<context>
    <name>BitcoinGUI</name>
    <message>
        <source>Sign &amp;message...</source>
        <translation>Firmar &amp;mensaje...</translation>
    </message>
    <message>
        <source>Synchronizing with network...</source>
        <translation>Sincronizando con la red...</translation>
    </message>
    <message>
        <source>&amp;Overview</source>
        <translation>&amp;Vista general</translation>
    </message>
    <message>
        <source>Show general overview of wallet</source>
        <translation>Muestra una vista general de la billetera</translation>
    </message>
    <message>
        <source>&amp;Transactions</source>
        <translation>&amp;Transacciones</translation>
    </message>
    <message>
        <source>Browse transaction history</source>
        <translation>Explora el historial de transacciónes</translation>
    </message>
    <message>
        <source>E&amp;xit</source>
        <translation>&amp;Salir</translation>
    </message>
    <message>
        <source>Quit application</source>
        <translation>Salir del programa</translation>
    </message>
    <message>
        <source>&amp;About %1</source>
        <translation>S&amp;obre %1</translation>
    </message>
    <message>
        <source>Show information about %1</source>
        <translation>Mostrar Información sobre %1</translation>
    </message>
    <message>
        <source>About &amp;Qt</source>
        <translation>Acerca de</translation>
    </message>
    <message>
        <source>Show information about Qt</source>
        <translation>Mostrar Información sobre Qt</translation>
    </message>
    <message>
        <source>&amp;Options...</source>
        <translation>&amp;Opciones</translation>
    </message>
    <message>
        <source>Modify configuration options for %1</source>
        <translation>Modificar las opciones de configuración para %1</translation>
    </message>
    <message>
        <source>&amp;Encrypt Wallet...</source>
        <translation>&amp;Codificar la billetera...</translation>
    </message>
    <message>
        <source>&amp;Backup Wallet...</source>
        <translation>&amp;Respaldar billetera...</translation>
    </message>
    <message>
        <source>&amp;Change Passphrase...</source>
        <translation>&amp;Cambiar la contraseña...</translation>
    </message>
    <message>
        <source>Open &amp;URI...</source>
        <translation>Abrir y url...</translation>
    </message>
    <message>
        <source>Create Wallet...</source>
        <translation>Crear billetera...</translation>
    </message>
    <message>
        <source>Create a new wallet</source>
        <translation>Crear una nueva billetera</translation>
    </message>
    <message>
        <source>Wallet:</source>
        <translation>Billetera:</translation>
    </message>
    <message>
        <source>Click to disable network activity.</source>
        <translation>Click para deshabilitar la actividad de red.</translation>
    </message>
    <message>
        <source>Network activity disabled.</source>
        <translation>Actividad de red deshabilitada</translation>
    </message>
    <message>
        <source>Click to enable network activity again.</source>
        <translation>Click para volver a habilitar la actividad de red.</translation>
    </message>
    <message>
        <source>Syncing Headers (%1%)...</source>
        <translation>Sincronizando cabeceras (%1%)...</translation>
    </message>
    <message>
        <source>Reindexing blocks on disk...</source>
        <translation>Cargando el index de bloques...</translation>
    </message>
    <message>
        <source>Proxy is &lt;b&gt;enabled&lt;/b&gt;: %1</source>
        <translation>Proxy &lt;b&gt;habilitado&lt;/b&gt;: %1</translation>
    </message>
    <message>
        <source>Send coins to a Particl address</source>
        <translation>Enviar monedas a una dirección particl</translation>
    </message>
    <message>
        <source>Backup wallet to another location</source>
        <translation>Respaldar billetera en otra ubicación</translation>
    </message>
    <message>
        <source>Change the passphrase used for wallet encryption</source>
        <translation>Cambiar la contraseña utilizada para la codificación de la billetera</translation>
    </message>
    <message>
        <source>&amp;Verify message...</source>
        <translation>Verificar mensaje....</translation>
    </message>
    <message>
        <source>&amp;Send</source>
        <translation>&amp;Enviar</translation>
    </message>
    <message>
        <source>&amp;Receive</source>
        <translation>&amp;Recibir</translation>
    </message>
    <message>
        <source>&amp;Show / Hide</source>
        <translation>&amp;Mostrar/Ocultar</translation>
    </message>
    <message>
        <source>Show or hide the main Window</source>
        <translation>Mostrar u ocultar la ventana principal</translation>
    </message>
    <message>
        <source>Encrypt the private keys that belong to your wallet</source>
        <translation>Cifrar las claves privadas de su monedero</translation>
    </message>
    <message>
        <source>Sign messages with your Particl addresses to prove you own them</source>
        <translation>Firmar un mensaje para provar que usted es dueño de esta dirección</translation>
    </message>
    <message>
        <source>Verify messages to ensure they were signed with specified Particl addresses</source>
        <translation>Verificar mensajes comprobando que están firmados con direcciones Particl concretas</translation>
    </message>
    <message>
        <source>&amp;File</source>
        <translation>&amp;Archivo</translation>
    </message>
    <message>
        <source>&amp;Settings</source>
        <translation>&amp;Configuración</translation>
    </message>
    <message>
        <source>&amp;Help</source>
        <translation>&amp;Ayuda</translation>
    </message>
    <message>
        <source>Tabs toolbar</source>
        <translation>Barra de pestañas</translation>
    </message>
    <message>
        <source>Request payments (generates QR codes and particl: URIs)</source>
        <translation>Pide pagos (genera codigos QR and particl: URls)</translation>
    </message>
    <message>
        <source>Show the list of used sending addresses and labels</source>
        <translation>Mostrar la lista de direcciones de envío y etiquetas</translation>
    </message>
    <message>
        <source>Show the list of used receiving addresses and labels</source>
        <translation>Mostrar la lista de direcciones de recepción y etiquetas</translation>
    </message>
    <message>
        <source>&amp;Command-line options</source>
        <translation>&amp;Opciones de linea de comando</translation>
    </message>
    <message numerus="yes">
        <source>%n active connection(s) to Particl network</source>
        <translation><numerusform>%n conexión activa hacia la red Particl</numerusform><numerusform>%n conexiones activas hacia la red Particl</numerusform></translation>
    </message>
    <message>
        <source>Indexing blocks on disk...</source>
        <translation>Indexando bloques en disco...</translation>
    </message>
    <message>
        <source>Processing blocks on disk...</source>
        <translation>Procesando bloques en disco...</translation>
    </message>
    <message numerus="yes">
        <source>Processed %n block(s) of transaction history.</source>
        <translation><numerusform>%n bloque procesado del historial de transacciones.</numerusform><numerusform>%n bloques procesados del historial de transacciones.</numerusform></translation>
    </message>
    <message>
        <source>%1 behind</source>
        <translation>%1 atrás</translation>
    </message>
    <message>
        <source>Last received block was generated %1 ago.</source>
        <translation>El último bloque recibido fue generado hace %1</translation>
    </message>
    <message>
        <source>Transactions after this will not yet be visible.</source>
        <translation>Las transacciones posteriores aún no están visibles.</translation>
    </message>
    <message>
        <source>Error</source>
        <translation>Error</translation>
    </message>
    <message>
        <source>Warning</source>
        <translation>Atención</translation>
    </message>
    <message>
        <source>Information</source>
        <translation>Información</translation>
    </message>
    <message>
        <source>Up to date</source>
        <translation>Actualizado</translation>
    </message>
    <message>
<<<<<<< HEAD
        <source>Show the %1 help message to get a list with possible Particl command-line options</source>
        <translation>Mostrar el mensaje de ayuda %1 para obtener una lista de los posibles comandos de Particl</translation>
=======
        <source>Load Partially Signed Bitcoin Transaction from clipboard</source>
        <translation>Cargar una transacción de Bitcoin parcialmente firmada desde el Portapapeles</translation>
    </message>
    <message>
        <source>Node window</source>
        <translation>Ventana del nodo</translation>
    </message>
    <message>
        <source>Open node debugging and diagnostic console</source>
        <translation>Abrir la consola de depuración y diagnóstico del nodo</translation>
    </message>
    <message>
        <source>&amp;Sending addresses</source>
        <translation>&amp;Direcciones de envío</translation>
    </message>
    <message>
        <source>&amp;Receiving addresses</source>
        <translation>&amp;Direcciones de entrega</translation>
    </message>
    <message>
        <source>Open a bitcoin: URI</source>
        <translation>Abrir un bitcoin: URI</translation>
    </message>
    <message>
        <source>Open Wallet</source>
        <translation>Abrir billetera</translation>
    </message>
    <message>
        <source>Open a wallet</source>
        <translation>Abrir una billetera</translation>
    </message>
    <message>
        <source>Close Wallet...</source>
        <translation>Cerrar billetera...</translation>
    </message>
    <message>
        <source>Close wallet</source>
        <translation>Cerrar billetera</translation>
    </message>
    <message>
        <source>Close All Wallets...</source>
        <translation>Cerrar todas las billeteras...</translation>
    </message>
    <message>
        <source>Close all wallets</source>
        <translation>Cerrar todas las billeteras</translation>
    </message>
    <message>
        <source>Show the %1 help message to get a list with possible Bitcoin command-line options</source>
        <translation>Mostrar el mensaje de ayuda %1 para obtener una lista de los posibles comandos de Bitcoin</translation>
>>>>>>> 97d35006
    </message>
    <message>
        <source>default wallet</source>
        <translation>billetera predeterminada</translation>
    </message>
    <message>
        <source>No wallets available</source>
        <translation>No hay billeteras disponibles</translation>
    </message>
    <message>
        <source>&amp;Window</source>
        <translation>Ventana</translation>
    </message>
    <message>
        <source>Minimize</source>
        <translation>Minimizar</translation>
    </message>
    <message>
        <source>Zoom</source>
        <translation>Acercar</translation>
    </message>
    <message>
        <source>Main Window</source>
        <translation>Ventana principal</translation>
    </message>
    <message>
        <source>%1 client</source>
        <translation>%1 cliente</translation>
    </message>
    <message>
        <source>Connecting to peers...</source>
        <translation>Conectando a pares...</translation>
    </message>
    <message>
        <source>Catching up...</source>
        <translation>Recuperando...</translation>
    </message>
    <message>
        <source>Error: %1</source>
        <translation>Error: %1</translation>
    </message>
    <message>
        <source>Warning: %1</source>
        <translation>Advertencia: %1</translation>
    </message>
    <message>
        <source>Date: %1
</source>
        <translation>Fecha: %1
</translation>
    </message>
    <message>
        <source>Amount: %1
</source>
        <translation>Cantidad: %1
</translation>
    </message>
    <message>
        <source>Wallet: %1
</source>
        <translation>Billetera: %1
</translation>
    </message>
    <message>
        <source>Type: %1
</source>
        <translation>Tipo: %1
</translation>
    </message>
    <message>
        <source>Label: %1
</source>
        <translation>Etiqueta %1
</translation>
    </message>
    <message>
        <source>Address: %1
</source>
        <translation>Dirección %1
</translation>
    </message>
    <message>
        <source>Sent transaction</source>
        <translation>Transacción enviada</translation>
    </message>
    <message>
        <source>Incoming transaction</source>
        <translation>Transacción entrante</translation>
    </message>
    <message>
        <source>HD key generation is &lt;b&gt;enabled&lt;/b&gt;</source>
        <translation>La generación de clave HD está &lt;b&gt;habilitada&lt;/b&gt;</translation>
    </message>
    <message>
        <source>HD key generation is &lt;b&gt;disabled&lt;/b&gt;</source>
        <translation>La generación de clave HD está &lt;b&gt;deshabilitada&lt;/b&gt;</translation>
    </message>
    <message>
        <source>Private key &lt;b&gt;disabled&lt;/b&gt;</source>
        <translation>Llave privada &lt;b&gt;deshabilitada&lt;/b&gt;</translation>
    </message>
    <message>
        <source>Wallet is &lt;b&gt;encrypted&lt;/b&gt; and currently &lt;b&gt;unlocked&lt;/b&gt;</source>
        <translation>La billetera esta &lt;b&gt;codificada&lt;/b&gt; y actualmente &lt;b&gt;desbloqueda&lt;/b&gt;</translation>
    </message>
    <message>
        <source>Wallet is &lt;b&gt;encrypted&lt;/b&gt; and currently &lt;b&gt;locked&lt;/b&gt;</source>
        <translation>La billetera esta &lt;b&gt;codificada&lt;/b&gt; y actualmente &lt;b&gt;bloqueda&lt;/b&gt;</translation>
    </message>
    <message>
        <source>Original message:</source>
        <translation>Mensaje original:</translation>
    </message>
    </context>
<context>
    <name>CoinControlDialog</name>
    <message>
        <source>Coin Selection</source>
        <translation>Selección de moneda</translation>
    </message>
    <message>
        <source>Quantity:</source>
        <translation>Cantidad:</translation>
    </message>
    <message>
        <source>Bytes:</source>
        <translation>Bytes:</translation>
    </message>
    <message>
        <source>Amount:</source>
        <translation>Cantidad:</translation>
    </message>
    <message>
        <source>Fee:</source>
        <translation>comisión:
</translation>
    </message>
    <message>
        <source>Dust:</source>
        <translation>Polvo:</translation>
    </message>
    <message>
        <source>After Fee:</source>
        <translation>Después de aplicar la comisión:</translation>
    </message>
    <message>
        <source>Change:</source>
        <translation>Cambio:</translation>
    </message>
    <message>
        <source>(un)select all</source>
        <translation>(des)marcar todos</translation>
    </message>
    <message>
        <source>Tree mode</source>
        <translation>Modo árbol</translation>
    </message>
    <message>
        <source>List mode</source>
        <translation>Modo lista</translation>
    </message>
    <message>
        <source>Amount</source>
        <translation>Cantidad</translation>
    </message>
    <message>
        <source>Received with label</source>
        <translation>Recibido con etiqueta</translation>
    </message>
    <message>
        <source>Received with address</source>
        <translation>Recibido con dirección</translation>
    </message>
    <message>
        <source>Date</source>
        <translation>Fecha</translation>
    </message>
    <message>
        <source>Confirmations</source>
        <translation>Confirmaciones</translation>
    </message>
    <message>
        <source>Confirmed</source>
        <translation>Confirmado</translation>
    </message>
    <message>
        <source>Copy address</source>
        <translation>Copiar dirección</translation>
    </message>
    <message>
        <source>Copy label</source>
        <translation>Copiar etiqueta</translation>
    </message>
    <message>
        <source>Copy amount</source>
        <translation>Copiar Cantidad</translation>
    </message>
    <message>
        <source>Copy transaction ID</source>
        <translation>Copiar ID de transacción</translation>
    </message>
    <message>
        <source>Lock unspent</source>
        <translation>Bloquear lo no gastado</translation>
    </message>
    <message>
        <source>Unlock unspent</source>
        <translation>Desbloquear lo no gastado</translation>
    </message>
    <message>
        <source>Copy quantity</source>
        <translation>Copiar cantidad</translation>
    </message>
    <message>
        <source>Copy fee</source>
        <translation>Copiar comisión</translation>
    </message>
    <message>
        <source>Copy after fee</source>
        <translation>Copiar después de la comisión</translation>
    </message>
    <message>
        <source>Copy bytes</source>
        <translation>Copiar bytes</translation>
    </message>
    <message>
        <source>Copy dust</source>
        <translation>Copiar polvo</translation>
    </message>
    <message>
        <source>Copy change</source>
        <translation>Copiar cambio</translation>
    </message>
    <message>
        <source>(%1 locked)</source>
        <translation>(%1 bloqueado)</translation>
    </message>
    <message>
        <source>yes</source>
        <translation>si</translation>
    </message>
    <message>
        <source>no</source>
        <translation>no</translation>
    </message>
    <message>
        <source>This label turns red if any recipient receives an amount smaller than the current dust threshold.</source>
        <translation>Está etiqueta se vuelve roja si algún receptor recibe una cantidad inferior al límite actual establecido para el polvo.</translation>
    </message>
    <message>
        <source>Can vary +/- %1 satoshi(s) per input.</source>
        <translation>Puede variar +/- %1 satoshi(s) por entrada.</translation>
    </message>
    <message>
        <source>(no label)</source>
        <translation>(sin etiqueta)</translation>
    </message>
    <message>
        <source>change from %1 (%2)</source>
        <translation>cambia desde %1 (%2)</translation>
    </message>
    <message>
        <source>(change)</source>
        <translation>(cambio)</translation>
    </message>
</context>
<context>
    <name>CreateWalletActivity</name>
    <message>
        <source>Creating Wallet &lt;b&gt;%1&lt;/b&gt;...</source>
        <translation>Creando billetera &lt;b&gt;%1&lt;/b&gt;...</translation>
    </message>
    <message>
        <source>Create wallet failed</source>
        <translation>Fallo al crear la billetera</translation>
    </message>
    <message>
        <source>Create wallet warning</source>
        <translation>Advertencia al crear la billetera</translation>
    </message>
</context>
<context>
    <name>CreateWalletDialog</name>
    <message>
        <source>Create Wallet</source>
        <translation>Crear Billetera</translation>
    </message>
    <message>
        <source>Wallet</source>
        <translation>Cartera</translation>
    </message>
    <message>
        <source>Wallet Name</source>
        <translation>Nombre de la billetera </translation>
    </message>
    <message>
        <source>Encrypt the wallet. The wallet will be encrypted with a passphrase of your choice.</source>
        <translation>Encriptar la billetera. La billetera será encriptada con una contraseña de tu elección.</translation>
    </message>
    <message>
        <source>Encrypt Wallet</source>
        <translation>Encriptar la billetera</translation>
    </message>
    <message>
        <source>Advanced Options</source>
        <translation>Opciones avanzadas</translation>
    </message>
    <message>
        <source>Disable private keys for this wallet. Wallets with private keys disabled will have no private keys and cannot have an HD seed or imported private keys. This is ideal for watch-only wallets.</source>
        <translation>Desactivar las claves privadas para esta billetera. Las billeteras con claves privadas desactivadas no tendrán claves privadas y no podrán tener ninguna semilla HD o claves privadas importadas. Esto es ideal para billeteras de solo lectura.</translation>
    </message>
    <message>
        <source>Disable Private Keys</source>
        <translation>Desactivar las claves privadas</translation>
    </message>
    <message>
        <source>Make a blank wallet. Blank wallets do not initially have private keys or scripts. Private keys and addresses can be imported, or an HD seed can be set, at a later time.</source>
        <translation>Crea una billetera en blanco. Las billeteras en blanco inicialmente no tienen llaves privadas o texto. Las llaves privadas y las direcciones pueden ser importadas, o se puede establecer una semilla HD, más tarde.</translation>
    </message>
    <message>
        <source>Make Blank Wallet</source>
        <translation>Crear billetera vacía</translation>
    </message>
    <message>
        <source>Descriptor Wallet</source>
        <translation>Descriptor de la billetera</translation>
    </message>
    <message>
        <source>Create</source>
        <translation>Crear</translation>
    </message>
    </context>
<context>
    <name>EditAddressDialog</name>
    <message>
        <source>Edit Address</source>
        <translation>Editar dirección</translation>
    </message>
    <message>
        <source>&amp;Label</source>
        <translation>&amp;Etiqueta</translation>
    </message>
    <message>
        <source>The label associated with this address list entry</source>
        <translation>La etiqueta asociada con esta entrada de la lista de direcciones</translation>
    </message>
    <message>
        <source>The address associated with this address list entry. This can only be modified for sending addresses.</source>
        <translation>La dirección asociada con esta entrada en la libreta de direcciones. Solo puede ser modificada para direcciones de envío.</translation>
    </message>
    <message>
        <source>&amp;Address</source>
        <translation>&amp;Dirección</translation>
    </message>
    <message>
        <source>New sending address</source>
        <translation>Nueva dirección para enviar</translation>
    </message>
    <message>
        <source>Edit receiving address</source>
        <translation>Editar dirección de recepción</translation>
    </message>
    <message>
        <source>Edit sending address</source>
        <translation>Editar dirección de envio</translation>
    </message>
    <message>
        <source>The entered address "%1" is not a valid Particl address.</source>
        <translation>La dirección introducida "%1" no es una dirección Particl valida.</translation>
    </message>
    <message>
        <source>Could not unlock wallet.</source>
        <translation>No se pudo desbloquear la billetera.</translation>
    </message>
    <message>
        <source>New key generation failed.</source>
        <translation>La generación de nueva clave falló.</translation>
    </message>
</context>
<context>
    <name>FreespaceChecker</name>
    <message>
        <source>A new data directory will be created.</source>
        <translation>Un nuevo directorio de datos será creado.</translation>
    </message>
    <message>
        <source>name</source>
        <translation>Nombre</translation>
    </message>
    <message>
        <source>Directory already exists. Add %1 if you intend to create a new directory here.</source>
        <translation>El directorio ya existe. Agrega %1 si deseas crear un nuevo directorio aquí.</translation>
    </message>
    <message>
        <source>Path already exists, and is not a directory.</source>
        <translation>Ruta de acceso existente, pero no es un directorio.</translation>
    </message>
    <message>
        <source>Cannot create data directory here.</source>
        <translation>Es imposible crear la carpeta de datos aquí.</translation>
    </message>
</context>
<context>
    <name>HelpMessageDialog</name>
    <message>
        <source>version</source>
        <translation>versión</translation>
    </message>
    <message>
        <source>About %1</source>
        <translation>Sobre %1</translation>
    </message>
    <message>
        <source>Command-line options</source>
        <translation>opciones de linea de comando</translation>
    </message>
</context>
<context>
    <name>Intro</name>
    <message>
        <source>Welcome</source>
        <translation>bienvenido</translation>
    </message>
    <message>
        <source>Welcome to %1.</source>
        <translation>Bienvenido a %1.</translation>
    </message>
    <message>
        <source>As this is the first time the program is launched, you can choose where %1 will store its data.</source>
        <translation>Al ser la primera vez que se ejecuta el programa, puede elegir donde %1 almacenará sus datos.</translation>
    </message>
    <message>
        <source>When you click OK, %1 will begin to download and process the full %4 block chain (%2GB) starting with the earliest transactions in %3 when %4 initially launched.</source>
        <translation>Al hacer clic OK, %1 iniciará el proceso de descarga y procesará el blockchain completo de %4 (%2 GB), iniciando desde el la transacción más antigua %3 cuando %4 se ejecutó inicialmente.</translation>
    </message>
    <message>
        <source>Reverting this setting requires re-downloading the entire blockchain. It is faster to download the full chain first and prune it later. Disables some advanced features.</source>
        <translation>Revertir esta configuración requiere descargar la blockchain completa nuevamente. Es más rápido descargar la cadena completa  y podarla después. Desactiva algunas funciones avanzadas.</translation>
    </message>
    <message>
        <source>This initial synchronisation is very demanding, and may expose hardware problems with your computer that had previously gone unnoticed. Each time you run %1, it will continue downloading where it left off.</source>
        <translation>El primer proceso de sincronización consume muchos recursos, y es posible que puedan ocurrir problemas de hardware que anteriormente no hayas notado. Cada vez que ejecutes %1 automáticamente se reiniciará el proceso de sincronización desde el punto que lo dejaste anteriormente.</translation>
    </message>
    <message>
        <source>If you have chosen to limit block chain storage (pruning), the historical data must still be downloaded and processed, but will be deleted afterward to keep your disk usage low.</source>
        <translation>Si elegiste la opción de limitar el tamaño del blockchain (pruning), de igual manera será descargada y procesada la información histórica, pero será eliminada al finalizar este proceso para disminuir el uso del disco duro.</translation>
    </message>
    <message>
        <source>Use the default data directory</source>
        <translation>Usar el directorio de datos predeterminado</translation>
    </message>
    <message>
        <source>Use a custom data directory:</source>
        <translation>usar un directorio de datos personalizado:</translation>
    </message>
    <message>
        <source>Particl</source>
        <translation>Particl</translation>
    </message>
    <message>
        <source>At least %1 GB of data will be stored in this directory, and it will grow over time.</source>
        <translation>Al menos %1 GB de información será almacenado en este directorio, y seguirá creciendo a través del tiempo.</translation>
    </message>
    <message>
        <source>Approximately %1 GB of data will be stored in this directory.</source>
        <translation>Aproximadamente %1 GB de información será almacenado en este directorio.</translation>
    </message>
    <message>
        <source>%1 will download and store a copy of the Particl block chain.</source>
        <translation>%1 descargará y almacenará una copia del blockchain de Particl.</translation>
    </message>
    <message>
        <source>The wallet will also be stored in this directory.</source>
        <translation>El monedero también será almacenado en este directorio.</translation>
    </message>
    <message>
        <source>Error: Specified data directory "%1" cannot be created.</source>
        <translation>Error: El directorio de datos especificado "%1" no pudo ser creado.</translation>
    </message>
    <message>
        <source>Error</source>
        <translation>Error</translation>
    </message>
    <message numerus="yes">
        <source>%n GB of free space available</source>
        <translation><numerusform>%n GB de espacio libre disponible</numerusform><numerusform>%n GB de espacio libre disponible</numerusform></translation>
    </message>
    <message numerus="yes">
        <source>(of %n GB needed)</source>
        <translation><numerusform>(de %n GB requerido)</numerusform><numerusform>(de %n GB requeridos)</numerusform></translation>
    </message>
    </context>
<context>
    <name>ModalOverlay</name>
    <message>
        <source>Form</source>
        <translation>Formulario</translation>
    </message>
    <message>
        <source>Recent transactions may not yet be visible, and therefore your wallet's balance might be incorrect. This information will be correct once your wallet has finished synchronizing with the particl network, as detailed below.</source>
        <translation>Las transacciones recientes aún no pueden ser visibles, y por lo tanto el saldo de su monedero podría ser incorrecto. Esta información será correcta cuando su monedero haya terminado de sincronizarse con la red de particl, como se detalla abajo.</translation>
    </message>
    <message>
        <source>Attempting to spend particl that are affected by not-yet-displayed transactions will not be accepted by the network.</source>
        <translation>La red no aceptará el intentar gastar particl que están afectados por transacciones aún no mostradas.</translation>
    </message>
    <message>
        <source>Number of blocks left</source>
        <translation>Número de bloques restantes</translation>
    </message>
    <message>
        <source>Unknown...</source>
        <translation>Desconocido...</translation>
    </message>
    <message>
        <source>Last block time</source>
        <translation>Hora del último bloque</translation>
    </message>
    <message>
        <source>Progress</source>
        <translation>Progreso</translation>
    </message>
    <message>
        <source>Progress increase per hour</source>
        <translation>Avance del progreso por hora</translation>
    </message>
    <message>
        <source>calculating...</source>
        <translation>calculando...</translation>
    </message>
    <message>
        <source>Estimated time left until synced</source>
        <translation>Tiempo estimado restante hasta la sincronización</translation>
    </message>
    <message>
        <source>Hide</source>
        <translation>Ocultar</translation>
    </message>
    <message>
        <source>Esc</source>
        <translation>Esc</translation>
    </message>
    <message>
        <source>Unknown. Syncing Headers (%1, %2%)...</source>
        <translation>Desconocido. Sincronizando cabeceras (%1, %2%)...</translation>
    </message>
</context>
<context>
    <name>OpenURIDialog</name>
    <message>
        <source>URI:</source>
        <translation>URI:</translation>
    </message>
</context>
<context>
    <name>OpenWalletActivity</name>
    <message>
        <source>default wallet</source>
        <translation>billetera predeterminada</translation>
    </message>
    </context>
<context>
    <name>OptionsDialog</name>
    <message>
        <source>Options</source>
        <translation>Opciones</translation>
    </message>
    <message>
        <source>&amp;Main</source>
        <translation>&amp;Principal</translation>
    </message>
    <message>
        <source>Automatically start %1 after logging in to the system.</source>
        <translation>Iniciar automáticamente %1 al inicial el sistema.</translation>
    </message>
    <message>
        <source>&amp;Start %1 on system login</source>
        <translation>&amp;Iniciar %1 al iniciar el sistema</translation>
    </message>
    <message>
        <source>Size of &amp;database cache</source>
        <translation>Tamaño del caché de la base de &amp;datos</translation>
    </message>
    <message>
        <source>Number of script &amp;verification threads</source>
        <translation>Número de hilos de &amp;verificación de scripts</translation>
    </message>
    <message>
        <source>IP address of the proxy (e.g. IPv4: 127.0.0.1 / IPv6: ::1)</source>
        <translation>Dirección IP del proxy (Ejemplo. IPv4: 127.0.0.1 / IPv6: ::1)</translation>
    </message>
    <message>
        <source>Shows if the supplied default SOCKS5 proxy is used to reach peers via this network type.</source>
        <translation>Muestra si el proxy SOCKS5 por defecto se utiliza para conectarse a pares a través de este tipo de red.</translation>
    </message>
    <message>
        <source>Hide the icon from the system tray.</source>
        <translation>Ocultar el icono de la bandeja del sistema.</translation>
    </message>
    <message>
        <source>&amp;Hide tray icon</source>
        <translation>Ocultar icono de bandeja</translation>
    </message>
    <message>
        <source>Minimize instead of exit the application when the window is closed. When this option is enabled, the application will be closed only after selecting Exit in the menu.</source>
        <translation>Minimizar en vez de salir de la aplicación cuando la ventana está cerrada. Cuando se activa esta opción, la aplicación sólo se cerrará después de seleccionar Salir en el menú.</translation>
    </message>
    <message>
        <source>Third party URLs (e.g. a block explorer) that appear in the transactions tab as context menu items. %s in the URL is replaced by transaction hash. Multiple URLs are separated by vertical bar |.</source>
        <translation>URLs de terceros (por ejemplo, un explorador de bloques) que aparecen en la pestaña de transacciones como elementos del menú contextual. El %s en la URL es reemplazado por el valor hash de la transacción. Se pueden separar múltiples URLs por una barra vertical |.</translation>
    </message>
    <message>
        <source>Open the %1 configuration file from the working directory.</source>
        <translation>Abrir el archivo de configuración %1 en el directorio de trabajo.</translation>
    </message>
    <message>
        <source>Open Configuration File</source>
        <translation>Abrir archivo de configuración</translation>
    </message>
    <message>
        <source>Reset all client options to default.</source>
        <translation>Reestablece todas las opciones.</translation>
    </message>
    <message>
        <source>&amp;Reset Options</source>
        <translation>&amp;Restablecer opciones</translation>
    </message>
    <message>
        <source>&amp;Network</source>
        <translation>&amp;Red</translation>
    </message>
    <message>
        <source>(0 = auto, &lt;0 = leave that many cores free)</source>
        <translation>(0 = auto, &lt;0 = deja esta cantidad de núcleos libres)</translation>
    </message>
    <message>
        <source>W&amp;allet</source>
        <translation>Cartera</translation>
    </message>
    <message>
        <source>Expert</source>
        <translation>experto</translation>
    </message>
    <message>
        <source>Enable coin &amp;control features</source>
        <translation>Habilitar opciones de &amp;control de monedero</translation>
    </message>
    <message>
        <source>If you disable the spending of unconfirmed change, the change from a transaction cannot be used until that transaction has at least one confirmation. This also affects how your balance is computed.</source>
        <translation>Si deshabilita el gasto de un cambio no confirmado, el cambio de una transacción no se puede usar hasta que esa transacción tenga al menos una confirmación. Esto también afecta cómo se calcula su saldo.</translation>
    </message>
    <message>
        <source>&amp;Spend unconfirmed change</source>
        <translation>Gastar cambio sin confirmar</translation>
    </message>
    <message>
        <source>Automatically open the Particl client port on the router. This only works when your router supports UPnP and it is enabled.</source>
        <translation>Abre automáticamente el puerto del cliente Particl en el router. Esto funciona solo cuando tu router es compatible con UPnP y está habilitado.</translation>
    </message>
    <message>
        <source>Map port using &amp;UPnP</source>
        <translation>Direcciona el puerto usando &amp;UPnP</translation>
    </message>
    <message>
        <source>Accept connections from outside.</source>
        <translation>Aceptar conexiones externas.</translation>
    </message>
    <message>
        <source>Allow incomin&amp;g connections</source>
        <translation>Permitir conexiones entrantes</translation>
    </message>
    <message>
        <source>Connect to the Particl network through a SOCKS5 proxy.</source>
        <translation>Conectar a la red de Particl a través de un proxy SOCKS5</translation>
    </message>
    <message>
        <source>&amp;Connect through SOCKS5 proxy (default proxy):</source>
        <translation>Conectar a través del proxy SOCKS5 (proxy predeterminado):</translation>
    </message>
    <message>
        <source>Proxy &amp;IP:</source>
        <translation>&amp;IP Proxy:</translation>
    </message>
    <message>
        <source>&amp;Port:</source>
        <translation>&amp;Puerto:</translation>
    </message>
    <message>
        <source>Port of the proxy (e.g. 9050)</source>
        <translation>Puerto del servidor proxy (ej. 9050)</translation>
    </message>
    <message>
        <source>Used for reaching peers via:</source>
        <translation>Usado para alcanzar compañeros vía:</translation>
    </message>
    <message>
        <source>IPv4</source>
        <translation>IPv4</translation>
    </message>
    <message>
        <source>IPv6</source>
        <translation>IPv6</translation>
    </message>
    <message>
        <source>Tor</source>
        <translation>Tor</translation>
    </message>
    <message>
        <source>&amp;Window</source>
        <translation>y windows
</translation>
    </message>
    <message>
        <source>Show only a tray icon after minimizing the window.</source>
        <translation>Muestra solo un ícono en la bandeja después de minimizar la ventana</translation>
    </message>
    <message>
        <source>&amp;Minimize to the tray instead of the taskbar</source>
        <translation>&amp;Minimiza a la bandeja en vez de la barra de tareas</translation>
    </message>
    <message>
        <source>M&amp;inimize on close</source>
        <translation>M&amp;inimiza a la bandeja al cerrar</translation>
    </message>
    <message>
        <source>&amp;Display</source>
        <translation>&amp;Mostrado</translation>
    </message>
    <message>
        <source>User Interface &amp;language:</source>
        <translation>&amp;Lenguaje de la interfaz:</translation>
    </message>
    <message>
        <source>The user interface language can be set here. This setting will take effect after restarting %1.</source>
        <translation>El idioma de la interfaz de usuario puede establecerse aquí. Esta configuración tendrá efecto después de reiniciar %1.</translation>
    </message>
    <message>
        <source>&amp;Unit to show amounts in:</source>
        <translation>&amp;Unidad en la que mostrar cantitades:</translation>
    </message>
    <message>
        <source>Choose the default subdivision unit to show in the interface and when sending coins.</source>
        <translation>Elige la subdivisión por defecto para mostrar cantidaded en la interfaz cuando se envien monedas</translation>
    </message>
    <message>
        <source>Whether to show coin control features or not.</source>
        <translation>Mostrar o no funcionalidad de Coin Control</translation>
    </message>
    <message>
        <source>&amp;Third party transaction URLs</source>
        <translation>URLs de transacciones de terceros</translation>
    </message>
    <message>
        <source>&amp;OK</source>
        <translation>&amp;OK</translation>
    </message>
    <message>
        <source>&amp;Cancel</source>
        <translation>&amp;Cancela</translation>
    </message>
    <message>
        <source>default</source>
        <translation>predeterminado</translation>
    </message>
    <message>
        <source>none</source>
        <translation>Nada</translation>
    </message>
    <message>
        <source>Confirm options reset</source>
        <translation>Confirmar reestablecimiento de las opciones</translation>
    </message>
    <message>
        <source>Client restart required to activate changes.</source>
        <translation>Es necesario reiniciar el cliente para activar los cambios.</translation>
    </message>
    <message>
        <source>Client will be shut down. Do you want to proceed?</source>
        <translation>El cliente se cerrará. Desea proceder?</translation>
    </message>
    <message>
        <source>Configuration options</source>
        <translation>Opciones de configuración</translation>
    </message>
    <message>
        <source>The configuration file is used to specify advanced user options which override GUI settings. Additionally, any command-line options will override this configuration file.</source>
        <translation>El archivo de configuración es utilizado para especificar opciones avanzadas del usuario, que invalidan los ajustes predeterminados. Adicionalmente, cualquier opción ingresada por la línea de comandos invalidará este archivo de configuración.</translation>
    </message>
    <message>
        <source>Error</source>
        <translation>Error</translation>
    </message>
    <message>
        <source>The configuration file could not be opened.</source>
        <translation>El archivo de configuración no pudo ser abierto.</translation>
    </message>
    <message>
        <source>This change would require a client restart.</source>
        <translation>Estos cambios requieren el reinicio del cliente.</translation>
    </message>
    <message>
        <source>The supplied proxy address is invalid.</source>
        <translation>El proxy ingresado es inválido.</translation>
    </message>
</context>
<context>
    <name>OverviewPage</name>
    <message>
        <source>Form</source>
        <translation>Formulario</translation>
    </message>
    <message>
        <source>The displayed information may be out of date. Your wallet automatically synchronizes with the Particl network after a connection is established, but this process has not completed yet.</source>
        <translation>La información entregada puede estar desactualizada. Tu billetera se sincroniza automáticamente con la red de Particl después de establecer una conexión, pero este proceso aún no se ha completado.</translation>
    </message>
    <message>
        <source>Watch-only:</source>
        <translation>Solo observación:</translation>
    </message>
    <message>
        <source>Available:</source>
        <translation>Disponible:</translation>
    </message>
    <message>
        <source>Your current spendable balance</source>
        <translation>Tu saldo disponible para gastar</translation>
    </message>
    <message>
        <source>Pending:</source>
        <translation>Pendiente:</translation>
    </message>
    <message>
        <source>Total of transactions that have yet to be confirmed, and do not yet count toward the spendable balance</source>
        <translation>Total de transacciones que aún no se han sido confirmadas, y que no son contabilizadas dentro del saldo disponible para gastar</translation>
    </message>
    <message>
        <source>Immature:</source>
        <translation>Inmaduro:</translation>
    </message>
    <message>
        <source>Mined balance that has not yet matured</source>
        <translation>Saldo minado que no ha madurado</translation>
    </message>
    <message>
        <source>Balances</source>
        <translation>Saldos</translation>
    </message>
    <message>
        <source>Total:</source>
        <translation>Total:</translation>
    </message>
    <message>
        <source>Your current total balance</source>
        <translation>Saldo total actual</translation>
    </message>
    <message>
        <source>Your current balance in watch-only addresses</source>
        <translation>Tu saldo actual en solo ver direcciones</translation>
    </message>
    <message>
        <source>Spendable:</source>
        <translation>Utilizable:</translation>
    </message>
    <message>
        <source>Recent transactions</source>
        <translation>Transacciones recientes</translation>
    </message>
    <message>
        <source>Unconfirmed transactions to watch-only addresses</source>
        <translation>Transacciones no confirmadas para ver solo direcciones</translation>
    </message>
    <message>
        <source>Mined balance in watch-only addresses that has not yet matured</source>
        <translation>Balance minero ver solo direcciones que aún no ha madurado</translation>
    </message>
    <message>
        <source>Current total balance in watch-only addresses</source>
        <translation>Saldo total actual en direcciones de solo reloj</translation>
    </message>
    </context>
<context>
    <name>PSBTOperationsDialog</name>
    <message>
        <source>Dialog</source>
        <translation>Dialogo</translation>
    </message>
    <message>
        <source>Save...</source>
        <translation>Guardar...</translation>
    </message>
    <message>
        <source>Close</source>
        <translation>Cerrar</translation>
    </message>
    <message>
        <source>Save Transaction Data</source>
        <translation>Guardar datos de la transacción</translation>
    </message>
    <message>
        <source>Total Amount</source>
        <translation>Monto total</translation>
    </message>
    <message>
        <source>or</source>
        <translation>o</translation>
    </message>
    <message>
        <source>Transaction status is unknown.</source>
        <translation>El estado de la transacción es desconocido.</translation>
    </message>
</context>
<context>
    <name>PaymentServer</name>
    <message>
        <source>Payment request error</source>
        <translation>Error en la solicitud de pago</translation>
    </message>
    <message>
        <source>Cannot start particl: click-to-pay handler</source>
        <translation>No se puede iniciar Particl: controlador de clic para pagar</translation>
    </message>
    <message>
        <source>URI handling</source>
        <translation>Manejo de URI</translation>
    </message>
    <message>
        <source>Invalid payment address %1</source>
        <translation>Dirección de pago inválida %1</translation>
    </message>
    <message>
        <source>URI cannot be parsed! This can be caused by an invalid Particl address or malformed URI parameters.</source>
        <translation>¡URI no puede ser analizado! Esto puede deberse a una dirección de Particl no válida o a parámetros de URI mal formados.</translation>
    </message>
    <message>
        <source>Payment request file handling</source>
        <translation>Manejo del archivo de solicitud de pago</translation>
    </message>
</context>
<context>
    <name>PeerTableModel</name>
    <message>
        <source>User Agent</source>
        <translation>User Agent</translation>
    </message>
    <message>
        <source>Node/Service</source>
        <translation>Nodo/Servicio</translation>
    </message>
    <message>
        <source>NodeId</source>
        <translation>ID del nodo</translation>
    </message>
    <message>
        <source>Ping</source>
        <translation>Ping</translation>
    </message>
    <message>
        <source>Sent</source>
        <translation>Enviado</translation>
    </message>
    <message>
        <source>Received</source>
        <translation>Recibido</translation>
    </message>
</context>
<context>
    <name>QObject</name>
    <message>
        <source>Amount</source>
        <translation>Cantidad</translation>
    </message>
    <message>
        <source>Enter a Particl address (e.g. %1)</source>
        <translation>Ingresa una dirección de Particl (Ejemplo: %1)</translation>
    </message>
    <message>
        <source>%1 d</source>
        <translation>%1 d</translation>
    </message>
    <message>
        <source>%1 h</source>
        <translation>%1 h</translation>
    </message>
    <message>
        <source>%1 m</source>
        <translation>%1 m</translation>
    </message>
    <message>
        <source>%1 s</source>
        <translation>%1 s</translation>
    </message>
    <message>
        <source>None</source>
        <translation>Nada</translation>
    </message>
    <message>
        <source>N/A</source>
        <translation>N/A</translation>
    </message>
    <message>
        <source>%1 ms</source>
        <translation>%1 ms</translation>
    </message>
    <message numerus="yes">
        <source>%n second(s)</source>
        <translation><numerusform>%n segundo</numerusform><numerusform>%n segundos</numerusform></translation>
    </message>
    <message numerus="yes">
        <source>%n minute(s)</source>
        <translation><numerusform>%n minutos</numerusform><numerusform>%n minutos</numerusform></translation>
    </message>
    <message numerus="yes">
        <source>%n hour(s)</source>
        <translation><numerusform>%n horas</numerusform><numerusform>%n horas</numerusform></translation>
    </message>
    <message numerus="yes">
        <source>%n day(s)</source>
        <translation><numerusform>%n días </numerusform><numerusform>%n días </numerusform></translation>
    </message>
    <message numerus="yes">
        <source>%n week(s)</source>
        <translation><numerusform>%n semanas</numerusform><numerusform>%n semanas</numerusform></translation>
    </message>
    <message>
        <source>%1 and %2</source>
        <translation>%1 y %2</translation>
    </message>
    <message numerus="yes">
        <source>%n year(s)</source>
        <translation><numerusform>%n años</numerusform><numerusform>%n años</numerusform></translation>
    </message>
    <message>
        <source>%1 B</source>
        <translation>%1 B</translation>
    </message>
    <message>
        <source>%1 KB</source>
        <translation>%1 KB</translation>
    </message>
    <message>
        <source>%1 MB</source>
        <translation>%1 MB</translation>
    </message>
    <message>
        <source>%1 GB</source>
        <translation>%1 GB</translation>
    </message>
    <message>
        <source>Error: Specified data directory "%1" does not exist.</source>
        <translation>Error: El directorio de datos "%1" especificado no existe.</translation>
    </message>
    <message>
        <source>Error: %1</source>
        <translation>Error: %1</translation>
    </message>
    <message>
        <source>%1 didn't yet exit safely...</source>
        <translation>%1 aun no se ha cerrado de forma segura...</translation>
    </message>
    <message>
        <source>unknown</source>
        <translation>desconocido</translation>
    </message>
</context>
<context>
    <name>QRImageWidget</name>
    <message>
        <source>&amp;Save Image...</source>
        <translation>Guardar imagen...</translation>
    </message>
    <message>
        <source>&amp;Copy Image</source>
        <translation>&amp;Copiar imagen</translation>
    </message>
    <message>
        <source>Error encoding URI into QR Code.</source>
        <translation>Fallo al codificar URI en código QR.</translation>
    </message>
    <message>
        <source>Save QR Code</source>
        <translation>Guardar código QR</translation>
    </message>
    <message>
        <source>PNG Image (*.png)</source>
        <translation>Imagen PNG (*.png)</translation>
    </message>
</context>
<context>
    <name>RPCConsole</name>
    <message>
        <source>N/A</source>
        <translation>N/A</translation>
    </message>
    <message>
        <source>Client version</source>
        <translation>Versión del Cliente</translation>
    </message>
    <message>
        <source>&amp;Information</source>
        <translation>&amp;Información</translation>
    </message>
    <message>
        <source>General</source>
        <translation>General</translation>
    </message>
    <message>
        <source>Using BerkeleyDB version</source>
        <translation>Utilizando la versión de BerkeleyDB</translation>
    </message>
    <message>
        <source>Datadir</source>
        <translation>Datadir</translation>
    </message>
    <message>
        <source>Startup time</source>
        <translation>Tiempo de inicio</translation>
    </message>
    <message>
        <source>Network</source>
        <translation>Red</translation>
    </message>
    <message>
        <source>Name</source>
        <translation>Nombre</translation>
    </message>
    <message>
        <source>Number of connections</source>
        <translation>Número de conexiones</translation>
    </message>
    <message>
        <source>Block chain</source>
        <translation>Bloquea cadena</translation>
    </message>
    <message>
        <source>Memory Pool</source>
        <translation>Memory Pool</translation>
    </message>
    <message>
        <source>Current number of transactions</source>
        <translation>Numero total de transacciones</translation>
    </message>
    <message>
        <source>Memory usage</source>
        <translation>Memoria utilizada</translation>
    </message>
    <message>
        <source>Wallet: </source>
        <translation>Billetera:</translation>
    </message>
    <message>
        <source>(none)</source>
        <translation>(ninguno)</translation>
    </message>
    <message>
        <source>&amp;Reset</source>
        <translation>&amp;Reestablecer</translation>
    </message>
    <message>
        <source>Received</source>
        <translation>Recibido</translation>
    </message>
    <message>
        <source>Sent</source>
        <translation>Enviado</translation>
    </message>
    <message>
        <source>&amp;Peers</source>
        <translation>&amp;Peers</translation>
    </message>
    <message>
        <source>Banned peers</source>
        <translation>Peers baneados</translation>
    </message>
    <message>
        <source>Select a peer to view detailed information.</source>
        <translation>Selecciona un peer para ver la información detallada.</translation>
    </message>
    <message>
        <source>Direction</source>
        <translation>Dirección</translation>
    </message>
    <message>
        <source>Version</source>
        <translation>version
</translation>
    </message>
    <message>
        <source>Starting Block</source>
        <translation>Bloque de inicio</translation>
    </message>
    <message>
        <source>Synced Headers</source>
        <translation>Cabeceras sincronizadas</translation>
    </message>
    <message>
        <source>Synced Blocks</source>
        <translation>Bloques sincronizados</translation>
    </message>
    <message>
        <source>User Agent</source>
        <translation>User Agent</translation>
    </message>
    <message>
        <source>Node window</source>
        <translation>Ventana del nodo</translation>
    </message>
    <message>
        <source>Current block height</source>
        <translation>Altura del bloque actual</translation>
    </message>
    <message>
        <source>Decrease font size</source>
        <translation>Disminuir tamaño de fuente</translation>
    </message>
    <message>
        <source>Increase font size</source>
        <translation>Aumentar tamaño de fuente</translation>
    </message>
    <message>
        <source>Permissions</source>
        <translation>Permisos</translation>
    </message>
    <message>
        <source>Services</source>
        <translation>Servicios</translation>
    </message>
    <message>
        <source>Connection Time</source>
        <translation>Duración de la conexión</translation>
    </message>
    <message>
        <source>Last Send</source>
        <translation>Ultimo envío</translation>
    </message>
    <message>
        <source>Last Receive</source>
        <translation>Ultima recepción</translation>
    </message>
    <message>
        <source>Ping Time</source>
        <translation>Tiempo de Ping</translation>
    </message>
    <message>
        <source>The duration of a currently outstanding ping.</source>
        <translation>La duración de un ping actualmente pendiente.</translation>
    </message>
    <message>
        <source>Ping Wait</source>
        <translation>Espera de Ping</translation>
    </message>
    <message>
        <source>Min Ping</source>
        <translation>Ping minimo</translation>
    </message>
    <message>
        <source>Time Offset</source>
        <translation>Desplazamiento de tiempo</translation>
    </message>
    <message>
        <source>Last block time</source>
        <translation>Hora del último bloque</translation>
    </message>
    <message>
        <source>&amp;Open</source>
        <translation>&amp;Abrir</translation>
    </message>
    <message>
        <source>&amp;Console</source>
        <translation>&amp;Consola</translation>
    </message>
    <message>
        <source>&amp;Network Traffic</source>
        <translation>&amp;Tráfico de Red</translation>
    </message>
    <message>
        <source>Totals</source>
        <translation>Total:</translation>
    </message>
    <message>
        <source>In:</source>
        <translation>Entrada:</translation>
    </message>
    <message>
        <source>Out:</source>
        <translation>Salida:</translation>
    </message>
    <message>
        <source>Debug log file</source>
        <translation>Archivo del registro de depuración</translation>
    </message>
    <message>
        <source>Clear console</source>
        <translation>Limpiar Consola</translation>
    </message>
    <message>
        <source>1 &amp;hour</source>
        <translation>1 &amp;hora</translation>
    </message>
    <message>
        <source>1 &amp;day</source>
        <translation>1 &amp;día</translation>
    </message>
    <message>
        <source>1 &amp;week</source>
        <translation>1 semana</translation>
    </message>
    <message>
        <source>1 &amp;year</source>
        <translation>1 año</translation>
    </message>
    <message>
        <source>&amp;Disconnect</source>
        <translation>&amp;Desconectar</translation>
    </message>
    <message>
        <source>Ban for</source>
        <translation>Prohibir para</translation>
    </message>
    <message>
        <source>&amp;Unban</source>
        <translation>&amp;Desbloquear</translation>
    </message>
    <message>
        <source>Welcome to the %1 RPC console.</source>
        <translation>Bienvenido a la consola RPC %1.</translation>
    </message>
    <message>
        <source>Use up and down arrows to navigate history, and %1 to clear screen.</source>
        <translation>Usa las flechas (arriba y abajo) para navegar por el historial, y %1 para limpiar la consola.</translation>
    </message>
    <message>
        <source>Type %1 for an overview of available commands.</source>
        <translation>Escriba %1 para obtener una descripción general de los comandos disponibles.</translation>
    </message>
    <message>
        <source>For more information on using this console type %1.</source>
        <translation>Para obtener más información sobre el uso de esta consola, escriba %1.</translation>
    </message>
    <message>
        <source>WARNING: Scammers have been active, telling users to type commands here, stealing their wallet contents. Do not use this console without fully understanding the ramifications of a command.</source>
        <translation>ADVERTENCIA: No uses esta consola sin comprender las consecuencias de la ejecución de cada comando.</translation>
    </message>
    <message>
        <source>Network activity disabled</source>
        <translation>Actividad de red desactivada</translation>
    </message>
    <message>
        <source>(node id: %1)</source>
        <translation>(identificador del nodo: %1)</translation>
    </message>
    <message>
        <source>via %1</source>
        <translation>via %1</translation>
    </message>
    <message>
        <source>never</source>
        <translation>nunca</translation>
    </message>
    <message>
        <source>Inbound</source>
        <translation>Entrante</translation>
    </message>
    <message>
        <source>Outbound</source>
        <translation>Saliente</translation>
    </message>
    <message>
        <source>Unknown</source>
        <translation>Desconocido</translation>
    </message>
</context>
<context>
    <name>ReceiveCoinsDialog</name>
    <message>
        <source>&amp;Amount:</source>
        <translation>Cantidad:</translation>
    </message>
    <message>
        <source>&amp;Label:</source>
        <translation>&amp;Etiqueta:</translation>
    </message>
    <message>
        <source>&amp;Message:</source>
        <translation>&amp;mensaje</translation>
    </message>
    <message>
        <source>An optional message to attach to the payment request, which will be displayed when the request is opened. Note: The message will not be sent with the payment over the Particl network.</source>
        <translation>Mensaje opcional adjunto a la solicitud de pago, que será mostrado cuando la solicitud sea abierta. Nota: Este mensaje no será enviado con el pago a través de la red Particl.</translation>
    </message>
    <message>
        <source>An optional label to associate with the new receiving address.</source>
        <translation>Una etiqueta opcional para asociar con la nueva dirección de recepción</translation>
    </message>
    <message>
        <source>Use this form to request payments. All fields are &lt;b&gt;optional&lt;/b&gt;.</source>
        <translation>Usa este formulario para solicitar un pago. Todos los campos son &lt;b&gt;opcionales&lt;/b&gt;.</translation>
    </message>
    <message>
        <source>An optional amount to request. Leave this empty or zero to not request a specific amount.</source>
        <translation>Monto opcional a solicitar. Deja este campo vacío o en cero si no quieres definir un monto específico.</translation>
    </message>
    <message>
        <source>Clear all fields of the form.</source>
        <translation>Limpiar todos los campos del formulario.</translation>
    </message>
    <message>
        <source>Clear</source>
        <translation>Limpiar</translation>
    </message>
    <message>
        <source>Requested payments history</source>
        <translation>Historial de pagos solicitados</translation>
    </message>
    <message>
        <source>Show the selected request (does the same as double clicking an entry)</source>
        <translation>Mostrar la solicitud seleccionada (hace lo mismo que hacer doble clic en una entrada)</translation>
    </message>
    <message>
        <source>Show</source>
        <translation>Mostrar</translation>
    </message>
    <message>
        <source>Remove the selected entries from the list</source>
        <translation>Borrar de la lista las direcciones seleccionadas</translation>
    </message>
    <message>
        <source>Remove</source>
        <translation>Eliminar</translation>
    </message>
    <message>
        <source>Copy URI</source>
        <translation>Copiar URI</translation>
    </message>
    <message>
        <source>Copy label</source>
        <translation>Copiar etiqueta</translation>
    </message>
    <message>
        <source>Copy message</source>
        <translation>Copiar mensaje</translation>
    </message>
    <message>
        <source>Copy amount</source>
        <translation>Copiar Cantidad</translation>
    </message>
    <message>
        <source>Could not unlock wallet.</source>
        <translation>No se pudo desbloquear la billetera.</translation>
    </message>
    </context>
<context>
    <name>ReceiveRequestDialog</name>
    <message>
        <source>Address:</source>
        <translation>Dirección:</translation>
    </message>
    <message>
        <source>Amount:</source>
        <translation>Cantidad:</translation>
    </message>
    <message>
        <source>Label:</source>
        <translation>Etiqueta:</translation>
    </message>
    <message>
        <source>Message:</source>
        <translation>Mensaje:</translation>
    </message>
    <message>
        <source>Wallet:</source>
        <translation>Billetera:</translation>
    </message>
    <message>
        <source>Copy &amp;URI</source>
        <translation>Copiar &amp;URI</translation>
    </message>
    <message>
        <source>Copy &amp;Address</source>
        <translation>&amp;Copia dirección</translation>
    </message>
    <message>
        <source>&amp;Save Image...</source>
        <translation>Guardar imagen...</translation>
    </message>
    <message>
        <source>Request payment to %1</source>
        <translation>Solicitar pago a %1</translation>
    </message>
    <message>
        <source>Payment information</source>
        <translation>Información del pago</translation>
    </message>
</context>
<context>
    <name>RecentRequestsTableModel</name>
    <message>
        <source>Date</source>
        <translation>Fecha</translation>
    </message>
    <message>
        <source>Label</source>
        <translation>Etiqueta</translation>
    </message>
    <message>
        <source>Message</source>
        <translation>Mensaje</translation>
    </message>
    <message>
        <source>(no label)</source>
        <translation>(sin etiqueta)</translation>
    </message>
    <message>
        <source>(no message)</source>
        <translation>(sin mensaje)</translation>
    </message>
    <message>
        <source>(no amount requested)</source>
        <translation>(no existe monto solicitado)</translation>
    </message>
    <message>
        <source>Requested</source>
        <translation>Solicitado</translation>
    </message>
</context>
<context>
    <name>SendCoinsDialog</name>
    <message>
        <source>Send Coins</source>
        <translation>Enviar monedas</translation>
    </message>
    <message>
        <source>Coin Control Features</source>
        <translation>Características de Coin Control</translation>
    </message>
    <message>
        <source>Inputs...</source>
        <translation>Entradas...</translation>
    </message>
    <message>
        <source>automatically selected</source>
        <translation>Seleccionado automaticamente</translation>
    </message>
    <message>
        <source>Insufficient funds!</source>
        <translation>Fondos insuficientes</translation>
    </message>
    <message>
        <source>Quantity:</source>
        <translation>Cantidad:</translation>
    </message>
    <message>
        <source>Bytes:</source>
        <translation>Bytes:</translation>
    </message>
    <message>
        <source>Amount:</source>
        <translation>Cantidad:</translation>
    </message>
    <message>
        <source>Fee:</source>
        <translation>comisión:
</translation>
    </message>
    <message>
        <source>After Fee:</source>
        <translation>Después de aplicar la comisión:</translation>
    </message>
    <message>
        <source>Change:</source>
        <translation>Cambio:</translation>
    </message>
    <message>
        <source>Custom change address</source>
        <translation>Dirección de cambio personalizada</translation>
    </message>
    <message>
        <source>Transaction Fee:</source>
        <translation>Comisión transacción:</translation>
    </message>
    <message>
        <source>Choose...</source>
        <translation>Seleccione</translation>
    </message>
    <message>
        <source>Warning: Fee estimation is currently not possible.</source>
        <translation>Advertencia: En este momento no se puede estimar la cuota.</translation>
    </message>
    <message>
        <source>per kilobyte</source>
        <translation>por kilobyte</translation>
    </message>
    <message>
        <source>Hide</source>
        <translation>Ocultar</translation>
    </message>
    <message>
        <source>Recommended:</source>
        <translation>Recomendado:</translation>
    </message>
    <message>
        <source>Custom:</source>
        <translation>Personalizado:</translation>
    </message>
    <message>
        <source>Send to multiple recipients at once</source>
        <translation>Enviar a múltiples destinatarios</translation>
    </message>
    <message>
        <source>Add &amp;Recipient</source>
        <translation>&amp;Agrega destinatario</translation>
    </message>
    <message>
        <source>Clear all fields of the form.</source>
        <translation>Limpiar todos los campos del formulario.</translation>
    </message>
    <message>
        <source>Dust:</source>
        <translation>Polvo:</translation>
    </message>
    <message>
        <source>Hide transaction fee settings</source>
        <translation>Esconder ajustes de la tarifa de transacción</translation>
    </message>
    <message>
        <source>Confirmation time target:</source>
        <translation>Objetivo de tiempo de confirmación</translation>
    </message>
    <message>
        <source>Clear &amp;All</source>
        <translation>&amp;Borra todos</translation>
    </message>
    <message>
        <source>Balance:</source>
        <translation>Balance:</translation>
    </message>
    <message>
        <source>Confirm the send action</source>
        <translation>Confirma el envio</translation>
    </message>
    <message>
        <source>S&amp;end</source>
        <translation>&amp;Envía</translation>
    </message>
    <message>
        <source>Copy quantity</source>
        <translation>Copiar cantidad</translation>
    </message>
    <message>
        <source>Copy amount</source>
        <translation>Copiar Cantidad</translation>
    </message>
    <message>
        <source>Copy fee</source>
        <translation>Copiar comisión</translation>
    </message>
    <message>
        <source>Copy after fee</source>
        <translation>Copiar después de la comisión</translation>
    </message>
    <message>
        <source>Copy bytes</source>
        <translation>Copiar bytes</translation>
    </message>
    <message>
        <source>Copy dust</source>
        <translation>Copiar polvo</translation>
    </message>
    <message>
        <source>Copy change</source>
        <translation>Copiar cambio</translation>
    </message>
    <message>
        <source>%1 (%2 blocks)</source>
        <translation>%1 (%2 bloques)</translation>
    </message>
    <message>
        <source> from wallet '%1'</source>
        <translation>desde la billetera '%1'</translation>
    </message>
    <message>
        <source>%1 to %2</source>
        <translation>%1 a %2</translation>
    </message>
    <message>
        <source>Are you sure you want to send?</source>
        <translation>¿Seguro que quiere enviar?</translation>
    </message>
    <message>
        <source>Save Transaction Data</source>
        <translation>Guardar datos de la transacción</translation>
    </message>
    <message>
        <source>or</source>
        <translation>o</translation>
    </message>
    <message>
        <source>Please, review your transaction.</source>
        <translation>Por favor, revise su transacción.</translation>
    </message>
    <message>
        <source>Transaction fee</source>
        <translation>Comisión de transacción</translation>
    </message>
    <message>
        <source>Total Amount</source>
        <translation>Monto total</translation>
    </message>
    <message>
        <source>Confirm send coins</source>
        <translation>Confirmar el envió de monedas</translation>
    </message>
    <message>
        <source>Confirm transaction proposal</source>
        <translation>Confirmar la propuesta de transacción</translation>
    </message>
    <message>
        <source>Send</source>
        <translation>Enviar</translation>
    </message>
    <message>
        <source>The recipient address is not valid. Please recheck.</source>
        <translation>La dirección de envío no es válida. Por favor revisala.</translation>
    </message>
    <message>
        <source>The amount to pay must be larger than 0.</source>
        <translation>La cantidad por pagar tiene que ser mayor que 0.</translation>
    </message>
    <message>
        <source>The amount exceeds your balance.</source>
        <translation>El monto sobrepasa tu saldo.</translation>
    </message>
    <message>
        <source>The total exceeds your balance when the %1 transaction fee is included.</source>
        <translation>El total sobrepasa tu saldo cuando se incluyen %1 como comisión de envió.</translation>
    </message>
    <message>
        <source>Duplicate address found: addresses should only be used once each.</source>
        <translation>Dirección duplicada encontrada: las direcciones sólo deben ser utilizadas una vez.</translation>
    </message>
    <message>
        <source>Transaction creation failed!</source>
        <translation>¡Fallo al crear la transacción!</translation>
    </message>
    <message>
        <source>A fee higher than %1 is considered an absurdly high fee.</source>
        <translation>Una comisión mayor que %1 se considera como una comisión absurda-mente alta.</translation>
    </message>
    <message>
        <source>Payment request expired.</source>
        <translation>Solicitud de pago expirada</translation>
    </message>
    <message>
        <source>Warning: Invalid Particl address</source>
        <translation>Peligro: Dirección de Particl inválida</translation>
    </message>
    <message>
        <source>Warning: Unknown change address</source>
        <translation>Peligro: Dirección de cambio desconocida</translation>
    </message>
    <message>
        <source>Confirm custom change address</source>
        <translation>Confirma dirección de cambio personalizada</translation>
    </message>
    <message>
        <source>The address you selected for change is not part of this wallet. Any or all funds in your wallet may be sent to this address. Are you sure?</source>
        <translation>La dirección de cambio que ingresaste no es parte de tu monedero. Parte de tus fondos serán enviados a esta dirección. ¿Estás seguro?</translation>
    </message>
    <message>
        <source>(no label)</source>
        <translation>(sin etiqueta)</translation>
    </message>
</context>
<context>
    <name>SendCoinsEntry</name>
    <message>
        <source>A&amp;mount:</source>
        <translation>Cantidad:</translation>
    </message>
    <message>
        <source>Pay &amp;To:</source>
        <translation>&amp;Pagar a:</translation>
    </message>
    <message>
        <source>&amp;Label:</source>
        <translation>&amp;Etiqueta:</translation>
    </message>
    <message>
        <source>Choose previously used address</source>
        <translation>Seleccionar dirección usada anteriormente</translation>
    </message>
    <message>
        <source>The Particl address to send the payment to</source>
        <translation>Dirección Particl a enviar el pago</translation>
    </message>
    <message>
        <source>Alt+A</source>
        <translation>Alt+A</translation>
    </message>
    <message>
        <source>Paste address from clipboard</source>
        <translation>Pega dirección desde portapapeles</translation>
    </message>
    <message>
        <source>Alt+P</source>
        <translation>Alt+P</translation>
    </message>
    <message>
        <source>Remove this entry</source>
        <translation>Quitar esta entrada</translation>
    </message>
    <message>
        <source>S&amp;ubtract fee from amount</source>
        <translation>Restar comisiones del monto.</translation>
    </message>
    <message>
        <source>Use available balance</source>
        <translation>Usar el saldo disponible</translation>
    </message>
    <message>
        <source>Message:</source>
        <translation>Mensaje:</translation>
    </message>
    <message>
        <source>This is an unauthenticated payment request.</source>
        <translation>Esta es una petición de pago no autentificada.</translation>
    </message>
    <message>
        <source>This is an authenticated payment request.</source>
        <translation>Esta es una petición de pago autentificada.</translation>
    </message>
    <message>
        <source>Enter a label for this address to add it to the list of used addresses</source>
        <translation>Introduce una etiqueta para esta dirección para añadirla a la lista de direcciones utilizadas</translation>
    </message>
    <message>
        <source>Pay To:</source>
        <translation>Pagar a:</translation>
    </message>
    <message>
        <source>Memo:</source>
        <translation>Memo:</translation>
    </message>
</context>
<context>
    <name>ShutdownWindow</name>
    <message>
        <source>%1 is shutting down...</source>
        <translation>%1 se esta cerrando...</translation>
    </message>
    <message>
        <source>Do not shut down the computer until this window disappears.</source>
        <translation>No apague el equipo hasta que desaparezca esta ventana.</translation>
    </message>
</context>
<context>
    <name>SignVerifyMessageDialog</name>
    <message>
        <source>Signatures - Sign / Verify a Message</source>
        <translation>Firmas - Firmar / verificar un mensaje</translation>
    </message>
    <message>
        <source>&amp;Sign Message</source>
        <translation>&amp;Firmar Mensaje</translation>
    </message>
    <message>
        <source>The Particl address to sign the message with</source>
        <translation>Dirección Particl con la que firmar el mensaje</translation>
    </message>
    <message>
        <source>Choose previously used address</source>
        <translation>Seleccionar dirección usada anteriormente</translation>
    </message>
    <message>
        <source>Alt+A</source>
        <translation>Alt+A</translation>
    </message>
    <message>
        <source>Paste address from clipboard</source>
        <translation>Pega dirección desde portapapeles</translation>
    </message>
    <message>
        <source>Alt+P</source>
        <translation>Alt+P</translation>
    </message>
    <message>
        <source>Enter the message you want to sign here</source>
        <translation>Escriba el mensaje que desea firmar</translation>
    </message>
    <message>
        <source>Signature</source>
        <translation>Firma</translation>
    </message>
    <message>
        <source>Copy the current signature to the system clipboard</source>
        <translation>Copiar la firma actual al portapapeles del sistema</translation>
    </message>
    <message>
        <source>Sign the message to prove you own this Particl address</source>
        <translation>Firmar un mensjage para probar que usted es dueño de esta dirección</translation>
    </message>
    <message>
        <source>Sign &amp;Message</source>
        <translation>Firmar Mensaje</translation>
    </message>
    <message>
        <source>Reset all sign message fields</source>
        <translation>Limpiar todos los campos de la firma de mensaje</translation>
    </message>
    <message>
        <source>Clear &amp;All</source>
        <translation>&amp;Borra todos</translation>
    </message>
    <message>
        <source>&amp;Verify Message</source>
        <translation>&amp;Firmar Mensaje</translation>
    </message>
    <message>
        <source>The Particl address the message was signed with</source>
        <translation>La dirección Particl con la que se firmó el mensaje</translation>
    </message>
    <message>
        <source>Verify the message to ensure it was signed with the specified Particl address</source>
        <translation>Verifica el mensaje para asegurar que fue firmado con la dirección de Particl especificada.</translation>
    </message>
    <message>
        <source>Verify &amp;Message</source>
        <translation>&amp;Firmar Mensaje</translation>
    </message>
    <message>
        <source>Reset all verify message fields</source>
        <translation>Limpiar todos los campos de la verificación de mensaje</translation>
    </message>
    <message>
        <source>Click "Sign Message" to generate signature</source>
        <translation>Click en "Firmar mensaje" para generar una firma</translation>
    </message>
    <message>
        <source>The entered address is invalid.</source>
        <translation>La dirección ingresada es inválida</translation>
    </message>
    <message>
        <source>Please check the address and try again.</source>
        <translation>Por favor, revisa la dirección e intenta nuevamente.</translation>
    </message>
    <message>
        <source>The entered address does not refer to a key.</source>
        <translation>La dirección ingresada no corresponde a una llave válida.</translation>
    </message>
    <message>
        <source>Wallet unlock was cancelled.</source>
        <translation>El desbloqueo del monedero fue cancelado.</translation>
    </message>
    <message>
        <source>No error</source>
        <translation>No hay error</translation>
    </message>
    <message>
        <source>Private key for the entered address is not available.</source>
        <translation>La llave privada para la dirección introducida no está disponible.</translation>
    </message>
    <message>
        <source>Message signing failed.</source>
        <translation>Falló la firma del mensaje.</translation>
    </message>
    <message>
        <source>Message signed.</source>
        <translation>Mensaje firmado.</translation>
    </message>
    <message>
        <source>The signature could not be decoded.</source>
        <translation>La firma no pudo decodificarse.</translation>
    </message>
    <message>
        <source>Please check the signature and try again.</source>
        <translation>Por favor compruebe la firma e intente de nuevo.</translation>
    </message>
    <message>
        <source>The signature did not match the message digest.</source>
        <translation>La firma no se combinó con el mensaje.</translation>
    </message>
    <message>
        <source>Message verification failed.</source>
        <translation>Falló la verificación del mensaje.</translation>
    </message>
    <message>
        <source>Message verified.</source>
        <translation>Mensaje verificado.</translation>
    </message>
</context>
<context>
    <name>TrafficGraphWidget</name>
    <message>
        <source>KB/s</source>
        <translation>KB/s</translation>
    </message>
</context>
<context>
    <name>TransactionDesc</name>
    <message>
        <source>Open until %1</source>
        <translation>Abierto hasta %1</translation>
    </message>
    <message>
        <source>conflicted with a transaction with %1 confirmations</source>
        <translation>Hay un conflicto con la traducción de las confirmaciones %1</translation>
    </message>
    <message>
        <source>0/unconfirmed, %1</source>
        <translation>0/no confirmado, %1</translation>
    </message>
    <message>
        <source>in memory pool</source>
        <translation>en el equipo de memoria</translation>
    </message>
    <message>
        <source>not in memory pool</source>
        <translation>no en el equipo de memoria</translation>
    </message>
    <message>
        <source>abandoned</source>
        <translation>abandonado</translation>
    </message>
    <message>
        <source>%1/unconfirmed</source>
        <translation>%1/no confirmado</translation>
    </message>
    <message>
        <source>%1 confirmations</source>
        <translation>confirmaciones %1</translation>
    </message>
    <message>
        <source>Status</source>
        <translation>Estado</translation>
    </message>
    <message>
        <source>Date</source>
        <translation>Fecha</translation>
    </message>
    <message>
        <source>Source</source>
        <translation>Fuente</translation>
    </message>
    <message>
        <source>Generated</source>
        <translation>Generado</translation>
    </message>
    <message>
        <source>From</source>
        <translation>Desde</translation>
    </message>
    <message>
        <source>unknown</source>
        <translation>desconocido</translation>
    </message>
    <message>
        <source>To</source>
        <translation>Para</translation>
    </message>
    <message>
        <source>own address</source>
        <translation>dirección personal</translation>
    </message>
    <message>
        <source>watch-only</source>
        <translation>Solo observación</translation>
    </message>
    <message>
        <source>label</source>
        <translation>etiqueta</translation>
    </message>
    <message>
        <source>Credit</source>
        <translation>Credito</translation>
    </message>
    <message>
        <source>not accepted</source>
        <translation>no aceptada</translation>
    </message>
    <message>
        <source>Debit</source>
        <translation>Débito</translation>
    </message>
    <message>
        <source>Total debit</source>
        <translation>Total enviado</translation>
    </message>
    <message>
        <source>Total credit</source>
        <translation>Crédito total</translation>
    </message>
    <message>
        <source>Transaction fee</source>
        <translation>Comisión de transacción</translation>
    </message>
    <message>
        <source>Net amount</source>
        <translation>Cantidad total</translation>
    </message>
    <message>
        <source>Message</source>
        <translation>Mensaje</translation>
    </message>
    <message>
        <source>Comment</source>
        <translation>Comentario</translation>
    </message>
    <message>
        <source>Transaction ID</source>
        <translation>Identificador de transacción (ID)</translation>
    </message>
    <message>
        <source>Transaction total size</source>
        <translation>Tamaño total de transacción</translation>
    </message>
    <message>
        <source>Output index</source>
        <translation>Indice de salida</translation>
    </message>
    <message>
        <source>Merchant</source>
        <translation>Vendedor</translation>
    </message>
    <message>
        <source>Debug information</source>
        <translation>Información de depuración</translation>
    </message>
    <message>
        <source>Transaction</source>
        <translation>Transacción</translation>
    </message>
    <message>
        <source>Inputs</source>
        <translation>Entradas</translation>
    </message>
    <message>
        <source>Amount</source>
        <translation>Cantidad</translation>
    </message>
    <message>
        <source>true</source>
        <translation>verdadero</translation>
    </message>
    <message>
        <source>false</source>
        <translation>falso</translation>
    </message>
</context>
<context>
    <name>TransactionDescDialog</name>
    <message>
        <source>This pane shows a detailed description of the transaction</source>
        <translation>Esta ventana muestra información detallada sobre la transacción</translation>
    </message>
    <message>
        <source>Details for %1</source>
        <translation>Detalles para %1</translation>
    </message>
</context>
<context>
    <name>TransactionTableModel</name>
    <message>
        <source>Date</source>
        <translation>Fecha</translation>
    </message>
    <message>
        <source>Type</source>
        <translation>Tipo</translation>
    </message>
    <message>
        <source>Label</source>
        <translation>Etiqueta</translation>
    </message>
    <message>
        <source>Open until %1</source>
        <translation>Abierto hasta %1</translation>
    </message>
    <message>
        <source>Unconfirmed</source>
        <translation>Sin confirmar</translation>
    </message>
    <message>
        <source>Abandoned</source>
        <translation>Abandonado</translation>
    </message>
    <message>
        <source>Confirming (%1 of %2 recommended confirmations)</source>
        <translation>Confirmando (%1 de %2 confirmaciones recomendadas)</translation>
    </message>
    <message>
        <source>Confirmed (%1 confirmations)</source>
        <translation>Confirmado (%1 confirmaciones)</translation>
    </message>
    <message>
        <source>Conflicted</source>
        <translation>En conflicto</translation>
    </message>
    <message>
        <source>Immature (%1 confirmations, will be available after %2)</source>
        <translation>Inmaduro (%1 confirmación(es), Estarán disponibles después de %2)</translation>
    </message>
    <message>
        <source>Generated but not accepted</source>
        <translation>Generado pero no aceptado</translation>
    </message>
    <message>
        <source>Received with</source>
        <translation>Recibido con</translation>
    </message>
    <message>
        <source>Received from</source>
        <translation>Recibido de</translation>
    </message>
    <message>
        <source>Sent to</source>
        <translation>Enviado a</translation>
    </message>
    <message>
        <source>Payment to yourself</source>
        <translation>Pago a ti mismo</translation>
    </message>
    <message>
        <source>Mined</source>
        <translation>Minado</translation>
    </message>
    <message>
        <source>watch-only</source>
        <translation>Solo observación</translation>
    </message>
    <message>
        <source>(n/a)</source>
        <translation>(n/a)</translation>
    </message>
    <message>
        <source>(no label)</source>
        <translation>(sin etiqueta)</translation>
    </message>
    <message>
        <source>Transaction status. Hover over this field to show number of confirmations.</source>
        <translation>Estado de transacción. Pasa el ratón sobre este campo para ver el numero de confirmaciones.</translation>
    </message>
    <message>
        <source>Date and time that the transaction was received.</source>
        <translation>Fecha y hora cuando se recibió la transacción</translation>
    </message>
    <message>
        <source>Type of transaction.</source>
        <translation>Tipo de transacción.</translation>
    </message>
    <message>
        <source>Amount removed from or added to balance.</source>
        <translation>Cantidad restada o añadida al balance</translation>
    </message>
</context>
<context>
    <name>TransactionView</name>
    <message>
        <source>All</source>
        <translation>Todo</translation>
    </message>
    <message>
        <source>Today</source>
        <translation>Hoy</translation>
    </message>
    <message>
        <source>This week</source>
        <translation>Esta semana</translation>
    </message>
    <message>
        <source>This month</source>
        <translation>Este mes</translation>
    </message>
    <message>
        <source>Last month</source>
        <translation>Mes pasado</translation>
    </message>
    <message>
        <source>This year</source>
        <translation>Este año</translation>
    </message>
    <message>
        <source>Range...</source>
        <translation>Rango...</translation>
    </message>
    <message>
        <source>Received with</source>
        <translation>Recibido con</translation>
    </message>
    <message>
        <source>Sent to</source>
        <translation>Enviado a</translation>
    </message>
    <message>
        <source>To yourself</source>
        <translation>A ti mismo</translation>
    </message>
    <message>
        <source>Mined</source>
        <translation>Minado</translation>
    </message>
    <message>
        <source>Other</source>
        <translation>Otra</translation>
    </message>
    <message>
        <source>Min amount</source>
        <translation>Cantidad mínima</translation>
    </message>
    <message>
        <source>Abandon transaction</source>
        <translation>Transacción abandonada</translation>
    </message>
    <message>
        <source>Increase transaction fee</source>
        <translation>Incrementar cuota de transacción</translation>
    </message>
    <message>
        <source>Copy address</source>
        <translation>Copiar dirección</translation>
    </message>
    <message>
        <source>Copy label</source>
        <translation>Copiar etiqueta</translation>
    </message>
    <message>
        <source>Copy amount</source>
        <translation>Copiar Cantidad</translation>
    </message>
    <message>
        <source>Copy transaction ID</source>
        <translation>Copiar ID de transacción</translation>
    </message>
    <message>
        <source>Copy raw transaction</source>
        <translation>Copiar transacción bruta</translation>
    </message>
    <message>
        <source>Copy full transaction details</source>
        <translation>Copiar todos los detalles de la transacción</translation>
    </message>
    <message>
        <source>Edit label</source>
        <translation>Editar etiqueta</translation>
    </message>
    <message>
        <source>Show transaction details</source>
        <translation>Mostrar detalles de la transacción</translation>
    </message>
    <message>
        <source>Export Transaction History</source>
        <translation>Exportar historial de transacciones</translation>
    </message>
    <message>
        <source>Comma separated file (*.csv)</source>
        <translation>Archivos separados por coma (*.csv)</translation>
    </message>
    <message>
        <source>Confirmed</source>
        <translation>Archivo separado de coma (*.csv)</translation>
    </message>
    <message>
        <source>Watch-only</source>
        <translation>Solo observación</translation>
    </message>
    <message>
        <source>Date</source>
        <translation>Fecha</translation>
    </message>
    <message>
        <source>Type</source>
        <translation>Tipo</translation>
    </message>
    <message>
        <source>Label</source>
        <translation>Etiqueta</translation>
    </message>
    <message>
        <source>Address</source>
        <translation>Dirección</translation>
    </message>
    <message>
        <source>ID</source>
        <translation>ID</translation>
    </message>
    <message>
        <source>Exporting Failed</source>
        <translation>Exportación fallida</translation>
    </message>
    <message>
        <source>Exporting Successful</source>
        <translation>Exportación exitosa</translation>
    </message>
    <message>
        <source>The transaction history was successfully saved to %1.</source>
        <translation>La transacción ha sido guardada en %1.</translation>
    </message>
    <message>
        <source>Range:</source>
        <translation>Rango:</translation>
    </message>
    <message>
        <source>to</source>
        <translation>para</translation>
    </message>
</context>
<context>
    <name>UnitDisplayStatusBarControl</name>
    <message>
        <source>Unit to show amounts in. Click to select another unit.</source>
        <translation>Unidad en la que se muestran las cantidades. Haga clic para seleccionar otra unidad.</translation>
    </message>
</context>
<context>
    <name>WalletController</name>
    <message>
        <source>Close wallet</source>
        <translation>Cerrar billetera</translation>
    </message>
    <message>
        <source>Close all wallets</source>
        <translation>Cerrar todas las billeteras</translation>
    </message>
    <message>
        <source>Are you sure you wish to close all wallets?</source>
        <translation>¿Está seguro de que desea cerrar todas las billeteras?</translation>
    </message>
</context>
<context>
    <name>WalletFrame</name>
    <message>
        <source>Create a new wallet</source>
        <translation>Crear una nueva billetera</translation>
    </message>
</context>
<context>
    <name>WalletModel</name>
    <message>
        <source>Send Coins</source>
        <translation>Enviar monedas</translation>
    </message>
    <message>
        <source>Fee bump error</source>
        <translation>Error de incremento de cuota</translation>
    </message>
    <message>
        <source>Increasing transaction fee failed</source>
        <translation>Ha fallado el incremento de la cuota de transacción.</translation>
    </message>
    <message>
        <source>Do you want to increase the fee?</source>
        <translation>¿Desea incrementar la cuota?</translation>
    </message>
    <message>
        <source>Current fee:</source>
        <translation>Comisión actual:</translation>
    </message>
    <message>
        <source>Increase:</source>
        <translation>Incremento:</translation>
    </message>
    <message>
        <source>New fee:</source>
        <translation>Nueva comisión:</translation>
    </message>
    <message>
        <source>Confirm fee bump</source>
        <translation>Confirmar incremento de comisión</translation>
    </message>
    <message>
        <source>Can't sign transaction.</source>
        <translation>No se ha podido firmar la transacción.</translation>
    </message>
    <message>
        <source>Could not commit transaction</source>
        <translation>No se pudo confirmar la transacción</translation>
    </message>
    <message>
        <source>default wallet</source>
        <translation>billetera predeterminada</translation>
    </message>
</context>
<context>
    <name>WalletView</name>
    <message>
        <source>&amp;Export</source>
        <translation>Exportar</translation>
    </message>
    <message>
        <source>Export the data in the current tab to a file</source>
        <translation>Exportar los datos de la pestaña actual a un archivo</translation>
    </message>
    <message>
        <source>Error</source>
        <translation>Error</translation>
    </message>
    <message>
        <source>Load Transaction Data</source>
        <translation>Cargar datos de la transacción</translation>
    </message>
    <message>
        <source>Backup Wallet</source>
        <translation>Respaldar monedero</translation>
    </message>
    <message>
        <source>Wallet Data (*.dat)</source>
        <translation>Archivo de respaldo (*.dat)</translation>
    </message>
    <message>
        <source>Backup Failed</source>
        <translation>Ha fallado el respaldo</translation>
    </message>
    <message>
        <source>There was an error trying to save the wallet data to %1.</source>
        <translation>Ha habido un error al intentar guardar los datos del monedero a %1.</translation>
    </message>
    <message>
        <source>Backup Successful</source>
        <translation>Respaldo exitoso</translation>
    </message>
    <message>
        <source>The wallet data was successfully saved to %1.</source>
        <translation>Los datos del monedero se han guardado con éxito en %1.</translation>
    </message>
    </context>
<context>
    <name>bitcoin-core</name>
    <message>
        <source>Distributed under the MIT software license, see the accompanying file %s or %s</source>
        <translation>Distribuido bajo la licencia de software MIT, vea el archivo adjunto %s o %s</translation>
    </message>
    <message>
        <source>Prune configured below the minimum of %d MiB.  Please use a higher number.</source>
        <translation>La Poda se ha configurado por debajo del mínimo de %d MiB. Por favor utiliza un valor mas alto.</translation>
    </message>
    <message>
        <source>Pruning blockstore...</source>
        <translation>Poda blockstore...</translation>
    </message>
    <message>
        <source>Unable to start HTTP server. See debug log for details.</source>
        <translation>No se ha podido iniciar el servidor HTTP. Ver debug log para detalles.</translation>
    </message>
    <message>
        <source>The %s developers</source>
        <translation>Los desarrolladores de %s</translation>
    </message>
    <message>
        <source>This is the transaction fee you may discard if change is smaller than dust at this level</source>
        <translation>Esta es la cuota de transacción que puede descartar si el cambio es más pequeño que el polvo a este nivel.</translation>
    </message>
    <message>
        <source>-maxmempool must be at least %d MB</source>
        <translation>-maxmempool debe ser por lo menos de %d MB</translation>
    </message>
    <message>
        <source>Cannot resolve -%s address: '%s'</source>
        <translation>No se puede resolver -%s direccion: '%s'</translation>
    </message>
    <message>
        <source>Change index out of range</source>
        <translation>Cambio de indice fuera de rango</translation>
    </message>
    <message>
        <source>Copyright (C) %i-%i</source>
        <translation>Copyright (C) %i-%i</translation>
    </message>
    <message>
        <source>Corrupted block database detected</source>
        <translation>Corrupción de base de datos de bloques detectada.</translation>
    </message>
    <message>
        <source>Do you want to rebuild the block database now?</source>
        <translation>¿Quieres reconstruir la base de datos de bloques ahora?</translation>
    </message>
    <message>
        <source>Error initializing block database</source>
        <translation>Error al inicializar la base de datos de bloques</translation>
    </message>
    <message>
        <source>Error initializing wallet database environment %s!</source>
        <translation>Error al iniciar el entorno de la base de datos del monedero %s</translation>
    </message>
    <message>
        <source>Error loading %s</source>
        <translation>Error cargando %s</translation>
    </message>
    <message>
        <source>Error loading %s: Wallet corrupted</source>
        <translation>Error cargando %s: Monedero corrupto</translation>
    </message>
    <message>
        <source>Error loading %s: Wallet requires newer version of %s</source>
        <translation>Error cargando %s: Monedero requiere una versión mas reciente de %s</translation>
    </message>
    <message>
        <source>Error loading block database</source>
        <translation>Error cargando blkindex.dat</translation>
    </message>
    <message>
        <source>Error opening block database</source>
        <translation>Error cargando base de datos de bloques</translation>
    </message>
    <message>
        <source>Failed to listen on any port. Use -listen=0 if you want this.</source>
        <translation>Ha fallado la escucha en todos los puertos. Usa -listen=0 si desea esto.</translation>
    </message>
    <message>
        <source>Importing...</source>
        <translation>Importando...</translation>
    </message>
    <message>
        <source>Incorrect or no genesis block found. Wrong datadir for network?</source>
        <translation>Incorrecto o bloque de génesis no encontrado. ¿datadir equivocada para la red?</translation>
    </message>
    <message>
        <source>Initialization sanity check failed. %s is shutting down.</source>
        <translation>La inicialización de la verificación de validez falló. Se está apagando %s.</translation>
    </message>
    <message>
        <source>Invalid amount for -%s=&lt;amount&gt;: '%s'</source>
        <translation>Monto invalido para -%s=&lt;amount&gt;: '%s'</translation>
    </message>
    <message>
        <source>Invalid amount for -discardfee=&lt;amount&gt;: '%s'</source>
        <translation>Monto invalido para -discardfee=&lt;amount&gt;: '%s'</translation>
    </message>
    <message>
        <source>Invalid amount for -fallbackfee=&lt;amount&gt;: '%s'</source>
        <translation>Monto invalido para -fallbackfee=&lt;amount&gt;: '%s'</translation>
    </message>
    <message>
        <source>Loading P2P addresses...</source>
        <translation>Cargando direcciones P2P...</translation>
    </message>
    <message>
        <source>Loading banlist...</source>
        <translation>Cargando banlist...</translation>
    </message>
    <message>
        <source>Not enough file descriptors available.</source>
        <translation>No hay suficientes descriptores de archivo disponibles.</translation>
    </message>
    <message>
        <source>Replaying blocks...</source>
        <translation>Reproduciendo bloques...</translation>
    </message>
    <message>
        <source>Rewinding blocks...</source>
        <translation>Rebobinando bloques...</translation>
    </message>
    <message>
        <source>The source code is available from %s.</source>
        <translation>El código fuente esta disponible desde %s.</translation>
    </message>
    <message>
        <source>Transaction fee and change calculation failed</source>
        <translation>El cálculo de la comisión de transacción y del cambio han fallado</translation>
    </message>
    <message>
        <source>Upgrading UTXO database</source>
        <translation>Actualizando la base de datos UTXO</translation>
    </message>
    <message>
        <source>Verifying blocks...</source>
        <translation>Verificando bloques...</translation>
    </message>
    <message>
        <source>Error reading from database, shutting down.</source>
        <translation>Error al leer la base de datos, cerrando aplicación.</translation>
    </message>
    <message>
        <source>Error upgrading chainstate database</source>
        <translation>Error actualizando la base de datos chainstate</translation>
    </message>
    <message>
        <source>Invalid -onion address or hostname: '%s'</source>
        <translation>Dirección de -onion o dominio '%s' inválido</translation>
    </message>
    <message>
        <source>Invalid -proxy address or hostname: '%s'</source>
        <translation>Dirección de -proxy o dominio ' %s' inválido</translation>
    </message>
    <message>
        <source>Invalid amount for -paytxfee=&lt;amount&gt;: '%s' (must be at least %s)</source>
        <translation>Cantidad inválida para -paytxfee=&lt;amount&gt;: '%s' (debe ser por lo menos %s)</translation>
    </message>
    <message>
        <source>Invalid netmask specified in -whitelist: '%s'</source>
        <translation>Máscara de red inválida especificada en -whitelist: '%s'</translation>
    </message>
    <message>
        <source>Need to specify a port with -whitebind: '%s'</source>
        <translation>Necesita especificar un puerto con -whitebind: '%s'</translation>
    </message>
    <message>
        <source>Reducing -maxconnections from %d to %d, because of system limitations.</source>
        <translation>Reduciendo -maxconnections de %d a %d, debido a limitaciones del sistema.</translation>
    </message>
    <message>
        <source>Signing transaction failed</source>
        <translation>Firma de transacción fallida</translation>
    </message>
    <message>
        <source>The transaction amount is too small to pay the fee</source>
        <translation>El monto a transferir es muy pequeño para pagar el impuesto</translation>
    </message>
    <message>
        <source>This is experimental software.</source>
        <translation>Este es un software experimental.</translation>
    </message>
    <message>
        <source>Transaction amount too small</source>
        <translation>Monto a transferir muy pequeño</translation>
    </message>
    <message>
        <source>Transaction too large</source>
        <translation>Transacción muy grande</translation>
    </message>
    <message>
        <source>Unable to bind to %s on this computer (bind returned error %s)</source>
        <translation>No es posible conectar con %s en este sistema (bind ha devuelto el error %s)</translation>
    </message>
    <message>
        <source>Verifying wallet(s)...</source>
        <translation>Verificando billetera(s)...</translation>
    </message>
    <message>
        <source>Warning: unknown new rules activated (versionbit %i)</source>
        <translation>Advertencia: nuevas reglas desconocidas activadas (versionbit %i)</translation>
    </message>
    <message>
        <source>-maxtxfee is set very high! Fees this large could be paid on a single transaction.</source>
        <translation>-maxtxfee tiene un valor muy elevado! Comisiones muy grandes podrían ser pagadas en una única transacción.</translation>
    </message>
    <message>
        <source>This is the transaction fee you may pay when fee estimates are not available.</source>
        <translation>Impuesto por transacción que pagarás cuando la estimación de impuesto no esté disponible.</translation>
    </message>
    <message>
        <source>Total length of network version string (%i) exceeds maximum length (%i). Reduce the number or size of uacomments.</source>
        <translation>La longitud total de la cadena de versión de red ( %i ) supera la longitud máxima ( %i ) . Reducir el número o tamaño de uacomments .</translation>
    </message>
    <message>
        <source>%s is set very high!</source>
        <translation>¡%s esta configurado muy alto!</translation>
    </message>
    <message>
        <source>Starting network threads...</source>
        <translation>Iniciando procesos de red...</translation>
    </message>
    <message>
        <source>The wallet will avoid paying less than the minimum relay fee.</source>
        <translation>La billetera no permitirá pagar menos que la fee de transmisión mínima (relay fee).</translation>
    </message>
    <message>
        <source>This is the minimum transaction fee you pay on every transaction.</source>
        <translation>Mínimo de impuesto que pagarás con cada transacción.</translation>
    </message>
    <message>
        <source>This is the transaction fee you will pay if you send a transaction.</source>
        <translation>Impuesto por transacción a pagar si envías una transacción.</translation>
    </message>
    <message>
        <source>Transaction amounts must not be negative</source>
        <translation>El monto de la transacción no puede ser negativo</translation>
    </message>
    <message>
        <source>Transaction has too long of a mempool chain</source>
        <translation>La transacción tiene demasiado tiempo de una cadena de mempool</translation>
    </message>
    <message>
        <source>Transaction must have at least one recipient</source>
        <translation>La transacción debe incluir al menos un destinatario.</translation>
    </message>
    <message>
        <source>Unknown network specified in -onlynet: '%s'</source>
        <translation>La red especificada en -onlynet: '%s' es desconocida</translation>
    </message>
    <message>
        <source>Insufficient funds</source>
        <translation>Fondos insuficientes</translation>
    </message>
    <message>
        <source>Loading block index...</source>
        <translation>Cargando el index de bloques...</translation>
    </message>
    <message>
        <source>Loading wallet...</source>
        <translation>Cargando cartera...</translation>
    </message>
    <message>
        <source>Cannot downgrade wallet</source>
        <translation>No es posible desactualizar la billetera</translation>
    </message>
    <message>
        <source>Rescanning...</source>
        <translation>Rescaneando...</translation>
    </message>
    <message>
        <source>Done loading</source>
        <translation>Carga completa</translation>
    </message>
</context>
</TS><|MERGE_RESOLUTION|>--- conflicted
+++ resolved
@@ -70,9 +70,9 @@
         <translation>Estas son tus direcciones de Particl para recibir pagos. Siempre revise el monto y la dirección de envío antes de enviar criptomonedas.</translation>
     </message>
     <message>
-        <source>These are your Bitcoin addresses for receiving payments. Use the 'Create new receiving address' button in the receive tab to create new addresses.
+        <source>These are your Particl addresses for receiving payments. Use the 'Create new receiving address' button in the receive tab to create new addresses.
 Signing is only possible with addresses of the type 'legacy'.</source>
-        <translation>Estas son tus direcciones Bitcoin para recibir pagos. Usa el botón 'Crear una nueva dirección para recibir' en la pestaña 'Recibir' para crear nuevas direcciones.
+        <translation>Estas son tus direcciones Particl para recibir pagos. Usa el botón 'Crear una nueva dirección para recibir' en la pestaña 'Recibir' para crear nuevas direcciones.
 Firmar solo es posible con direcciones del tipo 'Legacy'.</translation>
     </message>
     <message>
@@ -190,8 +190,8 @@
         <translation>Ingresa la antigua frase de contraseña y la nueva frase de contraseña para la billetera.</translation>
     </message>
     <message>
-        <source>Remember that encrypting your wallet cannot fully protect your bitcoins from being stolen by malware infecting your computer.</source>
-        <translation>Recuerda que cifrar tu billetera no garantiza total protección de robo de tus bitcoins si tu ordenador es infectado con malware.</translation>
+        <source>Remember that encrypting your wallet cannot fully protect your particl from being stolen by malware infecting your computer.</source>
+        <translation>Recuerda que cifrar tu billetera no garantiza total protección de robo de tus particl si tu ordenador es infectado con malware.</translation>
     </message>
     <message>
         <source>Wallet to be encrypted</source>
@@ -484,61 +484,56 @@
         <translation>Actualizado</translation>
     </message>
     <message>
-<<<<<<< HEAD
+        <source>Load Partially Signed Particl Transaction from clipboard</source>
+        <translation>Cargar una transacción de Particl parcialmente firmada desde el Portapapeles</translation>
+    </message>
+    <message>
+        <source>Node window</source>
+        <translation>Ventana del nodo</translation>
+    </message>
+    <message>
+        <source>Open node debugging and diagnostic console</source>
+        <translation>Abrir la consola de depuración y diagnóstico del nodo</translation>
+    </message>
+    <message>
+        <source>&amp;Sending addresses</source>
+        <translation>&amp;Direcciones de envío</translation>
+    </message>
+    <message>
+        <source>&amp;Receiving addresses</source>
+        <translation>&amp;Direcciones de entrega</translation>
+    </message>
+    <message>
+        <source>Open a particl: URI</source>
+        <translation>Abrir un particl: URI</translation>
+    </message>
+    <message>
+        <source>Open Wallet</source>
+        <translation>Abrir billetera</translation>
+    </message>
+    <message>
+        <source>Open a wallet</source>
+        <translation>Abrir una billetera</translation>
+    </message>
+    <message>
+        <source>Close Wallet...</source>
+        <translation>Cerrar billetera...</translation>
+    </message>
+    <message>
+        <source>Close wallet</source>
+        <translation>Cerrar billetera</translation>
+    </message>
+    <message>
+        <source>Close All Wallets...</source>
+        <translation>Cerrar todas las billeteras...</translation>
+    </message>
+    <message>
+        <source>Close all wallets</source>
+        <translation>Cerrar todas las billeteras</translation>
+    </message>
+    <message>
         <source>Show the %1 help message to get a list with possible Particl command-line options</source>
         <translation>Mostrar el mensaje de ayuda %1 para obtener una lista de los posibles comandos de Particl</translation>
-=======
-        <source>Load Partially Signed Bitcoin Transaction from clipboard</source>
-        <translation>Cargar una transacción de Bitcoin parcialmente firmada desde el Portapapeles</translation>
-    </message>
-    <message>
-        <source>Node window</source>
-        <translation>Ventana del nodo</translation>
-    </message>
-    <message>
-        <source>Open node debugging and diagnostic console</source>
-        <translation>Abrir la consola de depuración y diagnóstico del nodo</translation>
-    </message>
-    <message>
-        <source>&amp;Sending addresses</source>
-        <translation>&amp;Direcciones de envío</translation>
-    </message>
-    <message>
-        <source>&amp;Receiving addresses</source>
-        <translation>&amp;Direcciones de entrega</translation>
-    </message>
-    <message>
-        <source>Open a bitcoin: URI</source>
-        <translation>Abrir un bitcoin: URI</translation>
-    </message>
-    <message>
-        <source>Open Wallet</source>
-        <translation>Abrir billetera</translation>
-    </message>
-    <message>
-        <source>Open a wallet</source>
-        <translation>Abrir una billetera</translation>
-    </message>
-    <message>
-        <source>Close Wallet...</source>
-        <translation>Cerrar billetera...</translation>
-    </message>
-    <message>
-        <source>Close wallet</source>
-        <translation>Cerrar billetera</translation>
-    </message>
-    <message>
-        <source>Close All Wallets...</source>
-        <translation>Cerrar todas las billeteras...</translation>
-    </message>
-    <message>
-        <source>Close all wallets</source>
-        <translation>Cerrar todas las billeteras</translation>
-    </message>
-    <message>
-        <source>Show the %1 help message to get a list with possible Bitcoin command-line options</source>
-        <translation>Mostrar el mensaje de ayuda %1 para obtener una lista de los posibles comandos de Bitcoin</translation>
->>>>>>> 97d35006
     </message>
     <message>
         <source>default wallet</source>
