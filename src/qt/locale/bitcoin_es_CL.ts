<TS language="es_CL" version="2.1">
<context>
    <name>AddressBookPage</name>
    <message>
        <source>Right-click to edit address or label</source>
        <translation>Click derecho para editar la dirección o etiqueta</translation>
    </message>
    <message>
        <source>Create a new address</source>
        <translation>Crear una nueva dirección</translation>
    </message>
    <message>
        <source>&amp;New</source>
        <translation>&amp;Nuevo</translation>
    </message>
    <message>
        <source>Copy the currently selected address to the system clipboard</source>
        <translation>Copiar la dirección actualmente seleccionada al sistema de portapapeles</translation>
    </message>
    <message>
        <source>&amp;Copy</source>
        <translation>&amp;Copiar</translation>
    </message>
    <message>
        <source>C&amp;lose</source>
        <translation>C&amp;errar</translation>
    </message>
    <message>
        <source>Delete the currently selected address from the list</source>
        <translation>Borrar la dirección actualmente seleccionada de la lista</translation>
    </message>
    <message>
        <source>Enter address or label to search</source>
        <translation>Introduce una dirección o etiqueta para  buscar</translation>
    </message>
    <message>
        <source>Export the data in the current tab to a file</source>
        <translation>
Exportar los datos en la pestaña actual a un archivo</translation>
    </message>
    <message>
        <source>&amp;Export</source>
        <translation>&amp;Exportar</translation>
    </message>
    <message>
        <source>&amp;Delete</source>
        <translation>&amp;Borrar</translation>
    </message>
    <message>
        <source>Choose the address to send coins to</source>
        <translation>Elija la dirección para enviar las monedas</translation>
    </message>
    <message>
        <source>Choose the address to receive coins with</source>
        <translation>Elige la dirección para recibir las monedas</translation>
    </message>
    <message>
        <source>C&amp;hoose</source>
        <translation>Escoger</translation>
    </message>
    <message>
        <source>Sending addresses</source>
        <translation>Enviando dirección</translation>
    </message>
    <message>
        <source>Receiving addresses</source>
        <translation>Recibiendo dirección</translation>
    </message>
    <message>
        <source>These are your Ghost addresses for sending payments. Always check the amount and the receiving address before sending coins.</source>
        <translation>Estas son sus direcciones de Ghost para enviar pagos. Siempre verifique el monto y la dirección de recepción antes de enviar monedas.</translation>
    </message>
    <message>
        <source>These are your Ghost addresses for receiving payments. Use the 'Create new receiving address' button in the receive tab to create new addresses.
Signing is only possible with addresses of the type 'legacy'.</source>
        <translation>Estas son sus direcciones de Ghost para recibir los pagos.
Usa el boton "Crear nueva direccion de recibimiento" en la pestaña de recibir para crear una nueva direccion.  Firmar es posible solo con la direccion del tipo "legado"</translation>
    </message>
    <message>
        <source>&amp;Copy Address</source>
        <translation>Copiar dirección</translation>
    </message>
    <message>
        <source>Copy &amp;Label</source>
        <translation>Copiar y etiquetar</translation>
    </message>
    <message>
        <source>&amp;Edit</source>
        <translation>Editar</translation>
    </message>
    <message>
        <source>Export Address List</source>
        <translation>Exportar la lista de direcciones</translation>
    </message>
    <message>
        <source>Comma separated file (*.csv)</source>
        <translation>Archivo separado por comas (* .csv)</translation>
    </message>
    <message>
        <source>Exporting Failed</source>
        <translation>Exportación fallida</translation>
    </message>
    <message>
        <source>There was an error trying to save the address list to %1. Please try again.</source>
        <translation>Se produjo un error al intentar guardar la lista de direcciones en %1. Inténtalo de nuevo.</translation>
    </message>
</context>
<context>
    <name>AddressTableModel</name>
    <message>
        <source>Label</source>
        <translation>Etiqueta</translation>
    </message>
    <message>
        <source>Address</source>
        <translation>Dirección</translation>
    </message>
    <message>
        <source>(no label)</source>
        <translation>(no etiqueta)</translation>
    </message>
</context>
<context>
    <name>AskPassphraseDialog</name>
    <message>
        <source>Passphrase Dialog</source>
        <translation>Diálogo de contraseña</translation>
    </message>
    <message>
        <source>Enter passphrase</source>
        <translation>Poner contraseña</translation>
    </message>
    <message>
        <source>New passphrase</source>
        <translation>Nueva contraseña</translation>
    </message>
    <message>
        <source>Repeat new passphrase</source>
        <translation>Repetir nueva contraseña</translation>
    </message>
    <message>
        <source>Show passphrase</source>
        <translation>Mostrar contraseña</translation>
    </message>
    <message>
        <source>Encrypt wallet</source>
        <translation>Encriptar la billetera</translation>
    </message>
    <message>
        <source>This operation needs your wallet passphrase to unlock the wallet.</source>
        <translation>Esta operación necesita su contraseña de billetera para desbloquearla.</translation>
    </message>
    <message>
        <source>Unlock wallet</source>
        <translation>Desbloquear la billetera</translation>
    </message>
    <message>
        <source>This operation needs your wallet passphrase to decrypt the wallet.</source>
        <translation>Esta operación necesita su contraseña de billetera para descifrarla.</translation>
    </message>
    <message>
        <source>Decrypt wallet</source>
        <translation>Descifrar la billetera</translation>
    </message>
    <message>
        <source>Change passphrase</source>
        <translation>Cambiar frase de contraseña</translation>
    </message>
    <message>
        <source>Confirm wallet encryption</source>
        <translation>Confirmar el cifrado de la billetera</translation>
    </message>
    <message>
        <source>Warning: If you encrypt your wallet and lose your passphrase, you will &lt;b&gt;LOSE ALL OF YOUR PARTICL&lt;/b&gt;!</source>
        <translation>Advertencia: si encriptas tu billetera y pierdes tu contraseña &lt;b&gt; PIERDES TODOS TUS PARTICL &lt;/b&gt; !</translation>
    </message>
    <message>
        <source>Are you sure you wish to encrypt your wallet?</source>
        <translation>¿Estás seguro de que deseas encriptar tu billetera?</translation>
    </message>
    <message>
        <source>Wallet encrypted</source>
        <translation>Billetera encriptada</translation>
    </message>
    <message>
        <source>Enter the new passphrase for the wallet.&lt;br/&gt;Please use a passphrase of &lt;b&gt;ten or more random characters&lt;/b&gt;, or &lt;b&gt;eight or more words&lt;/b&gt;.</source>
        <translation>Introducir la nueva contraseña para la billetera. Por favor usa una contraseña de diez o mas caracteres aleatorios, u ocho o mas palabras.</translation>
    </message>
    <message>
        <source>Enter the old passphrase and new passphrase for the wallet.</source>
        <translation>Introducir la vieja contraseña y la nueva contraseña para la billetera.</translation>
    </message>
    <message>
        <source>Remember that encrypting your wallet cannot fully protect your ghost from being stolen by malware infecting your computer.</source>
        <translation>Recuerda que codificando tu billetera no garantiza mantener a salvo tus ghost en caso de tener virus en el computador.</translation>
    </message>
    <message>
        <source>Wallet to be encrypted</source>
        <translation>Billetera para ser encriptada</translation>
    </message>
    <message>
        <source>Your wallet is about to be encrypted. </source>
        <translation>Tu billetera esta por ser encriptada</translation>
    </message>
    <message>
        <source>Your wallet is now encrypted. </source>
        <translation>Su billetera ahora esta encriptada.</translation>
    </message>
    <message>
        <source>IMPORTANT: Any previous backups you have made of your wallet file should be replaced with the newly generated, encrypted wallet file. For security reasons, previous backups of the unencrypted wallet file will become useless as soon as you start using the new, encrypted wallet.</source>
        <translation>IMPORTANTE: todas las copias de seguridad anteriores que haya realizado de su archivo de billetera se deben reemplazar con el archivo de monedero cifrado recién generado. Por razones de seguridad, las copias de seguridad anteriores del archivo monedero sin encriptar serán inútiles tan pronto como comience a usar el nuevo monedero cifrado.</translation>
    </message>
    <message>
        <source>Wallet encryption failed</source>
        <translation>El cifrado de Wallet falló</translation>
    </message>
    <message>
        <source>Wallet encryption failed due to an internal error. Your wallet was not encrypted.</source>
        <translation>El cifrado de Wallet falló debido a un error interno. Su billetera no estaba encriptada.</translation>
    </message>
    <message>
        <source>The supplied passphrases do not match.</source>
        <translation>Las frases de contraseña suministradas no coinciden.</translation>
    </message>
    <message>
        <source>Wallet unlock failed</source>
        <translation>El desbloqueo de la billetera falló</translation>
    </message>
    <message>
        <source>The passphrase entered for the wallet decryption was incorrect.</source>
        <translation>La frase de contraseña ingresada para el descifrado de la billetera fue incorrecta.</translation>
    </message>
    <message>
        <source>Wallet decryption failed</source>
        <translation>El descifrado de la billetera falló</translation>
    </message>
    <message>
        <source>Wallet passphrase was successfully changed.</source>
        <translation>La frase de contraseña de la billetera se cambió con éxito.</translation>
    </message>
    <message>
        <source>Warning: The Caps Lock key is on!</source>
        <translation>Advertencia: ¡la tecla Bloq Mayús está activada!</translation>
    </message>
</context>
<context>
    <name>BanTableModel</name>
    <message>
        <source>IP/Netmask</source>
        <translation>IP / Máscara de red</translation>
    </message>
    <message>
        <source>Banned Until</source>
        <translation>Prohibido hasta</translation>
    </message>
</context>
<context>
    <name>BitcoinGUI</name>
    <message>
        <source>Sign &amp;message...</source>
        <translation>Firma y mensaje ...</translation>
    </message>
    <message>
        <source>Synchronizing with network...</source>
        <translation>Sincronizando con la red...</translation>
    </message>
    <message>
        <source>&amp;Overview</source>
        <translation>&amp;Visión de conjunto</translation>
    </message>
    <message>
        <source>Show general overview of wallet</source>
        <translation>Mostrar vista general de la billetera</translation>
    </message>
    <message>
        <source>&amp;Transactions</source>
        <translation>&amp;Transacciones</translation>
    </message>
    <message>
        <source>Browse transaction history</source>
        <translation>Examinar el historial de transacciones</translation>
    </message>
    <message>
        <source>E&amp;xit</source>
        <translation>S&amp;alir</translation>
    </message>
    <message>
        <source>Quit application</source>
        <translation>Salir de la aplicación</translation>
    </message>
    <message>
        <source>&amp;About %1</source>
        <translation>S&amp;obre %1</translation>
    </message>
    <message>
        <source>Show information about %1</source>
        <translation>Mostrar información sobre %1</translation>
    </message>
    <message>
        <source>About &amp;Qt</source>
        <translation>Acerca de &amp;Qt</translation>
    </message>
    <message>
        <source>Show information about Qt</source>
        <translation>Mostrar información sobre Qt</translation>
    </message>
    <message>
        <source>&amp;Options...</source>
        <translation>&amp;Opciones</translation>
    </message>
    <message>
        <source>Modify configuration options for %1</source>
        <translation>Modificar las opciones de configuración para %1</translation>
    </message>
    <message>
        <source>&amp;Encrypt Wallet...</source>
        <translation>&amp;Billetera Encriptada</translation>
    </message>
    <message>
        <source>&amp;Backup Wallet...</source>
        <translation>&amp;Billetera Copia de seguridad...</translation>
    </message>
    <message>
        <source>&amp;Change Passphrase...</source>
        <translation>&amp;Cambiar contraseña...</translation>
    </message>
    <message>
        <source>Open &amp;URI...</source>
        <translation>Abrir &amp;URL...</translation>
    </message>
    <message>
        <source>Create Wallet...</source>
        <translation>Crear Billetera...</translation>
    </message>
    <message>
        <source>Create a new wallet</source>
        <translation>Crear una nueva billetera</translation>
    </message>
    <message>
        <source>Wallet:</source>
        <translation>Billetera:</translation>
    </message>
    <message>
        <source>Click to disable network activity.</source>
        <translation>Haga clic para deshabilitar la actividad de la red.</translation>
    </message>
    <message>
        <source>Network activity disabled.</source>
        <translation>Actividad de red deshabilitada.</translation>
    </message>
    <message>
        <source>Click to enable network activity again.</source>
        <translation>Haga clic para habilitar nuevamente la actividad de la red.</translation>
    </message>
    <message>
        <source>Syncing Headers (%1%)...</source>
        <translation>Sincronizando cabeceras (%1%)...</translation>
    </message>
    <message>
        <source>Reindexing blocks on disk...</source>
        <translation>Reindexando bloques en el disco ...</translation>
    </message>
    <message>
        <source>Proxy is &lt;b&gt;enabled&lt;/b&gt;: %1</source>
        <translation>Proxy &lt;b&gt;habilitado&lt;/b&gt;: %1</translation>
    </message>
    <message>
        <source>Send coins to a Ghost address</source>
        <translation>Enviando monedas a una dirección de Ghost</translation>
    </message>
    <message>
        <source>Backup wallet to another location</source>
        <translation>Monedero de respaldo a otra ubicación</translation>
    </message>
    <message>
        <source>Change the passphrase used for wallet encryption</source>
        <translation>Cambiar la contraseña usando la encriptación de la billetera</translation>
    </message>
    <message>
        <source>&amp;Verify message...</source>
        <translation>&amp;Verificar Mensaje...</translation>
    </message>
    <message>
        <source>&amp;Send</source>
        <translation>&amp;Enviar</translation>
    </message>
    <message>
        <source>&amp;Receive</source>
        <translation>&amp;Recibir</translation>
    </message>
    <message>
        <source>&amp;Show / Hide</source>
        <translation>&amp;Mostrar / Ocultar</translation>
    </message>
    <message>
        <source>Show or hide the main Window</source>
        <translation>Mostrar u ocultar la Ventana Principal</translation>
    </message>
    <message>
        <source>Encrypt the private keys that belong to your wallet</source>
        <translation>Encripta las claves privadas que pertenecen a tu billetera</translation>
    </message>
    <message>
        <source>Sign messages with your Ghost addresses to prove you own them</source>
        <translation>Firme mensajes con sus direcciones de Ghost para demostrar que los posee</translation>
    </message>
    <message>
        <source>Verify messages to ensure they were signed with specified Ghost addresses</source>
        <translation>Verifique los mensajes para asegurarse de que fueron firmados con las direcciones de Ghost especificadas</translation>
    </message>
    <message>
        <source>&amp;File</source>
        <translation>&amp;Archivo</translation>
    </message>
    <message>
        <source>&amp;Settings</source>
        <translation>&amp;Configuraciones</translation>
    </message>
    <message>
        <source>&amp;Help</source>
        <translation>&amp;Ayuda</translation>
    </message>
    <message>
        <source>Tabs toolbar</source>
        <translation>Barra de herramientas de pestañas</translation>
    </message>
    <message>
        <source>Request payments (generates QR codes and ghost: URIs)</source>
        <translation>Solicitar pagos (genera códigos QR y ghost: URIs)</translation>
    </message>
    <message>
        <source>Show the list of used sending addresses and labels</source>
        <translation>Mostrar la lista de direcciones y etiquetas de envío usadas</translation>
    </message>
    <message>
        <source>Show the list of used receiving addresses and labels</source>
        <translation>Mostrar la lista de direcciones y etiquetas de recepción usadas</translation>
    </message>
    <message>
        <source>&amp;Command-line options</source>
        <translation>Y opciones de línea de comando</translation>
    </message>
    <message numerus="yes">
        <source>%n active connection(s) to Ghost network</source>
        <translation><numerusform>%n conexión activa hacia la red Ghost</numerusform><numerusform>%n conexiones activas hacia la red Ghost</numerusform></translation>
    </message>
    <message>
        <source>Indexing blocks on disk...</source>
        <translation>Bloques de indexación en el disco ...</translation>
    </message>
    <message>
        <source>Processing blocks on disk...</source>
        <translation>Procesamiento de bloques en el disco ...</translation>
    </message>
    <message numerus="yes">
        <source>Processed %n block(s) of transaction history.</source>
        <translation><numerusform>%n bloque procesado del historial de transacciones.</numerusform><numerusform>%n bloques procesados del historial de transacciones.</numerusform></translation>
    </message>
    <message>
        <source>%1 behind</source>
        <translation>%1 detrás</translation>
    </message>
    <message>
        <source>Last received block was generated %1 ago.</source>
        <translation>El último bloque recibido se generó hace %1.</translation>
    </message>
    <message>
        <source>Transactions after this will not yet be visible.</source>
        <translation>Las transacciones posteriores a esto aún no estarán visibles.</translation>
    </message>
    <message>
        <source>Error</source>
        <translation>Error</translation>
    </message>
    <message>
        <source>Warning</source>
        <translation>Advertencia</translation>
    </message>
    <message>
        <source>Information</source>
        <translation>Información</translation>
    </message>
    <message>
        <source>Up to date</source>
        <translation>A hoy</translation>
    </message>
    <message>
        <source>&amp;Load PSBT from file...</source>
        <translation>&amp;Load PSBT desde el archivo...</translation>
    </message>
    <message>
        <source>Load Partially Signed Ghost Transaction</source>
        <translation>Cargar transacción de Ghost parcialmente firmada</translation>
    </message>
    <message>
<<<<<<< HEAD
        <source>Show the %1 help message to get a list with possible Ghost command-line options</source>
        <translation>Muestre el mensaje de ayuda %1 para obtener una lista con posibles opciones de línea de comandos de Ghost</translation>
=======
        <source>Open Wallet</source>
        <translation>Abrir billetera</translation>
    </message>
    <message>
        <source>Open a wallet</source>
        <translation>Abrir una billetera</translation>
    </message>
    <message>
        <source>Close Wallet...</source>
        <translation>Cerrar billetera...</translation>
    </message>
    <message>
        <source>Close wallet</source>
        <translation>Cerrar billetera</translation>
    </message>
    <message>
        <source>Show the %1 help message to get a list with possible Particl command-line options</source>
        <translation>Muestre el mensaje de ayuda %1 para obtener una lista con posibles opciones de línea de comandos de Particl</translation>
>>>>>>> 239a8573
    </message>
    <message>
        <source>default wallet</source>
        <translation>billetera predeterminada</translation>
    </message>
    <message>
        <source>&amp;Window</source>
        <translation>Ventana</translation>
    </message>
    <message>
        <source>Minimize</source>
        <translation>Minimizar</translation>
    </message>
    <message>
        <source>Main Window</source>
        <translation>Ventana principal</translation>
    </message>
    <message>
        <source>%1 client</source>
        <translation>%1 cliente</translation>
    </message>
    <message>
        <source>Connecting to peers...</source>
        <translation>Conectando con sus pares ...</translation>
    </message>
    <message>
        <source>Catching up...</source>
        <translation>Alcanzando...</translation>
    </message>
    <message>
        <source>Error: %1</source>
        <translation>Error: %1</translation>
    </message>
    <message>
        <source>Date: %1
</source>
        <translation>Fecha: %1
</translation>
    </message>
    <message>
        <source>Amount: %1
</source>
        <translation>Cantidad: %1
</translation>
    </message>
    <message>
        <source>Wallet: %1
</source>
        <translation>Billetera: %1
</translation>
    </message>
    <message>
        <source>Type: %1
</source>
        <translation>Tipo: %1
</translation>
    </message>
    <message>
        <source>Label: %1
</source>
        <translation>Etiqueta: %1
</translation>
    </message>
    <message>
        <source>Address: %1
</source>
        <translation>Dirección: %1
</translation>
    </message>
    <message>
        <source>Sent transaction</source>
        <translation>Transacción enviada</translation>
    </message>
    <message>
        <source>Incoming transaction</source>
        <translation>Transacción entrante</translation>
    </message>
    <message>
        <source>HD key generation is &lt;b&gt;enabled&lt;/b&gt;</source>
        <translation>La generación de la clave HD está &lt;b&gt; activada &lt;/ b&gt;</translation>
    </message>
    <message>
        <source>HD key generation is &lt;b&gt;disabled&lt;/b&gt;</source>
        <translation>La generación de la clave HD está &lt;b&gt; desactivada &lt;/ b&gt;</translation>
    </message>
    <message>
        <source>Private key &lt;b&gt;disabled&lt;/b&gt;</source>
        <translation>Llave privada &lt;b&gt;deshabilitada&lt;/b&gt;</translation>
    </message>
    <message>
        <source>Wallet is &lt;b&gt;encrypted&lt;/b&gt; and currently &lt;b&gt;unlocked&lt;/b&gt;</source>
        <translation>La billetera está &lt;b&gt; encriptada &lt;/ b&gt; y actualmente &lt;b&gt; desbloqueada &lt;/ b&gt;</translation>
    </message>
    <message>
        <source>Wallet is &lt;b&gt;encrypted&lt;/b&gt; and currently &lt;b&gt;locked&lt;/b&gt;</source>
        <translation>La billetera está &lt;b&gt; encriptada &lt;/ b&gt; y actualmente está &lt;b&gt; bloqueada &lt;/ b&gt;</translation>
    </message>
    </context>
<context>
    <name>CoinControlDialog</name>
    <message>
        <source>Coin Selection</source>
        <translation>Selección de monedas</translation>
    </message>
    <message>
        <source>Quantity:</source>
        <translation>Cantidad:</translation>
    </message>
    <message>
        <source>Bytes:</source>
        <translation>Bytes:</translation>
    </message>
    <message>
        <source>Amount:</source>
        <translation>Cantidad:</translation>
    </message>
    <message>
        <source>Fee:</source>
        <translation>Comisión:</translation>
    </message>
    <message>
        <source>Dust:</source>
        <translation>Polvo:</translation>
    </message>
    <message>
        <source>After Fee:</source>
        <translation>Después de comisión:</translation>
    </message>
    <message>
        <source>Change:</source>
        <translation>Cambio:</translation>
    </message>
    <message>
        <source>(un)select all</source>
        <translation>(de)seleccionar todo</translation>
    </message>
    <message>
        <source>Tree mode</source>
        <translation>Modo árbol</translation>
    </message>
    <message>
        <source>List mode</source>
        <translation>Modo lista</translation>
    </message>
    <message>
        <source>Amount</source>
        <translation>Cantidad</translation>
    </message>
    <message>
        <source>Received with label</source>
        <translation>Recibido con etiqueta</translation>
    </message>
    <message>
        <source>Received with address</source>
        <translation>Recibido con dirección</translation>
    </message>
    <message>
        <source>Date</source>
        <translation>Fecha</translation>
    </message>
    <message>
        <source>Confirmations</source>
        <translation>Confirmaciones</translation>
    </message>
    <message>
        <source>Confirmed</source>
        <translation>Confirmado</translation>
    </message>
    <message>
        <source>Copy address</source>
        <translation>Copiar dirección</translation>
    </message>
    <message>
        <source>Copy label</source>
        <translation>Copiar etiqueta</translation>
    </message>
    <message>
        <source>Copy amount</source>
        <translation>Copiar cantidad</translation>
    </message>
    <message>
        <source>Copy transaction ID</source>
        <translation>Copiar ID de la transacción</translation>
    </message>
    <message>
        <source>Lock unspent</source>
        <translation>Bloquear no utilizado</translation>
    </message>
    <message>
        <source>Unlock unspent</source>
        <translation>Desbloquear no utilizado</translation>
    </message>
    <message>
        <source>Copy quantity</source>
        <translation>Cantidad de copia</translation>
    </message>
    <message>
        <source>Copy fee</source>
        <translation>Tarifa de copia</translation>
    </message>
    <message>
        <source>Copy after fee</source>
        <translation>Copiar después de la tarifa</translation>
    </message>
    <message>
        <source>Copy bytes</source>
        <translation>Copiar bytes</translation>
    </message>
    <message>
        <source>Copy dust</source>
        <translation>Copiar polvo</translation>
    </message>
    <message>
        <source>Copy change</source>
        <translation>Copiar cambio</translation>
    </message>
    <message>
        <source>(%1 locked)</source>
        <translation>(%1 bloqueado)</translation>
    </message>
    <message>
        <source>yes</source>
        <translation>si</translation>
    </message>
    <message>
        <source>no</source>
        <translation>no</translation>
    </message>
    <message>
        <source>This label turns red if any recipient receives an amount smaller than the current dust threshold.</source>
        <translation>Está etiqueta se vuelve roja si algún receptor recibe una cantidad inferior al límite actual establecido para el polvo.</translation>
    </message>
    <message>
        <source>Can vary +/- %1 satoshi(s) per input.</source>
        <translation>Puede variar +/- %1 satoshi (s) por entrada.</translation>
    </message>
    <message>
        <source>(no label)</source>
        <translation>(no etiqueta)</translation>
    </message>
    <message>
        <source>change from %1 (%2)</source>
        <translation>cambia desde %1 (%2)</translation>
    </message>
    <message>
        <source>(change)</source>
        <translation>(cambio)</translation>
    </message>
</context>
<context>
    <name>CreateWalletActivity</name>
    <message>
        <source>Create wallet failed</source>
        <translation>Crear billetera falló</translation>
    </message>
    <message>
        <source>Create wallet warning</source>
        <translation>Advertencia de crear billetera</translation>
    </message>
</context>
<context>
    <name>CreateWalletDialog</name>
    <message>
        <source>Create Wallet</source>
        <translation>Crear Billetera</translation>
    </message>
    <message>
        <source>Wallet</source>
        <translation>Billetera</translation>
    </message>
    <message>
        <source>Create</source>
        <translation>Crear</translation>
    </message>
    </context>
<context>
    <name>EditAddressDialog</name>
    <message>
        <source>Edit Address</source>
        <translation>Editar dirección</translation>
    </message>
    <message>
        <source>&amp;Label</source>
        <translation>Y etiqueta</translation>
    </message>
    <message>
        <source>The label associated with this address list entry</source>
        <translation>La etiqueta asociada a esta entrada está en la lista de direcciones</translation>
    </message>
    <message>
        <source>The address associated with this address list entry. This can only be modified for sending addresses.</source>
        <translation>La dirección asociada con esta entrada está en la lista de direcciones. Esto solo se puede modificar para enviar direcciones.</translation>
    </message>
    <message>
        <source>&amp;Address</source>
        <translation>Y dirección</translation>
    </message>
    <message>
        <source>New sending address</source>
        <translation>Nueva dirección de envío</translation>
    </message>
    <message>
        <source>Edit receiving address</source>
        <translation>Editar dirección de recepción</translation>
    </message>
    <message>
        <source>Edit sending address</source>
        <translation>Editar dirección de envío</translation>
    </message>
    <message>
        <source>The entered address "%1" is not a valid Ghost address.</source>
        <translation>La dirección ingresada "%1" no es una dirección válida de Ghost.</translation>
    </message>
    <message>
        <source>Could not unlock wallet.</source>
        <translation>No se pudo desbloquear la billetera.</translation>
    </message>
    <message>
        <source>New key generation failed.</source>
        <translation>Nueva generación de claves fallida.</translation>
    </message>
</context>
<context>
    <name>FreespaceChecker</name>
    <message>
        <source>A new data directory will be created.</source>
        <translation>Se creará un nuevo directorio de datos.</translation>
    </message>
    <message>
        <source>name</source>
        <translation>nombre</translation>
    </message>
    <message>
        <source>Directory already exists. Add %1 if you intend to create a new directory here.</source>
        <translation>El directorio ya existe. Agregue %1 si tiene la intención de crear un nuevo directorio aquí.</translation>
    </message>
    <message>
        <source>Path already exists, and is not a directory.</source>
        <translation>La ruta ya existe, y no es un directorio ...</translation>
    </message>
    <message>
        <source>Cannot create data directory here.</source>
        <translation>No se puede crear el directorio de datos aquí.</translation>
    </message>
</context>
<context>
    <name>HelpMessageDialog</name>
    <message>
        <source>version</source>
        <translation>versión</translation>
    </message>
    <message>
        <source>About %1</source>
        <translation>Alrededor de %1</translation>
    </message>
    <message>
        <source>Command-line options</source>
        <translation>Opciones de línea de comando</translation>
    </message>
</context>
<context>
    <name>Intro</name>
    <message>
        <source>Welcome</source>
        <translation>bienvenido</translation>
    </message>
    <message>
        <source>Welcome to %1.</source>
        <translation>Bienvenido al %1</translation>
    </message>
    <message>
        <source>As this is the first time the program is launched, you can choose where %1 will store its data.</source>
        <translation>Como esta es la primera vez que se lanza el programa, puede elegir dónde %1 almacenará sus datos.</translation>
    </message>
    <message>
        <source>When you click OK, %1 will begin to download and process the full %4 block chain (%2GB) starting with the earliest transactions in %3 when %4 initially launched.</source>
        <translation>Al hacer clic OK, %1 iniciará el proceso de descarga y procesará el blockchain completo de %4 (%2 GB), iniciando desde el la transacción más antigua %3 cuando %4 se ejecutó inicialmente.</translation>
    </message>
    <message>
        <source>This initial synchronisation is very demanding, and may expose hardware problems with your computer that had previously gone unnoticed. Each time you run %1, it will continue downloading where it left off.</source>
        <translation>Esta sincronización inicial es muy exigente y puede exponer problemas de hardware con su computadora que anteriormente habían pasado desapercibidos. Cada vez que ejecuta %1, continuará la descarga donde lo dejó.</translation>
    </message>
    <message>
        <source>If you have chosen to limit block chain storage (pruning), the historical data must still be downloaded and processed, but will be deleted afterward to keep your disk usage low.</source>
        <translation>Si ha elegido limitar el almacenamiento de la cadena de bloques (pruning), los datos históricos todavía se deben descargar y procesar, pero se eliminarán posteriormente para mantener el uso del disco bajo.</translation>
    </message>
    <message>
        <source>Use the default data directory</source>
        <translation>Use el directorio de datos predeterminado</translation>
    </message>
    <message>
        <source>Use a custom data directory:</source>
        <translation>Use un directorio de datos personalizado:</translation>
    </message>
    <message>
        <source>Ghost</source>
        <translation>Ghost</translation>
    </message>
    <message>
        <source>At least %1 GB of data will be stored in this directory, and it will grow over time.</source>
        <translation>Al menos %1 GB de información será almacenado en este directorio, y seguirá creciendo a través del tiempo.</translation>
    </message>
    <message>
        <source>Approximately %1 GB of data will be stored in this directory.</source>
        <translation>Aproximadamente %1 GB de datos se almacenarán en este directorio.</translation>
    </message>
    <message>
        <source>%1 will download and store a copy of the Ghost block chain.</source>
        <translation>%1 descargará y almacenará una copia de la cadena de bloques de Ghost.</translation>
    </message>
    <message>
        <source>The wallet will also be stored in this directory.</source>
        <translation>La billetera también se almacenará en este directorio.</translation>
    </message>
    <message>
        <source>Error: Specified data directory "%1" cannot be created.</source>
        <translation>Error: no se puede crear el directorio de datos especificado "%1".</translation>
    </message>
    <message>
        <source>Error</source>
        <translation>Error</translation>
    </message>
    <message numerus="yes">
        <source>%n GB of free space available</source>
        <translation><numerusform>%n GB de espacio libre disponible</numerusform><numerusform>%n GB de espacio libre disponible</numerusform></translation>
    </message>
    <message numerus="yes">
        <source>(of %n GB needed)</source>
        <translation><numerusform>(de %n GB requerido)</numerusform><numerusform>(de %n GB requeridos)</numerusform></translation>
    </message>
    </context>
<context>
    <name>ModalOverlay</name>
    <message>
        <source>Form</source>
        <translation>Formar</translation>
    </message>
    <message>
        <source>Recent transactions may not yet be visible, and therefore your wallet's balance might be incorrect. This information will be correct once your wallet has finished synchronizing with the ghost network, as detailed below.</source>
        <translation>Es posible que las transacciones recientes aún no estén visibles y, por lo tanto, el saldo de su billetera podría ser incorrecto. Esta información será correcta una vez que su billetera haya terminado de sincronizarse con la red ghost, como se detalla a continuación.</translation>
    </message>
    <message>
        <source>Attempting to spend ghost that are affected by not-yet-displayed transactions will not be accepted by the network.</source>
        <translation>La red no aceptará intentar gastar ghost que se vean afectados por transacciones aún no mostradas</translation>
    </message>
    <message>
        <source>Number of blocks left</source>
        <translation>Cantidad de bloques restantes</translation>
    </message>
    <message>
        <source>Unknown...</source>
        <translation>Desconocido...</translation>
    </message>
    <message>
        <source>Last block time</source>
        <translation>Hora del último bloque</translation>
    </message>
    <message>
        <source>Progress</source>
        <translation>Progreso</translation>
    </message>
    <message>
        <source>Progress increase per hour</source>
        <translation>Aumento de progreso por hora</translation>
    </message>
    <message>
        <source>calculating...</source>
        <translation>calculando...</translation>
    </message>
    <message>
        <source>Estimated time left until synced</source>
        <translation>Tiempo estimado restante hasta sincronización</translation>
    </message>
    <message>
        <source>Hide</source>
        <translation>Esconder</translation>
    </message>
    <message>
        <source>Unknown. Syncing Headers (%1, %2%)...</source>
        <translation>Desconocido. Sincronizando cabeceras (%1, %2%)...</translation>
    </message>
</context>
<context>
    <name>OpenURIDialog</name>
    <message>
        <source>URI:</source>
        <translation>URI:</translation>
    </message>
</context>
<context>
    <name>OpenWalletActivity</name>
    <message>
        <source>default wallet</source>
        <translation>billetera predeterminada</translation>
    </message>
    </context>
<context>
    <name>OptionsDialog</name>
    <message>
        <source>Options</source>
        <translation>Opciones</translation>
    </message>
    <message>
        <source>&amp;Main</source>
        <translation>&amp;Principal</translation>
    </message>
    <message>
        <source>Automatically start %1 after logging in to the system.</source>
        <translation>Inicie automáticamente %1 después de iniciar sesión en el sistema.</translation>
    </message>
    <message>
        <source>&amp;Start %1 on system login</source>
        <translation>&amp; Comience %1 en el inicio de sesión del sistema</translation>
    </message>
    <message>
        <source>Size of &amp;database cache</source>
        <translation>Tamaño de la memoria caché de la base de datos</translation>
    </message>
    <message>
        <source>Number of script &amp;verification threads</source>
        <translation>Cantidad de secuencias de comandos y verificación</translation>
    </message>
    <message>
        <source>IP address of the proxy (e.g. IPv4: 127.0.0.1 / IPv6: ::1)</source>
        <translation>Dirección IP del proxy (por ejemplo, IPv4: 127.0.0.1 / IPv6: :: 1)</translation>
    </message>
    <message>
        <source>Shows if the supplied default SOCKS5 proxy is used to reach peers via this network type.</source>
        <translation>Muestra si el proxy SOCKS5 suministrado se utiliza para llegar a los pares a través de este tipo de red.</translation>
    </message>
    <message>
        <source>Hide the icon from the system tray.</source>
        <translation>Ocultar el icono de la bandeja del sistema.</translation>
    </message>
    <message>
        <source>&amp;Hide tray icon</source>
        <translation>Ocultar icono de bandeja</translation>
    </message>
    <message>
        <source>Minimize instead of exit the application when the window is closed. When this option is enabled, the application will be closed only after selecting Exit in the menu.</source>
        <translation>Minimice en lugar de salir de la aplicación cuando la ventana esté cerrada. Cuando esta opción está habilitada, la aplicación se cerrará solo después de seleccionar Salir en el menú.</translation>
    </message>
    <message>
        <source>Third party URLs (e.g. a block explorer) that appear in the transactions tab as context menu items. %s in the URL is replaced by transaction hash. Multiple URLs are separated by vertical bar |.</source>
        <translation>URL de terceros (por ejemplo, un explorador de bloques) que aparecen en la pestaña de transacciones como elementos del menú contextual. %s en la URL se reemplaza por hash de transacción. Varias URL están separadas por una barra vertical |.</translation>
    </message>
    <message>
        <source>Open the %1 configuration file from the working directory.</source>
        <translation>Abrir el archivo de configuración %1 en el directorio de trabajo.</translation>
    </message>
    <message>
        <source>Open Configuration File</source>
        <translation>Abrir archivo de configuración</translation>
    </message>
    <message>
        <source>Reset all client options to default.</source>
        <translation>Restablecer todas las opciones del cliente a los valores predeterminados.</translation>
    </message>
    <message>
        <source>&amp;Reset Options</source>
        <translation>Y Restablecer opciones</translation>
    </message>
    <message>
        <source>&amp;Network</source>
        <translation>&amp;Red</translation>
    </message>
    <message>
        <source>(0 = auto, &lt;0 = leave that many cores free)</source>
        <translation>(0 = auto, &lt;0 = deja esta cantidad de núcleos libres)</translation>
    </message>
    <message>
        <source>W&amp;allet</source>
        <translation>Billetera</translation>
    </message>
    <message>
        <source>Expert</source>
        <translation>Experto</translation>
    </message>
    <message>
        <source>Enable coin &amp;control features</source>
        <translation>Habilite las funciones de moneda y control</translation>
    </message>
    <message>
        <source>If you disable the spending of unconfirmed change, the change from a transaction cannot be used until that transaction has at least one confirmation. This also affects how your balance is computed.</source>
        <translation>Si deshabilita el gasto de un cambio no confirmado, el cambio de una transacción no se puede usar hasta que esa transacción tenga al menos una confirmación. Esto también afecta cómo se calcula su saldo.</translation>
    </message>
    <message>
        <source>&amp;Spend unconfirmed change</source>
        <translation>&amp; Gastar cambio no confirmado</translation>
    </message>
    <message>
        <source>Automatically open the Ghost client port on the router. This only works when your router supports UPnP and it is enabled.</source>
        <translation>Abra automáticamente el puerto cliente de Ghost en el enrutador. Esto solo funciona cuando su enrutador admite UPnP y está habilitado.</translation>
    </message>
    <message>
        <source>Map port using &amp;UPnP</source>
        <translation>Puerto de mapa usando &amp; UPnP</translation>
    </message>
    <message>
        <source>Accept connections from outside.</source>
        <translation>Acepta conexiones desde afuera.</translation>
    </message>
    <message>
        <source>Allow incomin&amp;g connections</source>
        <translation>Permitir conexiones entrantes</translation>
    </message>
    <message>
        <source>Connect to the Ghost network through a SOCKS5 proxy.</source>
        <translation>Conéctese a la red de Ghost a través de un proxy SOCKS5.</translation>
    </message>
    <message>
        <source>&amp;Connect through SOCKS5 proxy (default proxy):</source>
        <translation>Conectar a través del proxy SOCKS5 (proxy predeterminado):</translation>
    </message>
    <message>
        <source>Proxy &amp;IP:</source>
        <translation>Proxy &amp;IP:</translation>
    </message>
    <message>
        <source>&amp;Port:</source>
        <translation>Puerto:</translation>
    </message>
    <message>
        <source>Port of the proxy (e.g. 9050)</source>
        <translation>Puerto del proxy (por ejemplo, 9050)</translation>
    </message>
    <message>
        <source>Used for reaching peers via:</source>
        <translation>Utilizado para llegar a los compañeros a través de:</translation>
    </message>
    <message>
        <source>IPv4</source>
        <translation>IPv4</translation>
    </message>
    <message>
        <source>IPv6</source>
        <translation>IPv6</translation>
    </message>
    <message>
        <source>Tor</source>
        <translation>Tor</translation>
    </message>
    <message>
        <source>&amp;Window</source>
        <translation>Ventana</translation>
    </message>
    <message>
        <source>Show only a tray icon after minimizing the window.</source>
        <translation>Mostrar solo un icono de bandeja después de minimizar la ventana.</translation>
    </message>
    <message>
        <source>&amp;Minimize to the tray instead of the taskbar</source>
        <translation>Minimice la bandeja en lugar de la barra de tareas</translation>
    </message>
    <message>
        <source>M&amp;inimize on close</source>
        <translation>Minimice al cerrar</translation>
    </message>
    <message>
        <source>&amp;Display</source>
        <translation>Monitor</translation>
    </message>
    <message>
        <source>User Interface &amp;language:</source>
        <translation>Interfaz de usuario e idioma:</translation>
    </message>
    <message>
        <source>The user interface language can be set here. This setting will take effect after restarting %1.</source>
        <translation>El idioma de la interfaz de usuario puede establecerse aquí. Esta configuración tendrá efecto después de reiniciar %1.</translation>
    </message>
    <message>
        <source>&amp;Unit to show amounts in:</source>
        <translation>Unidad para mostrar montos en:</translation>
    </message>
    <message>
        <source>Choose the default subdivision unit to show in the interface and when sending coins.</source>
        <translation>Elija la unidad de subdivisión predeterminada para mostrar en la interfaz y al enviar monedas.</translation>
    </message>
    <message>
        <source>Whether to show coin control features or not.</source>
        <translation>Ya sea para mostrar las funciones de control de monedas o no.</translation>
    </message>
    <message>
        <source>&amp;Third party transaction URLs</source>
        <translation>URLs de transacciones de terceros</translation>
    </message>
    <message>
        <source>&amp;OK</source>
        <translation>&amp;OK</translation>
    </message>
    <message>
        <source>&amp;Cancel</source>
        <translation>Cancelar</translation>
    </message>
    <message>
        <source>default</source>
        <translation>defecto</translation>
    </message>
    <message>
        <source>none</source>
        <translation>ninguno</translation>
    </message>
    <message>
        <source>Confirm options reset</source>
        <translation>Confirmar restablecimiento de opciones</translation>
    </message>
    <message>
        <source>Client restart required to activate changes.</source>
        <translation>Se requiere el reinicio del cliente para activar los cambios.</translation>
    </message>
    <message>
        <source>Client will be shut down. Do you want to proceed?</source>
        <translation>El cliente será cluasurado. Quieres proceder?</translation>
    </message>
    <message>
        <source>Configuration options</source>
        <translation>Opciones de configuración</translation>
    </message>
    <message>
        <source>The configuration file is used to specify advanced user options which override GUI settings. Additionally, any command-line options will override this configuration file.</source>
        <translation>El archivo de configuración se utiliza para especificar opciones de usuario avanzadas que anulan la configuración de la GUI. Además, cualquier opción de línea de comandos anulará este archivo de configuración.</translation>
    </message>
    <message>
        <source>Error</source>
        <translation>Error</translation>
    </message>
    <message>
        <source>The configuration file could not be opened.</source>
        <translation>El archivo de configuración no se pudo abrir.</translation>
    </message>
    <message>
        <source>This change would require a client restart.</source>
        <translation>Este cambio requeriría un reinicio del cliente.</translation>
    </message>
    <message>
        <source>The supplied proxy address is invalid.</source>
        <translation>La dirección proxy suministrada no es válida.</translation>
    </message>
</context>
<context>
    <name>OverviewPage</name>
    <message>
        <source>Form</source>
        <translation>Configurar</translation>
    </message>
    <message>
        <source>The displayed information may be out of date. Your wallet automatically synchronizes with the Ghost network after a connection is established, but this process has not completed yet.</source>
        <translation>La información mostrada puede estar desactualizada. Su billetera se sincroniza automáticamente con la red de Ghost después de establecer una conexión, pero este proceso aún no se ha completado.</translation>
    </message>
    <message>
        <source>Watch-only:</source>
        <translation>Ver-solo:</translation>
    </message>
    <message>
        <source>Available:</source>
        <translation>Disponible</translation>
    </message>
    <message>
        <source>Your current spendable balance</source>
        <translation>Su saldo disponible actual</translation>
    </message>
    <message>
        <source>Pending:</source>
        <translation>Pendiente:</translation>
    </message>
    <message>
        <source>Total of transactions that have yet to be confirmed, and do not yet count toward the spendable balance</source>
        <translation>Total de transacciones que aún no se han confirmado y aún no cuentan para el saldo disponible</translation>
    </message>
    <message>
        <source>Immature:</source>
        <translation>Inmaduro:</translation>
    </message>
    <message>
        <source>Mined balance that has not yet matured</source>
        <translation>Balance minero que aún no ha madurado</translation>
    </message>
    <message>
        <source>Balances</source>
        <translation>Balances</translation>
    </message>
    <message>
        <source>Total:</source>
        <translation>Total:</translation>
    </message>
    <message>
        <source>Your current total balance</source>
        <translation>Su saldo total actual</translation>
    </message>
    <message>
        <source>Your current balance in watch-only addresses</source>
        <translation>Tu saldo actual en solo ver direcciones</translation>
    </message>
    <message>
        <source>Spendable:</source>
        <translation>Utilizable:</translation>
    </message>
    <message>
        <source>Recent transactions</source>
        <translation>Transacciones recientes</translation>
    </message>
    <message>
        <source>Unconfirmed transactions to watch-only addresses</source>
        <translation>Transacciones no confirmadas para ver solo direcciones</translation>
    </message>
    <message>
        <source>Mined balance in watch-only addresses that has not yet matured</source>
        <translation>Balance minero ver solo direcciones que aún no ha madurado</translation>
    </message>
    <message>
        <source>Current total balance in watch-only addresses</source>
        <translation>Saldo total actual en direcciones de solo reloj</translation>
    </message>
    </context>
<context>
    <name>PSBTOperationsDialog</name>
    <message>
        <source>Dialog</source>
        <translation>Cambiar contraseña</translation>
    </message>
    <message>
        <source>Close</source>
        <translation>Cerrar</translation>
    </message>
    <message>
        <source>Total Amount</source>
        <translation>Monto total</translation>
    </message>
    <message>
        <source>or</source>
        <translation>o</translation>
    </message>
    </context>
<context>
    <name>PaymentServer</name>
    <message>
        <source>Payment request error</source>
        <translation>Error de solicitud de pago</translation>
    </message>
    <message>
        <source>Cannot start ghost: click-to-pay handler</source>
        <translation>No se puede iniciar Ghost: controlador de clic para pagar</translation>
    </message>
    <message>
        <source>URI handling</source>
        <translation>Manejo de URI</translation>
    </message>
    <message>
        <source>Invalid payment address %1</source>
        <translation>Dirección de pago inválida %1</translation>
    </message>
    <message>
        <source>URI cannot be parsed! This can be caused by an invalid Ghost address or malformed URI parameters.</source>
        <translation>¡URI no puede ser analizado! Esto puede deberse a una dirección de Ghost no válida o a parámetros de URI mal formados.</translation>
    </message>
    <message>
        <source>Payment request file handling</source>
        <translation>Manejo de archivos de solicitud de pago</translation>
    </message>
</context>
<context>
    <name>PeerTableModel</name>
    <message>
        <source>User Agent</source>
        <translation>Agente de usuario</translation>
    </message>
    <message>
        <source>Node/Service</source>
        <translation>Nodo / Servicio</translation>
    </message>
    <message>
        <source>NodeId</source>
        <translation>NodeId</translation>
    </message>
    <message>
        <source>Ping</source>
        <translation>Ping</translation>
    </message>
    <message>
        <source>Sent</source>
        <translation>Expedido</translation>
    </message>
    <message>
        <source>Received</source>
        <translation>Recibido</translation>
    </message>
</context>
<context>
    <name>QObject</name>
    <message>
        <source>Amount</source>
        <translation>Cantidad</translation>
    </message>
    <message>
        <source>Enter a Ghost address (e.g. %1)</source>
        <translation>Ingrese una dirección de Ghost (por ejemplo, %1)</translation>
    </message>
    <message>
        <source>%1 d</source>
        <translation>%1 d</translation>
    </message>
    <message>
        <source>%1 h</source>
        <translation>%1 d</translation>
    </message>
    <message>
        <source>%1 m</source>
        <translation>%1 m</translation>
    </message>
    <message>
        <source>%1 s</source>
        <translation>%1 s</translation>
    </message>
    <message>
        <source>None</source>
        <translation>Ninguno</translation>
    </message>
    <message>
        <source>N/A</source>
        <translation>N/D</translation>
    </message>
    <message>
        <source>%1 ms</source>
        <translation>%1 ms</translation>
    </message>
    <message numerus="yes">
        <source>%n second(s)</source>
        <translation><numerusform>%n segundos</numerusform><numerusform>%n segundos</numerusform></translation>
    </message>
    <message numerus="yes">
        <source>%n minute(s)</source>
        <translation><numerusform>%n minutos</numerusform><numerusform>%n minutos</numerusform></translation>
    </message>
    <message numerus="yes">
        <source>%n hour(s)</source>
        <translation><numerusform>%n horas</numerusform><numerusform>%n horas</numerusform></translation>
    </message>
    <message numerus="yes">
        <source>%n day(s)</source>
        <translation><numerusform>%n días </numerusform><numerusform>%n días </numerusform></translation>
    </message>
    <message numerus="yes">
        <source>%n week(s)</source>
        <translation><numerusform>%n semanas</numerusform><numerusform>%n semanas</numerusform></translation>
    </message>
    <message>
        <source>%1 and %2</source>
        <translation>%1 y %2</translation>
    </message>
    <message numerus="yes">
        <source>%n year(s)</source>
        <translation><numerusform>%n años</numerusform><numerusform>%n años</numerusform></translation>
    </message>
    <message>
        <source>%1 B</source>
        <translation>%1 B</translation>
    </message>
    <message>
        <source>%1 KB</source>
        <translation>%1 KB</translation>
    </message>
    <message>
        <source>%1 MB</source>
        <translation>%1 MB</translation>
    </message>
    <message>
        <source>%1 GB</source>
        <translation>%1 GB</translation>
    </message>
    <message>
        <source>Error: Specified data directory "%1" does not exist.</source>
        <translation>Error: el directorio de datos especificado "%1" no existe.</translation>
    </message>
    <message>
        <source>Error: %1</source>
        <translation>Error: %1</translation>
    </message>
    <message>
        <source>%1 didn't yet exit safely...</source>
        <translation>%1 aún no salió de forma segura ...</translation>
    </message>
    <message>
        <source>unknown</source>
        <translation>desconocido</translation>
    </message>
</context>
<context>
    <name>QRImageWidget</name>
    <message>
        <source>&amp;Save Image...</source>
        <translation>Guardar imagen...</translation>
    </message>
    <message>
        <source>&amp;Copy Image</source>
        <translation>Copiar imagen</translation>
    </message>
    <message>
        <source>Error encoding URI into QR Code.</source>
        <translation>Fallo al codificar URI en código QR.</translation>
    </message>
    <message>
        <source>Save QR Code</source>
        <translation>Guardar código QR</translation>
    </message>
    <message>
        <source>PNG Image (*.png)</source>
        <translation>Imagen PNG (*.png)</translation>
    </message>
</context>
<context>
    <name>RPCConsole</name>
    <message>
        <source>N/A</source>
        <translation>N/D</translation>
    </message>
    <message>
        <source>Client version</source>
        <translation>Versión cliente</translation>
    </message>
    <message>
        <source>&amp;Information</source>
        <translation>Información</translation>
    </message>
    <message>
        <source>General</source>
        <translation>General</translation>
    </message>
    <message>
        <source>Using BerkeleyDB version</source>
        <translation>Usando la versión BerkeleyDB</translation>
    </message>
    <message>
        <source>Datadir</source>
        <translation>Datadir</translation>
    </message>
    <message>
        <source>Startup time</source>
        <translation>Tiempo de inicio</translation>
    </message>
    <message>
        <source>Network</source>
        <translation>Red</translation>
    </message>
    <message>
        <source>Name</source>
        <translation>Nombre</translation>
    </message>
    <message>
        <source>Number of connections</source>
        <translation>Número de conexiones</translation>
    </message>
    <message>
        <source>Block chain</source>
        <translation>Cadena de bloques</translation>
    </message>
    <message>
        <source>Memory Pool</source>
        <translation>Grupo de memoria</translation>
    </message>
    <message>
        <source>Current number of transactions</source>
        <translation>Número actual de transacciones</translation>
    </message>
    <message>
        <source>Memory usage</source>
        <translation>Uso de memoria</translation>
    </message>
    <message>
        <source>&amp;Reset</source>
        <translation>Reiniciar</translation>
    </message>
    <message>
        <source>Received</source>
        <translation>Recibido</translation>
    </message>
    <message>
        <source>Sent</source>
        <translation>Expedido</translation>
    </message>
    <message>
        <source>&amp;Peers</source>
        <translation>Pares</translation>
    </message>
    <message>
        <source>Banned peers</source>
        <translation>Pares prohibidos</translation>
    </message>
    <message>
        <source>Select a peer to view detailed information.</source>
        <translation>Seleccione un par para ver información detallada.</translation>
    </message>
    <message>
        <source>Direction</source>
        <translation>Dirección</translation>
    </message>
    <message>
        <source>Version</source>
        <translation>Versión</translation>
    </message>
    <message>
        <source>Starting Block</source>
        <translation>Bloque de inicio</translation>
    </message>
    <message>
        <source>Synced Headers</source>
        <translation>Encabezados sincronizados</translation>
    </message>
    <message>
        <source>Synced Blocks</source>
        <translation>Bloques sincronizados</translation>
    </message>
    <message>
        <source>User Agent</source>
        <translation>Agente de usuario</translation>
    </message>
    <message>
        <source>Decrease font size</source>
        <translation>Disminuir tamaño de letra</translation>
    </message>
    <message>
        <source>Increase font size</source>
        <translation>Aumenta el tamaño de la fuente</translation>
    </message>
    <message>
        <source>Services</source>
        <translation>Servicios</translation>
    </message>
    <message>
        <source>Connection Time</source>
        <translation>Tiempo de conexión</translation>
    </message>
    <message>
        <source>Last Send</source>
        <translation>Último envío</translation>
    </message>
    <message>
        <source>Last Receive</source>
        <translation>Última recepción</translation>
    </message>
    <message>
        <source>Ping Time</source>
        <translation>Tiempo Ping</translation>
    </message>
    <message>
        <source>The duration of a currently outstanding ping.</source>
        <translation>La duración de un ping actualmente pendiente.</translation>
    </message>
    <message>
        <source>Ping Wait</source>
        <translation>Ping espera</translation>
    </message>
    <message>
        <source>Min Ping</source>
        <translation>Min Ping</translation>
    </message>
    <message>
        <source>Time Offset</source>
        <translation>Desplazamiento de tiempo</translation>
    </message>
    <message>
        <source>Last block time</source>
        <translation>Hora del último bloque</translation>
    </message>
    <message>
        <source>&amp;Open</source>
        <translation>Abierto</translation>
    </message>
    <message>
        <source>&amp;Console</source>
        <translation>Consola</translation>
    </message>
    <message>
        <source>&amp;Network Traffic</source>
        <translation>Tráfico de red</translation>
    </message>
    <message>
        <source>Totals</source>
        <translation>Totales</translation>
    </message>
    <message>
        <source>In:</source>
        <translation>En:</translation>
    </message>
    <message>
        <source>Out:</source>
        <translation>Fuera:</translation>
    </message>
    <message>
        <source>Debug log file</source>
        <translation>Archivo de registro de depuración</translation>
    </message>
    <message>
        <source>Clear console</source>
        <translation>Consola limpia</translation>
    </message>
    <message>
        <source>1 &amp;hour</source>
        <translation>1 hora</translation>
    </message>
    <message>
        <source>1 &amp;day</source>
        <translation>1 día</translation>
    </message>
    <message>
        <source>1 &amp;week</source>
        <translation>1 semana</translation>
    </message>
    <message>
        <source>1 &amp;year</source>
        <translation>1 año</translation>
    </message>
    <message>
        <source>&amp;Disconnect</source>
        <translation>Desconectar</translation>
    </message>
    <message>
        <source>Ban for</source>
        <translation>Prohibición de</translation>
    </message>
    <message>
        <source>&amp;Unban</source>
        <translation>&amp;Desbloquear</translation>
    </message>
    <message>
        <source>Welcome to the %1 RPC console.</source>
        <translation>Bienvenido a la consola %1 RPC.</translation>
    </message>
    <message>
        <source>Use up and down arrows to navigate history, and %1 to clear screen.</source>
        <translation>Use las flechas hacia arriba y hacia abajo para navegar por el historial, y %1 para borrar la pantalla.</translation>
    </message>
    <message>
        <source>Type %1 for an overview of available commands.</source>
        <translation>Escriba %1 para obtener una descripción general de los comandos disponibles.</translation>
    </message>
    <message>
        <source>For more information on using this console type %1.</source>
        <translation>Para obtener más información sobre el uso de esta consola, escriba %1.</translation>
    </message>
    <message>
        <source>WARNING: Scammers have been active, telling users to type commands here, stealing their wallet contents. Do not use this console without fully understanding the ramifications of a command.</source>
        <translation>ADVERTENCIA: los estafadores han estado activos, pidiendo a los usuarios que escriban comandos aquí, robando el contenido de su billetera. No use esta consola sin entender completamente las ramificaciones de un comando</translation>
    </message>
    <message>
        <source>Network activity disabled</source>
        <translation>Actividad de red deshabilitada</translation>
    </message>
    <message>
        <source>(node id: %1)</source>
        <translation>(ID de nodo: %1)</translation>
    </message>
    <message>
        <source>via %1</source>
        <translation>a través de %1</translation>
    </message>
    <message>
        <source>never</source>
        <translation>nunca</translation>
    </message>
    <message>
        <source>Inbound</source>
        <translation>Entrante</translation>
    </message>
    <message>
        <source>Outbound</source>
        <translation>Salida</translation>
    </message>
    <message>
        <source>Unknown</source>
        <translation>Desconocido</translation>
    </message>
</context>
<context>
    <name>ReceiveCoinsDialog</name>
    <message>
        <source>&amp;Amount:</source>
        <translation>Cantidad</translation>
    </message>
    <message>
        <source>&amp;Label:</source>
        <translation>Etiqueta:</translation>
    </message>
    <message>
        <source>&amp;Message:</source>
        <translation>Mensaje:</translation>
    </message>
    <message>
        <source>An optional message to attach to the payment request, which will be displayed when the request is opened. Note: The message will not be sent with the payment over the Ghost network.</source>
        <translation>Un mensaje opcional para adjuntar a la solicitud de pago, que se mostrará cuando se abra la solicitud. Nota: El mensaje no se enviará con el pago a través de la red de Ghost.</translation>
    </message>
    <message>
        <source>An optional label to associate with the new receiving address.</source>
        <translation>Una etiqueta opcional para asociar con la nueva dirección de recepción</translation>
    </message>
    <message>
        <source>Use this form to request payments. All fields are &lt;b&gt;optional&lt;/b&gt;.</source>
        <translation>Use este formulario para solicitar pagos. Todos los campos son &lt;b&gt; opcionales &lt;/ b&gt;.</translation>
    </message>
    <message>
        <source>An optional amount to request. Leave this empty or zero to not request a specific amount.</source>
        <translation>Un monto opcional para solicitar. Deje esto vacío o en cero para no solicitar una cantidad específica.</translation>
    </message>
    <message>
        <source>&amp;Create new receiving address</source>
        <translation>&amp;Crear una nueva dirección de recibo</translation>
    </message>
    <message>
        <source>Clear all fields of the form.</source>
        <translation>Borre todos los campos del formulario.</translation>
    </message>
    <message>
        <source>Clear</source>
        <translation>Aclarar</translation>
    </message>
    <message>
        <source>Requested payments history</source>
        <translation>Historial de pagos solicitado</translation>
    </message>
    <message>
        <source>Show the selected request (does the same as double clicking an entry)</source>
        <translation>Mostrar la solicitud seleccionada (hace lo mismo que hacer doble clic en una entrada)</translation>
    </message>
    <message>
        <source>Show</source>
        <translation>Mostrar</translation>
    </message>
    <message>
        <source>Remove the selected entries from the list</source>
        <translation>Eliminar las entradas seleccionadas de la lista</translation>
    </message>
    <message>
        <source>Remove</source>
        <translation>Eliminar</translation>
    </message>
    <message>
        <source>Copy URI</source>
        <translation>Copiar URI</translation>
    </message>
    <message>
        <source>Copy label</source>
        <translation>Copiar etiqueta</translation>
    </message>
    <message>
        <source>Copy message</source>
        <translation>Copiar mensaje</translation>
    </message>
    <message>
        <source>Copy amount</source>
        <translation>Copiar cantidad</translation>
    </message>
    <message>
        <source>Could not unlock wallet.</source>
        <translation>No se pudo desbloquear la billetera.</translation>
    </message>
    </context>
<context>
    <name>ReceiveRequestDialog</name>
    <message>
        <source>Amount:</source>
        <translation>Cantidad:</translation>
    </message>
    <message>
        <source>Label:</source>
        <translation>Etiqueta</translation>
    </message>
    <message>
        <source>Message:</source>
        <translation>Mensaje:</translation>
    </message>
    <message>
        <source>Wallet:</source>
        <translation>Billetera:</translation>
    </message>
    <message>
        <source>Copy &amp;URI</source>
        <translation>Copiar URI</translation>
    </message>
    <message>
        <source>Copy &amp;Address</source>
        <translation>Copiar dirección</translation>
    </message>
    <message>
        <source>&amp;Save Image...</source>
        <translation>Guardar imagen...</translation>
    </message>
    <message>
        <source>Request payment to %1</source>
        <translation>Solicitar pago a %1</translation>
    </message>
    <message>
        <source>Payment information</source>
        <translation>Información del pago</translation>
    </message>
</context>
<context>
    <name>RecentRequestsTableModel</name>
    <message>
        <source>Date</source>
        <translation>Fecha</translation>
    </message>
    <message>
        <source>Label</source>
        <translation>Etiqueta</translation>
    </message>
    <message>
        <source>Message</source>
        <translation>Mensaje</translation>
    </message>
    <message>
        <source>(no label)</source>
        <translation>(no etiqueta)</translation>
    </message>
    <message>
        <source>(no message)</source>
        <translation>(sin mensaje)</translation>
    </message>
    <message>
        <source>(no amount requested)</source>
        <translation>(no existe monto solicitado)</translation>
    </message>
    <message>
        <source>Requested</source>
        <translation>Solicitado</translation>
    </message>
</context>
<context>
    <name>SendCoinsDialog</name>
    <message>
        <source>Send Coins</source>
        <translation>Enviar monedas</translation>
    </message>
    <message>
        <source>Coin Control Features</source>
        <translation>Características de Coin Control</translation>
    </message>
    <message>
        <source>Inputs...</source>
        <translation>Entradas...</translation>
    </message>
    <message>
        <source>automatically selected</source>
        <translation>Seleccionado automaticamente</translation>
    </message>
    <message>
        <source>Insufficient funds!</source>
        <translation>Fondos insuficientes</translation>
    </message>
    <message>
        <source>Quantity:</source>
        <translation>Cantidad:</translation>
    </message>
    <message>
        <source>Bytes:</source>
        <translation>Bytes:</translation>
    </message>
    <message>
        <source>Amount:</source>
        <translation>Cantidad:</translation>
    </message>
    <message>
        <source>Fee:</source>
        <translation>Comisión:</translation>
    </message>
    <message>
        <source>After Fee:</source>
        <translation>Después de comisión:</translation>
    </message>
    <message>
        <source>Change:</source>
        <translation>Cambio:</translation>
    </message>
    <message>
        <source>Custom change address</source>
        <translation>Dirección de cambio personalizada</translation>
    </message>
    <message>
        <source>Transaction Fee:</source>
        <translation>Comisión transacción:</translation>
    </message>
    <message>
        <source>Choose...</source>
        <translation>Seleccione</translation>
    </message>
    <message>
        <source>Warning: Fee estimation is currently not possible.</source>
        <translation>Advertencia: En este momento no se puede estimar la cuota.</translation>
    </message>
    <message>
        <source>per kilobyte</source>
        <translation>por kilobyte</translation>
    </message>
    <message>
        <source>Hide</source>
        <translation>Esconder</translation>
    </message>
    <message>
        <source>Recommended:</source>
        <translation>Recomendado:</translation>
    </message>
    <message>
        <source>Custom:</source>
        <translation>Personalizado:</translation>
    </message>
    <message>
        <source>Send to multiple recipients at once</source>
        <translation>Enviar a múltiples destinatarios</translation>
    </message>
    <message>
        <source>Add &amp;Recipient</source>
        <translation>&amp;Agrega destinatario</translation>
    </message>
    <message>
        <source>Clear all fields of the form.</source>
        <translation>Borre todos los campos del formulario.</translation>
    </message>
    <message>
        <source>Dust:</source>
        <translation>Polvo:</translation>
    </message>
    <message>
        <source>Confirmation time target:</source>
        <translation>Objetivo de tiempo de confirmación</translation>
    </message>
    <message>
        <source>Clear &amp;All</source>
        <translation>&amp;Borra todos</translation>
    </message>
    <message>
        <source>Balance:</source>
        <translation>Balance:</translation>
    </message>
    <message>
        <source>Confirm the send action</source>
        <translation>Confirma el envio</translation>
    </message>
    <message>
        <source>S&amp;end</source>
        <translation>&amp;Envía</translation>
    </message>
    <message>
        <source>Copy quantity</source>
        <translation>Cantidad de copia</translation>
    </message>
    <message>
        <source>Copy amount</source>
        <translation>Copiar cantidad</translation>
    </message>
    <message>
        <source>Copy fee</source>
        <translation>
Tarifa de copia</translation>
    </message>
    <message>
        <source>Copy after fee</source>
        <translation>Copiar después de la tarifa</translation>
    </message>
    <message>
        <source>Copy bytes</source>
        <translation>Copiar bytes</translation>
    </message>
    <message>
        <source>Copy dust</source>
        <translation>Copiar polvo</translation>
    </message>
    <message>
        <source>Copy change</source>
        <translation>Copiar cambio</translation>
    </message>
    <message>
        <source>%1 (%2 blocks)</source>
        <translation>%1 (%2 bloques)</translation>
    </message>
    <message>
        <source>%1 to %2</source>
        <translation>%1 a %2</translation>
    </message>
    <message>
        <source>Are you sure you want to send?</source>
        <translation>¿Seguro que quiere enviar?</translation>
    </message>
    <message>
        <source>or</source>
        <translation>o</translation>
    </message>
    <message>
        <source>Transaction fee</source>
        <translation>Comisión de transacción</translation>
    </message>
    <message>
        <source>Total Amount</source>
        <translation>Monto total</translation>
    </message>
    <message>
        <source>Confirm send coins</source>
        <translation>Confirmar el envió de monedas</translation>
    </message>
    <message>
        <source>The recipient address is not valid. Please recheck.</source>
        <translation>La dirección de envío no es válida. Por favor revisala.</translation>
    </message>
    <message>
        <source>The amount to pay must be larger than 0.</source>
        <translation>La cantidad por pagar tiene que ser mayor que 0.</translation>
    </message>
    <message>
        <source>The amount exceeds your balance.</source>
        <translation>El monto sobrepasa tu saldo.</translation>
    </message>
    <message>
        <source>The total exceeds your balance when the %1 transaction fee is included.</source>
        <translation>El total sobrepasa tu saldo cuando se incluyen %1 como comisión de envió.</translation>
    </message>
    <message>
        <source>Transaction creation failed!</source>
        <translation>¡Fallo al crear la transacción!</translation>
    </message>
    <message>
        <source>A fee higher than %1 is considered an absurdly high fee.</source>
        <translation>Una comisión mayor que %1 se considera como una comisión absurda-mente alta.</translation>
    </message>
    <message>
        <source>Payment request expired.</source>
        <translation>Solicitud de pago caducada.</translation>
    </message>
    <message>
        <source>Warning: Invalid Ghost address</source>
        <translation>Peligro: Dirección de Ghost inválida</translation>
    </message>
    <message>
        <source>Warning: Unknown change address</source>
        <translation>Peligro: Dirección de cambio desconocida</translation>
    </message>
    <message>
        <source>Confirm custom change address</source>
        <translation>Confirma dirección de cambio personalizada</translation>
    </message>
    <message>
        <source>The address you selected for change is not part of this wallet. Any or all funds in your wallet may be sent to this address. Are you sure?</source>
        <translation>La dirección de cambio que ingresaste no es parte de tu monedero. Parte de tus fondos serán enviados a esta dirección. ¿Estás seguro?</translation>
    </message>
    <message>
        <source>(no label)</source>
        <translation>(no etiqueta)</translation>
    </message>
</context>
<context>
    <name>SendCoinsEntry</name>
    <message>
        <source>A&amp;mount:</source>
        <translation>Cantidad:</translation>
    </message>
    <message>
        <source>Pay &amp;To:</source>
        <translation>&amp;Pagar a:</translation>
    </message>
    <message>
        <source>&amp;Label:</source>
        <translation>Etiqueta:</translation>
    </message>
    <message>
        <source>Choose previously used address</source>
        <translation>Seleccionar dirección usada anteriormente</translation>
    </message>
    <message>
        <source>The Ghost address to send the payment to</source>
        <translation>Dirección Ghost a enviar el pago</translation>
    </message>
    <message>
        <source>Alt+A</source>
        <translation>Alt+A</translation>
    </message>
    <message>
        <source>Paste address from clipboard</source>
        <translation>Pega dirección desde portapapeles</translation>
    </message>
    <message>
        <source>Alt+P</source>
        <translation>Alt+P</translation>
    </message>
    <message>
        <source>Remove this entry</source>
        <translation>Quitar esta entrada</translation>
    </message>
    <message>
        <source>S&amp;ubtract fee from amount</source>
        <translation>Restar comisiones del monto.</translation>
    </message>
    <message>
        <source>Message:</source>
        <translation>Mensaje:</translation>
    </message>
    <message>
        <source>This is an unauthenticated payment request.</source>
        <translation>Esta es una petición de pago no autentificada.</translation>
    </message>
    <message>
        <source>This is an authenticated payment request.</source>
        <translation>Esta es una petición de pago autentificada.</translation>
    </message>
    <message>
        <source>Enter a label for this address to add it to the list of used addresses</source>
        <translation>Introduce una etiqueta para esta dirección para añadirla a la lista de direcciones utilizadas</translation>
    </message>
    <message>
        <source>Pay To:</source>
        <translation>Pagar a:</translation>
    </message>
    <message>
        <source>Memo:</source>
        <translation>Memo:</translation>
    </message>
</context>
<context>
    <name>ShutdownWindow</name>
    <message>
        <source>%1 is shutting down...</source>
        <translation>%1 se esta cerrando...</translation>
    </message>
    <message>
        <source>Do not shut down the computer until this window disappears.</source>
        <translation>No apague el equipo hasta que desaparezca esta ventana.</translation>
    </message>
</context>
<context>
    <name>SignVerifyMessageDialog</name>
    <message>
        <source>Signatures - Sign / Verify a Message</source>
        <translation>Firmas - Firmar / verificar un mensaje</translation>
    </message>
    <message>
        <source>&amp;Sign Message</source>
        <translation>&amp;Firmar Mensaje</translation>
    </message>
    <message>
        <source>The Ghost address to sign the message with</source>
        <translation>Dirección Ghost con la que firmar el mensaje</translation>
    </message>
    <message>
        <source>Choose previously used address</source>
        <translation>Seleccionar dirección usada anteriormente</translation>
    </message>
    <message>
        <source>Alt+A</source>
        <translation>Alt+A</translation>
    </message>
    <message>
        <source>Paste address from clipboard</source>
        <translation>Pega dirección desde portapapeles</translation>
    </message>
    <message>
        <source>Alt+P</source>
        <translation>Alt+P</translation>
    </message>
    <message>
        <source>Enter the message you want to sign here</source>
        <translation>Escriba el mensaje que desea firmar</translation>
    </message>
    <message>
        <source>Signature</source>
        <translation>Firma</translation>
    </message>
    <message>
        <source>Copy the current signature to the system clipboard</source>
        <translation>Copiar la firma actual al portapapeles del sistema</translation>
    </message>
    <message>
        <source>Sign the message to prove you own this Ghost address</source>
        <translation>Firmar un mensjage para probar que usted es dueño de esta dirección</translation>
    </message>
    <message>
        <source>Sign &amp;Message</source>
        <translation>Firmar Mensaje</translation>
    </message>
    <message>
        <source>Reset all sign message fields</source>
        <translation>Limpiar todos los campos de la firma de mensaje</translation>
    </message>
    <message>
        <source>Clear &amp;All</source>
        <translation>&amp;Borra todos</translation>
    </message>
    <message>
        <source>&amp;Verify Message</source>
        <translation>&amp;Firmar Mensaje</translation>
    </message>
    <message>
        <source>The Ghost address the message was signed with</source>
        <translation>La dirección Ghost con la que se firmó el mensaje</translation>
    </message>
    <message>
        <source>Verify the message to ensure it was signed with the specified Ghost address</source>
        <translation>Verifica el mensaje para asegurar que fue firmado con la dirección de Ghost especificada.</translation>
    </message>
    <message>
        <source>Verify &amp;Message</source>
        <translation>&amp;Firmar Mensaje</translation>
    </message>
    <message>
        <source>Reset all verify message fields</source>
        <translation>Limpiar todos los campos de la verificación de mensaje</translation>
    </message>
    <message>
        <source>Click "Sign Message" to generate signature</source>
        <translation>Click en "Firmar mensaje" para generar una firma</translation>
    </message>
    <message>
        <source>The entered address is invalid.</source>
        <translation>La dirección ingresada es inválida</translation>
    </message>
    <message>
        <source>Please check the address and try again.</source>
        <translation>Por favor, revisa la dirección e intenta nuevamente.</translation>
    </message>
    <message>
        <source>The entered address does not refer to a key.</source>
        <translation>La dirección ingresada no corresponde a una llave válida.</translation>
    </message>
    <message>
        <source>Wallet unlock was cancelled.</source>
        <translation>El desbloqueo del monedero fue cancelado.</translation>
    </message>
    <message>
        <source>Private key for the entered address is not available.</source>
        <translation>La llave privada para la dirección introducida no está disponible.</translation>
    </message>
    <message>
        <source>Message signing failed.</source>
        <translation>Falló la firma del mensaje.</translation>
    </message>
    <message>
        <source>Message signed.</source>
        <translation>Mensaje firmado.</translation>
    </message>
    <message>
        <source>The signature could not be decoded.</source>
        <translation>La firma no pudo decodificarse.</translation>
    </message>
    <message>
        <source>Please check the signature and try again.</source>
        <translation>Por favor compruebe la firma e intente de nuevo.</translation>
    </message>
    <message>
        <source>The signature did not match the message digest.</source>
        <translation>La firma no se combinó con el mensaje.</translation>
    </message>
    <message>
        <source>Message verification failed.</source>
        <translation>Falló la verificación del mensaje.</translation>
    </message>
    <message>
        <source>Message verified.</source>
        <translation>Mensaje verificado.</translation>
    </message>
</context>
<context>
    <name>TrafficGraphWidget</name>
    <message>
        <source>KB/s</source>
        <translation>KB/s</translation>
    </message>
</context>
<context>
    <name>TransactionDesc</name>
    <message>
        <source>Open until %1</source>
        <translation>Abierto hasta %1</translation>
    </message>
    <message>
        <source>conflicted with a transaction with %1 confirmations</source>
        <translation>Hay un conflicto con la traducción de las confirmaciones %1</translation>
    </message>
    <message>
        <source>0/unconfirmed, %1</source>
        <translation>0/no confirmado, %1</translation>
    </message>
    <message>
        <source>in memory pool</source>
        <translation>en el equipo de memoria</translation>
    </message>
    <message>
        <source>not in memory pool</source>
        <translation>no en el equipo de memoria</translation>
    </message>
    <message>
        <source>abandoned</source>
        <translation>abandonado</translation>
    </message>
    <message>
        <source>%1/unconfirmed</source>
        <translation>%1/no confirmado</translation>
    </message>
    <message>
        <source>%1 confirmations</source>
        <translation>confirmaciones %1</translation>
    </message>
    <message>
        <source>Status</source>
        <translation>Estado</translation>
    </message>
    <message>
        <source>Date</source>
        <translation>Fecha</translation>
    </message>
    <message>
        <source>Source</source>
        <translation>Fuente</translation>
    </message>
    <message>
        <source>Generated</source>
        <translation>Generado</translation>
    </message>
    <message>
        <source>From</source>
        <translation>Desde</translation>
    </message>
    <message>
        <source>unknown</source>
        <translation>desconocido</translation>
    </message>
    <message>
        <source>To</source>
        <translation>Para</translation>
    </message>
    <message>
        <source>own address</source>
        <translation>dirección personal</translation>
    </message>
    <message>
        <source>watch-only</source>
        <translation>Solo observación</translation>
    </message>
    <message>
        <source>label</source>
        <translation>etiqueta</translation>
    </message>
    <message>
        <source>Credit</source>
        <translation>Credito</translation>
    </message>
    <message>
        <source>not accepted</source>
        <translation>no aceptada</translation>
    </message>
    <message>
        <source>Debit</source>
        <translation>Débito</translation>
    </message>
    <message>
        <source>Total debit</source>
        <translation>Total enviado</translation>
    </message>
    <message>
        <source>Total credit</source>
        <translation>Crédito total</translation>
    </message>
    <message>
        <source>Transaction fee</source>
        <translation>Comisión de transacción</translation>
    </message>
    <message>
        <source>Net amount</source>
        <translation>Cantidad total</translation>
    </message>
    <message>
        <source>Message</source>
        <translation>Mensaje</translation>
    </message>
    <message>
        <source>Comment</source>
        <translation>Comentario</translation>
    </message>
    <message>
        <source>Transaction ID</source>
        <translation>Identificador de transacción (ID)</translation>
    </message>
    <message>
        <source>Transaction total size</source>
        <translation>Tamaño total de transacción</translation>
    </message>
    <message>
        <source>Output index</source>
        <translation>Indice de salida</translation>
    </message>
    <message>
        <source>Merchant</source>
        <translation>Vendedor</translation>
    </message>
    <message>
        <source>Debug information</source>
        <translation>Información de depuración</translation>
    </message>
    <message>
        <source>Transaction</source>
        <translation>Transacción</translation>
    </message>
    <message>
        <source>Inputs</source>
        <translation>Entradas</translation>
    </message>
    <message>
        <source>Amount</source>
        <translation>Cantidad</translation>
    </message>
    <message>
        <source>true</source>
        <translation>verdadero</translation>
    </message>
    <message>
        <source>false</source>
        <translation>falso</translation>
    </message>
</context>
<context>
    <name>TransactionDescDialog</name>
    <message>
        <source>This pane shows a detailed description of the transaction</source>
        <translation>Esta ventana muestra información detallada sobre la transacción</translation>
    </message>
    <message>
        <source>Details for %1</source>
        <translation>Detalles para %1</translation>
    </message>
</context>
<context>
    <name>TransactionTableModel</name>
    <message>
        <source>Date</source>
        <translation>Fecha</translation>
    </message>
    <message>
        <source>Type</source>
        <translation>Tipo</translation>
    </message>
    <message>
        <source>Label</source>
        <translation>Etiqueta</translation>
    </message>
    <message>
        <source>Open until %1</source>
        <translation>Abierto hasta %1</translation>
    </message>
    <message>
        <source>Unconfirmed</source>
        <translation>Sin confirmar</translation>
    </message>
    <message>
        <source>Abandoned</source>
        <translation>Abandonado</translation>
    </message>
    <message>
        <source>Confirming (%1 of %2 recommended confirmations)</source>
        <translation>Confirmando (%1 de %2 confirmaciones recomendadas)</translation>
    </message>
    <message>
        <source>Confirmed (%1 confirmations)</source>
        <translation>Confirmado (%1 confirmaciones)</translation>
    </message>
    <message>
        <source>Conflicted</source>
        <translation>En conflicto</translation>
    </message>
    <message>
        <source>Immature (%1 confirmations, will be available after %2)</source>
        <translation>Inmaduro (%1 confirmación(es), Estarán disponibles después de %2)</translation>
    </message>
    <message>
        <source>Generated but not accepted</source>
        <translation>Generado pero no aceptado</translation>
    </message>
    <message>
        <source>Received with</source>
        <translation>Recibido con</translation>
    </message>
    <message>
        <source>Received from</source>
        <translation>Recibido de</translation>
    </message>
    <message>
        <source>Sent to</source>
        <translation>Enviado a</translation>
    </message>
    <message>
        <source>Payment to yourself</source>
        <translation>Pago a ti mismo</translation>
    </message>
    <message>
        <source>Mined</source>
        <translation>Minado</translation>
    </message>
    <message>
        <source>watch-only</source>
        <translation>Solo observación</translation>
    </message>
    <message>
        <source>(n/a)</source>
        <translation>(n/a)</translation>
    </message>
    <message>
        <source>(no label)</source>
        <translation>(no etiqueta)</translation>
    </message>
    <message>
        <source>Transaction status. Hover over this field to show number of confirmations.</source>
        <translation>Estado de transacción. Pasa el ratón sobre este campo para ver el numero de confirmaciones.</translation>
    </message>
    <message>
        <source>Date and time that the transaction was received.</source>
        <translation>Fecha y hora cuando se recibió la transacción</translation>
    </message>
    <message>
        <source>Type of transaction.</source>
        <translation>Tipo de transacción.</translation>
    </message>
    <message>
        <source>Amount removed from or added to balance.</source>
        <translation>Cantidad restada o añadida al balance</translation>
    </message>
</context>
<context>
    <name>TransactionView</name>
    <message>
        <source>All</source>
        <translation>Todo</translation>
    </message>
    <message>
        <source>Today</source>
        <translation>Hoy</translation>
    </message>
    <message>
        <source>This week</source>
        <translation>Esta semana</translation>
    </message>
    <message>
        <source>This month</source>
        <translation>Este mes</translation>
    </message>
    <message>
        <source>Last month</source>
        <translation>Mes pasado</translation>
    </message>
    <message>
        <source>This year</source>
        <translation>Este año</translation>
    </message>
    <message>
        <source>Range...</source>
        <translation>Rango...</translation>
    </message>
    <message>
        <source>Received with</source>
        <translation>Recibido con</translation>
    </message>
    <message>
        <source>Sent to</source>
        <translation>Enviado a</translation>
    </message>
    <message>
        <source>To yourself</source>
        <translation>A ti mismo</translation>
    </message>
    <message>
        <source>Mined</source>
        <translation>Minado</translation>
    </message>
    <message>
        <source>Other</source>
        <translation>Otra</translation>
    </message>
    <message>
        <source>Min amount</source>
        <translation>Cantidad mínima</translation>
    </message>
    <message>
        <source>Abandon transaction</source>
        <translation>Transacción abandonada</translation>
    </message>
    <message>
        <source>Increase transaction fee</source>
        <translation>Incrementar cuota de transacción</translation>
    </message>
    <message>
        <source>Copy address</source>
        <translation>Copiar dirección</translation>
    </message>
    <message>
        <source>Copy label</source>
        <translation>Copiar etiqueta</translation>
    </message>
    <message>
        <source>Copy amount</source>
        <translation>Copiar cantidad</translation>
    </message>
    <message>
        <source>Copy transaction ID</source>
        <translation>Copiar ID de la transacción</translation>
    </message>
    <message>
        <source>Copy raw transaction</source>
        <translation>Copiar transacción bruta</translation>
    </message>
    <message>
        <source>Copy full transaction details</source>
        <translation>Copiar todos los detalles de la transacción</translation>
    </message>
    <message>
        <source>Edit label</source>
        <translation>Editar etiqueta</translation>
    </message>
    <message>
        <source>Show transaction details</source>
        <translation>Mostrar detalles de la transacción</translation>
    </message>
    <message>
        <source>Export Transaction History</source>
        <translation>Exportar historial de transacciones</translation>
    </message>
    <message>
        <source>Comma separated file (*.csv)</source>
        <translation>Archivo separado por comas (* .csv)</translation>
    </message>
    <message>
        <source>Confirmed</source>
        <translation>Confirmado</translation>
    </message>
    <message>
        <source>Watch-only</source>
        <translation>Solo observación</translation>
    </message>
    <message>
        <source>Date</source>
        <translation>Fecha</translation>
    </message>
    <message>
        <source>Type</source>
        <translation>Tipo</translation>
    </message>
    <message>
        <source>Label</source>
        <translation>Etiqueta</translation>
    </message>
    <message>
        <source>Address</source>
        <translation>Dirección</translation>
    </message>
    <message>
        <source>ID</source>
        <translation>ID</translation>
    </message>
    <message>
        <source>Exporting Failed</source>
        <translation>Exportación fallida</translation>
    </message>
    <message>
        <source>Exporting Successful</source>
        <translation>Exportación exitosa</translation>
    </message>
    <message>
        <source>The transaction history was successfully saved to %1.</source>
        <translation>La transacción ha sido guardada en %1.</translation>
    </message>
    <message>
        <source>Range:</source>
        <translation>Rango:</translation>
    </message>
    <message>
        <source>to</source>
        <translation>para</translation>
    </message>
</context>
<context>
    <name>UnitDisplayStatusBarControl</name>
    <message>
        <source>Unit to show amounts in. Click to select another unit.</source>
        <translation>Unidad en la que se muestran las cantidades. Haga clic para seleccionar otra unidad.</translation>
    </message>
</context>
<context>
    <name>WalletController</name>
    <message>
        <source>Close wallet</source>
        <translation>Cerrar billetera</translation>
    </message>
    </context>
<context>
    <name>WalletFrame</name>
    <message>
        <source>Create a new wallet</source>
        <translation>Crear una nueva billetera</translation>
    </message>
</context>
<context>
    <name>WalletModel</name>
    <message>
        <source>Send Coins</source>
        <translation>Enviar monedas</translation>
    </message>
    <message>
        <source>Fee bump error</source>
        <translation>Error de incremento de cuota</translation>
    </message>
    <message>
        <source>Increasing transaction fee failed</source>
        <translation>Ha fallado el incremento de la cuota de transacción.</translation>
    </message>
    <message>
        <source>Do you want to increase the fee?</source>
        <translation>¿Desea incrementar la cuota?</translation>
    </message>
    <message>
        <source>Current fee:</source>
        <translation>Comisión actual:</translation>
    </message>
    <message>
        <source>Increase:</source>
        <translation>Incremento:</translation>
    </message>
    <message>
        <source>New fee:</source>
        <translation>Nueva comisión:</translation>
    </message>
    <message>
        <source>Confirm fee bump</source>
        <translation>Confirmar incremento de comisión</translation>
    </message>
    <message>
        <source>Can't sign transaction.</source>
        <translation>No se ha podido firmar la transacción.</translation>
    </message>
    <message>
        <source>Could not commit transaction</source>
        <translation>No se pudo confirmar la transacción</translation>
    </message>
    <message>
        <source>default wallet</source>
        <translation>billetera predeterminada</translation>
    </message>
</context>
<context>
    <name>WalletView</name>
    <message>
        <source>&amp;Export</source>
        <translation>&amp;Exportar</translation>
    </message>
    <message>
        <source>Export the data in the current tab to a file</source>
        <translation>
Exportar los datos en la pestaña actual a un archivo</translation>
    </message>
    <message>
        <source>Error</source>
        <translation>Error</translation>
    </message>
    <message>
        <source>Backup Wallet</source>
        <translation>Respaldar monedero</translation>
    </message>
    <message>
        <source>Wallet Data (*.dat)</source>
        <translation>Archivo de respaldo (*.dat)</translation>
    </message>
    <message>
        <source>Backup Failed</source>
        <translation>Ha fallado el respaldo</translation>
    </message>
    <message>
        <source>There was an error trying to save the wallet data to %1.</source>
        <translation>Ha habido un error al intentar guardar los datos del monedero a %1.</translation>
    </message>
    <message>
        <source>Backup Successful</source>
        <translation>Respaldo exitoso</translation>
    </message>
    <message>
        <source>The wallet data was successfully saved to %1.</source>
        <translation>Los datos del monedero se han guardado con éxito en %1.</translation>
    </message>
    </context>
<context>
    <name>bitcoin-core</name>
    <message>
        <source>Distributed under the MIT software license, see the accompanying file %s or %s</source>
        <translation>Distribuido bajo la licencia de software MIT, vea el archivo adjunto %s o %s</translation>
    </message>
    <message>
        <source>Prune configured below the minimum of %d MiB.  Please use a higher number.</source>
        <translation>La Poda se ha configurado por debajo del mínimo de %d MiB. Por favor utiliza un valor mas alto.</translation>
    </message>
    <message>
        <source>Pruning blockstore...</source>
        <translation>Poda blockstore...</translation>
    </message>
    <message>
        <source>Unable to start HTTP server. See debug log for details.</source>
        <translation>No se ha podido iniciar el servidor HTTP. Ver debug log para detalles.</translation>
    </message>
    <message>
        <source>The %s developers</source>
        <translation>Los desarrolladores de %s</translation>
    </message>
    <message>
        <source>This is the transaction fee you may discard if change is smaller than dust at this level</source>
        <translation>Esta es la cuota de transacción que puede descartar si el cambio es más pequeño que el polvo a este nivel.</translation>
    </message>
    <message>
        <source>-maxmempool must be at least %d MB</source>
        <translation>-maxmempool debe ser por lo menos de %d MB</translation>
    </message>
    <message>
        <source>Cannot resolve -%s address: '%s'</source>
        <translation>No se puede resolver -%s direccion: '%s'</translation>
    </message>
    <message>
        <source>Change index out of range</source>
        <translation>Cambio de indice fuera de rango</translation>
    </message>
    <message>
        <source>Copyright (C) %i-%i</source>
        <translation>Copyright (C) %i-%i</translation>
    </message>
    <message>
        <source>Corrupted block database detected</source>
        <translation>Corrupción de base de datos de bloques detectada.</translation>
    </message>
    <message>
        <source>Do you want to rebuild the block database now?</source>
        <translation>¿Quieres reconstruir la base de datos de bloques ahora?</translation>
    </message>
    <message>
        <source>Error initializing block database</source>
        <translation>Error al inicializar la base de datos de bloques</translation>
    </message>
    <message>
        <source>Error initializing wallet database environment %s!</source>
        <translation>Error al iniciar el entorno de la base de datos del monedero %s</translation>
    </message>
    <message>
        <source>Error loading %s</source>
        <translation>Error cargando %s</translation>
    </message>
    <message>
        <source>Error loading %s: Wallet corrupted</source>
        <translation>Error cargando %s: Monedero corrupto</translation>
    </message>
    <message>
        <source>Error loading %s: Wallet requires newer version of %s</source>
        <translation>Error cargando %s: Monedero requiere una versión mas reciente de %s</translation>
    </message>
    <message>
        <source>Error loading block database</source>
        <translation>Error cargando blkindex.dat</translation>
    </message>
    <message>
        <source>Error opening block database</source>
        <translation>Error cargando base de datos de bloques</translation>
    </message>
    <message>
        <source>Failed to listen on any port. Use -listen=0 if you want this.</source>
        <translation>Ha fallado la escucha en todos los puertos. Usa -listen=0 si desea esto.</translation>
    </message>
    <message>
        <source>Importing...</source>
        <translation>Importando...</translation>
    </message>
    <message>
        <source>Incorrect or no genesis block found. Wrong datadir for network?</source>
        <translation>Incorrecto o bloque de génesis no encontrado. ¿datadir equivocada para la red?</translation>
    </message>
    <message>
        <source>Initialization sanity check failed. %s is shutting down.</source>
        <translation>La inicialización de la verificación de validez falló. Se está apagando %s.</translation>
    </message>
    <message>
        <source>Invalid amount for -%s=&lt;amount&gt;: '%s'</source>
        <translation>Monto invalido para -%s=&lt;amount&gt;: '%s'</translation>
    </message>
    <message>
        <source>Invalid amount for -discardfee=&lt;amount&gt;: '%s'</source>
        <translation>Monto invalido para -discardfee=&lt;amount&gt;: '%s'</translation>
    </message>
    <message>
        <source>Invalid amount for -fallbackfee=&lt;amount&gt;: '%s'</source>
        <translation>Monto invalido para -fallbackfee=&lt;amount&gt;: '%s'</translation>
    </message>
    <message>
        <source>Loading P2P addresses...</source>
        <translation>Cargando direcciones P2P...</translation>
    </message>
    <message>
        <source>Loading banlist...</source>
        <translation>Cargando banlist...</translation>
    </message>
    <message>
        <source>Not enough file descriptors available.</source>
        <translation>No hay suficientes descriptores de archivo disponibles.</translation>
    </message>
    <message>
        <source>Replaying blocks...</source>
        <translation>Reproduciendo bloques...</translation>
    </message>
    <message>
        <source>Rewinding blocks...</source>
        <translation>Rebobinando bloques...</translation>
    </message>
    <message>
        <source>The source code is available from %s.</source>
        <translation>El código fuente esta disponible desde %s.</translation>
    </message>
    <message>
        <source>Transaction fee and change calculation failed</source>
        <translation>El cálculo de la comisión de transacción y del cambio han fallado</translation>
    </message>
    <message>
        <source>Upgrading UTXO database</source>
        <translation>Actualizando la base de datos UTXO</translation>
    </message>
    <message>
        <source>Verifying blocks...</source>
        <translation>Verificando bloques...</translation>
    </message>
    <message>
        <source>Error reading from database, shutting down.</source>
        <translation>Error al leer la base de datos, cerrando aplicación.</translation>
    </message>
    <message>
        <source>Error upgrading chainstate database</source>
        <translation>Error actualizando la base de datos chainstate</translation>
    </message>
    <message>
        <source>Invalid -onion address or hostname: '%s'</source>
        <translation>Dirección de -onion o dominio '%s' inválido</translation>
    </message>
    <message>
        <source>Invalid -proxy address or hostname: '%s'</source>
        <translation>Dirección de -proxy o dominio ' %s' inválido</translation>
    </message>
    <message>
        <source>Invalid amount for -paytxfee=&lt;amount&gt;: '%s' (must be at least %s)</source>
        <translation>Cantidad inválida para -paytxfee=&lt;amount&gt;: '%s' (debe ser por lo menos %s)</translation>
    </message>
    <message>
        <source>Invalid netmask specified in -whitelist: '%s'</source>
        <translation>Máscara de red inválida especificada en -whitelist: '%s'</translation>
    </message>
    <message>
        <source>Need to specify a port with -whitebind: '%s'</source>
        <translation>Necesita especificar un puerto con -whitebind: '%s'</translation>
    </message>
    <message>
        <source>Reducing -maxconnections from %d to %d, because of system limitations.</source>
        <translation>Reduciendo -maxconnections de %d a %d, debido a limitaciones del sistema.</translation>
    </message>
    <message>
        <source>Signing transaction failed</source>
        <translation>Firma de transacción fallida</translation>
    </message>
    <message>
        <source>The transaction amount is too small to pay the fee</source>
        <translation>El monto a transferir es muy pequeño para pagar el impuesto</translation>
    </message>
    <message>
        <source>This is experimental software.</source>
        <translation>Este es un software experimental.</translation>
    </message>
    <message>
        <source>Transaction amount too small</source>
        <translation>Monto a transferir muy pequeño</translation>
    </message>
    <message>
        <source>Transaction too large</source>
        <translation>Transacción muy grande</translation>
    </message>
    <message>
        <source>Unable to bind to %s on this computer (bind returned error %s)</source>
        <translation>No es posible conectar con %s en este sistema (bind ha devuelto el error %s)</translation>
    </message>
    <message>
        <source>Verifying wallet(s)...</source>
        <translation>Verificando billetera(s)...</translation>
    </message>
    <message>
        <source>Warning: unknown new rules activated (versionbit %i)</source>
        <translation>Advertencia: nuevas reglas desconocidas activadas (versionbit %i)</translation>
    </message>
    <message>
        <source>-maxtxfee is set very high! Fees this large could be paid on a single transaction.</source>
        <translation>-maxtxfee tiene un valor muy elevado! Comisiones muy grandes podrían ser pagadas en una única transacción.</translation>
    </message>
    <message>
        <source>This is the transaction fee you may pay when fee estimates are not available.</source>
        <translation>Impuesto por transacción que pagarás cuando la estimación de impuesto no esté disponible.</translation>
    </message>
    <message>
        <source>Total length of network version string (%i) exceeds maximum length (%i). Reduce the number or size of uacomments.</source>
        <translation>La longitud total de la cadena de versión de red ( %i ) supera la longitud máxima ( %i ) . Reducir el número o tamaño de uacomments .</translation>
    </message>
    <message>
        <source>%s is set very high!</source>
        <translation>¡%s esta configurado muy alto!</translation>
    </message>
    <message>
        <source>Starting network threads...</source>
        <translation>Iniciando procesos de red...</translation>
    </message>
    <message>
        <source>The wallet will avoid paying less than the minimum relay fee.</source>
        <translation>La billetera no permitirá pagar menos que la fee de transmisión mínima (relay fee).</translation>
    </message>
    <message>
        <source>This is the minimum transaction fee you pay on every transaction.</source>
        <translation>Mínimo de impuesto que pagarás con cada transacción.</translation>
    </message>
    <message>
        <source>This is the transaction fee you will pay if you send a transaction.</source>
        <translation>Impuesto por transacción a pagar si envías una transacción.</translation>
    </message>
    <message>
        <source>Transaction amounts must not be negative</source>
        <translation>El monto de la transacción no puede ser negativo</translation>
    </message>
    <message>
        <source>Transaction has too long of a mempool chain</source>
        <translation>La transacción tiene demasiado tiempo de una cadena de mempool</translation>
    </message>
    <message>
        <source>Transaction must have at least one recipient</source>
        <translation>La transacción debe incluir al menos un destinatario.</translation>
    </message>
    <message>
        <source>Unknown network specified in -onlynet: '%s'</source>
        <translation>La red especificada en -onlynet: '%s' es desconocida</translation>
    </message>
    <message>
        <source>Insufficient funds</source>
        <translation>Fondos Insuficientes</translation>
    </message>
    <message>
        <source>Loading block index...</source>
        <translation>Cargando el index de bloques...</translation>
    </message>
    <message>
        <source>Loading wallet...</source>
        <translation>Cargando billetera...</translation>
    </message>
    <message>
        <source>Cannot downgrade wallet</source>
        <translation>No es posible desactualizar la billetera</translation>
    </message>
    <message>
        <source>Rescanning...</source>
        <translation>Reescaneando</translation>
    </message>
    <message>
        <source>Done loading</source>
        <translation>Listo Cargando</translation>
    </message>
</context>
</TS><|MERGE_RESOLUTION|>--- conflicted
+++ resolved
@@ -171,8 +171,8 @@
         <translation>Confirmar el cifrado de la billetera</translation>
     </message>
     <message>
-        <source>Warning: If you encrypt your wallet and lose your passphrase, you will &lt;b&gt;LOSE ALL OF YOUR PARTICL&lt;/b&gt;!</source>
-        <translation>Advertencia: si encriptas tu billetera y pierdes tu contraseña &lt;b&gt; PIERDES TODOS TUS PARTICL &lt;/b&gt; !</translation>
+        <source>Warning: If you encrypt your wallet and lose your passphrase, you will &lt;b&gt;LOSE ALL OF YOUR GHOST&lt;/b&gt;!</source>
+        <translation>Advertencia: si encriptas tu billetera y pierdes tu contraseña &lt;b&gt; PIERDES TODOS TUS GHOST &lt;/b&gt; !</translation>
     </message>
     <message>
         <source>Are you sure you wish to encrypt your wallet?</source>
@@ -493,29 +493,24 @@
         <translation>Cargar transacción de Ghost parcialmente firmada</translation>
     </message>
     <message>
-<<<<<<< HEAD
+        <source>Open Wallet</source>
+        <translation>Abrir billetera</translation>
+    </message>
+    <message>
+        <source>Open a wallet</source>
+        <translation>Abrir una billetera</translation>
+    </message>
+    <message>
+        <source>Close Wallet...</source>
+        <translation>Cerrar billetera...</translation>
+    </message>
+    <message>
+        <source>Close wallet</source>
+        <translation>Cerrar billetera</translation>
+    </message>
+    <message>
         <source>Show the %1 help message to get a list with possible Ghost command-line options</source>
         <translation>Muestre el mensaje de ayuda %1 para obtener una lista con posibles opciones de línea de comandos de Ghost</translation>
-=======
-        <source>Open Wallet</source>
-        <translation>Abrir billetera</translation>
-    </message>
-    <message>
-        <source>Open a wallet</source>
-        <translation>Abrir una billetera</translation>
-    </message>
-    <message>
-        <source>Close Wallet...</source>
-        <translation>Cerrar billetera...</translation>
-    </message>
-    <message>
-        <source>Close wallet</source>
-        <translation>Cerrar billetera</translation>
-    </message>
-    <message>
-        <source>Show the %1 help message to get a list with possible Particl command-line options</source>
-        <translation>Muestre el mensaje de ayuda %1 para obtener una lista con posibles opciones de línea de comandos de Particl</translation>
->>>>>>> 239a8573
     </message>
     <message>
         <source>default wallet</source>
