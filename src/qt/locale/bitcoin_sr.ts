<TS language="sr" version="2.1">
<context>
    <name>AddressBookPage</name>
    <message>
        <source>Right-click to edit address or label</source>
        <translation>Десни клик за измену адресе или ознаке</translation>
    </message>
    <message>
        <source>Create a new address</source>
        <translation>Направи нову адресу</translation>
    </message>
    <message>
        <source>&amp;New</source>
        <translation>&amp;Ново</translation>
    </message>
    <message>
        <source>Copy the currently selected address to the system clipboard</source>
        <translation>Копирај тренутно одабрану адресу</translation>
    </message>
    <message>
        <source>&amp;Copy</source>
        <translation>&amp;Копирај</translation>
    </message>
    <message>
        <source>C&amp;lose</source>
        <translation>&amp;Затвори</translation>
    </message>
    <message>
        <source>Delete the currently selected address from the list</source>
        <translation>Обриши тренутно одабрану адресу са листе</translation>
    </message>
    <message>
        <source>Enter address or label to search</source>
        <translation>Унеси адресу или назив ознаке за претрагу</translation>
    </message>
    <message>
        <source>Export the data in the current tab to a file</source>
        <translation>Извези податке из одабране картице у датотеку</translation>
    </message>
    <message>
        <source>&amp;Export</source>
        <translation>&amp;Извези</translation>
    </message>
    <message>
        <source>&amp;Delete</source>
        <translation>&amp;Обриши</translation>
    </message>
    <message>
        <source>Choose the address to send coins to</source>
        <translation>Одабери адресу за слање</translation>
    </message>
    <message>
        <source>Choose the address to receive coins with</source>
        <translation>Одабери адресу за примање</translation>
    </message>
    <message>
        <source>C&amp;hoose</source>
        <translation>&amp;Одабери</translation>
    </message>
    <message>
        <source>Sending addresses</source>
        <translation>Адресе за слање</translation>
    </message>
    <message>
        <source>Receiving addresses</source>
        <translation>Адресе за примање</translation>
    </message>
    <message>
        <source>These are your Particl addresses for sending payments. Always check the amount and the receiving address before sending coins.</source>
        <translation>Ово су твоје Биткоин адресе за слање уплата. Увек добро провери износ и адресу на коју шаљеш пре него што пошаљеш уплату.</translation>
    </message>
    <message>
<<<<<<< HEAD
        <source>These are your Particl addresses for receiving payments. Use the 'Create new receiving address' button in the receive tab to create new addresses.</source>
        <translation>Ово су твоје Биткоин адресе за примање уплата. Користи дугме „Направи нову адресу за примање” у картици за примање за креирање нових адреса.</translation>
=======
        <source>These are your Bitcoin addresses for receiving payments. Use the 'Create new receiving address' button in the receive tab to create new addresses.
Signing is only possible with addresses of the type 'legacy'.</source>
        <translation>Ово су твоје Биткоин адресе за приманје уплата. Користи дугме „Направи нову адресу за примање” у картици за примање за креирање нових адреса.
Потписивање је могуђе само за адресе типа 'legacy'.</translation>
>>>>>>> 5174b534
    </message>
    <message>
        <source>&amp;Copy Address</source>
        <translation>&amp;Копирај Адресу</translation>
    </message>
    <message>
        <source>Copy &amp;Label</source>
        <translation>Копирај &amp; Обележи</translation>
    </message>
    <message>
        <source>&amp;Edit</source>
        <translation>&amp;Измени</translation>
    </message>
    <message>
        <source>Export Address List</source>
        <translation>Извези Листу Адреса</translation>
    </message>
    <message>
        <source>Comma separated file (*.csv)</source>
        <translation>Зарезом одвојене вредности (*.csv)</translation>
    </message>
    <message>
        <source>Exporting Failed</source>
        <translation>Извоз Неуспешан</translation>
    </message>
    <message>
        <source>There was an error trying to save the address list to %1. Please try again.</source>
        <translation>Десила се грешка приликом покушаја да се листа адреса упамти на  %1. Молимо покушајте поново.</translation>
    </message>
</context>
<context>
    <name>AddressTableModel</name>
    <message>
        <source>Label</source>
        <translation>Ознака</translation>
    </message>
    <message>
        <source>Address</source>
        <translation>Адреса</translation>
    </message>
    <message>
        <source>(no label)</source>
        <translation>(без ознаке)</translation>
    </message>
</context>
<context>
    <name>AskPassphraseDialog</name>
    <message>
        <source>Passphrase Dialog</source>
        <translation>Прозор за унос лозинке</translation>
    </message>
    <message>
        <source>Enter passphrase</source>
        <translation>Унеси лозинку</translation>
    </message>
    <message>
        <source>New passphrase</source>
        <translation>Нова лозинка</translation>
    </message>
    <message>
        <source>Repeat new passphrase</source>
        <translation>Понови нову лозинку</translation>
    </message>
    <message>
        <source>Show passphrase</source>
        <translation>Прикажи лозинку</translation>
    </message>
    <message>
        <source>Encrypt wallet</source>
        <translation>Шифрирај новчаник</translation>
    </message>
    <message>
        <source>This operation needs your wallet passphrase to unlock the wallet.</source>
        <translation>Ова операција захтева да унесеш лозинку новчаника како би се новчаник откључао.</translation>
    </message>
    <message>
        <source>Unlock wallet</source>
        <translation>Откључај новчаник</translation>
    </message>
    <message>
        <source>This operation needs your wallet passphrase to decrypt the wallet.</source>
        <translation>Ова операција захтева да унесеш лозинку новчаника како би новчаник био дешифрован.</translation>
    </message>
    <message>
        <source>Decrypt wallet</source>
        <translation>Дешифруј новчаник</translation>
    </message>
    <message>
        <source>Change passphrase</source>
        <translation>Измени лозинку</translation>
    </message>
    <message>
        <source>Confirm wallet encryption</source>
        <translation>Потврди шифрирање новчаника</translation>
    </message>
    <message>
        <source>Warning: If you encrypt your wallet and lose your passphrase, you will &lt;b&gt;LOSE ALL OF YOUR PARTICL&lt;/b&gt;!</source>
        <translation>Упозорење: Уколико шифрираш новчаник и изгубиш своју лозинку, &lt;b&gt;ИЗГУБИЋЕШ СВЕ СВОЈЕ БИТКОИНЕ&lt;/b&gt;!</translation>
    </message>
    <message>
        <source>Are you sure you wish to encrypt your wallet?</source>
        <translation>Да ли сте сигурни да желите да шифрирате свој новчаник?</translation>
    </message>
    <message>
        <source>Wallet encrypted</source>
        <translation>Новчаник шифриран</translation>
    </message>
    <message>
        <source>Enter the new passphrase for the wallet.&lt;br/&gt;Please use a passphrase of &lt;b&gt;ten or more random characters&lt;/b&gt;, or &lt;b&gt;eight or more words&lt;/b&gt;.</source>
        <translation>Унеси нову лозинку за новчаник&lt;br/&gt;Молимо користи лозинку од десет или више насумичних карактера&lt;b&gt;,или&lt;b&gt;осам или више речи&lt;/b&gt;.</translation>
    </message>
    <message>
        <source>Enter the old passphrase and new passphrase for the wallet.</source>
        <translation>Унеси стару лозинку и нову лозинку новчаника.</translation>
    </message>
    <message>
        <source>Remember that encrypting your wallet cannot fully protect your particl from being stolen by malware infecting your computer.</source>
        <translation>Упамти, шифрирање новчаника не може у потуности заштити твоје биткоине од крађе од стране малвера инфицира твој рачунар.</translation>
    </message>
    <message>
        <source>Wallet to be encrypted</source>
        <translation>Новчаник за шифрирање</translation>
    </message>
    <message>
        <source>Your wallet is about to be encrypted. </source>
        <translation>Твој новчаник биће шифриран.</translation>
    </message>
    <message>
        <source>Your wallet is now encrypted. </source>
        <translation>Твој новчаник сада је шифриран.</translation>
    </message>
    <message>
        <source>IMPORTANT: Any previous backups you have made of your wallet file should be replaced with the newly generated, encrypted wallet file. For security reasons, previous backups of the unencrypted wallet file will become useless as soon as you start using the new, encrypted wallet.</source>
        <translation>ВАЖНО: Свакa претходнa резерва новчаника коју сте имали треба да се замени новим, шифрираним фајлом новчаника. Из сигурносних разлога, свака претходна резерва нешифрираног фајла новчаника постаће сувишна, чим почнете да користите нови, шифрирани новчаник.</translation>
    </message>
    <message>
        <source>Wallet encryption failed</source>
        <translation>Шифрирање новчаника неуспешно.</translation>
    </message>
    <message>
        <source>Wallet encryption failed due to an internal error. Your wallet was not encrypted.</source>
        <translation>Шифрирање новчаника није успело због интерне грешке. Ваш новчаник није шифриран.</translation>
    </message>
    <message>
        <source>The supplied passphrases do not match.</source>
        <translation>Лозинке које сте унели нису исте.</translation>
    </message>
    <message>
        <source>Wallet unlock failed</source>
        <translation>Отључавање новчаника није успело.</translation>
    </message>
    <message>
        <source>The passphrase entered for the wallet decryption was incorrect.</source>
        <translation>Лозинка коју сте унели за дешифровање новчаника је погрешна.</translation>
    </message>
    <message>
        <source>Wallet decryption failed</source>
        <translation>Дешифровање новчаника неуспешно.</translation>
    </message>
    <message>
        <source>Wallet passphrase was successfully changed.</source>
        <translation>Лозинка новчаника успешно је промењена.</translation>
    </message>
    <message>
        <source>Warning: The Caps Lock key is on!</source>
        <translation>Упозорање Caps Lock дугме укључено!</translation>
    </message>
</context>
<context>
    <name>BanTableModel</name>
    <message>
        <source>IP/Netmask</source>
        <translation>ИП/Нетмаск</translation>
    </message>
    <message>
        <source>Banned Until</source>
        <translation>Забрањен до</translation>
    </message>
</context>
<context>
    <name>BitcoinGUI</name>
    <message>
        <source>Sign &amp;message...</source>
        <translation>Потпиши &amp;поруку...</translation>
    </message>
    <message>
        <source>Synchronizing with network...</source>
        <translation>Синхронизација са мрежом у току...</translation>
    </message>
    <message>
        <source>&amp;Overview</source>
        <translation>&amp;Општи преглед</translation>
    </message>
    <message>
        <source>Show general overview of wallet</source>
        <translation>Погледајте општи преглед новчаника</translation>
    </message>
    <message>
        <source>&amp;Transactions</source>
        <translation>&amp;Трансакције</translation>
    </message>
    <message>
        <source>Browse transaction history</source>
        <translation>Претражите историјат трансакција</translation>
    </message>
    <message>
        <source>E&amp;xit</source>
        <translation>И&amp;злаз</translation>
    </message>
    <message>
        <source>Quit application</source>
        <translation>Напустите програм</translation>
    </message>
    <message>
        <source>&amp;About %1</source>
        <translation>&amp;О %1</translation>
    </message>
    <message>
        <source>Show information about %1</source>
        <translation>Прикажи информације о %1</translation>
    </message>
    <message>
        <source>About &amp;Qt</source>
        <translation>О &amp;Qt-у</translation>
    </message>
    <message>
        <source>Show information about Qt</source>
        <translation>Прегледај информације о Qt-у</translation>
    </message>
    <message>
        <source>&amp;Options...</source>
        <translation>П&amp;оставке...</translation>
    </message>
    <message>
        <source>Modify configuration options for %1</source>
        <translation>Измени конфигурацију поставки за %1</translation>
    </message>
    <message>
        <source>&amp;Encrypt Wallet...</source>
        <translation>&amp;Шифровање новчаника...</translation>
    </message>
    <message>
        <source>&amp;Backup Wallet...</source>
        <translation>&amp;Резерна копија новчаника</translation>
    </message>
    <message>
        <source>&amp;Change Passphrase...</source>
        <translation>&amp; Промени лозинку...</translation>
    </message>
    <message>
        <source>Open &amp;URI...</source>
        <translation>Отвори &amp;URI...</translation>
    </message>
    <message>
        <source>Create Wallet...</source>
        <translation>Направи Новчаник...</translation>
    </message>
    <message>
        <source>Create a new wallet</source>
        <translation>Направи нови ночаник</translation>
    </message>
    <message>
        <source>Wallet:</source>
        <translation>Новчаник:</translation>
    </message>
    <message>
        <source>Click to disable network activity.</source>
        <translation>Кликни да искључиш активност на мрежи.</translation>
    </message>
    <message>
        <source>Network activity disabled.</source>
        <translation>Активност на мрежи искључена.</translation>
    </message>
    <message>
        <source>Click to enable network activity again.</source>
        <translation>Кликни да поново омогућиш активност на мрежи.</translation>
    </message>
    <message>
        <source>Syncing Headers (%1%)...</source>
        <translation>Синхронизовање Заглавља (%1%)...</translation>
    </message>
    <message>
        <source>Reindexing blocks on disk...</source>
        <translation>Поново идексирање блокова на диску...</translation>
    </message>
    <message>
        <source>Proxy is &lt;b&gt;enabled&lt;/b&gt;: %1</source>
        <translation>Прокси је &lt;b&gt;омогућен&lt;/b&gt;: %1</translation>
    </message>
    <message>
        <source>Send coins to a Particl address</source>
        <translation>Пошаљи новац на Биткоин адресу</translation>
    </message>
    <message>
        <source>Backup wallet to another location</source>
        <translation>Направи резервну копију новчаника на другој локацији</translation>
    </message>
    <message>
        <source>Change the passphrase used for wallet encryption</source>
        <translation>Мењање лозинке којом се шифрује новчаник</translation>
    </message>
    <message>
        <source>&amp;Verify message...</source>
        <translation>&amp;Верификовање поруке...</translation>
    </message>
    <message>
        <source>&amp;Send</source>
        <translation>&amp;Пошаљи</translation>
    </message>
    <message>
        <source>&amp;Receive</source>
        <translation>&amp;Прими</translation>
    </message>
    <message>
        <source>&amp;Show / Hide</source>
        <translation>&amp;Прикажи / Сакриј</translation>
    </message>
    <message>
        <source>Show or hide the main Window</source>
        <translation>Прикажи или сакрији главни прозор</translation>
    </message>
    <message>
        <source>Encrypt the private keys that belong to your wallet</source>
        <translation>Шифрирај приватни клуљ који припада новчанику.</translation>
    </message>
    <message>
        <source>Sign messages with your Particl addresses to prove you own them</source>
        <translation>Потписуј поруку са своје Биткоин адресе као доказ да си њихов власник</translation>
    </message>
    <message>
        <source>Verify messages to ensure they were signed with specified Particl addresses</source>
        <translation>Верификуј поруке и утврди да ли су потписане од стране спецификованих Биткоин адреса</translation>
    </message>
    <message>
        <source>&amp;File</source>
        <translation>&amp;Фајл</translation>
    </message>
    <message>
        <source>&amp;Settings</source>
        <translation>&amp;Подешавања</translation>
    </message>
    <message>
        <source>&amp;Help</source>
        <translation>&amp;Помоћ</translation>
    </message>
    <message>
        <source>Tabs toolbar</source>
        <translation>Трака са картицама</translation>
    </message>
    <message>
        <source>Request payments (generates QR codes and particl: URIs)</source>
        <translation>Затражи плаћање (генерише QR кодове и биткоин: URI-е)</translation>
    </message>
    <message>
        <source>Show the list of used sending addresses and labels</source>
        <translation>Прегледајте листу коришћених адреса и етикета за слање уплата</translation>
    </message>
    <message>
        <source>Show the list of used receiving addresses and labels</source>
        <translation>Прегледајте листу коришћених адреса и етикета за пријем уплата</translation>
    </message>
    <message>
        <source>&amp;Command-line options</source>
        <translation>&amp;Опције командне линије</translation>
    </message>
    <message numerus="yes">
        <source>%n active connection(s) to Particl network</source>
        <translation><numerusform>%n aктивна веза са Биткоин мрежом</numerusform><numerusform>%n aктивних веза са Биткоин мрежом</numerusform><numerusform>%n aктивних веза са Биткоин мрежом</numerusform></translation>
    </message>
    <message>
        <source>Indexing blocks on disk...</source>
        <translation>Идексирање блокова на диску...</translation>
    </message>
    <message>
        <source>Processing blocks on disk...</source>
        <translation>Обрада блокова на диску...</translation>
    </message>
    <message numerus="yes">
        <source>Processed %n block(s) of transaction history.</source>
        <translation><numerusform>Обрађенo %n блокова историјата трансакција.</numerusform><numerusform>Обрађенo %n блокова историјата трансакција.</numerusform><numerusform>Обрађенo је %n блокова историјата трансакција.</numerusform></translation>
    </message>
    <message>
        <source>%1 behind</source>
        <translation>%1 уназад</translation>
    </message>
    <message>
        <source>Last received block was generated %1 ago.</source>
        <translation>Последњи примљени блок је направљен пре %1.</translation>
    </message>
    <message>
        <source>Transactions after this will not yet be visible.</source>
        <translation>Трансакције након овога још неће бити видљиве.</translation>
    </message>
    <message>
        <source>Error</source>
        <translation>Грешка</translation>
    </message>
    <message>
        <source>Warning</source>
        <translation>Упозорење</translation>
    </message>
    <message>
        <source>Information</source>
        <translation>Информације</translation>
    </message>
    <message>
        <source>Up to date</source>
        <translation>Ажурирано</translation>
    </message>
    <message>
        <source>Node window</source>
        <translation>Ноде прозор</translation>
    </message>
    <message>
        <source>Open node debugging and diagnostic console</source>
        <translation>Отвори конзолу за ноде дебуг и дијагностику</translation>
    </message>
    <message>
        <source>&amp;Sending addresses</source>
        <translation>&amp;Адресе за слање</translation>
    </message>
    <message>
        <source>&amp;Receiving addresses</source>
        <translation>&amp;Адресе за примање</translation>
    </message>
    <message>
        <source>Open a particl: URI</source>
        <translation>Отвори биткоин: URI</translation>
    </message>
    <message>
        <source>Open Wallet</source>
        <translation>Отвори новчаник</translation>
    </message>
    <message>
        <source>Open a wallet</source>
        <translation>Отвори новчаник</translation>
    </message>
    <message>
        <source>Close Wallet...</source>
        <translation>Затвори новчаник...</translation>
    </message>
    <message>
        <source>Close wallet</source>
        <translation>Затвори новчаник</translation>
    </message>
    <message>
<<<<<<< HEAD
        <source>Show the %1 help message to get a list with possible Particl command-line options</source>
=======
        <source>Close all wallets</source>
        <translation>Затвори све новчанике</translation>
    </message>
    <message>
        <source>Show the %1 help message to get a list with possible Bitcoin command-line options</source>
>>>>>>> 5174b534
        <translation>Прикажи  поруку помоћи %1 за листу са могућим опцијама Биткоин командне линије</translation>
    </message>
    <message>
        <source>default wallet</source>
        <translation>подразумевани новчаник</translation>
    </message>
    <message>
        <source>No wallets available</source>
        <translation>Нема доступних новчаника</translation>
    </message>
    <message>
        <source>Minimize</source>
        <translation>Умањи</translation>
    </message>
    <message>
        <source>Zoom</source>
        <translation>Увећај</translation>
    </message>
    <message>
        <source>Main Window</source>
        <translation>Главни прозор</translation>
    </message>
    <message>
        <source>%1 client</source>
        <translation>%1 клијент</translation>
    </message>
    <message>
        <source>Connecting to peers...</source>
        <translation>Повезивање са клијентима...</translation>
    </message>
    <message>
        <source>Catching up...</source>
        <translation>Ажурирање у току...</translation>
    </message>
    <message>
        <source>Error: %1</source>
        <translation>Грешка: %1</translation>
    </message>
    <message>
        <source>Warning: %1</source>
        <translation>Упозорење: %1</translation>
    </message>
    <message>
        <source>Date: %1
</source>
        <translation>Датум: %1
</translation>
    </message>
    <message>
        <source>Amount: %1
</source>
        <translation>Износ: %1
</translation>
    </message>
    <message>
        <source>Wallet: %1
</source>
        <translation>Новчаник: %1
</translation>
    </message>
    <message>
        <source>Type: %1
</source>
        <translation>Тип: %1
</translation>
    </message>
    <message>
        <source>Label: %1
</source>
        <translation>Ознака: %1
</translation>
    </message>
    <message>
        <source>Address: %1
</source>
        <translation>Адреса: %1
</translation>
    </message>
    <message>
        <source>Sent transaction</source>
        <translation>Послата трансакција</translation>
    </message>
    <message>
        <source>Incoming transaction</source>
        <translation>Долазна трансакција</translation>
    </message>
    <message>
        <source>HD key generation is &lt;b&gt;enabled&lt;/b&gt;</source>
        <translation>Генерисање ХД кључа је &lt;b&gt;омогућено&lt;/b&gt;</translation>
    </message>
    <message>
        <source>HD key generation is &lt;b&gt;disabled&lt;/b&gt;</source>
        <translation>Генерисање ХД кључа је &lt;b&gt;онеомогућено&lt;/b&gt;</translation>
    </message>
    <message>
        <source>Private key &lt;b&gt;disabled&lt;/b&gt;</source>
        <translation>Приватни кључ &lt;b&gt;онемогућен&lt;/b&gt;</translation>
    </message>
    <message>
        <source>Wallet is &lt;b&gt;encrypted&lt;/b&gt; and currently &lt;b&gt;unlocked&lt;/b&gt;</source>
        <translation>Новчаник јс &lt;b&gt;шифриран&lt;/b&gt; и тренутно &lt;b&gt;откључан&lt;/b&gt;</translation>
    </message>
    <message>
        <source>Wallet is &lt;b&gt;encrypted&lt;/b&gt; and currently &lt;b&gt;locked&lt;/b&gt;</source>
        <translation>Новчаник јс &lt;b&gt;шифрован&lt;/b&gt; и тренутно &lt;b&gt;закључан&lt;/b&gt;</translation>
    </message>
<<<<<<< HEAD
    <message>
        <source>A fatal error occurred. Particl can no longer continue safely and will quit.</source>
        <translation>Дошло је до критичне грешке. Биткоин не може безбедно да настави са радом и искључиће се.</translation>
    </message>
</context>
=======
    </context>
>>>>>>> 5174b534
<context>
    <name>CoinControlDialog</name>
    <message>
        <source>Coin Selection</source>
        <translation>Избор новчића</translation>
    </message>
    <message>
        <source>Quantity:</source>
        <translation>Количина:</translation>
    </message>
    <message>
        <source>Bytes:</source>
        <translation>Бајта:</translation>
    </message>
    <message>
        <source>Amount:</source>
        <translation>Износ:</translation>
    </message>
    <message>
        <source>Fee:</source>
        <translation>Накнада:</translation>
    </message>
    <message>
        <source>Dust:</source>
        <translation>Прашина:</translation>
    </message>
    <message>
        <source>After Fee:</source>
        <translation>Након накнаде:</translation>
    </message>
    <message>
        <source>Change:</source>
        <translation>Промени:</translation>
    </message>
    <message>
        <source>(un)select all</source>
        <translation>(Де)Селектуј све</translation>
    </message>
    <message>
        <source>Tree mode</source>
        <translation>Прикажи као стабло</translation>
    </message>
    <message>
        <source>List mode</source>
        <translation>Прикажи као листу</translation>
    </message>
    <message>
        <source>Amount</source>
        <translation>Износ</translation>
    </message>
    <message>
        <source>Received with label</source>
        <translation>Примљено са ознаком</translation>
    </message>
    <message>
        <source>Received with address</source>
        <translation>Примљено са адресом</translation>
    </message>
    <message>
        <source>Date</source>
        <translation>Датум</translation>
    </message>
    <message>
        <source>Confirmations</source>
        <translation>Потврде</translation>
    </message>
    <message>
        <source>Confirmed</source>
        <translation>Потврђено</translation>
    </message>
    <message>
        <source>Copy address</source>
        <translation>Копирај адресу</translation>
    </message>
    <message>
        <source>Copy label</source>
        <translation>Копирај ознаку</translation>
    </message>
    <message>
        <source>Copy amount</source>
        <translation>Копирај износ</translation>
    </message>
    <message>
        <source>Copy transaction ID</source>
        <translation>Копирај идентификациони број трансакције</translation>
    </message>
    <message>
        <source>Lock unspent</source>
        <translation>Закључај непотрошено</translation>
    </message>
    <message>
        <source>Unlock unspent</source>
        <translation>Откључај непотрошено</translation>
    </message>
    <message>
        <source>Copy quantity</source>
        <translation>Копирај количину</translation>
    </message>
    <message>
        <source>Copy fee</source>
        <translation>Копирај провизију</translation>
    </message>
    <message>
        <source>Copy after fee</source>
        <translation>Копирај након провизије</translation>
    </message>
    <message>
        <source>Copy bytes</source>
        <translation>Копирај бајтове</translation>
    </message>
    <message>
        <source>Copy dust</source>
        <translation>Копирај прашину</translation>
    </message>
    <message>
        <source>Copy change</source>
        <translation>Копирај кусур</translation>
    </message>
    <message>
        <source>(%1 locked)</source>
        <translation>(%1 закључан)</translation>
    </message>
    <message>
        <source>yes</source>
        <translation>да</translation>
    </message>
    <message>
        <source>no</source>
        <translation>не</translation>
    </message>
    <message>
        <source>This label turns red if any recipient receives an amount smaller than the current dust threshold.</source>
        <translation>Ознака постаје црвена уколико прималац прими износ мањи од износа прашине - сићушног износа.</translation>
    </message>
    <message>
        <source>Can vary +/- %1 satoshi(s) per input.</source>
        <translation>Може варирати  +/- %1 сатоши(ја) по инпуту.</translation>
    </message>
    <message>
        <source>(no label)</source>
        <translation>(без ознаке)</translation>
    </message>
    <message>
        <source>change from %1 (%2)</source>
        <translation>Измени од %1 (%2)</translation>
    </message>
    <message>
        <source>(change)</source>
        <translation>(промени)</translation>
    </message>
</context>
<context>
    <name>CreateWalletActivity</name>
    <message>
        <source>Creating Wallet &lt;b&gt;%1&lt;/b&gt;...</source>
        <translation>Креирање новчаника&lt;b&gt;%1... &lt;/b&gt;...</translation>
    </message>
    <message>
        <source>Create wallet failed</source>
        <translation>Креирање новчаника неуспешно</translation>
    </message>
    <message>
        <source>Create wallet warning</source>
        <translation>Направи упозорење за новчаник</translation>
    </message>
</context>
<context>
    <name>CreateWalletDialog</name>
    <message>
        <source>Create Wallet</source>
        <translation>Направи новчаник</translation>
    </message>
    <message>
        <source>Wallet Name</source>
        <translation>Име Новчаника</translation>
    </message>
    <message>
        <source>Encrypt the wallet. The wallet will be encrypted with a passphrase of your choice.</source>
        <translation>Шифрирај новчаник. Новчаник ће бити шифриран лозинком коју одаберете.</translation>
    </message>
    <message>
        <source>Encrypt Wallet</source>
        <translation>Шифрирај новчаник</translation>
    </message>
    <message>
        <source>Disable private keys for this wallet. Wallets with private keys disabled will have no private keys and cannot have an HD seed or imported private keys. This is ideal for watch-only wallets.</source>
        <translation>Онемогући приватни кључ за овај новчаник. Новчаници са онемогућеним приватним кључем неће  имати приватни кључ и не могу имати HD семе или увезени приватни кључ. Ова опција идеална је за новчанике који су искључиво за посматрање.</translation>
    </message>
    <message>
        <source>Disable Private Keys</source>
        <translation>Онемогући Приватне Кључеве</translation>
    </message>
    <message>
        <source>Make a blank wallet. Blank wallets do not initially have private keys or scripts. Private keys and addresses can be imported, or an HD seed can be set, at a later time.</source>
        <translation>Направи празан новчаник. Празни новчанци немају приватане кључеве или скрипте. Приватни кључеви могу се увести, или HD семе може бити постављено касније.</translation>
    </message>
    <message>
        <source>Make Blank Wallet</source>
        <translation>Направи Празан Новчаник</translation>
    </message>
    <message>
        <source>Create</source>
        <translation>Направи</translation>
    </message>
</context>
<context>
    <name>EditAddressDialog</name>
    <message>
        <source>Edit Address</source>
        <translation>Измени адресу</translation>
    </message>
    <message>
        <source>&amp;Label</source>
        <translation>&amp;Ознака</translation>
    </message>
    <message>
        <source>The label associated with this address list entry</source>
        <translation>Ознака повезана са овом ставком из листе адреса</translation>
    </message>
    <message>
        <source>The address associated with this address list entry. This can only be modified for sending addresses.</source>
        <translation>Адреса повезана са овом ставком из листе адреса. Ово можете променити једини у случају адреса за плаћање.</translation>
    </message>
    <message>
        <source>&amp;Address</source>
        <translation>&amp;Адреса</translation>
    </message>
    <message>
        <source>New sending address</source>
        <translation>Нова адреса за слање</translation>
    </message>
    <message>
        <source>Edit receiving address</source>
        <translation>Измени адресу за примање</translation>
    </message>
    <message>
        <source>Edit sending address</source>
        <translation>Измени адресу за слање</translation>
    </message>
    <message>
        <source>The entered address "%1" is not a valid Particl address.</source>
        <translation>Унета адреса "%1" није важећа Биткоин адреса.</translation>
    </message>
    <message>
        <source>Address "%1" already exists as a receiving address with label "%2" and so cannot be added as a sending address.</source>
        <translation>Адреса "%1" већ постоји као примајућа адреса са ознаком "%2" и не може бити додата као адреса за слање.</translation>
    </message>
    <message>
        <source>The entered address "%1" is already in the address book with label "%2".</source>
        <translation>Унета адреса "%1" већ постоји у адресару са ознаком "%2".</translation>
    </message>
    <message>
        <source>Could not unlock wallet.</source>
        <translation>Новчаник није могуће откључати.</translation>
    </message>
    <message>
        <source>New key generation failed.</source>
        <translation>Генерисање новог кључа није успело.</translation>
    </message>
</context>
<context>
    <name>FreespaceChecker</name>
    <message>
        <source>A new data directory will be created.</source>
        <translation>Нови директоријум података биће креиран.</translation>
    </message>
    <message>
        <source>name</source>
        <translation>име</translation>
    </message>
    <message>
        <source>Directory already exists. Add %1 if you intend to create a new directory here.</source>
        <translation>Директоријум већ постоји. Додајте %1 ако намеравате да креирате нови директоријум овде.</translation>
    </message>
    <message>
        <source>Path already exists, and is not a directory.</source>
        <translation>Путања већ постоји и није директоријум.</translation>
    </message>
    <message>
        <source>Cannot create data directory here.</source>
        <translation>Не можете креирати директоријум података овде.</translation>
    </message>
</context>
<context>
    <name>HelpMessageDialog</name>
    <message>
        <source>version</source>
        <translation>верзија</translation>
    </message>
    <message>
        <source>About %1</source>
        <translation>Приближно %1</translation>
    </message>
    <message>
        <source>Command-line options</source>
        <translation>Опције командне линије</translation>
    </message>
</context>
<context>
    <name>Intro</name>
    <message>
        <source>Welcome</source>
        <translation>Добродошли</translation>
    </message>
    <message>
        <source>Welcome to %1.</source>
        <translation>Добродошли на  %1.</translation>
    </message>
    <message>
        <source>As this is the first time the program is launched, you can choose where %1 will store its data.</source>
        <translation>Пошто је ово први пут да је програм покренут, можете изабрати где ће %1 чувати своје податке.</translation>
    </message>
    <message>
        <source>When you click OK, %1 will begin to download and process the full %4 block chain (%2GB) starting with the earliest transactions in %3 when %4 initially launched.</source>
        <translation>Када кликнете на ОК, %1 ће почети с преузимањем и процесуирањем целокупног ланца блокова %4 (%2GB), почевши од најранијих трансакција у %3 када је %4 покренут.</translation>
    </message>
    <message>
        <source>Reverting this setting requires re-downloading the entire blockchain. It is faster to download the full chain first and prune it later. Disables some advanced features.</source>
        <translation>Враћање ове опције захтева поновно преузимање целокупног блокчејна - ланца блокова. Брже је преузети цели ланац и касније га скратити. Онемогућава неке напредне опције.</translation>
    </message>
    <message>
        <source>This initial synchronisation is very demanding, and may expose hardware problems with your computer that had previously gone unnoticed. Each time you run %1, it will continue downloading where it left off.</source>
        <translation>Првобитна синхронизација веома је захтевна и може изложити ваш рачунар хардверским проблемима који раније нису били примећени. Сваки пут када покренете %1, преузимање ће се наставити тамо где је било прекинуто.</translation>
    </message>
    <message>
        <source>If you have chosen to limit block chain storage (pruning), the historical data must still be downloaded and processed, but will be deleted afterward to keep your disk usage low.</source>
        <translation>Ако сте одлучили да ограничите складиштење ланаца блокова (тримовање), историјски подаци се ипак морају преузети и обрадити, али ће након тога бити избрисани како би се ограничила употреба диска.</translation>
    </message>
    <message>
        <source>Use the default data directory</source>
        <translation>Користите подразумевани директоријум података</translation>
    </message>
    <message>
        <source>Use a custom data directory:</source>
        <translation>Користите прилагођени директоријум података:</translation>
    </message>
    <message>
        <source>Particl</source>
        <translation>Биткоин</translation>
    </message>
    <message>
        <source>Discard blocks after verification, except most recent %1 GB (prune)</source>
        <translation>Обриши блокове након верификације, осим најновије %1 GB (скраћено)</translation>
    </message>
    <message>
        <source>At least %1 GB of data will be stored in this directory, and it will grow over time.</source>
        <translation>Најмање %1 GB подататака биће складиштен у овај директорјиум који ће временом порасти.</translation>
    </message>
    <message>
        <source>Approximately %1 GB of data will be stored in this directory.</source>
        <translation>Најмање %1 GB подататака биће складиштен у овај директорјиум.</translation>
    </message>
    <message>
        <source>%1 will download and store a copy of the Particl block chain.</source>
        <translation>%1 биће преузеће и складиштити копију Биткоин ланца блокова.</translation>
    </message>
    <message>
        <source>The wallet will also be stored in this directory.</source>
        <translation>Новчаник ће бити складиштен у овом директоријуму.</translation>
    </message>
    <message>
        <source>Error: Specified data directory "%1" cannot be created.</source>
        <translation>Грешка: Одабрана датотека  "%1" не може бити креирана.</translation>
    </message>
    <message>
        <source>Error</source>
        <translation>Грешка</translation>
    </message>
    <message numerus="yes">
        <source>%n GB of free space available</source>
        <translation><numerusform>Доступно %n GB слободног простора</numerusform><numerusform>Доступно %n GB слободног простора</numerusform><numerusform>Доступно %n GB слободног простора</numerusform></translation>
    </message>
    <message numerus="yes">
        <source>(of %n GB needed)</source>
        <translation><numerusform>(од потребних %n GB)</numerusform><numerusform>(од потребних %n GB)</numerusform><numerusform>(од  потребних  %n GB)</numerusform></translation>
    </message>
    <message numerus="yes">
        <source>(%n GB needed for full chain)</source>
        <translation><numerusform>(%n GB потребно за цео ланац)</numerusform><numerusform>(%n GB потребно за цео ланац)</numerusform><numerusform>(%n GB потребно за цео ланац)</numerusform></translation>
    </message>
</context>
<context>
    <name>ModalOverlay</name>
    <message>
        <source>Form</source>
        <translation>Форма</translation>
    </message>
    <message>
        <source>Recent transactions may not yet be visible, and therefore your wallet's balance might be incorrect. This information will be correct once your wallet has finished synchronizing with the particl network, as detailed below.</source>
        <translation>Недавне трансакције можда не буду видљиве, зато салдо твог новчаника можда буде нетачан. Ова информација биђе тачна када новчаник заврши са синхронизацијом биткоин мреже, приказаној испод.</translation>
    </message>
    <message>
        <source>Attempting to spend particl that are affected by not-yet-displayed transactions will not be accepted by the network.</source>
        <translation>Покушај слања биткоина који су под утицајем још не приказаних трансакција неће бити прихваћен од стране мреже.</translation>
    </message>
    <message>
        <source>Number of blocks left</source>
        <translation>Преостала количина блокова</translation>
    </message>
    <message>
        <source>Unknown...</source>
        <translation>Непознато...</translation>
    </message>
    <message>
        <source>Last block time</source>
        <translation>Време последњег блока</translation>
    </message>
    <message>
        <source>Progress</source>
        <translation>Напредак</translation>
    </message>
    <message>
        <source>Progress increase per hour</source>
        <translation>Пораст напретка по часу</translation>
    </message>
    <message>
        <source>calculating...</source>
        <translation>рачунање...</translation>
    </message>
    <message>
        <source>Estimated time left until synced</source>
        <translation>Оквирно време до краја синхронизације</translation>
    </message>
    <message>
        <source>Hide</source>
        <translation>Сакриј</translation>
    </message>
    <message>
        <source>Esc</source>
        <translation>Есц</translation>
    </message>
    <message>
        <source>%1 is currently syncing.  It will download headers and blocks from peers and validate them until reaching the tip of the block chain.</source>
        <translation>%1 се синхронузује. Преузеће заглавља и блокове од клијената и потврдити их док не стигне на крај ланца блокова.</translation>
    </message>
    <message>
        <source>Unknown. Syncing Headers (%1, %2%)...</source>
        <translation>Непознато. Синхронизација заглавља (%1, %2%)...</translation>
    </message>
</context>
<context>
    <name>OpenURIDialog</name>
    <message>
        <source>Open particl URI</source>
        <translation>Отвори биткоин URI</translation>
    </message>
    <message>
        <source>URI:</source>
        <translation>URI:</translation>
    </message>
</context>
<context>
    <name>OpenWalletActivity</name>
    <message>
        <source>Open wallet failed</source>
        <translation>Отварање новчаника неуспешно</translation>
    </message>
    <message>
        <source>Open wallet warning</source>
        <translation>Упозорење приликом отварања новчаника</translation>
    </message>
    <message>
        <source>default wallet</source>
        <translation>подразумевани новчаник</translation>
    </message>
    <message>
        <source>Opening Wallet &lt;b&gt;%1&lt;/b&gt;...</source>
        <translation>Отварање новчаника&lt;b&gt;%1&lt;/b&gt;...</translation>
    </message>
</context>
<context>
    <name>OptionsDialog</name>
    <message>
        <source>Options</source>
        <translation>Поставке</translation>
    </message>
    <message>
        <source>&amp;Main</source>
        <translation>&amp;Главни</translation>
    </message>
    <message>
        <source>Automatically start %1 after logging in to the system.</source>
        <translation>Аутоматски почети %1 након пријање на систем.</translation>
    </message>
    <message>
        <source>&amp;Start %1 on system login</source>
        <translation>&amp;Покрени %1 приликом пријаве на систем</translation>
    </message>
    <message>
        <source>Size of &amp;database cache</source>
        <translation>Величина кеша базе података</translation>
    </message>
    <message>
        <source>Number of script &amp;verification threads</source>
        <translation>Број скрипти и CPU за верификацију</translation>
    </message>
    <message>
        <source>IP address of the proxy (e.g. IPv4: 127.0.0.1 / IPv6: ::1)</source>
        <translation>ИП адреса проксија (нпр. IPv4: 127.0.0.1 / IPv6: ::1)</translation>
    </message>
    <message>
        <source>Shows if the supplied default SOCKS5 proxy is used to reach peers via this network type.</source>
        <translation>Приказује се ако је испоручени уобичајени SOCKS5 проxy коришћен ради проналажења клијената преко овог типа мреже. </translation>
    </message>
    <message>
        <source>Hide the icon from the system tray.</source>
        <translation>Сакриј икону са системске траке.</translation>
    </message>
    <message>
        <source>&amp;Hide tray icon</source>
        <translation>&amp;Сакриј икону</translation>
    </message>
    <message>
        <source>Minimize instead of exit the application when the window is closed. When this option is enabled, the application will be closed only after selecting Exit in the menu.</source>
        <translation>Минимизирање уместо искључивања апликације када се прозор затвори. Када је ова опција омогућена, апликација ће бити затворена тек након одабира Излаз у менију. </translation>
    </message>
    <message>
        <source>Third party URLs (e.g. a block explorer) that appear in the transactions tab as context menu items. %s in the URL is replaced by transaction hash. Multiple URLs are separated by vertical bar |.</source>
        <translation>URL треће стране (нпр блок претраживач) који се појављује у менију трансакције.  %s у URL  замењен је хашом трансакције. Више URL-ова поделено је вертикалом |.</translation>
    </message>
    <message>
        <source>Open the %1 configuration file from the working directory.</source>
        <translation>Отвори  %1 конфигурациони фајл из директоријума у употреби.</translation>
    </message>
    <message>
        <source>Open Configuration File</source>
        <translation>Отвори Конфигурациону Датотеку</translation>
    </message>
    <message>
        <source>Reset all client options to default.</source>
        <translation>Ресетуј све опције клијента на почетна подешавања.</translation>
    </message>
    <message>
        <source>&amp;Reset Options</source>
        <translation>&amp;Ресет Опције</translation>
    </message>
    <message>
        <source>&amp;Network</source>
        <translation>&amp;Мрежа</translation>
    </message>
    <message>
        <source>Disables some advanced features but all blocks will still be fully validated. Reverting this setting requires re-downloading the entire blockchain. Actual disk usage may be somewhat higher.</source>
        <translation>Онемогућава поједина напредна својства, али ће сви блокови у потпуности бити валидирани. Враћање ове опције захтева да поновно преузимање целокупонг блокчејна.</translation>
    </message>
    <message>
        <source>Prune &amp;block storage to</source>
        <translation>Сакрати &amp;block складиштење на</translation>
    </message>
    <message>
        <source>GB</source>
        <translation>GB</translation>
    </message>
    <message>
        <source>Reverting this setting requires re-downloading the entire blockchain.</source>
        <translation>Враћање ове опције захтева да поновно преузимање целокупонг блокчејна.</translation>
    </message>
    <message>
        <source>MiB</source>
        <translation>MiB</translation>
    </message>
    <message>
        <source>(0 = auto, &lt;0 = leave that many cores free)</source>
        <translation>(0 = аутоматски одреди, &lt;0 = остави слободно толико језгара)</translation>
    </message>
    <message>
        <source>W&amp;allet</source>
        <translation>Н&amp;овчаник</translation>
    </message>
    <message>
        <source>Expert</source>
        <translation>Експерт</translation>
    </message>
    <message>
        <source>Enable coin &amp;control features</source>
        <translation>Омогући опцију контроле новчића</translation>
    </message>
    <message>
        <source>If you disable the spending of unconfirmed change, the change from a transaction cannot be used until that transaction has at least one confirmation. This also affects how your balance is computed.</source>
        <translation>Уколико онемогућиш трошење непотврђеног кусура, кусур трансакције неће моћи да се користи док транскација нема макар једну потврду. Ово такође утиче како ће се салдо рачунати.</translation>
    </message>
    <message>
        <source>&amp;Spend unconfirmed change</source>
        <translation>&amp;Троши непотврђени кусур</translation>
    </message>
    <message>
        <source>Automatically open the Particl client port on the router. This only works when your router supports UPnP and it is enabled.</source>
        <translation>Аутоматски отвори Биткоин клијент порт на рутеру. Ова опција ради само уколико твој рутер подржава и има омогућен UPnP.</translation>
    </message>
    <message>
        <source>Map port using &amp;UPnP</source>
        <translation>Мапирај порт користећи &amp;UPnP</translation>
    </message>
    <message>
        <source>Accept connections from outside.</source>
        <translation>Прихвати спољашње концекције.</translation>
    </message>
    <message>
        <source>Allow incomin&amp;g connections</source>
        <translation>Дозволи долазеће конекције.</translation>
    </message>
    <message>
        <source>Connect to the Particl network through a SOCKS5 proxy.</source>
        <translation>Конектуј се на Биткоин мрежу кроз SOCKS5 проксијем.</translation>
    </message>
    <message>
        <source>&amp;Connect through SOCKS5 proxy (default proxy):</source>
        <translation>&amp;Конектуј се кроз SOCKS5 прокси (уобичајени прокси):</translation>
    </message>
    <message>
        <source>Proxy &amp;IP:</source>
        <translation>Прокси &amp;IP:</translation>
    </message>
    <message>
        <source>&amp;Port:</source>
        <translation>&amp;Порт:</translation>
    </message>
    <message>
        <source>Port of the proxy (e.g. 9050)</source>
        <translation>Прокси порт (нпр. 9050)</translation>
    </message>
    <message>
        <source>Used for reaching peers via:</source>
        <translation>Коришћен за приступ другим чворовима преко:</translation>
    </message>
    <message>
        <source>IPv4</source>
        <translation>IPv4</translation>
    </message>
    <message>
        <source>IPv6</source>
        <translation>IPv6</translation>
    </message>
    <message>
        <source>Tor</source>
        <translation>Тор</translation>
    </message>
    <message>
<<<<<<< HEAD
        <source>Connect to the Particl network through a separate SOCKS5 proxy for Tor hidden services.</source>
        <translation>Конектуј се на Биткоин мрежу кроз SOCK5 прокси за Тор скривене сервисе.</translation>
    </message>
    <message>
=======
>>>>>>> 5174b534
        <source>Show only a tray icon after minimizing the window.</source>
        <translation>Покажи само иконицу у панелу након минимизирања прозора</translation>
    </message>
    <message>
        <source>&amp;Minimize to the tray instead of the taskbar</source>
        <translation>&amp;минимизирај у доњу линију, уместо у програмску траку</translation>
    </message>
    <message>
        <source>M&amp;inimize on close</source>
        <translation>Минимизирај при затварању</translation>
    </message>
    <message>
        <source>&amp;Display</source>
        <translation>&amp;Прикажи</translation>
    </message>
    <message>
        <source>User Interface &amp;language:</source>
        <translation>&amp;Језик корисничког интерфејса:</translation>
    </message>
    <message>
        <source>The user interface language can be set here. This setting will take effect after restarting %1.</source>
        <translation>Језик корисничког интерфејса може се овде поставити. Ово својство биће на снази након поновног покреања %1.</translation>
    </message>
    <message>
        <source>&amp;Unit to show amounts in:</source>
        <translation>&amp;Јединица за приказивање износа:</translation>
    </message>
    <message>
        <source>Choose the default subdivision unit to show in the interface and when sending coins.</source>
        <translation>Одабери уобичајену подјединицу која се приказује у интерфејсу и када се шаљу новчићи.</translation>
    </message>
    <message>
        <source>Whether to show coin control features or not.</source>
        <translation>Да ли да се прикажу опције контроле новчића или не.</translation>
    </message>
    <message>
        <source>&amp;Third party transaction URLs</source>
        <translation>&amp;URL-ови трансакција трећих страна</translation>
    </message>
    <message>
        <source>Options set in this dialog are overridden by the command line or in the configuration file:</source>
        <translation>Опције постављене у овом диалогу су поништене командном линијом или у конфигурационој датотеци:</translation>
    </message>
    <message>
        <source>&amp;OK</source>
        <translation>&amp;Уреду</translation>
    </message>
    <message>
        <source>&amp;Cancel</source>
        <translation>&amp;Откажи</translation>
    </message>
    <message>
        <source>default</source>
        <translation>подразумевано</translation>
    </message>
    <message>
        <source>none</source>
        <translation>ниједно</translation>
    </message>
    <message>
        <source>Confirm options reset</source>
        <translation>Потврди ресет опција</translation>
    </message>
    <message>
        <source>Client restart required to activate changes.</source>
        <translation>Рестарт клијента захтеван како би се промене активирале.</translation>
    </message>
    <message>
        <source>Client will be shut down. Do you want to proceed?</source>
        <translation>Клијент ће се искључити. Да ли желите да наставите?</translation>
    </message>
    <message>
        <source>Configuration options</source>
        <translation>Конфигурација својстава</translation>
    </message>
    <message>
        <source>The configuration file is used to specify advanced user options which override GUI settings. Additionally, any command-line options will override this configuration file.</source>
        <translation>Конфигурациона датотека се користи да одреди напредне корисничке опције које поништају подешавања у графичком корисничком интерфејсу.</translation>
    </message>
    <message>
        <source>Error</source>
        <translation>Грешка</translation>
    </message>
    <message>
        <source>The configuration file could not be opened.</source>
        <translation>Ова конфигурациона датотека не може бити отворена.</translation>
    </message>
    <message>
        <source>This change would require a client restart.</source>
        <translation>Ова промена захтева да се рачунар поново покрене.</translation>
    </message>
    <message>
        <source>The supplied proxy address is invalid.</source>
        <translation>Достављена прокси адреса није валидна.</translation>
    </message>
</context>
<context>
    <name>OverviewPage</name>
    <message>
        <source>Form</source>
        <translation>Форма</translation>
    </message>
    <message>
        <source>The displayed information may be out of date. Your wallet automatically synchronizes with the Particl network after a connection is established, but this process has not completed yet.</source>
        <translation>Приказана информација може бити застарела. Ваш новчаник се аутоматски синхронизује са Биткоин мрежом након успостављања конекције, али овај процес је још увек у току.</translation>
    </message>
    <message>
        <source>Watch-only:</source>
        <translation>Само гледање:</translation>
    </message>
    <message>
        <source>Available:</source>
        <translation>Доступно:</translation>
    </message>
    <message>
        <source>Your current spendable balance</source>
        <translation>Салдо који можете потрошити</translation>
    </message>
    <message>
        <source>Pending:</source>
        <translation>На чекању:</translation>
    </message>
    <message>
        <source>Total of transactions that have yet to be confirmed, and do not yet count toward the spendable balance</source>
        <translation>Укупан број трансакција које још увек нису потврђене, и не рачунају се у салдо рачуна који је могуће потрошити</translation>
    </message>
    <message>
        <source>Immature:</source>
        <translation>Недоспело:</translation>
    </message>
    <message>
        <source>Mined balance that has not yet matured</source>
        <translation>Салдо рударења који још увек није доспео</translation>
    </message>
    <message>
        <source>Balances</source>
        <translation>Салдо</translation>
    </message>
    <message>
        <source>Total:</source>
        <translation>Укупно:</translation>
    </message>
    <message>
        <source>Your current total balance</source>
        <translation>Твој тренутни салдо</translation>
    </message>
    <message>
        <source>Your current balance in watch-only addresses</source>
        <translation>Твој тренутни салдо са гледај-само адресама</translation>
    </message>
    <message>
        <source>Spendable:</source>
        <translation>Могуће потрошити:</translation>
    </message>
    <message>
        <source>Recent transactions</source>
        <translation>Недавне трансакције</translation>
    </message>
    <message>
        <source>Unconfirmed transactions to watch-only addresses</source>
        <translation>Трансакције за гледај-само адресе које нису потврђене</translation>
    </message>
    <message>
        <source>Mined balance in watch-only addresses that has not yet matured</source>
        <translation>Салдорударења у адресама које су у моду само гледање, који још увек није доспео</translation>
    </message>
    <message>
        <source>Current total balance in watch-only addresses</source>
        <translation>Тренутни укупни салдо у адресама у опцији само-гледај</translation>
    </message>
    </context>
<context>
    <name>PSBTOperationsDialog</name>
    <message>
        <source>Dialog</source>
        <translation>Дијалог</translation>
    </message>
    <message>
        <source>Sign Tx</source>
        <translation>Потпиши Трансакцију</translation>
    </message>
    <message>
        <source>Broadcast Tx</source>
        <translation>Емитуј Трансакцију</translation>
    </message>
    <message>
        <source>Copy to Clipboard</source>
        <translation>Копирајте у клипборд.</translation>
    </message>
    <message>
        <source>Save...</source>
        <translation>Сачувај...</translation>
    </message>
    <message>
        <source>Close</source>
        <translation>Затвори</translation>
    </message>
    <message>
        <source>Save Transaction Data</source>
        <translation>Сачувај Податке Трансакције</translation>
    </message>
    <message>
        <source>Partially Signed Transaction (Binary) (*.psbt)</source>
        <translation>Парцијално Потписана Трансакција (Binary) (*.psbt)</translation>
    </message>
    <message>
        <source>Total Amount</source>
        <translation>Укупан износ</translation>
    </message>
    <message>
        <source>or</source>
        <translation>или</translation>
    </message>
    </context>
<context>
    <name>PaymentServer</name>
    <message>
        <source>Payment request error</source>
        <translation>Грешка у захтеву за плаћање</translation>
    </message>
    <message>
        <source>Cannot start particl: click-to-pay handler</source>
        <translation>Не могу покренути биткоин: "кликни-да-платиш" механизам</translation>
    </message>
    <message>
        <source>URI handling</source>
        <translation>URI руковање</translation>
    </message>
    <message>
        <source>'particl://' is not a valid URI. Use 'particl:' instead.</source>
        <translation>'particl://' није важећи URI. Уместо тога користити  'particl:'.</translation>
    </message>
    <message>
        <source>Cannot process payment request because BIP70 is not supported.</source>
        <translation>Захтев за плаћање не може се обрадити, јер BIP70 није подржан.</translation>
    </message>
    <message>
        <source>Due to widespread security flaws in BIP70 it's strongly recommended that any merchant instructions to switch wallets be ignored.</source>
        <translation>Због великог броја безбедносних пропуста у BIP70, препоручено је да се све инструкције трговаца за промену новчаника игноришу.</translation>
    </message>
    <message>
        <source>If you are receiving this error you should request the merchant provide a BIP21 compatible URI.</source>
        <translation>Уколико добијате грешку овог типа, потребно је да захтевате од трговца BIP21 компатибилан URI.</translation>
    </message>
    <message>
        <source>Invalid payment address %1</source>
        <translation>Неважећа адреса за плаћање %1</translation>
    </message>
    <message>
        <source>URI cannot be parsed! This can be caused by an invalid Particl address or malformed URI parameters.</source>
        <translation>URI се не може рашчланити! Ово може бити проузроковано неважећом Биткоин адресом или погрешно форматираним URI параметрима.</translation>
    </message>
    <message>
        <source>Payment request file handling</source>
        <translation>Руковање датотеком захтева за плаћање</translation>
    </message>
</context>
<context>
    <name>PeerTableModel</name>
    <message>
        <source>User Agent</source>
        <translation>Кориснички агент</translation>
    </message>
    <message>
        <source>Node/Service</source>
        <translation>Ноде/Сервис</translation>
    </message>
    <message>
        <source>NodeId</source>
        <translation>НодеИД</translation>
    </message>
    <message>
        <source>Ping</source>
        <translation>Пинг</translation>
    </message>
    <message>
        <source>Sent</source>
        <translation>Послато</translation>
    </message>
    <message>
        <source>Received</source>
        <translation>Примљено</translation>
    </message>
</context>
<context>
    <name>QObject</name>
    <message>
        <source>Amount</source>
        <translation>Износ</translation>
    </message>
    <message>
        <source>Enter a Particl address (e.g. %1)</source>
        <translation>Унеси Биткоин адресу, (нпр %1)</translation>
    </message>
    <message>
        <source>%1 d</source>
        <translation>%1 d</translation>
    </message>
    <message>
        <source>%1 h</source>
        <translation>%1 h</translation>
    </message>
    <message>
        <source>%1 m</source>
        <translation>%1 m</translation>
    </message>
    <message>
        <source>%1 s</source>
        <translation>%1 s</translation>
    </message>
    <message>
        <source>None</source>
        <translation>Nijedan</translation>
    </message>
    <message>
        <source>N/A</source>
        <translation>Није применљиво</translation>
    </message>
    <message>
        <source>%1 ms</source>
        <translation>%1 ms</translation>
    </message>
    <message numerus="yes">
        <source>%n second(s)</source>
        <translation><numerusform>%n секунда</numerusform><numerusform>%n секунди</numerusform><numerusform>%n секунди</numerusform></translation>
    </message>
    <message numerus="yes">
        <source>%n minute(s)</source>
        <translation><numerusform>%n минут</numerusform><numerusform>%n минута</numerusform><numerusform>%n минута</numerusform></translation>
    </message>
    <message numerus="yes">
        <source>%n hour(s)</source>
        <translation><numerusform>%n час</numerusform><numerusform>%n часа</numerusform><numerusform>%n часова</numerusform></translation>
    </message>
    <message numerus="yes">
        <source>%n day(s)</source>
        <translation><numerusform>%n минут</numerusform><numerusform>%n минута</numerusform><numerusform>%n минута</numerusform></translation>
    </message>
    <message numerus="yes">
        <source>%n week(s)</source>
        <translation><numerusform>%n недеља</numerusform><numerusform>%n недеље</numerusform><numerusform>%n недеља</numerusform></translation>
    </message>
    <message>
        <source>%1 and %2</source>
        <translation>%1 и %2</translation>
    </message>
    <message numerus="yes">
        <source>%n year(s)</source>
        <translation><numerusform>%n година</numerusform><numerusform>%n године</numerusform><numerusform>%n година</numerusform></translation>
    </message>
    <message>
        <source>%1 B</source>
        <translation>%1 B</translation>
    </message>
    <message>
        <source>%1 KB</source>
        <translation>%1 KB</translation>
    </message>
    <message>
        <source>%1 MB</source>
        <translation>%1 MB</translation>
    </message>
    <message>
        <source>%1 GB</source>
        <translation>%1 GB</translation>
    </message>
    <message>
        <source>Error: Specified data directory "%1" does not exist.</source>
        <translation>Грешка: Одабрани директорјиум датотеке "%1" не постоји.</translation>
    </message>
    <message>
        <source>Error: %1</source>
        <translation>Грешка: %1</translation>
    </message>
    <message>
        <source>%1 didn't yet exit safely...</source>
        <translation>%1 није изашао безбедно...</translation>
    </message>
    <message>
        <source>unknown</source>
        <translation>непознато</translation>
    </message>
</context>
<context>
    <name>QRImageWidget</name>
    <message>
        <source>&amp;Save Image...</source>
        <translation>&amp;Сачувај Слику...</translation>
    </message>
    <message>
        <source>&amp;Copy Image</source>
        <translation>&amp;Копирај Слику</translation>
    </message>
    <message>
        <source>Resulting URI too long, try to reduce the text for label / message.</source>
        <translation>Дати резултат URI  предуг, покушај да сманиш текст за ознаку / поруку.</translation>
    </message>
    <message>
        <source>Error encoding URI into QR Code.</source>
        <translation>Грешка током енкодирања URI у QR Код.</translation>
    </message>
    <message>
        <source>QR code support not available.</source>
        <translation>QR код подршка није доступна.</translation>
    </message>
    <message>
        <source>Save QR Code</source>
        <translation>Упамти QR Код</translation>
    </message>
    <message>
        <source>PNG Image (*.png)</source>
        <translation>PNG Слка (*.png)</translation>
    </message>
</context>
<context>
    <name>RPCConsole</name>
    <message>
        <source>N/A</source>
        <translation>Није применљиво</translation>
    </message>
    <message>
        <source>Client version</source>
        <translation>Верзија клијента</translation>
    </message>
    <message>
        <source>&amp;Information</source>
        <translation>&amp;Информације</translation>
    </message>
    <message>
        <source>General</source>
        <translation>Опште</translation>
    </message>
    <message>
        <source>Using BerkeleyDB version</source>
        <translation>Коришћење BerkeleyDB верзије.</translation>
    </message>
    <message>
        <source>Datadir</source>
        <translation>Datadir</translation>
    </message>
    <message>
        <source>To specify a non-default location of the data directory use the '%1' option.</source>
        <translation>Да би сте одредили локацију која није унапред задата за директоријум података користите '%1' опцију.</translation>
    </message>
    <message>
        <source>Blocksdir</source>
        <translation>Blocksdir</translation>
    </message>
    <message>
        <source>To specify a non-default location of the blocks directory use the '%1' option.</source>
        <translation>Да би сте одредили локацију која није унапред задата за директоријум блокова користите '%1' опцију.</translation>
    </message>
    <message>
        <source>Startup time</source>
        <translation>Време подизања система</translation>
    </message>
    <message>
        <source>Network</source>
        <translation>Мрежа</translation>
    </message>
    <message>
        <source>Name</source>
        <translation>Име</translation>
    </message>
    <message>
        <source>Number of connections</source>
        <translation>Број конекција</translation>
    </message>
    <message>
        <source>Block chain</source>
        <translation>Блокчејн</translation>
    </message>
    <message>
        <source>Memory Pool</source>
        <translation>Удружена меморија</translation>
    </message>
    <message>
        <source>Current number of transactions</source>
        <translation>Тренутни број трансакција</translation>
    </message>
    <message>
        <source>Memory usage</source>
        <translation>Употреба меморије</translation>
    </message>
    <message>
        <source>Wallet: </source>
        <translation>Новчаник</translation>
    </message>
    <message>
        <source>(none)</source>
        <translation>(ниједан)</translation>
    </message>
    <message>
        <source>&amp;Reset</source>
        <translation>&amp;Ресетуј</translation>
    </message>
    <message>
        <source>Received</source>
        <translation>Примљено</translation>
    </message>
    <message>
        <source>Sent</source>
        <translation>Послато</translation>
    </message>
    <message>
        <source>&amp;Peers</source>
        <translation>&amp;Колеге</translation>
    </message>
    <message>
        <source>Banned peers</source>
        <translation>Забрањене колеге на мрежи</translation>
    </message>
    <message>
        <source>Select a peer to view detailed information.</source>
        <translation>Одабери колегу да би видели детаљне информације</translation>
    </message>
    <message>
        <source>Direction</source>
        <translation>Правац</translation>
    </message>
    <message>
        <source>Version</source>
        <translation>Верзија</translation>
    </message>
    <message>
        <source>Starting Block</source>
        <translation>Почетни блок</translation>
    </message>
    <message>
        <source>Synced Headers</source>
        <translation>Синхронизована заглавља</translation>
    </message>
    <message>
        <source>Synced Blocks</source>
        <translation>Синхронизовани блокови</translation>
    </message>
    <message>
        <source>The mapped Autonomous System used for diversifying peer selection.</source>
        <translation>Мапирани аутономни систем који се користи за диверсификацију селекције колега чворова.</translation>
    </message>
    <message>
        <source>Mapped AS</source>
        <translation>Мапирани АС</translation>
    </message>
    <message>
        <source>User Agent</source>
        <translation>Кориснички агент</translation>
    </message>
    <message>
        <source>Node window</source>
        <translation>Ноде прозор</translation>
    </message>
    <message>
        <source>Open the %1 debug log file from the current data directory. This can take a few seconds for large log files.</source>
        <translation>Отворите %1 датотеку са записима о отклоњеним грешкама из тренутног директоријума датотека. Ово може потрајати неколико секунди за велике датотеке записа.</translation>
    </message>
    <message>
        <source>Decrease font size</source>
        <translation>Смањи величину фонта</translation>
    </message>
    <message>
        <source>Increase font size</source>
        <translation>Увећај величину фонта</translation>
    </message>
    <message>
        <source>Services</source>
        <translation>Услуге</translation>
    </message>
    <message>
        <source>Connection Time</source>
        <translation>Време конекције</translation>
    </message>
    <message>
        <source>Last Send</source>
        <translation>Последње послато</translation>
    </message>
    <message>
        <source>Last Receive</source>
        <translation>Последње примљено</translation>
    </message>
    <message>
        <source>Ping Time</source>
        <translation>Пинг време</translation>
    </message>
    <message>
        <source>The duration of a currently outstanding ping.</source>
        <translation>Трајање тренутно неразрешеног пинга.</translation>
    </message>
    <message>
        <source>Ping Wait</source>
        <translation>Чекање на пинг</translation>
    </message>
    <message>
        <source>Min Ping</source>
        <translation>Мин Пинг</translation>
    </message>
    <message>
        <source>Time Offset</source>
        <translation>Помак времена</translation>
    </message>
    <message>
        <source>Last block time</source>
        <translation>Време последњег блока</translation>
    </message>
    <message>
        <source>&amp;Open</source>
        <translation>&amp;Отвори</translation>
    </message>
    <message>
        <source>&amp;Console</source>
        <translation>&amp;Конзола</translation>
    </message>
    <message>
        <source>&amp;Network Traffic</source>
        <translation>&amp; Саобраћај Мреже</translation>
    </message>
    <message>
        <source>Totals</source>
        <translation>Укупно</translation>
    </message>
    <message>
        <source>In:</source>
        <translation>Долазно:</translation>
    </message>
    <message>
        <source>Out:</source>
        <translation>Одлазно:</translation>
    </message>
    <message>
        <source>Debug log file</source>
        <translation>Дебугуј лог фајл</translation>
    </message>
    <message>
        <source>Clear console</source>
        <translation>Очисти конзолу</translation>
    </message>
    <message>
        <source>1 &amp;hour</source>
        <translation>1 &amp;Сат</translation>
    </message>
    <message>
        <source>1 &amp;day</source>
        <translation>1 &amp;дан</translation>
    </message>
    <message>
        <source>1 &amp;week</source>
        <translation>1 &amp;недеља</translation>
    </message>
    <message>
        <source>1 &amp;year</source>
        <translation>1 &amp;година</translation>
    </message>
    <message>
        <source>&amp;Disconnect</source>
        <translation>&amp;Прекини везу</translation>
    </message>
    <message>
        <source>Ban for</source>
        <translation>Забрани за</translation>
    </message>
    <message>
        <source>&amp;Unban</source>
        <translation>&amp;Уклони забрану</translation>
    </message>
    <message>
        <source>Welcome to the %1 RPC console.</source>
        <translation>Добродошли на  %1 RPC конзоле.</translation>
    </message>
    <message>
        <source>Use up and down arrows to navigate history, and %1 to clear screen.</source>
        <translation>Користи стрелице горе и доле за навигацију историје, и %1 зa чишћење екрана.</translation>
    </message>
    <message>
        <source>Type %1 for an overview of available commands.</source>
        <translation>Укуцај  %1 за преглед доступних команди.</translation>
    </message>
    <message>
        <source>For more information on using this console type %1.</source>
        <translation>За више информација о коришћењу конзиле укуцај %1.</translation>
    </message>
    <message>
        <source>WARNING: Scammers have been active, telling users to type commands here, stealing their wallet contents. Do not use this console without fully understanding the ramifications of a command.</source>
        <translation>УПОЗОРЕЊЕ: Преваранти активно говоре корисницима да овде укуцају команде, том приликом краду садржај новчаника. Немојте користити конзолу без претходног разумевања последица коришћења команди.</translation>
    </message>
    <message>
        <source>Network activity disabled</source>
        <translation>Активност мреже онемогућена</translation>
    </message>
    <message>
        <source>Executing command without any wallet</source>
        <translation>Извршење команде без новчаника</translation>
    </message>
    <message>
        <source>Executing command using "%1" wallet</source>
        <translation>Извршење команде коришћењем  "%1" новчаника</translation>
    </message>
    <message>
        <source>(node id: %1)</source>
        <translation>(node id: %1)</translation>
    </message>
    <message>
        <source>via %1</source>
        <translation>преко %1</translation>
    </message>
    <message>
        <source>never</source>
        <translation>никад</translation>
    </message>
    <message>
        <source>Inbound</source>
        <translation>Долазеће</translation>
    </message>
    <message>
        <source>Outbound</source>
        <translation>Одлазеће</translation>
    </message>
    <message>
        <source>Unknown</source>
        <translation>Непознато</translation>
    </message>
</context>
<context>
    <name>ReceiveCoinsDialog</name>
    <message>
        <source>&amp;Amount:</source>
        <translation>&amp;Износ:</translation>
    </message>
    <message>
        <source>&amp;Label:</source>
        <translation>&amp;Ознака</translation>
    </message>
    <message>
        <source>&amp;Message:</source>
        <translation>Poruka:</translation>
    </message>
    <message>
        <source>An optional message to attach to the payment request, which will be displayed when the request is opened. Note: The message will not be sent with the payment over the Particl network.</source>
        <translation>Опциона порука коју можеш прикачити уз захтев за плаћање, која ће бити приказана када захтев буде отворен. Напомена: Порука неће бити послата са уплатом на Биткоин мрежи.</translation>
    </message>
    <message>
        <source>An optional label to associate with the new receiving address.</source>
        <translation>Опционална ознака за поистовећивање са новом примајућом адресом.</translation>
    </message>
    <message>
        <source>Use this form to request payments. All fields are &lt;b&gt;optional&lt;/b&gt;.</source>
        <translation>Користи ову форму како би захтевао уплату. Сва поља су &lt;b&gt;опционална&lt;/b&gt;.</translation>
    </message>
    <message>
        <source>An optional amount to request. Leave this empty or zero to not request a specific amount.</source>
        <translation>Опциони износ за захтев. Остави празно или нула уколико не желиш прецизирати износ.</translation>
    </message>
    <message>
        <source>An optional label to associate with the new receiving address (used by you to identify an invoice).  It is also attached to the payment request.</source>
        <translation>Опционална ознака за поистовећивање са новом адресом примаоца (користите је за идентификацију рачуна). Она је такође придодата захтеву за плаћање.</translation>
    </message>
    <message>
        <source>An optional message that is attached to the payment request and may be displayed to the sender.</source>
        <translation>Опциона порука која је придодата захтеву за плаћање и може бити приказана пошиљаоцу.</translation>
    </message>
    <message>
        <source>&amp;Create new receiving address</source>
        <translation>&amp;Направи нову адресу за примање</translation>
    </message>
    <message>
        <source>Clear all fields of the form.</source>
        <translation>Очисти сва пола форме.</translation>
    </message>
    <message>
        <source>Clear</source>
        <translation>Очисти</translation>
    </message>
    <message>
        <source>Native segwit addresses (aka Bech32 or BIP-173) reduce your transaction fees later on and offer better protection against typos, but old wallets don't support them. When unchecked, an address compatible with older wallets will be created instead.</source>
        <translation>Природне segwit адресе (нпр Bech32 или BIP-173) касније смањују трошкове трансакција и нуде бољу заштиту од грешака у куцању, али их стари новчаници не подржавају. Када није одабрано, биће креирана адреса компатибилна са старијим новчаницима.</translation>
    </message>
    <message>
        <source>Generate native segwit (Bech32) address</source>
        <translation>Направи segwit (Bech32) адресу</translation>
    </message>
    <message>
        <source>Requested payments history</source>
        <translation>Историја захтева за плаћање</translation>
    </message>
    <message>
        <source>Show the selected request (does the same as double clicking an entry)</source>
        <translation>Прикажи селектовани захтев (има исту сврху као и дупли клик на одговарајући унос)</translation>
    </message>
    <message>
        <source>Show</source>
        <translation>Прикажи</translation>
    </message>
    <message>
        <source>Remove the selected entries from the list</source>
        <translation>Уклони одабрани унос из листе</translation>
    </message>
    <message>
        <source>Remove</source>
        <translation>Уклони</translation>
    </message>
    <message>
        <source>Copy URI</source>
        <translation>Копирај URI</translation>
    </message>
    <message>
        <source>Copy label</source>
        <translation>Копирај ознаку</translation>
    </message>
    <message>
        <source>Copy message</source>
        <translation>Копирај поруку</translation>
    </message>
    <message>
        <source>Copy amount</source>
        <translation>Копирај износ</translation>
    </message>
    <message>
        <source>Could not unlock wallet.</source>
        <translation>Новчаник није могуће откључати.</translation>
    </message>
    </context>
<context>
    <name>ReceiveRequestDialog</name>
    <message>
        <source>Address:</source>
        <translation>Адреса:</translation>
    </message>
    <message>
        <source>Amount:</source>
        <translation>Износ:</translation>
    </message>
    <message>
        <source>Label:</source>
        <translation>Етикета</translation>
    </message>
    <message>
        <source>Message:</source>
        <translation>Порука:</translation>
    </message>
    <message>
        <source>Wallet:</source>
        <translation>Новчаник:</translation>
    </message>
    <message>
        <source>Copy &amp;URI</source>
        <translation>Копирај &amp;URI</translation>
    </message>
    <message>
        <source>Copy &amp;Address</source>
        <translation>Копирај &amp;Адресу</translation>
    </message>
    <message>
        <source>&amp;Save Image...</source>
        <translation>&amp;Сачувај Слику...</translation>
    </message>
    <message>
        <source>Request payment to %1</source>
        <translation>Захтевај уплату ка %1</translation>
    </message>
    <message>
        <source>Payment information</source>
        <translation>Информације о плаћању</translation>
    </message>
</context>
<context>
    <name>RecentRequestsTableModel</name>
    <message>
        <source>Date</source>
        <translation>Датум</translation>
    </message>
    <message>
        <source>Label</source>
        <translation>Ознака</translation>
    </message>
    <message>
        <source>Message</source>
        <translation>Poruka</translation>
    </message>
    <message>
        <source>(no label)</source>
        <translation>(без ознаке)</translation>
    </message>
    <message>
        <source>(no message)</source>
        <translation>(нема поруке)</translation>
    </message>
    <message>
        <source>(no amount requested)</source>
        <translation>(нема захтеваног износа)</translation>
    </message>
    <message>
        <source>Requested</source>
        <translation>Захтевано</translation>
    </message>
</context>
<context>
    <name>SendCoinsDialog</name>
    <message>
        <source>Send Coins</source>
        <translation>Пошаљи новчиће</translation>
    </message>
    <message>
        <source>Coin Control Features</source>
        <translation>Опција контроле новчића</translation>
    </message>
    <message>
        <source>Inputs...</source>
        <translation>Инпути...</translation>
    </message>
    <message>
        <source>automatically selected</source>
        <translation>аутоматски одабрано</translation>
    </message>
    <message>
        <source>Insufficient funds!</source>
        <translation>Недовољно средстава!</translation>
    </message>
    <message>
        <source>Quantity:</source>
        <translation>Количина:</translation>
    </message>
    <message>
        <source>Bytes:</source>
        <translation>Бајта:</translation>
    </message>
    <message>
        <source>Amount:</source>
        <translation>Износ:</translation>
    </message>
    <message>
        <source>Fee:</source>
        <translation>Накнада:</translation>
    </message>
    <message>
        <source>After Fee:</source>
        <translation>Након накнаде:</translation>
    </message>
    <message>
        <source>Change:</source>
        <translation>Кусур:</translation>
    </message>
    <message>
        <source>If this is activated, but the change address is empty or invalid, change will be sent to a newly generated address.</source>
        <translation>Уколико је ово активирано, али је промењена адреса празна или неважећа, промена ће бити послата на ново-генерисану адресу.</translation>
    </message>
    <message>
        <source>Custom change address</source>
        <translation>Прилагођена промењена адреса</translation>
    </message>
    <message>
        <source>Transaction Fee:</source>
        <translation>Провизија за трансакцију:</translation>
    </message>
    <message>
        <source>Choose...</source>
        <translation>Одабери...</translation>
    </message>
    <message>
        <source>Using the fallbackfee can result in sending a transaction that will take several hours or days (or never) to confirm. Consider choosing your fee manually or wait until you have validated the complete chain.</source>
        <translation>Коришћење безбедносне накнаде може резултовати у времену потребно за потврду трансакције од неколико сати или дана (или никад). Размислите о ручном одабиру провизије или сачекајте док нисте потврдили комплетан ланац.</translation>
    </message>
    <message>
        <source>Warning: Fee estimation is currently not possible.</source>
        <translation>Упозорење: Процена провизије тренутно није могућа.</translation>
    </message>
    <message>
        <source>Specify a custom fee per kB (1,000 bytes) of the transaction's virtual size.

Note:  Since the fee is calculated on a per-byte basis, a fee of "100 satoshis per kB" for a transaction size of 500 bytes (half of 1 kB) would ultimately yield a fee of only 50 satoshis.</source>
        <translation>Одредити прилагођену провизију по kB (1,000 битова) виртуелне величине трансакције. 

Напомена: С обзиром да се провизија рачуна на основу броја бајтова, провизија за "100 сатошија по kB" за величину трансакције од 500 бајтова (пола од 1 kB) ће аутоматски износити само 50 сатошија.</translation>
    </message>
    <message>
        <source>per kilobyte</source>
        <translation>по килобајту</translation>
    </message>
    <message>
        <source>Hide</source>
        <translation>Сакриј</translation>
    </message>
    <message>
        <source>Recommended:</source>
        <translation>Препоручено:</translation>
    </message>
    <message>
        <source>Custom:</source>
        <translation>Прилагођено:</translation>
    </message>
    <message>
        <source>(Smart fee not initialized yet. This usually takes a few blocks...)</source>
        <translation>(Паметна накнада још није покренута. Ово уобичајено траје неколико блокова...)</translation>
    </message>
    <message>
        <source>Send to multiple recipients at once</source>
        <translation>Пошаљи већем броју примаоца одједанпут</translation>
    </message>
    <message>
        <source>Add &amp;Recipient</source>
        <translation>Додај &amp;Примаоца</translation>
    </message>
    <message>
        <source>Clear all fields of the form.</source>
        <translation>Очисти сва поља форме.</translation>
    </message>
    <message>
        <source>Dust:</source>
        <translation>Прашина:</translation>
    </message>
    <message>
        <source>Hide transaction fee settings</source>
        <translation>Сакријте износ накнаде за трансакцију</translation>
    </message>
    <message>
        <source>When there is less transaction volume than space in the blocks, miners as well as relaying nodes may enforce a minimum fee. Paying only this minimum fee is just fine, but be aware that this can result in a never confirming transaction once there is more demand for particl transactions than the network can process.</source>
        <translation>Када је мањи обим трансакција од простора у блоку, рудари, као и повезани нодови могу применити минималну провизију. Плаћање само минималне накнаде - провизије је добро, али треба бити свестан да ово може резултовати трансакцијом која неће никада бити потврђена, у случају када је број захтева за биткоин трансакцијама већи од могућности мреже да обради.</translation>
    </message>
    <message>
        <source>A too low fee might result in a never confirming transaction (read the tooltip)</source>
        <translation>Сувише ниска накнада може резултовати у трансакцији која никад неће бити потврђена (прочитајте опис)</translation>
    </message>
    <message>
        <source>Confirmation time target:</source>
        <translation>Циљно време потврде:</translation>
    </message>
    <message>
        <source>Enable Replace-By-Fee</source>
        <translation>Омогући Замени-за-Провизију</translation>
    </message>
    <message>
        <source>With Replace-By-Fee (BIP-125) you can increase a transaction's fee after it is sent. Without this, a higher fee may be recommended to compensate for increased transaction delay risk.</source>
        <translation>Са Замени-за-Провизију (BIP-125) се може повећати висина провизије за трансакцију након што је послата. Без овога, виша провизија може бити препоручена да се смањи ризик од кашњења трансакције. </translation>
    </message>
    <message>
        <source>Clear &amp;All</source>
        <translation>Очисти &amp;Све</translation>
    </message>
    <message>
        <source>Balance:</source>
        <translation>Салдо:</translation>
    </message>
    <message>
        <source>Confirm the send action</source>
        <translation>Потврди акцију слања</translation>
    </message>
    <message>
        <source>S&amp;end</source>
        <translation>&amp;Пошаљи</translation>
    </message>
    <message>
        <source>Copy quantity</source>
        <translation>Копирај количину</translation>
    </message>
    <message>
        <source>Copy amount</source>
        <translation>Копирај износ</translation>
    </message>
    <message>
        <source>Copy fee</source>
        <translation>Копирај провизију</translation>
    </message>
    <message>
        <source>Copy after fee</source>
        <translation>Копирај након провизије</translation>
    </message>
    <message>
        <source>Copy bytes</source>
        <translation>Копирај бајтове</translation>
    </message>
    <message>
        <source>Copy dust</source>
        <translation>Копирај прашину</translation>
    </message>
    <message>
        <source>Copy change</source>
        <translation>Копирај промену</translation>
    </message>
    <message>
        <source>%1 (%2 blocks)</source>
        <translation>%1 (%2 блокови)</translation>
    </message>
    <message>
        <source>Cr&amp;eate Unsigned</source>
        <translation>Креирај непотписано</translation>
    </message>
    <message>
        <source>Creates a Partially Signed Particl Transaction (PSBT) for use with e.g. an offline %1 wallet, or a PSBT-compatible hardware wallet.</source>
        <translation>Креира делимично потписану Биткоин трансакцију (PSBT) за коришћење са нпр. офлајн %1 новчаником, или PSBT компатибилним хардверским новчаником. </translation>
    </message>
    <message>
        <source> from wallet '%1'</source>
        <translation>из новчаника '%1'</translation>
    </message>
    <message>
        <source>%1 to '%2'</source>
        <translation>%1 до '%2'</translation>
    </message>
    <message>
        <source>%1 to %2</source>
        <translation>%1 до %2</translation>
    </message>
    <message>
        <source>Do you want to draft this transaction?</source>
        <translation>Да ли желите да саставите ову трансакцију?</translation>
    </message>
    <message>
        <source>Are you sure you want to send?</source>
        <translation>Да ли сте сигурни да желите да пошаљете?</translation>
    </message>
    <message>
<<<<<<< HEAD
        <source>Please, review your transaction proposal. This will produce a Partially Signed Particl Transaction (PSBT) which you can copy and then sign with e.g. an offline %1 wallet, or a PSBT-compatible hardware wallet.</source>
        <translation>Молим, проверите ваш предлог трансакције. Ово ће произвести делимично потписану Биткоин трансакцију (PSBT) коју можете копирати и онда потписати са нпр. офлајн %1 новчаником, или PSBT компатибилним хардверским новчаником.</translation>
=======
        <source>Save Transaction Data</source>
        <translation>Сачувај Податке Трансакције</translation>
    </message>
    <message>
        <source>Partially Signed Transaction (Binary) (*.psbt)</source>
        <translation>Делимично Потписана Трансакција (Binary) (*.psbt)</translation>
    </message>
    <message>
        <source>PSBT saved</source>
        <translation>PSBT сачуван</translation>
>>>>>>> 5174b534
    </message>
    <message>
        <source>or</source>
        <translation>или</translation>
    </message>
    <message>
        <source>You can increase the fee later (signals Replace-By-Fee, BIP-125).</source>
        <translation>Можете повећати провизију касније (сигнали Замени-са-Провизијом, BIP-125).</translation>
    </message>
    <message>
        <source>Please, review your transaction.</source>
        <translation>Молим, размотрите вашу трансакцију.</translation>
    </message>
    <message>
        <source>Transaction fee</source>
        <translation>Провизија за трансакцију</translation>
    </message>
    <message>
        <source>Not signalling Replace-By-Fee, BIP-125.</source>
        <translation>Не сигнализира Замени-са-Провизијом, BIP-125.</translation>
    </message>
    <message>
        <source>Total Amount</source>
        <translation>Укупан износ</translation>
    </message>
    <message>
        <source>To review recipient list click "Show Details..."</source>
        <translation>Да би сте размотрили листу примаоца кликните на "Прикажи детаље..."</translation>
    </message>
    <message>
        <source>Confirm send coins</source>
        <translation>Потврдите слање новчића</translation>
    </message>
    <message>
        <source>Confirm transaction proposal</source>
        <translation>Потврдите предлог трансакције</translation>
    </message>
    <message>
        <source>Send</source>
        <translation>Пошаљи</translation>
    </message>
    <message>
        <source>Watch-only balance:</source>
        <translation>Само-гледање Стање:</translation>
    </message>
    <message>
        <source>The recipient address is not valid. Please recheck.</source>
        <translation>Адреса примаоца није валидна. Молим проверите поново.</translation>
    </message>
    <message>
        <source>The amount to pay must be larger than 0.</source>
        <translation>Овај износ за плаћање мора бити већи од 0.</translation>
    </message>
    <message>
        <source>The amount exceeds your balance.</source>
        <translation>Овај износ је већи од вашег салда.</translation>
    </message>
    <message>
        <source>The total exceeds your balance when the %1 transaction fee is included.</source>
        <translation>Укупни износ премашује ваш салдо, када се %1 провизија за трансакцију укључи у износ.</translation>
    </message>
    <message>
        <source>Duplicate address found: addresses should only be used once each.</source>
        <translation>Пронађена је дуплирана адреса: адресе се требају користити само једном.</translation>
    </message>
    <message>
        <source>Transaction creation failed!</source>
        <translation>Израда трансакције није успела!</translation>
    </message>
    <message>
        <source>A fee higher than %1 is considered an absurdly high fee.</source>
        <translation>Провизија већа од %1 се сматра апсурдно високом провизијом.</translation>
    </message>
    <message>
        <source>Payment request expired.</source>
        <translation>Захтев за плаћање је истекао.</translation>
    </message>
    <message numerus="yes">
        <source>Estimated to begin confirmation within %n block(s).</source>
        <translation><numerusform>Процењује се да ће започети потврду унутар %n блока.</numerusform><numerusform>Процењује се да ће започети потврду унутар %n блока.</numerusform><numerusform>Процењује се да ће започети потврду унутар %n блокова.</numerusform></translation>
    </message>
    <message>
        <source>Warning: Invalid Particl address</source>
        <translation>Упозорење: Неважећа Биткоин адреса</translation>
    </message>
    <message>
        <source>Warning: Unknown change address</source>
        <translation>Упозорење: Непозната адреса за промену</translation>
    </message>
    <message>
        <source>Confirm custom change address</source>
        <translation>Потврдите прилагођену адресу за промену</translation>
    </message>
    <message>
        <source>The address you selected for change is not part of this wallet. Any or all funds in your wallet may be sent to this address. Are you sure?</source>
        <translation>Адреса коју сте одабрали за промену није део овог новчаника. Део или цео износ вашег новчаника може бити послат на ову адресу. Да ли сте сигурни?</translation>
    </message>
    <message>
        <source>(no label)</source>
        <translation>(без ознаке)</translation>
    </message>
</context>
<context>
    <name>SendCoinsEntry</name>
    <message>
        <source>A&amp;mount:</source>
        <translation>&amp;Износ:</translation>
    </message>
    <message>
        <source>Pay &amp;To:</source>
        <translation>Плати &amp;За:</translation>
    </message>
    <message>
        <source>&amp;Label:</source>
        <translation>&amp;Ознака</translation>
    </message>
    <message>
        <source>Choose previously used address</source>
        <translation>Одабери претходно коришћену адресу</translation>
    </message>
    <message>
        <source>The Particl address to send the payment to</source>
        <translation>Биткоин адреса на коју се шаље уплата</translation>
    </message>
    <message>
        <source>Alt+A</source>
        <translation>Alt+A</translation>
    </message>
    <message>
        <source>Paste address from clipboard</source>
        <translation>Налепите адресу из базе за копирање</translation>
    </message>
    <message>
        <source>Alt+P</source>
        <translation>Alt+П</translation>
    </message>
    <message>
        <source>Remove this entry</source>
        <translation>Уклоните овај унос</translation>
    </message>
    <message>
        <source>The amount to send in the selected unit</source>
        <translation>Износ који ће бити послат у одабрану јединицу</translation>
    </message>
    <message>
        <source>The fee will be deducted from the amount being sent. The recipient will receive less particl than you enter in the amount field. If multiple recipients are selected, the fee is split equally.</source>
        <translation>Провизија ће бити одузета од износа који је послат. Примаоц ће добити мање биткоина него што је унесено у поље за износ. Уколико је одабрано више примаоца, провизија се дели равномерно.</translation>
    </message>
    <message>
        <source>S&amp;ubtract fee from amount</source>
        <translation>&amp;Одузми провизију од износа</translation>
    </message>
    <message>
        <source>Use available balance</source>
        <translation>Користи расположиви салдо</translation>
    </message>
    <message>
        <source>Message:</source>
        <translation>Порука:</translation>
    </message>
    <message>
        <source>This is an unauthenticated payment request.</source>
        <translation>Ово је неовлашћени захтев за плаћање.</translation>
    </message>
    <message>
        <source>This is an authenticated payment request.</source>
        <translation>Ово је овлашћени захтев за плаћање.</translation>
    </message>
    <message>
        <source>Enter a label for this address to add it to the list of used addresses</source>
        <translation>Унесите ознаку за ову адресу да бисте је додали на листу коришћених адреса</translation>
    </message>
    <message>
        <source>A message that was attached to the particl: URI which will be stored with the transaction for your reference. Note: This message will not be sent over the Particl network.</source>
        <translation>Порука која је приложена биткоину: URI која ће бити сачувана уз трансакцију ради референце. Напомена: Ова порука се шаље преко Биткоин мреже.</translation>
    </message>
    <message>
        <source>Pay To:</source>
        <translation>Плати ка:</translation>
    </message>
    <message>
        <source>Memo:</source>
        <translation>Мемо:</translation>
    </message>
</context>
<context>
    <name>ShutdownWindow</name>
    <message>
        <source>%1 is shutting down...</source>
        <translation>%1 се искључује</translation>
    </message>
    <message>
        <source>Do not shut down the computer until this window disappears.</source>
        <translation>Немојте искључити рачунар док овај прозор не нестане.</translation>
    </message>
</context>
<context>
    <name>SignVerifyMessageDialog</name>
    <message>
        <source>Signatures - Sign / Verify a Message</source>
        <translation>Потписи - Потпиши / Потврди поруку</translation>
    </message>
    <message>
        <source>You can sign messages/agreements with your addresses to prove you can receive particl sent to them. Be careful not to sign anything vague or random, as phishing attacks may try to trick you into signing your identity over to them. Only sign fully-detailed statements you agree to.</source>
        <translation>Можете потписати поруку/споразум са вашом адресом да би сте доказали да можете примити биткоин послат ка њима. Будите опрезни да не потписујете ништа нејасно или случајно, јер се може десити напад крађе идентитета, да потпишете ваш идентитет нападачу. Потпишите само потпуно детаљне изјаве са којима се слажете.</translation>
    </message>
    <message>
        <source>The Particl address to sign the message with</source>
        <translation>Биткоин адреса са којом ћете потписати поруку</translation>
    </message>
    <message>
        <source>Choose previously used address</source>
        <translation>Промени претходно коришћену адресу</translation>
    </message>
    <message>
        <source>Alt+A</source>
        <translation>Alt+A</translation>
    </message>
    <message>
        <source>Paste address from clipboard</source>
        <translation>Налепите адресу из базе за копирање</translation>
    </message>
    <message>
        <source>Alt+P</source>
        <translation>Alt+P</translation>
    </message>
    <message>
        <source>Enter the message you want to sign here</source>
        <translation>Унесите поруку коју желите да потпишете овде</translation>
    </message>
    <message>
        <source>Signature</source>
        <translation>Потпис</translation>
    </message>
    <message>
        <source>Copy the current signature to the system clipboard</source>
        <translation>Копирајте тренутни потпис у системску базу за копирање</translation>
    </message>
    <message>
        <source>Sign the message to prove you own this Particl address</source>
        <translation>Потпишите поруку да докажете да сте власник ове Биткоин адресе</translation>
    </message>
    <message>
        <source>Sign &amp;Message</source>
        <translation>Потпис &amp;Порука</translation>
    </message>
    <message>
        <source>Reset all sign message fields</source>
        <translation>Поништите сва поља за потписивање поруке</translation>
    </message>
    <message>
        <source>Clear &amp;All</source>
        <translation>Очисти &amp;Све</translation>
    </message>
    <message>
        <source>&amp;Verify Message</source>
        <translation>&amp;Потврди поруку</translation>
    </message>
    <message>
        <source>Enter the receiver's address, message (ensure you copy line breaks, spaces, tabs, etc. exactly) and signature below to verify the message. Be careful not to read more into the signature than what is in the signed message itself, to avoid being tricked by a man-in-the-middle attack. Note that this only proves the signing party receives with the address, it cannot prove sendership of any transaction!</source>
        <translation>Унесите адресу примаоца, поруку (осигурајте да тачно копирате прекиде линија, размаке, картице итд) и потпишите испод да потврдите поруку. Будите опрезни да не убаците више у потпис од онога што је у потписаној поруци, да би сте избегли напад посредника. Имајте на уму да потпис само доказује да потписник прима са потписаном адресом, а не може да докаже слање било које трансакције!</translation>
    </message>
    <message>
        <source>The Particl address the message was signed with</source>
        <translation>Биткоин адреса са којом је потписана порука</translation>
    </message>
    <message>
        <source>The signed message to verify</source>
        <translation>Потписана порука за потврду</translation>
    </message>
    <message>
        <source>The signature given when the message was signed</source>
        <translation>Потпис који је дат приликом потписивања поруке</translation>
    </message>
    <message>
        <source>Verify the message to ensure it was signed with the specified Particl address</source>
        <translation>Потврдите поруку да осигурате да је потписана са одговарајућом Биткоин адресом</translation>
    </message>
    <message>
        <source>Verify &amp;Message</source>
        <translation>Потврди &amp;Поруку</translation>
    </message>
    <message>
        <source>Reset all verify message fields</source>
        <translation>Поништите сва поља за потврду поруке</translation>
    </message>
    <message>
        <source>Click "Sign Message" to generate signature</source>
        <translation>Притисни "Потпиши поруку" за израду потписа</translation>
    </message>
    <message>
        <source>The entered address is invalid.</source>
        <translation>Унесена адреса није важећа.</translation>
    </message>
    <message>
        <source>Please check the address and try again.</source>
        <translation>Молим проверите адресу и покушајте поново.</translation>
    </message>
    <message>
        <source>The entered address does not refer to a key.</source>
        <translation>Унесена адреса се не односи на кључ.</translation>
    </message>
    <message>
        <source>Wallet unlock was cancelled.</source>
        <translation>Откључавање новчаника је отказано.</translation>
    </message>
    <message>
        <source>No error</source>
        <translation>Нема грешке</translation>
    </message>
    <message>
        <source>Private key for the entered address is not available.</source>
        <translation>Приватни кључ за унесену адресу није доступан.</translation>
    </message>
    <message>
        <source>Message signing failed.</source>
        <translation>Потписивање поруке није успело.</translation>
    </message>
    <message>
        <source>Message signed.</source>
        <translation>Порука је потписана.</translation>
    </message>
    <message>
        <source>The signature could not be decoded.</source>
        <translation>Потпис не може бити декодиран.</translation>
    </message>
    <message>
        <source>Please check the signature and try again.</source>
        <translation>Молим проверите потпис и покушајте поново.</translation>
    </message>
    <message>
        <source>The signature did not match the message digest.</source>
        <translation>Потпис се не подудара са прегледом порука.</translation>
    </message>
    <message>
        <source>Message verification failed.</source>
        <translation>Провера поруке није успела.</translation>
    </message>
    <message>
        <source>Message verified.</source>
        <translation>Порука је проверена.</translation>
    </message>
</context>
<context>
    <name>TrafficGraphWidget</name>
    <message>
        <source>KB/s</source>
        <translation>KB/s</translation>
    </message>
</context>
<context>
    <name>TransactionDesc</name>
    <message numerus="yes">
        <source>Open for %n more block(s)</source>
        <translation><numerusform>Отворено за још %n блок.</numerusform><numerusform>Отворено за још %n блока</numerusform><numerusform>Отворено за још %n блокова</numerusform></translation>
    </message>
    <message>
        <source>Open until %1</source>
        <translation>Otvoreno do %1</translation>
    </message>
    <message>
        <source>0/unconfirmed, %1</source>
        <translation>0/непотврђено, %1</translation>
    </message>
    <message>
        <source>in memory pool</source>
        <translation>у удруженој меморији</translation>
    </message>
    <message>
        <source>not in memory pool</source>
        <translation>није у удруженој меморији</translation>
    </message>
    <message>
        <source>abandoned</source>
        <translation>напуштено</translation>
    </message>
    <message>
        <source>%1/unconfirmed</source>
        <translation>%1/непотврђено</translation>
    </message>
    <message>
        <source>%1 confirmations</source>
        <translation>%1 порврде</translation>
    </message>
    <message>
        <source>Status</source>
        <translation>Статус</translation>
    </message>
    <message>
        <source>Date</source>
        <translation>Датум</translation>
    </message>
    <message>
        <source>Source</source>
        <translation>Извор</translation>
    </message>
    <message>
        <source>Generated</source>
        <translation>Генерисано</translation>
    </message>
    <message>
        <source>From</source>
        <translation>Од</translation>
    </message>
    <message>
        <source>unknown</source>
        <translation>непознато</translation>
    </message>
    <message>
        <source>To</source>
        <translation>За</translation>
    </message>
    <message>
        <source>own address</source>
        <translation>сопствена адреса</translation>
    </message>
    <message>
        <source>watch-only</source>
        <translation>гледај-само</translation>
    </message>
    <message>
        <source>label</source>
        <translation>ознака</translation>
    </message>
    <message>
        <source>Credit</source>
        <translation>Заслуге</translation>
    </message>
    <message numerus="yes">
        <source>matures in %n more block(s)</source>
        <translation><numerusform>сазрева за %n блок</numerusform><numerusform>сазрева за %n блока</numerusform><numerusform>сазрева за %n блокова</numerusform></translation>
    </message>
    <message>
        <source>not accepted</source>
        <translation>није прихваћено</translation>
    </message>
    <message>
        <source>Debit</source>
        <translation>Задужење</translation>
    </message>
    <message>
        <source>Total debit</source>
        <translation>Укупно задужење</translation>
    </message>
    <message>
        <source>Total credit</source>
        <translation>Укупни кредит</translation>
    </message>
    <message>
        <source>Transaction fee</source>
        <translation>Провизија за трансакцију</translation>
    </message>
    <message>
        <source>Net amount</source>
        <translation>Нето износ</translation>
    </message>
    <message>
        <source>Message</source>
        <translation>Порука</translation>
    </message>
    <message>
        <source>Comment</source>
        <translation>Коментар</translation>
    </message>
    <message>
        <source>Transaction ID</source>
        <translation>ID Трансакције</translation>
    </message>
    <message>
        <source>Transaction total size</source>
        <translation>Укупна величина трансакције</translation>
    </message>
    <message>
        <source>Transaction virtual size</source>
        <translation>Виртуелна величина трансакције</translation>
    </message>
    <message>
        <source>Output index</source>
        <translation>Излазни индекс</translation>
    </message>
    <message>
        <source> (Certificate was not verified)</source>
        <translation>(Сертификат још није проверен)</translation>
    </message>
    <message>
        <source>Merchant</source>
        <translation>Трговац</translation>
    </message>
    <message>
        <source>Generated coins must mature %1 blocks before they can be spent. When you generated this block, it was broadcast to the network to be added to the block chain. If it fails to get into the chain, its state will change to "not accepted" and it won't be spendable. This may occasionally happen if another node generates a block within a few seconds of yours.</source>
        <translation>Генерисани новчићи морају доспети %1 блокова пре него што могу бити потрошени. Када генеришете овај блок, он се емитује у мрежу, да би био придодат на ланац блокова. Укупно не успе да се придода на ланац, његово стање се мења у "није прихваћен" и неће га бити могуће потрошити. Ово се може повремено десити уколико други чвор генерише блок у периоду од неколико секунди од вашег.</translation>
    </message>
    <message>
        <source>Debug information</source>
        <translation>Информације о оклањању грешака</translation>
    </message>
    <message>
        <source>Transaction</source>
        <translation>Трансакције</translation>
    </message>
    <message>
        <source>Inputs</source>
        <translation>Инпути</translation>
    </message>
    <message>
        <source>Amount</source>
        <translation>Износ</translation>
    </message>
    <message>
        <source>true</source>
        <translation>тачно</translation>
    </message>
    <message>
        <source>false</source>
        <translation>нетачно</translation>
    </message>
</context>
<context>
    <name>TransactionDescDialog</name>
    <message>
        <source>This pane shows a detailed description of the transaction</source>
        <translation>Овај одељак приказује детањан приказ трансакције</translation>
    </message>
    <message>
        <source>Details for %1</source>
        <translation>Детаљи за %1</translation>
    </message>
</context>
<context>
    <name>TransactionTableModel</name>
    <message>
        <source>Date</source>
        <translation>Датум</translation>
    </message>
    <message>
        <source>Type</source>
        <translation>Тип</translation>
    </message>
    <message>
        <source>Label</source>
        <translation>Ознака</translation>
    </message>
    <message numerus="yes">
        <source>Open for %n more block(s)</source>
        <translation><numerusform>Отворено за још %n блок </numerusform><numerusform>Отворено за још %n блока</numerusform><numerusform> Отворено за још %n блокова</numerusform></translation>
    </message>
    <message>
        <source>Open until %1</source>
        <translation>Отворено до %1</translation>
    </message>
    <message>
        <source>Unconfirmed</source>
        <translation>Непотврђено</translation>
    </message>
    <message>
        <source>Abandoned</source>
        <translation>Напуштено</translation>
    </message>
    <message>
        <source>Confirming (%1 of %2 recommended confirmations)</source>
        <translation>Потврђивање у току (%1 од %2 препоручене потврде)</translation>
    </message>
    <message>
        <source>Confirmed (%1 confirmations)</source>
        <translation>Potvrdjena (%1 potvrdjenih)</translation>
    </message>
    <message>
        <source>Conflicted</source>
        <translation>Неуслагашен</translation>
    </message>
    <message>
        <source>Immature (%1 confirmations, will be available after %2)</source>
        <translation>Није доспео (%1 потврде, биће доступан након %2)</translation>
    </message>
    <message>
        <source>Generated but not accepted</source>
        <translation>Генерисан али није прихваћен</translation>
    </message>
    <message>
        <source>Received with</source>
        <translation>Примљен са</translation>
    </message>
    <message>
        <source>Received from</source>
        <translation>Примљено од</translation>
    </message>
    <message>
        <source>Sent to</source>
        <translation>Послато ка</translation>
    </message>
    <message>
        <source>Payment to yourself</source>
        <translation>Уплата самом себи</translation>
    </message>
    <message>
        <source>Mined</source>
        <translation>Рударено</translation>
    </message>
    <message>
        <source>watch-only</source>
        <translation>гледај-само</translation>
    </message>
    <message>
        <source>(n/a)</source>
        <translation>(n/a)</translation>
    </message>
    <message>
        <source>(no label)</source>
        <translation>(без ознаке)</translation>
    </message>
    <message>
        <source>Transaction status. Hover over this field to show number of confirmations.</source>
        <translation>Статус трансакције. Пређи мишем преко поља за приказ броја трансакција.</translation>
    </message>
    <message>
        <source>Date and time that the transaction was received.</source>
        <translation>Датум и време пријема трансакције</translation>
    </message>
    <message>
        <source>Type of transaction.</source>
        <translation>Тип трансакције.</translation>
    </message>
    <message>
        <source>Whether or not a watch-only address is involved in this transaction.</source>
        <translation>Без обзира да ли је у ову трансакције укључена или није - адреса само за гледање.</translation>
    </message>
    <message>
        <source>User-defined intent/purpose of the transaction.</source>
        <translation>Намена / сврха трансакције коју одређује корисник.</translation>
    </message>
    <message>
        <source>Amount removed from or added to balance.</source>
        <translation>Износ одбијен или додат салду.</translation>
    </message>
</context>
<context>
    <name>TransactionView</name>
    <message>
        <source>All</source>
        <translation>Све</translation>
    </message>
    <message>
        <source>Today</source>
        <translation>Данас</translation>
    </message>
    <message>
        <source>This week</source>
        <translation>Oве недеље</translation>
    </message>
    <message>
        <source>This month</source>
        <translation>Овог месеца</translation>
    </message>
    <message>
        <source>Last month</source>
        <translation>Претходног месеца</translation>
    </message>
    <message>
        <source>This year</source>
        <translation>Ове године</translation>
    </message>
    <message>
        <source>Range...</source>
        <translation>Опсег...</translation>
    </message>
    <message>
        <source>Received with</source>
        <translation>Примљен са...</translation>
    </message>
    <message>
        <source>Sent to</source>
        <translation>Послат ка</translation>
    </message>
    <message>
        <source>To yourself</source>
        <translation>Теби</translation>
    </message>
    <message>
        <source>Mined</source>
        <translation>Рударено</translation>
    </message>
    <message>
        <source>Other</source>
        <translation>Други</translation>
    </message>
    <message>
        <source>Enter address, transaction id, or label to search</source>
        <translation>Унесите адресу, ознаку трансакције, или назив за претрагу</translation>
    </message>
    <message>
        <source>Min amount</source>
        <translation>Минимални износ</translation>
    </message>
    <message>
        <source>Abandon transaction</source>
        <translation>Напусти трансакцију</translation>
    </message>
    <message>
        <source>Increase transaction fee</source>
        <translation>Повећај провизију трансакције</translation>
    </message>
    <message>
        <source>Copy address</source>
        <translation>Копирај адресу</translation>
    </message>
    <message>
        <source>Copy label</source>
        <translation>Копирај ознаку</translation>
    </message>
    <message>
        <source>Copy amount</source>
        <translation>Копирај износ</translation>
    </message>
    <message>
        <source>Copy transaction ID</source>
        <translation>Копирај идентификациони број трансакције</translation>
    </message>
    <message>
        <source>Copy raw transaction</source>
        <translation>Копирајте необрађену трансакцију</translation>
    </message>
    <message>
        <source>Copy full transaction details</source>
        <translation>Копирајте потпуне детаље трансакције</translation>
    </message>
    <message>
        <source>Edit label</source>
        <translation>Измени ознаку</translation>
    </message>
    <message>
        <source>Show transaction details</source>
        <translation>Прикажи детаље транакције</translation>
    </message>
    <message>
        <source>Export Transaction History</source>
        <translation>Извези Детаље Трансакције</translation>
    </message>
    <message>
        <source>Comma separated file (*.csv)</source>
        <translation>Фајл раздојен тачком (*.csv)</translation>
    </message>
    <message>
        <source>Confirmed</source>
        <translation>Потврђено</translation>
    </message>
    <message>
        <source>Watch-only</source>
        <translation>Само-гледање</translation>
    </message>
    <message>
        <source>Date</source>
        <translation>Датум</translation>
    </message>
    <message>
        <source>Type</source>
        <translation>Тип</translation>
    </message>
    <message>
        <source>Label</source>
        <translation>Ознака</translation>
    </message>
    <message>
        <source>Address</source>
        <translation>Адреса</translation>
    </message>
    <message>
        <source>ID</source>
        <translation>ID</translation>
    </message>
    <message>
        <source>Exporting Failed</source>
        <translation>Извоз Неуспешан</translation>
    </message>
    <message>
        <source>There was an error trying to save the transaction history to %1.</source>
        <translation>Десила се грешка приликом покушаја да се сними историја трансакција на %1.</translation>
    </message>
    <message>
        <source>Exporting Successful</source>
        <translation>Извоз Успешан</translation>
    </message>
    <message>
        <source>The transaction history was successfully saved to %1.</source>
        <translation>Историја трансакција је успешно снимљена на %1.</translation>
    </message>
    <message>
        <source>Range:</source>
        <translation>Опсег:</translation>
    </message>
    <message>
        <source>to</source>
        <translation>до</translation>
    </message>
</context>
<context>
    <name>UnitDisplayStatusBarControl</name>
    <message>
        <source>Unit to show amounts in. Click to select another unit.</source>
        <translation>Јединица у којој се приказују износи. Притисни да се прикаже друга јединица.</translation>
    </message>
</context>
<context>
    <name>WalletController</name>
    <message>
        <source>Close wallet</source>
        <translation>Затвори новчаник</translation>
    </message>
    <message>
        <source>Are you sure you wish to close the wallet &lt;i&gt;%1&lt;/i&gt;?</source>
        <translation>Да ли сте сигурни да желите да затворите новчаник &lt;i&gt;%1&lt;/i&gt;?</translation>
    </message>
    <message>
        <source>Closing the wallet for too long can result in having to resync the entire chain if pruning is enabled.</source>
        <translation>Услед затварања новчаника на дугачки период времена може се десити да је потребна поновна синхронизација комплетног ланца, уколико је дозвољено резање.</translation>
    </message>
    <message>
        <source>Close all wallets</source>
        <translation>Затвори све новчанике</translation>
    </message>
    <message>
        <source>Are you sure you wish to close all wallets?</source>
        <translation>Да ли сигурно желите да затворите све новчанике?</translation>
    </message>
</context>
<context>
    <name>WalletFrame</name>
    <message>
        <source>Create a new wallet</source>
        <translation>Направи нови ночаник</translation>
    </message>
</context>
<context>
    <name>WalletModel</name>
    <message>
        <source>Send Coins</source>
        <translation>Слање новца</translation>
    </message>
    <message>
        <source>Fee bump error</source>
        <translation>Изненадна грешка у накнади</translation>
    </message>
    <message>
        <source>Increasing transaction fee failed</source>
        <translation>Повећавање провизије за трансакцију није успело</translation>
    </message>
    <message>
        <source>Do you want to increase the fee?</source>
        <translation>Да ли желиш да увећаш накнаду?</translation>
    </message>
    <message>
        <source>Do you want to draft a transaction with fee increase?</source>
        <translation>Да ли желите да саставите трансакцију са повећаном провизијом?</translation>
    </message>
    <message>
        <source>Current fee:</source>
        <translation>Тренутна накнада:</translation>
    </message>
    <message>
        <source>Increase:</source>
        <translation>Увећај:</translation>
    </message>
    <message>
        <source>New fee:</source>
        <translation>Нова накнада:</translation>
    </message>
    <message>
        <source>Confirm fee bump</source>
        <translation>Потврдите ударну провизију</translation>
    </message>
    <message>
        <source>Can't draft transaction.</source>
        <translation>Није могуће саставити трансакцију.</translation>
    </message>
    <message>
        <source>PSBT copied</source>
        <translation>PSBT је копиран</translation>
    </message>
    <message>
        <source>Can't sign transaction.</source>
        <translation>Није могуће потписати трансакцију.</translation>
    </message>
    <message>
        <source>Could not commit transaction</source>
        <translation>Трансакција није могућа</translation>
    </message>
    <message>
        <source>default wallet</source>
        <translation>подразумевани новчаник</translation>
    </message>
</context>
<context>
    <name>WalletView</name>
    <message>
        <source>&amp;Export</source>
        <translation>&amp;Извези</translation>
    </message>
    <message>
        <source>Export the data in the current tab to a file</source>
        <translation>Извези податке из одабране картице у фајлj</translation>
    </message>
    <message>
        <source>Error</source>
        <translation>Грешка</translation>
    </message>
    <message>
        <source>Unable to decode PSBT from clipboard (invalid base64)</source>
        <translation>Није могуће декодирати PSBT из клипборд-а (неважећи base64)</translation>
    </message>
    <message>
        <source>Load Transaction Data</source>
        <translation>Учитај Податке Трансакције</translation>
    </message>
    <message>
        <source>Partially Signed Transaction (*.psbt)</source>
        <translation>Делимично Потписана Трансакција (*.psbt)</translation>
    </message>
    <message>
        <source>PSBT file must be smaller than 100 MiB</source>
        <translation>PSBT фајл мора бити мањи од 100 MiB</translation>
    </message>
    <message>
        <source>Unable to decode PSBT</source>
        <translation>Немогуће декодирати PSBT</translation>
    </message>
    <message>
        <source>Backup Wallet</source>
        <translation>Резервна копија новчаника</translation>
    </message>
    <message>
        <source>Wallet Data (*.dat)</source>
        <translation>Датотека новчаника (*.dat)</translation>
    </message>
    <message>
        <source>Backup Failed</source>
        <translation>Резервна копија није успела</translation>
    </message>
    <message>
        <source>There was an error trying to save the wallet data to %1.</source>
        <translation>Десила се грешка приликом покушаја да се сними датотека новчаника на %1.</translation>
    </message>
    <message>
        <source>Backup Successful</source>
        <translation>Резервна копија је успела</translation>
    </message>
    <message>
        <source>The wallet data was successfully saved to %1.</source>
        <translation>Датотека новчаника је успешно снимљена на %1.</translation>
    </message>
    <message>
        <source>Cancel</source>
        <translation>Откажи</translation>
    </message>
</context>
<context>
    <name>bitcoin-core</name>
    <message>
        <source>Distributed under the MIT software license, see the accompanying file %s or %s</source>
        <translation>Дистрибуирано под MIT софтверском лиценцом, погледајте придружени документ %s или %s</translation>
    </message>
    <message>
        <source>Prune configured below the minimum of %d MiB.  Please use a higher number.</source>
        <translation>Скраћивање је конфигурисано испод минимума од %d MiB. Молимо користите већи број.</translation>
    </message>
    <message>
        <source>Prune: last wallet synchronisation goes beyond pruned data. You need to -reindex (download the whole blockchain again in case of pruned node)</source>
        <translation>Скраћивање: последња синхронизација иде преко одрезаних података. Потребно је урадити ре-индексирање (преузети комплетан ланац блокова поново у случају одсеченог чвора)</translation>
    </message>
    <message>
        <source>Pruning blockstore...</source>
        <translation>Скраћивање спремљених блокова...</translation>
    </message>
    <message>
        <source>Unable to start HTTP server. See debug log for details.</source>
        <translation>Стартовање HTTP сервера није могуће. Погледати дневник исправљених грешака за детаље.</translation>
    </message>
    <message>
        <source>The %s developers</source>
        <translation>%s девелопери</translation>
    </message>
    <message>
        <source>Cannot obtain a lock on data directory %s. %s is probably already running.</source>
        <translation>Директоријум података се не може закључати %s. %s је вероватно већ покренут.</translation>
    </message>
    <message>
        <source>Cannot provide specific connections and have addrman find outgoing connections at the same.</source>
        <translation>Не може се обезбедити одређена конекција и да addrman нађе одлазне конекције у исто време.</translation>
    </message>
    <message>
        <source>Error reading %s! All keys read correctly, but transaction data or address book entries might be missing or incorrect.</source>
        <translation>Грешка у читању %s! Сви кључеви су прочитани коректно, али подаци о трансакцији или уноси у адресар могу недостајати или бити нетачни.</translation>
    </message>
    <message>
        <source>Please check that your computer's date and time are correct! If your clock is wrong, %s will not work properly.</source>
        <translation>Молим проверите да су време и датум на вашем рачунару тачни. Уколико је сат нетачан, %s неће радити исправно.</translation>
    </message>
    <message>
        <source>Please contribute if you find %s useful. Visit %s for further information about the software.</source>
        <translation>Молим донирајте, уколико сматрате %s корисним. Посетите %s за више информација о софтверу.</translation>
    </message>
    <message>
        <source>The block database contains a block which appears to be from the future. This may be due to your computer's date and time being set incorrectly. Only rebuild the block database if you are sure that your computer's date and time are correct</source>
        <translation>База података о блоковима садржи блок, за који се чини да је из будућности. Ово може бити услед тога што су време и датум на вашем рачунару нису подешени коректно. Покушајте обнову базе података о блоковима, само уколико сте сигурни да су време и датум на вашем рачунару исправни.</translation>
    </message>
    <message>
        <source>This is a pre-release test build - use at your own risk - do not use for mining or merchant applications</source>
        <translation>Ово је тестна верзија пред издавање - користите на ваш ризик - не користити за рударење или трговачку примену</translation>
    </message>
    <message>
        <source>This is the transaction fee you may discard if change is smaller than dust at this level</source>
        <translation>Ово је накнада за трансакцију коју можете одбацити уколико је мања од нивоа прашине</translation>
    </message>
    <message>
        <source>Unable to replay blocks. You will need to rebuild the database using -reindex-chainstate.</source>
        <translation>Блокове није могуће поново репродуковати. Ви ћете морати да обновите базу података користећи -reindex-chainstate.</translation>
    </message>
    <message>
        <source>Unable to rewind the database to a pre-fork state. You will need to redownload the blockchain</source>
        <translation>Није могуће вратити базу података на стање пре форк-а. Ви ћете морати да урадите поновно преузимање ланца блокова.</translation>
    </message>
    <message>
        <source>Warning: The network does not appear to fully agree! Some miners appear to be experiencing issues.</source>
        <translation>Упозорење: Изгледа да не постоји пуна сагласност на мрежи. Изгледа да одређени рудари имају проблеме.</translation>
    </message>
    <message>
        <source>Warning: We do not appear to fully agree with our peers! You may need to upgrade, or other nodes may need to upgrade.</source>
        <translation>Упозорење: Изгледа да се ми у потпуности не слажемо са нашим чворовима! Можда постоји потреба да урадите надоградњу, или други чворови морају да ураде надоградњу.</translation>
    </message>
    <message>
        <source>-maxmempool must be at least %d MB</source>
        <translation>-maxmempool мора бити минимално %d MB</translation>
    </message>
    <message>
        <source>Cannot resolve -%s address: '%s'</source>
        <translation>Не могу решити -%s адреса: '%s'</translation>
    </message>
    <message>
        <source>Change index out of range</source>
        <translation>Промењен индекс изван домета</translation>
    </message>
    <message>
        <source>Config setting for %s only applied on %s network when in [%s] section.</source>
        <translation>Подешавање конфигурације за %s је само примењено на %s мрежи када је у [%s] секцији.</translation>
    </message>
    <message>
        <source>Copyright (C) %i-%i</source>
        <translation>Ауторско право (C) %i-%i</translation>
    </message>
    <message>
        <source>Corrupted block database detected</source>
        <translation>Детектована је оштећена база података блокова</translation>
    </message>
    <message>
        <source>Could not find asmap file %s</source>
        <translation>Не могу пронаћи датотеку asmap %s</translation>
    </message>
    <message>
        <source>Could not parse asmap file %s</source>
        <translation>Не могу рашчланити датотеку asmap %s</translation>
    </message>
    <message>
        <source>Do you want to rebuild the block database now?</source>
        <translation>Да ли желите да сада обновите базу података блокова?</translation>
    </message>
    <message>
        <source>Error initializing block database</source>
        <translation>Грешка у иницијализацији базе података блокова</translation>
    </message>
    <message>
        <source>Error initializing wallet database environment %s!</source>
        <translation>Грешка код иницијализације окружења базе података новчаника %s!</translation>
    </message>
    <message>
        <source>Error loading %s</source>
        <translation>Грешка током учитавања %s</translation>
    </message>
    <message>
        <source>Error loading %s: Private keys can only be disabled during creation</source>
        <translation>Грешка током учитавања %s: Приватни кључеви могу бити онемогућени само приликом креирања</translation>
    </message>
    <message>
        <source>Error loading %s: Wallet corrupted</source>
        <translation>Грешка током учитавања %s: Новчаник је оштећен</translation>
    </message>
    <message>
        <source>Error loading %s: Wallet requires newer version of %s</source>
        <translation>Грешка током учитавања %s: Новчаник захтева новију верзију %s</translation>
    </message>
    <message>
        <source>Error loading block database</source>
        <translation>Грешка у учитавању базе података блокова</translation>
    </message>
    <message>
        <source>Error opening block database</source>
        <translation>Грешка приликом отварања базе података блокова</translation>
    </message>
    <message>
        <source>Failed to listen on any port. Use -listen=0 if you want this.</source>
        <translation>Преслушавање није успело ни на једном порту. Користите -listen=0 уколико желите то.</translation>
    </message>
    <message>
        <source>Failed to rescan the wallet during initialization</source>
        <translation>Није успело поновно скенирање новчаника приликом иницијализације.</translation>
    </message>
    <message>
        <source>Importing...</source>
        <translation>Увоз у току...</translation>
    </message>
    <message>
        <source>Incorrect or no genesis block found. Wrong datadir for network?</source>
        <translation>Почетни блок је погрешан или се не може пронаћи. Погрешан datadir за мрежу?</translation>
    </message>
    <message>
        <source>Initialization sanity check failed. %s is shutting down.</source>
        <translation>Провера исправности иницијализације није успела. %s се искључује.</translation>
    </message>
    <message>
        <source>Invalid P2P permission: '%s'</source>
        <translation>Неважећа P2P дозвола: '%s'</translation>
    </message>
    <message>
        <source>Invalid amount for -%s=&lt;amount&gt;: '%s'</source>
        <translation>Неважећи износ за %s=&lt;amount&gt;: '%s'</translation>
    </message>
    <message>
        <source>Invalid amount for -discardfee=&lt;amount&gt;: '%s'</source>
        <translation>Неважећи износ за -discardfee=&lt;amount&gt;: '%s'</translation>
    </message>
    <message>
        <source>Invalid amount for -fallbackfee=&lt;amount&gt;: '%s'</source>
        <translation>Неважећи износ за -fallbackfee=&lt;amount&gt;: '%s'</translation>
    </message>
    <message>
        <source>Specified blocks directory "%s" does not exist.</source>
        <translation>Наведени директоријум блокова "%s" не постоји.</translation>
    </message>
    <message>
        <source>Unknown address type '%s'</source>
        <translation>Непознати тип адресе '%s'</translation>
    </message>
    <message>
        <source>Unknown change type '%s'</source>
        <translation>Непознати тип промене '%s'</translation>
    </message>
    <message>
        <source>Upgrading txindex database</source>
        <translation>Надоградња txindex базе података</translation>
    </message>
    <message>
        <source>Loading P2P addresses...</source>
        <translation>Учитавање P2P адреса...</translation>
    </message>
    <message>
        <source>Loading banlist...</source>
        <translation>Учитавање листе забрана...</translation>
    </message>
    <message>
        <source>Not enough file descriptors available.</source>
        <translation>Нема довољно доступних дескриптора датотеке.</translation>
    </message>
    <message>
        <source>Prune cannot be configured with a negative value.</source>
        <translation>Скраћење се не може конфигурисати са негативном вредношћу.</translation>
    </message>
    <message>
        <source>Prune mode is incompatible with -txindex.</source>
        <translation>Мод скраћивања није компатибилан са -txindex.</translation>
    </message>
    <message>
        <source>Replaying blocks...</source>
        <translation>Поновно репродуковање блокова...</translation>
    </message>
    <message>
        <source>Rewinding blocks...</source>
        <translation>Премотавање блокова...</translation>
    </message>
    <message>
        <source>The source code is available from %s.</source>
        <translation>Изворни код је доступан из %s.</translation>
    </message>
    <message>
        <source>Transaction fee and change calculation failed</source>
        <translation>Провизија за трансакцију и промена израчуна није успела</translation>
    </message>
    <message>
        <source>Unable to bind to %s on this computer. %s is probably already running.</source>
        <translation>Није могуће повезивање са %s на овом рачунару. %s је вероватно већ покренут.</translation>
    </message>
    <message>
        <source>Unable to generate keys</source>
        <translation>Није могуће генерисати кључеве</translation>
    </message>
    <message>
        <source>Unsupported logging category %s=%s.</source>
        <translation>Категорија записа није подржана %s=%s.</translation>
    </message>
    <message>
        <source>Upgrading UTXO database</source>
        <translation>Надоградња UTXO базе података</translation>
    </message>
    <message>
        <source>User Agent comment (%s) contains unsafe characters.</source>
        <translation>Коментар агента корисника (%s) садржи небезбедне знакове.</translation>
    </message>
    <message>
        <source>Verifying blocks...</source>
        <translation>Потврда блокова у току...</translation>
    </message>
    <message>
        <source>Wallet needed to be rewritten: restart %s to complete</source>
        <translation>Новчаник треба да буде преписан: поновно покрените %s да завршите</translation>
    </message>
    <message>
        <source>Error: Listening for incoming connections failed (listen returned error %s)</source>
        <translation>Грешка: Претрага за долазним конекцијама није успела (претрага враћа грешку %s)</translation>
    </message>
    <message>
        <source>Invalid amount for -maxtxfee=&lt;amount&gt;: '%s' (must be at least the minrelay fee of %s to prevent stuck transactions)</source>
        <translation>Неважећи износ за -maxtxfee=&lt;amount&gt;: '%s' (мора бити minrelay провизија од %s да би се спречило да се трансакција заглави)</translation>
    </message>
    <message>
        <source>The transaction amount is too small to send after the fee has been deducted</source>
        <translation>Износ трансакције је толико мали за слање након што се одузме провизија</translation>
    </message>
    <message>
        <source>You need to rebuild the database using -reindex to go back to unpruned mode.  This will redownload the entire blockchain</source>
        <translation>Обновите базу података користећи -reindex да би се вратили у нескраћени мод. Ово ће урадити поновно преузимање комплетног ланца података</translation>
    </message>
    <message>
        <source>Disk space is too low!</source>
        <translation>Премало простора на диску!</translation>
    </message>
    <message>
        <source>Error reading from database, shutting down.</source>
        <translation>Грешка приликом читања из базе података, искључивање у току.</translation>
    </message>
    <message>
        <source>Error upgrading chainstate database</source>
        <translation>Грешка приликом надоградње базе података стања ланца</translation>
    </message>
    <message>
        <source>Error: Disk space is low for %s</source>
        <translation>Грешка: Простор на диску је мали за %s</translation>
    </message>
    <message>
        <source>Invalid -onion address or hostname: '%s'</source>
        <translation>Неважећа -onion адреса или име хоста: '%s'</translation>
    </message>
    <message>
        <source>Invalid -proxy address or hostname: '%s'</source>
        <translation>Неважећа -proxy адреса или име хоста: '%s'</translation>
    </message>
    <message>
        <source>Invalid amount for -paytxfee=&lt;amount&gt;: '%s' (must be at least %s)</source>
        <translation>Неважећи износ за -paytxfee=&lt;amount&gt;: '%s' (мора бити бар %s)</translation>
    </message>
    <message>
        <source>Invalid netmask specified in -whitelist: '%s'</source>
        <translation>Неважећа мрежна маска наведена у -whitelist: '%s'</translation>
    </message>
    <message>
        <source>Need to specify a port with -whitebind: '%s'</source>
        <translation>Ви морате одредити порт са -whitebind: '%s'</translation>
    </message>
    <message>
        <source>Prune mode is incompatible with -blockfilterindex.</source>
        <translation>Мод скраћења је некомпатибилна са -blockfilterindex.</translation>
    </message>
    <message>
        <source>Reducing -maxconnections from %d to %d, because of system limitations.</source>
        <translation>Смањивање -maxconnections са %d на %d, због ограничења система.</translation>
    </message>
    <message>
        <source>Section [%s] is not recognized.</source>
        <translation>Одељак [%s] није препознат.</translation>
    </message>
    <message>
        <source>Signing transaction failed</source>
        <translation>Потписивање трансакције није успело</translation>
    </message>
    <message>
        <source>Specified -walletdir "%s" does not exist</source>
        <translation>Наведени -walletdir "%s" не постоји</translation>
    </message>
    <message>
        <source>Specified -walletdir "%s" is a relative path</source>
        <translation>Наведени -walletdir "%s" је релативна путања</translation>
    </message>
    <message>
        <source>Specified -walletdir "%s" is not a directory</source>
        <translation>Наведени -walletdir "%s" није директоријум</translation>
    </message>
    <message>
        <source>The specified config file %s does not exist
</source>
        <translation>Наведени конфигурациони документ %s не постоји
</translation>
    </message>
    <message>
        <source>The transaction amount is too small to pay the fee</source>
        <translation>Износ трансакције је сувише мали да се плати трансакција</translation>
    </message>
    <message>
        <source>This is experimental software.</source>
        <translation>Ово је експерименталн софтвер.</translation>
    </message>
    <message>
        <source>Transaction amount too small</source>
        <translation>Износ трансакције премали.</translation>
    </message>
    <message>
        <source>Transaction too large</source>
        <translation>Трансакција превелика.</translation>
    </message>
    <message>
        <source>Unable to bind to %s on this computer (bind returned error %s)</source>
        <translation>Није могуће повезати %s на овом рачунару (веза враћа грешку %s)</translation>
    </message>
    <message>
        <source>Unable to create the PID file '%s': %s</source>
        <translation>Стварање PID документа '%s': %s није могуће</translation>
    </message>
    <message>
        <source>Unable to generate initial keys</source>
        <translation>Генерисање кључева за иницијализацију није могуће</translation>
    </message>
    <message>
        <source>Unknown -blockfilterindex value %s.</source>
        <translation>Непозната вредност -blockfilterindex %s.</translation>
    </message>
    <message>
        <source>Verifying wallet(s)...</source>
        <translation>Потврђивање новчаника(а)...</translation>
    </message>
    <message>
        <source>Warning: unknown new rules activated (versionbit %i)</source>
        <translation>Упозорење: активирано је ново непознато правило (versionbit %i)</translation>
    </message>
    <message>
        <source>-maxtxfee is set very high! Fees this large could be paid on a single transaction.</source>
        <translation>-maxtxfee је постављен сувише високо! Овако велике провизије могу бити наплаћене на само једној трансакцији.</translation>
    </message>
    <message>
        <source>This is the transaction fee you may pay when fee estimates are not available.</source>
        <translation>Ово је провизија за трансакцију коју можете платити када процена провизије није доступна.</translation>
    </message>
    <message>
        <source>Total length of network version string (%i) exceeds maximum length (%i). Reduce the number or size of uacomments.</source>
        <translation>Укупна дужина мрежне верзије низа (%i) је већа од максималне дужине (%i). Смањити број или величину корисничких коментара.</translation>
    </message>
    <message>
        <source>%s is set very high!</source>
        <translation>%s је постављен врло високо!</translation>
    </message>
    <message>
        <source>Error loading wallet %s. Duplicate -wallet filename specified.</source>
        <translation>Грешка приликом учитавања новчаника %s. Наведено је дуплирано име датотеке -wallet.</translation>
    </message>
    <message>
        <source>Starting network threads...</source>
        <translation>Покретање мрежних тема...</translation>
    </message>
    <message>
        <source>The wallet will avoid paying less than the minimum relay fee.</source>
        <translation>Новчаник ће избећи плаћање износа мањег него што је минимална повезана провизија.</translation>
    </message>
    <message>
        <source>This is the minimum transaction fee you pay on every transaction.</source>
        <translation>Ово је минимални износ провизије за трансакцију коју ћете платити на свакој трансакцији.</translation>
    </message>
    <message>
        <source>This is the transaction fee you will pay if you send a transaction.</source>
        <translation>Ово је износ провизије за трансакцију коју ћете платити уколико шаљете трансакцију.</translation>
    </message>
    <message>
        <source>Transaction amounts must not be negative</source>
        <translation>Износ трансакције не може бити негативан</translation>
    </message>
    <message>
        <source>Transaction has too long of a mempool chain</source>
        <translation>Трансакција има предугачак ланац у удруженој меморији</translation>
    </message>
    <message>
        <source>Transaction must have at least one recipient</source>
        <translation>Трансакција мора имати бар једног примаоца</translation>
    </message>
    <message>
        <source>Unknown network specified in -onlynet: '%s'</source>
        <translation>Непозната мрежа је наведена у -onlynet: '%s'</translation>
    </message>
    <message>
        <source>Insufficient funds</source>
        <translation>Недовољно средстава</translation>
    </message>
    <message>
        <source>Fee estimation failed. Fallbackfee is disabled. Wait a few blocks or enable -fallbackfee.</source>
        <translation>Процена провизије није успела. Промена провизије током трансакције је онемогућена. Сачекајте неколико блокова или омогућите -fallbackfee.</translation>
    </message>
    <message>
        <source>Warning: Private keys detected in wallet {%s} with disabled private keys</source>
        <translation>Упозорење: Приватни кључеви су пронађени у новчанику {%s} са онемогућеним приватним кључевима.</translation>
    </message>
    <message>
        <source>Cannot write to data directory '%s'; check permissions.</source>
        <translation>Није могуће извршити упис у директоријум података '%s'; проверите дозволе за упис.</translation>
    </message>
    <message>
        <source>Loading block index...</source>
        <translation>Учитавање индекса блокова</translation>
    </message>
    <message>
        <source>Loading wallet...</source>
        <translation>Новчаник се учитава...</translation>
    </message>
    <message>
        <source>Cannot downgrade wallet</source>
        <translation>Новчаник се не може уназадити</translation>
    </message>
    <message>
        <source>Rescanning...</source>
        <translation>Ponovo skeniram...</translation>
    </message>
    <message>
        <source>Done loading</source>
        <translation>Završeno učitavanje</translation>
    </message>
</context>
</TS><|MERGE_RESOLUTION|>--- conflicted
+++ resolved
@@ -70,15 +70,10 @@
         <translation>Ово су твоје Биткоин адресе за слање уплата. Увек добро провери износ и адресу на коју шаљеш пре него што пошаљеш уплату.</translation>
     </message>
     <message>
-<<<<<<< HEAD
-        <source>These are your Particl addresses for receiving payments. Use the 'Create new receiving address' button in the receive tab to create new addresses.</source>
-        <translation>Ово су твоје Биткоин адресе за примање уплата. Користи дугме „Направи нову адресу за примање” у картици за примање за креирање нових адреса.</translation>
-=======
-        <source>These are your Bitcoin addresses for receiving payments. Use the 'Create new receiving address' button in the receive tab to create new addresses.
+        <source>These are your Particl addresses for receiving payments. Use the 'Create new receiving address' button in the receive tab to create new addresses.
 Signing is only possible with addresses of the type 'legacy'.</source>
         <translation>Ово су твоје Биткоин адресе за приманје уплата. Користи дугме „Направи нову адресу за примање” у картици за примање за креирање нових адреса.
 Потписивање је могуђе само за адресе типа 'legacy'.</translation>
->>>>>>> 5174b534
     </message>
     <message>
         <source>&amp;Copy Address</source>
@@ -525,15 +520,11 @@
         <translation>Затвори новчаник</translation>
     </message>
     <message>
-<<<<<<< HEAD
-        <source>Show the %1 help message to get a list with possible Particl command-line options</source>
-=======
         <source>Close all wallets</source>
         <translation>Затвори све новчанике</translation>
     </message>
     <message>
-        <source>Show the %1 help message to get a list with possible Bitcoin command-line options</source>
->>>>>>> 5174b534
+        <source>Show the %1 help message to get a list with possible Particl command-line options</source>
         <translation>Прикажи  поруку помоћи %1 за листу са могућим опцијама Биткоин командне линије</translation>
     </message>
     <message>
@@ -640,15 +631,7 @@
         <source>Wallet is &lt;b&gt;encrypted&lt;/b&gt; and currently &lt;b&gt;locked&lt;/b&gt;</source>
         <translation>Новчаник јс &lt;b&gt;шифрован&lt;/b&gt; и тренутно &lt;b&gt;закључан&lt;/b&gt;</translation>
     </message>
-<<<<<<< HEAD
-    <message>
-        <source>A fatal error occurred. Particl can no longer continue safely and will quit.</source>
-        <translation>Дошло је до критичне грешке. Биткоин не може безбедно да настави са радом и искључиће се.</translation>
-    </message>
-</context>
-=======
     </context>
->>>>>>> 5174b534
 <context>
     <name>CoinControlDialog</name>
     <message>
@@ -1286,13 +1269,6 @@
         <translation>Тор</translation>
     </message>
     <message>
-<<<<<<< HEAD
-        <source>Connect to the Particl network through a separate SOCKS5 proxy for Tor hidden services.</source>
-        <translation>Конектуј се на Биткоин мрежу кроз SOCK5 прокси за Тор скривене сервисе.</translation>
-    </message>
-    <message>
-=======
->>>>>>> 5174b534
         <source>Show only a tray icon after minimizing the window.</source>
         <translation>Покажи само иконицу у панелу након минимизирања прозора</translation>
     </message>
@@ -2402,10 +2378,6 @@
         <translation>Да ли сте сигурни да желите да пошаљете?</translation>
     </message>
     <message>
-<<<<<<< HEAD
-        <source>Please, review your transaction proposal. This will produce a Partially Signed Particl Transaction (PSBT) which you can copy and then sign with e.g. an offline %1 wallet, or a PSBT-compatible hardware wallet.</source>
-        <translation>Молим, проверите ваш предлог трансакције. Ово ће произвести делимично потписану Биткоин трансакцију (PSBT) коју можете копирати и онда потписати са нпр. офлајн %1 новчаником, или PSBT компатибилним хардверским новчаником.</translation>
-=======
         <source>Save Transaction Data</source>
         <translation>Сачувај Податке Трансакције</translation>
     </message>
@@ -2416,7 +2388,6 @@
     <message>
         <source>PSBT saved</source>
         <translation>PSBT сачуван</translation>
->>>>>>> 5174b534
     </message>
     <message>
         <source>or</source>
