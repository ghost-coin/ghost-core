<TS language="mr_IN" version="2.1">
<context>
    <name>AddressBookPage</name>
    <message>
        <source>Right-click to edit address or label</source>
        <translation>पत्ता किंवा लेबल संपादित करण्यासाठी उजवे बटण क्लिक करा.</translation>
    </message>
    <message>
        <source>Create a new address</source>
        <translation>एक नवीन पत्ता तयार करा</translation>
    </message>
    <message>
        <source>&amp;New</source>
        <translation>&amp;नवा</translation>
    </message>
    <message>
        <source>Copy the currently selected address to the system clipboard</source>
        <translation>सध्याचा निवडलेला पत्ता सिस्टीम क्लिपबोर्डावर कॉपी करा</translation>
    </message>
    <message>
        <source>&amp;Copy</source>
        <translation>&amp;कॉपी</translation>
    </message>
    <message>
        <source>C&amp;lose</source>
        <translation>&amp;बंद करा</translation>
    </message>
    <message>
        <source>Delete the currently selected address from the list</source>
        <translation>सध्याचा निवडलेला पत्ता यादीमधून काढून टाका</translation>
    </message>
    <message>
        <source>Enter address or label to search</source>
        <translation>शोधण्यासाठी पत्ता किंवा लेबल दाखल करा</translation>
    </message>
    <message>
        <source>Export the data in the current tab to a file</source>
        <translation>सध्याच्या टॅबमधील डेटा एका फाईलमध्ये एक्स्पोर्ट करा</translation>
    </message>
    <message>
        <source>&amp;Export</source>
        <translation>&amp;एक्स्पोर्ट</translation>
    </message>
    <message>
        <source>&amp;Delete</source>
        <translation>&amp;काढून टाका</translation>
    </message>
    <message>
        <source>Choose the address to send coins to</source>
        <translation>ज्या पत्त्यावर नाणी पाठवायची आहेत तो निवडा</translation>
    </message>
    <message>
        <source>Choose the address to receive coins with</source>
        <translation>ज्या पत्त्यावर नाणी प्राप्त करायची आहेत तो</translation>
    </message>
    <message>
        <source>C&amp;hoose</source>
        <translation>&amp;निवडा</translation>
    </message>
    <message>
        <source>Sending addresses</source>
        <translation>प्रेषक पत्ते</translation>
    </message>
    <message>
        <source>Receiving addresses</source>
        <translation>स्वीकृती पत्ते</translation>
    </message>
    <message>
        <source>These are your Particl addresses for sending payments. Always check the amount and the receiving address before sending coins.</source>
        <translation>पैसे पाठविण्यासाठीचे हे तुमचे बिटकॉईन पत्त्ते आहेत. नाणी पाठविण्यापूर्वी नेहमी रक्कम आणि प्राप्त होणारा पत्ता तपासून पहा.</translation>
    </message>
    <message>
<<<<<<< HEAD
        <source>These are your Particl addresses for receiving payments. Use the 'Create new receiving address' button in the receive tab to create new addresses.</source>
        <translation>पैसे प्राप्त करण्यासाठीचे हे आपले बिटकॉइन पत्ते आहेत. नवीन पत्ते तयार करण्यासाठी प्राप्त टॅबमधील 'नवीन प्राप्त करण्याचा पत्ता तयार करा' बटण वापरा.</translation>
    </message>
    <message>
=======
>>>>>>> 5174b534
        <source>&amp;Copy Address</source>
        <translation>&amp;पत्ता कॉपी करा</translation>
    </message>
    <message>
        <source>Copy &amp;Label</source>
        <translation>&amp;लेबल कॉपी करा</translation>
    </message>
    <message>
        <source>&amp;Edit</source>
        <translation>&amp;संपादित</translation>
    </message>
    <message>
        <source>Export Address List</source>
        <translation>पत्त्याची निर्यात करा</translation>
    </message>
    <message>
        <source>Exporting Failed</source>
        <translation>निर्यात अयशस्वी</translation>
    </message>
    </context>
<context>
    <name>AddressTableModel</name>
    <message>
        <source>Label</source>
        <translation>लेबल</translation>
    </message>
    <message>
        <source>Address</source>
        <translation>पत्ता</translation>
    </message>
    <message>
        <source>(no label)</source>
        <translation>(लेबल नाही)</translation>
    </message>
</context>
<context>
    <name>AskPassphraseDialog</name>
    </context>
<context>
    <name>BanTableModel</name>
    </context>
<context>
    <name>BitcoinGUI</name>
    </context>
<context>
    <name>CoinControlDialog</name>
    <message>
        <source>(no label)</source>
        <translation>(लेबल नाही)</translation>
    </message>
    </context>
<context>
    <name>CreateWalletActivity</name>
    </context>
<context>
    <name>CreateWalletDialog</name>
    </context>
<context>
    <name>EditAddressDialog</name>
    </context>
<context>
    <name>FreespaceChecker</name>
    </context>
<context>
    <name>HelpMessageDialog</name>
    </context>
<context>
    <name>Intro</name>
    </context>
<context>
    <name>ModalOverlay</name>
    </context>
<context>
    <name>OpenURIDialog</name>
    </context>
<context>
    <name>OpenWalletActivity</name>
    </context>
<context>
    <name>OptionsDialog</name>
    </context>
<context>
    <name>OverviewPage</name>
    </context>
<context>
    <name>PSBTOperationsDialog</name>
    </context>
<context>
    <name>PaymentServer</name>
    </context>
<context>
    <name>PeerTableModel</name>
    </context>
<context>
    <name>QObject</name>
    </context>
<context>
    <name>QRImageWidget</name>
    </context>
<context>
    <name>RPCConsole</name>
    </context>
<context>
    <name>ReceiveCoinsDialog</name>
    </context>
<context>
    <name>ReceiveRequestDialog</name>
    </context>
<context>
    <name>RecentRequestsTableModel</name>
    <message>
        <source>Label</source>
        <translation>लेबल</translation>
    </message>
    <message>
        <source>(no label)</source>
        <translation>(लेबल नाही)</translation>
    </message>
    </context>
<context>
    <name>SendCoinsDialog</name>
    <message>
        <source>(no label)</source>
        <translation>(लेबल नाही)</translation>
    </message>
</context>
<context>
    <name>SendCoinsEntry</name>
    </context>
<context>
    <name>ShutdownWindow</name>
    </context>
<context>
    <name>SignVerifyMessageDialog</name>
    </context>
<context>
    <name>TrafficGraphWidget</name>
    </context>
<context>
    <name>TransactionDesc</name>
    </context>
<context>
    <name>TransactionDescDialog</name>
    </context>
<context>
    <name>TransactionTableModel</name>
    <message>
        <source>Label</source>
        <translation>लेबल</translation>
    </message>
    <message>
        <source>(no label)</source>
        <translation>(लेबल नाही)</translation>
    </message>
    </context>
<context>
    <name>TransactionView</name>
    <message>
        <source>Label</source>
        <translation>लेबल</translation>
    </message>
    <message>
        <source>Address</source>
        <translation>पत्ता</translation>
    </message>
    <message>
        <source>Exporting Failed</source>
        <translation>निर्यात अयशस्वी</translation>
    </message>
    </context>
<context>
    <name>UnitDisplayStatusBarControl</name>
    </context>
<context>
    <name>WalletController</name>
    </context>
<context>
    <name>WalletFrame</name>
    </context>
<context>
    <name>WalletModel</name>
    </context>
<context>
    <name>WalletView</name>
    <message>
        <source>&amp;Export</source>
        <translation>&amp;एक्स्पोर्ट</translation>
    </message>
    <message>
        <source>Export the data in the current tab to a file</source>
        <translation>सध्याच्या टॅबमधील डेटा एका फाईलमध्ये एक्स्पोर्ट करा</translation>
    </message>
    </context>
<context>
    <name>bitcoin-core</name>
    </context>
</TS><|MERGE_RESOLUTION|>--- conflicted
+++ resolved
@@ -70,13 +70,6 @@
         <translation>पैसे पाठविण्यासाठीचे हे तुमचे बिटकॉईन पत्त्ते आहेत. नाणी पाठविण्यापूर्वी नेहमी रक्कम आणि प्राप्त होणारा पत्ता तपासून पहा.</translation>
     </message>
     <message>
-<<<<<<< HEAD
-        <source>These are your Particl addresses for receiving payments. Use the 'Create new receiving address' button in the receive tab to create new addresses.</source>
-        <translation>पैसे प्राप्त करण्यासाठीचे हे आपले बिटकॉइन पत्ते आहेत. नवीन पत्ते तयार करण्यासाठी प्राप्त टॅबमधील 'नवीन प्राप्त करण्याचा पत्ता तयार करा' बटण वापरा.</translation>
-    </message>
-    <message>
-=======
->>>>>>> 5174b534
         <source>&amp;Copy Address</source>
         <translation>&amp;पत्ता कॉपी करा</translation>
     </message>
