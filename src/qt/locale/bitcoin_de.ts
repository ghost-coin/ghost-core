--- conflicted
+++ resolved
@@ -47,19 +47,11 @@
     </message>
     <message>
         <source>Choose the address to send coins to</source>
-<<<<<<< HEAD
-        <translation>Wählen Sie die Adresse aus, an die Sie Ghost senden möchten</translation>
-    </message>
-    <message>
-        <source>Choose the address to receive coins with</source>
-        <translation>Wählen Sie die Adresse aus, mit der Sie Ghost empfangen wollen</translation>
-=======
         <translation>Choose the address to send coins to</translation>
     </message>
     <message>
         <source>Choose the address to receive coins with</source>
         <translation>Choose the address to receive coins with</translation>
->>>>>>> 239a8573
     </message>
     <message>
         <source>C&amp;hoose</source>
@@ -74,24 +66,14 @@
         <translation>Receiving addresses</translation>
     </message>
     <message>
-<<<<<<< HEAD
         <source>These are your Ghost addresses for sending payments. Always check the amount and the receiving address before sending coins.</source>
-        <translation>Dies sind Ihre Ghost-Adressen zum Tätigen von Überweisungen. Bitte prüfen Sie den Betrag und die Adresse des Empfängers, bevor Sie Ghost überweisen.</translation>
-=======
-        <source>These are your Particl addresses for sending payments. Always check the amount and the receiving address before sending coins.</source>
-        <translation>These are your Particl addresses for sending payments. Always check the amount and the receiving address before sending coins.</translation>
->>>>>>> 239a8573
+        <translation>These are your Ghost addresses for sending payments. Always check the amount and the receiving address before sending coins.</translation>
     </message>
     <message>
         <source>These are your Ghost addresses for receiving payments. Use the 'Create new receiving address' button in the receive tab to create new addresses.
 Signing is only possible with addresses of the type 'legacy'.</source>
-<<<<<<< HEAD
-        <translation>Dies sind Ihre Ghost-Adressen für den Empfang von Zahlungen. Verwenden Sie die 'Neue Empfangsadresse erstellen' Taste auf der Registerkarte "Empfangen", um neue Adressen zu erstellen.
-Das Signieren ist nur mit Adressen vom Typ 'Legacy' möglich.</translation>
-=======
-        <translation>These are your Particl addresses for receiving payments. Use the 'Create new receiving address' button in the receive tab to create new addresses.
+        <translation>These are your Ghost addresses for receiving payments. Use the 'Create new receiving address' button in the receive tab to create new addresses.
 Signing is only possible with addresses of the type 'legacy'.</translation>
->>>>>>> 239a8573
     </message>
     <message>
         <source>&amp;Copy Address</source>
@@ -188,8 +170,8 @@
         <translation>Confirm wallet encryption</translation>
     </message>
     <message>
-        <source>Warning: If you encrypt your wallet and lose your passphrase, you will &lt;b&gt;LOSE ALL OF YOUR PARTICL&lt;/b&gt;!</source>
-        <translation>Warning: If you encrypt your wallet and lose your passphrase, you will &lt;b&gt;LOSE ALL OF YOUR PARTICL&lt;/b&gt;!</translation>
+        <source>Warning: If you encrypt your wallet and lose your passphrase, you will &lt;b&gt;LOSE ALL OF YOUR GHOST&lt;/b&gt;!</source>
+        <translation>Warning: If you encrypt your wallet and lose your passphrase, you will &lt;b&gt;LOSE ALL OF YOUR GHOST&lt;/b&gt;!</translation>
     </message>
     <message>
         <source>Are you sure you wish to encrypt your wallet?</source>
@@ -208,13 +190,8 @@
         <translation>Enter the old passphrase and new passphrase for the wallet.</translation>
     </message>
     <message>
-<<<<<<< HEAD
         <source>Remember that encrypting your wallet cannot fully protect your ghost from being stolen by malware infecting your computer.</source>
-        <translation>Beachten Sie, dass das Verschlüsseln Ihrer Wallet nicht komplett vor Diebstahl Ihrer Ghost durch Malware schützt, die Ihren Computer infiziert hat.</translation>
-=======
-        <source>Remember that encrypting your wallet cannot fully protect your particl from being stolen by malware infecting your computer.</source>
-        <translation>Remember that encrypting your wallet cannot fully protect your particl from being stolen by malware infecting your computer.</translation>
->>>>>>> 239a8573
+        <translation>Remember that encrypting your wallet cannot fully protect your ghost from being stolen by malware infecting your computer.</translation>
     </message>
     <message>
         <source>Wallet to be encrypted</source>
@@ -387,13 +364,8 @@
         <translation>Proxy is &lt;b&gt;enabled&lt;/b&gt;: %1</translation>
     </message>
     <message>
-<<<<<<< HEAD
         <source>Send coins to a Ghost address</source>
-        <translation>Ghost an eine Ghost-Adresse überweisen</translation>
-=======
-        <source>Send coins to a Particl address</source>
-        <translation>Send coins to a Particl address</translation>
->>>>>>> 239a8573
+        <translation>Send coins to a Ghost address</translation>
     </message>
     <message>
         <source>Backup wallet to another location</source>
@@ -428,21 +400,12 @@
         <translation>Encrypt the private keys that belong to your wallet</translation>
     </message>
     <message>
-<<<<<<< HEAD
         <source>Sign messages with your Ghost addresses to prove you own them</source>
-        <translation>Nachrichten signieren, um den Besitz Ihrer Ghost-Adressen zu beweisen</translation>
+        <translation>Sign messages with your Ghost addresses to prove you own them</translation>
     </message>
     <message>
         <source>Verify messages to ensure they were signed with specified Ghost addresses</source>
-        <translation>Nachrichten verifizieren, um sicherzustellen, dass diese mit den angegebenen Ghost-Adressen signiert wurden</translation>
-=======
-        <source>Sign messages with your Particl addresses to prove you own them</source>
-        <translation>Sign messages with your Particl addresses to prove you own them</translation>
-    </message>
-    <message>
-        <source>Verify messages to ensure they were signed with specified Particl addresses</source>
-        <translation>Verify messages to ensure they were signed with specified Particl addresses</translation>
->>>>>>> 239a8573
+        <translation>Verify messages to ensure they were signed with specified Ghost addresses</translation>
     </message>
     <message>
         <source>&amp;File</source>
@@ -461,13 +424,8 @@
         <translation>Tabs toolbar</translation>
     </message>
     <message>
-<<<<<<< HEAD
         <source>Request payments (generates QR codes and ghost: URIs)</source>
-        <translation>Zahlungen anfordern (erzeugt QR-Codes und "ghost:"-URIs)</translation>
-=======
-        <source>Request payments (generates QR codes and particl: URIs)</source>
-        <translation>Request payments (generates QR codes and particl: URIs)</translation>
->>>>>>> 239a8573
+        <translation>Request payments (generates QR codes and ghost: URIs)</translation>
     </message>
     <message>
         <source>Show the list of used sending addresses and labels</source>
@@ -482,13 +440,8 @@
         <translation>&amp;Command-line options</translation>
     </message>
     <message numerus="yes">
-<<<<<<< HEAD
         <source>%n active connection(s) to Ghost network</source>
-        <translation><numerusform>%n aktive Verbindung zum Ghost-Netzwerk</numerusform><numerusform>%n aktive Verbindungen zum Ghost-Netzwerk</numerusform></translation>
-=======
-        <source>%n active connection(s) to Particl network</source>
-        <translation><numerusform>%n active connection to Particl network</numerusform><numerusform>%n active connections to Particl network</numerusform></translation>
->>>>>>> 239a8573
+        <translation><numerusform>%n active connection to Ghost network</numerusform><numerusform>%n active connections to Ghost network</numerusform></translation>
     </message>
     <message>
         <source>Indexing blocks on disk...</source>
@@ -535,26 +488,16 @@
         <translation>&amp;Load PSBT from file...</translation>
     </message>
     <message>
-<<<<<<< HEAD
         <source>Load Partially Signed Ghost Transaction</source>
-        <translation>Lade teilsignierte Ghost-Transaktion</translation>
-=======
-        <source>Load Partially Signed Particl Transaction</source>
-        <translation>Load Partially Signed Particl Transaction</translation>
->>>>>>> 239a8573
+        <translation>Load Partially Signed Ghost Transaction</translation>
     </message>
     <message>
         <source>Load PSBT from clipboard...</source>
         <translation>Load PSBT from clipboard...</translation>
     </message>
     <message>
-<<<<<<< HEAD
         <source>Load Partially Signed Ghost Transaction from clipboard</source>
-        <translation>Lade teilsignierte Ghost-Transaktion aus Zwischenablage</translation>
-=======
-        <source>Load Partially Signed Particl Transaction from clipboard</source>
-        <translation>Load Partially Signed Particl Transaction from clipboard</translation>
->>>>>>> 239a8573
+        <translation>Load Partially Signed Ghost Transaction from clipboard</translation>
     </message>
     <message>
         <source>Node window</source>
@@ -573,13 +516,8 @@
         <translation>&amp;Receiving addresses</translation>
     </message>
     <message>
-<<<<<<< HEAD
         <source>Open a ghost: URI</source>
-        <translation>ghost: URI öffnen</translation>
-=======
-        <source>Open a particl: URI</source>
-        <translation>Open a particl: URI</translation>
->>>>>>> 239a8573
+        <translation>Open a ghost: URI</translation>
     </message>
     <message>
         <source>Open Wallet</source>
@@ -606,13 +544,8 @@
         <translation>Close all wallets</translation>
     </message>
     <message>
-<<<<<<< HEAD
         <source>Show the %1 help message to get a list with possible Ghost command-line options</source>
-        <translation>Zeige den "%1"-Hilfetext, um eine Liste mit möglichen Kommandozeilenoptionen zu erhalten</translation>
-=======
-        <source>Show the %1 help message to get a list with possible Particl command-line options</source>
-        <translation>Show the %1 help message to get a list with possible Particl command-line options</translation>
->>>>>>> 239a8573
+        <translation>Show the %1 help message to get a list with possible Ghost command-line options</translation>
     </message>
     <message>
         <source>&amp;Mask values</source>
@@ -999,13 +932,8 @@
         <translation>Edit sending address</translation>
     </message>
     <message>
-<<<<<<< HEAD
         <source>The entered address "%1" is not a valid Ghost address.</source>
-        <translation>Die eingegebene Adresse "%1" ist keine gültige Ghost-Adresse.</translation>
-=======
-        <source>The entered address "%1" is not a valid Particl address.</source>
-        <translation>The entered address "%1" is not a valid Particl address.</translation>
->>>>>>> 239a8573
+        <translation>The entered address "%1" is not a valid Ghost address.</translation>
     </message>
     <message>
         <source>Address "%1" already exists as a receiving address with label "%2" and so cannot be added as a sending address.</source>
@@ -1117,13 +1045,8 @@
         <translation>Approximately %1 GB of data will be stored in this directory.</translation>
     </message>
     <message>
-<<<<<<< HEAD
         <source>%1 will download and store a copy of the Ghost block chain.</source>
-        <translation>%1 wird eine Kopie der Ghost-Blockchain herunterladen und speichern.</translation>
-=======
-        <source>%1 will download and store a copy of the Particl block chain.</source>
-        <translation>%1 will download and store a copy of the Particl block chain.</translation>
->>>>>>> 239a8573
+        <translation>%1 will download and store a copy of the Ghost block chain.</translation>
     </message>
     <message>
         <source>The wallet will also be stored in this directory.</source>
@@ -1157,21 +1080,12 @@
         <translation>Form</translation>
     </message>
     <message>
-<<<<<<< HEAD
         <source>Recent transactions may not yet be visible, and therefore your wallet's balance might be incorrect. This information will be correct once your wallet has finished synchronizing with the ghost network, as detailed below.</source>
-        <translation>Neueste Transaktionen werden eventuell noch nicht angezeigt, daher könnte Ihr Kontostand veraltet sein. Er wird korrigiert, sobald Ihr Wallet die Synchronisation mit dem Ghost-Netzwerk erfolgreich abgeschlossen hat. Details dazu finden sich weiter unten.</translation>
+        <translation>Recent transactions may not yet be visible, and therefore your wallet's balance might be incorrect. This information will be correct once your wallet has finished synchronizing with the ghost network, as detailed below.</translation>
     </message>
     <message>
         <source>Attempting to spend ghost that are affected by not-yet-displayed transactions will not be accepted by the network.</source>
-        <translation>Versuche, Ghost aus noch nicht angezeigten Transaktionen auszugeben, werden vom Netzwerk nicht akzeptiert.</translation>
-=======
-        <source>Recent transactions may not yet be visible, and therefore your wallet's balance might be incorrect. This information will be correct once your wallet has finished synchronizing with the particl network, as detailed below.</source>
-        <translation>Recent transactions may not yet be visible, and therefore your wallet's balance might be incorrect. This information will be correct once your wallet has finished synchronizing with the particl network, as detailed below.</translation>
-    </message>
-    <message>
-        <source>Attempting to spend particl that are affected by not-yet-displayed transactions will not be accepted by the network.</source>
-        <translation>Attempting to spend particl that are affected by not-yet-displayed transactions will not be accepted by the network.</translation>
->>>>>>> 239a8573
+        <translation>Attempting to spend ghost that are affected by not-yet-displayed transactions will not be accepted by the network.</translation>
     </message>
     <message>
         <source>Number of blocks left</source>
@@ -1221,13 +1135,8 @@
 <context>
     <name>OpenURIDialog</name>
     <message>
-<<<<<<< HEAD
         <source>Open ghost URI</source>
-        <translation>Öffne ghost URI</translation>
-=======
-        <source>Open particl URI</source>
-        <translation>Open particl URI</translation>
->>>>>>> 239a8573
+        <translation>Open ghost URI</translation>
     </message>
     <message>
         <source>URI:</source>
@@ -1368,13 +1277,8 @@
         <translation>&amp;Spend unconfirmed change</translation>
     </message>
     <message>
-<<<<<<< HEAD
         <source>Automatically open the Ghost client port on the router. This only works when your router supports UPnP and it is enabled.</source>
-        <translation>Automatisch den Ghost-Clientport auf dem Router öffnen. Dies funktioniert nur, wenn Ihr Router UPnP unterstützt und dies aktiviert ist.</translation>
-=======
-        <source>Automatically open the Particl client port on the router. This only works when your router supports UPnP and it is enabled.</source>
-        <translation>Automatically open the Particl client port on the router. This only works when your router supports UPnP and it is enabled.</translation>
->>>>>>> 239a8573
+        <translation>Automatically open the Ghost client port on the router. This only works when your router supports UPnP and it is enabled.</translation>
     </message>
     <message>
         <source>Map port using &amp;UPnP</source>
@@ -1389,13 +1293,8 @@
         <translation>Allow incomin&amp;g connections</translation>
     </message>
     <message>
-<<<<<<< HEAD
         <source>Connect to the Ghost network through a SOCKS5 proxy.</source>
-        <translation>Über einen SOCKS5-Proxy mit dem Ghost-Netzwerk verbinden.</translation>
-=======
-        <source>Connect to the Particl network through a SOCKS5 proxy.</source>
-        <translation>Connect to the Particl network through a SOCKS5 proxy.</translation>
->>>>>>> 239a8573
+        <translation>Connect to the Ghost network through a SOCKS5 proxy.</translation>
     </message>
     <message>
         <source>&amp;Connect through SOCKS5 proxy (default proxy):</source>
@@ -1463,28 +1362,19 @@
     </message>
     <message>
         <source>Choose the default subdivision unit to show in the interface and when sending coins.</source>
-<<<<<<< HEAD
-        <translation>Wählen Sie die standardmäßige Untereinheit, die in der Benutzeroberfläche und beim Überweisen von Ghost angezeigt werden soll.</translation>
-=======
         <translation>Choose the default subdivision unit to show in the interface and when sending coins.</translation>
->>>>>>> 239a8573
     </message>
     <message>
         <source>Whether to show coin control features or not.</source>
         <translation>Whether to show coin control features or not.</translation>
     </message>
     <message>
-<<<<<<< HEAD
         <source>Connect to the Ghost network through a separate SOCKS5 proxy for Tor onion services.</source>
-        <translation>Verbinde mit dem Ghost-Netzwerk über einen separaten SOCKS5-Proxy für Tor-Onion-Dienste.</translation>
-=======
-        <source>Connect to the Particl network through a separate SOCKS5 proxy for Tor onion services.</source>
-        <translation>Connect to the Particl network through a separate SOCKS5 proxy for Tor onion services.</translation>
+        <translation>Connect to the Ghost network through a separate SOCKS5 proxy for Tor onion services.</translation>
     </message>
     <message>
         <source>Use separate SOCKS&amp;5 proxy to reach peers via Tor onion services:</source>
         <translation>Use separate SOCKS&amp;5 proxy to reach peers via Tor onion services:</translation>
->>>>>>> 239a8573
     </message>
     <message>
         <source>&amp;Third party transaction URLs</source>
@@ -1554,13 +1444,8 @@
         <translation>Form</translation>
     </message>
     <message>
-<<<<<<< HEAD
         <source>The displayed information may be out of date. Your wallet automatically synchronizes with the Ghost network after a connection is established, but this process has not completed yet.</source>
-        <translation>Die angezeigten Informationen sind möglicherweise nicht mehr aktuell. Ihre Wallet wird automatisch synchronisiert, nachdem eine Verbindung zum Ghost-Netzwerk hergestellt wurde. Dieser Prozess ist jedoch derzeit noch nicht abgeschlossen.</translation>
-=======
-        <source>The displayed information may be out of date. Your wallet automatically synchronizes with the Particl network after a connection is established, but this process has not completed yet.</source>
-        <translation>The displayed information may be out of date. Your wallet automatically synchronizes with the Particl network after a connection is established, but this process has not completed yet.</translation>
->>>>>>> 239a8573
+        <translation>The displayed information may be out of date. Your wallet automatically synchronizes with the Ghost network after a connection is established, but this process has not completed yet.</translation>
     </message>
     <message>
         <source>Watch-only:</source>
@@ -1761,26 +1646,16 @@
         <translation>Payment request error</translation>
     </message>
     <message>
-<<<<<<< HEAD
         <source>Cannot start ghost: click-to-pay handler</source>
-        <translation>Kann Ghost nicht starten: Klicken-zum-Bezahlen-Handler</translation>
-=======
-        <source>Cannot start particl: click-to-pay handler</source>
-        <translation>Cannot start particl: click-to-pay handler</translation>
->>>>>>> 239a8573
+        <translation>Cannot start ghost: click-to-pay handler</translation>
     </message>
     <message>
         <source>URI handling</source>
         <translation>URI handling</translation>
     </message>
     <message>
-<<<<<<< HEAD
         <source>'ghost://' is not a valid URI. Use 'ghost:' instead.</source>
-        <translation>'ghost://' ist kein gültiger URL. Bitte 'ghost:' nutzen.</translation>
-=======
-        <source>'particl://' is not a valid URI. Use 'particl:' instead.</source>
-        <translation>'particl://' is not a valid URI. Use 'particl:' instead.</translation>
->>>>>>> 239a8573
+        <translation>'ghost://' is not a valid URI. Use 'ghost:' instead.</translation>
     </message>
     <message>
         <source>Cannot process payment request because BIP70 is not supported.</source>
@@ -1799,13 +1674,8 @@
         <translation>Invalid payment address %1</translation>
     </message>
     <message>
-<<<<<<< HEAD
         <source>URI cannot be parsed! This can be caused by an invalid Ghost address or malformed URI parameters.</source>
-        <translation>URI kann nicht analysiert werden! Dies kann durch eine ungültige Ghost-Adresse oder fehlerhafte URI-Parameter verursacht werden.</translation>
-=======
-        <source>URI cannot be parsed! This can be caused by an invalid Particl address or malformed URI parameters.</source>
-        <translation>URI cannot be parsed! This can be caused by an invalid Particl address or malformed URI parameters.</translation>
->>>>>>> 239a8573
+        <translation>URI cannot be parsed! This can be caused by an invalid Ghost address or malformed URI parameters.</translation>
     </message>
     <message>
         <source>Payment request file handling</source>
@@ -1846,13 +1716,8 @@
         <translation>Amount</translation>
     </message>
     <message>
-<<<<<<< HEAD
         <source>Enter a Ghost address (e.g. %1)</source>
-        <translation>Ghost-Adresse eingeben (z.B. %1)</translation>
-=======
-        <source>Enter a Particl address (e.g. %1)</source>
-        <translation>Enter a Particl address (e.g. %1)</translation>
->>>>>>> 239a8573
+        <translation>Enter a Ghost address (e.g. %1)</translation>
     </message>
     <message>
         <source>%1 d</source>
@@ -2312,13 +2177,8 @@
         <translation>&amp;Message:</translation>
     </message>
     <message>
-<<<<<<< HEAD
         <source>An optional message to attach to the payment request, which will be displayed when the request is opened. Note: The message will not be sent with the payment over the Ghost network.</source>
-        <translation>Eine optionale Nachricht, die an die Zahlungsanforderung angehängt wird. Sie wird angezeigt, wenn die Anforderung geöffnet wird. Hinweis: Diese Nachricht wird nicht mit der Zahlung über das Ghost-Netzwerk gesendet.</translation>
-=======
-        <source>An optional message to attach to the payment request, which will be displayed when the request is opened. Note: The message will not be sent with the payment over the Particl network.</source>
-        <translation>An optional message to attach to the payment request, which will be displayed when the request is opened. Note: The message will not be sent with the payment over the Particl network.</translation>
->>>>>>> 239a8573
+        <translation>An optional message to attach to the payment request, which will be displayed when the request is opened. Note: The message will not be sent with the payment over the Ghost network.</translation>
     </message>
     <message>
         <source>An optional label to associate with the new receiving address.</source>
@@ -2487,11 +2347,7 @@
     <name>SendCoinsDialog</name>
     <message>
         <source>Send Coins</source>
-<<<<<<< HEAD
-        <translation>Ghost überweisen</translation>
-=======
         <translation>Send Coins</translation>
->>>>>>> 239a8573
     </message>
     <message>
         <source>Coin Control Features</source>
@@ -2606,13 +2462,8 @@
         <translation>Hide transaction fee settings</translation>
     </message>
     <message>
-<<<<<<< HEAD
         <source>When there is less transaction volume than space in the blocks, miners as well as relaying nodes may enforce a minimum fee. Paying only this minimum fee is just fine, but be aware that this can result in a never confirming transaction once there is more demand for ghost transactions than the network can process.</source>
-        <translation>Nur die minimale Gebühr zu bezahlen ist so lange in Ordnung, wie weniger Transaktionsvolumen als Platz in den Blöcken vorhanden ist. Aber Vorsicht, diese Option kann dazu führen, dass Transaktionen nicht bestätigt werden, wenn mehr Bedarf an Ghost-Transaktionen besteht als das Netzwerk verarbeiten kann.</translation>
-=======
-        <source>When there is less transaction volume than space in the blocks, miners as well as relaying nodes may enforce a minimum fee. Paying only this minimum fee is just fine, but be aware that this can result in a never confirming transaction once there is more demand for particl transactions than the network can process.</source>
-        <translation>When there is less transaction volume than space in the blocks, miners as well as relaying nodes may enforce a minimum fee. Paying only this minimum fee is just fine, but be aware that this can result in a never confirming transaction once there is more demand for particl transactions than the network can process.</translation>
->>>>>>> 239a8573
+        <translation>When there is less transaction volume than space in the blocks, miners as well as relaying nodes may enforce a minimum fee. Paying only this minimum fee is just fine, but be aware that this can result in a never confirming transaction once there is more demand for ghost transactions than the network can process.</translation>
     </message>
     <message>
         <source>A too low fee might result in a never confirming transaction (read the tooltip)</source>
@@ -2683,13 +2534,8 @@
         <translation>Cr&amp;eate Unsigned</translation>
     </message>
     <message>
-<<<<<<< HEAD
         <source>Creates a Partially Signed Ghost Transaction (PSBT) for use with e.g. an offline %1 wallet, or a PSBT-compatible hardware wallet.</source>
-        <translation>Erzeugt eine teilsignierte Ghost Transaktion (PSBT) zur Benutzung mit z.B. einem Offline %1 Wallet, oder einem kompatiblen Hardware Wallet.</translation>
-=======
-        <source>Creates a Partially Signed Particl Transaction (PSBT) for use with e.g. an offline %1 wallet, or a PSBT-compatible hardware wallet.</source>
-        <translation>Creates a Partially Signed Particl Transaction (PSBT) for use with e.g. an offline %1 wallet, or a PSBT-compatible hardware wallet.</translation>
->>>>>>> 239a8573
+        <translation>Creates a Partially Signed Ghost Transaction (PSBT) for use with e.g. an offline %1 wallet, or a PSBT-compatible hardware wallet.</translation>
     </message>
     <message>
         <source> from wallet '%1'</source>
@@ -2736,8 +2582,8 @@
         <translation>You can increase the fee later (signals Replace-By-Fee, BIP-125).</translation>
     </message>
     <message>
-        <source>Please, review your transaction proposal. This will produce a Partially Signed Particl Transaction (PSBT) which you can save or copy and then sign with e.g. an offline %1 wallet, or a PSBT-compatible hardware wallet.</source>
-        <translation>Please, review your transaction proposal. This will produce a Partially Signed Particl Transaction (PSBT) which you can save or copy and then sign with e.g. an offline %1 wallet, or a PSBT-compatible hardware wallet.</translation>
+        <source>Please, review your transaction proposal. This will produce a Partially Signed Ghost Transaction (PSBT) which you can save or copy and then sign with e.g. an offline %1 wallet, or a PSBT-compatible hardware wallet.</source>
+        <translation>Please, review your transaction proposal. This will produce a Partially Signed Ghost Transaction (PSBT) which you can save or copy and then sign with e.g. an offline %1 wallet, or a PSBT-compatible hardware wallet.</translation>
     </message>
     <message>
         <source>Please, review your transaction.</source>
@@ -2812,13 +2658,8 @@
         <translation><numerusform>Estimated to begin confirmation within %n block.</numerusform><numerusform>Estimated to begin confirmation within %n blocks.</numerusform></translation>
     </message>
     <message>
-<<<<<<< HEAD
         <source>Warning: Invalid Ghost address</source>
-        <translation>Warnung: Ungültige Ghost-Adresse</translation>
-=======
-        <source>Warning: Invalid Particl address</source>
-        <translation>Warning: Invalid Particl address</translation>
->>>>>>> 239a8573
+        <translation>Warning: Invalid Ghost address</translation>
     </message>
     <message>
         <source>Warning: Unknown change address</source>
@@ -2856,13 +2697,8 @@
         <translation>Choose previously used address</translation>
     </message>
     <message>
-<<<<<<< HEAD
         <source>The Ghost address to send the payment to</source>
-        <translation>Die Zahlungsadresse der Überweisung</translation>
-=======
-        <source>The Particl address to send the payment to</source>
-        <translation>The Particl address to send the payment to</translation>
->>>>>>> 239a8573
+        <translation>The Ghost address to send the payment to</translation>
     </message>
     <message>
         <source>Alt+A</source>
@@ -2885,13 +2721,8 @@
         <translation>The amount to send in the selected unit</translation>
     </message>
     <message>
-<<<<<<< HEAD
         <source>The fee will be deducted from the amount being sent. The recipient will receive less ghost than you enter in the amount field. If multiple recipients are selected, the fee is split equally.</source>
-        <translation>Die Gebühr wird vom zu überweisenden Betrag abgezogen. Der Empfänger wird also weniger Ghost erhalten, als Sie im Betrags-Feld eingegeben haben. Falls mehrere Empfänger ausgewählt wurden, wird die Gebühr gleichmäßig verteilt.</translation>
-=======
-        <source>The fee will be deducted from the amount being sent. The recipient will receive less particl than you enter in the amount field. If multiple recipients are selected, the fee is split equally.</source>
-        <translation>The fee will be deducted from the amount being sent. The recipient will receive less particl than you enter in the amount field. If multiple recipients are selected, the fee is split equally.</translation>
->>>>>>> 239a8573
+        <translation>The fee will be deducted from the amount being sent. The recipient will receive less ghost than you enter in the amount field. If multiple recipients are selected, the fee is split equally.</translation>
     </message>
     <message>
         <source>S&amp;ubtract fee from amount</source>
@@ -2918,13 +2749,8 @@
         <translation>Enter a label for this address to add it to the list of used addresses</translation>
     </message>
     <message>
-<<<<<<< HEAD
         <source>A message that was attached to the ghost: URI which will be stored with the transaction for your reference. Note: This message will not be sent over the Ghost network.</source>
-        <translation>Eine an die "ghost:"-URI angefügte Nachricht, die zusammen mit der Transaktion gespeichert wird. Hinweis: Diese Nachricht wird nicht über das Ghost-Netzwerk gesendet.</translation>
-=======
-        <source>A message that was attached to the particl: URI which will be stored with the transaction for your reference. Note: This message will not be sent over the Particl network.</source>
-        <translation>A message that was attached to the particl: URI which will be stored with the transaction for your reference. Note: This message will not be sent over the Particl network.</translation>
->>>>>>> 239a8573
+        <translation>A message that was attached to the ghost: URI which will be stored with the transaction for your reference. Note: This message will not be sent over the Ghost network.</translation>
     </message>
     <message>
         <source>Pay To:</source>
@@ -2957,21 +2783,12 @@
         <translation>&amp;Sign Message</translation>
     </message>
     <message>
-<<<<<<< HEAD
         <source>You can sign messages/agreements with your addresses to prove you can receive ghost sent to them. Be careful not to sign anything vague or random, as phishing attacks may try to trick you into signing your identity over to them. Only sign fully-detailed statements you agree to.</source>
-        <translation>Sie können Nachrichten/Vereinbarungen mit Hilfe Ihrer Adressen signieren, um zu beweisen, dass Sie Ghost empfangen können, die an diese Adressen überwiesen werden. Seien Sie vorsichtig und signieren Sie nichts Vages oder Willkürliches, um Ihre Indentität vor Phishingangriffen zu schützen. Signieren Sie nur vollständig-detaillierte Aussagen, mit denen Sie auch einverstanden sind.</translation>
+        <translation>You can sign messages/agreements with your addresses to prove you can receive ghost sent to them. Be careful not to sign anything vague or random, as phishing attacks may try to trick you into signing your identity over to them. Only sign fully-detailed statements you agree to.</translation>
     </message>
     <message>
         <source>The Ghost address to sign the message with</source>
-        <translation>Die Ghost-Adresse mit der die Nachricht signiert wird</translation>
-=======
-        <source>You can sign messages/agreements with your addresses to prove you can receive particl sent to them. Be careful not to sign anything vague or random, as phishing attacks may try to trick you into signing your identity over to them. Only sign fully-detailed statements you agree to.</source>
-        <translation>You can sign messages/agreements with your addresses to prove you can receive particl sent to them. Be careful not to sign anything vague or random, as phishing attacks may try to trick you into signing your identity over to them. Only sign fully-detailed statements you agree to.</translation>
-    </message>
-    <message>
-        <source>The Particl address to sign the message with</source>
-        <translation>The Particl address to sign the message with</translation>
->>>>>>> 239a8573
+        <translation>The Ghost address to sign the message with</translation>
     </message>
     <message>
         <source>Choose previously used address</source>
@@ -3002,13 +2819,8 @@
         <translation>Copy the current signature to the system clipboard</translation>
     </message>
     <message>
-<<<<<<< HEAD
         <source>Sign the message to prove you own this Ghost address</source>
-        <translation>Die Nachricht signieren, um den Besitz dieser Ghost-Adresse zu beweisen</translation>
-=======
-        <source>Sign the message to prove you own this Particl address</source>
-        <translation>Sign the message to prove you own this Particl address</translation>
->>>>>>> 239a8573
+        <translation>Sign the message to prove you own this Ghost address</translation>
     </message>
     <message>
         <source>Sign &amp;Message</source>
@@ -3031,13 +2843,8 @@
         <translation>Enter the receiver's address, message (ensure you copy line breaks, spaces, tabs, etc. exactly) and signature below to verify the message. Be careful not to read more into the signature than what is in the signed message itself, to avoid being tricked by a man-in-the-middle attack. Note that this only proves the signing party receives with the address, it cannot prove sendership of any transaction!</translation>
     </message>
     <message>
-<<<<<<< HEAD
         <source>The Ghost address the message was signed with</source>
-        <translation>Die Ghost-Adresse mit der die Nachricht signiert wurde</translation>
-=======
-        <source>The Particl address the message was signed with</source>
-        <translation>The Particl address the message was signed with</translation>
->>>>>>> 239a8573
+        <translation>The Ghost address the message was signed with</translation>
     </message>
     <message>
         <source>The signed message to verify</source>
@@ -3048,13 +2855,8 @@
         <translation>The signature given when the message was signed</translation>
     </message>
     <message>
-<<<<<<< HEAD
         <source>Verify the message to ensure it was signed with the specified Ghost address</source>
-        <translation>Die Nachricht verifizieren, um sicherzustellen, dass diese mit der angegebenen Ghost-Adresse signiert wurde</translation>
-=======
-        <source>Verify the message to ensure it was signed with the specified Particl address</source>
-        <translation>Verify the message to ensure it was signed with the specified Particl address</translation>
->>>>>>> 239a8573
+        <translation>Verify the message to ensure it was signed with the specified Ghost address</translation>
     </message>
     <message>
         <source>Verify &amp;Message</source>
@@ -3272,11 +3074,7 @@
     </message>
     <message>
         <source>Generated coins must mature %1 blocks before they can be spent. When you generated this block, it was broadcast to the network to be added to the block chain. If it fails to get into the chain, its state will change to "not accepted" and it won't be spendable. This may occasionally happen if another node generates a block within a few seconds of yours.</source>
-<<<<<<< HEAD
-        <translation>Erzeugte Ghost müssen %1 Blöcke lang reifen, bevor sie ausgegeben werden können. Als Sie diesen Block erzeugten, wurde er an das Netzwerk übertragen, um ihn der Blockchain hinzuzufügen. Falls dies fehlschlägt wird der Status in "nicht angenommen" geändert und Sie werden keine Ghost gutgeschrieben bekommen. Das kann gelegentlich passieren, wenn ein anderer Knoten einen Block fast zeitgleich erzeugt.</translation>
-=======
         <translation>Generated coins must mature %1 blocks before they can be spent. When you generated this block, it was broadcast to the network to be added to the block chain. If it fails to get into the chain, its state will change to "not accepted" and it won't be spendable. This may occasionally happen if another node generates a block within a few seconds of yours.</translation>
->>>>>>> 239a8573
     </message>
     <message>
         <source>Debug information</source>
@@ -3629,11 +3427,7 @@
     <name>WalletModel</name>
     <message>
         <source>Send Coins</source>
-<<<<<<< HEAD
-        <translation>Ghost überweisen</translation>
-=======
         <translation>Send Coins</translation>
->>>>>>> 239a8573
     </message>
     <message>
         <source>Fee bump error</source>
@@ -4062,13 +3856,8 @@
         <translation>Error: Listening for incoming connections failed (listen returned error %s)</translation>
     </message>
     <message>
-<<<<<<< HEAD
         <source>%s corrupt. Try using the wallet tool ghost-wallet to salvage or restoring a backup.</source>
-        <translation>%s korrupt. Versuche mit dem Wallet-Werkzeug ghost-wallet zu retten, oder eine Sicherung wiederherzustellen.</translation>
-=======
-        <source>%s corrupt. Try using the wallet tool particl-wallet to salvage or restoring a backup.</source>
-        <translation>%s corrupt. Try using the wallet tool particl-wallet to salvage or restoring a backup.</translation>
->>>>>>> 239a8573
+        <translation>%s corrupt. Try using the wallet tool ghost-wallet to salvage or restoring a backup.</translation>
     </message>
     <message>
         <source>Cannot upgrade a non HD split wallet without upgrading to support pre split keypool. Please use version 169900 or no version specified.</source>
