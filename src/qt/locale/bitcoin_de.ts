--- conflicted
+++ resolved
@@ -47,19 +47,11 @@
     </message>
     <message>
         <source>Choose the address to send coins to</source>
-<<<<<<< HEAD
-        <translation>Wählen Sie die Adresse aus, an die Sie Particl senden möchten</translation>
-    </message>
-    <message>
-        <source>Choose the address to receive coins with</source>
-        <translation>Wählen Sie die Adresse aus, mit der Sie Particl empfangen wollen</translation>
-=======
         <translation>Choose the address to send coins to</translation>
     </message>
     <message>
         <source>Choose the address to receive coins with</source>
         <translation>Choose the address to receive coins with</translation>
->>>>>>> 97d35006
     </message>
     <message>
         <source>C&amp;hoose</source>
@@ -74,24 +66,14 @@
         <translation>Receiving addresses</translation>
     </message>
     <message>
-<<<<<<< HEAD
         <source>These are your Particl addresses for sending payments. Always check the amount and the receiving address before sending coins.</source>
-        <translation>Dies sind Ihre Particl-Adressen zum Tätigen von Überweisungen. Bitte prüfen Sie den Betrag und die Adresse des Empfängers, bevor Sie Particl überweisen.</translation>
-=======
-        <source>These are your Bitcoin addresses for sending payments. Always check the amount and the receiving address before sending coins.</source>
-        <translation>These are your Bitcoin addresses for sending payments. Always check the amount and the receiving address before sending coins.</translation>
->>>>>>> 97d35006
+        <translation>These are your Particl addresses for sending payments. Always check the amount and the receiving address before sending coins.</translation>
     </message>
     <message>
         <source>These are your Particl addresses for receiving payments. Use the 'Create new receiving address' button in the receive tab to create new addresses.
 Signing is only possible with addresses of the type 'legacy'.</source>
-<<<<<<< HEAD
-        <translation>Dies sind Ihre Particl-Adressen für den Empfang von Zahlungen. Verwenden Sie die 'Neue Empfangsadresse erstellen' Taste auf der Registerkarte "Empfangen", um neue Adressen zu erstellen.
-Das Signieren ist nur mit Adressen vom Typ 'Legacy' möglich.</translation>
-=======
-        <translation>These are your Bitcoin addresses for receiving payments. Use the 'Create new receiving address' button in the receive tab to create new addresses.
+        <translation>These are your Particl addresses for receiving payments. Use the 'Create new receiving address' button in the receive tab to create new addresses.
 Signing is only possible with addresses of the type 'legacy'.</translation>
->>>>>>> 97d35006
     </message>
     <message>
         <source>&amp;Copy Address</source>
@@ -188,13 +170,8 @@
         <translation>Confirm wallet encryption</translation>
     </message>
     <message>
-<<<<<<< HEAD
         <source>Warning: If you encrypt your wallet and lose your passphrase, you will &lt;b&gt;LOSE ALL OF YOUR PARTICL&lt;/b&gt;!</source>
-        <translation>Warnung: Wenn Sie Ihre Wallet verschlüsseln und Ihre Passphrase verlieren, werden Sie &lt;b&gt;ALLE IHRE PARTICL VERLIEREN&lt;/b&gt;!</translation>
-=======
-        <source>Warning: If you encrypt your wallet and lose your passphrase, you will &lt;b&gt;LOSE ALL OF YOUR BITCOINS&lt;/b&gt;!</source>
-        <translation>Warning: If you encrypt your wallet and lose your passphrase, you will &lt;b&gt;LOSE ALL OF YOUR BITCOINS&lt;/b&gt;!</translation>
->>>>>>> 97d35006
+        <translation>Warning: If you encrypt your wallet and lose your passphrase, you will &lt;b&gt;LOSE ALL OF YOUR PARTICL&lt;/b&gt;!</translation>
     </message>
     <message>
         <source>Are you sure you wish to encrypt your wallet?</source>
@@ -213,13 +190,8 @@
         <translation>Enter the old passphrase and new passphrase for the wallet.</translation>
     </message>
     <message>
-<<<<<<< HEAD
         <source>Remember that encrypting your wallet cannot fully protect your particl from being stolen by malware infecting your computer.</source>
-        <translation>Beachten Sie, dass das Verschlüsseln Ihrer Wallet nicht komplett vor Diebstahl Ihrer Particl durch Malware schützt, die Ihren Computer infiziert hat.</translation>
-=======
-        <source>Remember that encrypting your wallet cannot fully protect your bitcoins from being stolen by malware infecting your computer.</source>
-        <translation>Remember that encrypting your wallet cannot fully protect your bitcoins from being stolen by malware infecting your computer.</translation>
->>>>>>> 97d35006
+        <translation>Remember that encrypting your wallet cannot fully protect your particl from being stolen by malware infecting your computer.</translation>
     </message>
     <message>
         <source>Wallet to be encrypted</source>
@@ -392,13 +364,8 @@
         <translation>Proxy is &lt;b&gt;enabled&lt;/b&gt;: %1</translation>
     </message>
     <message>
-<<<<<<< HEAD
         <source>Send coins to a Particl address</source>
-        <translation>Particl an eine Particl-Adresse überweisen</translation>
-=======
-        <source>Send coins to a Bitcoin address</source>
-        <translation>Send coins to a Bitcoin address</translation>
->>>>>>> 97d35006
+        <translation>Send coins to a Particl address</translation>
     </message>
     <message>
         <source>Backup wallet to another location</source>
@@ -433,21 +400,12 @@
         <translation>Encrypt the private keys that belong to your wallet</translation>
     </message>
     <message>
-<<<<<<< HEAD
         <source>Sign messages with your Particl addresses to prove you own them</source>
-        <translation>Nachrichten signieren, um den Besitz Ihrer Particl-Adressen zu beweisen</translation>
+        <translation>Sign messages with your Particl addresses to prove you own them</translation>
     </message>
     <message>
         <source>Verify messages to ensure they were signed with specified Particl addresses</source>
-        <translation>Nachrichten verifizieren, um sicherzustellen, dass diese mit den angegebenen Particl-Adressen signiert wurden</translation>
-=======
-        <source>Sign messages with your Bitcoin addresses to prove you own them</source>
-        <translation>Sign messages with your Bitcoin addresses to prove you own them</translation>
-    </message>
-    <message>
-        <source>Verify messages to ensure they were signed with specified Bitcoin addresses</source>
-        <translation>Verify messages to ensure they were signed with specified Bitcoin addresses</translation>
->>>>>>> 97d35006
+        <translation>Verify messages to ensure they were signed with specified Particl addresses</translation>
     </message>
     <message>
         <source>&amp;File</source>
@@ -466,13 +424,8 @@
         <translation>Tabs toolbar</translation>
     </message>
     <message>
-<<<<<<< HEAD
         <source>Request payments (generates QR codes and particl: URIs)</source>
-        <translation>Zahlungen anfordern (erzeugt QR-Codes und "particl:"-URIs)</translation>
-=======
-        <source>Request payments (generates QR codes and bitcoin: URIs)</source>
-        <translation>Request payments (generates QR codes and bitcoin: URIs)</translation>
->>>>>>> 97d35006
+        <translation>Request payments (generates QR codes and particl: URIs)</translation>
     </message>
     <message>
         <source>Show the list of used sending addresses and labels</source>
@@ -487,13 +440,8 @@
         <translation>&amp;Command-line options</translation>
     </message>
     <message numerus="yes">
-<<<<<<< HEAD
         <source>%n active connection(s) to Particl network</source>
-        <translation><numerusform>%n aktive Verbindung zum Particl-Netzwerk</numerusform><numerusform>%n aktive Verbindungen zum Particl-Netzwerk</numerusform></translation>
-=======
-        <source>%n active connection(s) to Bitcoin network</source>
-        <translation><numerusform>%n active connection to Bitcoin network</numerusform><numerusform>%n active connections to Bitcoin network</numerusform></translation>
->>>>>>> 97d35006
+        <translation><numerusform>%n active connection to Particl network</numerusform><numerusform>%n active connections to Particl network</numerusform></translation>
     </message>
     <message>
         <source>Indexing blocks on disk...</source>
@@ -540,26 +488,16 @@
         <translation>&amp;Load PSBT from file...</translation>
     </message>
     <message>
-<<<<<<< HEAD
         <source>Load Partially Signed Particl Transaction</source>
-        <translation>Lade teilsignierte Particl-Transaktion</translation>
-=======
-        <source>Load Partially Signed Bitcoin Transaction</source>
-        <translation>Load Partially Signed Bitcoin Transaction</translation>
->>>>>>> 97d35006
+        <translation>Load Partially Signed Particl Transaction</translation>
     </message>
     <message>
         <source>Load PSBT from clipboard...</source>
         <translation>Load PSBT from clipboard...</translation>
     </message>
     <message>
-<<<<<<< HEAD
         <source>Load Partially Signed Particl Transaction from clipboard</source>
-        <translation>Lade teilsignierte Particl-Transaktion aus Zwischenablage</translation>
-=======
-        <source>Load Partially Signed Bitcoin Transaction from clipboard</source>
-        <translation>Load Partially Signed Bitcoin Transaction from clipboard</translation>
->>>>>>> 97d35006
+        <translation>Load Partially Signed Particl Transaction from clipboard</translation>
     </message>
     <message>
         <source>Node window</source>
@@ -578,13 +516,8 @@
         <translation>&amp;Receiving addresses</translation>
     </message>
     <message>
-<<<<<<< HEAD
         <source>Open a particl: URI</source>
-        <translation>particl: URI öffnen</translation>
-=======
-        <source>Open a bitcoin: URI</source>
-        <translation>Open a bitcoin: URI</translation>
->>>>>>> 97d35006
+        <translation>Open a particl: URI</translation>
     </message>
     <message>
         <source>Open Wallet</source>
@@ -611,13 +544,8 @@
         <translation>Close all wallets</translation>
     </message>
     <message>
-<<<<<<< HEAD
         <source>Show the %1 help message to get a list with possible Particl command-line options</source>
-        <translation>Zeige den "%1"-Hilfetext, um eine Liste mit möglichen Kommandozeilenoptionen zu erhalten</translation>
-=======
-        <source>Show the %1 help message to get a list with possible Bitcoin command-line options</source>
-        <translation>Show the %1 help message to get a list with possible Bitcoin command-line options</translation>
->>>>>>> 97d35006
+        <translation>Show the %1 help message to get a list with possible Particl command-line options</translation>
     </message>
     <message>
         <source>&amp;Mask values</source>
@@ -1004,13 +932,8 @@
         <translation>Edit sending address</translation>
     </message>
     <message>
-<<<<<<< HEAD
         <source>The entered address "%1" is not a valid Particl address.</source>
-        <translation>Die eingegebene Adresse "%1" ist keine gültige Particl-Adresse.</translation>
-=======
-        <source>The entered address "%1" is not a valid Bitcoin address.</source>
-        <translation>The entered address "%1" is not a valid Bitcoin address.</translation>
->>>>>>> 97d35006
+        <translation>The entered address "%1" is not a valid Particl address.</translation>
     </message>
     <message>
         <source>Address "%1" already exists as a receiving address with label "%2" and so cannot be added as a sending address.</source>
@@ -1122,13 +1045,8 @@
         <translation>Approximately %1 GB of data will be stored in this directory.</translation>
     </message>
     <message>
-<<<<<<< HEAD
         <source>%1 will download and store a copy of the Particl block chain.</source>
-        <translation>%1 wird eine Kopie der Particl-Blockchain herunterladen und speichern.</translation>
-=======
-        <source>%1 will download and store a copy of the Bitcoin block chain.</source>
-        <translation>%1 will download and store a copy of the Bitcoin block chain.</translation>
->>>>>>> 97d35006
+        <translation>%1 will download and store a copy of the Particl block chain.</translation>
     </message>
     <message>
         <source>The wallet will also be stored in this directory.</source>
@@ -1162,21 +1080,12 @@
         <translation>Form</translation>
     </message>
     <message>
-<<<<<<< HEAD
         <source>Recent transactions may not yet be visible, and therefore your wallet's balance might be incorrect. This information will be correct once your wallet has finished synchronizing with the particl network, as detailed below.</source>
-        <translation>Neueste Transaktionen werden eventuell noch nicht angezeigt, daher könnte Ihr Kontostand veraltet sein. Er wird korrigiert, sobald Ihr Wallet die Synchronisation mit dem Particl-Netzwerk erfolgreich abgeschlossen hat. Details dazu finden sich weiter unten.</translation>
+        <translation>Recent transactions may not yet be visible, and therefore your wallet's balance might be incorrect. This information will be correct once your wallet has finished synchronizing with the particl network, as detailed below.</translation>
     </message>
     <message>
         <source>Attempting to spend particl that are affected by not-yet-displayed transactions will not be accepted by the network.</source>
-        <translation>Versuche, Particl aus noch nicht angezeigten Transaktionen auszugeben, werden vom Netzwerk nicht akzeptiert.</translation>
-=======
-        <source>Recent transactions may not yet be visible, and therefore your wallet's balance might be incorrect. This information will be correct once your wallet has finished synchronizing with the bitcoin network, as detailed below.</source>
-        <translation>Recent transactions may not yet be visible, and therefore your wallet's balance might be incorrect. This information will be correct once your wallet has finished synchronizing with the bitcoin network, as detailed below.</translation>
-    </message>
-    <message>
-        <source>Attempting to spend bitcoins that are affected by not-yet-displayed transactions will not be accepted by the network.</source>
-        <translation>Attempting to spend bitcoins that are affected by not-yet-displayed transactions will not be accepted by the network.</translation>
->>>>>>> 97d35006
+        <translation>Attempting to spend particl that are affected by not-yet-displayed transactions will not be accepted by the network.</translation>
     </message>
     <message>
         <source>Number of blocks left</source>
@@ -1226,13 +1135,8 @@
 <context>
     <name>OpenURIDialog</name>
     <message>
-<<<<<<< HEAD
         <source>Open particl URI</source>
-        <translation>Öffne particl URI</translation>
-=======
-        <source>Open bitcoin URI</source>
-        <translation>Open bitcoin URI</translation>
->>>>>>> 97d35006
+        <translation>Open particl URI</translation>
     </message>
     <message>
         <source>URI:</source>
@@ -1373,13 +1277,8 @@
         <translation>&amp;Spend unconfirmed change</translation>
     </message>
     <message>
-<<<<<<< HEAD
         <source>Automatically open the Particl client port on the router. This only works when your router supports UPnP and it is enabled.</source>
-        <translation>Automatisch den Particl-Clientport auf dem Router öffnen. Dies funktioniert nur, wenn Ihr Router UPnP unterstützt und dies aktiviert ist.</translation>
-=======
-        <source>Automatically open the Bitcoin client port on the router. This only works when your router supports UPnP and it is enabled.</source>
-        <translation>Automatically open the Bitcoin client port on the router. This only works when your router supports UPnP and it is enabled.</translation>
->>>>>>> 97d35006
+        <translation>Automatically open the Particl client port on the router. This only works when your router supports UPnP and it is enabled.</translation>
     </message>
     <message>
         <source>Map port using &amp;UPnP</source>
@@ -1394,13 +1293,8 @@
         <translation>Allow incomin&amp;g connections</translation>
     </message>
     <message>
-<<<<<<< HEAD
         <source>Connect to the Particl network through a SOCKS5 proxy.</source>
-        <translation>Über einen SOCKS5-Proxy mit dem Particl-Netzwerk verbinden.</translation>
-=======
-        <source>Connect to the Bitcoin network through a SOCKS5 proxy.</source>
-        <translation>Connect to the Bitcoin network through a SOCKS5 proxy.</translation>
->>>>>>> 97d35006
+        <translation>Connect to the Particl network through a SOCKS5 proxy.</translation>
     </message>
     <message>
         <source>&amp;Connect through SOCKS5 proxy (default proxy):</source>
@@ -1468,28 +1362,19 @@
     </message>
     <message>
         <source>Choose the default subdivision unit to show in the interface and when sending coins.</source>
-<<<<<<< HEAD
-        <translation>Wählen Sie die standardmäßige Untereinheit, die in der Benutzeroberfläche und beim Überweisen von Particl angezeigt werden soll.</translation>
-=======
         <translation>Choose the default subdivision unit to show in the interface and when sending coins.</translation>
->>>>>>> 97d35006
     </message>
     <message>
         <source>Whether to show coin control features or not.</source>
         <translation>Whether to show coin control features or not.</translation>
     </message>
     <message>
-<<<<<<< HEAD
         <source>Connect to the Particl network through a separate SOCKS5 proxy for Tor onion services.</source>
-        <translation>Verbinde mit dem Particl-Netzwerk über einen separaten SOCKS5-Proxy für Tor-Onion-Dienste.</translation>
-=======
-        <source>Connect to the Bitcoin network through a separate SOCKS5 proxy for Tor onion services.</source>
-        <translation>Connect to the Bitcoin network through a separate SOCKS5 proxy for Tor onion services.</translation>
+        <translation>Connect to the Particl network through a separate SOCKS5 proxy for Tor onion services.</translation>
     </message>
     <message>
         <source>Use separate SOCKS&amp;5 proxy to reach peers via Tor onion services:</source>
         <translation>Use separate SOCKS&amp;5 proxy to reach peers via Tor onion services:</translation>
->>>>>>> 97d35006
     </message>
     <message>
         <source>&amp;Third party transaction URLs</source>
@@ -1559,13 +1444,8 @@
         <translation>Form</translation>
     </message>
     <message>
-<<<<<<< HEAD
         <source>The displayed information may be out of date. Your wallet automatically synchronizes with the Particl network after a connection is established, but this process has not completed yet.</source>
-        <translation>Die angezeigten Informationen sind möglicherweise nicht mehr aktuell. Ihre Wallet wird automatisch synchronisiert, nachdem eine Verbindung zum Particl-Netzwerk hergestellt wurde. Dieser Prozess ist jedoch derzeit noch nicht abgeschlossen.</translation>
-=======
-        <source>The displayed information may be out of date. Your wallet automatically synchronizes with the Bitcoin network after a connection is established, but this process has not completed yet.</source>
-        <translation>The displayed information may be out of date. Your wallet automatically synchronizes with the Bitcoin network after a connection is established, but this process has not completed yet.</translation>
->>>>>>> 97d35006
+        <translation>The displayed information may be out of date. Your wallet automatically synchronizes with the Particl network after a connection is established, but this process has not completed yet.</translation>
     </message>
     <message>
         <source>Watch-only:</source>
@@ -1766,26 +1646,16 @@
         <translation>Payment request error</translation>
     </message>
     <message>
-<<<<<<< HEAD
         <source>Cannot start particl: click-to-pay handler</source>
-        <translation>Kann Particl nicht starten: Klicken-zum-Bezahlen-Handler</translation>
-=======
-        <source>Cannot start bitcoin: click-to-pay handler</source>
-        <translation>Cannot start bitcoin: click-to-pay handler</translation>
->>>>>>> 97d35006
+        <translation>Cannot start particl: click-to-pay handler</translation>
     </message>
     <message>
         <source>URI handling</source>
         <translation>URI handling</translation>
     </message>
     <message>
-<<<<<<< HEAD
         <source>'particl://' is not a valid URI. Use 'particl:' instead.</source>
-        <translation>'particl://' ist kein gültiger URL. Bitte 'particl:' nutzen.</translation>
-=======
-        <source>'bitcoin://' is not a valid URI. Use 'bitcoin:' instead.</source>
-        <translation>'bitcoin://' is not a valid URI. Use 'bitcoin:' instead.</translation>
->>>>>>> 97d35006
+        <translation>'particl://' is not a valid URI. Use 'particl:' instead.</translation>
     </message>
     <message>
         <source>Cannot process payment request because BIP70 is not supported.</source>
@@ -1804,13 +1674,8 @@
         <translation>Invalid payment address %1</translation>
     </message>
     <message>
-<<<<<<< HEAD
         <source>URI cannot be parsed! This can be caused by an invalid Particl address or malformed URI parameters.</source>
-        <translation>URI kann nicht analysiert werden! Dies kann durch eine ungültige Particl-Adresse oder fehlerhafte URI-Parameter verursacht werden.</translation>
-=======
-        <source>URI cannot be parsed! This can be caused by an invalid Bitcoin address or malformed URI parameters.</source>
-        <translation>URI cannot be parsed! This can be caused by an invalid Bitcoin address or malformed URI parameters.</translation>
->>>>>>> 97d35006
+        <translation>URI cannot be parsed! This can be caused by an invalid Particl address or malformed URI parameters.</translation>
     </message>
     <message>
         <source>Payment request file handling</source>
@@ -1851,13 +1716,8 @@
         <translation>Amount</translation>
     </message>
     <message>
-<<<<<<< HEAD
         <source>Enter a Particl address (e.g. %1)</source>
-        <translation>Particl-Adresse eingeben (z.B. %1)</translation>
-=======
-        <source>Enter a Bitcoin address (e.g. %1)</source>
-        <translation>Enter a Bitcoin address (e.g. %1)</translation>
->>>>>>> 97d35006
+        <translation>Enter a Particl address (e.g. %1)</translation>
     </message>
     <message>
         <source>%1 d</source>
@@ -2317,13 +2177,8 @@
         <translation>&amp;Message:</translation>
     </message>
     <message>
-<<<<<<< HEAD
         <source>An optional message to attach to the payment request, which will be displayed when the request is opened. Note: The message will not be sent with the payment over the Particl network.</source>
-        <translation>Eine optionale Nachricht, die an die Zahlungsanforderung angehängt wird. Sie wird angezeigt, wenn die Anforderung geöffnet wird. Hinweis: Diese Nachricht wird nicht mit der Zahlung über das Particl-Netzwerk gesendet.</translation>
-=======
-        <source>An optional message to attach to the payment request, which will be displayed when the request is opened. Note: The message will not be sent with the payment over the Bitcoin network.</source>
-        <translation>An optional message to attach to the payment request, which will be displayed when the request is opened. Note: The message will not be sent with the payment over the Bitcoin network.</translation>
->>>>>>> 97d35006
+        <translation>An optional message to attach to the payment request, which will be displayed when the request is opened. Note: The message will not be sent with the payment over the Particl network.</translation>
     </message>
     <message>
         <source>An optional label to associate with the new receiving address.</source>
@@ -2492,11 +2347,7 @@
     <name>SendCoinsDialog</name>
     <message>
         <source>Send Coins</source>
-<<<<<<< HEAD
-        <translation>Particl überweisen</translation>
-=======
         <translation>Send Coins</translation>
->>>>>>> 97d35006
     </message>
     <message>
         <source>Coin Control Features</source>
@@ -2611,13 +2462,8 @@
         <translation>Hide transaction fee settings</translation>
     </message>
     <message>
-<<<<<<< HEAD
         <source>When there is less transaction volume than space in the blocks, miners as well as relaying nodes may enforce a minimum fee. Paying only this minimum fee is just fine, but be aware that this can result in a never confirming transaction once there is more demand for particl transactions than the network can process.</source>
-        <translation>Nur die minimale Gebühr zu bezahlen ist so lange in Ordnung, wie weniger Transaktionsvolumen als Platz in den Blöcken vorhanden ist. Aber Vorsicht, diese Option kann dazu führen, dass Transaktionen nicht bestätigt werden, wenn mehr Bedarf an Particl-Transaktionen besteht als das Netzwerk verarbeiten kann.</translation>
-=======
-        <source>When there is less transaction volume than space in the blocks, miners as well as relaying nodes may enforce a minimum fee. Paying only this minimum fee is just fine, but be aware that this can result in a never confirming transaction once there is more demand for bitcoin transactions than the network can process.</source>
-        <translation>When there is less transaction volume than space in the blocks, miners as well as relaying nodes may enforce a minimum fee. Paying only this minimum fee is just fine, but be aware that this can result in a never confirming transaction once there is more demand for bitcoin transactions than the network can process.</translation>
->>>>>>> 97d35006
+        <translation>When there is less transaction volume than space in the blocks, miners as well as relaying nodes may enforce a minimum fee. Paying only this minimum fee is just fine, but be aware that this can result in a never confirming transaction once there is more demand for particl transactions than the network can process.</translation>
     </message>
     <message>
         <source>A too low fee might result in a never confirming transaction (read the tooltip)</source>
@@ -2688,13 +2534,8 @@
         <translation>Cr&amp;eate Unsigned</translation>
     </message>
     <message>
-<<<<<<< HEAD
         <source>Creates a Partially Signed Particl Transaction (PSBT) for use with e.g. an offline %1 wallet, or a PSBT-compatible hardware wallet.</source>
-        <translation>Erzeugt eine teilsignierte Particl Transaktion (PSBT) zur Benutzung mit z.B. einem Offline %1 Wallet, oder einem kompatiblen Hardware Wallet.</translation>
-=======
-        <source>Creates a Partially Signed Bitcoin Transaction (PSBT) for use with e.g. an offline %1 wallet, or a PSBT-compatible hardware wallet.</source>
-        <translation>Creates a Partially Signed Bitcoin Transaction (PSBT) for use with e.g. an offline %1 wallet, or a PSBT-compatible hardware wallet.</translation>
->>>>>>> 97d35006
+        <translation>Creates a Partially Signed Particl Transaction (PSBT) for use with e.g. an offline %1 wallet, or a PSBT-compatible hardware wallet.</translation>
     </message>
     <message>
         <source> from wallet '%1'</source>
@@ -2741,8 +2582,8 @@
         <translation>You can increase the fee later (signals Replace-By-Fee, BIP-125).</translation>
     </message>
     <message>
-        <source>Please, review your transaction proposal. This will produce a Partially Signed Bitcoin Transaction (PSBT) which you can save or copy and then sign with e.g. an offline %1 wallet, or a PSBT-compatible hardware wallet.</source>
-        <translation>Please, review your transaction proposal. This will produce a Partially Signed Bitcoin Transaction (PSBT) which you can save or copy and then sign with e.g. an offline %1 wallet, or a PSBT-compatible hardware wallet.</translation>
+        <source>Please, review your transaction proposal. This will produce a Partially Signed Particl Transaction (PSBT) which you can save or copy and then sign with e.g. an offline %1 wallet, or a PSBT-compatible hardware wallet.</source>
+        <translation>Please, review your transaction proposal. This will produce a Partially Signed Particl Transaction (PSBT) which you can save or copy and then sign with e.g. an offline %1 wallet, or a PSBT-compatible hardware wallet.</translation>
     </message>
     <message>
         <source>Please, review your transaction.</source>
@@ -2817,13 +2658,8 @@
         <translation><numerusform>Estimated to begin confirmation within %n block.</numerusform><numerusform>Estimated to begin confirmation within %n blocks.</numerusform></translation>
     </message>
     <message>
-<<<<<<< HEAD
         <source>Warning: Invalid Particl address</source>
-        <translation>Warnung: Ungültige Particl-Adresse</translation>
-=======
-        <source>Warning: Invalid Bitcoin address</source>
-        <translation>Warning: Invalid Bitcoin address</translation>
->>>>>>> 97d35006
+        <translation>Warning: Invalid Particl address</translation>
     </message>
     <message>
         <source>Warning: Unknown change address</source>
@@ -2861,13 +2697,8 @@
         <translation>Choose previously used address</translation>
     </message>
     <message>
-<<<<<<< HEAD
         <source>The Particl address to send the payment to</source>
-        <translation>Die Zahlungsadresse der Überweisung</translation>
-=======
-        <source>The Bitcoin address to send the payment to</source>
-        <translation>The Bitcoin address to send the payment to</translation>
->>>>>>> 97d35006
+        <translation>The Particl address to send the payment to</translation>
     </message>
     <message>
         <source>Alt+A</source>
@@ -2890,13 +2721,8 @@
         <translation>The amount to send in the selected unit</translation>
     </message>
     <message>
-<<<<<<< HEAD
         <source>The fee will be deducted from the amount being sent. The recipient will receive less particl than you enter in the amount field. If multiple recipients are selected, the fee is split equally.</source>
-        <translation>Die Gebühr wird vom zu überweisenden Betrag abgezogen. Der Empfänger wird also weniger Particl erhalten, als Sie im Betrags-Feld eingegeben haben. Falls mehrere Empfänger ausgewählt wurden, wird die Gebühr gleichmäßig verteilt.</translation>
-=======
-        <source>The fee will be deducted from the amount being sent. The recipient will receive less bitcoins than you enter in the amount field. If multiple recipients are selected, the fee is split equally.</source>
-        <translation>The fee will be deducted from the amount being sent. The recipient will receive less bitcoins than you enter in the amount field. If multiple recipients are selected, the fee is split equally.</translation>
->>>>>>> 97d35006
+        <translation>The fee will be deducted from the amount being sent. The recipient will receive less particl than you enter in the amount field. If multiple recipients are selected, the fee is split equally.</translation>
     </message>
     <message>
         <source>S&amp;ubtract fee from amount</source>
@@ -2923,13 +2749,8 @@
         <translation>Enter a label for this address to add it to the list of used addresses</translation>
     </message>
     <message>
-<<<<<<< HEAD
         <source>A message that was attached to the particl: URI which will be stored with the transaction for your reference. Note: This message will not be sent over the Particl network.</source>
-        <translation>Eine an die "particl:"-URI angefügte Nachricht, die zusammen mit der Transaktion gespeichert wird. Hinweis: Diese Nachricht wird nicht über das Particl-Netzwerk gesendet.</translation>
-=======
-        <source>A message that was attached to the bitcoin: URI which will be stored with the transaction for your reference. Note: This message will not be sent over the Bitcoin network.</source>
-        <translation>A message that was attached to the bitcoin: URI which will be stored with the transaction for your reference. Note: This message will not be sent over the Bitcoin network.</translation>
->>>>>>> 97d35006
+        <translation>A message that was attached to the particl: URI which will be stored with the transaction for your reference. Note: This message will not be sent over the Particl network.</translation>
     </message>
     <message>
         <source>Pay To:</source>
@@ -2962,21 +2783,12 @@
         <translation>&amp;Sign Message</translation>
     </message>
     <message>
-<<<<<<< HEAD
         <source>You can sign messages/agreements with your addresses to prove you can receive particl sent to them. Be careful not to sign anything vague or random, as phishing attacks may try to trick you into signing your identity over to them. Only sign fully-detailed statements you agree to.</source>
-        <translation>Sie können Nachrichten/Vereinbarungen mit Hilfe Ihrer Adressen signieren, um zu beweisen, dass Sie Particl empfangen können, die an diese Adressen überwiesen werden. Seien Sie vorsichtig und signieren Sie nichts Vages oder Willkürliches, um Ihre Indentität vor Phishingangriffen zu schützen. Signieren Sie nur vollständig-detaillierte Aussagen, mit denen Sie auch einverstanden sind.</translation>
+        <translation>You can sign messages/agreements with your addresses to prove you can receive particl sent to them. Be careful not to sign anything vague or random, as phishing attacks may try to trick you into signing your identity over to them. Only sign fully-detailed statements you agree to.</translation>
     </message>
     <message>
         <source>The Particl address to sign the message with</source>
-        <translation>Die Particl-Adresse mit der die Nachricht signiert wird</translation>
-=======
-        <source>You can sign messages/agreements with your addresses to prove you can receive bitcoins sent to them. Be careful not to sign anything vague or random, as phishing attacks may try to trick you into signing your identity over to them. Only sign fully-detailed statements you agree to.</source>
-        <translation>You can sign messages/agreements with your addresses to prove you can receive bitcoins sent to them. Be careful not to sign anything vague or random, as phishing attacks may try to trick you into signing your identity over to them. Only sign fully-detailed statements you agree to.</translation>
-    </message>
-    <message>
-        <source>The Bitcoin address to sign the message with</source>
-        <translation>The Bitcoin address to sign the message with</translation>
->>>>>>> 97d35006
+        <translation>The Particl address to sign the message with</translation>
     </message>
     <message>
         <source>Choose previously used address</source>
@@ -3007,13 +2819,8 @@
         <translation>Copy the current signature to the system clipboard</translation>
     </message>
     <message>
-<<<<<<< HEAD
         <source>Sign the message to prove you own this Particl address</source>
-        <translation>Die Nachricht signieren, um den Besitz dieser Particl-Adresse zu beweisen</translation>
-=======
-        <source>Sign the message to prove you own this Bitcoin address</source>
-        <translation>Sign the message to prove you own this Bitcoin address</translation>
->>>>>>> 97d35006
+        <translation>Sign the message to prove you own this Particl address</translation>
     </message>
     <message>
         <source>Sign &amp;Message</source>
@@ -3036,13 +2843,8 @@
         <translation>Enter the receiver's address, message (ensure you copy line breaks, spaces, tabs, etc. exactly) and signature below to verify the message. Be careful not to read more into the signature than what is in the signed message itself, to avoid being tricked by a man-in-the-middle attack. Note that this only proves the signing party receives with the address, it cannot prove sendership of any transaction!</translation>
     </message>
     <message>
-<<<<<<< HEAD
         <source>The Particl address the message was signed with</source>
-        <translation>Die Particl-Adresse mit der die Nachricht signiert wurde</translation>
-=======
-        <source>The Bitcoin address the message was signed with</source>
-        <translation>The Bitcoin address the message was signed with</translation>
->>>>>>> 97d35006
+        <translation>The Particl address the message was signed with</translation>
     </message>
     <message>
         <source>The signed message to verify</source>
@@ -3053,13 +2855,8 @@
         <translation>The signature given when the message was signed</translation>
     </message>
     <message>
-<<<<<<< HEAD
         <source>Verify the message to ensure it was signed with the specified Particl address</source>
-        <translation>Die Nachricht verifizieren, um sicherzustellen, dass diese mit der angegebenen Particl-Adresse signiert wurde</translation>
-=======
-        <source>Verify the message to ensure it was signed with the specified Bitcoin address</source>
-        <translation>Verify the message to ensure it was signed with the specified Bitcoin address</translation>
->>>>>>> 97d35006
+        <translation>Verify the message to ensure it was signed with the specified Particl address</translation>
     </message>
     <message>
         <source>Verify &amp;Message</source>
@@ -3277,11 +3074,7 @@
     </message>
     <message>
         <source>Generated coins must mature %1 blocks before they can be spent. When you generated this block, it was broadcast to the network to be added to the block chain. If it fails to get into the chain, its state will change to "not accepted" and it won't be spendable. This may occasionally happen if another node generates a block within a few seconds of yours.</source>
-<<<<<<< HEAD
-        <translation>Erzeugte Particl müssen %1 Blöcke lang reifen, bevor sie ausgegeben werden können. Als Sie diesen Block erzeugten, wurde er an das Netzwerk übertragen, um ihn der Blockchain hinzuzufügen. Falls dies fehlschlägt wird der Status in "nicht angenommen" geändert und Sie werden keine Particl gutgeschrieben bekommen. Das kann gelegentlich passieren, wenn ein anderer Knoten einen Block fast zeitgleich erzeugt.</translation>
-=======
         <translation>Generated coins must mature %1 blocks before they can be spent. When you generated this block, it was broadcast to the network to be added to the block chain. If it fails to get into the chain, its state will change to "not accepted" and it won't be spendable. This may occasionally happen if another node generates a block within a few seconds of yours.</translation>
->>>>>>> 97d35006
     </message>
     <message>
         <source>Debug information</source>
@@ -3634,11 +3427,7 @@
     <name>WalletModel</name>
     <message>
         <source>Send Coins</source>
-<<<<<<< HEAD
-        <translation>Particl überweisen</translation>
-=======
         <translation>Send Coins</translation>
->>>>>>> 97d35006
     </message>
     <message>
         <source>Fee bump error</source>
@@ -4067,13 +3856,8 @@
         <translation>Error: Listening for incoming connections failed (listen returned error %s)</translation>
     </message>
     <message>
-<<<<<<< HEAD
         <source>%s corrupt. Try using the wallet tool particl-wallet to salvage or restoring a backup.</source>
-        <translation>%s korrupt. Versuche mit dem Wallet-Werkzeug particl-wallet zu retten, oder eine Sicherung wiederherzustellen.</translation>
-=======
-        <source>%s corrupt. Try using the wallet tool bitcoin-wallet to salvage or restoring a backup.</source>
-        <translation>%s corrupt. Try using the wallet tool bitcoin-wallet to salvage or restoring a backup.</translation>
->>>>>>> 97d35006
+        <translation>%s corrupt. Try using the wallet tool particl-wallet to salvage or restoring a backup.</translation>
     </message>
     <message>
         <source>Cannot upgrade a non HD split wallet without upgrading to support pre split keypool. Please use version 169900 or no version specified.</source>
