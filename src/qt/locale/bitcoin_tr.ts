<TS language="tr" version="2.1">
<context>
    <name>AddressBookPage</name>
    <message>
        <source>Right-click to edit address or label</source>
        <translation>Adresi veya etiketi düzenlemek için sağ tıklayın</translation>
    </message>
    <message>
        <source>Create a new address</source>
        <translation>Yeni bir adres oluşturun</translation>
    </message>
    <message>
        <source>&amp;New</source>
        <translation>&amp;Yeni</translation>
    </message>
    <message>
        <source>Copy the currently selected address to the system clipboard</source>
        <translation>Seçili adresi panoya kopyalayın</translation>
    </message>
    <message>
        <source>&amp;Copy</source>
        <translation>&amp;Kopyala</translation>
    </message>
    <message>
        <source>C&amp;lose</source>
        <translation>Kapat</translation>
    </message>
    <message>
        <source>Delete the currently selected address from the list</source>
        <translation>Seçili adesi listeden silin</translation>
    </message>
    <message>
        <source>Enter address or label to search</source>
        <translation>Aramak için adres veya etiket girin</translation>
    </message>
    <message>
        <source>Export the data in the current tab to a file</source>
        <translation>Geçerli sekmedeki veriyi bir dosyaya dışa aktarın</translation>
    </message>
    <message>
        <source>&amp;Export</source>
        <translation>Dışa aktar</translation>
    </message>
    <message>
        <source>&amp;Delete</source>
        <translation>Sil</translation>
    </message>
    <message>
        <source>Choose the address to send coins to</source>
        <translation>Coin gönderilecek adresi seçiniz</translation>
    </message>
    <message>
        <source>Choose the address to receive coins with</source>
        <translation>Particlleri alacağınız adresi seçin</translation>
    </message>
    <message>
        <source>C&amp;hoose</source>
        <translation>S&amp;ç</translation>
    </message>
    <message>
        <source>Sending addresses</source>
        <translation>Gönderici adresler</translation>
    </message>
    <message>
        <source>Receiving addresses</source>
        <translation>Alıcı adresler</translation>
    </message>
    <message>
        <source>These are your Ghost addresses for sending payments. Always check the amount and the receiving address before sending coins.</source>
        <translation>Bunlar Particlleriniz için gönderici adreslerinizdir.
Gönderim yapmadan önce her zaman tutarı ve alıcı adresi kontrol ediniz.</translation>
    </message>
    <message>
        <source>These are your Ghost addresses for receiving payments. Use the 'Create new receiving address' button in the receive tab to create new addresses.
Signing is only possible with addresses of the type 'legacy'.</source>
        <translation>Bunlar ödeme almak için kullanacağınız ghost adreslerinizdir. Yeni adres oluşturmak için ödeme alma sekmesindeki 'Yeni alıcı adresi oluşturun' kısmına tıklayın.
İmzalama sadece 'legacy' tipindeki adreslerle mümkündür.</translation>
    </message>
    <message>
        <source>&amp;Copy Address</source>
        <translation>Adresi kopyala</translation>
    </message>
    <message>
        <source>Copy &amp;Label</source>
        <translation>Etiketi kopyala</translation>
    </message>
    <message>
        <source>&amp;Edit</source>
        <translation>&amp;Düzenle</translation>
    </message>
    <message>
        <source>Export Address List</source>
        <translation>Adres Listesini Dışa Aktar</translation>
    </message>
    <message>
        <source>Comma separated file (*.csv)</source>
        <translation>Virgülle ayrılmış dosya (*.csv)</translation>
    </message>
    <message>
        <source>Exporting Failed</source>
        <translation>Dışa Aktarım Başarısız Oldu</translation>
    </message>
    <message>
        <source>There was an error trying to save the address list to %1. Please try again.</source>
        <translation>Adres listesinin %1 konumuna kaydedilmesi sırasında bir hata meydana geldi. Lütfen tekrar deneyin.</translation>
    </message>
</context>
<context>
    <name>AddressTableModel</name>
    <message>
        <source>Label</source>
        <translation>Etiket</translation>
    </message>
    <message>
        <source>Address</source>
        <translation>Adres</translation>
    </message>
    <message>
        <source>(no label)</source>
        <translation>(etiket yok)</translation>
    </message>
</context>
<context>
    <name>AskPassphraseDialog</name>
    <message>
        <source>Passphrase Dialog</source>
        <translation>Parola İletişim Kutusu</translation>
    </message>
    <message>
        <source>Enter passphrase</source>
        <translation>Parolanızı giriniz.</translation>
    </message>
    <message>
        <source>New passphrase</source>
        <translation>Yeni parola</translation>
    </message>
    <message>
        <source>Repeat new passphrase</source>
        <translation>Yeni parolanızı tekrar ediniz</translation>
    </message>
    <message>
        <source>Show passphrase</source>
        <translation>Parolayı göster</translation>
    </message>
    <message>
        <source>Encrypt wallet</source>
        <translation>Cüzdan şifrele</translation>
    </message>
    <message>
        <source>This operation needs your wallet passphrase to unlock the wallet.</source>
        <translation>Bu işlemi yapabilmek için cüzdan parolanızı girmeniz gerekmektedir
Cüzdan kilidini aç.</translation>
    </message>
    <message>
        <source>Unlock wallet</source>
        <translation>Cüzdan kilidini aç</translation>
    </message>
    <message>
        <source>This operation needs your wallet passphrase to decrypt the wallet.</source>
        <translation>Bu işlem için cüzdanınızın parolası gerekiyor.</translation>
    </message>
    <message>
        <source>Decrypt wallet</source>
        <translation>cüzdan şifresini çöz</translation>
    </message>
    <message>
        <source>Change passphrase</source>
        <translation>Parola değiştir</translation>
    </message>
    <message>
        <source>Confirm wallet encryption</source>
        <translation>Cüzdan şifrelemeyi onayla</translation>
    </message>
    <message>
        <source>Warning: If you encrypt your wallet and lose your passphrase, you will &lt;b&gt;LOSE ALL OF YOUR PARTICL&lt;/b&gt;!</source>
        <translation>Uyarı: Cüzdanınızı şifreler ve parolanızı unutursanız &lt;b&gt;TÜM PARTICLLERINIZI KAYBEDERSİNİZ&lt;/b&gt;!</translation>
    </message>
    <message>
        <source>Are you sure you wish to encrypt your wallet?</source>
        <translation>Cüzdanınızı şifrelemek istediğinizden emin misiniz?</translation>
    </message>
    <message>
        <source>Wallet encrypted</source>
        <translation>Cüzdan şifrelendi</translation>
    </message>
    <message>
        <source>Enter the new passphrase for the wallet.&lt;br/&gt;Please use a passphrase of &lt;b&gt;ten or more random characters&lt;/b&gt;, or &lt;b&gt;eight or more words&lt;/b&gt;.</source>
        <translation>Cüzdan için yeni parolanızı girin. &lt;br/&gt;Lütfen &lt;b&gt;on veya daha fazla rastgele karakter&lt;/b&gt;ya da &lt;b&gt;sekiz veya daha fazla sözcük&lt;/b&gt; içeren bir parola kullanın.</translation>
    </message>
    <message>
        <source>Enter the old passphrase and new passphrase for the wallet.</source>
        <translation>Cüzdanınızın eski ve yeni parolasını giriniz.</translation>
    </message>
    <message>
        <source>Remember that encrypting your wallet cannot fully protect your ghost from being stolen by malware infecting your computer.</source>
        <translation>Cüzdanınızı şifrelemenin bilgisayarınıza bulaşan kötü amaçlı yazılımlar tarafından particllerinizin çalınmasına karşı tamamen koruyamayacağını unutmayın.</translation>
    </message>
    <message>
        <source>Wallet to be encrypted</source>
        <translation>Şifrelenecek cüzdan</translation>
    </message>
    <message>
        <source>Your wallet is about to be encrypted. </source>
        <translation>Cüzdanınız şifrelenmek üzere</translation>
    </message>
    <message>
        <source>Your wallet is now encrypted. </source>
        <translation>Cüzdanınız şu an şifrelenmiş</translation>
    </message>
    <message>
        <source>IMPORTANT: Any previous backups you have made of your wallet file should be replaced with the newly generated, encrypted wallet file. For security reasons, previous backups of the unencrypted wallet file will become useless as soon as you start using the new, encrypted wallet.</source>
        <translation>ÖNEMLİ: Yedeklediğiniz cüzdan dosyalarını yeni ve şifrelenmiş cüzdan dosyası ile değiştirmelisiniz. Güvenlik nedeniyle şifrelenmiş cüzdanı kullanmaya başladığınızda eski şifrelenmemiş cüzdan dosyaları kullanılamaz hale gelecektir.</translation>
    </message>
    <message>
        <source>Wallet encryption failed</source>
        <translation>Cüzdan şifreleme başarısız oldu</translation>
    </message>
    <message>
        <source>Wallet encryption failed due to an internal error. Your wallet was not encrypted.</source>
        <translation>Dahili bir hata nedeniyle cüzdan şifreleme başarısız oldu. Cüzdanınız şifrelenmedi.</translation>
    </message>
    <message>
        <source>The supplied passphrases do not match.</source>
        <translation>Girilen parolalar eşleşmiyor.</translation>
    </message>
    <message>
        <source>Wallet unlock failed</source>
        <translation>Cüzdan kilidi açma başarız oldu</translation>
    </message>
    <message>
        <source>The passphrase entered for the wallet decryption was incorrect.</source>
        <translation>Cüzdan parolasının kaldırılması için girilen parola yanlış.</translation>
    </message>
    <message>
        <source>Wallet decryption failed</source>
        <translation>Cüzdan parolasının kaldırılması başarısız oldu</translation>
    </message>
    <message>
        <source>Wallet passphrase was successfully changed.</source>
        <translation>Cüzdan parolası başarılı bir şekilde değiştirildi</translation>
    </message>
    <message>
        <source>Warning: The Caps Lock key is on!</source>
        <translation>Uyarı: Caps lock açık</translation>
    </message>
</context>
<context>
    <name>BanTableModel</name>
    <message>
        <source>IP/Netmask</source>
        <translation>İP/Ağ maskesi</translation>
    </message>
    <message>
        <source>Banned Until</source>
        <translation>Kadar Yasaklı</translation>
    </message>
</context>
<context>
    <name>BitcoinGUI</name>
    <message>
        <source>Sign &amp;message...</source>
        <translation>&amp;Mesajı imzala ...</translation>
    </message>
    <message>
        <source>Synchronizing with network...</source>
        <translation>Ağ ile senkronize ediliyor...</translation>
    </message>
    <message>
        <source>&amp;Overview</source>
        <translation>Genel durum</translation>
    </message>
    <message>
        <source>Show general overview of wallet</source>
        <translation>Cüzdan genel durumunu göster</translation>
    </message>
    <message>
        <source>&amp;Transactions</source>
        <translation>&amp;İşlemler</translation>
    </message>
    <message>
        <source>Browse transaction history</source>
        <translation>İşlem geçişini görüntüle</translation>
    </message>
    <message>
        <source>E&amp;xit</source>
        <translation>&amp;Çıkış</translation>
    </message>
    <message>
        <source>Quit application</source>
        <translation>Uygulamadan çık</translation>
    </message>
    <message>
        <source>&amp;About %1</source>
        <translation>&amp;Hakkında %1</translation>
    </message>
    <message>
        <source>Show information about %1</source>
        <translation>%1 hakkındaki bilgileri göster</translation>
    </message>
    <message>
        <source>About &amp;Qt</source>
        <translation>&amp;Qt hakkında</translation>
    </message>
    <message>
        <source>Show information about Qt</source>
        <translation>Qt hakkındaki bilgileri göster</translation>
    </message>
    <message>
        <source>&amp;Options...</source>
        <translation>&amp;Seçenekler...</translation>
    </message>
    <message>
        <source>Modify configuration options for %1</source>
        <translation>%1 için yapılandırma seçeneklerini değiştirin</translation>
    </message>
    <message>
        <source>&amp;Encrypt Wallet...</source>
        <translation>Cüzdan &amp;Şifrelemek...</translation>
    </message>
    <message>
        <source>&amp;Backup Wallet...</source>
        <translation>Cüzdanı &amp;Yedekle</translation>
    </message>
    <message>
        <source>&amp;Change Passphrase...</source>
        <translation>Parola &amp;Değiştir...</translation>
    </message>
    <message>
        <source>Open &amp;URI...</source>
        <translation>&amp;URI aç...</translation>
    </message>
    <message>
        <source>Create Wallet...</source>
        <translation>Cüzdan Oluştur...</translation>
    </message>
    <message>
        <source>Create a new wallet</source>
        <translation>Yeni bir cüzdan oluştur</translation>
    </message>
    <message>
        <source>Wallet:</source>
        <translation>Cüzdan:</translation>
    </message>
    <message>
        <source>Click to disable network activity.</source>
        <translation>Ağ etkinliğini devre dışı bırakmak için tıklayın.</translation>
    </message>
    <message>
        <source>Network activity disabled.</source>
        <translation>Network aktivitesi devre dışı bırakıldı</translation>
    </message>
    <message>
        <source>Click to enable network activity again.</source>
        <translation>Network activitesini serbest bırakmak için tıklayınız</translation>
    </message>
    <message>
        <source>Syncing Headers (%1%)...</source>
        <translation>Bağlantılar senkronize ediliyor (%1%)...</translation>
    </message>
    <message>
        <source>Reindexing blocks on disk...</source>
        <translation>Diskteki blokları yeniden indeksleme ...</translation>
    </message>
    <message>
        <source>Proxy is &lt;b&gt;enabled&lt;/b&gt;: %1</source>
        <translation>Proxy &lt;b&gt;etkinleştirildi&lt;/b&gt;: %1 </translation>
    </message>
    <message>
        <source>Send coins to a Ghost address</source>
        <translation>Bir Ghost adresine Ghost yolla</translation>
    </message>
    <message>
        <source>Backup wallet to another location</source>
        <translation>Cüzdanı diğer bir konumda yedekle</translation>
    </message>
    <message>
        <source>Change the passphrase used for wallet encryption</source>
        <translation>Cüzdan şifrelemesi için kullanılan parolayı değiştir</translation>
    </message>
    <message>
        <source>&amp;Verify message...</source>
        <translation>&amp;Mesajı doğrula...</translation>
    </message>
    <message>
        <source>&amp;Send</source>
        <translation>&amp;Gönder</translation>
    </message>
    <message>
        <source>&amp;Receive</source>
        <translation>&amp;Al</translation>
    </message>
    <message>
        <source>&amp;Show / Hide</source>
        <translation>&amp;Göster / Gizle</translation>
    </message>
    <message>
        <source>Show or hide the main Window</source>
        <translation>Ana pencereyi göster ve ya gizle</translation>
    </message>
    <message>
        <source>Encrypt the private keys that belong to your wallet</source>
        <translation>Cüzdanınıza ait özel anahtarları şifreleyin</translation>
    </message>
    <message>
        <source>Sign messages with your Ghost addresses to prove you own them</source>
        <translation>Ghost adreslerine sahip olduğunuzu kanıtlamak için mesajlarınızı imzalayın</translation>
    </message>
    <message>
        <source>Verify messages to ensure they were signed with specified Ghost addresses</source>
        <translation>Belirtilen Ghost adresleriyle imzalandıklarından emin olmak için mesajları doğrulayın</translation>
    </message>
    <message>
        <source>&amp;File</source>
        <translation>&amp;Dosya</translation>
    </message>
    <message>
        <source>&amp;Settings</source>
        <translation>&amp;Ayarlar</translation>
    </message>
    <message>
        <source>&amp;Help</source>
        <translation>&amp;Yardım</translation>
    </message>
    <message>
        <source>Tabs toolbar</source>
        <translation>Araç çubuğu sekmeleri</translation>
    </message>
    <message>
        <source>Request payments (generates QR codes and ghost: URIs)</source>
        <translation>Ödeme isteyin (QR kodları ve ghost: URI'ler üretir)</translation>
    </message>
    <message>
        <source>Show the list of used sending addresses and labels</source>
        <translation>Kullanılan gönderim adreslerinin ve etiketlerin listesini göster</translation>
    </message>
    <message>
        <source>Show the list of used receiving addresses and labels</source>
        <translation>Kullanılan alım adreslerinin ve etiketlerin listesini göster</translation>
    </message>
    <message>
        <source>&amp;Command-line options</source>
        <translation>&amp;Komut satırı seçenekleri</translation>
    </message>
    <message numerus="yes">
        <source>%n active connection(s) to Ghost network</source>
        <translation><numerusform>Ghost ağına %n etkin bağlantı</numerusform><numerusform>Ghost ağına %n etkin bağlantı</numerusform></translation>
    </message>
    <message>
        <source>Indexing blocks on disk...</source>
        <translation>Diskteki bloklar indeksleniyor</translation>
    </message>
    <message>
        <source>Processing blocks on disk...</source>
        <translation>Diskteki bloklar işleniyor...</translation>
    </message>
    <message numerus="yes">
        <source>Processed %n block(s) of transaction history.</source>
        <translation><numerusform>İşlem geçmişinin %n bloğu işlendi.</numerusform><numerusform>İşlem geçmişinin %n bloklar işlendi.</numerusform></translation>
    </message>
    <message>
        <source>Last received block was generated %1 ago.</source>
        <translation>Üretilen son blok %1 önce üretildi.</translation>
    </message>
    <message>
        <source>Transactions after this will not yet be visible.</source>
        <translation>Bundan sonraki işlemler henüz görüntülenemez.</translation>
    </message>
    <message>
        <source>Error</source>
        <translation>Hata</translation>
    </message>
    <message>
        <source>Warning</source>
        <translation>Uyarı</translation>
    </message>
    <message>
        <source>Information</source>
        <translation>Bilgi</translation>
    </message>
    <message>
        <source>Up to date</source>
        <translation>Güncel</translation>
    </message>
    <message>
        <source>&amp;Load PSBT from file...</source>
        <translation>PSBT'yi dosyadan yükle ...</translation>
    </message>
    <message>
        <source>Load Partially Signed Ghost Transaction</source>
        <translation>Kısmen İmzalanmış Ghost İşlemini Yükle </translation>
    </message>
    <message>
        <source>Load PSBT from clipboard...</source>
        <translation>PBT'yi panadon yükle ...</translation>
    </message>
    <message>
        <source>Load Partially Signed Ghost Transaction from clipboard</source>
        <translation>Kısmen İmzalanmış Ghost işlemini panodan yükle</translation>
    </message>
    <message>
        <source>Node window</source>
        <translation>Düğüm penceresi</translation>
    </message>
    <message>
        <source>Open node debugging and diagnostic console</source>
        <translation>Açık düğüm hata ayıklama ve tanılama konsolu</translation>
    </message>
    <message>
        <source>&amp;Sending addresses</source>
        <translation>&amp; Adresleri gönderme</translation>
    </message>
    <message>
        <source>&amp;Receiving addresses</source>
        <translation>&amp; Adresler alınıyor</translation>
    </message>
    <message>
        <source>Open a ghost: URI</source>
        <translation>Ghost’i aç.</translation>
    </message>
    <message>
        <source>Open Wallet</source>
        <translation>Cüzdanı Aç</translation>
    </message>
    <message>
        <source>Open a wallet</source>
        <translation>Bir cüzdan aç</translation>
    </message>
    <message>
        <source>Close Wallet...</source>
        <translation>Cüzdanı Kapat...</translation>
    </message>
    <message>
        <source>Close wallet</source>
        <translation>Cüzdanı kapat</translation>
    </message>
    <message>
        <source>Close All Wallets...</source>
        <translation>Tüm Cüzdanları Kapat...</translation>
    </message>
    <message>
        <source>Close all wallets</source>
        <translation>Tüm cüzdanları kapat</translation>
    </message>
    <message>
        <source>&amp;Mask values</source>
        <translation>&amp; Değerleri maskele</translation>
    </message>
    <message>
        <source>Mask the values in the Overview tab</source>
        <translation>Genel Bakış sekmesindeki değerleri maskeleyin</translation>
    </message>
    <message>
        <source>default wallet</source>
        <translation>varsayılan cüzdan</translation>
    </message>
    <message>
        <source>No wallets available</source>
        <translation>Erişilebilir cüzdan yok</translation>
    </message>
    <message>
        <source>&amp;Window</source>
        <translation>&amp;Pencere</translation>
    </message>
    <message>
        <source>Minimize</source>
        <translation>Küçült</translation>
    </message>
    <message>
        <source>Zoom</source>
        <translation>Yakınlaştır</translation>
    </message>
    <message>
        <source>Main Window</source>
        <translation>Ana Pencere</translation>
    </message>
    <message>
        <source>%1 client</source>
        <translation>%1 istemci</translation>
    </message>
    <message>
        <source>Connecting to peers...</source>
        <translation>Eşlere bağlanılıyor ...
</translation>
    </message>
    <message>
        <source>Catching up...</source>
        <translation>Yakalamak</translation>
    </message>
    <message>
        <source>Error: %1</source>
        <translation>Hata: %1</translation>
    </message>
    <message>
        <source>Warning: %1</source>
        <translation>Uyarı: %1</translation>
    </message>
    <message>
        <source>Date: %1
</source>
        <translation>Tarih: %1
</translation>
    </message>
    <message>
        <source>Amount: %1
</source>
        <translation>Tutar: %1
</translation>
    </message>
    <message>
        <source>Wallet: %1
</source>
        <translation>Cüzdan: %1
</translation>
    </message>
    <message>
        <source>Type: %1
</source>
        <translation>Tür: %1
</translation>
    </message>
    <message>
        <source>Label: %1
</source>
        <translation>Etiket: %1
</translation>
    </message>
    <message>
        <source>Address: %1
</source>
        <translation>Adres: %1
</translation>
    </message>
    <message>
        <source>Sent transaction</source>
        <translation>İşlem gönderildi</translation>
    </message>
    <message>
        <source>Incoming transaction</source>
        <translation>Gelen işlem</translation>
    </message>
    <message>
        <source>HD key generation is &lt;b&gt;enabled&lt;/b&gt;</source>
        <translation>HD anahtar üreticiler kullanilabilir</translation>
    </message>
    <message>
        <source>HD key generation is &lt;b&gt;disabled&lt;/b&gt;</source>
        <translation>HD anahtar üreticiler kullanılamaz</translation>
    </message>
    <message>
        <source>Private key &lt;b&gt;disabled&lt;/b&gt;</source>
        <translation>Gizli anahtar oluşturma &lt;b&gt;devre dışı&lt;/b&gt;</translation>
    </message>
    <message>
        <source>Wallet is &lt;b&gt;encrypted&lt;/b&gt; and currently &lt;b&gt;unlocked&lt;/b&gt;</source>
        <translation>Cüzdan &lt;b&gt;şifrelenmiş&lt;/b&gt; ve şu anda &lt;b&gt;kilitli değil</translation>
    </message>
    <message>
        <source>Wallet is &lt;b&gt;encrypted&lt;/b&gt; and currently &lt;b&gt;locked&lt;/b&gt;</source>
        <translation>Cüzdan &lt;b&gt;şifrelenmiş&lt;/b&gt; ve şu anda &lt;b&gt;kilitlidir</translation>
    </message>
    <message>
        <source>Original message:</source>
        <translation>Orjinal mesaj:</translation>
    </message>
    </context>
<context>
    <name>CoinControlDialog</name>
    <message>
        <source>Coin Selection</source>
        <translation>Koin Seçimi</translation>
    </message>
    <message>
        <source>Quantity:</source>
        <translation>Miktar:</translation>
    </message>
    <message>
        <source>Bytes:</source>
        <translation>Baytlar:</translation>
    </message>
    <message>
        <source>Amount:</source>
        <translation>Tutar:</translation>
    </message>
    <message>
        <source>Fee:</source>
        <translation>Ücret:</translation>
    </message>
    <message>
        <source>Dust:</source>
        <translation>Toz:</translation>
    </message>
    <message>
        <source>After Fee:</source>
        <translation>Ücret sonrası:</translation>
    </message>
    <message>
        <source>Change:</source>
        <translation>Değiştir</translation>
    </message>
    <message>
        <source>(un)select all</source>
        <translation>tümünü seçmek</translation>
    </message>
    <message>
        <source>Tree mode</source>
        <translation>Ağaç kipi</translation>
    </message>
    <message>
        <source>List mode</source>
        <translation>Liste kipi</translation>
    </message>
    <message>
        <source>Amount</source>
        <translation>Tutar</translation>
    </message>
    <message>
        <source>Received with label</source>
        <translation>Şu etiketle alındı</translation>
    </message>
    <message>
        <source>Received with address</source>
        <translation>Şu adresle alındı</translation>
    </message>
    <message>
        <source>Date</source>
        <translation>Tarih</translation>
    </message>
    <message>
        <source>Confirmations</source>
        <translation>Doğrulamalar</translation>
    </message>
    <message>
        <source>Confirmed</source>
        <translation>Doğrulandı</translation>
    </message>
    <message>
        <source>Copy address</source>
        <translation>Adresi kopyala</translation>
    </message>
    <message>
        <source>Copy label</source>
        <translation>Etiketi kopyala</translation>
    </message>
    <message>
        <source>Copy amount</source>
        <translation>Miktar kopyala</translation>
    </message>
    <message>
        <source>Copy transaction ID</source>
        <translation>İşlem numarasını kopyala</translation>
    </message>
    <message>
        <source>Lock unspent</source>
        <translation>harclanmamış</translation>
    </message>
    <message>
        <source>Unlock unspent</source>
        <translation>harclanmış</translation>
    </message>
    <message>
        <source>Copy quantity</source>
        <translation>Miktarı kopyala</translation>
    </message>
    <message>
        <source>Copy fee</source>
        <translation>Ücreti kopyala</translation>
    </message>
    <message>
        <source>Copy after fee</source>
        <translation>Sonra ücret kopyası
</translation>
    </message>
    <message>
        <source>Copy bytes</source>
        <translation>Bitleri kopyala</translation>
    </message>
    <message>
        <source>Copy dust</source>
        <translation>toz kopyala</translation>
    </message>
    <message>
        <source>Copy change</source>
        <translation>Şansı kopyala</translation>
    </message>
    <message>
        <source>(%1 locked)</source>
        <translation>(%1'i kilitli)</translation>
    </message>
    <message>
        <source>yes</source>
        <translation>evet</translation>
    </message>
    <message>
        <source>no</source>
        <translation>hayır</translation>
    </message>
    <message>
        <source>This label turns red if any recipient receives an amount smaller than the current dust threshold.</source>
        <translation>Herhangi bir alıcı mevcut toz eşiğinden daha düşük bir miktar alırsa bu etiket kırmızıya döner.</translation>
    </message>
    <message>
        <source>Can vary +/- %1 satoshi(s) per input.</source>
        <translation>Her girdi için +/- %1 satoshi değişebilir.</translation>
    </message>
    <message>
        <source>(no label)</source>
        <translation>(etiket yok)</translation>
    </message>
    <message>
        <source>change from %1 (%2)</source>
        <translation>%1 (%2)'den değişim</translation>
    </message>
    <message>
        <source>(change)</source>
        <translation>(değiştir)</translation>
    </message>
</context>
<context>
    <name>CreateWalletActivity</name>
    <message>
        <source>Creating Wallet &lt;b&gt;%1&lt;/b&gt;...</source>
        <translation>Cüzdan Oluşturuluyor &lt;b&gt;%1&lt;/b&gt;...</translation>
    </message>
    <message>
        <source>Create wallet failed</source>
        <translation>Cüzdan oluşturma başarısız</translation>
    </message>
    <message>
        <source>Create wallet warning</source>
        <translation>Cüzdan oluşturma uyarısı</translation>
    </message>
</context>
<context>
    <name>CreateWalletDialog</name>
    <message>
        <source>Create Wallet</source>
        <translation>Cüzdan Oluştur</translation>
    </message>
    <message>
        <source>Wallet</source>
        <translation>Cüzdan</translation>
    </message>
    <message>
        <source>Wallet Name</source>
        <translation>Cüzdan İsmi</translation>
    </message>
    <message>
        <source>Encrypt the wallet. The wallet will be encrypted with a passphrase of your choice.</source>
        <translation>Cüzdanı şifreleyin. Cüzdan seçtiğiniz bir anahtar parola kelimeleri ile şifrelenecektir.</translation>
    </message>
    <message>
        <source>Encrypt Wallet</source>
        <translation>Cüzdanı Şifrele</translation>
    </message>
    <message>
        <source>Advanced Options</source>
        <translation>Ek Seçenekler</translation>
    </message>
    <message>
        <source>Disable private keys for this wallet. Wallets with private keys disabled will have no private keys and cannot have an HD seed or imported private keys. This is ideal for watch-only wallets.</source>
        <translation>Bu cüzdan için özel anahtarları devre dışı bırakın. Özel anahtarları devre dışı bırakılan cüzdanların özel anahtarları olmayacak ve bir HD çekirdeği veya içe aktarılan özel anahtarları olmayacaktır. Bu, yalnızca saat cüzdanları için idealdir.</translation>
    </message>
    <message>
        <source>Disable Private Keys</source>
        <translation>Özel Kilidi (Private Key) kaldır</translation>
    </message>
    <message>
        <source>Make a blank wallet. Blank wallets do not initially have private keys or scripts. Private keys and addresses can be imported, or an HD seed can be set, at a later time.</source>
        <translation>Boş bir cüzdan yapın. Boş cüzdanlar başlangıçta özel anahtarlara veya komut dosyalarına sahip değildir. Özel anahtarlar ve adresler içe aktarılabilir veya daha sonra bir HD tohum ayarlanabilir.</translation>
    </message>
    <message>
        <source>Make Blank Wallet</source>
        <translation>Boş Cüzdan Oluştur</translation>
    </message>
    <message>
        <source>Use descriptors for scriptPubKey management</source>
        <translation>scriptPubKey yönetimi için tanımlayıcıları kullanın</translation>
    </message>
    <message>
        <source>Descriptor Wallet</source>
        <translation>Tanımlayıcı Cüzdan </translation>
    </message>
    <message>
        <source>Create</source>
        <translation>Oluştur</translation>
    </message>
    <message>
        <source>Compiled without sqlite support (required for descriptor wallets)</source>
        <translation>Sqlite desteği olmadan derlenmiş. (tanımlayıcı cüzdanlar için gereklidir)</translation>
    </message>
</context>
<context>
    <name>EditAddressDialog</name>
    <message>
        <source>Edit Address</source>
        <translation>Adresi düzenle</translation>
    </message>
    <message>
        <source>&amp;Label</source>
        <translation>&amp;Etiket</translation>
    </message>
    <message>
        <source>The label associated with this address list entry</source>
        <translation>Bu adres listesi girişiyle ilişkili etiket</translation>
    </message>
    <message>
        <source>The address associated with this address list entry. This can only be modified for sending addresses.</source>
        <translation>Bu adres listesi girişiyle ilişkili adres. Bu sadece adreslerin gönderilmesi için değiştirilebilir</translation>
    </message>
    <message>
        <source>&amp;Address</source>
        <translation>&amp;Adres</translation>
    </message>
    <message>
        <source>New sending address</source>
        <translation>Yeni gönderim adresi</translation>
    </message>
    <message>
        <source>Edit receiving address</source>
        <translation>Alım adresini düzenle</translation>
    </message>
    <message>
        <source>Edit sending address</source>
        <translation>Gönderme adresini  düzenleyin</translation>
    </message>
    <message>
        <source>The entered address "%1" is not a valid Ghost address.</source>
        <translation>Girilen "%1" adresi geçerli bir Ghost adresi değildir.</translation>
    </message>
    <message>
        <source>Could not unlock wallet.</source>
        <translation>Cüzdanın kilidi açılamadı.</translation>
    </message>
    <message>
        <source>New key generation failed.</source>
        <translation>Yeni anahtar oluşturma başarısız oldu.</translation>
    </message>
</context>
<context>
    <name>FreespaceChecker</name>
    <message>
        <source>A new data directory will be created.</source>
        <translation>Yeni bir veri klasörü oluşturulacaktır.</translation>
    </message>
    <message>
        <source>name</source>
        <translation>isim</translation>
    </message>
    <message>
        <source>Path already exists, and is not a directory.</source>
        <translation>Halihazırda bir yol var ve bu bir klasör değildir.</translation>
    </message>
    <message>
        <source>Cannot create data directory here.</source>
        <translation>Burada veri klasörü oluşturulamaz.</translation>
    </message>
</context>
<context>
    <name>HelpMessageDialog</name>
    <message>
        <source>version</source>
        <translation>sürüm</translation>
    </message>
    <message>
        <source>About %1</source>
        <translation>%1 Hakkında</translation>
    </message>
    <message>
        <source>Command-line options</source>
        <translation>Komut-satırı seçenekleri</translation>
    </message>
</context>
<context>
    <name>Intro</name>
    <message>
        <source>Welcome</source>
        <translation>Hoş geldiniz </translation>
    </message>
    <message>
        <source>Welcome to %1.</source>
        <translation>%1'e hoşgeldiniz.</translation>
    </message>
    <message>
        <source>As this is the first time the program is launched, you can choose where %1 will store its data.</source>
        <translation>Bu programın ilk kez başlatılmasından dolayı %1 yazılımının verilerini nerede saklayacağını seçebilirsiniz.</translation>
    </message>
    <message>
        <source>Reverting this setting requires re-downloading the entire blockchain. It is faster to download the full chain first and prune it later. Disables some advanced features.</source>
        <translation>Bu ayarın geri döndürülmesi, tüm blok zincirinin yeniden indirilmesini gerektirir. Önce tüm zinciri indirmek ve daha sonra veri budamak daha hızlıdır. Bazı gelişmiş özellikleri devre dışı bırakır.</translation>
    </message>
    <message>
        <source>If you have chosen to limit block chain storage (pruning), the historical data must still be downloaded and processed, but will be deleted afterward to keep your disk usage low.</source>
        <translation>Blok zinciri depolamayı (veri budama) sınırlamayı seçtiyseniz, geçmiş veriler yine de indirilmeli ve işlenmelidir, ancak disk kullanımınızı düşük tutmak için daha sonra silinecektir.</translation>
    </message>
    <message>
        <source>Use the default data directory</source>
        <translation>Varsayılan veri klasörünü kullan</translation>
    </message>
    <message>
        <source>Use a custom data directory:</source>
        <translation>Özel bir veri klasörü kullan:</translation>
    </message>
    <message>
        <source>Ghost</source>
        <translation>Ghost</translation>
    </message>
    <message>
        <source>At least %1 GB of data will be stored in this directory, and it will grow over time.</source>
        <translation>Bu dizinde en az %1 GB veri depolanacak ve zamanla büyüyecek.</translation>
    </message>
    <message>
        <source>Approximately %1 GB of data will be stored in this directory.</source>
        <translation>Yaklaşık %1 GB veri bu klasörde depolanacak.</translation>
    </message>
    <message>
        <source>%1 will download and store a copy of the Particl block chain.</source>
        <translation>%1  Particl blok zincirinin bir kopyasını indirecek ve depolayacak.</translation>
    </message>
    <message>
        <source>The wallet will also be stored in this directory.</source>
        <translation>Cüzdan da bu dizinde depolanacaktır.</translation>
    </message>
    <message>
        <source>Error: Specified data directory "%1" cannot be created.</source>
        <translation>Hata: Belirtilen "%1" veri klasörü oluşturulamaz.</translation>
    </message>
    <message>
        <source>Error</source>
        <translation>Hata</translation>
    </message>
    <message numerus="yes">
        <source>%n GB of free space available</source>
        <translation><numerusform>%n GB boş alan kullanılabilir</numerusform><numerusform>%n GB boş alan mevcuttur</numerusform></translation>
    </message>
    <message numerus="yes">
        <source>(of %n GB needed)</source>
        <translation><numerusform>(gereken %n GB alandan)</numerusform><numerusform>(gereken %n GB alandan)</numerusform></translation>
    </message>
    <message numerus="yes">
        <source>(%n GB needed for full chain)</source>
        <translation><numerusform>(%n GB tam zincir için gerekli)</numerusform><numerusform>(%n GB tam zincir için gerekli)</numerusform></translation>
    </message>
</context>
<context>
    <name>ModalOverlay</name>
    <message>
<<<<<<< HEAD
        <source>Recent transactions may not yet be visible, and therefore your wallet's balance might be incorrect. This information will be correct once your wallet has finished synchronizing with the ghost network, as detailed below.</source>
        <translation>Son işlemler henüz görünmeyebilir ve bu nedenle cüzdanınızın bakiyesi yanlış olabilir. Bu bilgiler, aşağıda detaylandırıldığı gibi, cüzdanınız ghost ağı ile senkronizasyonunu tamamladığında doğru olacaktır. </translation>
=======
        <source>Form</source>
        <translation>Form</translation>
    </message>
    <message>
        <source>Recent transactions may not yet be visible, and therefore your wallet's balance might be incorrect. This information will be correct once your wallet has finished synchronizing with the particl network, as detailed below.</source>
        <translation>Son işlemler henüz görünmeyebilir ve bu nedenle cüzdanınızın bakiyesi yanlış olabilir. Bu bilgiler, aşağıda detaylandırıldığı gibi, cüzdanınız particl ağı ile senkronizasyonunu tamamladığında doğru olacaktır. </translation>
>>>>>>> 239a8573
    </message>
    <message>
        <source>Attempting to spend particl that are affected by not-yet-displayed transactions will not be accepted by the network.</source>
        <translation>Henüz görüntülenmeyen işlemlerden etkilenen particlleri harcama girişiminde bulunmak ağ tarafından kabul edilmeyecektir.</translation>
    </message>
    <message>
        <source>Number of blocks left</source>
        <translation>Kalan blok sayısı</translation>
    </message>
    <message>
        <source>Unknown...</source>
        <translation>Bilinmeyen...</translation>
    </message>
    <message>
        <source>Last block time</source>
        <translation>Son blok zamanı</translation>
    </message>
    <message>
        <source>Progress</source>
        <translation>İlerleme</translation>
    </message>
    <message>
        <source>Progress increase per hour</source>
        <translation>Saat başı ilerleme artışı</translation>
    </message>
    <message>
        <source>calculating...</source>
        <translation>hesaplanıyor...</translation>
    </message>
    <message>
        <source>Estimated time left until synced</source>
        <translation>Senkronize edilene kadar kalan tahmini süre</translation>
    </message>
    <message>
        <source>Hide</source>
        <translation>Gizle</translation>
    </message>
    <message>
        <source>Esc</source>
        <translation>Esc</translation>
    </message>
    <message>
        <source>Unknown. Syncing Headers (%1, %2%)...</source>
        <translation>Bilinmeyen. Başlıklar Eşitleniyor (%1, %2%)...</translation>
    </message>
</context>
<context>
    <name>OpenURIDialog</name>
    <message>
        <source>Open particl URI</source>
        <translation>Particl URI aç</translation>
    </message>
    <message>
        <source>URI:</source>
        <translation>URI:</translation>
    </message>
</context>
<context>
    <name>OpenWalletActivity</name>
    <message>
        <source>Open wallet failed</source>
        <translation>Cüzdan açma başarısız</translation>
    </message>
    <message>
        <source>Open wallet warning</source>
        <translation>Açık cüzdan uyarısı</translation>
    </message>
    <message>
        <source>default wallet</source>
        <translation>varsayılan cüzdan</translation>
    </message>
    <message>
        <source>Opening Wallet &lt;b&gt;%1&lt;/b&gt;...</source>
        <translation>&lt;b&gt;%1&lt;/b&gt; cüzdanı açolıyor...</translation>
    </message>
</context>
<context>
    <name>OptionsDialog</name>
    <message>
        <source>Options</source>
        <translation>Seçenekler</translation>
    </message>
    <message>
        <source>&amp;Main</source>
        <translation>&amp;Genel</translation>
    </message>
    <message>
        <source>Automatically start %1 after logging in to the system.</source>
        <translation>Sisteme giriş yaptıktan sonra otomatik olarak %1'i başlat.</translation>
    </message>
    <message>
        <source>&amp;Start %1 on system login</source>
        <translation>&amp;Açılışta %1 açılsın</translation>
    </message>
    <message>
        <source>Size of &amp;database cache</source>
        <translation>&amp;veritabanı önbellek boyutu</translation>
    </message>
    <message>
        <source>Number of script &amp;verification threads</source>
        <translation>Betik &amp;doğrulama iş parçacığı sayısı</translation>
    </message>
    <message>
        <source>IP address of the proxy (e.g. IPv4: 127.0.0.1 / IPv6: ::1)</source>
        <translation>Proxy'nin IP Adresi (ör: IPv4: 127.0.0.1 / IPv6: ::1)</translation>
    </message>
    <message>
        <source>Shows if the supplied default SOCKS5 proxy is used to reach peers via this network type.</source>
        <translation>Bu şebeke türü yoluyla eşlere bağlanmak için belirtilen varsayılan SOCKS5 vekil sunucusunun kullanılıp kullanılmadığını gösterir.</translation>
    </message>
    <message>
        <source>Hide the icon from the system tray.</source>
        <translation>Simgeyi sistem tepsisinden gizleyin.</translation>
    </message>
    <message>
        <source>&amp;Hide tray icon</source>
        <translation>&amp;Simgeyi gizle</translation>
    </message>
    <message>
        <source>Minimize instead of exit the application when the window is closed. When this option is enabled, the application will be closed only after selecting Exit in the menu.</source>
        <translation>Pencere kapatıldığında uygulamadan çıkmak yerine uygulamayı küçültür. Bu seçenek etkinleştirildiğinde, uygulama sadece menüden çıkış seçildiğinde kapanacaktır.</translation>
    </message>
    <message>
        <source>Third party URLs (e.g. a block explorer) that appear in the transactions tab as context menu items. %s in the URL is replaced by transaction hash. Multiple URLs are separated by vertical bar |.</source>
        <translation>İşlemler sekmesinde bağlam menüsü unsurları olarak görünen üçüncü taraf bağlantıları (mesela bir blok tarayıcısı). URL'deki %s, işlem hash değeri ile değiştirilecektir. Birden çok bağlantılar düşey çubuklar | ile ayrılacaktır.</translation>
    </message>
    <message>
        <source>Open the %1 configuration file from the working directory.</source>
        <translation>Çalışma dizininden %1  yapılandırma dosyasını aç.</translation>
    </message>
    <message>
        <source>Open Configuration File</source>
        <translation>Yapılandırma Dosyasını Aç</translation>
    </message>
    <message>
        <source>Reset all client options to default.</source>
        <translation>İstemcinin tüm seçeneklerini varsayılan değerlere sıfırla.</translation>
    </message>
    <message>
        <source>&amp;Reset Options</source>
        <translation>Seçenekleri &amp;Sıfırla</translation>
    </message>
    <message>
        <source>&amp;Network</source>
        <translation>&amp;Ağ</translation>
    </message>
    <message>
        <source>Disables some advanced features but all blocks will still be fully validated. Reverting this setting requires re-downloading the entire blockchain. Actual disk usage may be somewhat higher.</source>
        <translation>Bazı gelişmiş özellikleri devre dışı bırakır ancak tüm bloklar yine de tam olarak doğrulanacaktır. Bu ayarın geri alınması, tüm blok zincirinin yeniden indirilmesini gerektirir. Gerçek disk kullanımı biraz daha yüksek olabilir. </translation>
    </message>
    <message>
        <source>Prune &amp;block storage to</source>
        <translation>Depolamayı küçültmek &amp;engellemek için </translation>
    </message>
    <message>
        <source>GB</source>
        <translation>GB</translation>
    </message>
    <message>
        <source>Reverting this setting requires re-downloading the entire blockchain.</source>
        <translation>Bu ayarın geri alınması, tüm blok zincirinin yeniden indirilmesini gerektirir.</translation>
    </message>
    <message>
        <source>MiB</source>
        <translation>MiB</translation>
    </message>
    <message>
        <source>(0 = auto, &lt;0 = leave that many cores free)</source>
        <translation>(0 = otomatik, &lt;0 = bu kadar çekirdeği kullanma)</translation>
    </message>
    <message>
        <source>W&amp;allet</source>
        <translation>&amp;Cüzdan</translation>
    </message>
    <message>
        <source>Expert</source>
        <translation>Gelişmiş</translation>
    </message>
    <message>
        <source>Enable coin &amp;control features</source>
        <translation>Para &amp;kontrolü özelliklerini etkinleştir</translation>
    </message>
    <message>
        <source>If you disable the spending of unconfirmed change, the change from a transaction cannot be used until that transaction has at least one confirmation. This also affects how your balance is computed.</source>
        <translation>Onaylanmamış bozuk para harcamasını devre dışı bırakırsanız, bir işlemdeki bozukl para, o işlem en az bir onay alana kadar kullanılamaz. Bu aynı zamanda bakiyenizin nasıl hesaplandığını da etkiler.</translation>
    </message>
    <message>
        <source>&amp;Spend unconfirmed change</source>
        <translation>&amp; Onaylanmamış bozuk parayı harcayın</translation>
    </message>
    <message>
        <source>Automatically open the Particl client port on the router. This only works when your router supports UPnP and it is enabled.</source>
        <translation>Yönlendiricide Particl istemci portlarını otomatik olarak açar. Bu, sadece yönlendiricinizin UPnP desteği bulunuyorsa ve etkinse çalışabilir.</translation>
    </message>
    <message>
        <source>Map port using &amp;UPnP</source>
        <translation>Portları &amp;UPnP kullanarak haritala</translation>
    </message>
    <message>
        <source>Accept connections from outside.</source>
        <translation>Dışarıdan bağlantıları kabul et.</translation>
    </message>
    <message>
        <source>Allow incomin&amp;g connections</source>
        <translation>Gelen bağlantılara izin ver</translation>
    </message>
    <message>
        <source>Connect to the Particl network through a SOCKS5 proxy.</source>
        <translation>Particl ağına bir SOCKS5 vekil sunucusu aracılığıyla bağlan.</translation>
    </message>
    <message>
        <source>&amp;Connect through SOCKS5 proxy (default proxy):</source>
        <translation>SOCKS5 vekil sunucusu aracılığıyla &amp;bağlan (varsayılan vekil sunucusu):</translation>
    </message>
    <message>
        <source>Proxy &amp;IP:</source>
        <translation>Proxy &amp;IP:</translation>
    </message>
    <message>
        <source>&amp;Port:</source>
        <translation>&amp;Port:</translation>
    </message>
    <message>
        <source>Port of the proxy (e.g. 9050)</source>
        <translation>Vekil sunucunun portu (mesela 9050)</translation>
    </message>
    <message>
        <source>Used for reaching peers via:</source>
        <translation>Eşlere ulaşmak için kullanılır, şu üzerinden:</translation>
    </message>
    <message>
        <source>IPv4</source>
        <translation>IPv4</translation>
    </message>
    <message>
        <source>IPv6</source>
        <translation>IPv6</translation>
    </message>
    <message>
        <source>Tor</source>
        <translation>Tor</translation>
    </message>
    <message>
        <source>&amp;Window</source>
        <translation>&amp;Pencere</translation>
    </message>
    <message>
        <source>Show only a tray icon after minimizing the window.</source>
        <translation>Küçültüldükten sonra sadece tepsi simgesi göster.</translation>
    </message>
    <message>
        <source>&amp;Minimize to the tray instead of the taskbar</source>
        <translation>İşlem çubuğu yerine sistem çekmecesine &amp;küçült</translation>
    </message>
    <message>
        <source>M&amp;inimize on close</source>
        <translation>Kapatma sırasında k&amp;üçült</translation>
    </message>
    <message>
        <source>&amp;Display</source>
        <translation>&amp;Görünüm</translation>
    </message>
    <message>
        <source>User Interface &amp;language:</source>
        <translation>Kullanıcı arayüzü &amp;dili:</translation>
    </message>
    <message>
        <source>The user interface language can be set here. This setting will take effect after restarting %1.</source>
        <translation>Kullanıcı arayüzünün dili burada belirtilebilir. Bu ayar %1 tekrar başlatıldığında etkinleşecektir.</translation>
    </message>
    <message>
        <source>&amp;Unit to show amounts in:</source>
        <translation>Tutarı göstermek için &amp;birim:</translation>
    </message>
    <message>
        <source>Choose the default subdivision unit to show in the interface and when sending coins.</source>
        <translation>Particl gönderildiğinde arayüzde gösterilecek varsayılan alt birimi seçiniz.</translation>
    </message>
    <message>
        <source>Whether to show coin control features or not.</source>
        <translation>Para kontrol özelliklerinin gösterilip gösterilmeyeceğini ayarlar.</translation>
    </message>
    <message>
        <source>Connect to the Particl network through a separate SOCKS5 proxy for Tor onion services.</source>
        <translation>Tor Onion hizmetleri için ayrı bir SOCKS5 proxy aracılığıyla Particl ağına bağlanın. </translation>
    </message>
    <message>
        <source>Use separate SOCKS&amp;5 proxy to reach peers via Tor onion services:</source>
        <translation>Tor onion hizmetleri aracılığıyla eşlere ulaşmak için ayrı SOCKS&amp;5 proxy kullanın: </translation>
    </message>
    <message>
        <source>&amp;Third party transaction URLs</source>
        <translation>&amp;Üçüncü parti işlem URL'leri</translation>
    </message>
    <message>
        <source>&amp;OK</source>
        <translation>&amp;Tamam</translation>
    </message>
    <message>
        <source>&amp;Cancel</source>
        <translation>&amp;İptal</translation>
    </message>
    <message>
        <source>default</source>
        <translation>varsayılan</translation>
    </message>
    <message>
        <source>none</source>
        <translation>hiçbiri</translation>
    </message>
    <message>
        <source>Confirm options reset</source>
        <translation>Seçenekleri sıfırlamayı onayla</translation>
    </message>
    <message>
        <source>Client restart required to activate changes.</source>
        <translation>Değişikliklerin uygulanması için istemcinin yeniden başlatılması lazımdır.</translation>
    </message>
    <message>
        <source>Client will be shut down. Do you want to proceed?</source>
        <translation>İstemci kapanacaktır. Devam etmek istiyor musunuz?</translation>
    </message>
    <message>
        <source>Configuration options</source>
        <translation>Yapılandırma seçenekleri</translation>
    </message>
    <message>
        <source>The configuration file is used to specify advanced user options which override GUI settings. Additionally, any command-line options will override this configuration file.</source>
        <translation>Yapılandırma dosyası, grafik arayüzü ayarlarını geçersiz kılacak gelişmiş kullanıcı seçeneklerini belirtmek için kullanılır. Ayrıca, herhangi bir komut satırı seçeneği bu yapılandırma dosyasını geçersiz kılacaktır.</translation>
    </message>
    <message>
        <source>Error</source>
        <translation>Hata</translation>
    </message>
    <message>
        <source>The configuration file could not be opened.</source>
        <translation>Yapılandırma dosyası açılamadı.</translation>
    </message>
    <message>
        <source>This change would require a client restart.</source>
        <translation>Bu değişiklik istemcinin tekrar başlatılmasını gerektirir.</translation>
    </message>
    <message>
        <source>The supplied proxy address is invalid.</source>
        <translation>Girilen vekil sunucu adresi geçersizdir.</translation>
    </message>
</context>
<context>
    <name>OverviewPage</name>
    <message>
        <source>Form</source>
        <translation>Form</translation>
    </message>
    <message>
        <source>The displayed information may be out of date. Your wallet automatically synchronizes with the Particl network after a connection is established, but this process has not completed yet.</source>
        <translation>Görüntülenen bilgiler güncel olmayabilir. Bağlantı kurulduğunda cüzdanınız otomatik olarak Particl ağı ile senkronize olur ancak bu işlem henüz tamamlanmamıştır.</translation>
    </message>
    <message>
        <source>Watch-only:</source>
        <translation>Sadece-izlenen:</translation>
    </message>
    <message>
        <source>Available:</source>
        <translation>Mevcut:</translation>
    </message>
    <message>
        <source>Your current spendable balance</source>
        <translation>Güncel harcanabilir bakiyeniz</translation>
    </message>
    <message>
        <source>Pending:</source>
        <translation>Bekliyor:</translation>
    </message>
    <message>
        <source>Total of transactions that have yet to be confirmed, and do not yet count toward the spendable balance</source>
        <translation>Henüz doğrulanmamış ve harcanabilir bakiyeye eklenmemiş işlemlerin toplamı</translation>
    </message>
    <message>
        <source>Immature:</source>
        <translation>Olgunlaşmamış:</translation>
    </message>
    <message>
        <source>Mined balance that has not yet matured</source>
        <translation>ödenilmemiş miktar</translation>
    </message>
    <message>
        <source>Balances</source>
        <translation>Hesaplar</translation>
    </message>
    <message>
        <source>Total:</source>
        <translation>Toplam:</translation>
    </message>
    <message>
        <source>Your current total balance</source>
        <translation>Güncel toplam bakiyeniz</translation>
    </message>
    <message>
        <source>Your current balance in watch-only addresses</source>
        <translation>Sadece izlenen adreslerdeki güncel bakiyeniz</translation>
    </message>
    <message>
        <source>Spendable:</source>
        <translation>Harcanabilir</translation>
    </message>
    <message>
        <source>Recent transactions</source>
        <translation>Yakın zamandaki işlemler</translation>
    </message>
    <message>
        <source>Unconfirmed transactions to watch-only addresses</source>
        <translation>Sadece izlenen adreslere gelen doğrulanmamış işlemler</translation>
    </message>
    <message>
        <source>Mined balance in watch-only addresses that has not yet matured</source>
        <translation>Sadece izlenen adreslerin henüz olgunlaşmamış oluşturulan bakiyeleri</translation>
    </message>
    <message>
        <source>Current total balance in watch-only addresses</source>
        <translation>Sadece izlenen adreslerdeki güncel toplam bakiye</translation>
    </message>
    </context>
<context>
    <name>PSBTOperationsDialog</name>
    <message>
        <source>Dialog</source>
        <translation>Diyalog</translation>
    </message>
    <message>
        <source>Sign Tx</source>
        <translation>İşlemi İmzalayın</translation>
    </message>
    <message>
        <source>Broadcast Tx</source>
        <translation>İşlemi Ağa Duyurun</translation>
    </message>
    <message>
        <source>Copy to Clipboard</source>
        <translation>Panoya kopyala</translation>
    </message>
    <message>
        <source>Save...</source>
        <translation>Kaydet...</translation>
    </message>
    <message>
        <source>Close</source>
        <translation>Kapat</translation>
    </message>
    <message>
        <source>Failed to load transaction: %1</source>
        <translation>İşlem yüklenemedi: %1</translation>
    </message>
    <message>
        <source>Failed to sign transaction: %1</source>
        <translation>İşlem imzalanamadı: %1</translation>
    </message>
    <message>
        <source>Could not sign any more inputs.</source>
        <translation>Daha fazla girdi imzalanamıyor.</translation>
    </message>
    <message>
        <source>Signed transaction successfully. Transaction is ready to broadcast.</source>
        <translation>İşlem imzalandı ve ağa duyurulmaya hazır.</translation>
    </message>
    <message>
        <source>Transaction broadcast successfully! Transaction ID: %1</source>
        <translation>İşlem ağa duyuruldu! İşlem kodu: %1</translation>
    </message>
    <message>
        <source>PSBT copied to clipboard.</source>
        <translation>PSBT panoya kopyalandı.</translation>
    </message>
    <message>
        <source>Save Transaction Data</source>
        <translation>İşlem verilerini kaydet</translation>
    </message>
    <message>
        <source>PSBT saved to disk.</source>
        <translation>PSBT diske kaydedildi.</translation>
    </message>
    <message>
        <source>Pays transaction fee: </source>
        <translation>İşlem ücreti:&lt;br&gt;</translation>
    </message>
    <message>
        <source>Total Amount</source>
        <translation>Toplam Tutar</translation>
    </message>
    <message>
        <source>or</source>
        <translation>veya</translation>
    </message>
    <message>
        <source>Transaction still needs signature(s).</source>
        <translation>İşlemin hala imza(lar)a ihtiyacı var.</translation>
    </message>
    <message>
        <source>Transaction status is unknown.</source>
        <translation>İşlem durumu bilinmiyor.</translation>
    </message>
</context>
<context>
    <name>PaymentServer</name>
    <message>
        <source>Payment request error</source>
        <translation>Ödeme isteği hatası</translation>
    </message>
    <message>
<<<<<<< HEAD
        <source>'ghost://' is not a valid URI. Use 'ghost:' instead.</source>
        <translation>'ghost://' geçerli bir URI değil. Onun yerine 'ghost:' kullanın.</translation>
=======
        <source>Cannot start particl: click-to-pay handler</source>
        <translation>Particl başlatılamadı: tıkla-ve-öde yöneticisi</translation>
    </message>
    <message>
        <source>URI handling</source>
        <translation>URI yönetimi</translation>
    </message>
    <message>
        <source>'particl://' is not a valid URI. Use 'particl:' instead.</source>
        <translation>'particl://' geçerli bir URI değil. Onun yerine 'particl:' kullanın.</translation>
>>>>>>> 239a8573
    </message>
    <message>
        <source>Invalid payment address %1</source>
        <translation>%1 ödeme adresi geçersizdir</translation>
    </message>
    <message>
        <source>URI cannot be parsed! This can be caused by an invalid Particl address or malformed URI parameters.</source>
        <translation>URI ayrıştırılamıyor! Bunun nedeni geçersiz bir Particl adresi veya hatalı biçimlendirilmiş URI değişkenleri olabilir.</translation>
    </message>
    <message>
        <source>Payment request file handling</source>
        <translation>Ödeme talebi dosyası yönetimi</translation>
    </message>
</context>
<context>
    <name>PeerTableModel</name>
    <message>
        <source>User Agent</source>
        <translation>Kullanıcı Yazılımı</translation>
    </message>
    <message>
        <source>Node/Service</source>
        <translation>Düğüm/Servis</translation>
    </message>
    <message>
        <source>NodeId</source>
        <translation>Düğüm ID'si</translation>
    </message>
    <message>
        <source>Ping</source>
        <translation>Gecikme</translation>
    </message>
    <message>
        <source>Sent</source>
        <translation>Gönderildi</translation>
    </message>
    <message>
        <source>Received</source>
        <translation>Alınan</translation>
    </message>
</context>
<context>
    <name>QObject</name>
    <message>
        <source>Amount</source>
        <translation>Mitar</translation>
    </message>
    <message>
        <source>Enter a Ghost address (e.g. %1)</source>
        <translation>Bir ghost adresi giriniz (örneğin %1)</translation>
    </message>
    <message>
        <source>%1 d</source>
        <translation>%1 g</translation>
    </message>
    <message>
        <source>%1 h</source>
        <translation>%1 sa</translation>
    </message>
    <message>
        <source>%1 m</source>
        <translation>%1 d</translation>
    </message>
    <message>
        <source>%1 s</source>
        <translation>%1 sn</translation>
    </message>
    <message>
        <source>None</source>
        <translation>Boş</translation>
    </message>
    <message>
        <source>N/A</source>
        <translation>Mevcut değil</translation>
    </message>
    <message>
        <source>%1 ms</source>
        <translation>%1 ms</translation>
    </message>
    <message numerus="yes">
        <source>%n second(s)</source>
        <translation><numerusform>%n saniye</numerusform><numerusform>%n saniye</numerusform></translation>
    </message>
    <message numerus="yes">
        <source>%n minute(s)</source>
        <translation><numerusform>%n dakika</numerusform><numerusform>%n dakika</numerusform></translation>
    </message>
    <message numerus="yes">
        <source>%n hour(s)</source>
        <translation><numerusform>%n saat</numerusform><numerusform>%n saat</numerusform></translation>
    </message>
    <message numerus="yes">
        <source>%n day(s)</source>
        <translation><numerusform>%n gün</numerusform><numerusform>%n gün</numerusform></translation>
    </message>
    <message numerus="yes">
        <source>%n week(s)</source>
        <translation><numerusform>%n hafta</numerusform><numerusform>%n hafta</numerusform></translation>
    </message>
    <message>
        <source>%1 and %2</source>
        <translation>%1 ve %2</translation>
    </message>
    <message numerus="yes">
        <source>%n year(s)</source>
        <translation><numerusform>%n yıl</numerusform><numerusform>%n yıl</numerusform></translation>
    </message>
    <message>
        <source>%1 B</source>
        <translation>%1 B</translation>
    </message>
    <message>
        <source>%1 KB</source>
        <translation>%1 KB</translation>
    </message>
    <message>
        <source>%1 MB</source>
        <translation>%1 MB</translation>
    </message>
    <message>
        <source>%1 GB</source>
        <translation>%1 GB</translation>
    </message>
    <message>
        <source>Error: Specified data directory "%1" does not exist.</source>
        <translation>Hata: Belirtilen "%1" veri klasörü yoktur.</translation>
    </message>
    <message>
        <source>Error: Cannot parse configuration file: %1.</source>
        <translation>Hata: %1 yapılandırma dosyası ayrıştırılamadı. </translation>
    </message>
    <message>
        <source>Error: %1</source>
        <translation>Hata: %1</translation>
    </message>
    <message>
        <source>%1 didn't yet exit safely...</source>
        <translation>%1  henüz güvenli bir şekilde çıkış yapmamıştır...</translation>
    </message>
    <message>
        <source>unknown</source>
        <translation>bilinmeyen</translation>
    </message>
</context>
<context>
    <name>QRImageWidget</name>
    <message>
        <source>&amp;Save Image...</source>
        <translation>Resmi &amp;Kaydet...</translation>
    </message>
    <message>
        <source>&amp;Copy Image</source>
        <translation>Resmi &amp;Kopyala</translation>
    </message>
    <message>
        <source>Resulting URI too long, try to reduce the text for label / message.</source>
        <translation>Sonuç URI çok uzun, etiket ya da ileti metnini kısaltmayı deneyiniz.</translation>
    </message>
    <message>
        <source>Error encoding URI into QR Code.</source>
        <translation>URI'nin QR koduna kodlanmasında hata oluştu.</translation>
    </message>
    <message>
        <source>QR code support not available.</source>
        <translation>QR kodu desteği mevcut değil.</translation>
    </message>
    <message>
        <source>Save QR Code</source>
        <translation>QR Kodu Kaydet</translation>
    </message>
    <message>
        <source>PNG Image (*.png)</source>
        <translation>PNG Resmi (*.png)</translation>
    </message>
</context>
<context>
    <name>RPCConsole</name>
    <message>
        <source>N/A</source>
        <translation>Mevcut değil</translation>
    </message>
    <message>
        <source>Client version</source>
        <translation>İstemci sürümü</translation>
    </message>
    <message>
        <source>&amp;Information</source>
        <translation>&amp;Bilgi</translation>
    </message>
    <message>
        <source>General</source>
        <translation>Genel</translation>
    </message>
    <message>
        <source>Using BerkeleyDB version</source>
        <translation>Kullanılan BerkeleyDB sürümü</translation>
    </message>
    <message>
        <source>Datadir</source>
        <translation>Veri konumu</translation>
    </message>
    <message>
        <source>Startup time</source>
        <translation>Başlangıç zamanı</translation>
    </message>
    <message>
        <source>Network</source>
        <translation>Ağ</translation>
    </message>
    <message>
        <source>Name</source>
        <translation>İsim</translation>
    </message>
    <message>
        <source>Number of connections</source>
        <translation>Bağlantı sayısı</translation>
    </message>
    <message>
        <source>Block chain</source>
        <translation>Blok zinciri</translation>
    </message>
    <message>
        <source>Memory Pool</source>
        <translation>Bellek Alanı</translation>
    </message>
    <message>
        <source>Current number of transactions</source>
        <translation>Güncel işlem sayısı</translation>
    </message>
    <message>
        <source>Memory usage</source>
        <translation>Bellek kullanımı</translation>
    </message>
    <message>
        <source>Wallet: </source>
        <translation>Cüzdan:</translation>
    </message>
    <message>
        <source>(none)</source>
        <translation>(yok)</translation>
    </message>
    <message>
        <source>&amp;Reset</source>
        <translation>&amp;Sıfırla</translation>
    </message>
    <message>
        <source>Received</source>
        <translation>Alınan</translation>
    </message>
    <message>
        <source>Sent</source>
        <translation>Gönderildi</translation>
    </message>
    <message>
        <source>&amp;Peers</source>
        <translation>&amp;Eşler</translation>
    </message>
    <message>
        <source>Banned peers</source>
        <translation>Yasaklı eşler</translation>
    </message>
    <message>
        <source>Select a peer to view detailed information.</source>
        <translation>Ayrıntılı bilgi görmek için bir eş seçin.</translation>
    </message>
    <message>
        <source>Direction</source>
        <translation>Yönlendirme</translation>
    </message>
    <message>
        <source>Version</source>
        <translation>Sürüm</translation>
    </message>
    <message>
        <source>Starting Block</source>
        <translation>Başlangıç Bloku</translation>
    </message>
    <message>
        <source>Synced Headers</source>
        <translation>Eşleşmiş Üstbilgiler</translation>
    </message>
    <message>
        <source>Synced Blocks</source>
        <translation>Eşleşmiş Bloklar</translation>
    </message>
    <message>
        <source>User Agent</source>
        <translation>Kullanıcı Yazılımı</translation>
    </message>
    <message>
        <source>Node window</source>
        <translation>Düğüm penceresi</translation>
    </message>
    <message>
        <source>Current block height</source>
        <translation>Şu anki blok yüksekliği</translation>
    </message>
    <message>
        <source>Open the %1 debug log file from the current data directory. This can take a few seconds for large log files.</source>
        <translation>Güncel veri klasöründen %1 hata ayıklama kütük dosyasını açar. Büyük kütük dosyaları için bu birkaç saniye alabilir.</translation>
    </message>
    <message>
        <source>Decrease font size</source>
        <translation>Font boyutunu küçült</translation>
    </message>
    <message>
        <source>Increase font size</source>
        <translation>Yazıtipi boyutunu büyült</translation>
    </message>
    <message>
        <source>Permissions</source>
        <translation>İzinler</translation>
    </message>
    <message>
        <source>Services</source>
        <translation>Servisler</translation>
    </message>
    <message>
        <source>Connection Time</source>
        <translation>Bağlantı Zamanı</translation>
    </message>
    <message>
        <source>Last Send</source>
        <translation>Son Gönderme</translation>
    </message>
    <message>
        <source>Last Receive</source>
        <translation>Son Alma</translation>
    </message>
    <message>
        <source>Ping Time</source>
        <translation>Ping Süresi</translation>
    </message>
    <message>
        <source>The duration of a currently outstanding ping.</source>
        <translation>Güncel olarak göze çarpan bir ping'in süresi.</translation>
    </message>
    <message>
        <source>Ping Wait</source>
        <translation>Ping Beklemesi</translation>
    </message>
    <message>
        <source>Min Ping</source>
        <translation>En Düşük Ping</translation>
    </message>
    <message>
        <source>Time Offset</source>
        <translation>Saat Farkı</translation>
    </message>
    <message>
        <source>Last block time</source>
        <translation>Son blok zamanı</translation>
    </message>
    <message>
        <source>&amp;Open</source>
        <translation>&amp;Aç</translation>
    </message>
    <message>
        <source>&amp;Console</source>
        <translation>&amp;Konsol</translation>
    </message>
    <message>
        <source>&amp;Network Traffic</source>
        <translation>&amp;Ağ Trafiği</translation>
    </message>
    <message>
        <source>Totals</source>
        <translation>Toplamlar</translation>
    </message>
    <message>
        <source>In:</source>
        <translation>İçeri:</translation>
    </message>
    <message>
        <source>Out:</source>
        <translation>Dışarı:</translation>
    </message>
    <message>
        <source>Debug log file</source>
        <translation>Hata ayıklama günlüğü</translation>
    </message>
    <message>
        <source>Clear console</source>
        <translation>Konsolu temizle</translation>
    </message>
    <message>
        <source>1 &amp;hour</source>
        <translation>1 &amp;saat</translation>
    </message>
    <message>
        <source>1 &amp;day</source>
        <translation>1 &amp;gün</translation>
    </message>
    <message>
        <source>1 &amp;week</source>
        <translation>1 &amp;hafta</translation>
    </message>
    <message>
        <source>1 &amp;year</source>
        <translation>1 &amp;yıl</translation>
    </message>
    <message>
        <source>&amp;Disconnect</source>
        <translation>&amp;Bağlantıyı Kes</translation>
    </message>
    <message>
        <source>Ban for</source>
        <translation>Yasakla</translation>
    </message>
    <message>
        <source>&amp;Unban</source>
        <translation>&amp;Yasaklamayı Kaldır</translation>
    </message>
    <message>
        <source>Welcome to the %1 RPC console.</source>
        <translation>%1 RPC konsoluna hoş geldiniz.</translation>
    </message>
    <message>
        <source>Use up and down arrows to navigate history, and %1 to clear screen.</source>
        <translation>Geçmişte gezinmek için yukarı ve aşağı oklarını kullanın ve ekranı temizlemek için %1 kullanın.</translation>
    </message>
    <message>
        <source>Type %1 for an overview of available commands.</source>
        <translation>Mevcut komutlara göz atmak için %1 yazın.</translation>
    </message>
    <message>
        <source>For more information on using this console type %1.</source>
        <translation>Bu konsolun kullanımı hakkında daha fazla bilgi için %1 yazın.</translation>
    </message>
    <message>
        <source>WARNING: Scammers have been active, telling users to type commands here, stealing their wallet contents. Do not use this console without fully understanding the ramifications of a command.</source>
        <translation>UYARI: Particl dolandırıcılarının çok fazla etkin olduğu zamanlarda, dolandırıcılar bazı kullanıcılara buraya komutlar yazmalarını söylerek onların cüzdanlarındaki particlleri çalmışlardır. Bir komutun sonuçlarını tam olarak anlamadan bu konsolu kullanmayın.</translation>
    </message>
    <message>
        <source>Network activity disabled</source>
        <translation>Ağ etkinliği devre dışı bırakıldı</translation>
    </message>
    <message>
        <source>Executing command without any wallet</source>
        <translation>Komut cüzdan olmadan çalıştırılıyor.</translation>
    </message>
    <message>
        <source>Executing command using "%1" wallet</source>
        <translation>Komut "%1" cüzdanı kullanılarak çalıştırılıyor.</translation>
    </message>
    <message>
        <source>(node id: %1)</source>
        <translation>(düğüm kimliği: %1)</translation>
    </message>
    <message>
        <source>via %1</source>
        <translation>%1 vasıtasıyla</translation>
    </message>
    <message>
        <source>never</source>
        <translation>Hiçbir zaman </translation>
    </message>
    <message>
        <source>Inbound</source>
        <translation>Gelen</translation>
    </message>
    <message>
        <source>Outbound</source>
        <translation>yurt dışı</translation>
    </message>
    <message>
        <source>Unknown</source>
        <translation>Bilinmeyen</translation>
    </message>
</context>
<context>
    <name>ReceiveCoinsDialog</name>
    <message>
        <source>&amp;Amount:</source>
        <translation>miktar</translation>
    </message>
    <message>
        <source>&amp;Label:</source>
        <translation>&amp;Etiket:</translation>
    </message>
    <message>
        <source>&amp;Message:</source>
        <translation>&amp;Mesaj:</translation>
    </message>
    <message>
        <source>An optional message to attach to the payment request, which will be displayed when the request is opened. Note: The message will not be sent with the payment over the Particl network.</source>
        <translation>Talep açıldığında gösterilecek, isteğinize dayalı, ödeme talebi ile ilişkilendirilecek bir ileti. Not: Bu ileti ödeme ile birlikte Particl ağı üzerinden gönderilmeyecektir.</translation>
    </message>
    <message>
        <source>An optional label to associate with the new receiving address.</source>
        <translation>Yeni alım adresi ile ilişkili, seçiminize dayalı etiket.</translation>
    </message>
    <message>
        <source>Use this form to request payments. All fields are &lt;b&gt;optional&lt;/b&gt;.</source>
        <translation>Ödeme talep etmek için bu formu kullanın. Tüm alanlar &lt;b&gt;seçime dayalıdır&lt;/b&gt;.</translation>
    </message>
    <message>
        <source>An optional amount to request. Leave this empty or zero to not request a specific amount.</source>
        <translation>Seçiminize dayalı talep edilecek tutar. Belli bir tutar talep etmemek için bunu boş bırakın veya sıfır değerini kullanın.</translation>
    </message>
    <message>
        <source>&amp;Create new receiving address</source>
        <translation>Yeni alıcı adresi oluştur</translation>
    </message>
    <message>
        <source>Clear all fields of the form.</source>
        <translation>Formdaki tüm alanları temizle.</translation>
    </message>
    <message>
        <source>Clear</source>
        <translation>Temizle</translation>
    </message>
    <message>
        <source>Generate native segwit (Bech32) address</source>
        <translation>Yerli segwit (Bech32) adresi oluştur</translation>
    </message>
    <message>
        <source>Requested payments history</source>
        <translation>Talep edilen ödemelerin tarihçesi</translation>
    </message>
    <message>
        <source>Show the selected request (does the same as double clicking an entry)</source>
        <translation>Seçilen talebi göster (bir unsura çift tıklamakla aynı anlama gelir)</translation>
    </message>
    <message>
        <source>Show</source>
        <translation>Göster</translation>
    </message>
    <message>
        <source>Remove the selected entries from the list</source>
        <translation>Seçilen unsurları listeden kaldır</translation>
    </message>
    <message>
        <source>Remove</source>
        <translation>Kaldır</translation>
    </message>
    <message>
        <source>Copy URI</source>
        <translation>URI'yi kopyala</translation>
    </message>
    <message>
        <source>Copy label</source>
        <translation>Etiketi kopyala</translation>
    </message>
    <message>
        <source>Copy message</source>
        <translation>Mesajı kopyala</translation>
    </message>
    <message>
        <source>Copy amount</source>
        <translation>Miktar kopyala</translation>
    </message>
    <message>
        <source>Could not unlock wallet.</source>
        <translation>Cüzdan kilidi açılamadı.</translation>
    </message>
    </context>
<context>
    <name>ReceiveRequestDialog</name>
    <message>
        <source>Address:</source>
        <translation>Adres:</translation>
    </message>
    <message>
        <source>Amount:</source>
        <translation>Tutar:</translation>
    </message>
    <message>
        <source>Label:</source>
        <translation>Etiket:</translation>
    </message>
    <message>
        <source>Message:</source>
        <translation>İleti:</translation>
    </message>
    <message>
        <source>Wallet:</source>
        <translation>Cüzdan:</translation>
    </message>
    <message>
        <source>Copy &amp;URI</source>
        <translation>&amp;URI'yi Kopyala</translation>
    </message>
    <message>
        <source>Copy &amp;Address</source>
        <translation>&amp;Adresi Kopyala</translation>
    </message>
    <message>
        <source>&amp;Save Image...</source>
        <translation>Resmi &amp;Kaydet...</translation>
    </message>
    <message>
        <source>Request payment to %1</source>
        <translation>%1 'e ödeme talep et</translation>
    </message>
    <message>
        <source>Payment information</source>
        <translation>Ödeme bilgisi</translation>
    </message>
</context>
<context>
    <name>RecentRequestsTableModel</name>
    <message>
        <source>Date</source>
        <translation>Tarih</translation>
    </message>
    <message>
        <source>Label</source>
        <translation>Etiket</translation>
    </message>
    <message>
        <source>Message</source>
        <translation>Mesaj</translation>
    </message>
    <message>
        <source>(no label)</source>
        <translation>(etiket yok)</translation>
    </message>
    <message>
        <source>(no message)</source>
        <translation>(mesaj yok)</translation>
    </message>
    <message>
        <source>(no amount requested)</source>
        <translation>(tutar talep edilmedi)</translation>
    </message>
    <message>
        <source>Requested</source>
        <translation>Talep edilen</translation>
    </message>
</context>
<context>
    <name>SendCoinsDialog</name>
    <message>
        <source>Send Coins</source>
        <translation>Particli Gönder</translation>
    </message>
    <message>
        <source>Coin Control Features</source>
        <translation>Para kontrolü özellikleri</translation>
    </message>
    <message>
        <source>Inputs...</source>
        <translation>Girdiler...</translation>
    </message>
    <message>
        <source>automatically selected</source>
        <translation>otomatik seçilmiş</translation>
    </message>
    <message>
        <source>Insufficient funds!</source>
        <translation>Yetersiz fon!</translation>
    </message>
    <message>
        <source>Quantity:</source>
        <translation>Miktar</translation>
    </message>
    <message>
        <source>Bytes:</source>
        <translation>Bayt:</translation>
    </message>
    <message>
        <source>Amount:</source>
        <translation>Miktar</translation>
    </message>
    <message>
        <source>Fee:</source>
        <translation>Ücret</translation>
    </message>
    <message>
        <source>After Fee:</source>
        <translation>Ücret sonrası:</translation>
    </message>
    <message>
        <source>Change:</source>
        <translation>Değiştir</translation>
    </message>
    <message>
        <source>If this is activated, but the change address is empty or invalid, change will be sent to a newly generated address.</source>
        <translation>Bu etkinleştirildiyse fakat para üstü adresi boş ya da geçersizse para üstü yeni oluşturulan bir adrese gönderilecektir.</translation>
    </message>
    <message>
        <source>Custom change address</source>
        <translation>Özel para üstü adresi</translation>
    </message>
    <message>
        <source>Transaction Fee:</source>
        <translation>İşlem Ücreti:</translation>
    </message>
    <message>
        <source>Choose...</source>
        <translation>Seç...</translation>
    </message>
    <message>
        <source>Warning: Fee estimation is currently not possible.</source>
        <translation>Uyarı: Ücret tahmini şu anda mümkün değildir.</translation>
    </message>
    <message>
        <source>per kilobyte</source>
        <translation>kilobayt başı</translation>
    </message>
    <message>
        <source>Hide</source>
        <translation>Gizle</translation>
    </message>
    <message>
        <source>Recommended:</source>
        <translation>Tavsiye edilen:</translation>
    </message>
    <message>
        <source>Custom:</source>
        <translation>Özel:</translation>
    </message>
    <message>
        <source>(Smart fee not initialized yet. This usually takes a few blocks...)</source>
        <translation>(Zeki ücret henüz başlatılmadı. Bu genelde birkaç blok alır...)</translation>
    </message>
    <message>
        <source>Send to multiple recipients at once</source>
        <translation>Birçok alıcıya aynı anda gönder</translation>
    </message>
    <message>
        <source>Add &amp;Recipient</source>
        <translation>&amp;Alıcı ekle</translation>
    </message>
    <message>
        <source>Clear all fields of the form.</source>
        <translation>Formdaki tüm alanları temizle.</translation>
    </message>
    <message>
        <source>Dust:</source>
        <translation>Toz:</translation>
    </message>
    <message>
        <source>Hide transaction fee settings</source>
        <translation>İşlem ücreti ayarlarını gizle</translation>
    </message>
    <message>
        <source>Confirmation time target:</source>
        <translation>Doğrulama süresi hedefi:</translation>
    </message>
    <message>
        <source>Clear &amp;All</source>
        <translation>Tümünü &amp;Temizle</translation>
    </message>
    <message>
        <source>Balance:</source>
        <translation>Bakiye:</translation>
    </message>
    <message>
        <source>Confirm the send action</source>
        <translation>Yollama etkinliğini teyit ediniz</translation>
    </message>
    <message>
        <source>S&amp;end</source>
        <translation>&amp;Gönder</translation>
    </message>
    <message>
        <source>Copy quantity</source>
        <translation>Miktarı kopyala</translation>
    </message>
    <message>
        <source>Copy amount</source>
        <translation>Miktar kopyala</translation>
    </message>
    <message>
        <source>Copy fee</source>
        <translation>Ücreti kopyala</translation>
    </message>
    <message>
        <source>Copy after fee</source>
        <translation>Sonra ücret kopyası
</translation>
    </message>
    <message>
        <source>Copy bytes</source>
        <translation>Bitleri kopyala</translation>
    </message>
    <message>
        <source>Copy dust</source>
        <translation>toz kopyala</translation>
    </message>
    <message>
        <source>Copy change</source>
        <translation>Şansı kopyala</translation>
    </message>
    <message>
        <source>%1 (%2 blocks)</source>
        <translation>%1(%2 blok)</translation>
    </message>
    <message>
        <source>%1 to %2</source>
        <translation>%1 den %2'ye</translation>
    </message>
    <message>
        <source>Are you sure you want to send?</source>
        <translation>Göndermek istediğinizden emin misiniz?</translation>
    </message>
    <message>
        <source>Save Transaction Data</source>
        <translation>İşlem verilerini kaydet</translation>
    </message>
    <message>
        <source>PSBT saved</source>
        <translation>PSBT kaydedildi.</translation>
    </message>
    <message>
        <source>or</source>
        <translation>veya</translation>
    </message>
    <message>
        <source>Please, review your transaction.</source>
        <translation>Lütfen işleminizi gözden geçirin.</translation>
    </message>
    <message>
        <source>Transaction fee</source>
        <translation>İşlem ücreti</translation>
    </message>
    <message>
        <source>Confirm send coins</source>
        <translation>Particl gönderimini onaylayın</translation>
    </message>
    <message>
        <source>Send</source>
        <translation>Gönder</translation>
    </message>
    <message>
        <source>The recipient address is not valid. Please recheck.</source>
        <translation>Alıcı adresi geçerli değildir. Lütfen tekrar kontrol ediniz.</translation>
    </message>
    <message>
        <source>The amount to pay must be larger than 0.</source>
        <translation>Ödeyeceğiniz tutarın 0'dan yüksek olması gerekir.</translation>
    </message>
    <message>
        <source>The amount exceeds your balance.</source>
        <translation>Tutar bakiyenizden yüksektir.</translation>
    </message>
    <message>
        <source>The total exceeds your balance when the %1 transaction fee is included.</source>
        <translation>Toplam, %1 işlem ücreti eklendiğinde bakiyenizi geçmektedir.</translation>
    </message>
    <message>
        <source>Duplicate address found: addresses should only be used once each.</source>
        <translation>Tekrarlayan adres bulundu: adresler sadece bir kez kullanılmalıdır.</translation>
    </message>
    <message>
        <source>Transaction creation failed!</source>
        <translation>İşlem oluşturma başarısız!</translation>
    </message>
    <message>
        <source>A fee higher than %1 is considered an absurdly high fee.</source>
        <translation>%1 tutarından yüksek bir ücret saçma derecede yüksek bir ücret olarak kabul edilir.</translation>
    </message>
    <message>
        <source>Payment request expired.</source>
        <translation>Ödeme talebinin geçerlilik süresi bitti.</translation>
    </message>
    <message>
        <source>Warning: Invalid Particl address</source>
        <translation>Uyarı: geçersiz Particl adresi</translation>
    </message>
    <message>
        <source>Warning: Unknown change address</source>
        <translation>Uyarı: Bilinmeyen para üstü adresi</translation>
    </message>
    <message>
        <source>Confirm custom change address</source>
        <translation>Özel para üstü adresini onayla</translation>
    </message>
    <message>
        <source>The address you selected for change is not part of this wallet. Any or all funds in your wallet may be sent to this address. Are you sure?</source>
        <translation>Para üstü için seçtiğiniz adres bu cüzdanın bir parçası değil. Cüzdanınızdaki bir miktar veya tüm para bu adrese gönderilebilir. Emin misiniz?</translation>
    </message>
    <message>
        <source>(no label)</source>
        <translation>(etiket yok)</translation>
    </message>
</context>
<context>
    <name>SendCoinsEntry</name>
    <message>
        <source>A&amp;mount:</source>
        <translation>T&amp;utar:</translation>
    </message>
    <message>
        <source>Pay &amp;To:</source>
        <translation>&amp;Şu adrese öde:</translation>
    </message>
    <message>
        <source>&amp;Label:</source>
        <translation>&amp;Etiket:</translation>
    </message>
    <message>
        <source>Choose previously used address</source>
        <translation>Önceden kullanılmış adres seç</translation>
    </message>
    <message>
        <source>The Particl address to send the payment to</source>
        <translation>Ödemenin yollanacağı Particl adresi</translation>
    </message>
    <message>
        <source>Alt+A</source>
        <translation>Alt+A</translation>
    </message>
    <message>
        <source>Paste address from clipboard</source>
        <translation>Panodan adres yapıştır</translation>
    </message>
    <message>
        <source>Alt+P</source>
        <translation>Alt+P</translation>
    </message>
    <message>
        <source>Remove this entry</source>
        <translation>Bu ögeyi kaldır</translation>
    </message>
    <message>
        <source>The fee will be deducted from the amount being sent. The recipient will receive less particl than you enter in the amount field. If multiple recipients are selected, the fee is split equally.</source>
        <translation>Ücret yollanan tutardan alınacaktır. Alıcı tutar alanına girdiğinizden daha az particl alacaktır. Eğer birden çok alıcı seçiliyse ücret eşit olarak bölünecektir.</translation>
    </message>
    <message>
        <source>S&amp;ubtract fee from amount</source>
        <translation>Ücreti tutardan düş</translation>
    </message>
    <message>
        <source>Use available balance</source>
        <translation>Mevcut bakiyeyi kullan</translation>
    </message>
    <message>
        <source>Message:</source>
        <translation>Mesaj:</translation>
    </message>
    <message>
        <source>This is an unauthenticated payment request.</source>
        <translation>Bu, kimliği doğrulanmamış bir ödeme talebidir.</translation>
    </message>
    <message>
        <source>This is an authenticated payment request.</source>
        <translation>Bu, kimliği doğrulanmış bir ödeme talebidir.</translation>
    </message>
    <message>
        <source>Enter a label for this address to add it to the list of used addresses</source>
        <translation>Kullanılmış adres listesine eklemek için bu adrese bir etiket girin</translation>
    </message>
    <message>
        <source>A message that was attached to the particl: URI which will be stored with the transaction for your reference. Note: This message will not be sent over the Particl network.</source>
        <translation>Referans için particl: URI'siyle iliştirilmiş işlemle birlikte depolanacak bir ileti. Not: Bu mesaj Particl ağı üzerinden gönderilmeyecektir.</translation>
    </message>
    <message>
        <source>Pay To:</source>
        <translation>Şu adrese öde:</translation>
    </message>
    <message>
        <source>Memo:</source>
        <translation>Not:</translation>
    </message>
</context>
<context>
    <name>ShutdownWindow</name>
    <message>
        <source>%1 is shutting down...</source>
        <translation>%1 kapanıyor...</translation>
    </message>
    <message>
        <source>Do not shut down the computer until this window disappears.</source>
        <translation>Bu pencere kalkıncaya dek bilgisayarı kapatmayınız.</translation>
    </message>
</context>
<context>
    <name>SignVerifyMessageDialog</name>
    <message>
        <source>Signatures - Sign / Verify a Message</source>
        <translation>İmzalar - İleti İmzala / Kontrol et</translation>
    </message>
    <message>
        <source>&amp;Sign Message</source>
        <translation>İleti &amp;imzala</translation>
    </message>
    <message>
        <source>You can sign messages/agreements with your addresses to prove you can receive particl sent to them. Be careful not to sign anything vague or random, as phishing attacks may try to trick you into signing your identity over to them. Only sign fully-detailed statements you agree to.</source>
        <translation>Adreslerinize yollanan particlleri alabileceğiniz ispatlamak için adreslerinizle iletiler/anlaşmalar imzalayabilirsiniz. Oltalama saldırılarının kimliğinizi imzanızla elde etmeyi deneyebilecekleri için belirsiz ya da rastgele hiçbir şey imzalamamaya dikkat ediniz. Sadece ayrıntılı açıklaması olan ve tümüne katıldığınız ifadeleri imzalayınız.</translation>
    </message>
    <message>
        <source>The Particl address to sign the message with</source>
        <translation>İletinin imzalanmasında kullanılacak Particl adresi</translation>
    </message>
    <message>
        <source>Choose previously used address</source>
        <translation>Önceden kullanılmış adres seç</translation>
    </message>
    <message>
        <source>Alt+A</source>
        <translation>Alt+A</translation>
    </message>
    <message>
        <source>Paste address from clipboard</source>
        <translation>Panodan adres yapıştır</translation>
    </message>
    <message>
        <source>Alt+P</source>
        <translation>Alt+P</translation>
    </message>
    <message>
        <source>Enter the message you want to sign here</source>
        <translation>İmzalamak istediğiniz iletiyi burada giriniz</translation>
    </message>
    <message>
        <source>Signature</source>
        <translation>İmza</translation>
    </message>
    <message>
        <source>Copy the current signature to the system clipboard</source>
        <translation>Güncel imzayı sistem panosuna kopyala</translation>
    </message>
    <message>
        <source>Sign the message to prove you own this Particl address</source>
        <translation>Bu Particl adresinin sizin olduğunu ispatlamak için iletiyi imzalayın</translation>
    </message>
    <message>
        <source>Sign &amp;Message</source>
        <translation>&amp;İletiyi imzala</translation>
    </message>
    <message>
        <source>Reset all sign message fields</source>
        <translation>Tüm ileti alanlarını sıfırla</translation>
    </message>
    <message>
        <source>Clear &amp;All</source>
        <translation>Tümünü &amp;Temizle</translation>
    </message>
    <message>
        <source>&amp;Verify Message</source>
        <translation>İletiyi &amp;kontrol et</translation>
    </message>
    <message>
        <source>Enter the receiver's address, message (ensure you copy line breaks, spaces, tabs, etc. exactly) and signature below to verify the message. Be careful not to read more into the signature than what is in the signed message itself, to avoid being tricked by a man-in-the-middle attack. Note that this only proves the signing party receives with the address, it cannot prove sendership of any transaction!</source>
        <translation>Alıcının adresini, iletiyi (satır sonları, boşluklar, sekmeler vs. karakterleri tam olarak kopyaladığınızdan emin olunuz) ve imzayı aşağıya giriniz. Bir ortadaki adam saldırısı tarafından kandırılmaya engel olmak için imzadan, imzalı iletinin içeriğini aşan bir anlam çıkarmamaya dikkat ediniz. Bunun sadece imzalayan tarafın adres ile alım yapabildiğini ispatladığını ve herhangi bir işlemin gönderi tarafını kanıtlayamayacağını unutmayınız!</translation>
    </message>
    <message>
        <source>The Particl address the message was signed with</source>
        <translation>İletinin imzalanmasında kullanılan Particl adresi</translation>
    </message>
    <message>
        <source>Verify the message to ensure it was signed with the specified Particl address</source>
        <translation>Belirtilen Particl adresi ile imzalandığını doğrulamak için iletiyi kontrol et</translation>
    </message>
    <message>
        <source>Verify &amp;Message</source>
        <translation>&amp;Mesajı Denetle</translation>
    </message>
    <message>
        <source>Reset all verify message fields</source>
        <translation>Tüm ileti kontrolü alanlarını sıfırla</translation>
    </message>
    <message>
        <source>Click "Sign Message" to generate signature</source>
        <translation>İmzayı oluşturmak için "İletiyi İmzala"ya tıklayın</translation>
    </message>
    <message>
        <source>The entered address is invalid.</source>
        <translation>Girilen adres geçersizdir.</translation>
    </message>
    <message>
        <source>Please check the address and try again.</source>
        <translation>Lütfen adresi kontrol edip tekrar deneyiniz.</translation>
    </message>
    <message>
        <source>The entered address does not refer to a key.</source>
        <translation>Girilen adres herhangi bir anahtara işaret etmemektedir.</translation>
    </message>
    <message>
        <source>Wallet unlock was cancelled.</source>
        <translation>Cüzdan kilidinin açılması iptal edildi.</translation>
    </message>
    <message>
        <source>No error</source>
        <translation>Hata yok</translation>
    </message>
    <message>
        <source>Private key for the entered address is not available.</source>
        <translation>Girilen adres için özel anahtar mevcut değildir.</translation>
    </message>
    <message>
        <source>Message signing failed.</source>
        <translation>Mesaj imzalama başarısız.</translation>
    </message>
    <message>
        <source>Message signed.</source>
        <translation>Mesaj imzalandı.</translation>
    </message>
    <message>
        <source>The signature could not be decoded.</source>
        <translation>İmzanın kodu çözülemedi.</translation>
    </message>
    <message>
        <source>Please check the signature and try again.</source>
        <translation>Lütfen imzayı kontrol edip tekrar deneyiniz.</translation>
    </message>
    <message>
        <source>The signature did not match the message digest.</source>
        <translation>İmza iletinin özeti ile eşleşmedi.</translation>
    </message>
    <message>
        <source>Message verification failed.</source>
        <translation>İleti doğrulaması başarısız oldu.</translation>
    </message>
    <message>
        <source>Message verified.</source>
        <translation>Mesaj doğrulandı.</translation>
    </message>
</context>
<context>
    <name>TrafficGraphWidget</name>
    <message>
        <source>KB/s</source>
        <translation>KB/s</translation>
    </message>
</context>
<context>
    <name>TransactionDesc</name>
    <message>
        <source>Open until %1</source>
        <translation>%1 değerine dek açık</translation>
    </message>
    <message>
        <source>conflicted with a transaction with %1 confirmations</source>
        <translation>%1 doğrulamalı bir işlem ile çelişti</translation>
    </message>
    <message>
        <source>0/unconfirmed, %1</source>
        <translation>0/doğrulanmamış, %1</translation>
    </message>
    <message>
        <source>in memory pool</source>
        <translation>bellek alanında</translation>
    </message>
    <message>
        <source>not in memory pool</source>
        <translation>bellek alanında değil</translation>
    </message>
    <message>
        <source>abandoned</source>
        <translation>terk edilmiş</translation>
    </message>
    <message>
        <source>%1/unconfirmed</source>
        <translation>%1/doğrulanmadı</translation>
    </message>
    <message>
        <source>%1 confirmations</source>
        <translation>%1 doğrulama</translation>
    </message>
    <message>
        <source>Status</source>
        <translation>Durum</translation>
    </message>
    <message>
        <source>Date</source>
        <translation>Tarih</translation>
    </message>
    <message>
        <source>Source</source>
        <translation>Kaynak</translation>
    </message>
    <message>
        <source>Generated</source>
        <translation>Oluşturuldu</translation>
    </message>
    <message>
        <source>From</source>
        <translation>Gönderen</translation>
    </message>
    <message>
        <source>unknown</source>
        <translation>bilinmeyen</translation>
    </message>
    <message>
        <source>To</source>
        <translation>Alıcı</translation>
    </message>
    <message>
        <source>own address</source>
        <translation>kendi adresiniz</translation>
    </message>
    <message>
        <source>watch-only</source>
        <translation>sadece-izlenen</translation>
    </message>
    <message>
        <source>label</source>
        <translation>etiket</translation>
    </message>
    <message>
        <source>Credit</source>
        <translation>Kredi</translation>
    </message>
    <message>
        <source>not accepted</source>
        <translation>kabul edilmedi</translation>
    </message>
    <message>
        <source>Debit</source>
        <translation>Çekilen Tutar</translation>
    </message>
    <message>
        <source>Total debit</source>
        <translation>Toplam gider</translation>
    </message>
    <message>
        <source>Total credit</source>
        <translation>Toplam gelir</translation>
    </message>
    <message>
        <source>Transaction fee</source>
        <translation>İşlem ücreti</translation>
    </message>
    <message>
        <source>Net amount</source>
        <translation>Net tutar</translation>
    </message>
    <message>
        <source>Message</source>
        <translation>Mesaj</translation>
    </message>
    <message>
        <source>Comment</source>
        <translation>Yorum</translation>
    </message>
    <message>
        <source>Transaction ID</source>
        <translation>İşlem ID'si</translation>
    </message>
    <message>
        <source>Transaction total size</source>
        <translation>İşlemin toplam boyutu</translation>
    </message>
    <message>
        <source>Output index</source>
        <translation>Çıktı indeksi</translation>
    </message>
    <message>
        <source> (Certificate was not verified)</source>
        <translation>(Sertifika doğrulanmadı)</translation>
    </message>
    <message>
        <source>Merchant</source>
        <translation>Tüccar</translation>
    </message>
    <message>
        <source>Generated coins must mature %1 blocks before they can be spent. When you generated this block, it was broadcast to the network to be added to the block chain. If it fails to get into the chain, its state will change to "not accepted" and it won't be spendable. This may occasionally happen if another node generates a block within a few seconds of yours.</source>
        <translation>Oluşturulan particl'lerin harcanabilmelerinden önce %1 blok beklemeleri gerekmektedir. Bu blok, oluşturduğunuzda, blok zincirine eklenmesi için ağda yayınlandı. Zincire eklenmesi başarısız olursa, durumu "kabul edilmedi" olarak değiştirilecek ve harcanamayacaktır. Bu, bazen başka bir düğüm sizden birkaç saniye önce ya da sonra blok oluşturursa meydana gelebilir.</translation>
    </message>
    <message>
        <source>Debug information</source>
        <translation>Hata ayıklama bilgisi</translation>
    </message>
    <message>
        <source>Transaction</source>
        <translation>İşlem</translation>
    </message>
    <message>
        <source>Inputs</source>
        <translation>Girdiler</translation>
    </message>
    <message>
        <source>Amount</source>
        <translation>Mitar</translation>
    </message>
    <message>
        <source>true</source>
        <translation>doğru</translation>
    </message>
    <message>
        <source>false</source>
        <translation>yanlış</translation>
    </message>
</context>
<context>
    <name>TransactionDescDialog</name>
    <message>
        <source>This pane shows a detailed description of the transaction</source>
        <translation>Bu pano işlemin ayrıntılı açıklamasını gösterir</translation>
    </message>
    <message>
        <source>Details for %1</source>
        <translation>%1 için ayrıntılar</translation>
    </message>
</context>
<context>
    <name>TransactionTableModel</name>
    <message>
        <source>Date</source>
        <translation>Tarih</translation>
    </message>
    <message>
        <source>Type</source>
        <translation>Tür</translation>
    </message>
    <message>
        <source>Label</source>
        <translation>Etiket</translation>
    </message>
    <message>
        <source>Open until %1</source>
        <translation>%1 değerine dek açık</translation>
    </message>
    <message>
        <source>Unconfirmed</source>
        <translation>Doğrulanmamış</translation>
    </message>
    <message>
        <source>Abandoned</source>
        <translation>Terk edilmiş</translation>
    </message>
    <message>
        <source>Confirming (%1 of %2 recommended confirmations)</source>
        <translation>Doğrulanıyor (%1 kere doğrulandı, önerilen doğrulama sayısı %2)</translation>
    </message>
    <message>
        <source>Confirmed (%1 confirmations)</source>
        <translation>Doğrulandı (%1 doğrulama)</translation>
    </message>
    <message>
        <source>Conflicted</source>
        <translation>Çakıştı</translation>
    </message>
    <message>
        <source>Immature (%1 confirmations, will be available after %2)</source>
        <translation>Olgunlaşmamış (%1 doğrulama, %2 doğrulama sonra kullanılabilir olacaktır)</translation>
    </message>
    <message>
        <source>Generated but not accepted</source>
        <translation>Oluşturuldu ama kabul edilmedi</translation>
    </message>
    <message>
        <source>Received with</source>
        <translation>Şununla alındı</translation>
    </message>
    <message>
        <source>Received from</source>
        <translation>Alındığı kişi</translation>
    </message>
    <message>
        <source>Sent to</source>
        <translation>Gönderildiği adres</translation>
    </message>
    <message>
        <source>Payment to yourself</source>
        <translation>Kendinize ödeme</translation>
    </message>
    <message>
        <source>Mined</source>
        <translation>Madenden</translation>
    </message>
    <message>
        <source>watch-only</source>
        <translation>sadece-izlenen</translation>
    </message>
    <message>
        <source>(n/a)</source>
        <translation>(mevcut değil)</translation>
    </message>
    <message>
        <source>(no label)</source>
        <translation>(etiket yok)</translation>
    </message>
    <message>
        <source>Transaction status. Hover over this field to show number of confirmations.</source>
        <translation>İşlem durumu. Doğrulama sayısını görüntülemek için fare imlecini bu alanın üzerinde tutunuz.</translation>
    </message>
    <message>
        <source>Date and time that the transaction was received.</source>
        <translation>İşlemin alındığı tarih ve zaman.</translation>
    </message>
    <message>
        <source>Type of transaction.</source>
        <translation>İşlemin türü.</translation>
    </message>
    <message>
        <source>Whether or not a watch-only address is involved in this transaction.</source>
        <translation>Bu işleme sadece-izlenen bir adresin dahil edilip, edilmediği.</translation>
    </message>
    <message>
        <source>User-defined intent/purpose of the transaction.</source>
        <translation>İşlemin kullanıcı tanımlı amacı.</translation>
    </message>
    <message>
        <source>Amount removed from or added to balance.</source>
        <translation>Bakiyeden kaldırılan ya da bakiyeye eklenen tutar.</translation>
    </message>
</context>
<context>
    <name>TransactionView</name>
    <message>
        <source>All</source>
        <translation>Tümü</translation>
    </message>
    <message>
        <source>Today</source>
        <translation>Bugün</translation>
    </message>
    <message>
        <source>This week</source>
        <translation>Bu hafta</translation>
    </message>
    <message>
        <source>This month</source>
        <translation>Bu ay</translation>
    </message>
    <message>
        <source>Last month</source>
        <translation>Geçen ay</translation>
    </message>
    <message>
        <source>This year</source>
        <translation>Bu yıl</translation>
    </message>
    <message>
        <source>Range...</source>
        <translation>Aralık...</translation>
    </message>
    <message>
        <source>Received with</source>
        <translation>Şununla alındı</translation>
    </message>
    <message>
        <source>Sent to</source>
        <translation>Gönderildiği adres</translation>
    </message>
    <message>
        <source>To yourself</source>
        <translation>Kendinize</translation>
    </message>
    <message>
        <source>Mined</source>
        <translation>Madenden</translation>
    </message>
    <message>
        <source>Other</source>
        <translation>Diğer</translation>
    </message>
    <message>
        <source>Enter address, transaction id, or label to search</source>
        <translation>Aramak için adres, gönderim numarası ya da etiket yazınız</translation>
    </message>
    <message>
        <source>Min amount</source>
        <translation>En düşük tutar</translation>
    </message>
    <message>
        <source>Abandon transaction</source>
        <translation>İşlemden vazgeç</translation>
    </message>
    <message>
        <source>Increase transaction fee</source>
        <translation>İşlem ücretini artır</translation>
    </message>
    <message>
        <source>Copy address</source>
        <translation>Adresi kopyala</translation>
    </message>
    <message>
        <source>Copy label</source>
        <translation>Etiketi kopyala</translation>
    </message>
    <message>
        <source>Copy amount</source>
        <translation>Miktar kopyala</translation>
    </message>
    <message>
        <source>Copy transaction ID</source>
        <translation>İşlem numarasını kopyala</translation>
    </message>
    <message>
        <source>Copy raw transaction</source>
        <translation>Ham işlemi kopyala</translation>
    </message>
    <message>
        <source>Copy full transaction details</source>
        <translation>Tüm işlem ayrıntılarını kopyala</translation>
    </message>
    <message>
        <source>Edit label</source>
        <translation>Etiketi düzenle</translation>
    </message>
    <message>
        <source>Show transaction details</source>
        <translation>İşlem ayrıntılarını göster</translation>
    </message>
    <message>
        <source>Export Transaction History</source>
        <translation>İşlem Tarihçesini Dışarı Aktar</translation>
    </message>
    <message>
        <source>Comma separated file (*.csv)</source>
        <translation>Virgülle ayrılmış dosya (*.csv)</translation>
    </message>
    <message>
        <source>Confirmed</source>
        <translation>Doğrulandı</translation>
    </message>
    <message>
        <source>Watch-only</source>
        <translation>Sadece izlenen</translation>
    </message>
    <message>
        <source>Date</source>
        <translation>Tarih</translation>
    </message>
    <message>
        <source>Type</source>
        <translation>Tür</translation>
    </message>
    <message>
        <source>Label</source>
        <translation>Etiket</translation>
    </message>
    <message>
        <source>Address</source>
        <translation>Adres</translation>
    </message>
    <message>
        <source>ID</source>
        <translation>ID</translation>
    </message>
    <message>
        <source>Exporting Failed</source>
        <translation>Dışa Aktarım Başarısız Oldu</translation>
    </message>
    <message>
        <source>There was an error trying to save the transaction history to %1.</source>
        <translation>İşlem tarihçesinin %1 konumuna kaydedilmeye çalışıldığı sırada bir hata meydana geldi.</translation>
    </message>
    <message>
        <source>Exporting Successful</source>
        <translation>Dışarı Aktarma Başarılı</translation>
    </message>
    <message>
        <source>The transaction history was successfully saved to %1.</source>
        <translation>İşlem tarihçesi %1 konumuna başarıyla kaydedildi.</translation>
    </message>
    <message>
        <source>Range:</source>
        <translation>Tarih Aralığı:</translation>
    </message>
    <message>
        <source>to</source>
        <translation>Alıcı</translation>
    </message>
</context>
<context>
    <name>UnitDisplayStatusBarControl</name>
    <message>
        <source>Unit to show amounts in. Click to select another unit.</source>
        <translation>Tutarı göstermek için birim. Başka bir birim seçmek için tıklayınız.</translation>
    </message>
</context>
<context>
    <name>WalletController</name>
    <message>
        <source>Close wallet</source>
        <translation>Cüzdan kapat</translation>
    </message>
    <message>
        <source>Are you sure you wish to close the wallet &lt;i&gt;%1&lt;/i&gt;?</source>
        <translation>&lt;i&gt;%1&lt;/i&gt; cüzdanını kapatmak istediğinizden emin misiniz?</translation>
    </message>
    <message>
        <source>Closing the wallet for too long can result in having to resync the entire chain if pruning is enabled.</source>
        <translation>Cüzdanı çok uzun süre kapatmak, veri budama etkinleştirilmişse tüm zinciri yeniden senkronize etmek zorunda kalmanıza neden olabilir.</translation>
    </message>
    <message>
        <source>Close all wallets</source>
        <translation>Tüm cüzdanları kapat</translation>
    </message>
    <message>
        <source>Are you sure you wish to close all wallets?</source>
        <translation>Tüm cüzdanları kapatmak istediğinizden emin misiniz?</translation>
    </message>
</context>
<context>
    <name>WalletFrame</name>
    <message>
        <source>Create a new wallet</source>
        <translation>Yeni bir cüzdan oluştur</translation>
    </message>
</context>
<context>
    <name>WalletModel</name>
    <message>
        <source>Send Coins</source>
        <translation>Particli Gönder</translation>
    </message>
    <message>
        <source>Increasing transaction fee failed</source>
        <translation>İşlem ücreti artırma başarısız oldu</translation>
    </message>
    <message>
        <source>Do you want to increase the fee?</source>
        <translation>Ücreti artırmak istiyor musunuz?</translation>
    </message>
    <message>
        <source>Current fee:</source>
        <translation>Geçerli ücret:</translation>
    </message>
    <message>
        <source>Increase:</source>
        <translation>Artış:</translation>
    </message>
    <message>
        <source>New fee:</source>
        <translation>Yeni ücret:</translation>
    </message>
    <message>
        <source>PSBT copied</source>
        <translation>PSBT kopyalandı</translation>
    </message>
    <message>
        <source>Can't sign transaction.</source>
        <translation>İşlem imzalanamıyor.</translation>
    </message>
    <message>
        <source>Could not commit transaction</source>
        <translation>Alışveriş taahüt edilemedi.</translation>
    </message>
    <message>
        <source>default wallet</source>
        <translation>varsayılan cüzdan</translation>
    </message>
</context>
<context>
    <name>WalletView</name>
    <message>
        <source>&amp;Export</source>
        <translation>Dışa aktar</translation>
    </message>
    <message>
        <source>Export the data in the current tab to a file</source>
        <translation>Geçerli sekmedeki veriyi bir dosyaya dışa aktarın</translation>
    </message>
    <message>
        <source>Error</source>
        <translation>Hata</translation>
    </message>
    <message>
        <source>Backup Wallet</source>
        <translation>Cüzdanı Yedekle</translation>
    </message>
    <message>
        <source>Wallet Data (*.dat)</source>
        <translation>Cüzdan Verisi (*.dat)</translation>
    </message>
    <message>
        <source>Backup Failed</source>
        <translation>Yedekleme Başarısız</translation>
    </message>
    <message>
        <source>There was an error trying to save the wallet data to %1.</source>
        <translation>Cüzdan verisini %1'e kaydederken hata oluştu.</translation>
    </message>
    <message>
        <source>Backup Successful</source>
        <translation>Yedekleme Başarılı</translation>
    </message>
    <message>
        <source>The wallet data was successfully saved to %1.</source>
        <translation>Cüzdan verisi %1'e kaydedildi.</translation>
    </message>
    <message>
        <source>Cancel</source>
        <translation>İptal</translation>
    </message>
</context>
<context>
    <name>bitcoin-core</name>
    <message>
        <source>Distributed under the MIT software license, see the accompanying file %s or %s</source>
        <translation>MIT yazılım lisansı altında dağıtılmıştır, beraberindeki %s ya da %s dosyasına bakınız.</translation>
    </message>
    <message>
        <source>Prune configured below the minimum of %d MiB.  Please use a higher number.</source>
        <translation>Budama, en düşük değer olan %d MiB'den düşük olarak ayarlanmıştır. Lütfen daha yüksek bir sayı kullanınız.</translation>
    </message>
    <message>
        <source>Prune: last wallet synchronisation goes beyond pruned data. You need to -reindex (download the whole blockchain again in case of pruned node)</source>
        <translation>Budama: son cüzdan eşleşmesi budanmış verilerin ötesine gitmektedir. -reindex kullanmanız gerekmektedir (Budanmış düğüm ise tüm blok zincirini tekrar indirmeniz gerekir.)</translation>
    </message>
    <message>
        <source>Pruning blockstore...</source>
        <translation>Blockstore budanıyor...</translation>
    </message>
    <message>
        <source>Unable to start HTTP server. See debug log for details.</source>
        <translation>HTTP sunucusu başlatılamadı. Ayrıntılar için debug.log dosyasına bakınız.</translation>
    </message>
    <message>
        <source>The %s developers</source>
        <translation>%s geliştiricileri</translation>
    </message>
    <message>
        <source>Cannot obtain a lock on data directory %s. %s is probably already running.</source>
        <translation>%s veri dizininde kilit elde edilemedi. %s muhtemelen hâlihazırda çalışmaktadır.</translation>
    </message>
    <message>
        <source>Error reading %s! All keys read correctly, but transaction data or address book entries might be missing or incorrect.</source>
        <translation>%s dosyasının okunması sırasında bir hata meydana geldi! Tüm anahtarlar doğru bir şekilde okundu, ancak işlem verileri ya da adres defteri ögeleri hatalı veya eksik olabilir.</translation>
    </message>
    <message>
        <source>Please check that your computer's date and time are correct! If your clock is wrong, %s will not work properly.</source>
        <translation>Lütfen bilgisayarınızın tarih ve saatinin doğruluğunu kontrol edin. Hata varsa %s doğru çalışmayacaktır.</translation>
    </message>
    <message>
        <source>Please contribute if you find %s useful. Visit %s for further information about the software.</source>
        <translation>%s programını faydalı buluyorsanız lütfen katkıda bulununuz. Yazılım hakkında daha fazla bilgi için %s adresini ziyaret ediniz.</translation>
    </message>
    <message>
        <source>The block database contains a block which appears to be from the future. This may be due to your computer's date and time being set incorrectly. Only rebuild the block database if you are sure that your computer's date and time are correct</source>
        <translation>Blok veritabanı gelecekten gibi görünen bir blok içermektedir. Bu, bilgisayarınızın saat ve tarihinin yanlış ayarlanmış olmasından kaynaklanabilir. Blok veritabanını sadece bilgisayarınızın tarih ve saatinin doğru olduğundan eminseniz yeniden derleyin.</translation>
    </message>
    <message>
        <source>This is a pre-release test build - use at your own risk - do not use for mining or merchant applications</source>
        <translation>Bu kararlı sürümden önceki bir deneme sürümüdür. - risklerini bilerek kullanma sorumluluğu sizdedir - particl oluşturmak ya da ticari uygulamalar için kullanmayınız</translation>
    </message>
    <message>
        <source>Unable to rewind the database to a pre-fork state. You will need to redownload the blockchain</source>
        <translation>Veritabanını çatallama öncesi duruma geri sarmak mümkün değil. Blok zincirini tekrar indirmeniz gerekmektedir</translation>
    </message>
    <message>
        <source>Warning: The network does not appear to fully agree! Some miners appear to be experiencing issues.</source>
        <translation>Uyarı: Ağ üyeleri aralarında tamamen anlaşmış gibi gözükmüyor! Bazı madenciler sorun yaşıyor gibi görünmektedir.</translation>
    </message>
    <message>
        <source>Warning: We do not appear to fully agree with our peers! You may need to upgrade, or other nodes may need to upgrade.</source>
        <translation>Uyarı: Ağ eşlerimizle tamamen anlaşamamışız gibi görünüyor! Güncelleme yapmanız gerekebilir ya da diğer düğümlerin güncelleme yapmaları gerekebilir.</translation>
    </message>
    <message>
        <source>-maxmempool must be at least %d MB</source>
        <translation>-maxmempool en az %d MB olmalıdır</translation>
    </message>
    <message>
        <source>Cannot resolve -%s address: '%s'</source>
        <translation>Çözümlenemedi - %s adres: '%s'</translation>
    </message>
    <message>
        <source>Change index out of range</source>
        <translation>Aralık dışında değişiklik indeksi</translation>
    </message>
    <message>
        <source>Copyright (C) %i-%i</source>
        <translation>Telif Hakkı (C) %i-%i</translation>
    </message>
    <message>
        <source>Corrupted block database detected</source>
        <translation>Bozuk blok veritabanı tespit edildi</translation>
    </message>
    <message>
        <source>Do you want to rebuild the block database now?</source>
        <translation>Blok veritabanını şimdi yeniden inşa etmek istiyor musunuz?</translation>
    </message>
    <message>
        <source>Error initializing block database</source>
        <translation>Blok veritabanını başlatılırken bir hata meydana geldi</translation>
    </message>
    <message>
        <source>Error initializing wallet database environment %s!</source>
        <translation>%s cüzdan veritabanı ortamının başlatılmasında hata meydana geldi!</translation>
    </message>
    <message>
        <source>Error loading %s</source>
        <translation>%s unsurunun yüklenmesinde hata oluştu</translation>
    </message>
    <message>
        <source>Error loading %s: Wallet corrupted</source>
        <translation>%s unsurunun yüklenmesinde hata oluştu: bozuk cüzdan</translation>
    </message>
    <message>
        <source>Error loading %s: Wallet requires newer version of %s</source>
        <translation>%s unsurunun yüklenmesinde hata oluştu: cüzdan %s programının yeni bir sürümüne ihtiyaç duyuyor</translation>
    </message>
    <message>
        <source>Error loading block database</source>
        <translation>Blok veritabanının yüklenmesinde hata</translation>
    </message>
    <message>
        <source>Error opening block database</source>
        <translation>Blok veritabanının açılışı sırasında hata</translation>
    </message>
    <message>
        <source>Failed to listen on any port. Use -listen=0 if you want this.</source>
        <translation>Herhangi bir portun dinlenmesi başarısız oldu. Bunu istiyorsanız -listen=0 seçeneğini kullanınız.</translation>
    </message>
    <message>
        <source>Failed to rescan the wallet during initialization</source>
        <translation>Başlatma sırasında cüzdanı yeniden tarama işlemi başarısız oldu</translation>
    </message>
    <message>
        <source>Importing...</source>
        <translation>İçe aktarılıyor...</translation>
    </message>
    <message>
        <source>Incorrect or no genesis block found. Wrong datadir for network?</source>
        <translation>Yanlış ya da bulunamamış doğuş bloğu. Ağ için yanlış veri klasörü mü?</translation>
    </message>
    <message>
        <source>Initialization sanity check failed. %s is shutting down.</source>
        <translation>Başlatma sınaması başarısız oldu. %s kapatılıyor.</translation>
    </message>
    <message>
        <source>Invalid amount for -%s=&lt;amount&gt;: '%s'</source>
        <translation>-%s=&lt;tutar&gt; için geçersiz tutar: '%s'</translation>
    </message>
    <message>
        <source>Invalid amount for -discardfee=&lt;amount&gt;: '%s'</source>
        <translation>Geçersiz miktarda -discardfee=&lt;amount&gt;:'%s'</translation>
    </message>
    <message>
        <source>Invalid amount for -fallbackfee=&lt;amount&gt;: '%s'</source>
        <translation> -fallbackfee=&lt;tutar&gt; için geçersiz tutar: '%s'</translation>
    </message>
    <message>
        <source>Unknown address type '%s'</source>
        <translation>Bilinmeyen adres türü '%s'</translation>
    </message>
    <message>
        <source>Loading P2P addresses...</source>
        <translation>P2P adresleri yükleniyor...</translation>
    </message>
    <message>
        <source>Loading banlist...</source>
        <translation>Yasaklama listesi yükleniyor...</translation>
    </message>
    <message>
        <source>Not enough file descriptors available.</source>
        <translation>Kafi derecede dosya tanımlayıcıları mevcut değil.</translation>
    </message>
    <message>
        <source>Prune cannot be configured with a negative value.</source>
        <translation>Budama negatif bir değerle yapılandırılamaz.</translation>
    </message>
    <message>
        <source>Prune mode is incompatible with -txindex.</source>
        <translation>Budama kipi -txindex ile uyumsuzdur.</translation>
    </message>
    <message>
        <source>Replaying blocks...</source>
        <translation>Bloklar tekrar işleniyor...</translation>
    </message>
    <message>
        <source>Rewinding blocks...</source>
        <translation>Bloklar geri sarılıyor...</translation>
    </message>
    <message>
        <source>The source code is available from %s.</source>
        <translation>%s'in kaynak kodu ulaşılabilir.</translation>
    </message>
    <message>
        <source>Transaction fee and change calculation failed</source>
        <translation>İşlem ücreti ve para üstü hesaplamasında hata meydana geldi.</translation>
    </message>
    <message>
        <source>Unable to bind to %s on this computer. %s is probably already running.</source>
        <translation>Bu bilgisayarda %s unsuruna bağlanılamadı. %s muhtemelen hâlihazırda çalışmaktadır.</translation>
    </message>
    <message>
        <source>Unable to generate keys</source>
        <translation>Anahtarlar oluşturulamıyor</translation>
    </message>
    <message>
        <source>Unsupported logging category %s=%s.</source>
        <translation>Desteklenmeyen günlük kategorisi %s=%s.</translation>
    </message>
    <message>
        <source>Upgrading UTXO database</source>
        <translation>UTXO veritabanı yükseltiliyor</translation>
    </message>
    <message>
        <source>User Agent comment (%s) contains unsafe characters.</source>
        <translation>Kullanıcı Aracı açıklaması (%s) güvensiz karakterler içermektedir.</translation>
    </message>
    <message>
        <source>Verifying blocks...</source>
        <translation>Bloklar doğrulanıyor...</translation>
    </message>
    <message>
        <source>Wallet needed to be rewritten: restart %s to complete</source>
        <translation>Cüzdanın tekrar yazılması gerekiyordu: işlemi tamamlamak için %s programını yeniden başlatınız</translation>
    </message>
    <message>
        <source>Error: Listening for incoming connections failed (listen returned error %s)</source>
        <translation>Hata: İçeri gelen bağlantıların dinlenmesi başarısız oldu (dinleme %s hatasını verdi)</translation>
    </message>
    <message>
        <source>Invalid amount for -maxtxfee=&lt;amount&gt;: '%s' (must be at least the minrelay fee of %s to prevent stuck transactions)</source>
        <translation>-maxtxfee=&lt;tutar&gt; için geçersiz tutar: '%s' (Sıkışmış işlemleri önlemek için en az %s değerinde en düşük aktarım ücretine eşit olmalıdır)</translation>
    </message>
    <message>
        <source>The transaction amount is too small to send after the fee has been deducted</source>
        <translation>Bu işlem, tutar düşüldükten sonra göndermek için çok düşük</translation>
    </message>
    <message>
        <source>You need to rebuild the database using -reindex to go back to unpruned mode.  This will redownload the entire blockchain</source>
        <translation>Budama olmayan kipe dönmek için veritabanını -reindex ile tekrar derlemeniz gerekir. Bu, tüm blok zincirini tekrar indirecektir</translation>
    </message>
    <message>
        <source>Disk space is too low!</source>
        <translation>Disk alanı çok düşük!</translation>
    </message>
    <message>
        <source>Error reading from database, shutting down.</source>
        <translation>Veritabanı okuma hatası, program kapatılıyor.</translation>
    </message>
    <message>
        <source>Error upgrading chainstate database</source>
        <translation>Zincirdurumu veritabanı yükseltme hatası</translation>
    </message>
    <message>
        <source>Invalid -onion address or hostname: '%s'</source>
        <translation>Geçersiz -onion adresi veya ana makine adı: '%s'</translation>
    </message>
    <message>
        <source>Invalid -proxy address or hostname: '%s'</source>
        <translation>Geçersiz -proxy adresi veya ana makine adı: '%s'</translation>
    </message>
    <message>
        <source>Invalid amount for -paytxfee=&lt;amount&gt;: '%s' (must be at least %s)</source>
        <translation>-paytxfee=&lt;tutar&gt;:'%s' unsurunda geçersiz tutar (asgari %s olması lazımdır)</translation>
    </message>
    <message>
        <source>Invalid netmask specified in -whitelist: '%s'</source>
        <translation>-whitelist: '%s' unsurunda geçersiz bir ağ maskesi belirtildi</translation>
    </message>
    <message>
        <source>Need to specify a port with -whitebind: '%s'</source>
        <translation>-whitebind: '%s' ile bir port belirtilmesi lazımdır</translation>
    </message>
    <message>
        <source>Reducing -maxconnections from %d to %d, because of system limitations.</source>
        <translation>Sistem sınırlamaları sebebiyle -maxconnections %d değerinden %d değerine düşürülmüştür.</translation>
    </message>
    <message>
        <source>Signing transaction failed</source>
        <translation>İşlemin imzalanması başarısız oldu</translation>
    </message>
    <message>
        <source>Specified -walletdir "%s" does not exist</source>
        <translation>Belirtilen -walletdir "%s" mevcut değil</translation>
    </message>
    <message>
        <source>Specified -walletdir "%s" is a relative path</source>
        <translation>Belirtilen -walletdir "%s" göreceli bir yoldur</translation>
    </message>
    <message>
        <source>Specified -walletdir "%s" is not a directory</source>
        <translation>Belirtilen -walletdir "%s" bir dizin değildir</translation>
    </message>
    <message>
        <source>The transaction amount is too small to pay the fee</source>
        <translation>İşlemdeki particl tutarı ücreti ödemek için çok düşük</translation>
    </message>
    <message>
        <source>This is experimental software.</source>
        <translation>Bu deneysel bir uygulamadır.</translation>
    </message>
    <message>
        <source>Transaction amount too small</source>
        <translation>İşlem tutarı çok düşük</translation>
    </message>
    <message>
        <source>Transaction too large</source>
        <translation>İşlem çok büyük</translation>
    </message>
    <message>
        <source>Unable to bind to %s on this computer (bind returned error %s)</source>
        <translation>Bu bilgisayarda %s ögesine bağlanılamadı (bağlanma %s hatasını verdi)</translation>
    </message>
    <message>
        <source>Unable to generate initial keys</source>
        <translation>Başlangıç anahtarları üretilemiyor</translation>
    </message>
    <message>
        <source>Verifying wallet(s)...</source>
        <translation>Cüzdan(lar) kontrol ediliyor...</translation>
    </message>
    <message>
        <source>Warning: unknown new rules activated (versionbit %i)</source>
        <translation>Uyarı: Bilinmeyen yeni kurallar etkinleştirilmiştir (versionbit %i)</translation>
    </message>
    <message>
        <source>-maxtxfee is set very high! Fees this large could be paid on a single transaction.</source>
        <translation>-maxtxfee çok yüksek bir değere ayarlanmış! Bu denli yüksek ücretler tek bir işlemde ödenebilir.</translation>
    </message>
    <message>
        <source>This is the transaction fee you may pay when fee estimates are not available.</source>
        <translation>İşlem ücret tahminleri mevcut olmadığında ödeyebileceğiniz işlem ücreti budur.</translation>
    </message>
    <message>
        <source>Total length of network version string (%i) exceeds maximum length (%i). Reduce the number or size of uacomments.</source>
        <translation>Ağ sürümü zincirinin toplam boyutu (%i) en yüksek boyutu geçmektedir (%i). Kullanıcı aracı açıklamasının sayısı veya boyutunu azaltınız.</translation>
    </message>
    <message>
        <source>%s is set very high!</source>
        <translation>%s çok yüksek ayarlanmış!</translation>
    </message>
    <message>
        <source>Starting network threads...</source>
        <translation>Ağ dizisi başlatılıyor...</translation>
    </message>
    <message>
        <source>The wallet will avoid paying less than the minimum relay fee.</source>
        <translation>Cüzdan en az aktarma ücretinden daha az ödeme yapmaktan sakınacaktır.</translation>
    </message>
    <message>
        <source>This is the minimum transaction fee you pay on every transaction.</source>
        <translation>Bu her işlemde ödeceğiniz en düşük işlem ücretidir.</translation>
    </message>
    <message>
        <source>This is the transaction fee you will pay if you send a transaction.</source>
        <translation>Eğer bir gönderme işlemi yaparsanız ödeyeceğiniz işlem ücreti budur.</translation>
    </message>
    <message>
        <source>Transaction amounts must not be negative</source>
        <translation>İşlem tutarı negatif olmamalıdır.</translation>
    </message>
    <message>
        <source>Transaction has too long of a mempool chain</source>
        <translation>İşlem çok uzun bir mempool zincirine sahip</translation>
    </message>
    <message>
        <source>Transaction must have at least one recipient</source>
        <translation>İşlem en az bir adet alıcıya sahip olmalı.</translation>
    </message>
    <message>
        <source>Unknown network specified in -onlynet: '%s'</source>
        <translation>-onlynet için bilinmeyen bir ağ belirtildi: '%s'</translation>
    </message>
    <message>
        <source>Insufficient funds</source>
        <translation>Yetersiz bakiye</translation>
    </message>
    <message>
        <source>Cannot write to data directory '%s'; check permissions.</source>
        <translation>Veriler '%s' klasörüne yazılamıyor ; yetkilendirmeyi kontrol edin.</translation>
    </message>
    <message>
        <source>Loading block index...</source>
        <translation>Blok dizini yükleniyor ...</translation>
    </message>
    <message>
        <source>Loading wallet...</source>
        <translation>Cüzdan yükleniyor...</translation>
    </message>
    <message>
        <source>Cannot downgrade wallet</source>
        <translation>Cüzdan eski biçime geri alınamaz</translation>
    </message>
    <message>
        <source>Rescanning...</source>
        <translation>Yeniden taranıyor...</translation>
    </message>
    <message>
        <source>Done loading</source>
        <translation>Yükleme tamamlandı</translation>
    </message>
</context>
</TS><|MERGE_RESOLUTION|>--- conflicted
+++ resolved
@@ -51,7 +51,7 @@
     </message>
     <message>
         <source>Choose the address to receive coins with</source>
-        <translation>Particlleri alacağınız adresi seçin</translation>
+        <translation>Ghostleri alacağınız adresi seçin</translation>
     </message>
     <message>
         <source>C&amp;hoose</source>
@@ -67,7 +67,7 @@
     </message>
     <message>
         <source>These are your Ghost addresses for sending payments. Always check the amount and the receiving address before sending coins.</source>
-        <translation>Bunlar Particlleriniz için gönderici adreslerinizdir.
+        <translation>Bunlar Ghostleriniz için gönderici adreslerinizdir.
 Gönderim yapmadan önce her zaman tutarı ve alıcı adresi kontrol ediniz.</translation>
     </message>
     <message>
@@ -172,8 +172,8 @@
         <translation>Cüzdan şifrelemeyi onayla</translation>
     </message>
     <message>
-        <source>Warning: If you encrypt your wallet and lose your passphrase, you will &lt;b&gt;LOSE ALL OF YOUR PARTICL&lt;/b&gt;!</source>
-        <translation>Uyarı: Cüzdanınızı şifreler ve parolanızı unutursanız &lt;b&gt;TÜM PARTICLLERINIZI KAYBEDERSİNİZ&lt;/b&gt;!</translation>
+        <source>Warning: If you encrypt your wallet and lose your passphrase, you will &lt;b&gt;LOSE ALL OF YOUR GHOST&lt;/b&gt;!</source>
+        <translation>Uyarı: Cüzdanınızı şifreler ve parolanızı unutursanız &lt;b&gt;TÜM GHOSTLERINIZI KAYBEDERSİNİZ&lt;/b&gt;!</translation>
     </message>
     <message>
         <source>Are you sure you wish to encrypt your wallet?</source>
@@ -193,7 +193,7 @@
     </message>
     <message>
         <source>Remember that encrypting your wallet cannot fully protect your ghost from being stolen by malware infecting your computer.</source>
-        <translation>Cüzdanınızı şifrelemenin bilgisayarınıza bulaşan kötü amaçlı yazılımlar tarafından particllerinizin çalınmasına karşı tamamen koruyamayacağını unutmayın.</translation>
+        <translation>Cüzdanınızı şifrelemenin bilgisayarınıza bulaşan kötü amaçlı yazılımlar tarafından ghostlerinizin çalınmasına karşı tamamen koruyamayacağını unutmayın.</translation>
     </message>
     <message>
         <source>Wallet to be encrypted</source>
@@ -1013,8 +1013,8 @@
         <translation>Yaklaşık %1 GB veri bu klasörde depolanacak.</translation>
     </message>
     <message>
-        <source>%1 will download and store a copy of the Particl block chain.</source>
-        <translation>%1  Particl blok zincirinin bir kopyasını indirecek ve depolayacak.</translation>
+        <source>%1 will download and store a copy of the Ghost block chain.</source>
+        <translation>%1  Ghost blok zincirinin bir kopyasını indirecek ve depolayacak.</translation>
     </message>
     <message>
         <source>The wallet will also be stored in this directory.</source>
@@ -1044,373 +1044,368 @@
 <context>
     <name>ModalOverlay</name>
     <message>
-<<<<<<< HEAD
+        <source>Form</source>
+        <translation>Form</translation>
+    </message>
+    <message>
         <source>Recent transactions may not yet be visible, and therefore your wallet's balance might be incorrect. This information will be correct once your wallet has finished synchronizing with the ghost network, as detailed below.</source>
         <translation>Son işlemler henüz görünmeyebilir ve bu nedenle cüzdanınızın bakiyesi yanlış olabilir. Bu bilgiler, aşağıda detaylandırıldığı gibi, cüzdanınız ghost ağı ile senkronizasyonunu tamamladığında doğru olacaktır. </translation>
-=======
+    </message>
+    <message>
+        <source>Attempting to spend ghost that are affected by not-yet-displayed transactions will not be accepted by the network.</source>
+        <translation>Henüz görüntülenmeyen işlemlerden etkilenen ghostleri harcama girişiminde bulunmak ağ tarafından kabul edilmeyecektir.</translation>
+    </message>
+    <message>
+        <source>Number of blocks left</source>
+        <translation>Kalan blok sayısı</translation>
+    </message>
+    <message>
+        <source>Unknown...</source>
+        <translation>Bilinmeyen...</translation>
+    </message>
+    <message>
+        <source>Last block time</source>
+        <translation>Son blok zamanı</translation>
+    </message>
+    <message>
+        <source>Progress</source>
+        <translation>İlerleme</translation>
+    </message>
+    <message>
+        <source>Progress increase per hour</source>
+        <translation>Saat başı ilerleme artışı</translation>
+    </message>
+    <message>
+        <source>calculating...</source>
+        <translation>hesaplanıyor...</translation>
+    </message>
+    <message>
+        <source>Estimated time left until synced</source>
+        <translation>Senkronize edilene kadar kalan tahmini süre</translation>
+    </message>
+    <message>
+        <source>Hide</source>
+        <translation>Gizle</translation>
+    </message>
+    <message>
+        <source>Esc</source>
+        <translation>Esc</translation>
+    </message>
+    <message>
+        <source>Unknown. Syncing Headers (%1, %2%)...</source>
+        <translation>Bilinmeyen. Başlıklar Eşitleniyor (%1, %2%)...</translation>
+    </message>
+</context>
+<context>
+    <name>OpenURIDialog</name>
+    <message>
+        <source>Open ghost URI</source>
+        <translation>Ghost URI aç</translation>
+    </message>
+    <message>
+        <source>URI:</source>
+        <translation>URI:</translation>
+    </message>
+</context>
+<context>
+    <name>OpenWalletActivity</name>
+    <message>
+        <source>Open wallet failed</source>
+        <translation>Cüzdan açma başarısız</translation>
+    </message>
+    <message>
+        <source>Open wallet warning</source>
+        <translation>Açık cüzdan uyarısı</translation>
+    </message>
+    <message>
+        <source>default wallet</source>
+        <translation>varsayılan cüzdan</translation>
+    </message>
+    <message>
+        <source>Opening Wallet &lt;b&gt;%1&lt;/b&gt;...</source>
+        <translation>&lt;b&gt;%1&lt;/b&gt; cüzdanı açolıyor...</translation>
+    </message>
+</context>
+<context>
+    <name>OptionsDialog</name>
+    <message>
+        <source>Options</source>
+        <translation>Seçenekler</translation>
+    </message>
+    <message>
+        <source>&amp;Main</source>
+        <translation>&amp;Genel</translation>
+    </message>
+    <message>
+        <source>Automatically start %1 after logging in to the system.</source>
+        <translation>Sisteme giriş yaptıktan sonra otomatik olarak %1'i başlat.</translation>
+    </message>
+    <message>
+        <source>&amp;Start %1 on system login</source>
+        <translation>&amp;Açılışta %1 açılsın</translation>
+    </message>
+    <message>
+        <source>Size of &amp;database cache</source>
+        <translation>&amp;veritabanı önbellek boyutu</translation>
+    </message>
+    <message>
+        <source>Number of script &amp;verification threads</source>
+        <translation>Betik &amp;doğrulama iş parçacığı sayısı</translation>
+    </message>
+    <message>
+        <source>IP address of the proxy (e.g. IPv4: 127.0.0.1 / IPv6: ::1)</source>
+        <translation>Proxy'nin IP Adresi (ör: IPv4: 127.0.0.1 / IPv6: ::1)</translation>
+    </message>
+    <message>
+        <source>Shows if the supplied default SOCKS5 proxy is used to reach peers via this network type.</source>
+        <translation>Bu şebeke türü yoluyla eşlere bağlanmak için belirtilen varsayılan SOCKS5 vekil sunucusunun kullanılıp kullanılmadığını gösterir.</translation>
+    </message>
+    <message>
+        <source>Hide the icon from the system tray.</source>
+        <translation>Simgeyi sistem tepsisinden gizleyin.</translation>
+    </message>
+    <message>
+        <source>&amp;Hide tray icon</source>
+        <translation>&amp;Simgeyi gizle</translation>
+    </message>
+    <message>
+        <source>Minimize instead of exit the application when the window is closed. When this option is enabled, the application will be closed only after selecting Exit in the menu.</source>
+        <translation>Pencere kapatıldığında uygulamadan çıkmak yerine uygulamayı küçültür. Bu seçenek etkinleştirildiğinde, uygulama sadece menüden çıkış seçildiğinde kapanacaktır.</translation>
+    </message>
+    <message>
+        <source>Third party URLs (e.g. a block explorer) that appear in the transactions tab as context menu items. %s in the URL is replaced by transaction hash. Multiple URLs are separated by vertical bar |.</source>
+        <translation>İşlemler sekmesinde bağlam menüsü unsurları olarak görünen üçüncü taraf bağlantıları (mesela bir blok tarayıcısı). URL'deki %s, işlem hash değeri ile değiştirilecektir. Birden çok bağlantılar düşey çubuklar | ile ayrılacaktır.</translation>
+    </message>
+    <message>
+        <source>Open the %1 configuration file from the working directory.</source>
+        <translation>Çalışma dizininden %1  yapılandırma dosyasını aç.</translation>
+    </message>
+    <message>
+        <source>Open Configuration File</source>
+        <translation>Yapılandırma Dosyasını Aç</translation>
+    </message>
+    <message>
+        <source>Reset all client options to default.</source>
+        <translation>İstemcinin tüm seçeneklerini varsayılan değerlere sıfırla.</translation>
+    </message>
+    <message>
+        <source>&amp;Reset Options</source>
+        <translation>Seçenekleri &amp;Sıfırla</translation>
+    </message>
+    <message>
+        <source>&amp;Network</source>
+        <translation>&amp;Ağ</translation>
+    </message>
+    <message>
+        <source>Disables some advanced features but all blocks will still be fully validated. Reverting this setting requires re-downloading the entire blockchain. Actual disk usage may be somewhat higher.</source>
+        <translation>Bazı gelişmiş özellikleri devre dışı bırakır ancak tüm bloklar yine de tam olarak doğrulanacaktır. Bu ayarın geri alınması, tüm blok zincirinin yeniden indirilmesini gerektirir. Gerçek disk kullanımı biraz daha yüksek olabilir. </translation>
+    </message>
+    <message>
+        <source>Prune &amp;block storage to</source>
+        <translation>Depolamayı küçültmek &amp;engellemek için </translation>
+    </message>
+    <message>
+        <source>GB</source>
+        <translation>GB</translation>
+    </message>
+    <message>
+        <source>Reverting this setting requires re-downloading the entire blockchain.</source>
+        <translation>Bu ayarın geri alınması, tüm blok zincirinin yeniden indirilmesini gerektirir.</translation>
+    </message>
+    <message>
+        <source>MiB</source>
+        <translation>MiB</translation>
+    </message>
+    <message>
+        <source>(0 = auto, &lt;0 = leave that many cores free)</source>
+        <translation>(0 = otomatik, &lt;0 = bu kadar çekirdeği kullanma)</translation>
+    </message>
+    <message>
+        <source>W&amp;allet</source>
+        <translation>&amp;Cüzdan</translation>
+    </message>
+    <message>
+        <source>Expert</source>
+        <translation>Gelişmiş</translation>
+    </message>
+    <message>
+        <source>Enable coin &amp;control features</source>
+        <translation>Para &amp;kontrolü özelliklerini etkinleştir</translation>
+    </message>
+    <message>
+        <source>If you disable the spending of unconfirmed change, the change from a transaction cannot be used until that transaction has at least one confirmation. This also affects how your balance is computed.</source>
+        <translation>Onaylanmamış bozuk para harcamasını devre dışı bırakırsanız, bir işlemdeki bozukl para, o işlem en az bir onay alana kadar kullanılamaz. Bu aynı zamanda bakiyenizin nasıl hesaplandığını da etkiler.</translation>
+    </message>
+    <message>
+        <source>&amp;Spend unconfirmed change</source>
+        <translation>&amp; Onaylanmamış bozuk parayı harcayın</translation>
+    </message>
+    <message>
+        <source>Automatically open the Ghost client port on the router. This only works when your router supports UPnP and it is enabled.</source>
+        <translation>Yönlendiricide Ghost istemci portlarını otomatik olarak açar. Bu, sadece yönlendiricinizin UPnP desteği bulunuyorsa ve etkinse çalışabilir.</translation>
+    </message>
+    <message>
+        <source>Map port using &amp;UPnP</source>
+        <translation>Portları &amp;UPnP kullanarak haritala</translation>
+    </message>
+    <message>
+        <source>Accept connections from outside.</source>
+        <translation>Dışarıdan bağlantıları kabul et.</translation>
+    </message>
+    <message>
+        <source>Allow incomin&amp;g connections</source>
+        <translation>Gelen bağlantılara izin ver</translation>
+    </message>
+    <message>
+        <source>Connect to the Ghost network through a SOCKS5 proxy.</source>
+        <translation>Ghost ağına bir SOCKS5 vekil sunucusu aracılığıyla bağlan.</translation>
+    </message>
+    <message>
+        <source>&amp;Connect through SOCKS5 proxy (default proxy):</source>
+        <translation>SOCKS5 vekil sunucusu aracılığıyla &amp;bağlan (varsayılan vekil sunucusu):</translation>
+    </message>
+    <message>
+        <source>Proxy &amp;IP:</source>
+        <translation>Proxy &amp;IP:</translation>
+    </message>
+    <message>
+        <source>&amp;Port:</source>
+        <translation>&amp;Port:</translation>
+    </message>
+    <message>
+        <source>Port of the proxy (e.g. 9050)</source>
+        <translation>Vekil sunucunun portu (mesela 9050)</translation>
+    </message>
+    <message>
+        <source>Used for reaching peers via:</source>
+        <translation>Eşlere ulaşmak için kullanılır, şu üzerinden:</translation>
+    </message>
+    <message>
+        <source>IPv4</source>
+        <translation>IPv4</translation>
+    </message>
+    <message>
+        <source>IPv6</source>
+        <translation>IPv6</translation>
+    </message>
+    <message>
+        <source>Tor</source>
+        <translation>Tor</translation>
+    </message>
+    <message>
+        <source>&amp;Window</source>
+        <translation>&amp;Pencere</translation>
+    </message>
+    <message>
+        <source>Show only a tray icon after minimizing the window.</source>
+        <translation>Küçültüldükten sonra sadece tepsi simgesi göster.</translation>
+    </message>
+    <message>
+        <source>&amp;Minimize to the tray instead of the taskbar</source>
+        <translation>İşlem çubuğu yerine sistem çekmecesine &amp;küçült</translation>
+    </message>
+    <message>
+        <source>M&amp;inimize on close</source>
+        <translation>Kapatma sırasında k&amp;üçült</translation>
+    </message>
+    <message>
+        <source>&amp;Display</source>
+        <translation>&amp;Görünüm</translation>
+    </message>
+    <message>
+        <source>User Interface &amp;language:</source>
+        <translation>Kullanıcı arayüzü &amp;dili:</translation>
+    </message>
+    <message>
+        <source>The user interface language can be set here. This setting will take effect after restarting %1.</source>
+        <translation>Kullanıcı arayüzünün dili burada belirtilebilir. Bu ayar %1 tekrar başlatıldığında etkinleşecektir.</translation>
+    </message>
+    <message>
+        <source>&amp;Unit to show amounts in:</source>
+        <translation>Tutarı göstermek için &amp;birim:</translation>
+    </message>
+    <message>
+        <source>Choose the default subdivision unit to show in the interface and when sending coins.</source>
+        <translation>Ghost gönderildiğinde arayüzde gösterilecek varsayılan alt birimi seçiniz.</translation>
+    </message>
+    <message>
+        <source>Whether to show coin control features or not.</source>
+        <translation>Para kontrol özelliklerinin gösterilip gösterilmeyeceğini ayarlar.</translation>
+    </message>
+    <message>
+        <source>Connect to the Ghost network through a separate SOCKS5 proxy for Tor onion services.</source>
+        <translation>Tor Onion hizmetleri için ayrı bir SOCKS5 proxy aracılığıyla Ghost ağına bağlanın. </translation>
+    </message>
+    <message>
+        <source>Use separate SOCKS&amp;5 proxy to reach peers via Tor onion services:</source>
+        <translation>Tor onion hizmetleri aracılığıyla eşlere ulaşmak için ayrı SOCKS&amp;5 proxy kullanın: </translation>
+    </message>
+    <message>
+        <source>&amp;Third party transaction URLs</source>
+        <translation>&amp;Üçüncü parti işlem URL'leri</translation>
+    </message>
+    <message>
+        <source>&amp;OK</source>
+        <translation>&amp;Tamam</translation>
+    </message>
+    <message>
+        <source>&amp;Cancel</source>
+        <translation>&amp;İptal</translation>
+    </message>
+    <message>
+        <source>default</source>
+        <translation>varsayılan</translation>
+    </message>
+    <message>
+        <source>none</source>
+        <translation>hiçbiri</translation>
+    </message>
+    <message>
+        <source>Confirm options reset</source>
+        <translation>Seçenekleri sıfırlamayı onayla</translation>
+    </message>
+    <message>
+        <source>Client restart required to activate changes.</source>
+        <translation>Değişikliklerin uygulanması için istemcinin yeniden başlatılması lazımdır.</translation>
+    </message>
+    <message>
+        <source>Client will be shut down. Do you want to proceed?</source>
+        <translation>İstemci kapanacaktır. Devam etmek istiyor musunuz?</translation>
+    </message>
+    <message>
+        <source>Configuration options</source>
+        <translation>Yapılandırma seçenekleri</translation>
+    </message>
+    <message>
+        <source>The configuration file is used to specify advanced user options which override GUI settings. Additionally, any command-line options will override this configuration file.</source>
+        <translation>Yapılandırma dosyası, grafik arayüzü ayarlarını geçersiz kılacak gelişmiş kullanıcı seçeneklerini belirtmek için kullanılır. Ayrıca, herhangi bir komut satırı seçeneği bu yapılandırma dosyasını geçersiz kılacaktır.</translation>
+    </message>
+    <message>
+        <source>Error</source>
+        <translation>Hata</translation>
+    </message>
+    <message>
+        <source>The configuration file could not be opened.</source>
+        <translation>Yapılandırma dosyası açılamadı.</translation>
+    </message>
+    <message>
+        <source>This change would require a client restart.</source>
+        <translation>Bu değişiklik istemcinin tekrar başlatılmasını gerektirir.</translation>
+    </message>
+    <message>
+        <source>The supplied proxy address is invalid.</source>
+        <translation>Girilen vekil sunucu adresi geçersizdir.</translation>
+    </message>
+</context>
+<context>
+    <name>OverviewPage</name>
+    <message>
         <source>Form</source>
         <translation>Form</translation>
     </message>
     <message>
-        <source>Recent transactions may not yet be visible, and therefore your wallet's balance might be incorrect. This information will be correct once your wallet has finished synchronizing with the particl network, as detailed below.</source>
-        <translation>Son işlemler henüz görünmeyebilir ve bu nedenle cüzdanınızın bakiyesi yanlış olabilir. Bu bilgiler, aşağıda detaylandırıldığı gibi, cüzdanınız particl ağı ile senkronizasyonunu tamamladığında doğru olacaktır. </translation>
->>>>>>> 239a8573
-    </message>
-    <message>
-        <source>Attempting to spend particl that are affected by not-yet-displayed transactions will not be accepted by the network.</source>
-        <translation>Henüz görüntülenmeyen işlemlerden etkilenen particlleri harcama girişiminde bulunmak ağ tarafından kabul edilmeyecektir.</translation>
-    </message>
-    <message>
-        <source>Number of blocks left</source>
-        <translation>Kalan blok sayısı</translation>
-    </message>
-    <message>
-        <source>Unknown...</source>
-        <translation>Bilinmeyen...</translation>
-    </message>
-    <message>
-        <source>Last block time</source>
-        <translation>Son blok zamanı</translation>
-    </message>
-    <message>
-        <source>Progress</source>
-        <translation>İlerleme</translation>
-    </message>
-    <message>
-        <source>Progress increase per hour</source>
-        <translation>Saat başı ilerleme artışı</translation>
-    </message>
-    <message>
-        <source>calculating...</source>
-        <translation>hesaplanıyor...</translation>
-    </message>
-    <message>
-        <source>Estimated time left until synced</source>
-        <translation>Senkronize edilene kadar kalan tahmini süre</translation>
-    </message>
-    <message>
-        <source>Hide</source>
-        <translation>Gizle</translation>
-    </message>
-    <message>
-        <source>Esc</source>
-        <translation>Esc</translation>
-    </message>
-    <message>
-        <source>Unknown. Syncing Headers (%1, %2%)...</source>
-        <translation>Bilinmeyen. Başlıklar Eşitleniyor (%1, %2%)...</translation>
-    </message>
-</context>
-<context>
-    <name>OpenURIDialog</name>
-    <message>
-        <source>Open particl URI</source>
-        <translation>Particl URI aç</translation>
-    </message>
-    <message>
-        <source>URI:</source>
-        <translation>URI:</translation>
-    </message>
-</context>
-<context>
-    <name>OpenWalletActivity</name>
-    <message>
-        <source>Open wallet failed</source>
-        <translation>Cüzdan açma başarısız</translation>
-    </message>
-    <message>
-        <source>Open wallet warning</source>
-        <translation>Açık cüzdan uyarısı</translation>
-    </message>
-    <message>
-        <source>default wallet</source>
-        <translation>varsayılan cüzdan</translation>
-    </message>
-    <message>
-        <source>Opening Wallet &lt;b&gt;%1&lt;/b&gt;...</source>
-        <translation>&lt;b&gt;%1&lt;/b&gt; cüzdanı açolıyor...</translation>
-    </message>
-</context>
-<context>
-    <name>OptionsDialog</name>
-    <message>
-        <source>Options</source>
-        <translation>Seçenekler</translation>
-    </message>
-    <message>
-        <source>&amp;Main</source>
-        <translation>&amp;Genel</translation>
-    </message>
-    <message>
-        <source>Automatically start %1 after logging in to the system.</source>
-        <translation>Sisteme giriş yaptıktan sonra otomatik olarak %1'i başlat.</translation>
-    </message>
-    <message>
-        <source>&amp;Start %1 on system login</source>
-        <translation>&amp;Açılışta %1 açılsın</translation>
-    </message>
-    <message>
-        <source>Size of &amp;database cache</source>
-        <translation>&amp;veritabanı önbellek boyutu</translation>
-    </message>
-    <message>
-        <source>Number of script &amp;verification threads</source>
-        <translation>Betik &amp;doğrulama iş parçacığı sayısı</translation>
-    </message>
-    <message>
-        <source>IP address of the proxy (e.g. IPv4: 127.0.0.1 / IPv6: ::1)</source>
-        <translation>Proxy'nin IP Adresi (ör: IPv4: 127.0.0.1 / IPv6: ::1)</translation>
-    </message>
-    <message>
-        <source>Shows if the supplied default SOCKS5 proxy is used to reach peers via this network type.</source>
-        <translation>Bu şebeke türü yoluyla eşlere bağlanmak için belirtilen varsayılan SOCKS5 vekil sunucusunun kullanılıp kullanılmadığını gösterir.</translation>
-    </message>
-    <message>
-        <source>Hide the icon from the system tray.</source>
-        <translation>Simgeyi sistem tepsisinden gizleyin.</translation>
-    </message>
-    <message>
-        <source>&amp;Hide tray icon</source>
-        <translation>&amp;Simgeyi gizle</translation>
-    </message>
-    <message>
-        <source>Minimize instead of exit the application when the window is closed. When this option is enabled, the application will be closed only after selecting Exit in the menu.</source>
-        <translation>Pencere kapatıldığında uygulamadan çıkmak yerine uygulamayı küçültür. Bu seçenek etkinleştirildiğinde, uygulama sadece menüden çıkış seçildiğinde kapanacaktır.</translation>
-    </message>
-    <message>
-        <source>Third party URLs (e.g. a block explorer) that appear in the transactions tab as context menu items. %s in the URL is replaced by transaction hash. Multiple URLs are separated by vertical bar |.</source>
-        <translation>İşlemler sekmesinde bağlam menüsü unsurları olarak görünen üçüncü taraf bağlantıları (mesela bir blok tarayıcısı). URL'deki %s, işlem hash değeri ile değiştirilecektir. Birden çok bağlantılar düşey çubuklar | ile ayrılacaktır.</translation>
-    </message>
-    <message>
-        <source>Open the %1 configuration file from the working directory.</source>
-        <translation>Çalışma dizininden %1  yapılandırma dosyasını aç.</translation>
-    </message>
-    <message>
-        <source>Open Configuration File</source>
-        <translation>Yapılandırma Dosyasını Aç</translation>
-    </message>
-    <message>
-        <source>Reset all client options to default.</source>
-        <translation>İstemcinin tüm seçeneklerini varsayılan değerlere sıfırla.</translation>
-    </message>
-    <message>
-        <source>&amp;Reset Options</source>
-        <translation>Seçenekleri &amp;Sıfırla</translation>
-    </message>
-    <message>
-        <source>&amp;Network</source>
-        <translation>&amp;Ağ</translation>
-    </message>
-    <message>
-        <source>Disables some advanced features but all blocks will still be fully validated. Reverting this setting requires re-downloading the entire blockchain. Actual disk usage may be somewhat higher.</source>
-        <translation>Bazı gelişmiş özellikleri devre dışı bırakır ancak tüm bloklar yine de tam olarak doğrulanacaktır. Bu ayarın geri alınması, tüm blok zincirinin yeniden indirilmesini gerektirir. Gerçek disk kullanımı biraz daha yüksek olabilir. </translation>
-    </message>
-    <message>
-        <source>Prune &amp;block storage to</source>
-        <translation>Depolamayı küçültmek &amp;engellemek için </translation>
-    </message>
-    <message>
-        <source>GB</source>
-        <translation>GB</translation>
-    </message>
-    <message>
-        <source>Reverting this setting requires re-downloading the entire blockchain.</source>
-        <translation>Bu ayarın geri alınması, tüm blok zincirinin yeniden indirilmesini gerektirir.</translation>
-    </message>
-    <message>
-        <source>MiB</source>
-        <translation>MiB</translation>
-    </message>
-    <message>
-        <source>(0 = auto, &lt;0 = leave that many cores free)</source>
-        <translation>(0 = otomatik, &lt;0 = bu kadar çekirdeği kullanma)</translation>
-    </message>
-    <message>
-        <source>W&amp;allet</source>
-        <translation>&amp;Cüzdan</translation>
-    </message>
-    <message>
-        <source>Expert</source>
-        <translation>Gelişmiş</translation>
-    </message>
-    <message>
-        <source>Enable coin &amp;control features</source>
-        <translation>Para &amp;kontrolü özelliklerini etkinleştir</translation>
-    </message>
-    <message>
-        <source>If you disable the spending of unconfirmed change, the change from a transaction cannot be used until that transaction has at least one confirmation. This also affects how your balance is computed.</source>
-        <translation>Onaylanmamış bozuk para harcamasını devre dışı bırakırsanız, bir işlemdeki bozukl para, o işlem en az bir onay alana kadar kullanılamaz. Bu aynı zamanda bakiyenizin nasıl hesaplandığını da etkiler.</translation>
-    </message>
-    <message>
-        <source>&amp;Spend unconfirmed change</source>
-        <translation>&amp; Onaylanmamış bozuk parayı harcayın</translation>
-    </message>
-    <message>
-        <source>Automatically open the Particl client port on the router. This only works when your router supports UPnP and it is enabled.</source>
-        <translation>Yönlendiricide Particl istemci portlarını otomatik olarak açar. Bu, sadece yönlendiricinizin UPnP desteği bulunuyorsa ve etkinse çalışabilir.</translation>
-    </message>
-    <message>
-        <source>Map port using &amp;UPnP</source>
-        <translation>Portları &amp;UPnP kullanarak haritala</translation>
-    </message>
-    <message>
-        <source>Accept connections from outside.</source>
-        <translation>Dışarıdan bağlantıları kabul et.</translation>
-    </message>
-    <message>
-        <source>Allow incomin&amp;g connections</source>
-        <translation>Gelen bağlantılara izin ver</translation>
-    </message>
-    <message>
-        <source>Connect to the Particl network through a SOCKS5 proxy.</source>
-        <translation>Particl ağına bir SOCKS5 vekil sunucusu aracılığıyla bağlan.</translation>
-    </message>
-    <message>
-        <source>&amp;Connect through SOCKS5 proxy (default proxy):</source>
-        <translation>SOCKS5 vekil sunucusu aracılığıyla &amp;bağlan (varsayılan vekil sunucusu):</translation>
-    </message>
-    <message>
-        <source>Proxy &amp;IP:</source>
-        <translation>Proxy &amp;IP:</translation>
-    </message>
-    <message>
-        <source>&amp;Port:</source>
-        <translation>&amp;Port:</translation>
-    </message>
-    <message>
-        <source>Port of the proxy (e.g. 9050)</source>
-        <translation>Vekil sunucunun portu (mesela 9050)</translation>
-    </message>
-    <message>
-        <source>Used for reaching peers via:</source>
-        <translation>Eşlere ulaşmak için kullanılır, şu üzerinden:</translation>
-    </message>
-    <message>
-        <source>IPv4</source>
-        <translation>IPv4</translation>
-    </message>
-    <message>
-        <source>IPv6</source>
-        <translation>IPv6</translation>
-    </message>
-    <message>
-        <source>Tor</source>
-        <translation>Tor</translation>
-    </message>
-    <message>
-        <source>&amp;Window</source>
-        <translation>&amp;Pencere</translation>
-    </message>
-    <message>
-        <source>Show only a tray icon after minimizing the window.</source>
-        <translation>Küçültüldükten sonra sadece tepsi simgesi göster.</translation>
-    </message>
-    <message>
-        <source>&amp;Minimize to the tray instead of the taskbar</source>
-        <translation>İşlem çubuğu yerine sistem çekmecesine &amp;küçült</translation>
-    </message>
-    <message>
-        <source>M&amp;inimize on close</source>
-        <translation>Kapatma sırasında k&amp;üçült</translation>
-    </message>
-    <message>
-        <source>&amp;Display</source>
-        <translation>&amp;Görünüm</translation>
-    </message>
-    <message>
-        <source>User Interface &amp;language:</source>
-        <translation>Kullanıcı arayüzü &amp;dili:</translation>
-    </message>
-    <message>
-        <source>The user interface language can be set here. This setting will take effect after restarting %1.</source>
-        <translation>Kullanıcı arayüzünün dili burada belirtilebilir. Bu ayar %1 tekrar başlatıldığında etkinleşecektir.</translation>
-    </message>
-    <message>
-        <source>&amp;Unit to show amounts in:</source>
-        <translation>Tutarı göstermek için &amp;birim:</translation>
-    </message>
-    <message>
-        <source>Choose the default subdivision unit to show in the interface and when sending coins.</source>
-        <translation>Particl gönderildiğinde arayüzde gösterilecek varsayılan alt birimi seçiniz.</translation>
-    </message>
-    <message>
-        <source>Whether to show coin control features or not.</source>
-        <translation>Para kontrol özelliklerinin gösterilip gösterilmeyeceğini ayarlar.</translation>
-    </message>
-    <message>
-        <source>Connect to the Particl network through a separate SOCKS5 proxy for Tor onion services.</source>
-        <translation>Tor Onion hizmetleri için ayrı bir SOCKS5 proxy aracılığıyla Particl ağına bağlanın. </translation>
-    </message>
-    <message>
-        <source>Use separate SOCKS&amp;5 proxy to reach peers via Tor onion services:</source>
-        <translation>Tor onion hizmetleri aracılığıyla eşlere ulaşmak için ayrı SOCKS&amp;5 proxy kullanın: </translation>
-    </message>
-    <message>
-        <source>&amp;Third party transaction URLs</source>
-        <translation>&amp;Üçüncü parti işlem URL'leri</translation>
-    </message>
-    <message>
-        <source>&amp;OK</source>
-        <translation>&amp;Tamam</translation>
-    </message>
-    <message>
-        <source>&amp;Cancel</source>
-        <translation>&amp;İptal</translation>
-    </message>
-    <message>
-        <source>default</source>
-        <translation>varsayılan</translation>
-    </message>
-    <message>
-        <source>none</source>
-        <translation>hiçbiri</translation>
-    </message>
-    <message>
-        <source>Confirm options reset</source>
-        <translation>Seçenekleri sıfırlamayı onayla</translation>
-    </message>
-    <message>
-        <source>Client restart required to activate changes.</source>
-        <translation>Değişikliklerin uygulanması için istemcinin yeniden başlatılması lazımdır.</translation>
-    </message>
-    <message>
-        <source>Client will be shut down. Do you want to proceed?</source>
-        <translation>İstemci kapanacaktır. Devam etmek istiyor musunuz?</translation>
-    </message>
-    <message>
-        <source>Configuration options</source>
-        <translation>Yapılandırma seçenekleri</translation>
-    </message>
-    <message>
-        <source>The configuration file is used to specify advanced user options which override GUI settings. Additionally, any command-line options will override this configuration file.</source>
-        <translation>Yapılandırma dosyası, grafik arayüzü ayarlarını geçersiz kılacak gelişmiş kullanıcı seçeneklerini belirtmek için kullanılır. Ayrıca, herhangi bir komut satırı seçeneği bu yapılandırma dosyasını geçersiz kılacaktır.</translation>
-    </message>
-    <message>
-        <source>Error</source>
-        <translation>Hata</translation>
-    </message>
-    <message>
-        <source>The configuration file could not be opened.</source>
-        <translation>Yapılandırma dosyası açılamadı.</translation>
-    </message>
-    <message>
-        <source>This change would require a client restart.</source>
-        <translation>Bu değişiklik istemcinin tekrar başlatılmasını gerektirir.</translation>
-    </message>
-    <message>
-        <source>The supplied proxy address is invalid.</source>
-        <translation>Girilen vekil sunucu adresi geçersizdir.</translation>
-    </message>
-</context>
-<context>
-    <name>OverviewPage</name>
-    <message>
-        <source>Form</source>
-        <translation>Form</translation>
-    </message>
-    <message>
-        <source>The displayed information may be out of date. Your wallet automatically synchronizes with the Particl network after a connection is established, but this process has not completed yet.</source>
-        <translation>Görüntülenen bilgiler güncel olmayabilir. Bağlantı kurulduğunda cüzdanınız otomatik olarak Particl ağı ile senkronize olur ancak bu işlem henüz tamamlanmamıştır.</translation>
+        <source>The displayed information may be out of date. Your wallet automatically synchronizes with the Ghost network after a connection is established, but this process has not completed yet.</source>
+        <translation>Görüntülenen bilgiler güncel olmayabilir. Bağlantı kurulduğunda cüzdanınız otomatik olarak Ghost ağı ile senkronize olur ancak bu işlem henüz tamamlanmamıştır.</translation>
     </message>
     <message>
         <source>Watch-only:</source>
@@ -1563,29 +1558,24 @@
         <translation>Ödeme isteği hatası</translation>
     </message>
     <message>
-<<<<<<< HEAD
+        <source>Cannot start ghost: click-to-pay handler</source>
+        <translation>Ghost başlatılamadı: tıkla-ve-öde yöneticisi</translation>
+    </message>
+    <message>
+        <source>URI handling</source>
+        <translation>URI yönetimi</translation>
+    </message>
+    <message>
         <source>'ghost://' is not a valid URI. Use 'ghost:' instead.</source>
         <translation>'ghost://' geçerli bir URI değil. Onun yerine 'ghost:' kullanın.</translation>
-=======
-        <source>Cannot start particl: click-to-pay handler</source>
-        <translation>Particl başlatılamadı: tıkla-ve-öde yöneticisi</translation>
-    </message>
-    <message>
-        <source>URI handling</source>
-        <translation>URI yönetimi</translation>
-    </message>
-    <message>
-        <source>'particl://' is not a valid URI. Use 'particl:' instead.</source>
-        <translation>'particl://' geçerli bir URI değil. Onun yerine 'particl:' kullanın.</translation>
->>>>>>> 239a8573
     </message>
     <message>
         <source>Invalid payment address %1</source>
         <translation>%1 ödeme adresi geçersizdir</translation>
     </message>
     <message>
-        <source>URI cannot be parsed! This can be caused by an invalid Particl address or malformed URI parameters.</source>
-        <translation>URI ayrıştırılamıyor! Bunun nedeni geçersiz bir Particl adresi veya hatalı biçimlendirilmiş URI değişkenleri olabilir.</translation>
+        <source>URI cannot be parsed! This can be caused by an invalid Ghost address or malformed URI parameters.</source>
+        <translation>URI ayrıştırılamıyor! Bunun nedeni geçersiz bir Ghost adresi veya hatalı biçimlendirilmiş URI değişkenleri olabilir.</translation>
     </message>
     <message>
         <source>Payment request file handling</source>
@@ -2009,7 +1999,7 @@
     </message>
     <message>
         <source>WARNING: Scammers have been active, telling users to type commands here, stealing their wallet contents. Do not use this console without fully understanding the ramifications of a command.</source>
-        <translation>UYARI: Particl dolandırıcılarının çok fazla etkin olduğu zamanlarda, dolandırıcılar bazı kullanıcılara buraya komutlar yazmalarını söylerek onların cüzdanlarındaki particlleri çalmışlardır. Bir komutun sonuçlarını tam olarak anlamadan bu konsolu kullanmayın.</translation>
+        <translation>UYARI: Ghost dolandırıcılarının çok fazla etkin olduğu zamanlarda, dolandırıcılar bazı kullanıcılara buraya komutlar yazmalarını söylerek onların cüzdanlarındaki ghostleri çalmışlardır. Bir komutun sonuçlarını tam olarak anlamadan bu konsolu kullanmayın.</translation>
     </message>
     <message>
         <source>Network activity disabled</source>
@@ -2063,8 +2053,8 @@
         <translation>&amp;Mesaj:</translation>
     </message>
     <message>
-        <source>An optional message to attach to the payment request, which will be displayed when the request is opened. Note: The message will not be sent with the payment over the Particl network.</source>
-        <translation>Talep açıldığında gösterilecek, isteğinize dayalı, ödeme talebi ile ilişkilendirilecek bir ileti. Not: Bu ileti ödeme ile birlikte Particl ağı üzerinden gönderilmeyecektir.</translation>
+        <source>An optional message to attach to the payment request, which will be displayed when the request is opened. Note: The message will not be sent with the payment over the Ghost network.</source>
+        <translation>Talep açıldığında gösterilecek, isteğinize dayalı, ödeme talebi ile ilişkilendirilecek bir ileti. Not: Bu ileti ödeme ile birlikte Ghost ağı üzerinden gönderilmeyecektir.</translation>
     </message>
     <message>
         <source>An optional label to associate with the new receiving address.</source>
@@ -2213,7 +2203,7 @@
     <name>SendCoinsDialog</name>
     <message>
         <source>Send Coins</source>
-        <translation>Particli Gönder</translation>
+        <translation>Ghosti Gönder</translation>
     </message>
     <message>
         <source>Coin Control Features</source>
@@ -2398,7 +2388,7 @@
     </message>
     <message>
         <source>Confirm send coins</source>
-        <translation>Particl gönderimini onaylayın</translation>
+        <translation>Ghost gönderimini onaylayın</translation>
     </message>
     <message>
         <source>Send</source>
@@ -2437,8 +2427,8 @@
         <translation>Ödeme talebinin geçerlilik süresi bitti.</translation>
     </message>
     <message>
-        <source>Warning: Invalid Particl address</source>
-        <translation>Uyarı: geçersiz Particl adresi</translation>
+        <source>Warning: Invalid Ghost address</source>
+        <translation>Uyarı: geçersiz Ghost adresi</translation>
     </message>
     <message>
         <source>Warning: Unknown change address</source>
@@ -2476,8 +2466,8 @@
         <translation>Önceden kullanılmış adres seç</translation>
     </message>
     <message>
-        <source>The Particl address to send the payment to</source>
-        <translation>Ödemenin yollanacağı Particl adresi</translation>
+        <source>The Ghost address to send the payment to</source>
+        <translation>Ödemenin yollanacağı Ghost adresi</translation>
     </message>
     <message>
         <source>Alt+A</source>
@@ -2496,8 +2486,8 @@
         <translation>Bu ögeyi kaldır</translation>
     </message>
     <message>
-        <source>The fee will be deducted from the amount being sent. The recipient will receive less particl than you enter in the amount field. If multiple recipients are selected, the fee is split equally.</source>
-        <translation>Ücret yollanan tutardan alınacaktır. Alıcı tutar alanına girdiğinizden daha az particl alacaktır. Eğer birden çok alıcı seçiliyse ücret eşit olarak bölünecektir.</translation>
+        <source>The fee will be deducted from the amount being sent. The recipient will receive less ghost than you enter in the amount field. If multiple recipients are selected, the fee is split equally.</source>
+        <translation>Ücret yollanan tutardan alınacaktır. Alıcı tutar alanına girdiğinizden daha az ghost alacaktır. Eğer birden çok alıcı seçiliyse ücret eşit olarak bölünecektir.</translation>
     </message>
     <message>
         <source>S&amp;ubtract fee from amount</source>
@@ -2524,8 +2514,8 @@
         <translation>Kullanılmış adres listesine eklemek için bu adrese bir etiket girin</translation>
     </message>
     <message>
-        <source>A message that was attached to the particl: URI which will be stored with the transaction for your reference. Note: This message will not be sent over the Particl network.</source>
-        <translation>Referans için particl: URI'siyle iliştirilmiş işlemle birlikte depolanacak bir ileti. Not: Bu mesaj Particl ağı üzerinden gönderilmeyecektir.</translation>
+        <source>A message that was attached to the ghost: URI which will be stored with the transaction for your reference. Note: This message will not be sent over the Ghost network.</source>
+        <translation>Referans için ghost: URI'siyle iliştirilmiş işlemle birlikte depolanacak bir ileti. Not: Bu mesaj Ghost ağı üzerinden gönderilmeyecektir.</translation>
     </message>
     <message>
         <source>Pay To:</source>
@@ -2558,12 +2548,12 @@
         <translation>İleti &amp;imzala</translation>
     </message>
     <message>
-        <source>You can sign messages/agreements with your addresses to prove you can receive particl sent to them. Be careful not to sign anything vague or random, as phishing attacks may try to trick you into signing your identity over to them. Only sign fully-detailed statements you agree to.</source>
-        <translation>Adreslerinize yollanan particlleri alabileceğiniz ispatlamak için adreslerinizle iletiler/anlaşmalar imzalayabilirsiniz. Oltalama saldırılarının kimliğinizi imzanızla elde etmeyi deneyebilecekleri için belirsiz ya da rastgele hiçbir şey imzalamamaya dikkat ediniz. Sadece ayrıntılı açıklaması olan ve tümüne katıldığınız ifadeleri imzalayınız.</translation>
-    </message>
-    <message>
-        <source>The Particl address to sign the message with</source>
-        <translation>İletinin imzalanmasında kullanılacak Particl adresi</translation>
+        <source>You can sign messages/agreements with your addresses to prove you can receive ghost sent to them. Be careful not to sign anything vague or random, as phishing attacks may try to trick you into signing your identity over to them. Only sign fully-detailed statements you agree to.</source>
+        <translation>Adreslerinize yollanan ghostleri alabileceğiniz ispatlamak için adreslerinizle iletiler/anlaşmalar imzalayabilirsiniz. Oltalama saldırılarının kimliğinizi imzanızla elde etmeyi deneyebilecekleri için belirsiz ya da rastgele hiçbir şey imzalamamaya dikkat ediniz. Sadece ayrıntılı açıklaması olan ve tümüne katıldığınız ifadeleri imzalayınız.</translation>
+    </message>
+    <message>
+        <source>The Ghost address to sign the message with</source>
+        <translation>İletinin imzalanmasında kullanılacak Ghost adresi</translation>
     </message>
     <message>
         <source>Choose previously used address</source>
@@ -2594,8 +2584,8 @@
         <translation>Güncel imzayı sistem panosuna kopyala</translation>
     </message>
     <message>
-        <source>Sign the message to prove you own this Particl address</source>
-        <translation>Bu Particl adresinin sizin olduğunu ispatlamak için iletiyi imzalayın</translation>
+        <source>Sign the message to prove you own this Ghost address</source>
+        <translation>Bu Ghost adresinin sizin olduğunu ispatlamak için iletiyi imzalayın</translation>
     </message>
     <message>
         <source>Sign &amp;Message</source>
@@ -2618,12 +2608,12 @@
         <translation>Alıcının adresini, iletiyi (satır sonları, boşluklar, sekmeler vs. karakterleri tam olarak kopyaladığınızdan emin olunuz) ve imzayı aşağıya giriniz. Bir ortadaki adam saldırısı tarafından kandırılmaya engel olmak için imzadan, imzalı iletinin içeriğini aşan bir anlam çıkarmamaya dikkat ediniz. Bunun sadece imzalayan tarafın adres ile alım yapabildiğini ispatladığını ve herhangi bir işlemin gönderi tarafını kanıtlayamayacağını unutmayınız!</translation>
     </message>
     <message>
-        <source>The Particl address the message was signed with</source>
-        <translation>İletinin imzalanmasında kullanılan Particl adresi</translation>
-    </message>
-    <message>
-        <source>Verify the message to ensure it was signed with the specified Particl address</source>
-        <translation>Belirtilen Particl adresi ile imzalandığını doğrulamak için iletiyi kontrol et</translation>
+        <source>The Ghost address the message was signed with</source>
+        <translation>İletinin imzalanmasında kullanılan Ghost adresi</translation>
+    </message>
+    <message>
+        <source>Verify the message to ensure it was signed with the specified Ghost address</source>
+        <translation>Belirtilen Ghost adresi ile imzalandığını doğrulamak için iletiyi kontrol et</translation>
     </message>
     <message>
         <source>Verify &amp;Message</source>
@@ -2829,7 +2819,7 @@
     </message>
     <message>
         <source>Generated coins must mature %1 blocks before they can be spent. When you generated this block, it was broadcast to the network to be added to the block chain. If it fails to get into the chain, its state will change to "not accepted" and it won't be spendable. This may occasionally happen if another node generates a block within a few seconds of yours.</source>
-        <translation>Oluşturulan particl'lerin harcanabilmelerinden önce %1 blok beklemeleri gerekmektedir. Bu blok, oluşturduğunuzda, blok zincirine eklenmesi için ağda yayınlandı. Zincire eklenmesi başarısız olursa, durumu "kabul edilmedi" olarak değiştirilecek ve harcanamayacaktır. Bu, bazen başka bir düğüm sizden birkaç saniye önce ya da sonra blok oluşturursa meydana gelebilir.</translation>
+        <translation>Oluşturulan ghost'lerin harcanabilmelerinden önce %1 blok beklemeleri gerekmektedir. Bu blok, oluşturduğunuzda, blok zincirine eklenmesi için ağda yayınlandı. Zincire eklenmesi başarısız olursa, durumu "kabul edilmedi" olarak değiştirilecek ve harcanamayacaktır. Bu, bazen başka bir düğüm sizden birkaç saniye önce ya da sonra blok oluşturursa meydana gelebilir.</translation>
     </message>
     <message>
         <source>Debug information</source>
@@ -3170,7 +3160,7 @@
     <name>WalletModel</name>
     <message>
         <source>Send Coins</source>
-        <translation>Particli Gönder</translation>
+        <translation>Ghosti Gönder</translation>
     </message>
     <message>
         <source>Increasing transaction fee failed</source>
@@ -3300,7 +3290,7 @@
     </message>
     <message>
         <source>This is a pre-release test build - use at your own risk - do not use for mining or merchant applications</source>
-        <translation>Bu kararlı sürümden önceki bir deneme sürümüdür. - risklerini bilerek kullanma sorumluluğu sizdedir - particl oluşturmak ya da ticari uygulamalar için kullanmayınız</translation>
+        <translation>Bu kararlı sürümden önceki bir deneme sürümüdür. - risklerini bilerek kullanma sorumluluğu sizdedir - ghost oluşturmak ya da ticari uygulamalar için kullanmayınız</translation>
     </message>
     <message>
         <source>Unable to rewind the database to a pre-fork state. You will need to redownload the blockchain</source>
@@ -3536,7 +3526,7 @@
     </message>
     <message>
         <source>The transaction amount is too small to pay the fee</source>
-        <translation>İşlemdeki particl tutarı ücreti ödemek için çok düşük</translation>
+        <translation>İşlemdeki ghost tutarı ücreti ödemek için çok düşük</translation>
     </message>
     <message>
         <source>This is experimental software.</source>
