--- conflicted
+++ resolved
@@ -190,13 +190,8 @@
         <translation>Introduce la contraseña antigua y la nueva para la billetera.</translation>
     </message>
     <message>
-<<<<<<< HEAD
         <source>Remember that encrypting your wallet cannot fully protect your particl from being stolen by malware infecting your computer.</source>
-        <translation>Recuerda que cifrar tu cartera no garantiza la protección de tus particl si tu ordenador es infectado con malware.</translation>
-=======
-        <source>Remember that encrypting your wallet cannot fully protect your bitcoins from being stolen by malware infecting your computer.</source>
-        <translation>Recuerda que cifrar tu billetera no garantiza la protección de tus bitcoin si tu ordenador es infectado con malware.</translation>
->>>>>>> 7d8a10a6
+        <translation>Recuerda que cifrar tu billetera no garantiza la protección de tus particl si tu ordenador es infectado con malware.</translation>
     </message>
     <message>
         <source>Wallet to be encrypted</source>
@@ -3841,8 +3836,8 @@
         <translation>Error: La escucha para conexiones entrantes falló (la escucha devolvió el error %s)</translation>
     </message>
     <message>
-        <source>%s corrupt. Try using the wallet tool bitcoin-wallet to salvage or restoring a backup.</source>
-        <translation>%s corrupto. Intente utilizar la monedero herramienta de bitcoin-monedero para salvar o restaurar una copia de seguridad.</translation>
+        <source>%s corrupt. Try using the wallet tool particl-wallet to salvage or restoring a backup.</source>
+        <translation>%s corrupto. Intente utilizar la monedero herramienta de particl-monedero para salvar o restaurar una copia de seguridad.</translation>
     </message>
     <message>
         <source>Cannot upgrade a non HD split wallet without upgrading to support pre split keypool. Please use version 169900 or no version specified.</source>
