<TS language="es" version="2.1">
<context>
    <name>AddressBookPage</name>
    <message>
        <source>Right-click to edit address or label</source>
        <translation>Haz click con el botón derecho para editar una dirección o etiqueta</translation>
    </message>
    <message>
        <source>Create a new address</source>
        <translation>Crear una dirección nueva</translation>
    </message>
    <message>
        <source>&amp;New</source>
        <translation>&amp;Nuevo</translation>
    </message>
    <message>
        <source>Copy the currently selected address to the system clipboard</source>
        <translation>Copiar la dirección seleccionada al portapapeles del sistema</translation>
    </message>
    <message>
        <source>&amp;Copy</source>
        <translation>&amp;Copiar</translation>
    </message>
    <message>
        <source>C&amp;lose</source>
        <translation>Cerrar</translation>
    </message>
    <message>
        <source>Delete the currently selected address from the list</source>
        <translation>Borrar de la lista la dirección seleccionada</translation>
    </message>
    <message>
        <source>Enter address or label to search</source>
        <translation>Introduce la dirección o etiqueta que quieres buscar</translation>
    </message>
    <message>
        <source>Export the data in the current tab to a file</source>
        <translation>Exportar a un archivo los datos de esta pestaña</translation>
    </message>
    <message>
        <source>&amp;Export</source>
        <translation>&amp;Exportar</translation>
    </message>
    <message>
        <source>&amp;Delete</source>
        <translation>&amp;Borrar</translation>
    </message>
    <message>
        <source>Choose the address to send coins to</source>
        <translation>Elige la dirección a la que se enviarán las monedas</translation>
    </message>
    <message>
        <source>Choose the address to receive coins with</source>
        <translation>Escoja la dirección donde quiere recibir monedas</translation>
    </message>
    <message>
        <source>C&amp;hoose</source>
        <translation>Escoger</translation>
    </message>
    <message>
        <source>Sending addresses</source>
        <translation>Direcciones de envío</translation>
    </message>
    <message>
        <source>Receiving addresses</source>
        <translation>Direcciones de recepción</translation>
    </message>
    <message>
        <source>These are your Particl addresses for sending payments. Always check the amount and the receiving address before sending coins.</source>
        <translation>Estas son sus direcciones Particl para enviar pagos. Compruebe siempre la cantidad y la dirección de recibo antes de transferir monedas.</translation>
    </message>
    <message>
<<<<<<< HEAD
        <source>These are your Particl addresses for receiving payments. Use the 'Create new receiving address' button in the receive tab to create new addresses.</source>
        <translation>Estas son sus direcciones Particl para la recepción de pagos. Use el botón 'Crear una nueva dirección para recepción' en la pestaña Recibir para crear nuevas direcciones</translation>
    </message>
    <message>
=======
>>>>>>> 5174b534
        <source>&amp;Copy Address</source>
        <translation>&amp;Copiar dirección</translation>
    </message>
    <message>
        <source>Copy &amp;Label</source>
        <translation>Copiar &amp;Etiqueta</translation>
    </message>
    <message>
        <source>&amp;Edit</source>
        <translation>&amp;Editar</translation>
    </message>
    <message>
        <source>Export Address List</source>
        <translation>Exportar la Lista de Direcciones</translation>
    </message>
    <message>
        <source>Comma separated file (*.csv)</source>
        <translation>Archivo de columnas separadas por coma (*.csv)</translation>
    </message>
    <message>
        <source>Exporting Failed</source>
        <translation>La exportación ha fallado</translation>
    </message>
    <message>
        <source>There was an error trying to save the address list to %1. Please try again.</source>
        <translation>Hubo un error al intentar guardar la lista de direcciones a %1. Por favor, inténtelo de nuevo.</translation>
    </message>
</context>
<context>
    <name>AddressTableModel</name>
    <message>
        <source>Label</source>
        <translation>Etiqueta</translation>
    </message>
    <message>
        <source>Address</source>
        <translation>Dirección</translation>
    </message>
    <message>
        <source>(no label)</source>
        <translation>(sin etiqueta)</translation>
    </message>
</context>
<context>
    <name>AskPassphraseDialog</name>
    <message>
        <source>Passphrase Dialog</source>
        <translation>Diálogo de contraseña</translation>
    </message>
    <message>
        <source>Enter passphrase</source>
        <translation>Introduce la contraseña</translation>
    </message>
    <message>
        <source>New passphrase</source>
        <translation>Nueva contraseña</translation>
    </message>
    <message>
        <source>Repeat new passphrase</source>
        <translation>Repita la nueva contraseña</translation>
    </message>
    <message>
        <source>Show passphrase</source>
        <translation>Mostrar contraseña</translation>
    </message>
    <message>
        <source>Encrypt wallet</source>
        <translation>Cifrar cartera</translation>
    </message>
    <message>
        <source>This operation needs your wallet passphrase to unlock the wallet.</source>
        <translation>Esta operación necesita la contraseña para desbloquear la cartera</translation>
    </message>
    <message>
        <source>Unlock wallet</source>
        <translation>Desbloquear cartera</translation>
    </message>
    <message>
        <source>This operation needs your wallet passphrase to decrypt the wallet.</source>
        <translation>Esta operación necesita la contraseña para desbloquear la cartera.</translation>
    </message>
    <message>
        <source>Decrypt wallet</source>
        <translation>Descifrar cartera</translation>
    </message>
    <message>
        <source>Change passphrase</source>
        <translation>Cambiar contraseña</translation>
    </message>
    <message>
        <source>Confirm wallet encryption</source>
        <translation>Confirma el cifrado de esta cartera</translation>
    </message>
    <message>
        <source>Warning: If you encrypt your wallet and lose your passphrase, you will &lt;b&gt;LOSE ALL OF YOUR PARTICL&lt;/b&gt;!</source>
        <translation>Atención: Si cifra su monedero y pierde la contraseña, perderá ¡&lt;b&gt;TODOS SUS PARTICL&lt;/b&gt;!</translation>
    </message>
    <message>
        <source>Are you sure you wish to encrypt your wallet?</source>
        <translation>¿Seguro que quieres cifrar tu cartera?</translation>
    </message>
    <message>
        <source>Wallet encrypted</source>
        <translation>Cartera encriptada</translation>
    </message>
    <message>
        <source>Enter the new passphrase for the wallet.&lt;br/&gt;Please use a passphrase of &lt;b&gt;ten or more random characters&lt;/b&gt;, or &lt;b&gt;eight or more words&lt;/b&gt;.</source>
        <translation>Introduce la contraseña nueva para la cartera. &lt;br/&gt;Por favor utiliza una contraseña de &lt;b&gt;diez o más caracteres aleatorios&lt;/b&gt;, u &lt;b&gt;ocho o más palabras&lt;/b&gt;.</translation>
    </message>
    <message>
        <source>Enter the old passphrase and new passphrase for the wallet.</source>
        <translation>Introduce la contraseña antigua y la nueva para la cartera.</translation>
    </message>
    <message>
<<<<<<< HEAD
        <source>Remember that encrypting your wallet cannot fully protect your particl from being stolen by malware infecting your computer.</source>
        <translation>Recuerde que cifrar su monedero no garantiza mantener a salvo sus particls en caso de tener virus en el computador.</translation>
=======
        <source>Remember that encrypting your wallet cannot fully protect your bitcoins from being stolen by malware infecting your computer.</source>
        <translation>Recuerda que cifrar tu cartera no garantiza la protección de tus bitcoin si tu ordenador es infectado con malware.</translation>
>>>>>>> 5174b534
    </message>
    <message>
        <source>Wallet to be encrypted</source>
        <translation>Cartera a cifrar</translation>
    </message>
    <message>
        <source>Your wallet is about to be encrypted. </source>
        <translation>Tu cartera va a ser cifrada</translation>
    </message>
    <message>
        <source>Your wallet is now encrypted. </source>
        <translation>Tu cartera ya está cifrada</translation>
    </message>
    <message>
        <source>IMPORTANT: Any previous backups you have made of your wallet file should be replaced with the newly generated, encrypted wallet file. For security reasons, previous backups of the unencrypted wallet file will become useless as soon as you start using the new, encrypted wallet.</source>
        <translation>IMPORTANTE: Cualquier copia de seguridad que hayas hecho del archivo de tu cartera debe ser reemplazada por el archivo cifrado de la cartera recién generado. Por razones de seguridad, las copias de seguridad anteriores del archivo de la cartera sin cifrar serán inútiles cuando empiece a usar la nueva cartera cifrada.</translation>
    </message>
    <message>
        <source>Wallet encryption failed</source>
        <translation>El cifrado de la cartera ha fallado</translation>
    </message>
    <message>
        <source>Wallet encryption failed due to an internal error. Your wallet was not encrypted.</source>
        <translation>El cifrado de la cartera ha fallado debido a un error interno. Tu cartera no ha sido cifrada.</translation>
    </message>
    <message>
        <source>The supplied passphrases do not match.</source>
        <translation>Las contraseñas dadas no coinciden.</translation>
    </message>
    <message>
        <source>Wallet unlock failed</source>
        <translation>El desbloqueo de la cartera ha fallado</translation>
    </message>
    <message>
        <source>The passphrase entered for the wallet decryption was incorrect.</source>
        <translation>La contraseña introducida descifrar la cartera es incorrecta.</translation>
    </message>
    <message>
        <source>Wallet decryption failed</source>
        <translation>El descifrado de la cartera ha fallado</translation>
    </message>
    <message>
        <source>Wallet passphrase was successfully changed.</source>
        <translation>La contraseña de la cartera ha sido cambiada.</translation>
    </message>
    <message>
        <source>Warning: The Caps Lock key is on!</source>
        <translation>Advertencia: ¡La tecla Bloq Mayus está activada!</translation>
    </message>
</context>
<context>
    <name>BanTableModel</name>
    <message>
        <source>IP/Netmask</source>
        <translation>IP/Máscara de red</translation>
    </message>
    <message>
        <source>Banned Until</source>
        <translation>Prohibido hasta</translation>
    </message>
</context>
<context>
    <name>BitcoinGUI</name>
    <message>
        <source>Sign &amp;message...</source>
        <translation>Firmar &amp;mensaje...</translation>
    </message>
    <message>
        <source>Synchronizing with network...</source>
        <translation>Sincronizando con la red…</translation>
    </message>
    <message>
        <source>&amp;Overview</source>
        <translation>&amp;Vista general</translation>
    </message>
    <message>
        <source>Show general overview of wallet</source>
        <translation>Mostrar vista general de la cartera</translation>
    </message>
    <message>
        <source>&amp;Transactions</source>
        <translation>&amp;Transacciones</translation>
    </message>
    <message>
        <source>Browse transaction history</source>
        <translation>Examinar el historial de transacciones</translation>
    </message>
    <message>
        <source>E&amp;xit</source>
        <translation>&amp;Salir</translation>
    </message>
    <message>
        <source>Quit application</source>
        <translation>Salir de la aplicación</translation>
    </message>
    <message>
        <source>&amp;About %1</source>
        <translation>&amp;Acerca de %1</translation>
    </message>
    <message>
        <source>Show information about %1</source>
        <translation>Mostrar información acerca de %1</translation>
    </message>
    <message>
        <source>About &amp;Qt</source>
        <translation>Acerca de &amp;Qt</translation>
    </message>
    <message>
        <source>Show information about Qt</source>
        <translation>Mostrar información acerca de Qt</translation>
    </message>
    <message>
        <source>&amp;Options...</source>
        <translation>&amp;Opciones...</translation>
    </message>
    <message>
        <source>Modify configuration options for %1</source>
        <translation>Modificar las opciones de configuración para %1</translation>
    </message>
    <message>
        <source>&amp;Encrypt Wallet...</source>
        <translation>&amp;Cifrar cartera…</translation>
    </message>
    <message>
        <source>&amp;Backup Wallet...</source>
        <translation>&amp;Copia de seguridad de la cartera...</translation>
    </message>
    <message>
        <source>&amp;Change Passphrase...</source>
        <translation>&amp;Cambiar la contraseña…</translation>
    </message>
    <message>
        <source>Open &amp;URI...</source>
        <translation>Abrir URI...</translation>
    </message>
    <message>
        <source>Create Wallet...</source>
        <translation>Crear cartera...</translation>
    </message>
    <message>
        <source>Create a new wallet</source>
        <translation>Crear nueva cartera</translation>
    </message>
    <message>
        <source>Wallet:</source>
        <translation>Cartera:</translation>
    </message>
    <message>
        <source>Click to disable network activity.</source>
        <translation>Haga clic para desactivar la actividad de la red.</translation>
    </message>
    <message>
        <source>Network activity disabled.</source>
        <translation>Actividad de red deshabilitada.</translation>
    </message>
    <message>
        <source>Click to enable network activity again.</source>
        <translation>Haga clic para habilitar nuevamente la actividad de la red.</translation>
    </message>
    <message>
        <source>Syncing Headers (%1%)...</source>
        <translation>Sincronizando cabeceras (%1%) ...</translation>
    </message>
    <message>
        <source>Reindexing blocks on disk...</source>
        <translation>Reindexando bloques en disco...</translation>
    </message>
    <message>
        <source>Proxy is &lt;b&gt;enabled&lt;/b&gt;: %1</source>
        <translation>El proxy está &lt;b&gt;habilitado&lt;/b&gt;: %1</translation>
    </message>
    <message>
        <source>Send coins to a Particl address</source>
        <translation>Enviar monedas a una dirección Particl</translation>
    </message>
    <message>
        <source>Backup wallet to another location</source>
        <translation>Copia de seguridad del monedero en otra ubicación.</translation>
    </message>
    <message>
        <source>Change the passphrase used for wallet encryption</source>
        <translation>Cambiar la contraseña utilizada para el cifrado del monedero</translation>
    </message>
    <message>
        <source>&amp;Verify message...</source>
        <translation>&amp;Verificar mensaje...</translation>
    </message>
    <message>
        <source>&amp;Send</source>
        <translation>&amp;Enviar</translation>
    </message>
    <message>
        <source>&amp;Receive</source>
        <translation>&amp;Recibir</translation>
    </message>
    <message>
        <source>&amp;Show / Hide</source>
        <translation>&amp;Mostrar / Ocultar</translation>
    </message>
    <message>
        <source>Show or hide the main Window</source>
        <translation>Mostrar u ocultar la ventana principal</translation>
    </message>
    <message>
        <source>Encrypt the private keys that belong to your wallet</source>
        <translation>Cifrar las claves privadas que pertenecen a tu cartera</translation>
    </message>
    <message>
        <source>Sign messages with your Particl addresses to prove you own them</source>
        <translation>Firmar mensajes con sus direcciones Particl para demostrar la propiedad</translation>
    </message>
    <message>
        <source>Verify messages to ensure they were signed with specified Particl addresses</source>
        <translation>Verificar mensajes comprobando que están firmados con direcciones Particl concretas</translation>
    </message>
    <message>
        <source>&amp;File</source>
        <translation>&amp;Archivo</translation>
    </message>
    <message>
        <source>&amp;Settings</source>
        <translation>&amp;Configuración</translation>
    </message>
    <message>
        <source>&amp;Help</source>
        <translation>&amp;Ayuda</translation>
    </message>
    <message>
        <source>Tabs toolbar</source>
        <translation>Barra de pestañas</translation>
    </message>
    <message>
        <source>Request payments (generates QR codes and particl: URIs)</source>
        <translation>Solicitar pagos (genera código QR y URL's de Particl)</translation>
    </message>
    <message>
        <source>Show the list of used sending addresses and labels</source>
        <translation>Mostrar la lista de direcciones de envío y etiquetas</translation>
    </message>
    <message>
        <source>Show the list of used receiving addresses and labels</source>
        <translation>Muestra la lista de direcciones de recepción y etiquetas</translation>
    </message>
    <message>
        <source>&amp;Command-line options</source>
        <translation>&amp;Opciones de línea de comandos</translation>
    </message>
    <message numerus="yes">
        <source>%n active connection(s) to Particl network</source>
        <translation><numerusform>%n conexión activa hacia la red Particl</numerusform><numerusform>%n conexiones activas hacia la red Particl</numerusform></translation>
    </message>
    <message>
        <source>Indexing blocks on disk...</source>
        <translation>Bloques de indexación en el disco ...</translation>
    </message>
    <message>
        <source>Processing blocks on disk...</source>
        <translation>Procesamiento de bloques en el disco ...</translation>
    </message>
    <message numerus="yes">
        <source>Processed %n block(s) of transaction history.</source>
        <translation><numerusform>%n bloque procesado del historial de transacciones.</numerusform><numerusform>%n bloques procesados del historial de transacciones.</numerusform></translation>
    </message>
    <message>
        <source>%1 behind</source>
        <translation>%1 atrás</translation>
    </message>
    <message>
        <source>Last received block was generated %1 ago.</source>
        <translation>El último bloque recibido fue generado hace %1.</translation>
    </message>
    <message>
        <source>Transactions after this will not yet be visible.</source>
        <translation>Las transacciones posteriores aún no están visibles.</translation>
    </message>
    <message>
        <source>Error</source>
        <translation>Error</translation>
    </message>
    <message>
        <source>Warning</source>
        <translation>Advertencia</translation>
    </message>
    <message>
        <source>Information</source>
        <translation>Información</translation>
    </message>
    <message>
        <source>Up to date</source>
        <translation>Actualizado</translation>
    </message>
    <message>
        <source>Node window</source>
        <translation>Ventana de nodo</translation>
    </message>
    <message>
        <source>Open node debugging and diagnostic console</source>
        <translation>Abrir consola de depuración y diagnóstico de nodo</translation>
    </message>
    <message>
        <source>&amp;Sending addresses</source>
        <translation>&amp;Direcciones de envío</translation>
    </message>
    <message>
        <source>&amp;Receiving addresses</source>
        <translation>Direcciones de recepción</translation>
    </message>
    <message>
        <source>Open a particl: URI</source>
        <translation>Abrir una particl: URI</translation>
    </message>
    <message>
        <source>Open Wallet</source>
        <translation>Abrir cartera</translation>
    </message>
    <message>
        <source>Open a wallet</source>
        <translation>Abrir una cartera</translation>
    </message>
    <message>
        <source>Close Wallet...</source>
        <translation>Cerrar cartera...</translation>
    </message>
    <message>
        <source>Close wallet</source>
        <translation>Cerrar cartera</translation>
    </message>
    <message>
        <source>Close All Wallets...</source>
        <translation>Cerrar todas las carteras...</translation>
    </message>
    <message>
        <source>Close all wallets</source>
        <translation>Cerrar todas las carteras</translation>
    </message>
    <message>
        <source>Show the %1 help message to get a list with possible Particl command-line options</source>
        <translation>Muestra el mensaje de ayuda %1 para obtener una lista con posibles opciones de línea de comandos de Particl.</translation>
    </message>
    <message>
        <source>default wallet</source>
        <translation>Cartera predeterminada</translation>
    </message>
    <message>
        <source>No wallets available</source>
        <translation>No hay carteras disponibles</translation>
    </message>
    <message>
        <source>&amp;Window</source>
        <translation>&amp;Ventana</translation>
    </message>
    <message>
        <source>Minimize</source>
        <translation>Minimizar</translation>
    </message>
    <message>
        <source>Zoom</source>
        <translation>Acercar</translation>
    </message>
    <message>
        <source>Main Window</source>
        <translation>Ventana principal</translation>
    </message>
    <message>
        <source>%1 client</source>
        <translation>%1 cliente</translation>
    </message>
    <message>
        <source>Connecting to peers...</source>
        <translation>Conectando con sus pares ...</translation>
    </message>
    <message>
        <source>Catching up...</source>
        <translation>Actualizando...</translation>
    </message>
    <message>
        <source>Error: %1</source>
        <translation>Error: %1</translation>
    </message>
    <message>
        <source>Warning: %1</source>
        <translation>Advertencia: %1</translation>
    </message>
    <message>
        <source>Date: %1
</source>
        <translation>Fecha: %1
</translation>
    </message>
    <message>
        <source>Amount: %1
</source>
        <translation>Cantidad: %1
</translation>
    </message>
    <message>
        <source>Wallet: %1
</source>
        <translation>Cartera: %1
</translation>
    </message>
    <message>
        <source>Type: %1
</source>
        <translation>Tipo: %1
</translation>
    </message>
    <message>
        <source>Label: %1
</source>
        <translation>Etiqueta: %1
</translation>
    </message>
    <message>
        <source>Address: %1
</source>
        <translation>Dirección: %1
</translation>
    </message>
    <message>
        <source>Sent transaction</source>
        <translation>Transacción enviada</translation>
    </message>
    <message>
        <source>Incoming transaction</source>
        <translation>Transacción entrante</translation>
    </message>
    <message>
        <source>HD key generation is &lt;b&gt;enabled&lt;/b&gt;</source>
        <translation>La generación de clave HD está &lt;b&gt;habilitada&lt;/b&gt;</translation>
    </message>
    <message>
        <source>HD key generation is &lt;b&gt;disabled&lt;/b&gt;</source>
        <translation>La generación de clave HD está &lt;b&gt;deshabilitada&lt;/b&gt;</translation>
    </message>
    <message>
        <source>Private key &lt;b&gt;disabled&lt;/b&gt;</source>
        <translation>Llave privada &lt;b&gt;deshabilitada&lt;/b&gt;</translation>
    </message>
    <message>
        <source>Wallet is &lt;b&gt;encrypted&lt;/b&gt; and currently &lt;b&gt;unlocked&lt;/b&gt;</source>
        <translation>El monedero está &lt;b&gt;cifrado&lt;/b&gt; y actualmente &lt;b&gt;desbloqueado&lt;/b&gt;</translation>
    </message>
    <message>
        <source>Wallet is &lt;b&gt;encrypted&lt;/b&gt; and currently &lt;b&gt;locked&lt;/b&gt;</source>
        <translation>La cartera está &lt;b&gt;cifrada&lt;/b&gt; y &lt;b&gt;bloqueada&lt;/b&gt;</translation>
    </message>
    <message>
<<<<<<< HEAD
        <source>A fatal error occurred. Particl can no longer continue safely and will quit.</source>
        <translation>Se produjo un error fatal. Particl ya no puede continuar de manera segura y se cerrará</translation>
=======
        <source>Original message:</source>
        <translation>Mensaje original:</translation>
>>>>>>> 5174b534
    </message>
    </context>
<context>
    <name>CoinControlDialog</name>
    <message>
        <source>Coin Selection</source>
        <translation>Selección de moneda</translation>
    </message>
    <message>
        <source>Quantity:</source>
        <translation>Cantidad:</translation>
    </message>
    <message>
        <source>Bytes:</source>
        <translation>Bytes:</translation>
    </message>
    <message>
        <source>Amount:</source>
        <translation>Cantidad:</translation>
    </message>
    <message>
        <source>Fee:</source>
        <translation>Comisión:</translation>
    </message>
    <message>
        <source>Dust:</source>
        <translation>Polvo:</translation>
    </message>
    <message>
        <source>After Fee:</source>
        <translation>Después de comisión:</translation>
    </message>
    <message>
        <source>Change:</source>
        <translation>Cambio:</translation>
    </message>
    <message>
        <source>(un)select all</source>
        <translation>(des)selecciona todos</translation>
    </message>
    <message>
        <source>Tree mode</source>
        <translation>Modo árbol</translation>
    </message>
    <message>
        <source>List mode</source>
        <translation>Modo lista</translation>
    </message>
    <message>
        <source>Amount</source>
        <translation>Cantidad</translation>
    </message>
    <message>
        <source>Received with label</source>
        <translation>Recibido con etiqueta</translation>
    </message>
    <message>
        <source>Received with address</source>
        <translation>Recibido con dirección</translation>
    </message>
    <message>
        <source>Date</source>
        <translation>Fecha</translation>
    </message>
    <message>
        <source>Confirmations</source>
        <translation>Confirmaciones</translation>
    </message>
    <message>
        <source>Confirmed</source>
        <translation>Confirmado</translation>
    </message>
    <message>
        <source>Copy address</source>
        <translation>Copiar dirección</translation>
    </message>
    <message>
        <source>Copy label</source>
        <translation>Copiar etiqueta</translation>
    </message>
    <message>
        <source>Copy amount</source>
        <translation>Copiar cantidad</translation>
    </message>
    <message>
        <source>Copy transaction ID</source>
        <translation>Copiar ID de la transacción</translation>
    </message>
    <message>
        <source>Lock unspent</source>
        <translation>Bloquear lo no gastado</translation>
    </message>
    <message>
        <source>Unlock unspent</source>
        <translation>Desbloquear lo no gastado</translation>
    </message>
    <message>
        <source>Copy quantity</source>
        <translation>Copiar cantidad</translation>
    </message>
    <message>
        <source>Copy fee</source>
        <translation>Copiar comisión</translation>
    </message>
    <message>
        <source>Copy after fee</source>
        <translation>Copiar después de la comisión</translation>
    </message>
    <message>
        <source>Copy bytes</source>
        <translation>Copiar bytes</translation>
    </message>
    <message>
        <source>Copy dust</source>
        <translation>Copiar polvo</translation>
    </message>
    <message>
        <source>Copy change</source>
        <translation>Copiar cambio</translation>
    </message>
    <message>
        <source>(%1 locked)</source>
        <translation>(%1 bloqueado)</translation>
    </message>
    <message>
        <source>yes</source>
        <translation>sí</translation>
    </message>
    <message>
        <source>no</source>
        <translation>no</translation>
    </message>
    <message>
        <source>This label turns red if any recipient receives an amount smaller than the current dust threshold.</source>
        <translation>Esta etiqueta se vuelve roja si algún receptor recibe una cantidad inferior al umbral actual establecido para el polvo.</translation>
    </message>
    <message>
        <source>Can vary +/- %1 satoshi(s) per input.</source>
        <translation>Puede variar +/- %1 satoshi(s) por entrada.</translation>
    </message>
    <message>
        <source>(no label)</source>
        <translation>(sin etiqueta)</translation>
    </message>
    <message>
        <source>change from %1 (%2)</source>
        <translation>cambia desde %1 (%2)</translation>
    </message>
    <message>
        <source>(change)</source>
        <translation>(cambio)</translation>
    </message>
</context>
<context>
    <name>CreateWalletActivity</name>
    <message>
        <source>Creating Wallet &lt;b&gt;%1&lt;/b&gt;...</source>
        <translation>Creando monedero &lt;b&gt;%1&lt;/b&gt;...</translation>
    </message>
    <message>
        <source>Create wallet failed</source>
        <translation>Error al crear cartera</translation>
    </message>
    <message>
        <source>Create wallet warning</source>
        <translation>Advertencia sobre crear monedero</translation>
    </message>
</context>
<context>
    <name>CreateWalletDialog</name>
    <message>
        <source>Create Wallet</source>
        <translation>Crear monedero</translation>
    </message>
    <message>
        <source>Wallet Name</source>
        <translation>Nombre de monedero</translation>
    </message>
    <message>
        <source>Encrypt the wallet. The wallet will be encrypted with a passphrase of your choice.</source>
        <translation>Cifrar monedero. El monedero será cifrado con la contraseña que elija.</translation>
    </message>
    <message>
        <source>Encrypt Wallet</source>
        <translation>Cifrar monedero</translation>
    </message>
    <message>
        <source>Disable private keys for this wallet. Wallets with private keys disabled will have no private keys and cannot have an HD seed or imported private keys. This is ideal for watch-only wallets.</source>
        <translation>Deshabilita las claves privadas para este monedero. Los monederos con claves privadas deshabilitadas no tendrán claves privadas y no podrán tener ni una semilla HD ni claves privadas importadas. Esto es ideal para monederos de solo lectura.</translation>
    </message>
    <message>
        <source>Disable Private Keys</source>
        <translation>Deshabilitar claves privadas</translation>
    </message>
    <message>
        <source>Make a blank wallet. Blank wallets do not initially have private keys or scripts. Private keys and addresses can be imported, or an HD seed can be set, at a later time.</source>
        <translation>Crear un monedero vacío. Los monederos vacíos no tienen claves privadas ni scripts. Las claves privadas y direcciones pueden importarse después o también establecer una semilla HD.</translation>
    </message>
    <message>
        <source>Make Blank Wallet</source>
        <translation>Crear monedero vacío</translation>
    </message>
    <message>
        <source>Create</source>
        <translation>Crear</translation>
    </message>
</context>
<context>
    <name>EditAddressDialog</name>
    <message>
        <source>Edit Address</source>
        <translation>Editar Dirección</translation>
    </message>
    <message>
        <source>&amp;Label</source>
        <translation>&amp;Etiqueta</translation>
    </message>
    <message>
        <source>The label associated with this address list entry</source>
        <translation>La etiqueta asociada con esta entrada de la lista de direcciones</translation>
    </message>
    <message>
        <source>The address associated with this address list entry. This can only be modified for sending addresses.</source>
        <translation>La dirección asociada con esta entrada de la lista de direcciones. Solo puede ser modificada para direcciones de envío.</translation>
    </message>
    <message>
        <source>&amp;Address</source>
        <translation>&amp;Dirección</translation>
    </message>
    <message>
        <source>New sending address</source>
        <translation>Nueva dirección de envío</translation>
    </message>
    <message>
        <source>Edit receiving address</source>
        <translation>Editar dirección de recepción</translation>
    </message>
    <message>
        <source>Edit sending address</source>
        <translation>Editar dirección de envío</translation>
    </message>
    <message>
        <source>The entered address "%1" is not a valid Particl address.</source>
        <translation>La dirección ingresada "%1" no es una dirección válida de Particl.</translation>
    </message>
    <message>
        <source>Address "%1" already exists as a receiving address with label "%2" and so cannot be added as a sending address.</source>
        <translation>La dirección "%1" ya existe como dirección de recepción con la etiqueta "%2" y, por lo tanto, no se puede agregar como dirección de envío.</translation>
    </message>
    <message>
        <source>The entered address "%1" is already in the address book with label "%2".</source>
        <translation>La dirección ingresada "%1" ya está en la libreta de direcciones con la etiqueta "%2".</translation>
    </message>
    <message>
        <source>Could not unlock wallet.</source>
        <translation>No se pudo desbloquear el monedero.</translation>
    </message>
    <message>
        <source>New key generation failed.</source>
        <translation>Nueva generación de claves fallida.</translation>
    </message>
</context>
<context>
    <name>FreespaceChecker</name>
    <message>
        <source>A new data directory will be created.</source>
        <translation>Se creará un nuevo directorio de datos.</translation>
    </message>
    <message>
        <source>name</source>
        <translation>nombre</translation>
    </message>
    <message>
        <source>Directory already exists. Add %1 if you intend to create a new directory here.</source>
        <translation>El directorio ya existe. Añada %1 si pretende crear aquí un directorio nuevo.</translation>
    </message>
    <message>
        <source>Path already exists, and is not a directory.</source>
        <translation>La ruta ya existe y no es un directorio.</translation>
    </message>
    <message>
        <source>Cannot create data directory here.</source>
        <translation>No se puede crear un directorio de datos aquí.</translation>
    </message>
</context>
<context>
    <name>HelpMessageDialog</name>
    <message>
        <source>version</source>
        <translation>versión</translation>
    </message>
    <message>
        <source>About %1</source>
        <translation>Alrededor de %1</translation>
    </message>
    <message>
        <source>Command-line options</source>
        <translation>Opciones de la línea de comandos</translation>
    </message>
</context>
<context>
    <name>Intro</name>
    <message>
        <source>Welcome</source>
        <translation>Bienvenido</translation>
    </message>
    <message>
        <source>Welcome to %1.</source>
        <translation>Bienvenido a %1.</translation>
    </message>
    <message>
        <source>As this is the first time the program is launched, you can choose where %1 will store its data.</source>
        <translation>Como esta es la primera vez que se lanza el programa, puede elegir dónde %1 almacenará sus datos.</translation>
    </message>
    <message>
        <source>When you click OK, %1 will begin to download and process the full %4 block chain (%2GB) starting with the earliest transactions in %3 when %4 initially launched.</source>
        <translation>Al hacer clic en OK, %1 se iniciará el proceso de descarga y se procesará la cadena de bloques completa de %4 (%2 GB), iniciando desde la transacción más antigua %3 cuando %4 se ejecutó inicialmente.</translation>
    </message>
    <message>
        <source>Reverting this setting requires re-downloading the entire blockchain. It is faster to download the full chain first and prune it later. Disables some advanced features.</source>
        <translation>Revertir este parámetro requiere volver a descargar todos los bloques. Es más rápido descargar primero todos los bloques y podar después. Deshabilita algunas características avanzadas.</translation>
    </message>
    <message>
        <source>This initial synchronisation is very demanding, and may expose hardware problems with your computer that had previously gone unnoticed. Each time you run %1, it will continue downloading where it left off.</source>
        <translation>Esta sincronización inicial es muy exigente y puede exponer problemas de hardware con su computadora que anteriormente habían pasado desapercibidos. Cada vez que ejecuta %1, continuará la descarga desde donde la dejó.</translation>
    </message>
    <message>
        <source>If you have chosen to limit block chain storage (pruning), the historical data must still be downloaded and processed, but will be deleted afterward to keep your disk usage low.</source>
        <translation>Si ha elegido limitar el almacenamiento de la cadena de bloques (pruning), los datos históricos todavía se deben descargar y procesar, pero se eliminarán posteriormente para mantener el uso del disco bajo.</translation>
    </message>
    <message>
        <source>Use the default data directory</source>
        <translation>Utilizar el directorio de datos predeterminado</translation>
    </message>
    <message>
        <source>Use a custom data directory:</source>
        <translation>Utilice un directorio de datos personalizado:</translation>
    </message>
    <message>
        <source>Particl</source>
        <translation>Particl</translation>
    </message>
    <message>
        <source>Discard blocks after verification, except most recent %1 GB (prune)</source>
        <translation>Descartar los bloques después de la verificación, excepto los %1 GB más recientes (prune)</translation>
    </message>
    <message>
        <source>At least %1 GB of data will be stored in this directory, and it will grow over time.</source>
        <translation>Al menos %1 GB de información será almacenada en este directorio, y seguirá creciendo a través del tiempo.</translation>
    </message>
    <message>
        <source>Approximately %1 GB of data will be stored in this directory.</source>
        <translation>Aproximadamente %1 GB de datos se almacenarán en este directorio.</translation>
    </message>
    <message>
        <source>%1 will download and store a copy of the Particl block chain.</source>
        <translation>%1 descargará y almacenará una copia de la cadena de bloques de Particl.</translation>
    </message>
    <message>
        <source>The wallet will also be stored in this directory.</source>
        <translation>La cartera también se almacenará en este directorio.</translation>
    </message>
    <message>
        <source>Error: Specified data directory "%1" cannot be created.</source>
        <translation>Error: Directorio de datos especificado "%1" no puede ser creado.</translation>
    </message>
    <message>
        <source>Error</source>
        <translation>Error</translation>
    </message>
    <message numerus="yes">
        <source>%n GB of free space available</source>
        <translation><numerusform>%n GB de espacio libre disponible</numerusform><numerusform>%n GB de espacio libre disponible</numerusform></translation>
    </message>
    <message numerus="yes">
        <source>(of %n GB needed)</source>
        <translation><numerusform>(de %n GB requerido)</numerusform><numerusform>(de %n GB requeridos)</numerusform></translation>
    </message>
    <message numerus="yes">
        <source>(%n GB needed for full chain)</source>
        <translation><numerusform>(%n GB necesarios para la cadena completa)</numerusform><numerusform>(%n GB necesarios para la cadena completa)</numerusform></translation>
    </message>
</context>
<context>
    <name>ModalOverlay</name>
    <message>
        <source>Form</source>
        <translation>Formulario</translation>
    </message>
    <message>
        <source>Recent transactions may not yet be visible, and therefore your wallet's balance might be incorrect. This information will be correct once your wallet has finished synchronizing with the particl network, as detailed below.</source>
        <translation>Es posible que las transacciones recientes aún no estén visibles y, por lo tanto, el saldo de su monedero podría ser incorrecto. Esta información será correcta una vez que su monedero haya terminado de sincronizarse con la red particl, como se detalla a continuación.</translation>
    </message>
    <message>
        <source>Attempting to spend particl that are affected by not-yet-displayed transactions will not be accepted by the network.</source>
        <translation>La red no aceptará intentar gastar particls que se vean afectados por transacciones aún no mostradas.</translation>
    </message>
    <message>
        <source>Number of blocks left</source>
        <translation>Cantidad de bloques restantes.</translation>
    </message>
    <message>
        <source>Unknown...</source>
        <translation>Desconocido...</translation>
    </message>
    <message>
        <source>Last block time</source>
        <translation>Hora del último bloque</translation>
    </message>
    <message>
        <source>Progress</source>
        <translation>Progreso</translation>
    </message>
    <message>
        <source>Progress increase per hour</source>
        <translation>Aumento de progreso por hora.</translation>
    </message>
    <message>
        <source>calculating...</source>
        <translation>calculando...</translation>
    </message>
    <message>
        <source>Estimated time left until synced</source>
        <translation>Tiempo estimado restante hasta la sincronización.</translation>
    </message>
    <message>
        <source>Hide</source>
        <translation>Ocultar</translation>
    </message>
    <message>
        <source>Esc</source>
        <translation>Esc</translation>
    </message>
    <message>
        <source>%1 is currently syncing.  It will download headers and blocks from peers and validate them until reaching the tip of the block chain.</source>
        <translation>%1 está actualmente sincronizándose. Descargará cabeceras y bloques de nodos semejantes y los validará hasta alcanzar la cabeza de la cadena de bloques.</translation>
    </message>
    <message>
        <source>Unknown. Syncing Headers (%1, %2%)...</source>
        <translation>Desconocido. Sincronizando cabeceras (%1, %2%)...</translation>
    </message>
</context>
<context>
    <name>OpenURIDialog</name>
    <message>
        <source>Open particl URI</source>
        <translation>Abrir URI de particl</translation>
    </message>
    <message>
        <source>URI:</source>
        <translation>URI:</translation>
    </message>
</context>
<context>
    <name>OpenWalletActivity</name>
    <message>
        <source>Open wallet failed</source>
        <translation>La apertura del monedero falló</translation>
    </message>
    <message>
        <source>Open wallet warning</source>
        <translation>Ver aviso sobre la cartera</translation>
    </message>
    <message>
        <source>default wallet</source>
        <translation>Monedero predeterminado</translation>
    </message>
    <message>
        <source>Opening Wallet &lt;b&gt;%1&lt;/b&gt;...</source>
        <translation>Abriendo monedero &lt;b&gt;%1&lt;/b&gt;...</translation>
    </message>
</context>
<context>
    <name>OptionsDialog</name>
    <message>
        <source>Options</source>
        <translation>Opciones</translation>
    </message>
    <message>
        <source>&amp;Main</source>
        <translation>&amp;Principal</translation>
    </message>
    <message>
        <source>Automatically start %1 after logging in to the system.</source>
        <translation>Iniciar automaticamente %1 al encender el sistema.</translation>
    </message>
    <message>
        <source>&amp;Start %1 on system login</source>
        <translation>&amp; Comience %1 en el inicio de sesión del sistema</translation>
    </message>
    <message>
        <source>Size of &amp;database cache</source>
        <translation>Tamaño de la memoria caché de la base de datos</translation>
    </message>
    <message>
        <source>Number of script &amp;verification threads</source>
        <translation>Cantidad de secuencias de comandos y verificación</translation>
    </message>
    <message>
        <source>IP address of the proxy (e.g. IPv4: 127.0.0.1 / IPv6: ::1)</source>
        <translation>Dirección IP del proxy (ej. IPv4: 127.0.0.1 / IPv6: ::1)</translation>
    </message>
    <message>
        <source>Shows if the supplied default SOCKS5 proxy is used to reach peers via this network type.</source>
        <translation>Muestra si el proxy SOCKS5 suministrado se utiliza para llegar a los pares a través de este tipo de red.</translation>
    </message>
    <message>
        <source>Hide the icon from the system tray.</source>
        <translation>Ocultar el icono de la bandeja del sistema.</translation>
    </message>
    <message>
        <source>&amp;Hide tray icon</source>
        <translation>&amp;Ocultar el icono de la bandeja</translation>
    </message>
    <message>
        <source>Minimize instead of exit the application when the window is closed. When this option is enabled, the application will be closed only after selecting Exit in the menu.</source>
        <translation>Minimizar en lugar de salir de la aplicación cuando la ventana está cerrada. Cuando se activa esta opción, la aplicación sólo se cerrará después de seleccionar Salir en el menú.</translation>
    </message>
    <message>
        <source>Third party URLs (e.g. a block explorer) that appear in the transactions tab as context menu items. %s in the URL is replaced by transaction hash. Multiple URLs are separated by vertical bar |.</source>
        <translation>URL de terceros (por ejemplo, un explorador de bloques) que aparecen en la pestaña de transacciones como elementos del menú contextual. %s en la URL se reemplaza por hash de transacción. Varias URL están separadas por una barra vertical |.</translation>
    </message>
    <message>
        <source>Open the %1 configuration file from the working directory.</source>
        <translation>Abrir el archivo de configuración %1 en el directorio de trabajo.</translation>
    </message>
    <message>
        <source>Open Configuration File</source>
        <translation>Abrir archivo de configuración</translation>
    </message>
    <message>
        <source>Reset all client options to default.</source>
        <translation>Restablecer todas las opciones predeterminadas del cliente.</translation>
    </message>
    <message>
        <source>&amp;Reset Options</source>
        <translation>&amp;Restablecer opciones</translation>
    </message>
    <message>
        <source>&amp;Network</source>
        <translation>&amp;Red</translation>
    </message>
    <message>
        <source>Disables some advanced features but all blocks will still be fully validated. Reverting this setting requires re-downloading the entire blockchain. Actual disk usage may be somewhat higher.</source>
        <translation>Desactiva algunas características avanzadas, pero todos los bloques se validarán por completo. Revertir esta configuración requiere volver a descargar toda la blockchain. El uso real del disco puede ser algo mayor.</translation>
    </message>
    <message>
        <source>Prune &amp;block storage to</source>
        <translation>Podar el almacenamiento de &amp;bloques para</translation>
    </message>
    <message>
        <source>GB</source>
        <translation>GB</translation>
    </message>
    <message>
        <source>Reverting this setting requires re-downloading the entire blockchain.</source>
        <translation>Revertir estas configuraciones requiere descargar de nuevo la blockchain entera.</translation>
    </message>
    <message>
        <source>MiB</source>
        <translation>MiB</translation>
    </message>
    <message>
        <source>(0 = auto, &lt;0 = leave that many cores free)</source>
        <translation>(0 = auto, &lt;0 = deja estos núcleos libres)</translation>
    </message>
    <message>
        <source>W&amp;allet</source>
        <translation>C&amp;artera</translation>
    </message>
    <message>
        <source>Expert</source>
        <translation>Experto</translation>
    </message>
    <message>
        <source>Enable coin &amp;control features</source>
        <translation>Habilitar características de &amp;Control de Moneda.</translation>
    </message>
    <message>
        <source>If you disable the spending of unconfirmed change, the change from a transaction cannot be used until that transaction has at least one confirmation. This also affects how your balance is computed.</source>
        <translation>Si deshabilita el gasto de un cambio no confirmado, el cambio de una transacción no se puede usar hasta que esa transacción tenga al menos una confirmación. Esto también afecta a cómo se calcula su saldo.</translation>
    </message>
    <message>
        <source>&amp;Spend unconfirmed change</source>
        <translation>&amp; Gastar cambio no confirmado</translation>
    </message>
    <message>
        <source>Automatically open the Particl client port on the router. This only works when your router supports UPnP and it is enabled.</source>
        <translation>Abrir automáticamente el puerto del cliente Particl en el router. Esta opción solo funciona cuando el router admite UPnP y está activado.</translation>
    </message>
    <message>
        <source>Map port using &amp;UPnP</source>
        <translation>Mapear el puerto usando &amp;UPnP</translation>
    </message>
    <message>
        <source>Accept connections from outside.</source>
        <translation>Acepta conexiones desde afuera.</translation>
    </message>
    <message>
        <source>Allow incomin&amp;g connections</source>
        <translation>Permitir conexiones entrantes</translation>
    </message>
    <message>
        <source>Connect to the Particl network through a SOCKS5 proxy.</source>
        <translation>Conectar a la red de Particl a través de un proxy SOCKS5.</translation>
    </message>
    <message>
        <source>&amp;Connect through SOCKS5 proxy (default proxy):</source>
        <translation>Conectar a través del proxy SOCKS5 (proxy predeterminado):</translation>
    </message>
    <message>
        <source>Proxy &amp;IP:</source>
        <translation>Dirección &amp;IP del proxy:</translation>
    </message>
    <message>
        <source>&amp;Port:</source>
        <translation>&amp;Puerto:</translation>
    </message>
    <message>
        <source>Port of the proxy (e.g. 9050)</source>
        <translation>Puerto del servidor proxy (ej. 9050)</translation>
    </message>
    <message>
        <source>Used for reaching peers via:</source>
        <translation>Utilizado para llegar a los compañeros a través de:</translation>
    </message>
    <message>
        <source>IPv4</source>
        <translation>IPv4</translation>
    </message>
    <message>
        <source>IPv6</source>
        <translation>IPv6</translation>
    </message>
    <message>
        <source>Tor</source>
        <translation>Tor</translation>
    </message>
    <message>
<<<<<<< HEAD
        <source>Connect to the Particl network through a separate SOCKS5 proxy for Tor hidden services.</source>
        <translation>Conéctese a la red de Particl a través de un proxy SOCKS5 separado para los servicios Tor ocultos.</translation>
    </message>
    <message>
=======
>>>>>>> 5174b534
        <source>&amp;Window</source>
        <translation>&amp;Ventana</translation>
    </message>
    <message>
        <source>Show only a tray icon after minimizing the window.</source>
        <translation>Mostrar solo un icono de sistema después de minimizar la ventana</translation>
    </message>
    <message>
        <source>&amp;Minimize to the tray instead of the taskbar</source>
        <translation>&amp;Minimizar a la bandeja en vez de a la barra de tareas</translation>
    </message>
    <message>
        <source>M&amp;inimize on close</source>
        <translation>M&amp;inimizar al cerrar</translation>
    </message>
    <message>
        <source>&amp;Display</source>
        <translation>&amp;Interfaz</translation>
    </message>
    <message>
        <source>User Interface &amp;language:</source>
        <translation>I&amp;dioma de la interfaz de usuario</translation>
    </message>
    <message>
        <source>The user interface language can be set here. This setting will take effect after restarting %1.</source>
        <translation>El idioma de la interfaz de usuario puede establecerse aquí. Esta configuración tendrá efecto después de reiniciar %1.</translation>
    </message>
    <message>
        <source>&amp;Unit to show amounts in:</source>
        <translation>Mostrar las cantidades en la &amp;unidad:</translation>
    </message>
    <message>
        <source>Choose the default subdivision unit to show in the interface and when sending coins.</source>
        <translation>Elegir la subdivisión predeterminada para mostrar cantidades en la interfaz y cuando se envían monedas.</translation>
    </message>
    <message>
        <source>Whether to show coin control features or not.</source>
        <translation>Mostrar o no características de control de moneda</translation>
    </message>
    <message>
        <source>&amp;Third party transaction URLs</source>
        <translation>URLs de transacciones de terceros</translation>
    </message>
    <message>
        <source>Options set in this dialog are overridden by the command line or in the configuration file:</source>
        <translation>Las opciones establecidas en este diálogo serán invalidadas por la línea de comando o en el fichero de configuración:</translation>
    </message>
    <message>
        <source>&amp;OK</source>
        <translation>&amp;OK</translation>
    </message>
    <message>
        <source>&amp;Cancel</source>
        <translation>&amp;Cancelar</translation>
    </message>
    <message>
        <source>default</source>
        <translation>predeterminado</translation>
    </message>
    <message>
        <source>none</source>
        <translation>ninguno</translation>
    </message>
    <message>
        <source>Confirm options reset</source>
        <translation>Confirme el restablecimiento de las opciones</translation>
    </message>
    <message>
        <source>Client restart required to activate changes.</source>
        <translation>Se necesita reiniciar el cliente para activar los cambios.</translation>
    </message>
    <message>
        <source>Client will be shut down. Do you want to proceed?</source>
        <translation>El cliente se cerrará. ¿Quiere proceder?</translation>
    </message>
    <message>
        <source>Configuration options</source>
        <translation>Opciones de configuración</translation>
    </message>
    <message>
        <source>The configuration file is used to specify advanced user options which override GUI settings. Additionally, any command-line options will override this configuration file.</source>
        <translation>El archivo de configuración se utiliza para especificar opciones de usuario avanzadas que anulan la configuración de la GUI. Además, cualquier opción de línea de comandos anulará este archivo de configuración.</translation>
    </message>
    <message>
        <source>Error</source>
        <translation>Error</translation>
    </message>
    <message>
        <source>The configuration file could not be opened.</source>
        <translation>El archivo de configuración no se pudo abrir.</translation>
    </message>
    <message>
        <source>This change would require a client restart.</source>
        <translation>Este cambio requiere reiniciar el cliente.</translation>
    </message>
    <message>
        <source>The supplied proxy address is invalid.</source>
        <translation>La dirección proxy indicada es inválida.</translation>
    </message>
</context>
<context>
    <name>OverviewPage</name>
    <message>
        <source>Form</source>
        <translation>Formulario</translation>
    </message>
    <message>
        <source>The displayed information may be out of date. Your wallet automatically synchronizes with the Particl network after a connection is established, but this process has not completed yet.</source>
        <translation>La información mostrada puede estar desactualizada. Su monedero se sincroniza automáticamente con la red Particl después de que se haya establecido una conexión, pero este proceso aún no se ha completado.</translation>
    </message>
    <message>
        <source>Watch-only:</source>
        <translation>Ver-solo:</translation>
    </message>
    <message>
        <source>Available:</source>
        <translation>Disponible:</translation>
    </message>
    <message>
        <source>Your current spendable balance</source>
        <translation>Su saldo actual gastable</translation>
    </message>
    <message>
        <source>Pending:</source>
        <translation>Pendiente:</translation>
    </message>
    <message>
        <source>Total of transactions that have yet to be confirmed, and do not yet count toward the spendable balance</source>
        <translation>Total de transacciones que deben ser confirmadas y que no cuentan con el saldo disponible necesario.</translation>
    </message>
    <message>
        <source>Immature:</source>
        <translation>No disponible:</translation>
    </message>
    <message>
        <source>Mined balance that has not yet matured</source>
        <translation>Saldo recién minado que aún no está disponible.</translation>
    </message>
    <message>
        <source>Balances</source>
        <translation>Balances</translation>
    </message>
    <message>
        <source>Total:</source>
        <translation>Total:</translation>
    </message>
    <message>
        <source>Your current total balance</source>
        <translation>Su balance actual total</translation>
    </message>
    <message>
        <source>Your current balance in watch-only addresses</source>
        <translation>Su saldo actual en direcciones solo-ver</translation>
    </message>
    <message>
        <source>Spendable:</source>
        <translation>Utilizable:</translation>
    </message>
    <message>
        <source>Recent transactions</source>
        <translation>Transacciones recientes</translation>
    </message>
    <message>
        <source>Unconfirmed transactions to watch-only addresses</source>
        <translation>Transacciones no confirmadas para direcciones ver-solo</translation>
    </message>
    <message>
        <source>Mined balance in watch-only addresses that has not yet matured</source>
        <translation>Balance minado en direcciones ver-solo que aún no ha madurado</translation>
    </message>
    <message>
        <source>Current total balance in watch-only addresses</source>
        <translation>Saldo total actual en direcciones de solo-ver</translation>
    </message>
    </context>
<context>
    <name>PSBTOperationsDialog</name>
    <message>
        <source>Dialog</source>
        <translation>Dialogo</translation>
    </message>
    <message>
        <source>Sign Tx</source>
        <translation>Firmar Tx</translation>
    </message>
    <message>
        <source>Broadcast Tx</source>
        <translation>Emitir Tx</translation>
    </message>
    <message>
        <source>Copy to Clipboard</source>
        <translation>Copiar al portapapeles</translation>
    </message>
    <message>
        <source>Save...</source>
        <translation>Guardar...</translation>
    </message>
    <message>
        <source>Close</source>
        <translation>Cerrar</translation>
    </message>
    <message>
        <source>PSBT copied to clipboard.</source>
        <translation>PSBT copiado al portapapeles</translation>
    </message>
    <message>
        <source>Total Amount</source>
        <translation>Monto total</translation>
    </message>
    <message>
        <source>or</source>
        <translation>o</translation>
    </message>
    </context>
<context>
    <name>PaymentServer</name>
    <message>
        <source>Payment request error</source>
        <translation>Error de solicitud de pago</translation>
    </message>
    <message>
        <source>Cannot start particl: click-to-pay handler</source>
        <translation>No se puede iniciar Particl: controlador de clic para pagar</translation>
    </message>
    <message>
        <source>URI handling</source>
        <translation>Manejo de URI</translation>
    </message>
    <message>
        <source>'particl://' is not a valid URI. Use 'particl:' instead.</source>
        <translation>'particl: //' no es un URI válido. Use 'particl:' en su lugar.</translation>
    </message>
    <message>
        <source>Cannot process payment request because BIP70 is not supported.</source>
        <translation>No se puede procesar la solicitud de pago debido a que no se ha incluido el soporte de BIP70.</translation>
    </message>
    <message>
        <source>Due to widespread security flaws in BIP70 it's strongly recommended that any merchant instructions to switch wallets be ignored.</source>
        <translation>Debido a fallos de seguridad conocidos en BIP70 se recomienda encarecidamente que se ignore cualquier instrucción sobre el intercambio de monederos.</translation>
    </message>
    <message>
        <source>If you are receiving this error you should request the merchant provide a BIP21 compatible URI.</source>
        <translation>Si está recibiendo este error debería solicitar al comerciante que le proporcione una URI compatible con BIP21</translation>
    </message>
    <message>
        <source>Invalid payment address %1</source>
        <translation>Dirección de pago inválida %1</translation>
    </message>
    <message>
        <source>URI cannot be parsed! This can be caused by an invalid Particl address or malformed URI parameters.</source>
        <translation>¡No se puede interpretar la URI! Esto puede deberse a una dirección Particl inválida o a parámetros de URI mal formados.</translation>
    </message>
    <message>
        <source>Payment request file handling</source>
        <translation>Manejo de archivos de solicitud de pago</translation>
    </message>
</context>
<context>
    <name>PeerTableModel</name>
    <message>
        <source>User Agent</source>
        <translation>Agente de usuario</translation>
    </message>
    <message>
        <source>Node/Service</source>
        <translation>Nodo / Servicio</translation>
    </message>
    <message>
        <source>NodeId</source>
        <translation>NodeId</translation>
    </message>
    <message>
        <source>Ping</source>
        <translation>Ping</translation>
    </message>
    <message>
        <source>Sent</source>
        <translation>Enviado</translation>
    </message>
    <message>
        <source>Received</source>
        <translation>Recibido</translation>
    </message>
</context>
<context>
    <name>QObject</name>
    <message>
        <source>Amount</source>
        <translation>Cantidad</translation>
    </message>
    <message>
        <source>Enter a Particl address (e.g. %1)</source>
        <translation>Ingrese una dirección de Particl (por ejemplo, %1)</translation>
    </message>
    <message>
        <source>%1 d</source>
        <translation>%1 d</translation>
    </message>
    <message>
        <source>%1 h</source>
        <translation>%1 h</translation>
    </message>
    <message>
        <source>%1 m</source>
        <translation>%1 m</translation>
    </message>
    <message>
        <source>%1 s</source>
        <translation>%1 s</translation>
    </message>
    <message>
        <source>None</source>
        <translation>Ninguno</translation>
    </message>
    <message>
        <source>N/A</source>
        <translation>N/D</translation>
    </message>
    <message>
        <source>%1 ms</source>
        <translation>%1 ms</translation>
    </message>
    <message numerus="yes">
        <source>%n second(s)</source>
        <translation><numerusform>%n segundos</numerusform><numerusform>%n segundos</numerusform></translation>
    </message>
    <message numerus="yes">
        <source>%n minute(s)</source>
        <translation><numerusform>%n minutos</numerusform><numerusform>%n minutos</numerusform></translation>
    </message>
    <message numerus="yes">
        <source>%n hour(s)</source>
        <translation><numerusform>%n horas</numerusform><numerusform>%n horas</numerusform></translation>
    </message>
    <message numerus="yes">
        <source>%n day(s)</source>
        <translation><numerusform>%n días </numerusform><numerusform>%n días </numerusform></translation>
    </message>
    <message numerus="yes">
        <source>%n week(s)</source>
        <translation><numerusform>%n semanas</numerusform><numerusform>%n semanas</numerusform></translation>
    </message>
    <message>
        <source>%1 and %2</source>
        <translation>%1 y %2</translation>
    </message>
    <message numerus="yes">
        <source>%n year(s)</source>
        <translation><numerusform>%n años</numerusform><numerusform>%n años</numerusform></translation>
    </message>
    <message>
        <source>%1 B</source>
        <translation>%1 B</translation>
    </message>
    <message>
        <source>%1 KB</source>
        <translation>%1 KB</translation>
    </message>
    <message>
        <source>%1 MB</source>
        <translation>%1 MB</translation>
    </message>
    <message>
        <source>%1 GB</source>
        <translation>%1 GB</translation>
    </message>
    <message>
        <source>Error: Specified data directory "%1" does not exist.</source>
        <translation>Error: El directorio de datos especificado "%1" no existe.</translation>
    </message>
    <message>
        <source>Error: Cannot parse configuration file: %1.</source>
        <translation>Error: No se puede analizar/parsear el archivo de configuración: %1.</translation>
    </message>
    <message>
        <source>Error: %1</source>
        <translation>Error: %1</translation>
    </message>
    <message>
        <source>%1 didn't yet exit safely...</source>
        <translation>%1 aún no salió de forma segura ...</translation>
    </message>
    <message>
        <source>unknown</source>
        <translation>desconocido</translation>
    </message>
</context>
<context>
    <name>QRImageWidget</name>
    <message>
        <source>&amp;Save Image...</source>
        <translation>Guardar Imagen...</translation>
    </message>
    <message>
        <source>&amp;Copy Image</source>
        <translation>Copiar imagen</translation>
    </message>
    <message>
        <source>Resulting URI too long, try to reduce the text for label / message.</source>
        <translation>URI resultante demasiado larga. Intente reducir el texto de la etiqueta / mensaje.</translation>
    </message>
    <message>
        <source>Error encoding URI into QR Code.</source>
        <translation>Error al codificar la URI en el código QR.</translation>
    </message>
    <message>
        <source>QR code support not available.</source>
        <translation>Soporte de código QR no disponible.</translation>
    </message>
    <message>
        <source>Save QR Code</source>
        <translation>Guardar código QR</translation>
    </message>
    <message>
        <source>PNG Image (*.png)</source>
        <translation>Imagen PNG (*.png)</translation>
    </message>
</context>
<context>
    <name>RPCConsole</name>
    <message>
        <source>N/A</source>
        <translation>N/D</translation>
    </message>
    <message>
        <source>Client version</source>
        <translation>Versión del cliente</translation>
    </message>
    <message>
        <source>&amp;Information</source>
        <translation>Información</translation>
    </message>
    <message>
        <source>General</source>
        <translation>General</translation>
    </message>
    <message>
        <source>Using BerkeleyDB version</source>
        <translation>Usando la versión BerkeleyDB</translation>
    </message>
    <message>
        <source>Datadir</source>
        <translation>Datadir</translation>
    </message>
    <message>
        <source>To specify a non-default location of the data directory use the '%1' option.</source>
        <translation>Para especificar una ubicación distinta a la ubicación por defecto del directorio de datos, use la opción '%1'.</translation>
    </message>
    <message>
        <source>Blocksdir</source>
        <translation>Blocksdir</translation>
    </message>
    <message>
        <source>To specify a non-default location of the blocks directory use the '%1' option.</source>
        <translation>Para especificar una ubicación distinta a la ubicación por defecto del directorio de bloques, use la opción '%1'.</translation>
    </message>
    <message>
        <source>Startup time</source>
        <translation>Hora de inicio</translation>
    </message>
    <message>
        <source>Network</source>
        <translation>Red</translation>
    </message>
    <message>
        <source>Name</source>
        <translation>Nombre</translation>
    </message>
    <message>
        <source>Number of connections</source>
        <translation>Número de conexiones</translation>
    </message>
    <message>
        <source>Block chain</source>
        <translation>Cadena de bloques</translation>
    </message>
    <message>
        <source>Memory Pool</source>
        <translation>Grupo de memoria</translation>
    </message>
    <message>
        <source>Current number of transactions</source>
        <translation>Número actual de transacciones</translation>
    </message>
    <message>
        <source>Memory usage</source>
        <translation>Uso de memoria</translation>
    </message>
    <message>
        <source>Wallet: </source>
        <translation>Monedero:</translation>
    </message>
    <message>
        <source>(none)</source>
        <translation>(ninguno)</translation>
    </message>
    <message>
        <source>&amp;Reset</source>
        <translation>Reiniciar</translation>
    </message>
    <message>
        <source>Received</source>
        <translation>Recibido</translation>
    </message>
    <message>
        <source>Sent</source>
        <translation>Enviado</translation>
    </message>
    <message>
        <source>&amp;Peers</source>
        <translation>Pares</translation>
    </message>
    <message>
        <source>Banned peers</source>
        <translation>Pares prohibidos</translation>
    </message>
    <message>
        <source>Select a peer to view detailed information.</source>
        <translation>Seleccione un par para ver información detallada.</translation>
    </message>
    <message>
        <source>Direction</source>
        <translation>Dirección</translation>
    </message>
    <message>
        <source>Version</source>
        <translation>Versión</translation>
    </message>
    <message>
        <source>Starting Block</source>
        <translation>Bloque de inicio</translation>
    </message>
    <message>
        <source>Synced Headers</source>
        <translation>Encabezados sincronizados</translation>
    </message>
    <message>
        <source>Synced Blocks</source>
        <translation>Bloques sincronizados</translation>
    </message>
    <message>
        <source>The mapped Autonomous System used for diversifying peer selection.</source>
        <translation>El Sistema Autónomo mapeado utilizado para la selección diversificada de participantes.</translation>
    </message>
    <message>
        <source>Mapped AS</source>
        <translation>SA Mapeado</translation>
    </message>
    <message>
        <source>User Agent</source>
        <translation>Agente de usuario</translation>
    </message>
    <message>
        <source>Node window</source>
        <translation>Ventana de nodo</translation>
    </message>
    <message>
        <source>Open the %1 debug log file from the current data directory. This can take a few seconds for large log files.</source>
        <translation>Abrir el archivo de depuración %1 desde el directorio de datos actual. Puede tardar unos segundos para ficheros de gran tamaño.</translation>
    </message>
    <message>
        <source>Decrease font size</source>
        <translation>Disminuir tamaño de letra</translation>
    </message>
    <message>
        <source>Increase font size</source>
        <translation>Aumentar el tamaño de la fuente</translation>
    </message>
    <message>
        <source>Services</source>
        <translation>Servicios</translation>
    </message>
    <message>
        <source>Connection Time</source>
        <translation>Tiempo de conexión</translation>
    </message>
    <message>
        <source>Last Send</source>
        <translation>Último envío</translation>
    </message>
    <message>
        <source>Last Receive</source>
        <translation>Última recepción</translation>
    </message>
    <message>
        <source>Ping Time</source>
        <translation>Tiempo Ping</translation>
    </message>
    <message>
        <source>The duration of a currently outstanding ping.</source>
        <translation>La duración de un ping actualmente pendiente.</translation>
    </message>
    <message>
        <source>Ping Wait</source>
        <translation>Ping en espera</translation>
    </message>
    <message>
        <source>Min Ping</source>
        <translation>Min Ping</translation>
    </message>
    <message>
        <source>Time Offset</source>
        <translation>Desplazamiento de tiempo</translation>
    </message>
    <message>
        <source>Last block time</source>
        <translation>Hora del último bloque</translation>
    </message>
    <message>
        <source>&amp;Open</source>
        <translation>&amp;Abrir</translation>
    </message>
    <message>
        <source>&amp;Console</source>
        <translation>&amp;Consola</translation>
    </message>
    <message>
        <source>&amp;Network Traffic</source>
        <translation>&amp;Tráfico de Red</translation>
    </message>
    <message>
        <source>Totals</source>
        <translation>Total:</translation>
    </message>
    <message>
        <source>In:</source>
        <translation>Dentro:</translation>
    </message>
    <message>
        <source>Out:</source>
        <translation>Fuera:</translation>
    </message>
    <message>
        <source>Debug log file</source>
        <translation>Archivo de registro de depuración</translation>
    </message>
    <message>
        <source>Clear console</source>
        <translation>Borrar consola</translation>
    </message>
    <message>
        <source>1 &amp;hour</source>
        <translation>1 hora</translation>
    </message>
    <message>
        <source>1 &amp;day</source>
        <translation>1 día</translation>
    </message>
    <message>
        <source>1 &amp;week</source>
        <translation>1 semana</translation>
    </message>
    <message>
        <source>1 &amp;year</source>
        <translation>1 año</translation>
    </message>
    <message>
        <source>&amp;Disconnect</source>
        <translation>Desconectar</translation>
    </message>
    <message>
        <source>Ban for</source>
        <translation>Prohibición de</translation>
    </message>
    <message>
        <source>&amp;Unban</source>
        <translation>&amp;Desbloquear</translation>
    </message>
    <message>
        <source>Welcome to the %1 RPC console.</source>
        <translation>Bienvenido a la consola %1 RPC.</translation>
    </message>
    <message>
        <source>Use up and down arrows to navigate history, and %1 to clear screen.</source>
        <translation>Use las flechas hacia arriba y hacia abajo para navegar por el historial, y %1 para borrar la pantalla.</translation>
    </message>
    <message>
        <source>Type %1 for an overview of available commands.</source>
        <translation>Escriba %1 para obtener una descripción general de los comandos disponibles.</translation>
    </message>
    <message>
        <source>For more information on using this console type %1.</source>
        <translation>Para obtener más información sobre el uso de esta consola, escriba %1.</translation>
    </message>
    <message>
        <source>WARNING: Scammers have been active, telling users to type commands here, stealing their wallet contents. Do not use this console without fully understanding the ramifications of a command.</source>
        <translation>ADVERTENCIA: los estafadores han estado activos pidiendo a los usuarios que escriban comandos aquí, robando el contenido de su monedero. No use esta consola sin entender completamente las ramificaciones de un comando.</translation>
    </message>
    <message>
        <source>Network activity disabled</source>
        <translation>Actividad de red deshabilitada</translation>
    </message>
    <message>
        <source>Executing command without any wallet</source>
        <translation>Ejecutar comando sin monedero</translation>
    </message>
    <message>
        <source>Executing command using "%1" wallet</source>
        <translation>Ejecutar comando usando "%1" monedero</translation>
    </message>
    <message>
        <source>(node id: %1)</source>
        <translation>(ID de nodo: %1)</translation>
    </message>
    <message>
        <source>via %1</source>
        <translation>a través de %1</translation>
    </message>
    <message>
        <source>never</source>
        <translation>nunca </translation>
    </message>
    <message>
        <source>Inbound</source>
        <translation>Entrante</translation>
    </message>
    <message>
        <source>Outbound</source>
        <translation>Salida</translation>
    </message>
    <message>
        <source>Unknown</source>
        <translation>Desconocido</translation>
    </message>
</context>
<context>
    <name>ReceiveCoinsDialog</name>
    <message>
        <source>&amp;Amount:</source>
        <translation>Cantidad</translation>
    </message>
    <message>
        <source>&amp;Label:</source>
        <translation>&amp;Etiqueta:</translation>
    </message>
    <message>
        <source>&amp;Message:</source>
        <translation>Mensaje:</translation>
    </message>
    <message>
        <source>An optional message to attach to the payment request, which will be displayed when the request is opened. Note: The message will not be sent with the payment over the Particl network.</source>
        <translation>Mensaje opcional para agregar a la solicitud de pago, el cual será mostrado cuando la solicitud esté abierta. Nota: El mensaje no se enviará con el pago a través de la red de Particl.</translation>
    </message>
    <message>
        <source>An optional label to associate with the new receiving address.</source>
        <translation>Una etiqueta opcional para asociar con la nueva dirección de recepción</translation>
    </message>
    <message>
        <source>Use this form to request payments. All fields are &lt;b&gt;optional&lt;/b&gt;.</source>
        <translation>Use este formulario para la solicitud de pagos. Todos los campos son &lt;b&gt;opcionales&lt;/b&gt;</translation>
    </message>
    <message>
        <source>An optional amount to request. Leave this empty or zero to not request a specific amount.</source>
        <translation>Monto opcional a solicitar. Dejarlo vacío o en cero para no solicitar un monto específico.</translation>
    </message>
    <message>
        <source>An optional label to associate with the new receiving address (used by you to identify an invoice).  It is also attached to the payment request.</source>
        <translation>Etiqueta opcional para asociar con la nueva dirección de recepción (utilizado por ti para identificar una factura). También esta asociado a la solicitud de pago.</translation>
    </message>
    <message>
        <source>An optional message that is attached to the payment request and may be displayed to the sender.</source>
        <translation>Mensaje opcional asociado a la solicitud de pago que podría ser presentado al remitente </translation>
    </message>
    <message>
        <source>&amp;Create new receiving address</source>
        <translation>Crear nueva dirección para recepción</translation>
    </message>
    <message>
        <source>Clear all fields of the form.</source>
        <translation>Limpiar todos los campos del formulario</translation>
    </message>
    <message>
        <source>Clear</source>
        <translation>Limpiar</translation>
    </message>
    <message>
        <source>Native segwit addresses (aka Bech32 or BIP-173) reduce your transaction fees later on and offer better protection against typos, but old wallets don't support them. When unchecked, an address compatible with older wallets will be created instead.</source>
        <translation>Las direcciones segwit nativas (también conocidas como Bech32 o BIP-173) reducen las comisiones de transacción más adelante y ofrecen una mejor protección contra errores tipográficos, pero los monederos antiguos no las admiten. Cuando no está marcada, se creará una dirección compatible con monederos más antiguos.</translation>
    </message>
    <message>
        <source>Generate native segwit (Bech32) address</source>
        <translation>Generar dirección segwit nativa (Bech32)</translation>
    </message>
    <message>
        <source>Requested payments history</source>
        <translation>Historial de pagos solicitado</translation>
    </message>
    <message>
        <source>Show the selected request (does the same as double clicking an entry)</source>
        <translation>Muestra la petición seleccionada (También doble clic)</translation>
    </message>
    <message>
        <source>Show</source>
        <translation>Mostrar</translation>
    </message>
    <message>
        <source>Remove the selected entries from the list</source>
        <translation>Eliminar de la lista las direcciones actualmente seleccionadas.</translation>
    </message>
    <message>
        <source>Remove</source>
        <translation>Eliminar</translation>
    </message>
    <message>
        <source>Copy URI</source>
        <translation>Copiar URI</translation>
    </message>
    <message>
        <source>Copy label</source>
        <translation>Copiar etiqueta</translation>
    </message>
    <message>
        <source>Copy message</source>
        <translation>Copiar mensaje</translation>
    </message>
    <message>
        <source>Copy amount</source>
        <translation>Copiar cantidad</translation>
    </message>
    <message>
        <source>Could not unlock wallet.</source>
        <translation>No se pudo desbloquear el monedero.</translation>
    </message>
    </context>
<context>
    <name>ReceiveRequestDialog</name>
    <message>
        <source>Amount:</source>
        <translation>Cantidad:</translation>
    </message>
    <message>
        <source>Label:</source>
        <translation>Etiqueta:</translation>
    </message>
    <message>
        <source>Message:</source>
        <translation>Mensaje:</translation>
    </message>
    <message>
        <source>Wallet:</source>
        <translation>Monedero:</translation>
    </message>
    <message>
        <source>Copy &amp;URI</source>
        <translation>Copiar &amp;URI</translation>
    </message>
    <message>
        <source>Copy &amp;Address</source>
        <translation>Copiar &amp;Dirección</translation>
    </message>
    <message>
        <source>&amp;Save Image...</source>
        <translation>Guardar Imagen...</translation>
    </message>
    <message>
        <source>Request payment to %1</source>
        <translation>Solicitar pago a %1</translation>
    </message>
    <message>
        <source>Payment information</source>
        <translation>Información del pago</translation>
    </message>
</context>
<context>
    <name>RecentRequestsTableModel</name>
    <message>
        <source>Date</source>
        <translation>Fecha</translation>
    </message>
    <message>
        <source>Label</source>
        <translation>Etiqueta</translation>
    </message>
    <message>
        <source>Message</source>
        <translation>Mensaje</translation>
    </message>
    <message>
        <source>(no label)</source>
        <translation>(sin etiqueta)</translation>
    </message>
    <message>
        <source>(no message)</source>
        <translation>(sin mensaje)</translation>
    </message>
    <message>
        <source>(no amount requested)</source>
        <translation>(no existe monto solicitado)</translation>
    </message>
    <message>
        <source>Requested</source>
        <translation>Solicitado</translation>
    </message>
</context>
<context>
    <name>SendCoinsDialog</name>
    <message>
        <source>Send Coins</source>
        <translation>Enviar monedas</translation>
    </message>
    <message>
        <source>Coin Control Features</source>
        <translation>Características de control de la moneda</translation>
    </message>
    <message>
        <source>Inputs...</source>
        <translation>Entradas...</translation>
    </message>
    <message>
        <source>automatically selected</source>
        <translation>Seleccionado automaticamente</translation>
    </message>
    <message>
        <source>Insufficient funds!</source>
        <translation>¡Fondos insuficientes!</translation>
    </message>
    <message>
        <source>Quantity:</source>
        <translation>Cantidad:</translation>
    </message>
    <message>
        <source>Bytes:</source>
        <translation>Bytes:</translation>
    </message>
    <message>
        <source>Amount:</source>
        <translation>Cuantía:</translation>
    </message>
    <message>
        <source>Fee:</source>
        <translation>Comisión:</translation>
    </message>
    <message>
        <source>After Fee:</source>
        <translation>Después de la comisión:</translation>
    </message>
    <message>
        <source>Change:</source>
        <translation>Cambio:</translation>
    </message>
    <message>
        <source>If this is activated, but the change address is empty or invalid, change will be sent to a newly generated address.</source>
        <translation>Si se activa, pero la dirección de cambio está vacía o es inválida, las monedas serán enviadas a una nueva dirección generada.</translation>
    </message>
    <message>
        <source>Custom change address</source>
        <translation>Dirección de cambio personalizada.</translation>
    </message>
    <message>
        <source>Transaction Fee:</source>
        <translation>Comisión por transacción: </translation>
    </message>
    <message>
        <source>Choose...</source>
        <translation>Seleccione</translation>
    </message>
    <message>
        <source>Using the fallbackfee can result in sending a transaction that will take several hours or days (or never) to confirm. Consider choosing your fee manually or wait until you have validated the complete chain.</source>
        <translation>Si utiliza la comisión por defecto, la transacción puede tardar varias horas o incluso días (o nunca) en confirmar. Considere elegir la comisión de forma manual o espere hasta que se haya validado completamente la cadena.</translation>
    </message>
    <message>
        <source>Warning: Fee estimation is currently not possible.</source>
        <translation>Advertencia: En este momento no se puede estimar la comisión.</translation>
    </message>
    <message>
        <source>Specify a custom fee per kB (1,000 bytes) of the transaction's virtual size.

Note:  Since the fee is calculated on a per-byte basis, a fee of "100 satoshis per kB" for a transaction size of 500 bytes (half of 1 kB) would ultimately yield a fee of only 50 satoshis.</source>
        <translation>Especifique una comisión personalizada por kB (1,000 bytes) del tamaño virtual de la transacción.

Nota: Dado que la comisión se calcula por byte, una comisión de "100 satoshis por kB" para un tamaño de transacción de 500 bytes (la mitad de 1 kB) finalmente generará una comisión de solo 50 satoshis.</translation>
    </message>
    <message>
        <source>per kilobyte</source>
        <translation>por kilobyte</translation>
    </message>
    <message>
        <source>Hide</source>
        <translation>Ocultar</translation>
    </message>
    <message>
        <source>Recommended:</source>
        <translation>Recomendado:</translation>
    </message>
    <message>
        <source>Custom:</source>
        <translation>Personalizado:</translation>
    </message>
    <message>
        <source>(Smart fee not initialized yet. This usually takes a few blocks...)</source>
        <translation>(Aún no se ha inicializado la Comisión Inteligente. Esto generalmente tarda pocos bloques...)</translation>
    </message>
    <message>
        <source>Send to multiple recipients at once</source>
        <translation>Enviar a múltiples destinatarios de una vez</translation>
    </message>
    <message>
        <source>Add &amp;Recipient</source>
        <translation>Añadir &amp;destinatario</translation>
    </message>
    <message>
        <source>Clear all fields of the form.</source>
        <translation>Limpiar todos los campos del formulario</translation>
    </message>
    <message>
        <source>Dust:</source>
        <translation>Polvo:</translation>
    </message>
    <message>
        <source>Hide transaction fee settings</source>
        <translation>Esconder ajustes de tarifas de transacción</translation>
    </message>
    <message>
        <source>When there is less transaction volume than space in the blocks, miners as well as relaying nodes may enforce a minimum fee. Paying only this minimum fee is just fine, but be aware that this can result in a never confirming transaction once there is more demand for particl transactions than the network can process.</source>
        <translation>Cuando hay menos volumen de transacciones que espacio en los bloques, los mineros y los nodos de retransmisión pueden imponer una comisión mínima. Pagar solo esta comisión mínima está bien, pero tenga en cuenta que esto puede resultar en una transacción nunca confirmada una vez que haya más demanda de transacciones de Particl de la que la red puede procesar.</translation>
    </message>
    <message>
        <source>A too low fee might result in a never confirming transaction (read the tooltip)</source>
        <translation>Una comisión muy pequeña puede derivar en una transacción que nunca será confirmada (leer herramientas de información).</translation>
    </message>
    <message>
        <source>Confirmation time target:</source>
        <translation>Objetivo de tiempo de confirmación</translation>
    </message>
    <message>
        <source>Enable Replace-By-Fee</source>
        <translation>Habilitar Replace-By-Fee</translation>
    </message>
    <message>
        <source>With Replace-By-Fee (BIP-125) you can increase a transaction's fee after it is sent. Without this, a higher fee may be recommended to compensate for increased transaction delay risk.</source>
        <translation>Con Replace-By-Fee (BIP-125) puede incrementar la comisión después de haber enviado la transacción. Si no utiliza esto, se recomienda que añada una comisión mayor para compensar el riesgo adicional de que la transacción se retrase.</translation>
    </message>
    <message>
        <source>Clear &amp;All</source>
        <translation>Limpiar &amp;todo</translation>
    </message>
    <message>
        <source>Balance:</source>
        <translation>Saldo:</translation>
    </message>
    <message>
        <source>Confirm the send action</source>
        <translation>Confirmar el envío</translation>
    </message>
    <message>
        <source>S&amp;end</source>
        <translation>&amp;Enviar</translation>
    </message>
    <message>
        <source>Copy quantity</source>
        <translation>Copiar cantidad</translation>
    </message>
    <message>
        <source>Copy amount</source>
        <translation>Copiar cantidad</translation>
    </message>
    <message>
        <source>Copy fee</source>
        <translation>Copiar comisión</translation>
    </message>
    <message>
        <source>Copy after fee</source>
        <translation>Copiar después de la comisión</translation>
    </message>
    <message>
        <source>Copy bytes</source>
        <translation>Copiar bytes</translation>
    </message>
    <message>
        <source>Copy dust</source>
        <translation>Copiar polvo</translation>
    </message>
    <message>
        <source>Copy change</source>
        <translation>Copiar cambio</translation>
    </message>
    <message>
        <source>%1 (%2 blocks)</source>
        <translation>%1 (%2 bloques)</translation>
    </message>
    <message>
        <source>Cr&amp;eate Unsigned</source>
        <translation>Cr&amp;ear sin firmar</translation>
    </message>
    <message>
        <source> from wallet '%1'</source>
        <translation>desde el monedero %1</translation>
    </message>
    <message>
        <source>%1 to '%2'</source>
        <translation>%1 a %2</translation>
    </message>
    <message>
        <source>%1 to %2</source>
        <translation>%1 a %2</translation>
    </message>
    <message>
        <source>Do you want to draft this transaction?</source>
        <translation>¿Desea preparar esta transacción?</translation>
    </message>
    <message>
        <source>Are you sure you want to send?</source>
        <translation>¿Seguro que quiere enviar?</translation>
    </message>
    <message>
        <source>or</source>
        <translation>o</translation>
    </message>
    <message>
        <source>You can increase the fee later (signals Replace-By-Fee, BIP-125).</source>
        <translation>Puede incrementar la comisión más tarde (use Replace-By-Fee, BIP-125).</translation>
    </message>
    <message>
        <source>Please, review your transaction.</source>
        <translation>Por favor, revise su transacción.</translation>
    </message>
    <message>
        <source>Transaction fee</source>
        <translation>Comisión por transacción. </translation>
    </message>
    <message>
        <source>Not signalling Replace-By-Fee, BIP-125.</source>
        <translation>No usa Replace-By-Fee, BIP-125.</translation>
    </message>
    <message>
        <source>Total Amount</source>
        <translation>Monto total</translation>
    </message>
    <message>
        <source>To review recipient list click "Show Details..."</source>
        <translation>Para ver la lista de receptores haga clic en "Mostrar detalles"</translation>
    </message>
    <message>
        <source>Confirm send coins</source>
        <translation>Confirmar el envío de monedas</translation>
    </message>
    <message>
        <source>Confirm transaction proposal</source>
        <translation>Confirme la propuesta de transaccion</translation>
    </message>
    <message>
        <source>Send</source>
        <translation>Enviar</translation>
    </message>
    <message>
        <source>Watch-only balance:</source>
        <translation>Visualización unicamente balance:</translation>
    </message>
    <message>
        <source>The recipient address is not valid. Please recheck.</source>
        <translation>La dirección de envío no es válida. Por favor, revísela.</translation>
    </message>
    <message>
        <source>The amount to pay must be larger than 0.</source>
        <translation>La cantidad a pagar tiene que ser mayor que 0.</translation>
    </message>
    <message>
        <source>The amount exceeds your balance.</source>
        <translation>El monto sobrepasa su saldo.</translation>
    </message>
    <message>
        <source>The total exceeds your balance when the %1 transaction fee is included.</source>
        <translation>El total sobrepasa su saldo cuando se incluyen %1 como comisión por transacción.</translation>
    </message>
    <message>
        <source>Duplicate address found: addresses should only be used once each.</source>
        <translation>Dirección duplicada encontrada: las direcciones sólo deberían ser utilizadas una vez.</translation>
    </message>
    <message>
        <source>Transaction creation failed!</source>
        <translation>¡Fallo al crear la transacción!</translation>
    </message>
    <message>
        <source>A fee higher than %1 is considered an absurdly high fee.</source>
        <translation>Una comisión mayor que %1 se considera una comisión absurdamente alta.</translation>
    </message>
    <message>
        <source>Payment request expired.</source>
        <translation>Solicitud de pago caducada.</translation>
    </message>
    <message numerus="yes">
        <source>Estimated to begin confirmation within %n block(s).</source>
        <translation><numerusform>Estimado para empezar la confirmación dentro de %n bloque.</numerusform><numerusform>Estimado para empezar la confirmación dentro de %n bloques.</numerusform></translation>
    </message>
    <message>
        <source>Warning: Invalid Particl address</source>
        <translation>Advertencia: Dirección de Particl inválida.</translation>
    </message>
    <message>
        <source>Warning: Unknown change address</source>
        <translation>Advertencia: Dirección de cambio desconocida.</translation>
    </message>
    <message>
        <source>Confirm custom change address</source>
        <translation>Confirma dirección de cambio personalizada</translation>
    </message>
    <message>
        <source>The address you selected for change is not part of this wallet. Any or all funds in your wallet may be sent to this address. Are you sure?</source>
        <translation>La dirección que ha seleccionado para el cambio no es parte de su monedero. Parte o todos sus fondos pueden ser enviados a esta dirección. ¿Está seguro?</translation>
    </message>
    <message>
        <source>(no label)</source>
        <translation>(sin etiqueta)</translation>
    </message>
</context>
<context>
    <name>SendCoinsEntry</name>
    <message>
        <source>A&amp;mount:</source>
        <translation>&amp;Cantidad:</translation>
    </message>
    <message>
        <source>Pay &amp;To:</source>
        <translation>Pagar &amp;a:</translation>
    </message>
    <message>
        <source>&amp;Label:</source>
        <translation>&amp;Etiqueta:</translation>
    </message>
    <message>
        <source>Choose previously used address</source>
        <translation>Escoger dirección previamente usada</translation>
    </message>
    <message>
        <source>The Particl address to send the payment to</source>
        <translation>Dirección Particl a la que se enviará el pago</translation>
    </message>
    <message>
        <source>Alt+A</source>
        <translation>Alt+A</translation>
    </message>
    <message>
        <source>Paste address from clipboard</source>
        <translation>Pegar dirección desde el portapapeles</translation>
    </message>
    <message>
        <source>Alt+P</source>
        <translation>Alt+P</translation>
    </message>
    <message>
        <source>Remove this entry</source>
        <translation>Eliminar esta entrada.</translation>
    </message>
    <message>
        <source>The amount to send in the selected unit</source>
        <translation>El monto a enviar en las unidades seleccionadas</translation>
    </message>
    <message>
        <source>The fee will be deducted from the amount being sent. The recipient will receive less particl than you enter in the amount field. If multiple recipients are selected, the fee is split equally.</source>
        <translation>La comisión será deducida de la cantidad enviada. El destinatario recibirá menos particls que la cantidad introducida en el campo Cantidad. Si hay varios destinatarios seleccionados, la comisión será distribuida a partes iguales.</translation>
    </message>
    <message>
        <source>S&amp;ubtract fee from amount</source>
        <translation>Restar comisiones del monto.</translation>
    </message>
    <message>
        <source>Use available balance</source>
        <translation>Usar el balance disponible</translation>
    </message>
    <message>
        <source>Message:</source>
        <translation>Mensaje:</translation>
    </message>
    <message>
        <source>This is an unauthenticated payment request.</source>
        <translation>Esta es una petición de pago no autentificada.</translation>
    </message>
    <message>
        <source>This is an authenticated payment request.</source>
        <translation>Esta es una petición de pago autentificada.</translation>
    </message>
    <message>
        <source>Enter a label for this address to add it to the list of used addresses</source>
        <translation>Introduzca una etiqueta para esta dirección para añadirla a la lista de direcciones utilizadas</translation>
    </message>
    <message>
        <source>A message that was attached to the particl: URI which will be stored with the transaction for your reference. Note: This message will not be sent over the Particl network.</source>
        <translation>Un mensaje que se adjuntó a la particl: URL que será almacenada con la transacción para su referencia. Nota: Este mensaje no se envía a través de la red Particl.</translation>
    </message>
    <message>
        <source>Pay To:</source>
        <translation>Pagar a:</translation>
    </message>
    <message>
        <source>Memo:</source>
        <translation>Memo:</translation>
    </message>
</context>
<context>
    <name>ShutdownWindow</name>
    <message>
        <source>%1 is shutting down...</source>
        <translation>%1 se está cerrando...</translation>
    </message>
    <message>
        <source>Do not shut down the computer until this window disappears.</source>
        <translation>No apague el equipo hasta que esta ventana desaparezca.</translation>
    </message>
</context>
<context>
    <name>SignVerifyMessageDialog</name>
    <message>
        <source>Signatures - Sign / Verify a Message</source>
        <translation>Firmas - Firmar / verificar un mensaje</translation>
    </message>
    <message>
        <source>&amp;Sign Message</source>
        <translation>&amp;Firmar mensaje</translation>
    </message>
    <message>
        <source>You can sign messages/agreements with your addresses to prove you can receive particl sent to them. Be careful not to sign anything vague or random, as phishing attacks may try to trick you into signing your identity over to them. Only sign fully-detailed statements you agree to.</source>
        <translation>Puede firmar los mensajes con sus direcciones para demostrar que las posee. Tenga cuidado de no firmar cualquier cosa de manera vaga o aleatoria, pues los ataques de phishing pueden tratar de engañarle firmando su identidad a través de ellos. Sólo firme declaraciones totalmente detalladas con las que usted esté de acuerdo.</translation>
    </message>
    <message>
        <source>The Particl address to sign the message with</source>
        <translation>Dirección Particl con la que firmar el mensaje</translation>
    </message>
    <message>
        <source>Choose previously used address</source>
        <translation>Escoger direcciones previamente usadas</translation>
    </message>
    <message>
        <source>Alt+A</source>
        <translation>Alt+A</translation>
    </message>
    <message>
        <source>Paste address from clipboard</source>
        <translation>Pegar dirección desde el portapapeles</translation>
    </message>
    <message>
        <source>Alt+P</source>
        <translation>Alt+P</translation>
    </message>
    <message>
        <source>Enter the message you want to sign here</source>
        <translation>Introduzca el mensaje que desea firmar aquí</translation>
    </message>
    <message>
        <source>Signature</source>
        <translation>Firma</translation>
    </message>
    <message>
        <source>Copy the current signature to the system clipboard</source>
        <translation>Copiar la firma actual al portapapeles del sistema</translation>
    </message>
    <message>
        <source>Sign the message to prove you own this Particl address</source>
        <translation>Firmar el mensaje para demostrar que se posee esta dirección Particl</translation>
    </message>
    <message>
        <source>Sign &amp;Message</source>
        <translation>Firmar &amp;mensaje</translation>
    </message>
    <message>
        <source>Reset all sign message fields</source>
        <translation>Limpiar todos los campos de la firma de mensaje</translation>
    </message>
    <message>
        <source>Clear &amp;All</source>
        <translation>Limpiar &amp;todo</translation>
    </message>
    <message>
        <source>&amp;Verify Message</source>
        <translation>&amp;Verificar mensaje</translation>
    </message>
    <message>
        <source>Enter the receiver's address, message (ensure you copy line breaks, spaces, tabs, etc. exactly) and signature below to verify the message. Be careful not to read more into the signature than what is in the signed message itself, to avoid being tricked by a man-in-the-middle attack. Note that this only proves the signing party receives with the address, it cannot prove sendership of any transaction!</source>
        <translation>Introduzca la dirección para la firma, el mensaje (asegurándose de copiar tal cual los saltos de línea, espacios, tabulaciones, etc.) y la firma a continuación para verificar el mensaje. Tenga cuidado de no asumir más información de lo que dice el propio mensaje firmado para evitar fraudes basados en ataques de tipo man-in-the-middle.</translation>
    </message>
    <message>
        <source>The Particl address the message was signed with</source>
        <translation>La dirección Particl con la que se firmó el mensaje</translation>
    </message>
    <message>
        <source>The signed message to verify</source>
        <translation>El mensaje firmado para verificar</translation>
    </message>
    <message>
        <source>The signature given when the message was signed</source>
        <translation>La firma proporcionada cuando el mensaje fue firmado</translation>
    </message>
    <message>
        <source>Verify the message to ensure it was signed with the specified Particl address</source>
        <translation>Verificar el mensaje para comprobar que fue firmado con la dirección Particl indicada</translation>
    </message>
    <message>
        <source>Verify &amp;Message</source>
        <translation>Verificar &amp;mensaje</translation>
    </message>
    <message>
        <source>Reset all verify message fields</source>
        <translation>Limpiar todos los campos de la verificación de mensaje</translation>
    </message>
    <message>
        <source>Click "Sign Message" to generate signature</source>
        <translation>Clic en "Firmar mensaje" para generar una firma.</translation>
    </message>
    <message>
        <source>The entered address is invalid.</source>
        <translation>La dirección ingresada es inválida</translation>
    </message>
    <message>
        <source>Please check the address and try again.</source>
        <translation>Por favor, revise la dirección e inténtelo nuevamente.</translation>
    </message>
    <message>
        <source>The entered address does not refer to a key.</source>
        <translation>La dirección ingresada no corresponde a una llave válida.</translation>
    </message>
    <message>
        <source>Wallet unlock was cancelled.</source>
        <translation>El desbloqueo del monedero fue cancelado.</translation>
    </message>
    <message>
        <source>No error</source>
        <translation>Sin error </translation>
    </message>
    <message>
        <source>Private key for the entered address is not available.</source>
        <translation>La llave privada para la dirección introducida no está disponible.</translation>
    </message>
    <message>
        <source>Message signing failed.</source>
        <translation>Falló la firma del mensaje.</translation>
    </message>
    <message>
        <source>Message signed.</source>
        <translation>Mensaje firmado.</translation>
    </message>
    <message>
        <source>The signature could not be decoded.</source>
        <translation>La firma no pudo decodificarse.</translation>
    </message>
    <message>
        <source>Please check the signature and try again.</source>
        <translation>Por favor, compruebe la firma e inténtelo de nuevo.</translation>
    </message>
    <message>
        <source>The signature did not match the message digest.</source>
        <translation>La firma no coincide con el resumen del mensaje.</translation>
    </message>
    <message>
        <source>Message verification failed.</source>
        <translation>Falló la verificación del mensaje.</translation>
    </message>
    <message>
        <source>Message verified.</source>
        <translation>Mensaje verificado.</translation>
    </message>
</context>
<context>
    <name>TrafficGraphWidget</name>
    <message>
        <source>KB/s</source>
        <translation>KB/s</translation>
    </message>
</context>
<context>
    <name>TransactionDesc</name>
    <message numerus="yes">
        <source>Open for %n more block(s)</source>
        <translation><numerusform>Abrir para %n bloque más</numerusform><numerusform>Abrir para %n bloques más</numerusform></translation>
    </message>
    <message>
        <source>Open until %1</source>
        <translation>Abierto hasta %1</translation>
    </message>
    <message>
        <source>conflicted with a transaction with %1 confirmations</source>
        <translation>Hay un conflicto con una transacción con %1 confirmaciones.</translation>
    </message>
    <message>
        <source>0/unconfirmed, %1</source>
        <translation>0/no confirmado, %1</translation>
    </message>
    <message>
        <source>in memory pool</source>
        <translation>en el "pool" de memoria</translation>
    </message>
    <message>
        <source>not in memory pool</source>
        <translation>no está en el "pool" de memoria</translation>
    </message>
    <message>
        <source>abandoned</source>
        <translation>abandonado</translation>
    </message>
    <message>
        <source>%1/unconfirmed</source>
        <translation>%1/no confirmado</translation>
    </message>
    <message>
        <source>%1 confirmations</source>
        <translation>confirmaciones %1</translation>
    </message>
    <message>
        <source>Status</source>
        <translation>Estado</translation>
    </message>
    <message>
        <source>Date</source>
        <translation>Fecha</translation>
    </message>
    <message>
        <source>Source</source>
        <translation>Fuente</translation>
    </message>
    <message>
        <source>Generated</source>
        <translation>Generado</translation>
    </message>
    <message>
        <source>From</source>
        <translation>Desde</translation>
    </message>
    <message>
        <source>unknown</source>
        <translation>desconocido</translation>
    </message>
    <message>
        <source>To</source>
        <translation>Para</translation>
    </message>
    <message>
        <source>own address</source>
        <translation>dirección personal</translation>
    </message>
    <message>
        <source>watch-only</source>
        <translation>Solo observación</translation>
    </message>
    <message>
        <source>label</source>
        <translation>etiqueta</translation>
    </message>
    <message>
        <source>Credit</source>
        <translation>Crédito</translation>
    </message>
    <message numerus="yes">
        <source>matures in %n more block(s)</source>
        <translation><numerusform>disponible en %n bloque más</numerusform><numerusform>disponible en %n bloques más</numerusform></translation>
    </message>
    <message>
        <source>not accepted</source>
        <translation>no aceptada</translation>
    </message>
    <message>
        <source>Debit</source>
        <translation>Débito</translation>
    </message>
    <message>
        <source>Total debit</source>
        <translation>Total enviado</translation>
    </message>
    <message>
        <source>Total credit</source>
        <translation>Crédito total</translation>
    </message>
    <message>
        <source>Transaction fee</source>
        <translation>Comisión por transacción.</translation>
    </message>
    <message>
        <source>Net amount</source>
        <translation>Cantidad total</translation>
    </message>
    <message>
        <source>Message</source>
        <translation>Mensaje</translation>
    </message>
    <message>
        <source>Comment</source>
        <translation>Comentario</translation>
    </message>
    <message>
        <source>Transaction ID</source>
        <translation>Identificador de transacción (ID)</translation>
    </message>
    <message>
        <source>Transaction total size</source>
        <translation>Tamaño total de transacción</translation>
    </message>
    <message>
        <source>Transaction virtual size</source>
        <translation>Tamaño virtual de transacción</translation>
    </message>
    <message>
        <source>Output index</source>
        <translation>Índice de salida</translation>
    </message>
    <message>
        <source> (Certificate was not verified)</source>
        <translation>(El certificado no ha sido verificado)</translation>
    </message>
    <message>
        <source>Merchant</source>
        <translation>Vendedor</translation>
    </message>
    <message>
        <source>Generated coins must mature %1 blocks before they can be spent. When you generated this block, it was broadcast to the network to be added to the block chain. If it fails to get into the chain, its state will change to "not accepted" and it won't be spendable. This may occasionally happen if another node generates a block within a few seconds of yours.</source>
        <translation>Las monedas generadas deben madurar %1 bloques antes de que puedan gastarse. Cuando generó este bloque, fue retransmitido a la red para que se añadiera a la cadena de bloques. Si no consigue entrar en la cadena, su estado cambiará a "no aceptado" y ya no se podrá gastar. Esto puede ocurrir ocasionalmente si otro nodo genera un bloque a pocos segundos del suyo.</translation>
    </message>
    <message>
        <source>Debug information</source>
        <translation>Información de depuración</translation>
    </message>
    <message>
        <source>Transaction</source>
        <translation>Transacción</translation>
    </message>
    <message>
        <source>Inputs</source>
        <translation>Entradas</translation>
    </message>
    <message>
        <source>Amount</source>
        <translation>Cantidad</translation>
    </message>
    <message>
        <source>true</source>
        <translation>verdadero</translation>
    </message>
    <message>
        <source>false</source>
        <translation>falso</translation>
    </message>
</context>
<context>
    <name>TransactionDescDialog</name>
    <message>
        <source>This pane shows a detailed description of the transaction</source>
        <translation>Esta ventana muestra información detallada sobre la transacción</translation>
    </message>
    <message>
        <source>Details for %1</source>
        <translation>Detalles para %1</translation>
    </message>
</context>
<context>
    <name>TransactionTableModel</name>
    <message>
        <source>Date</source>
        <translation>Fecha</translation>
    </message>
    <message>
        <source>Type</source>
        <translation>Tipo</translation>
    </message>
    <message>
        <source>Label</source>
        <translation>Etiqueta</translation>
    </message>
    <message numerus="yes">
        <source>Open for %n more block(s)</source>
        <translation><numerusform>Abrir para %n bloque más</numerusform><numerusform>Abrir para %n bloques más</numerusform></translation>
    </message>
    <message>
        <source>Open until %1</source>
        <translation>Abierto hasta %1</translation>
    </message>
    <message>
        <source>Unconfirmed</source>
        <translation>Sin confirmar</translation>
    </message>
    <message>
        <source>Abandoned</source>
        <translation>Abandonado</translation>
    </message>
    <message>
        <source>Confirming (%1 of %2 recommended confirmations)</source>
        <translation>Confirmando (%1 de %2 confirmaciones recomendadas)</translation>
    </message>
    <message>
        <source>Confirmed (%1 confirmations)</source>
        <translation>Confirmado (%1 confirmaciones)</translation>
    </message>
    <message>
        <source>Conflicted</source>
        <translation>En conflicto</translation>
    </message>
    <message>
        <source>Immature (%1 confirmations, will be available after %2)</source>
        <translation>Inmaduro (%1 confirmaciones, Estará disponible después de %2)</translation>
    </message>
    <message>
        <source>Generated but not accepted</source>
        <translation>Generado pero no aceptado</translation>
    </message>
    <message>
        <source>Received with</source>
        <translation>Recibido con</translation>
    </message>
    <message>
        <source>Received from</source>
        <translation>Recibido de</translation>
    </message>
    <message>
        <source>Sent to</source>
        <translation>Enviado a</translation>
    </message>
    <message>
        <source>Payment to yourself</source>
        <translation>Pago a usted mismo.</translation>
    </message>
    <message>
        <source>Mined</source>
        <translation>Minado</translation>
    </message>
    <message>
        <source>watch-only</source>
        <translation>Solo-ver.</translation>
    </message>
    <message>
        <source>(n/a)</source>
        <translation>(n/a)</translation>
    </message>
    <message>
        <source>(no label)</source>
        <translation>(sin etiqueta)</translation>
    </message>
    <message>
        <source>Transaction status. Hover over this field to show number of confirmations.</source>
        <translation>Estado de transacción. Pase el ratón sobre este campo para ver el número de confirmaciones.</translation>
    </message>
    <message>
        <source>Date and time that the transaction was received.</source>
        <translation>Fecha y hora cuando se recibió la transacción</translation>
    </message>
    <message>
        <source>Type of transaction.</source>
        <translation>Tipo de transacción.</translation>
    </message>
    <message>
        <source>Whether or not a watch-only address is involved in this transaction.</source>
        <translation>Si una dirección watch-only está involucrada en esta transacción o no.</translation>
    </message>
    <message>
        <source>User-defined intent/purpose of the transaction.</source>
        <translation>Descripción de la transacción definida por el usuario.</translation>
    </message>
    <message>
        <source>Amount removed from or added to balance.</source>
        <translation>Cantidad restada o añadida al balance</translation>
    </message>
</context>
<context>
    <name>TransactionView</name>
    <message>
        <source>All</source>
        <translation>Todo</translation>
    </message>
    <message>
        <source>Today</source>
        <translation>Hoy</translation>
    </message>
    <message>
        <source>This week</source>
        <translation>Esta semana</translation>
    </message>
    <message>
        <source>This month</source>
        <translation>Este mes</translation>
    </message>
    <message>
        <source>Last month</source>
        <translation>Mes pasado</translation>
    </message>
    <message>
        <source>This year</source>
        <translation>Este año</translation>
    </message>
    <message>
        <source>Range...</source>
        <translation>Rango...</translation>
    </message>
    <message>
        <source>Received with</source>
        <translation>Recibido con</translation>
    </message>
    <message>
        <source>Sent to</source>
        <translation>Enviado a</translation>
    </message>
    <message>
        <source>To yourself</source>
        <translation>A usted mismo</translation>
    </message>
    <message>
        <source>Mined</source>
        <translation>Minado</translation>
    </message>
    <message>
        <source>Other</source>
        <translation>Otra</translation>
    </message>
    <message>
        <source>Enter address, transaction id, or label to search</source>
        <translation>Introduzca dirección, id de transacción o etiqueta a buscar</translation>
    </message>
    <message>
        <source>Min amount</source>
        <translation>Cantidad mínima</translation>
    </message>
    <message>
        <source>Abandon transaction</source>
        <translation>Transacción abandonada</translation>
    </message>
    <message>
        <source>Increase transaction fee</source>
        <translation>Incrementar la comisión por transacción</translation>
    </message>
    <message>
        <source>Copy address</source>
        <translation>Copiar dirección</translation>
    </message>
    <message>
        <source>Copy label</source>
        <translation>Copiar etiqueta</translation>
    </message>
    <message>
        <source>Copy amount</source>
        <translation>Copiar cantidad</translation>
    </message>
    <message>
        <source>Copy transaction ID</source>
        <translation>Copiar ID de la transacción</translation>
    </message>
    <message>
        <source>Copy raw transaction</source>
        <translation>Copiar transacción bruta</translation>
    </message>
    <message>
        <source>Copy full transaction details</source>
        <translation>Copiar todos los detalles de la transacción</translation>
    </message>
    <message>
        <source>Edit label</source>
        <translation>Editar etiqueta</translation>
    </message>
    <message>
        <source>Show transaction details</source>
        <translation>Mostrar detalles de la transacción</translation>
    </message>
    <message>
        <source>Export Transaction History</source>
        <translation>Exportar historial de transacciones</translation>
    </message>
    <message>
        <source>Comma separated file (*.csv)</source>
        <translation>Archivo de columnas separadas por coma (*.csv)</translation>
    </message>
    <message>
        <source>Confirmed</source>
        <translation>Confirmado</translation>
    </message>
    <message>
        <source>Watch-only</source>
        <translation>Solo observación</translation>
    </message>
    <message>
        <source>Date</source>
        <translation>Fecha</translation>
    </message>
    <message>
        <source>Type</source>
        <translation>Tipo</translation>
    </message>
    <message>
        <source>Label</source>
        <translation>Etiqueta</translation>
    </message>
    <message>
        <source>Address</source>
        <translation>Dirección</translation>
    </message>
    <message>
        <source>ID</source>
        <translation>ID</translation>
    </message>
    <message>
        <source>Exporting Failed</source>
        <translation>La exportación falló</translation>
    </message>
    <message>
        <source>There was an error trying to save the transaction history to %1.</source>
        <translation>Ha habido un error al intentar guardar la transacción con %1.</translation>
    </message>
    <message>
        <source>Exporting Successful</source>
        <translation>Exportación finalizada</translation>
    </message>
    <message>
        <source>The transaction history was successfully saved to %1.</source>
        <translation>La transacción ha sido guardada en %1.</translation>
    </message>
    <message>
        <source>Range:</source>
        <translation>Rango:</translation>
    </message>
    <message>
        <source>to</source>
        <translation>para</translation>
    </message>
</context>
<context>
    <name>UnitDisplayStatusBarControl</name>
    <message>
        <source>Unit to show amounts in. Click to select another unit.</source>
        <translation>Unidad en la que se muestran las cantidades. Haga clic para seleccionar otra unidad.</translation>
    </message>
</context>
<context>
    <name>WalletController</name>
    <message>
        <source>Close wallet</source>
        <translation>Cerrar monedero</translation>
    </message>
    <message>
        <source>Are you sure you wish to close the wallet &lt;i&gt;%1&lt;/i&gt;?</source>
        <translation>¿Está seguro que desea cerrar el monedero &lt;i&gt;%1&lt;/i&gt;?</translation>
    </message>
    <message>
        <source>Closing the wallet for too long can result in having to resync the entire chain if pruning is enabled.</source>
        <translation>Cerrar el monedero durante demasiado tiempo puede causar la resincronización de toda la cadena si la poda es habilitada.</translation>
    </message>
    <message>
        <source>Close all wallets</source>
        <translation>Cerrar todas las carteras</translation>
    </message>
    </context>
<context>
    <name>WalletFrame</name>
    <message>
        <source>Create a new wallet</source>
        <translation>Crear monedero nuevo</translation>
    </message>
</context>
<context>
    <name>WalletModel</name>
    <message>
        <source>Send Coins</source>
        <translation>Enviar monedas</translation>
    </message>
    <message>
        <source>Fee bump error</source>
        <translation>Error de incremento de comisión</translation>
    </message>
    <message>
        <source>Increasing transaction fee failed</source>
        <translation>Ha fallado el incremento de la comisión por transacción.</translation>
    </message>
    <message>
        <source>Do you want to increase the fee?</source>
        <translation>¿Desea incrementar la comisión?</translation>
    </message>
    <message>
        <source>Do you want to draft a transaction with fee increase?</source>
        <translation>¿Desea preparar una transacción con aumento de comisión ?</translation>
    </message>
    <message>
        <source>Current fee:</source>
        <translation>Comisión actual:</translation>
    </message>
    <message>
        <source>Increase:</source>
        <translation>Incremento:</translation>
    </message>
    <message>
        <source>New fee:</source>
        <translation>Nueva comisión:</translation>
    </message>
    <message>
        <source>Confirm fee bump</source>
        <translation>Confirmar incremento de comisión</translation>
    </message>
    <message>
        <source>Can't draft transaction.</source>
        <translation>No se pudo preparar la transacción.</translation>
    </message>
    <message>
        <source>PSBT copied</source>
        <translation>TBPF copiada</translation>
    </message>
    <message>
        <source>Can't sign transaction.</source>
        <translation>No se ha podido firmar la transacción.</translation>
    </message>
    <message>
        <source>Could not commit transaction</source>
        <translation>No se pudo confirmar la transacción</translation>
    </message>
    <message>
        <source>default wallet</source>
        <translation>Monedero predeterminado</translation>
    </message>
</context>
<context>
    <name>WalletView</name>
    <message>
        <source>&amp;Export</source>
        <translation>&amp;Exportar</translation>
    </message>
    <message>
        <source>Export the data in the current tab to a file</source>
        <translation>Exportar a un archivo los datos de esta pestaña</translation>
    </message>
    <message>
        <source>Error</source>
        <translation>Error</translation>
    </message>
    <message>
        <source>Backup Wallet</source>
        <translation>Respaldar monedero</translation>
    </message>
    <message>
        <source>Wallet Data (*.dat)</source>
        <translation>Archivo de respaldo (*.dat)</translation>
    </message>
    <message>
        <source>Backup Failed</source>
        <translation>Ha fallado el respaldo</translation>
    </message>
    <message>
        <source>There was an error trying to save the wallet data to %1.</source>
        <translation>Ha habido un error al intentar guardar los datos del monedero a %1.</translation>
    </message>
    <message>
        <source>Backup Successful</source>
        <translation>Respaldo exitoso</translation>
    </message>
    <message>
        <source>The wallet data was successfully saved to %1.</source>
        <translation>Los datos del monedero se han guardado con éxito en %1.</translation>
    </message>
    <message>
        <source>Cancel</source>
        <translation>Cancelar</translation>
    </message>
</context>
<context>
    <name>bitcoin-core</name>
    <message>
        <source>Distributed under the MIT software license, see the accompanying file %s or %s</source>
        <translation>Distribuido bajo la licencia de software MIT, vea el archivo adjunto %s o %s</translation>
    </message>
    <message>
        <source>Prune configured below the minimum of %d MiB.  Please use a higher number.</source>
        <translation>La Poda se ha configurado por debajo del mínimo de %d MiB. Por favor, utilice un valor mas alto.</translation>
    </message>
    <message>
        <source>Prune: last wallet synchronisation goes beyond pruned data. You need to -reindex (download the whole blockchain again in case of pruned node)</source>
        <translation>Poda: la última sincronización del monedero sobrepasa los datos podados. Necesita reindexar con -reindex (o descargar la cadena de bloques de nuevo en el caso de un nodo podado)</translation>
    </message>
    <message>
        <source>Pruning blockstore...</source>
        <translation>Poda blockstore...</translation>
    </message>
    <message>
        <source>Unable to start HTTP server. See debug log for details.</source>
        <translation>No se ha podido iniciar el servidor HTTP. Ver debug log para detalles.</translation>
    </message>
    <message>
        <source>The %s developers</source>
        <translation>Los desarrolladores de %s</translation>
    </message>
    <message>
        <source>Cannot obtain a lock on data directory %s. %s is probably already running.</source>
        <translation>No se puede bloquear el directorio %s. %s probablemente ya se está ejecutando.</translation>
    </message>
    <message>
        <source>Cannot provide specific connections and have addrman find outgoing connections at the same.</source>
        <translation>No es posible mostrar las conexiones indicadas y tener addrman buscando conexiones al mismo tiempo.</translation>
    </message>
    <message>
        <source>Error reading %s! All keys read correctly, but transaction data or address book entries might be missing or incorrect.</source>
        <translation>Error leyendo %s!. Todas las claves se han leído correctamente, pero los datos de la transacción o el libro de direcciones pueden faltar o ser incorrectos.</translation>
    </message>
    <message>
        <source>Please check that your computer's date and time are correct! If your clock is wrong, %s will not work properly.</source>
        <translation>¡Por favor, compruebe si la fecha y hora en su computadora son correctas! Si su reloj está mal, %s no trabajará correctamente.</translation>
    </message>
    <message>
        <source>Please contribute if you find %s useful. Visit %s for further information about the software.</source>
        <translation>Contribuya si encuentra %s de utilidad. Visite %s para más información acerca del programa.</translation>
    </message>
    <message>
        <source>The block database contains a block which appears to be from the future. This may be due to your computer's date and time being set incorrectly. Only rebuild the block database if you are sure that your computer's date and time are correct</source>
        <translation>La base de datos de bloques contiene un bloque que parece ser del futuro. Esto puede ser porque la fecha y hora de su ordenador están mal ajustados. Reconstruya la base de datos de bloques solo si está seguro de que la fecha y hora de su ordenador están ajustadas correctamente.</translation>
    </message>
    <message>
        <source>This is a pre-release test build - use at your own risk - do not use for mining or merchant applications</source>
        <translation>Esta es una versión de prueba prelanzada - utilícela bajo su propio riesgo - no la utilice para aplicaciones de minería o comerciales</translation>
    </message>
    <message>
        <source>This is the transaction fee you may discard if change is smaller than dust at this level</source>
        <translation>Esta es la comisión por transacción que puede descartar si el cambio es más pequeño que el polvo a este nivel.</translation>
    </message>
    <message>
        <source>Unable to replay blocks. You will need to rebuild the database using -reindex-chainstate.</source>
        <translation>No se ha podido reproducir los bloques. Deberá reconstruir la base de datos utilizando -reindex-chainstate.</translation>
    </message>
    <message>
        <source>Unable to rewind the database to a pre-fork state. You will need to redownload the blockchain</source>
        <translation>No es posible reconstruir la base de datos a un estado anterior. Debe descargar de nuevo la cadena de bloques.</translation>
    </message>
    <message>
        <source>Warning: The network does not appear to fully agree! Some miners appear to be experiencing issues.</source>
        <translation>Advertencia: ¡La red no parece coincidir del todo! Algunos mineros parecen estar experimentando problemas.</translation>
    </message>
    <message>
        <source>Warning: We do not appear to fully agree with our peers! You may need to upgrade, or other nodes may need to upgrade.</source>
        <translation>Advertencia: ¡No parecemos concordar del todo con nuestros pares! Puede que necesite actualizarse, o puede que otros nodos necesiten actualizarse.</translation>
    </message>
    <message>
        <source>-maxmempool must be at least %d MB</source>
        <translation>-maxmempool debe ser por lo menos de %d MB</translation>
    </message>
    <message>
        <source>Cannot resolve -%s address: '%s'</source>
        <translation>No se puede resolver -%s dirección: '%s'</translation>
    </message>
    <message>
        <source>Change index out of range</source>
        <translation>Cambio de índice fuera de rango</translation>
    </message>
    <message>
        <source>Config setting for %s only applied on %s network when in [%s] section.</source>
        <translation>La configuración para %s solo se aplica en la red %s cuando son en la sección [%s].</translation>
    </message>
    <message>
        <source>Copyright (C) %i-%i</source>
        <translation>Copyright (C) %i-%i</translation>
    </message>
    <message>
        <source>Corrupted block database detected</source>
        <translation>Corrupción de base de datos de bloques detectada.</translation>
    </message>
    <message>
        <source>Could not find asmap file %s</source>
        <translation>No se pudo encontrar el archivo asmap %s</translation>
    </message>
    <message>
        <source>Could not parse asmap file %s</source>
        <translation>No se pudo analizar el archivo asmap %s</translation>
    </message>
    <message>
        <source>Do you want to rebuild the block database now?</source>
        <translation>¿Quiere reconstruir la base de datos de bloques ahora?</translation>
    </message>
    <message>
        <source>Error initializing block database</source>
        <translation>Error al inicializar la base de datos de bloques</translation>
    </message>
    <message>
        <source>Error initializing wallet database environment %s!</source>
        <translation>Error al inicializar el entorno de la base de datos del monedero  %s</translation>
    </message>
    <message>
        <source>Error loading %s</source>
        <translation>Error cargando %s</translation>
    </message>
    <message>
        <source>Error loading %s: Private keys can only be disabled during creation</source>
        <translation>Error cargando %s: Las llaves privadas solo pueden ser deshabilitadas durante la creación.</translation>
    </message>
    <message>
        <source>Error loading %s: Wallet corrupted</source>
        <translation>Error cargando %s: Monedero corrupto</translation>
    </message>
    <message>
        <source>Error loading %s: Wallet requires newer version of %s</source>
        <translation>Error cargando %s: El monedero requiere una versión más reciente de %s</translation>
    </message>
    <message>
        <source>Error loading block database</source>
        <translation>Error cargando base de datos de bloques</translation>
    </message>
    <message>
        <source>Error opening block database</source>
        <translation>Error al abrir base de datos de bloques.</translation>
    </message>
    <message>
        <source>Failed to listen on any port. Use -listen=0 if you want this.</source>
        <translation>Ha fallado la escucha en todos los puertos. Use -listen=0 si desea esto.</translation>
    </message>
    <message>
        <source>Failed to rescan the wallet during initialization</source>
        <translation>Fallo al escanear el monedero durante la inicialización</translation>
    </message>
    <message>
        <source>Importing...</source>
        <translation>Importando...</translation>
    </message>
    <message>
        <source>Incorrect or no genesis block found. Wrong datadir for network?</source>
        <translation>Incorrecto o bloque de génesis no encontrado. ¿Datadir equivocada para la red?</translation>
    </message>
    <message>
        <source>Initialization sanity check failed. %s is shutting down.</source>
        <translation>La inicialización de la verificación de validez falló. Se está apagando %s.</translation>
    </message>
    <message>
        <source>Invalid P2P permission: '%s'</source>
        <translation>Permiso P2P inválido: '%s'</translation>
    </message>
    <message>
        <source>Invalid amount for -%s=&lt;amount&gt;: '%s'</source>
        <translation>Monto inválido para -%s=&lt;amount&gt;: '%s'</translation>
    </message>
    <message>
        <source>Invalid amount for -discardfee=&lt;amount&gt;: '%s'</source>
        <translation>Monto inválido para -discardfee=&lt;amount&gt;: '%s'</translation>
    </message>
    <message>
        <source>Invalid amount for -fallbackfee=&lt;amount&gt;: '%s'</source>
        <translation>Monto inválido para -fallbackfee=&lt;amount&gt;: '%s'</translation>
    </message>
    <message>
        <source>Specified blocks directory "%s" does not exist.</source>
        <translation>El directorio de bloques «%s» especificado no existe.</translation>
    </message>
    <message>
        <source>Unknown address type '%s'</source>
        <translation>Dirección tipo '%s' desconocida</translation>
    </message>
    <message>
        <source>Unknown change type '%s'</source>
        <translation>Cambio tipo '%s' desconocido</translation>
    </message>
    <message>
        <source>Upgrading txindex database</source>
        <translation>Actualización de la base de datos txindex</translation>
    </message>
    <message>
        <source>Loading P2P addresses...</source>
        <translation>Cargando direcciones P2P...</translation>
    </message>
    <message>
        <source>Loading banlist...</source>
        <translation>Cargando banlist...</translation>
    </message>
    <message>
        <source>Not enough file descriptors available.</source>
        <translation>No hay suficientes descriptores de archivo disponibles.</translation>
    </message>
    <message>
        <source>Prune cannot be configured with a negative value.</source>
        <translation>Prune no se puede configurar con un valor negativo.</translation>
    </message>
    <message>
        <source>Prune mode is incompatible with -txindex.</source>
        <translation>El modo recorte es incompatible con -txindex.</translation>
    </message>
    <message>
        <source>Replaying blocks...</source>
        <translation>Reproduciendo bloques...</translation>
    </message>
    <message>
        <source>Rewinding blocks...</source>
        <translation>Rebobinando bloques...</translation>
    </message>
    <message>
        <source>The source code is available from %s.</source>
        <translation>El código fuente está disponible desde %s.</translation>
    </message>
    <message>
        <source>Transaction fee and change calculation failed</source>
        <translation>El cálculo de la comisión por transacción y del cambio han fallado</translation>
    </message>
    <message>
        <source>Unable to bind to %s on this computer. %s is probably already running.</source>
        <translation>No se ha podido conectar con %s en este equipo. %s es posible que esté todavía en ejecución.</translation>
    </message>
    <message>
        <source>Unable to generate keys</source>
        <translation>Incapaz de generar claves</translation>
    </message>
    <message>
        <source>Unsupported logging category %s=%s.</source>
        <translation>Categoría de registro no soportada %s=%s.</translation>
    </message>
    <message>
        <source>Upgrading UTXO database</source>
        <translation>Actualizando la base de datos UTXO</translation>
    </message>
    <message>
        <source>User Agent comment (%s) contains unsafe characters.</source>
        <translation>El comentario del Agente de Usuario (%s) contiene caracteres inseguros.</translation>
    </message>
    <message>
        <source>Verifying blocks...</source>
        <translation>Verificando bloques...</translation>
    </message>
    <message>
        <source>Wallet needed to be rewritten: restart %s to complete</source>
        <translation>Es necesario reescribir el monedero: reiniciar %s para completar</translation>
    </message>
    <message>
        <source>Error: Listening for incoming connections failed (listen returned error %s)</source>
        <translation>Error: La escucha para conexiones entrantes falló (la escucha devolvió el error %s)</translation>
    </message>
    <message>
        <source>Invalid amount for -maxtxfee=&lt;amount&gt;: '%s' (must be at least the minrelay fee of %s to prevent stuck transactions)</source>
        <translation>Cantidad no válida para -maxtxfee=&lt;amount&gt;: '%s' (debe ser al menos la comisión mínima de %s para prevenir transacciones atascadas)</translation>
    </message>
    <message>
        <source>The transaction amount is too small to send after the fee has been deducted</source>
        <translation>Monto de transacción muy pequeño después de la deducción de la comisión</translation>
    </message>
    <message>
        <source>You need to rebuild the database using -reindex to go back to unpruned mode.  This will redownload the entire blockchain</source>
        <translation>Necesita reconstruir la base de datos utilizando -reindex para volver al modo sin recorte. Esto volverá a descargar toda la cadena de bloques</translation>
    </message>
    <message>
        <source>Error reading from database, shutting down.</source>
        <translation>Error al leer la base de datos, cerrando la aplicación.</translation>
    </message>
    <message>
        <source>Error upgrading chainstate database</source>
        <translation>Error actualizando la base de datos chainstate</translation>
    </message>
    <message>
        <source>Error: Disk space is low for %s</source>
        <translation>Error: ¡Espacio en disco bajo por %s!</translation>
    </message>
    <message>
        <source>Invalid -onion address or hostname: '%s'</source>
        <translation>Dirección de -onion o dominio '%s' inválido</translation>
    </message>
    <message>
        <source>Invalid -proxy address or hostname: '%s'</source>
        <translation>Dirección de -proxy o dominio ' %s' inválido</translation>
    </message>
    <message>
        <source>Invalid amount for -paytxfee=&lt;amount&gt;: '%s' (must be at least %s)</source>
        <translation>Cantidad inválida para -paytxfee=&lt;amount&gt;: '%s' (debe ser por lo menos %s)</translation>
    </message>
    <message>
        <source>Invalid netmask specified in -whitelist: '%s'</source>
        <translation>Máscara de red inválida especificada en -whitelist: '%s'</translation>
    </message>
    <message>
        <source>Need to specify a port with -whitebind: '%s'</source>
        <translation>Necesita especificar un puerto con -whitebind: '%s'</translation>
    </message>
    <message>
        <source>Prune mode is incompatible with -blockfilterindex.</source>
        <translation>El modo de poda es incompatible con -blockfilterindex</translation>
    </message>
    <message>
        <source>Reducing -maxconnections from %d to %d, because of system limitations.</source>
        <translation>Reduciendo -maxconnections de %d a %d, debido a limitaciones del sistema.</translation>
    </message>
    <message>
        <source>Section [%s] is not recognized.</source>
        <translation>La sección [%s] no se ha reconocido.</translation>
    </message>
    <message>
        <source>Signing transaction failed</source>
        <translation>La transacción falló</translation>
    </message>
    <message>
        <source>Specified -walletdir "%s" does not exist</source>
        <translation>El -walletdir indicado "%s" no existe</translation>
    </message>
    <message>
        <source>Specified -walletdir "%s" is a relative path</source>
        <translation>Indique -walletdir "%s" como una ruta relativa</translation>
    </message>
    <message>
        <source>Specified -walletdir "%s" is not a directory</source>
        <translation>El -walletdir "%s" indicado no es un directorio</translation>
    </message>
    <message>
        <source>The specified config file %s does not exist
</source>
        <translation>El fichero de configuración %s especificado no existe
</translation>
    </message>
    <message>
        <source>The transaction amount is too small to pay the fee</source>
        <translation>El monto de la transacción es muy pequeño para pagar la comisión</translation>
    </message>
    <message>
        <source>This is experimental software.</source>
        <translation>Este es un software experimental.</translation>
    </message>
    <message>
        <source>Transaction amount too small</source>
        <translation>El monto de la transacción es demasiado pequeño para pagar la comisión.</translation>
    </message>
    <message>
        <source>Transaction too large</source>
        <translation>Transacción demasiado grande</translation>
    </message>
    <message>
        <source>Unable to bind to %s on this computer (bind returned error %s)</source>
        <translation>No es posible conectar con %s en este sistema (bind ha devuelto el error %s)</translation>
    </message>
    <message>
        <source>Unable to create the PID file '%s': %s</source>
        <translation>No es posible crear el fichero PID '%s': %s</translation>
    </message>
    <message>
        <source>Unable to generate initial keys</source>
        <translation>No es posible generar llaves iniciales</translation>
    </message>
    <message>
        <source>Unknown -blockfilterindex value %s.</source>
        <translation>%s es un valor desconocido para -blockfilterindex</translation>
    </message>
    <message>
        <source>Verifying wallet(s)...</source>
        <translation>Verificando monedero(s)...</translation>
    </message>
    <message>
        <source>Warning: unknown new rules activated (versionbit %i)</source>
        <translation>Advertencia: nuevas reglas desconocidas activadas (versionbit %i)</translation>
    </message>
    <message>
        <source>-maxtxfee is set very high! Fees this large could be paid on a single transaction.</source>
        <translation>-maxtxfee tiene un valor muy elevado. Comisiones muy grandes podrían ser pagadas en una única transacción.</translation>
    </message>
    <message>
        <source>This is the transaction fee you may pay when fee estimates are not available.</source>
        <translation>Esta es la comisión por transacción que deberá pagar cuando la estimación de comisión no esté disponible.</translation>
    </message>
    <message>
        <source>Total length of network version string (%i) exceeds maximum length (%i). Reduce the number or size of uacomments.</source>
        <translation>La longitud total de la cadena de versión de red ( %i ) supera la longitud máxima ( %i ) . Reducir el número o tamaño de uacomments .</translation>
    </message>
    <message>
        <source>%s is set very high!</source>
        <translation>¡%s está configurado muy alto!</translation>
    </message>
    <message>
        <source>Error loading wallet %s. Duplicate -wallet filename specified.</source>
        <translation>Error cargando el monedero %s. Se ha especificado un nombre de fichero -wallet duplicado.</translation>
    </message>
    <message>
        <source>Starting network threads...</source>
        <translation>Iniciando procesos de red...</translation>
    </message>
    <message>
        <source>The wallet will avoid paying less than the minimum relay fee.</source>
        <translation>El monedero no permitirá pagar menos que la comisión mínima para retransmitir llamada relay fee.</translation>
    </message>
    <message>
        <source>This is the minimum transaction fee you pay on every transaction.</source>
        <translation>Esta es la comisión por transacción mínima a pagar en cada transacción.</translation>
    </message>
    <message>
        <source>This is the transaction fee you will pay if you send a transaction.</source>
        <translation>Esta es la comisión por transacción a pagar si realiza una transacción.</translation>
    </message>
    <message>
        <source>Transaction amounts must not be negative</source>
        <translation>Los montos de la transacción no deben ser negativos</translation>
    </message>
    <message>
        <source>Transaction has too long of a mempool chain</source>
        <translation>La transacción tiene largo tiempo en una cadena mempool</translation>
    </message>
    <message>
        <source>Transaction must have at least one recipient</source>
        <translation>La transacción debe tener al menos un destinatario</translation>
    </message>
    <message>
        <source>Unknown network specified in -onlynet: '%s'</source>
        <translation>Red desconocida especificada en -onlynet '%s'</translation>
    </message>
    <message>
        <source>Insufficient funds</source>
        <translation>Fondos insuficientes</translation>
    </message>
    <message>
        <source>Fee estimation failed. Fallbackfee is disabled. Wait a few blocks or enable -fallbackfee.</source>
        <translation>Estimación de la comisión fallida. Fallbackfee está deshabilitado. Espere unos pocos bloques o habilite -fallbackfee.</translation>
    </message>
    <message>
        <source>Warning: Private keys detected in wallet {%s} with disabled private keys</source>
        <translation>Advertencia: Claves privadas detectadas en el monedero {%s} con clave privada deshabilitada</translation>
    </message>
    <message>
        <source>Cannot write to data directory '%s'; check permissions.</source>
        <translation>No se puede escribir en el directorio de datos '%s';  verificar permisos.</translation>
    </message>
    <message>
        <source>Loading block index...</source>
        <translation>Cargando el índice de bloques...</translation>
    </message>
    <message>
        <source>Loading wallet...</source>
        <translation>Cargando monedero...</translation>
    </message>
    <message>
        <source>Cannot downgrade wallet</source>
        <translation>No se puede actualizar a una versión mas antigua el monedero.</translation>
    </message>
    <message>
        <source>Rescanning...</source>
        <translation>Reexplorando...</translation>
    </message>
    <message>
        <source>Done loading</source>
        <translation>Se terminó de cargar</translation>
    </message>
</context>
</TS><|MERGE_RESOLUTION|>--- conflicted
+++ resolved
@@ -70,13 +70,6 @@
         <translation>Estas son sus direcciones Particl para enviar pagos. Compruebe siempre la cantidad y la dirección de recibo antes de transferir monedas.</translation>
     </message>
     <message>
-<<<<<<< HEAD
-        <source>These are your Particl addresses for receiving payments. Use the 'Create new receiving address' button in the receive tab to create new addresses.</source>
-        <translation>Estas son sus direcciones Particl para la recepción de pagos. Use el botón 'Crear una nueva dirección para recepción' en la pestaña Recibir para crear nuevas direcciones</translation>
-    </message>
-    <message>
-=======
->>>>>>> 5174b534
         <source>&amp;Copy Address</source>
         <translation>&amp;Copiar dirección</translation>
     </message>
@@ -191,13 +184,8 @@
         <translation>Introduce la contraseña antigua y la nueva para la cartera.</translation>
     </message>
     <message>
-<<<<<<< HEAD
         <source>Remember that encrypting your wallet cannot fully protect your particl from being stolen by malware infecting your computer.</source>
-        <translation>Recuerde que cifrar su monedero no garantiza mantener a salvo sus particls en caso de tener virus en el computador.</translation>
-=======
-        <source>Remember that encrypting your wallet cannot fully protect your bitcoins from being stolen by malware infecting your computer.</source>
-        <translation>Recuerda que cifrar tu cartera no garantiza la protección de tus bitcoin si tu ordenador es infectado con malware.</translation>
->>>>>>> 5174b534
+        <translation>Recuerda que cifrar tu cartera no garantiza la protección de tus particl si tu ordenador es infectado con malware.</translation>
     </message>
     <message>
         <source>Wallet to be encrypted</source>
@@ -646,13 +634,8 @@
         <translation>La cartera está &lt;b&gt;cifrada&lt;/b&gt; y &lt;b&gt;bloqueada&lt;/b&gt;</translation>
     </message>
     <message>
-<<<<<<< HEAD
-        <source>A fatal error occurred. Particl can no longer continue safely and will quit.</source>
-        <translation>Se produjo un error fatal. Particl ya no puede continuar de manera segura y se cerrará</translation>
-=======
         <source>Original message:</source>
         <translation>Mensaje original:</translation>
->>>>>>> 5174b534
     </message>
     </context>
 <context>
@@ -1292,13 +1275,6 @@
         <translation>Tor</translation>
     </message>
     <message>
-<<<<<<< HEAD
-        <source>Connect to the Particl network through a separate SOCKS5 proxy for Tor hidden services.</source>
-        <translation>Conéctese a la red de Particl a través de un proxy SOCKS5 separado para los servicios Tor ocultos.</translation>
-    </message>
-    <message>
-=======
->>>>>>> 5174b534
         <source>&amp;Window</source>
         <translation>&amp;Ventana</translation>
     </message>
