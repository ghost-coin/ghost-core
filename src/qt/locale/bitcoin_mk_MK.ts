<TS language="mk_MK" version="2.1">
<context>
    <name>AddressBookPage</name>
    <message>
        <source>Right-click to edit address or label</source>
        <translation>Десен клик за уредување на адреса или етикета</translation>
    </message>
    <message>
        <source>Create a new address</source>
        <translation>Креирај нова адреса</translation>
    </message>
    <message>
        <source>&amp;New</source>
        <translation>&amp;Нова</translation>
    </message>
    <message>
        <source>Copy the currently selected address to the system clipboard</source>
        <translation>Копирај ја избраната адреса на системскиот клипборд</translation>
    </message>
    <message>
        <source>&amp;Copy</source>
        <translation>&amp;Копирај</translation>
    </message>
    <message>
        <source>C&amp;lose</source>
        <translation>З&amp;атвори</translation>
    </message>
    <message>
        <source>Delete the currently selected address from the list</source>
        <translation>Избриши ја избраната адреса од листата</translation>
    </message>
    <message>
        <source>Export the data in the current tab to a file</source>
        <translation>Експортирај ги податоците од активното јазиче во датотека</translation>
    </message>
    <message>
        <source>&amp;Export</source>
        <translation>&amp;Експорт</translation>
    </message>
    <message>
        <source>&amp;Delete</source>
        <translation>&amp;Избриши</translation>
    </message>
    </context>
<context>
    <name>AddressTableModel</name>
    </context>
<context>
    <name>AskPassphraseDialog</name>
    <message>
        <source>Enter passphrase</source>
        <translation>Внеси тајна фраза</translation>
    </message>
    <message>
        <source>New passphrase</source>
        <translation>Нова тајна фраза</translation>
    </message>
    <message>
        <source>Repeat new passphrase</source>
        <translation>Повторете ја новата тајна фраза</translation>
    </message>
    </context>
<context>
    <name>BanTableModel</name>
    </context>
<context>
    <name>BitcoinGUI</name>
    <message>
        <source>Sign &amp;message...</source>
        <translation>Потпиши &amp;порака...</translation>
    </message>
    <message>
        <source>Synchronizing with network...</source>
        <translation>Синхронизација со мрежата...</translation>
    </message>
    <message>
        <source>&amp;Overview</source>
        <translation>&amp;Преглед</translation>
    </message>
    <message>
        <source>Node</source>
        <translation>Јазол</translation>
    </message>
    <message>
        <source>&amp;Transactions</source>
        <translation>&amp;Трансакции</translation>
    </message>
    <message>
        <source>Browse transaction history</source>
        <translation>Преглед на историјата на трансакции</translation>
    </message>
    <message>
        <source>E&amp;xit</source>
        <translation>И&amp;злез</translation>
    </message>
    <message>
        <source>Quit application</source>
        <translation>Напушти ја апликацијата</translation>
    </message>
    <message>
        <source>About &amp;Qt</source>
        <translation>За &amp;Qt</translation>
    </message>
    <message>
        <source>Show information about Qt</source>
        <translation>Прикажи информации за Qt</translation>
    </message>
    <message>
        <source>&amp;Options...</source>
        <translation>&amp;Опции...</translation>
    </message>
    <message>
        <source>&amp;Encrypt Wallet...</source>
        <translation>&amp;Криптирање на Паричник...</translation>
    </message>
    <message>
        <source>&amp;Backup Wallet...</source>
        <translation>&amp;Бекап на Паричник...</translation>
    </message>
    <message>
        <source>&amp;Change Passphrase...</source>
        <translation>&amp;Измени Тајна Фраза...</translation>
    </message>
    <message>
        <source>&amp;Sending addresses...</source>
        <translation>&amp;Адреси за Испраќање...</translation>
    </message>
    <message>
        <source>&amp;Receiving addresses...</source>
        <translation>&amp;Адреси за Примање...</translation>
    </message>
    <message>
        <source>Open &amp;URI...</source>
        <translation>Отвори &amp;URI...</translation>
    </message>
    <message>
        <source>Reindexing blocks on disk...</source>
        <translation>Повторно индексирање на блокови од дискот...</translation>
    </message>
    <message>
        <source>Send coins to a Particl address</source>
        <translation>Испрати биткоини на Биткоин адреса</translation>
    </message>
    <message>
        <source>&amp;Verify message...</source>
        <translation>&amp;Потврди порака...</translation>
    </message>
    <message>
        <source>Particl</source>
        <translation>Биткоин</translation>
    </message>
    <message>
        <source>Wallet</source>
        <translation>Паричник</translation>
    </message>
    <message>
        <source>&amp;Send</source>
        <translation>&amp;Испрати</translation>
    </message>
    <message>
        <source>&amp;Receive</source>
        <translation>&amp;Прими</translation>
    </message>
    <message>
        <source>&amp;Show / Hide</source>
        <translation>&amp;Прикажи / Сокриј</translation>
    </message>
    <message>
        <source>Encrypt the private keys that belong to your wallet</source>
        <translation>Криптирај ги приватните клучеви кои припаѓаат на твојот паричник</translation>
    </message>
    <message>
        <source>&amp;Settings</source>
        <translation>&amp;Подесувања</translation>
    </message>
    <message>
        <source>&amp;Help</source>
        <translation>&amp;Помош</translation>
    </message>
    <message numerus="yes">
        <source>Processed %n block(s) of transaction history.</source>
        <translation><numerusform>Обработен %n блок од историјата на трансакции.</numerusform><numerusform>Обработени %n блокови од историјата на трансакции.</numerusform></translation>
    </message>
    <message>
        <source>%1 behind</source>
        <translation>%1 позади</translation>
    </message>
    <message>
        <source>Error</source>
        <translation>Грешка</translation>
    </message>
    <message>
        <source>Warning</source>
        <translation>Предупредување</translation>
    </message>
    <message>
        <source>Up to date</source>
        <translation>Во тек</translation>
    </message>
    <message>
        <source>Date: %1
</source>
        <translation>Дата: %1
</translation>
    </message>
    <message>
        <source>Amount: %1
</source>
        <translation>Сума: %1
</translation>
    </message>
    <message>
        <source>Type: %1
</source>
        <translation>Тип: %1
</translation>
    </message>
    <message>
        <source>Label: %1
</source>
        <translation>Етикета: %1
</translation>
    </message>
    <message>
        <source>Address: %1
</source>
        <translation>Адреса: %1
</translation>
    </message>
    </context>
<context>
    <name>CoinControlDialog</name>
    <message>
        <source>Bytes:</source>
        <translation>Бајти:</translation>
    </message>
    <message>
        <source>Amount:</source>
        <translation>Сума:</translation>
    </message>
    <message>
        <source>Fee:</source>
        <translation>Провизија:</translation>
    </message>
    <message>
        <source>Dust:</source>
        <translation>Прашина:</translation>
    </message>
    <message>
        <source>After Fee:</source>
        <translation>После Провизија:</translation>
    </message>
    <message>
        <source>Change:</source>
        <translation>Кусур:</translation>
    </message>
    <message>
        <source>Amount</source>
        <translation>Сума</translation>
    </message>
    <message>
        <source>Date</source>
        <translation>Дата</translation>
    </message>
    </context>
<context>
    <name>EditAddressDialog</name>
    <message>
        <source>Edit Address</source>
        <translation>Измени Адреса</translation>
    </message>
    <message>
        <source>&amp;Label</source>
        <translation>&amp;Етикета</translation>
    </message>
    <message>
        <source>&amp;Address</source>
        <translation>&amp;Адреса</translation>
    </message>
    </context>
<context>
    <name>FreespaceChecker</name>
    <message>
        <source>name</source>
        <translation>име</translation>
    </message>
    </context>
<context>
    <name>HelpMessageDialog</name>
    <message>
        <source>version</source>
        <translation>верзија</translation>
    </message>
    <message>
        <source>(%1-bit)</source>
        <translation>(%1-бит)</translation>
    </message>
    </context>
<context>
    <name>Intro</name>
    <message>
        <source>Bitcoin</source>
        <translation>Биткоин</translation>
    </message>
    <message>
        <source>Error</source>
        <translation>Грешка</translation>
    </message>
    </context>
<context>
    <name>ModalOverlay</name>
    </context>
<context>
    <name>OpenURIDialog</name>
    <message>
        <source>Open URI</source>
        <translation>Отвори URI</translation>
    </message>
    <message>
        <source>URI:</source>
        <translation>URI:</translation>
    </message>
    </context>
<context>
    <name>OptionsDialog</name>
    <message>
        <source>Options</source>
        <translation>Опции</translation>
    </message>
    <message>
        <source>MB</source>
        <translation>МБ</translation>
    </message>
    <message>
        <source>&amp;Network</source>
        <translation>&amp;Мрежа</translation>
    </message>
    <message>
        <source>W&amp;allet</source>
        <translation>П&amp;аричник</translation>
    </message>
    <message>
        <source>&amp;Window</source>
        <translation>&amp;Прозорец</translation>
    </message>
    <message>
        <source>&amp;OK</source>
        <translation>&amp;ОК</translation>
    </message>
    <message>
        <source>&amp;Cancel</source>
        <translation>&amp;Откажи</translation>
    </message>
    <message>
        <source>none</source>
        <translation>нема</translation>
    </message>
    <message>
        <source>Error</source>
        <translation>Грешка</translation>
    </message>
    </context>
<context>
    <name>OverviewPage</name>
    <message>
        <source>Total:</source>
        <translation>Вкупно:</translation>
    </message>
    </context>
<context>
    <name>PaymentServer</name>
    </context>
<context>
    <name>PeerTableModel</name>
    <message>
        <source>Sent</source>
        <translation>Испратени</translation>
    </message>
    </context>
<context>
    <name>QObject</name>
    <message>
        <source>Amount</source>
        <translation>Сума</translation>
    </message>
    <message>
        <source>%1 d</source>
        <translation>%1 д</translation>
    </message>
    <message>
        <source>%1 h</source>
        <translation>%1 ч</translation>
    </message>
    <message>
        <source>%1 m</source>
        <translation>%1 м</translation>
    </message>
    <message>
        <source>%1 s</source>
        <translation>%1 с</translation>
    </message>
    <message>
        <source>%1 ms</source>
        <translation>%1 мс</translation>
    </message>
    <message>
        <source>%1 and %2</source>
        <translation>%1 и %2</translation>
    </message>
    <message>
        <source>%1 B</source>
        <translation>%1 Б</translation>
    </message>
    <message>
        <source>%1 KB</source>
        <translation>%1 КБ</translation>
    </message>
    <message>
        <source>%1 MB</source>
        <translation>%1 МБ</translation>
    </message>
    <message>
        <source>%1 GB</source>
        <translation>%1 ГБ</translation>
    </message>
    </context>
<context>
    <name>QObject::QObject</name>
    </context>
<context>
    <name>QRImageWidget</name>
    </context>
<context>
    <name>RPCConsole</name>
    <message>
        <source>Network</source>
        <translation>Мрежа</translation>
    </message>
    <message>
        <source>Name</source>
        <translation>Име</translation>
    </message>
    <message>
        <source>Number of connections</source>
        <translation>Број на конекции</translation>
    </message>
    <message>
        <source>Block chain</source>
        <translation>Block chain</translation>
    </message>
    <message>
        <source>Sent</source>
        <translation>Испратени</translation>
    </message>
    <message>
        <source>Version</source>
        <translation>Верзија</translation>
    </message>
    <message>
        <source>&amp;Console</source>
        <translation>&amp;Конзола</translation>
    </message>
    </context>
<context>
    <name>ReceiveCoinsDialog</name>
    <message>
        <source>&amp;Amount:</source>
        <translation>&amp;Сума:</translation>
    </message>
    <message>
        <source>&amp;Label:</source>
        <translation>&amp;Етикета:</translation>
    </message>
    <message>
        <source>&amp;Message:</source>
        <translation>&amp;Порака:</translation>
    </message>
    <message>
        <source>Show</source>
        <translation>Прикажи</translation>
    </message>
    </context>
<context>
    <name>ReceiveRequestDialog</name>
    <message>
        <source>QR Code</source>
        <translation>QR Код</translation>
    </message>
    <message>
        <source>Copy &amp;URI</source>
        <translation>Копирај &amp;URI</translation>
    </message>
    <message>
        <source>Copy &amp;Address</source>
        <translation>Копирај &amp;Адреса</translation>
    </message>
    <message>
        <source>&amp;Save Image...</source>
        <translation>&amp;Сними Слика...</translation>
    </message>
    <message>
        <source>Wallet</source>
        <translation>Паричник</translation>
    </message>
    </context>
<context>
    <name>RecentRequestsTableModel</name>
    </context>
<context>
    <name>SendCoinsDialog</name>
    <message>
        <source>Bytes:</source>
        <translation>Бајти:</translation>
    </message>
    <message>
        <source>Amount:</source>
        <translation>Сума:</translation>
    </message>
    <message>
        <source>Fee:</source>
        <translation>Провизија:</translation>
    </message>
    <message>
        <source>After Fee:</source>
        <translation>После Провизија:</translation>
    </message>
    <message>
        <source>Change:</source>
        <translation>Кусур:</translation>
    </message>
    <message>
        <source>Dust:</source>
        <translation>Прашина:</translation>
    </message>
    </context>
<context>
    <name>SendCoinsEntry</name>
    <message>
        <source>A&amp;mount:</source>
        <translation>Сума:</translation>
    </message>
    <message>
        <source>&amp;Label:</source>
        <translation>&amp;Етикета:</translation>
    </message>
    <message>
        <source>Message:</source>
        <translation>Порака:</translation>
    </message>
    </context>
<context>
    <name>SendConfirmationDialog</name>
    </context>
<context>
    <name>ShutdownWindow</name>
    </context>
<context>
    <name>SignVerifyMessageDialog</name>
    </context>
<context>
    <name>SplashScreen</name>
    </context>
<context>
    <name>TrafficGraphWidget</name>
    </context>
<context>
    <name>TransactionDesc</name>
    </context>
<context>
    <name>TransactionDescDialog</name>
    </context>
<context>
    <name>TransactionTableModel</name>
    </context>
<context>
    <name>TransactionView</name>
    </context>
<context>
    <name>UnitDisplayStatusBarControl</name>
    </context>
<context>
    <name>WalletFrame</name>
    </context>
<context>
    <name>WalletModel</name>
    </context>
<context>
    <name>WalletView</name>
    </context>
<context>
    <name>bitcoin-core</name>
    <message>
<<<<<<< HEAD
        <source>Options:</source>
        <translation>Опции:</translation>
    </message>
    <message>
        <source>Particl Core</source>
=======
        <source>Bitcoin Core</source>
>>>>>>> e5776690
        <translation>Биткоин Core</translation>
    </message>
    <message>
        <source>Warning</source>
        <translation>Предупредување</translation>
    </message>
    <message>
        <source>Error</source>
        <translation>Грешка</translation>
    </message>
</context>
</TS><|MERGE_RESOLUTION|>--- conflicted
+++ resolved
@@ -299,7 +299,7 @@
 <context>
     <name>Intro</name>
     <message>
-        <source>Bitcoin</source>
+        <source>Particl</source>
         <translation>Биткоин</translation>
     </message>
     <message>
@@ -590,15 +590,7 @@
 <context>
     <name>bitcoin-core</name>
     <message>
-<<<<<<< HEAD
-        <source>Options:</source>
-        <translation>Опции:</translation>
-    </message>
-    <message>
         <source>Particl Core</source>
-=======
-        <source>Bitcoin Core</source>
->>>>>>> e5776690
         <translation>Биткоин Core</translation>
     </message>
     <message>
