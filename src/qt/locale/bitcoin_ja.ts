<TS language="ja" version="2.1">
<context>
    <name>AddressBookPage</name>
    <message>
        <source>Right-click to edit address or label</source>
        <translation>右クリックでアドレスまたはラベルを編集</translation>
    </message>
    <message>
        <source>Create a new address</source>
        <translation>新しいアドレスを作成</translation>
    </message>
    <message>
        <source>&amp;New</source>
        <translation>新規(&amp;N)</translation>
    </message>
    <message>
        <source>Copy the currently selected address to the system clipboard</source>
        <translation>現在選択されているアドレスをシステムのクリップボードにコピー</translation>
    </message>
    <message>
        <source>&amp;Copy</source>
        <translation>コピー(&amp;C)</translation>
    </message>
    <message>
        <source>C&amp;lose</source>
        <translation>閉じる(&amp;C)</translation>
    </message>
    <message>
        <source>Delete the currently selected address from the list</source>
        <translation>選択されたアドレスを一覧から削除</translation>
    </message>
    <message>
        <source>Enter address or label to search</source>
        <translation>検索したいアドレスまたはラベルを入力</translation>
    </message>
    <message>
        <source>Export the data in the current tab to a file</source>
        <translation>このタブのデータをファイルにエクスポート</translation>
    </message>
    <message>
        <source>&amp;Export</source>
        <translation>エクスポート (&amp;E)</translation>
    </message>
    <message>
        <source>&amp;Delete</source>
        <translation>削除(&amp;D)</translation>
    </message>
    <message>
        <source>Choose the address to send coins to</source>
        <translation>コインを送りたいアドレスを選択</translation>
    </message>
    <message>
        <source>Choose the address to receive coins with</source>
        <translation>コインを受け取りたいアドレスを選択</translation>
    </message>
    <message>
        <source>C&amp;hoose</source>
        <translation>選択(&amp;C)</translation>
    </message>
    <message>
        <source>Sending addresses</source>
        <translation>送金先アドレス</translation>
    </message>
    <message>
        <source>Receiving addresses</source>
        <translation>受取用アドレス</translation>
    </message>
    <message>
<<<<<<< HEAD
        <source>These are your Particl addresses for sending payments. Always check the amount and the receiving address before sending coins.</source>
        <translation>これらは、あなたが知っている支払い送り先の Particl アドレスです。コインを送る前に、必ず金額と送金先アドレスを確認してください。</translation>
=======
        <source>These are your Bitcoin addresses for sending payments. Always check the amount and the receiving address before sending coins.</source>
        <translation>これらは、あなたが知っている送信先の Bitcoin アドレスです。コインを送る前に必ず、金額と受取用アドレスを確認してください。</translation>
>>>>>>> 4f807348
    </message>
    <message>
        <source>These are your Particl addresses for receiving payments. Use the 'Create new receiving address' button in the receive tab to create new addresses.</source>
        <translation>これらは支払いを受け取るための、あなたの Particl アドレスです。新しいアドレスを作成するには受取タブ内の「新しい受取用アドレスを作成」ボタンを使用します。</translation>
    </message>
    <message>
        <source>&amp;Copy Address</source>
        <translation>アドレスをコピー(&amp;C)</translation>
    </message>
    <message>
        <source>Copy &amp;Label</source>
        <translation>ラベルをコピー(&amp;L)</translation>
    </message>
    <message>
        <source>&amp;Edit</source>
        <translation>編集(&amp;E)</translation>
    </message>
    <message>
        <source>Export Address List</source>
        <translation>アドレス帳をエクスポート</translation>
    </message>
    <message>
        <source>Comma separated file (*.csv)</source>
        <translation>CSVファイル (*.csv)</translation>
    </message>
    <message>
        <source>Exporting Failed</source>
        <translation>エクスポートに失敗しました</translation>
    </message>
    <message>
        <source>There was an error trying to save the address list to %1. Please try again.</source>
        <translation>トランザクション履歴を %1 へ保存する際にエラーが発生しました。再試行してください。</translation>
    </message>
</context>
<context>
    <name>AddressTableModel</name>
    <message>
        <source>Label</source>
        <translation>ラベル</translation>
    </message>
    <message>
        <source>Address</source>
        <translation>アドレス</translation>
    </message>
    <message>
        <source>(no label)</source>
        <translation>（ラベル無し）</translation>
    </message>
</context>
<context>
    <name>AskPassphraseDialog</name>
    <message>
        <source>Passphrase Dialog</source>
        <translation>パスフレーズ ダイアログ</translation>
    </message>
    <message>
        <source>Enter passphrase</source>
        <translation>パスフレーズを入力</translation>
    </message>
    <message>
        <source>New passphrase</source>
        <translation>新しいパスフレーズ</translation>
    </message>
    <message>
        <source>Repeat new passphrase</source>
        <translation>新しいパスフレーズをもう一度入力</translation>
    </message>
    <message>
        <source>Show passphrase</source>
        <translation>パスフレーズを表示</translation>
    </message>
    <message>
        <source>Encrypt wallet</source>
        <translation>ウォレットを暗号化</translation>
    </message>
    <message>
        <source>This operation needs your wallet passphrase to unlock the wallet.</source>
        <translation>この操作を続行するには、パスフレーズを入力してウォレットをアンロックする必要があります。</translation>
    </message>
    <message>
        <source>Unlock wallet</source>
        <translation>ウォレットをアンロック</translation>
    </message>
    <message>
        <source>This operation needs your wallet passphrase to decrypt the wallet.</source>
        <translation>この操作を続行するには、パスフレーズを入力してウォレットの暗号化を解除する必要があります。</translation>
    </message>
    <message>
        <source>Decrypt wallet</source>
        <translation>ウォレットの暗号化を解除</translation>
    </message>
    <message>
        <source>Change passphrase</source>
        <translation>パスフレーズの変更</translation>
    </message>
    <message>
        <source>Confirm wallet encryption</source>
        <translation>ウォレットの暗号化の承諾</translation>
    </message>
    <message>
<<<<<<< HEAD
        <source>Warning: If you encrypt your wallet and lose your passphrase, you will &lt;b&gt;LOSE ALL OF YOUR PARTICL&lt;/b&gt;!</source>
        <translation>警告: もしもあなたのウォレットを暗号化してパスフレーズを忘れてしまったら、&lt;b&gt;あなたの Particl はすべて失われます&lt;/b&gt;！</translation>
=======
        <source>Warning: If you encrypt your wallet and lose your passphrase, you will &lt;b&gt;LOSE ALL OF YOUR BITCOINS&lt;/b&gt;!</source>
        <translation>警告: ウォレットの暗号化後にパスフレーズを忘れてしまった場合、&lt;b&gt;あなたの Bitcoin はすべて失われます&lt;/b&gt;！</translation>
>>>>>>> 4f807348
    </message>
    <message>
        <source>Are you sure you wish to encrypt your wallet?</source>
        <translation>本当にウォレットを暗号化しますか?</translation>
    </message>
    <message>
        <source>Wallet encrypted</source>
        <translation>ウォレットの暗号化の完了</translation>
    </message>
    <message>
        <source>Enter the new passphrase for the wallet.&lt;br/&gt;Please use a passphrase of &lt;b&gt;ten or more random characters&lt;/b&gt;, or &lt;b&gt;eight or more words&lt;/b&gt;.</source>
        <translation>新しいウォレットのパスフレーズを入力してください。
パスフレーズは、ランダムな10文字以上の文字か、８語以上の単語を使用してください。</translation>
    </message>
    <message>
        <source>Enter the old passphrase and new passphrase for the wallet.</source>
        <translation>ウォレット用の旧パスフレーズと新パスフレーズを入力してください。</translation>
    </message>
    <message>
        <source>Remember that encrypting your wallet cannot fully protect your particl from being stolen by malware infecting your computer.</source>
        <translation>ウォレットを暗号化しても、コンピュータに感染したマルウェアなどによる Particl の盗難を完全に防ぐことはできないことにご注意ください。</translation>
    </message>
    <message>
        <source>Wallet to be encrypted</source>
        <translation>暗号化するウォレット</translation>
    </message>
    <message>
        <source>Your wallet is about to be encrypted. </source>
        <translation>ウォレットは暗号化されようとしています。</translation>
    </message>
    <message>
        <source>Your wallet is now encrypted. </source>
        <translation>ウォレットは暗号化されました。</translation>
    </message>
    <message>
        <source>IMPORTANT: Any previous backups you have made of your wallet file should be replaced with the newly generated, encrypted wallet file. For security reasons, previous backups of the unencrypted wallet file will become useless as soon as you start using the new, encrypted wallet.</source>
        <translation>重要: 今までに作成されたウォレットファイルのバックアップは、暗号化された新しいウォレットファイルに置き換える必要があります。セキュリティ上の理由により、暗号化された新しいウォレットを使い始めると、暗号化されていないウォレットファイルのバックアップはすぐに使えなくなります。</translation>
    </message>
    <message>
        <source>Wallet encryption failed</source>
        <translation>ウォレットの暗号化に失敗</translation>
    </message>
    <message>
        <source>Wallet encryption failed due to an internal error. Your wallet was not encrypted.</source>
        <translation>内部エラーによりウォレットの暗号化に失敗しました。ウォレットは暗号化されませんでした。</translation>
    </message>
    <message>
        <source>The supplied passphrases do not match.</source>
        <translation>入力されたパスフレーズが一致しません。</translation>
    </message>
    <message>
        <source>Wallet unlock failed</source>
        <translation>ウォレットのアンロックに失敗</translation>
    </message>
    <message>
        <source>The passphrase entered for the wallet decryption was incorrect.</source>
        <translation>ウォレットの暗号化解除のパスフレーズが正しくありません。</translation>
    </message>
    <message>
        <source>Wallet decryption failed</source>
        <translation>ウォレットの暗号化解除に失敗</translation>
    </message>
    <message>
        <source>Wallet passphrase was successfully changed.</source>
        <translation>ウォレットのパスフレーズが正常に変更されました。</translation>
    </message>
    <message>
        <source>Warning: The Caps Lock key is on!</source>
        <translation>警告: Caps Lock キーがオンになっています！</translation>
    </message>
</context>
<context>
    <name>BanTableModel</name>
    <message>
        <source>IP/Netmask</source>
        <translation>IPアドレス/ネットマスク</translation>
    </message>
    <message>
        <source>Banned Until</source>
        <translation>Ban 解除予定時刻</translation>
    </message>
</context>
<context>
    <name>BitcoinGUI</name>
    <message>
        <source>Sign &amp;message...</source>
        <translation>メッセージの署名...(&amp;m)</translation>
    </message>
    <message>
        <source>Synchronizing with network...</source>
        <translation>ネットワークに同期中...</translation>
    </message>
    <message>
        <source>&amp;Overview</source>
        <translation>概要(&amp;O)</translation>
    </message>
    <message>
        <source>Show general overview of wallet</source>
        <translation>ウォレットの概要を見る</translation>
    </message>
    <message>
        <source>&amp;Transactions</source>
        <translation>取引(&amp;T)</translation>
    </message>
    <message>
        <source>Browse transaction history</source>
        <translation>取引履歴を見る</translation>
    </message>
    <message>
        <source>E&amp;xit</source>
        <translation>終了(&amp;E)</translation>
    </message>
    <message>
        <source>Quit application</source>
        <translation>アプリケーションを終了する</translation>
    </message>
    <message>
        <source>&amp;About %1</source>
        <translation>%1 について(&amp;A)</translation>
    </message>
    <message>
        <source>Show information about %1</source>
        <translation>%1 の情報を表示する</translation>
    </message>
    <message>
        <source>About &amp;Qt</source>
        <translation>Qt について(&amp;Q)</translation>
    </message>
    <message>
        <source>Show information about Qt</source>
        <translation>Qt の情報を表示する</translation>
    </message>
    <message>
        <source>&amp;Options...</source>
        <translation>オプション...(&amp;O)</translation>
    </message>
    <message>
        <source>Modify configuration options for %1</source>
        <translation>%1 の設定を変更する</translation>
    </message>
    <message>
        <source>&amp;Encrypt Wallet...</source>
        <translation>ウォレットの暗号化(&amp;E)...</translation>
    </message>
    <message>
        <source>&amp;Backup Wallet...</source>
        <translation>ウォレットのバックアップ(&amp;B)...</translation>
    </message>
    <message>
        <source>&amp;Change Passphrase...</source>
        <translation>パスフレーズの変更(&amp;C)...</translation>
    </message>
    <message>
        <source>Open &amp;URI...</source>
        <translation>URI を開く(&amp;U)...</translation>
    </message>
    <message>
        <source>Create Wallet...</source>
        <translation>ウォレットを作成...</translation>
    </message>
    <message>
        <source>Create a new wallet</source>
        <translation>新しいウォレットを作成</translation>
    </message>
    <message>
        <source>Wallet:</source>
        <translation>ウォレット:</translation>
    </message>
    <message>
        <source>Click to disable network activity.</source>
        <translation>クリックするとネットワーク活動を無効化します。</translation>
    </message>
    <message>
        <source>Network activity disabled.</source>
        <translation>ネットワーク活動は無効化されました。</translation>
    </message>
    <message>
        <source>Click to enable network activity again.</source>
        <translation>クリックするとネットワーク活動を再び有効化します。</translation>
    </message>
    <message>
        <source>Syncing Headers (%1%)...</source>
        <translation>ヘッダを同期中 (%1%)...</translation>
    </message>
    <message>
        <source>Reindexing blocks on disk...</source>
        <translation>ディスク上のブロックを再インデックス中...</translation>
    </message>
    <message>
        <source>Proxy is &lt;b&gt;enabled&lt;/b&gt;: %1</source>
        <translation>プロキシは&lt;b&gt;有効&lt;/b&gt;: %1</translation>
    </message>
    <message>
        <source>Send coins to a Particl address</source>
        <translation>Particl アドレスにコインを送る</translation>
    </message>
    <message>
        <source>Backup wallet to another location</source>
        <translation>ウォレットを他の場所にバックアップする</translation>
    </message>
    <message>
        <source>Change the passphrase used for wallet encryption</source>
        <translation>ウォレット暗号化用パスフレーズを変更する</translation>
    </message>
    <message>
        <source>&amp;Verify message...</source>
        <translation>メッセージの検証(&amp;V)...</translation>
    </message>
    <message>
        <source>&amp;Send</source>
        <translation>送金(&amp;S)</translation>
    </message>
    <message>
        <source>&amp;Receive</source>
        <translation>受取(&amp;R)</translation>
    </message>
    <message>
        <source>&amp;Show / Hide</source>
        <translation>表示 / 非表示(&amp;S)</translation>
    </message>
    <message>
        <source>Show or hide the main Window</source>
        <translation>メインウィンドウを表示または非表示にする</translation>
    </message>
    <message>
        <source>Encrypt the private keys that belong to your wallet</source>
        <translation>ウォレットの秘密鍵を暗号化する</translation>
    </message>
    <message>
<<<<<<< HEAD
        <source>Sign messages with your Particl addresses to prove you own them</source>
        <translation>Particl アドレスでメッセージに署名して、アドレスを所有していることを証明する</translation>
=======
        <source>Sign messages with your Bitcoin addresses to prove you own them</source>
        <translation>Bitcoin アドレスでメッセージに署名することで、そのアドレスの所有権を証明する</translation>
>>>>>>> 4f807348
    </message>
    <message>
        <source>Verify messages to ensure they were signed with specified Particl addresses</source>
        <translation>メッセージを検証して、指定された Particl アドレスで署名されたことを確認する</translation>
    </message>
    <message>
        <source>&amp;File</source>
        <translation>ファイル(&amp;F)</translation>
    </message>
    <message>
        <source>&amp;Settings</source>
        <translation>設定(&amp;S)</translation>
    </message>
    <message>
        <source>&amp;Help</source>
        <translation>ヘルプ(&amp;H)</translation>
    </message>
    <message>
        <source>Tabs toolbar</source>
        <translation>タブツールバー</translation>
    </message>
    <message>
<<<<<<< HEAD
        <source>Request payments (generates QR codes and particl: URIs)</source>
        <translation>支払いをリクエストする (QRコードと particl: URIを生成する)&lt;</translation>
=======
        <source>Request payments (generates QR codes and bitcoin: URIs)</source>
        <translation>支払いをリクエストする（QRコードと bitcoin:で始まるURIを生成する）</translation>
>>>>>>> 4f807348
    </message>
    <message>
        <source>Show the list of used sending addresses and labels</source>
        <translation>送金したことがあるアドレスとラベルの一覧を表示する</translation>
    </message>
    <message>
        <source>Show the list of used receiving addresses and labels</source>
        <translation>受け取ったことがあるアドレスとラベルの一覧を表示する</translation>
    </message>
    <message>
        <source>&amp;Command-line options</source>
        <translation>コマンドラインオプション(&amp;C)</translation>
    </message>
    <message numerus="yes">
        <source>%n active connection(s) to Particl network</source>
        <translation><numerusform>Particl ネットワークへのアクティブな接続は %n 個</numerusform></translation>
    </message>
    <message>
        <source>Indexing blocks on disk...</source>
        <translation>ディスク上のブロックをインデックス中...</translation>
    </message>
    <message>
        <source>Processing blocks on disk...</source>
        <translation>ディスク上のブロックを処理中...</translation>
    </message>
    <message numerus="yes">
        <source>Processed %n block(s) of transaction history.</source>
        <translation><numerusform>%n ブロックの取引履歴を処理済み。</numerusform></translation>
    </message>
    <message>
        <source>%1 behind</source>
        <translation>%1 遅延</translation>
    </message>
    <message>
        <source>Last received block was generated %1 ago.</source>
        <translation>最後に受信したブロックは %1 前に生成。</translation>
    </message>
    <message>
        <source>Transactions after this will not yet be visible.</source>
        <translation>これより後の取引はまだ表示されていません。</translation>
    </message>
    <message>
        <source>Error</source>
        <translation>エラー</translation>
    </message>
    <message>
        <source>Warning</source>
        <translation>警告</translation>
    </message>
    <message>
        <source>Information</source>
        <translation>情報</translation>
    </message>
    <message>
        <source>Up to date</source>
        <translation>ブロックは最新</translation>
    </message>
    <message>
        <source>Node window</source>
        <translation>ノードウィンドウ</translation>
    </message>
    <message>
        <source>Open node debugging and diagnostic console</source>
        <translation>ノードのデバッグ・診断コンソールを開く</translation>
    </message>
    <message>
        <source>&amp;Sending addresses</source>
        <translation>送金先アドレス一覧(&amp;S)...</translation>
    </message>
    <message>
        <source>&amp;Receiving addresses</source>
        <translation>受取用アドレス一覧(&amp;R)...</translation>
    </message>
    <message>
        <source>Open a particl: URI</source>
        <translation>particl: URIを開く</translation>
    </message>
    <message>
        <source>Open Wallet</source>
        <translation>ウォレットを開く</translation>
    </message>
    <message>
        <source>Open a wallet</source>
        <translation>ウォレットを開く</translation>
    </message>
    <message>
        <source>Close Wallet...</source>
        <translation>ウォレットを閉じる</translation>
    </message>
    <message>
        <source>Close wallet</source>
        <translation>ウォレットを閉じる</translation>
    </message>
    <message>
<<<<<<< HEAD
        <source>Show the %1 help message to get a list with possible Particl command-line options</source>
        <translation>%1 のヘルプ メッセージを表示して、使用可能な XPChain のコマンドライン オプションの一覧を見る。</translation>
=======
        <source>Show the %1 help message to get a list with possible Bitcoin command-line options</source>
        <translation>%1 のヘルプ メッセージを表示し、使用可能な Bitcoin のコマンドラインオプション一覧を見る。</translation>
>>>>>>> 4f807348
    </message>
    <message>
        <source>default wallet</source>
        <translation>デフォルトウォレット</translation>
    </message>
    <message>
        <source>No wallets available</source>
        <translation>ウォレットは利用できません</translation>
    </message>
    <message>
        <source>&amp;Window</source>
        <translation>ウィンドウ (&amp;W)</translation>
    </message>
    <message>
        <source>Minimize</source>
        <translation>最小化</translation>
    </message>
    <message>
        <source>Zoom</source>
        <translation>拡大／縮小</translation>
    </message>
    <message>
        <source>Main Window</source>
        <translation>メインウィンドウ</translation>
    </message>
    <message>
        <source>%1 client</source>
        <translation>%1 クライアント</translation>
    </message>
    <message>
        <source>Connecting to peers...</source>
        <translation>ピアに接続中...</translation>
    </message>
    <message>
        <source>Catching up...</source>
        <translation>遅延取戻し中...</translation>
    </message>
    <message>
        <source>Error: %1</source>
        <translation>エラー: %1</translation>
    </message>
    <message>
        <source>Warning: %1</source>
        <translation>警告: %1</translation>
    </message>
    <message>
        <source>Date: %1
</source>
        <translation>日付: %1
</translation>
    </message>
    <message>
        <source>Amount: %1
</source>
        <translation>金額: %1
</translation>
    </message>
    <message>
        <source>Wallet: %1
</source>
        <translation>ウォレット: %1
</translation>
    </message>
    <message>
        <source>Type: %1
</source>
        <translation>種別: %1
</translation>
    </message>
    <message>
        <source>Label: %1
</source>
        <translation>ラベル: %1
</translation>
    </message>
    <message>
        <source>Address: %1
</source>
        <translation>アドレス: %1
</translation>
    </message>
    <message>
        <source>Sent transaction</source>
        <translation>送金取引</translation>
    </message>
    <message>
        <source>Incoming transaction</source>
        <translation>入金取引</translation>
    </message>
    <message>
        <source>HD key generation is &lt;b&gt;enabled&lt;/b&gt;</source>
        <translation>HD鍵生成は&lt;b&gt;有効&lt;/b&gt;</translation>
    </message>
    <message>
        <source>HD key generation is &lt;b&gt;disabled&lt;/b&gt;</source>
        <translation>HD鍵生成は&lt;b&gt;無効&lt;/b&gt;</translation>
    </message>
    <message>
        <source>Private key &lt;b&gt;disabled&lt;/b&gt;</source>
        <translation>秘密鍵は&lt;b&gt;無効&lt;/b&gt;</translation>
    </message>
    <message>
        <source>Wallet is &lt;b&gt;encrypted&lt;/b&gt; and currently &lt;b&gt;unlocked&lt;/b&gt;</source>
        <translation>ウォレットは&lt;b&gt;暗号化済み&lt;/b&gt;・&lt;b&gt;アンロック状態&lt;/b&gt;</translation>
    </message>
    <message>
        <source>Wallet is &lt;b&gt;encrypted&lt;/b&gt; and currently &lt;b&gt;locked&lt;/b&gt;</source>
        <translation>ウォレットは&lt;b&gt;暗号化済み&lt;/b&gt;・&lt;b&gt;ロック状態&lt;/b&gt;</translation>
    </message>
    <message>
        <source>A fatal error occurred. Particl can no longer continue safely and will quit.</source>
        <translation>致命的なエラーが発生しました。Particl を安全に動作し続けることができないため終了します。</translation>
    </message>
</context>
<context>
    <name>CoinControlDialog</name>
    <message>
        <source>Coin Selection</source>
        <translation>コインの選択</translation>
    </message>
    <message>
        <source>Quantity:</source>
        <translation>選択数:</translation>
    </message>
    <message>
        <source>Bytes:</source>
        <translation>バイト数:</translation>
    </message>
    <message>
        <source>Amount:</source>
        <translation>金額:</translation>
    </message>
    <message>
        <source>Fee:</source>
        <translation>手数料:</translation>
    </message>
    <message>
        <source>Dust:</source>
        <translation>ダスト：</translation>
    </message>
    <message>
        <source>After Fee:</source>
        <translation>手数料差引後金額:</translation>
    </message>
    <message>
        <source>Change:</source>
        <translation>お釣り:</translation>
    </message>
    <message>
        <source>(un)select all</source>
        <translation>全て選択/選択解除</translation>
    </message>
    <message>
        <source>Tree mode</source>
        <translation>ツリーモード</translation>
    </message>
    <message>
        <source>List mode</source>
        <translation>リストモード</translation>
    </message>
    <message>
        <source>Amount</source>
        <translation>金額</translation>
    </message>
    <message>
        <source>Received with label</source>
        <translation>対応するラベル</translation>
    </message>
    <message>
        <source>Received with address</source>
        <translation>対応するアドレス</translation>
    </message>
    <message>
        <source>Date</source>
        <translation>日時</translation>
    </message>
    <message>
        <source>Confirmations</source>
        <translation>検証数</translation>
    </message>
    <message>
        <source>Confirmed</source>
        <translation>検証済み</translation>
    </message>
    <message>
        <source>Copy address</source>
        <translation>アドレスをコピー</translation>
    </message>
    <message>
        <source>Copy label</source>
        <translation>ラベルをコピー</translation>
    </message>
    <message>
        <source>Copy amount</source>
        <translation>金額をコピー</translation>
    </message>
    <message>
        <source>Copy transaction ID</source>
        <translation>取引 ID をコピー</translation>
    </message>
    <message>
        <source>Lock unspent</source>
        <translation>未使用トランザクションをロック</translation>
    </message>
    <message>
        <source>Unlock unspent</source>
        <translation>未使用トランザクションのロックを解除</translation>
    </message>
    <message>
        <source>Copy quantity</source>
        <translation>選択数をコピー</translation>
    </message>
    <message>
        <source>Copy fee</source>
        <translation>手数料をコピー</translation>
    </message>
    <message>
        <source>Copy after fee</source>
        <translation>手数料差引後金額をコピー</translation>
    </message>
    <message>
        <source>Copy bytes</source>
        <translation>バイト数をコピー</translation>
    </message>
    <message>
        <source>Copy dust</source>
        <translation>ダストをコピー</translation>
    </message>
    <message>
        <source>Copy change</source>
        <translation>お釣りをコピー</translation>
    </message>
    <message>
        <source>(%1 locked)</source>
        <translation>(ロック済み %1個)</translation>
    </message>
    <message>
        <source>yes</source>
        <translation>はい</translation>
    </message>
    <message>
        <source>no</source>
        <translation>いいえ</translation>
    </message>
    <message>
        <source>This label turns red if any recipient receives an amount smaller than the current dust threshold.</source>
        <translation>受取額が現在のダスト閾値を下回るアドレスがひとつでもあると、このラベルが赤くなります。</translation>
    </message>
    <message>
        <source>Can vary +/- %1 satoshi(s) per input.</source>
        <translation>インプット毎に %1 satoshi 前後変動する場合があります。</translation>
    </message>
    <message>
        <source>(no label)</source>
        <translation>（ラベル無し）</translation>
    </message>
    <message>
        <source>change from %1 (%2)</source>
        <translation>%1 (%2) からのおつり</translation>
    </message>
    <message>
        <source>(change)</source>
        <translation>（おつり）</translation>
    </message>
</context>
<context>
    <name>CreateWalletActivity</name>
    <message>
        <source>Creating Wallet &lt;b&gt;%1&lt;/b&gt;...</source>
        <translation>ウォレット &lt;b&gt;%1&lt;/b&gt;を作成しています...</translation>
    </message>
    <message>
        <source>Create wallet failed</source>
        <translation>ウォレットの作成に失敗しました</translation>
    </message>
    <message>
        <source>Create wallet warning</source>
        <translation>ウォレットを作成 - 警告</translation>
    </message>
</context>
<context>
    <name>CreateWalletDialog</name>
    <message>
        <source>Create Wallet</source>
        <translation>ウォレットを作成する</translation>
    </message>
    <message>
        <source>Wallet Name</source>
        <translation>ウォレット名</translation>
    </message>
    <message>
        <source>Encrypt the wallet. The wallet will be encrypted with a passphrase of your choice.</source>
        <translation>ウォレットを暗号化。ウォレットは任意のパスフレーズによって暗号化されます。</translation>
    </message>
    <message>
        <source>Encrypt Wallet</source>
        <translation>ウォレットを暗号化する</translation>
    </message>
    <message>
        <source>Disable private keys for this wallet. Wallets with private keys disabled will have no private keys and cannot have an HD seed or imported private keys. This is ideal for watch-only wallets.</source>
        <translation>このウォレットの秘密鍵を無効にします。秘密鍵が無効になっているウォレットには秘密鍵はなく、HDシードまたはインポートされた秘密鍵を持つこともできません。これはウォッチ限定のウォレットに最適です。</translation>
    </message>
    <message>
        <source>Disable Private Keys</source>
        <translation>秘密鍵を無効化</translation>
    </message>
    <message>
        <source>Make a blank wallet. Blank wallets do not initially have private keys or scripts. Private keys and addresses can be imported, or an HD seed can be set, at a later time.</source>
        <translation>空ウォレットを作成。空ウォレットには、最初は秘密鍵やスクリプトがありません。後から秘密鍵やアドレスをインポート、またはHDシードを設定できます。</translation>
    </message>
    <message>
        <source>Make Blank Wallet</source>
        <translation>空ウォレットを作成</translation>
    </message>
    <message>
        <source>Create</source>
        <translation>作成</translation>
    </message>
</context>
<context>
    <name>EditAddressDialog</name>
    <message>
        <source>Edit Address</source>
        <translation>アドレスを編集</translation>
    </message>
    <message>
        <source>&amp;Label</source>
        <translation>ラベル(&amp;L)</translation>
    </message>
    <message>
        <source>The label associated with this address list entry</source>
        <translation>このアドレス帳項目のラベル</translation>
    </message>
    <message>
        <source>The address associated with this address list entry. This can only be modified for sending addresses.</source>
        <translation>このアドレス帳項目のアドレス。アドレスは送金先アドレスの場合のみ編集することができます。</translation>
    </message>
    <message>
        <source>&amp;Address</source>
        <translation>アドレス(&amp;A)</translation>
    </message>
    <message>
        <source>New sending address</source>
        <translation>新しい送金先アドレス</translation>
    </message>
    <message>
        <source>Edit receiving address</source>
        <translation>受取用アドレスを編集</translation>
    </message>
    <message>
        <source>Edit sending address</source>
        <translation>送金先アドレスを編集</translation>
    </message>
    <message>
        <source>The entered address "%1" is not a valid Particl address.</source>
        <translation>入力されたアドレス "%1" は無効な Particl アドレスです。</translation>
    </message>
    <message>
        <source>Address "%1" already exists as a receiving address with label "%2" and so cannot be added as a sending address.</source>
        <translation>アドレス "%1" は既に受取用アドレスにラベル "%2" として存在するので、送金先アドレスとしては追加できません。</translation>
    </message>
    <message>
        <source>The entered address "%1" is already in the address book with label "%2".</source>
        <translation>入力されたアドレス "%1" は既にラベル "%2" としてアドレス帳に存在します｡</translation>
    </message>
    <message>
        <source>Could not unlock wallet.</source>
        <translation>ウォレットをアンロックできませんでした。</translation>
    </message>
    <message>
        <source>New key generation failed.</source>
        <translation>新しい鍵の生成に失敗しました。</translation>
    </message>
</context>
<context>
    <name>FreespaceChecker</name>
    <message>
        <source>A new data directory will be created.</source>
        <translation>新しいデータディレクトリが作成されます。</translation>
    </message>
    <message>
        <source>name</source>
        <translation>ディレクトリ名</translation>
    </message>
    <message>
        <source>Directory already exists. Add %1 if you intend to create a new directory here.</source>
        <translation>ディレクトリが既に存在します。新しいディレクトリを作りたい場合は %1 と追記してください。</translation>
    </message>
    <message>
        <source>Path already exists, and is not a directory.</source>
        <translation>パスが存在しますがディレクトリではありません。</translation>
    </message>
    <message>
        <source>Cannot create data directory here.</source>
        <translation>ここにデータ ディレクトリを作成することはできません。</translation>
    </message>
</context>
<context>
    <name>HelpMessageDialog</name>
    <message>
        <source>version</source>
        <translation>バージョン</translation>
    </message>
    <message>
        <source>About %1</source>
        <translation>%1 について</translation>
    </message>
    <message>
        <source>Command-line options</source>
        <translation>コマンドラインオプション</translation>
    </message>
</context>
<context>
    <name>Intro</name>
    <message>
        <source>Welcome</source>
        <translation>ようこそ</translation>
    </message>
    <message>
        <source>Welcome to %1.</source>
        <translation>%1 へようこそ。</translation>
    </message>
    <message>
        <source>As this is the first time the program is launched, you can choose where %1 will store its data.</source>
        <translation>これはプログラムの最初の起動です。%1 がデータを保存する場所を選択してください。</translation>
    </message>
    <message>
        <source>When you click OK, %1 will begin to download and process the full %4 block chain (%2GB) starting with the earliest transactions in %3 when %4 initially launched.</source>
        <translation>OKをクリックすると、%1 は %4 がリリースされた%3年における最初の取引からの完全な %4 ブロックチェーン（%2GB）のダウンロードおよび処理を開始します。</translation>
    </message>
    <message>
        <source>Reverting this setting requires re-downloading the entire blockchain. It is faster to download the full chain first and prune it later. Disables some advanced features.</source>
        <translation>この設定を元に戻すには、ブロックチェーン全体を再ダウンロードする必要があります。先にチェーン全体をダウンロードしてから、剪定する方が高速です。一部の高度な機能を無効にします。</translation>
    </message>
    <message>
        <source>This initial synchronisation is very demanding, and may expose hardware problems with your computer that had previously gone unnoticed. Each time you run %1, it will continue downloading where it left off.</source>
        <translation>この初回同期には多大なリソースを消費し、あなたのコンピュータでこれまで見つからなかったハードウェア上の問題が発生する場合があります。%1 を実行する度に、中断された時点からダウンロードを再開します。</translation>
    </message>
    <message>
        <source>If you have chosen to limit block chain storage (pruning), the historical data must still be downloaded and processed, but will be deleted afterward to keep your disk usage low.</source>
        <translation>ブロックチェーンの保存容量に制限を設けること（剪定）を選択した場合にも、過去のデータのダウンロードおよび処理が必要になります。しかし、これらのデータはディスク使用量を低く抑えるために、後で削除されます。</translation>
    </message>
    <message>
        <source>Use the default data directory</source>
        <translation>デフォルトのデータディレクトリを使用</translation>
    </message>
    <message>
        <source>Use a custom data directory:</source>
        <translation>カスタムデータディレクトリを使用:</translation>
    </message>
    <message>
        <source>Particl</source>
        <translation>Particl</translation>
    </message>
    <message>
        <source>Discard blocks after verification, except most recent %1 GB (prune)</source>
        <translation>最新の%1 GBを除き、検証後にブロックを破棄する（剪定する）</translation>
    </message>
    <message>
        <source>At least %1 GB of data will be stored in this directory, and it will grow over time.</source>
        <translation>最低でも%1 GBのデータをこのディレクトリに保存する必要があります。またこのデータは時間とともに増加していきます。</translation>
    </message>
    <message>
        <source>Approximately %1 GB of data will be stored in this directory.</source>
        <translation>約%1 GBのデータがこのディレクトリに保存されます。</translation>
    </message>
    <message>
        <source>%1 will download and store a copy of the Particl block chain.</source>
        <translation>%1 は Particl ブロックチェーンのコピーをダウンロードし保存します。</translation>
    </message>
    <message>
        <source>The wallet will also be stored in this directory.</source>
        <translation>ウォレットもこのディレクトリに保存されます。</translation>
    </message>
    <message>
        <source>Error: Specified data directory "%1" cannot be created.</source>
        <translation>エラー: 指定のデータディレクトリ "%1" を作成できません。</translation>
    </message>
    <message>
        <source>Error</source>
        <translation>エラー</translation>
    </message>
    <message numerus="yes">
        <source>%n GB of free space available</source>
        <translation><numerusform>利用可能な空き容量 %n GB</numerusform></translation>
    </message>
    <message numerus="yes">
        <source>(of %n GB needed)</source>
        <translation><numerusform>(%n GB必要)</numerusform></translation>
    </message>
    <message numerus="yes">
        <source>(%n GB needed for full chain)</source>
        <translation><numerusform>(完全なチェーンには%n GB必要です)</numerusform></translation>
    </message>
</context>
<context>
    <name>ModalOverlay</name>
    <message>
        <source>Form</source>
        <translation>フォーム</translation>
    </message>
    <message>
        <source>Recent transactions may not yet be visible, and therefore your wallet's balance might be incorrect. This information will be correct once your wallet has finished synchronizing with the particl network, as detailed below.</source>
        <translation>最近の取引がまだ表示されていない可能性があります。そのため、ウォレットの残高が正しく表示されていないかもしれません。この情報は、ウォレットが Particl ネットワークへの同期が完了すると正確なものとなります。詳細は下記を参照してください。</translation>
    </message>
    <message>
<<<<<<< HEAD
        <source>Attempting to spend particl that are affected by not-yet-displayed transactions will not be accepted by the network.</source>
        <translation>まだ表示されていない取引が関係する Particl を使用しようとすると、ネットワークから認証を受けられません。</translation>
=======
        <source>Attempting to spend bitcoins that are affected by not-yet-displayed transactions will not be accepted by the network.</source>
        <translation>まだ表示されていない取引が関係する Bitcoin の使用を試みた場合、ネットワークから認証を受けられません。</translation>
>>>>>>> 4f807348
    </message>
    <message>
        <source>Number of blocks left</source>
        <translation>残りのブロック数</translation>
    </message>
    <message>
        <source>Unknown...</source>
        <translation>不明...</translation>
    </message>
    <message>
        <source>Last block time</source>
        <translation>最終ブロックの日時</translation>
    </message>
    <message>
        <source>Progress</source>
        <translation>進捗</translation>
    </message>
    <message>
        <source>Progress increase per hour</source>
        <translation>一時間毎の進捗増加</translation>
    </message>
    <message>
        <source>calculating...</source>
        <translation>計算中...</translation>
    </message>
    <message>
        <source>Estimated time left until synced</source>
        <translation>同期完了までの推定時間</translation>
    </message>
    <message>
        <source>Hide</source>
        <translation>隠す</translation>
    </message>
    <message>
        <source>Esc</source>
        <translation>Esc</translation>
    </message>
    <message>
        <source>%1 is currently syncing.  It will download headers and blocks from peers and validate them until reaching the tip of the block chain.</source>
        <translation>%1は現在同期中です。ブロックチェーンの先端に到達するまで、ピアからヘッダーとブロックをダウンロードし検証します。</translation>
    </message>
    <message>
        <source>Unknown. Syncing Headers (%1, %2%)...</source>
        <translation>不明。ヘッダ (%1, %2%) の同期中...</translation>
    </message>
</context>
<context>
    <name>OpenURIDialog</name>
    <message>
        <source>Open particl URI</source>
        <translation>bitcoin URIを開く</translation>
    </message>
    <message>
        <source>URI:</source>
        <translation>URI:</translation>
    </message>
</context>
<context>
    <name>OpenWalletActivity</name>
    <message>
        <source>Open wallet failed</source>
        <translation>ウォレットを開くことに失敗しました</translation>
    </message>
    <message>
        <source>Open wallet warning</source>
        <translation>ウォレットを開く - 警告</translation>
    </message>
    <message>
        <source>default wallet</source>
        <translation>デフォルトウォレット</translation>
    </message>
    <message>
        <source>Opening Wallet &lt;b&gt;%1&lt;/b&gt;...</source>
        <translation>ウォレット &lt;b&gt;%1&lt;/b&gt;を開いています...</translation>
    </message>
</context>
<context>
    <name>OptionsDialog</name>
    <message>
        <source>Options</source>
        <translation>設定</translation>
    </message>
    <message>
        <source>&amp;Main</source>
        <translation>メイン(&amp;M)</translation>
    </message>
    <message>
        <source>Automatically start %1 after logging in to the system.</source>
        <translation>システムにログインした際、自動的に %1 を起動する。</translation>
    </message>
    <message>
        <source>&amp;Start %1 on system login</source>
        <translation>システムのログイン時に %1 を起動(&amp;S)</translation>
    </message>
    <message>
        <source>Size of &amp;database cache</source>
        <translation>データベースキャッシュのサイズ(&amp;D)</translation>
    </message>
    <message>
        <source>Number of script &amp;verification threads</source>
        <translation>スクリプト検証用スレッド数(&amp;V)</translation>
    </message>
    <message>
        <source>IP address of the proxy (e.g. IPv4: 127.0.0.1 / IPv6: ::1)</source>
        <translation>プロキシのIPアドレス (例 IPv4: 127.0.0.1 / IPv6: ::1)</translation>
    </message>
    <message>
        <source>Shows if the supplied default SOCKS5 proxy is used to reach peers via this network type.</source>
        <translation>指定されたデフォルト SOCKS5 プロキシが、このネットワークタイプ経由でピアに接続しているかどうか。</translation>
    </message>
    <message>
        <source>Use separate SOCKS&amp;5 proxy to reach peers via Tor hidden services:</source>
        <translation>Tor秘匿サービス経由でピアに接続するために専用の SOCKS5 プロキシを利用する(&amp;5):</translation>
    </message>
    <message>
        <source>Hide the icon from the system tray.</source>
        <translation>システムトレイのアイコンを隠す</translation>
    </message>
    <message>
        <source>&amp;Hide tray icon</source>
        <translation>トレイアイコンを隠す(&amp;H)</translation>
    </message>
    <message>
        <source>Minimize instead of exit the application when the window is closed. When this option is enabled, the application will be closed only after selecting Exit in the menu.</source>
        <translation>ウィンドウが閉じられたとき、アプリケーションを終了するのではなく最小化します。このオプションが有効の場合、メニューから終了が選択されたときのみアプリケーションが終了します。</translation>
    </message>
    <message>
        <source>Third party URLs (e.g. a block explorer) that appear in the transactions tab as context menu items. %s in the URL is replaced by transaction hash. Multiple URLs are separated by vertical bar |.</source>
        <translation>取引タブのコンテキストメニュー項目に表示する、サードパーティURL（例: ブロックエクスプローラ）。URL中の %s は取引のハッシュ値に置き換えられます。半角垂直バー | で区切ることで、複数のURLを指定できます。</translation>
    </message>
    <message>
        <source>Open the %1 configuration file from the working directory.</source>
        <translation>作業ディレクトリ内の %1 の設定ファイルを開く。</translation>
    </message>
    <message>
        <source>Open Configuration File</source>
        <translation>設定ファイルを開く</translation>
    </message>
    <message>
        <source>Reset all client options to default.</source>
        <translation>全ての設定を初期値に戻す。</translation>
    </message>
    <message>
        <source>&amp;Reset Options</source>
        <translation>オプションをリセット(&amp;R)</translation>
    </message>
    <message>
        <source>&amp;Network</source>
        <translation>ネットワーク(&amp;N)</translation>
    </message>
    <message>
        <source>Disables some advanced features but all blocks will still be fully validated. Reverting this setting requires re-downloading the entire blockchain. Actual disk usage may be somewhat higher.</source>
        <translation>いくつかの高度な機能は無効になりますが、全てのブロックが完全に検証されることは変わりません。この設定を元に戻すには、ブロックチェーン全体を再ダウンロードする必要があります。実際のディスク使用量は若干多くなる場合があります。</translation>
    </message>
    <message>
        <source>Prune &amp;block storage to</source>
        <translation>ブロックの保存容量を次の値までに剪定する(&amp;amp;B):</translation>
    </message>
    <message>
        <source>GB</source>
        <translation>GB</translation>
    </message>
    <message>
        <source>Reverting this setting requires re-downloading the entire blockchain.</source>
        <translation>この設定を元に戻すには、ブロック チェーン全体を再ダウンロードする必要があります。</translation>
    </message>
    <message>
        <source>MiB</source>
        <translation>MiB</translation>
    </message>
    <message>
        <source>(0 = auto, &lt;0 = leave that many cores free)</source>
        <translation>(0 = 自動、0以上 = 指定した数のコアを解放する)</translation>
    </message>
    <message>
        <source>W&amp;allet</source>
        <translation>ウォレット(&amp;A)</translation>
    </message>
    <message>
        <source>Expert</source>
        <translation>上級者向け機能</translation>
    </message>
    <message>
        <source>Enable coin &amp;control features</source>
        <translation>コインコントロール機能を有効化する(&amp;C)</translation>
    </message>
    <message>
        <source>If you disable the spending of unconfirmed change, the change from a transaction cannot be used until that transaction has at least one confirmation. This also affects how your balance is computed.</source>
        <translation>未承認のお釣りを使用しない場合、取引が最低1回検証されるまではその取引のお釣りは利用できなくなります。これは残高の計算方法にも影響します。</translation>
    </message>
    <message>
        <source>&amp;Spend unconfirmed change</source>
        <translation>未承認のお釣りを使用する(&amp;S)</translation>
    </message>
    <message>
        <source>Automatically open the Particl client port on the router. This only works when your router supports UPnP and it is enabled.</source>
        <translation>自動的にルーター上の Particl クライアントのポートを開放します。あなたのルーターが UPnP に対応していて、それが有効になっている場合のみ動作します。</translation>
    </message>
    <message>
        <source>Map port using &amp;UPnP</source>
        <translation>UPnP を使ってポートを割り当てる(&amp;U)</translation>
    </message>
    <message>
        <source>Accept connections from outside.</source>
        <translation>外部からの接続を許可する。</translation>
    </message>
    <message>
        <source>Allow incomin&amp;g connections</source>
        <translation>外部からの接続を許可する(&amp;G)</translation>
    </message>
    <message>
        <source>Connect to the Particl network through a SOCKS5 proxy.</source>
        <translation>SOCKS5 プロキシ経由で Particl ネットワークに接続する。</translation>
    </message>
    <message>
        <source>&amp;Connect through SOCKS5 proxy (default proxy):</source>
        <translation>SOCKS5 プロキシ経由で接続する（デフォルトプロキシ）(&amp;C):</translation>
    </message>
    <message>
        <source>Proxy &amp;IP:</source>
        <translation>プロキシ IP(&amp;I):</translation>
    </message>
    <message>
        <source>&amp;Port:</source>
        <translation>ポート(&amp;P):</translation>
    </message>
    <message>
        <source>Port of the proxy (e.g. 9050)</source>
        <translation>プロキシのポート番号（例: 9050）</translation>
    </message>
    <message>
        <source>Used for reaching peers via:</source>
        <translation>ピアへの接続手段:</translation>
    </message>
    <message>
        <source>IPv4</source>
        <translation>IPv4</translation>
    </message>
    <message>
        <source>IPv6</source>
        <translation>IPv6</translation>
    </message>
    <message>
        <source>Tor</source>
        <translation>Tor</translation>
    </message>
    <message>
        <source>Connect to the Particl network through a separate SOCKS5 proxy for Tor hidden services.</source>
        <translation>Tor秘匿サービスを利用するため、専用の SOCKS5 プロキシ経由で Particl ネットワークに接続する。</translation>
    </message>
    <message>
        <source>&amp;Window</source>
        <translation>ウインドウ(&amp;W)</translation>
    </message>
    <message>
        <source>Show only a tray icon after minimizing the window.</source>
        <translation>ウインドウを最小化したあとトレイ アイコンのみ表示する。</translation>
    </message>
    <message>
        <source>&amp;Minimize to the tray instead of the taskbar</source>
        <translation>タスクバーではなくトレイに最小化(&amp;M)</translation>
    </message>
    <message>
        <source>M&amp;inimize on close</source>
        <translation>閉じるときに最小化(&amp;I)</translation>
    </message>
    <message>
        <source>&amp;Display</source>
        <translation>表示(&amp;D)</translation>
    </message>
    <message>
        <source>User Interface &amp;language:</source>
        <translation>ユーザインターフェースの言語(&amp;L):</translation>
    </message>
    <message>
        <source>The user interface language can be set here. This setting will take effect after restarting %1.</source>
        <translation>ユーザーインターフェイスの言語を設定できます。設定を反映するには %1 の再起動が必要です。</translation>
    </message>
    <message>
        <source>&amp;Unit to show amounts in:</source>
        <translation>金額の表示単位(&amp;U):</translation>
    </message>
    <message>
        <source>Choose the default subdivision unit to show in the interface and when sending coins.</source>
        <translation>インターフェイスや送金時に使用する単位を選択する。</translation>
    </message>
    <message>
        <source>Whether to show coin control features or not.</source>
        <translation>コインコントロール機能を表示するかどうか。</translation>
    </message>
    <message>
        <source>&amp;Third party transaction URLs</source>
        <translation>サードパーティの取引確認URL(&amp;T)</translation>
    </message>
    <message>
        <source>Options set in this dialog are overridden by the command line or in the configuration file:</source>
        <translation>このダイアログで指定したオプションは、コマンドラインや設定ファイルの内容でオーバーライドされます:</translation>
    </message>
    <message>
        <source>&amp;OK</source>
        <translation>&amp;OK</translation>
    </message>
    <message>
        <source>&amp;Cancel</source>
        <translation>キャンセル(&amp;C)</translation>
    </message>
    <message>
        <source>default</source>
        <translation>初期値</translation>
    </message>
    <message>
        <source>none</source>
        <translation>なし</translation>
    </message>
    <message>
        <source>Confirm options reset</source>
        <translation>設定リセットの確認</translation>
    </message>
    <message>
        <source>Client restart required to activate changes.</source>
        <translation>変更を有効化するにはクライアントを再起動する必要があります。</translation>
    </message>
    <message>
        <source>Client will be shut down. Do you want to proceed?</source>
        <translation>クライアントを終了します。よろしいですか？</translation>
    </message>
    <message>
        <source>Configuration options</source>
        <translation>設定オプション</translation>
    </message>
    <message>
        <source>The configuration file is used to specify advanced user options which override GUI settings. Additionally, any command-line options will override this configuration file.</source>
        <translation>設定ファイルは、GUIでの設定を上書きする高度なユーザーオプションを指定するためのものです。また、コマンドラインオプションはこの設定ファイルの内容も上書きします</translation>
    </message>
    <message>
        <source>Error</source>
        <translation>エラー</translation>
    </message>
    <message>
        <source>The configuration file could not be opened.</source>
        <translation>設定ファイルを開くことができませんでした。</translation>
    </message>
    <message>
        <source>This change would require a client restart.</source>
        <translation>この変更はクライアントの再起動が必要です。</translation>
    </message>
    <message>
        <source>The supplied proxy address is invalid.</source>
        <translation>プロキシアドレスが無効です。</translation>
    </message>
</context>
<context>
    <name>OverviewPage</name>
    <message>
        <source>Form</source>
        <translation>フォーム</translation>
    </message>
    <message>
        <source>The displayed information may be out of date. Your wallet automatically synchronizes with the Particl network after a connection is established, but this process has not completed yet.</source>
        <translation>表示されている情報は古い可能性があります。ウォレットは接続確立後に Particl ネットワークと自動的に同期しますが、同期処理はまだ完了していません。</translation>
    </message>
    <message>
        <source>Watch-only:</source>
        <translation>ウォッチ限定:</translation>
    </message>
    <message>
        <source>Available:</source>
        <translation>利用可能:</translation>
    </message>
    <message>
        <source>Your current spendable balance</source>
        <translation>送金可能な残高</translation>
    </message>
    <message>
        <source>Pending:</source>
        <translation>検証待ち:</translation>
    </message>
    <message>
        <source>Total of transactions that have yet to be confirmed, and do not yet count toward the spendable balance</source>
        <translation>取引が未承認で残高に反映されていない総額</translation>
    </message>
    <message>
        <source>Immature:</source>
        <translation>未成熟:</translation>
    </message>
    <message>
        <source>Mined balance that has not yet matured</source>
        <translation>採掘された未成熟な残高</translation>
    </message>
    <message>
        <source>Balances</source>
        <translation>残高</translation>
    </message>
    <message>
        <source>Total:</source>
        <translation>合計:</translation>
    </message>
    <message>
        <source>Your current total balance</source>
        <translation>現在の残高の総計</translation>
    </message>
    <message>
        <source>Your current balance in watch-only addresses</source>
        <translation>ウォッチ限定アドレス内の現在の残高</translation>
    </message>
    <message>
        <source>Spendable:</source>
        <translation>送金可能:</translation>
    </message>
    <message>
        <source>Recent transactions</source>
        <translation>最近の取引</translation>
    </message>
    <message>
        <source>Unconfirmed transactions to watch-only addresses</source>
        <translation>ウォッチ限定アドレスの未承認取引</translation>
    </message>
    <message>
        <source>Mined balance in watch-only addresses that has not yet matured</source>
        <translation>ウォッチ限定アドレスで採掘された未成熟な残高</translation>
    </message>
    <message>
        <source>Current total balance in watch-only addresses</source>
        <translation>ウォッチ限定アドレスの現在の残高の総計</translation>
    </message>
</context>
<context>
    <name>PaymentServer</name>
    <message>
        <source>Payment request error</source>
        <translation>支払いリクエスト エラー</translation>
    </message>
    <message>
        <source>Cannot start particl: click-to-pay handler</source>
        <translation>Particl を起動できません: click-to-pay handler</translation>
    </message>
    <message>
        <source>URI handling</source>
        <translation>URIの処理</translation>
    </message>
    <message>
        <source>'particl://' is not a valid URI. Use 'particl:' instead.</source>
        <translation>'particl://' は正しいURIではありません｡ 'particl:'を使用してください｡</translation>
    </message>
    <message>
        <source>Cannot process payment request because BIP70 is not supported.</source>
        <translation>BIP70がサポートされていないため、支払いリクエストを処理することができません。</translation>
    </message>
    <message>
        <source>Due to widespread security flaws in BIP70 it's strongly recommended that any merchant instructions to switch wallets be ignored.</source>
        <translation>BIP70 に内在する広く知られたセキュリティ上の欠陥がるため、ウォレットを切り替えるというマーチャントからの指示については無視することが強く推奨されます。</translation>
    </message>
    <message>
        <source>If you are receiving this error you should request the merchant provide a BIP21 compatible URI.</source>
        <translation>このエラーが発生する場合は、販売者にBIP21互換URIの提供を依頼するべきです。</translation>
    </message>
    <message>
        <source>Invalid payment address %1</source>
        <translation>支払い先アドレス「 %1 」は無効です</translation>
    </message>
    <message>
        <source>URI cannot be parsed! This can be caused by an invalid Particl address or malformed URI parameters.</source>
        <translation>URIを解析できませんでした！ Particl アドレスが無効であるか、URIパラメーターが不正な形式である可能性があります。</translation>
    </message>
    <message>
        <source>Payment request file handling</source>
        <translation>支払いリクエストファイルの処理</translation>
    </message>
</context>
<context>
    <name>PeerTableModel</name>
    <message>
        <source>User Agent</source>
        <translation>ユーザーエージェント</translation>
    </message>
    <message>
        <source>Node/Service</source>
        <translation>ノード/サービス</translation>
    </message>
    <message>
        <source>NodeId</source>
        <translation>ノードID</translation>
    </message>
    <message>
        <source>Ping</source>
        <translation>Ping</translation>
    </message>
    <message>
        <source>Sent</source>
        <translation>送信</translation>
    </message>
    <message>
        <source>Received</source>
        <translation>受信</translation>
    </message>
</context>
<context>
    <name>QObject</name>
    <message>
        <source>Amount</source>
        <translation>金額</translation>
    </message>
    <message>
        <source>Enter a Particl address (e.g. %1)</source>
        <translation>Particl アドレスを入力してください (例: %1)</translation>
    </message>
    <message>
        <source>%1 d</source>
        <translation>%1日</translation>
    </message>
    <message>
        <source>%1 h</source>
        <translation>%1時間</translation>
    </message>
    <message>
        <source>%1 m</source>
        <translation>%1分</translation>
    </message>
    <message>
        <source>%1 s</source>
        <translation>%1秒</translation>
    </message>
    <message>
        <source>None</source>
        <translation>なし</translation>
    </message>
    <message>
        <source>N/A</source>
        <translation>N/A</translation>
    </message>
    <message>
        <source>%1 ms</source>
        <translation>%1ミリ秒</translation>
    </message>
    <message numerus="yes">
        <source>%n second(s)</source>
        <translation><numerusform>%n 秒</numerusform></translation>
    </message>
    <message numerus="yes">
        <source>%n minute(s)</source>
        <translation><numerusform>%n分</numerusform></translation>
    </message>
    <message numerus="yes">
        <source>%n hour(s)</source>
        <translation><numerusform>%n時間</numerusform></translation>
    </message>
    <message numerus="yes">
        <source>%n day(s)</source>
        <translation><numerusform>%n日</numerusform></translation>
    </message>
    <message numerus="yes">
        <source>%n week(s)</source>
        <translation><numerusform>%n週間</numerusform></translation>
    </message>
    <message>
        <source>%1 and %2</source>
        <translation>%1 %2</translation>
    </message>
    <message numerus="yes">
        <source>%n year(s)</source>
        <translation><numerusform>%n年</numerusform></translation>
    </message>
    <message>
        <source>%1 B</source>
        <translation>%1 B</translation>
    </message>
    <message>
        <source>%1 KB</source>
        <translation>%1 KB</translation>
    </message>
    <message>
        <source>%1 MB</source>
        <translation>%1 MB</translation>
    </message>
    <message>
        <source>%1 GB</source>
        <translation>%1 GB</translation>
    </message>
    <message>
        <source>Error: Specified data directory "%1" does not exist.</source>
        <translation>エラー: 指定されたデータ ディレクトリ "%1" は存在しません。</translation>
    </message>
    <message>
        <source>Error: Cannot parse configuration file: %1.</source>
        <translation>エラー: 設定ファイルが読み込めません: %1</translation>
    </message>
    <message>
        <source>Error: %1</source>
        <translation>エラー: %1</translation>
    </message>
    <message>
        <source>%1 didn't yet exit safely...</source>
        <translation>%1 はまだ安全に終了していません...</translation>
    </message>
    <message>
        <source>unknown</source>
        <translation>不明</translation>
    </message>
</context>
<context>
    <name>QRImageWidget</name>
    <message>
        <source>&amp;Save Image...</source>
        <translation>画像を保存(&amp;S)</translation>
    </message>
    <message>
        <source>&amp;Copy Image</source>
        <translation>画像をコピー(&amp;C)</translation>
    </message>
    <message>
        <source>Resulting URI too long, try to reduce the text for label / message.</source>
        <translation>生成されたURIが長すぎです。ラベルやメッセージのテキストを短くしてください。</translation>
    </message>
    <message>
        <source>Error encoding URI into QR Code.</source>
        <translation>URIをQRコードへ変換している際にエラーが発生しました。</translation>
    </message>
    <message>
        <source>QR code support not available.</source>
        <translation>QRコードは利用できません。</translation>
    </message>
    <message>
        <source>Save QR Code</source>
        <translation>QRコードの保存</translation>
    </message>
    <message>
        <source>PNG Image (*.png)</source>
        <translation>PNG画像 (*.png)</translation>
    </message>
</context>
<context>
    <name>RPCConsole</name>
    <message>
        <source>N/A</source>
        <translation>N/A</translation>
    </message>
    <message>
        <source>Client version</source>
        <translation>クライアントのバージョン</translation>
    </message>
    <message>
        <source>&amp;Information</source>
        <translation>情報(&amp;I)</translation>
    </message>
    <message>
        <source>General</source>
        <translation>全般</translation>
    </message>
    <message>
        <source>Using BerkeleyDB version</source>
        <translation>使用している BerkleyDB のバージョン</translation>
    </message>
    <message>
        <source>Datadir</source>
        <translation>データ ディレクトリ</translation>
    </message>
    <message>
        <source>To specify a non-default location of the data directory use the '%1' option.</source>
        <translation>データディレクトリを初期値以外にするには '%1' オプションを使用します。</translation>
    </message>
    <message>
        <source>Blocksdir</source>
        <translation>ブロックディレクトリ</translation>
    </message>
    <message>
        <source>To specify a non-default location of the blocks directory use the '%1' option.</source>
        <translation>ブロックディレクトリを初期値以外にするには '%1' オプションを使用します。</translation>
    </message>
    <message>
        <source>Startup time</source>
        <translation>起動日時</translation>
    </message>
    <message>
        <source>Network</source>
        <translation>ネットワーク</translation>
    </message>
    <message>
        <source>Name</source>
        <translation>名前</translation>
    </message>
    <message>
        <source>Number of connections</source>
        <translation>接続数</translation>
    </message>
    <message>
        <source>Block chain</source>
        <translation>ブロック チェーン</translation>
    </message>
    <message>
        <source>Current number of blocks</source>
        <translation>現在のブロック数</translation>
    </message>
    <message>
        <source>Memory Pool</source>
        <translation>メモリ プール</translation>
    </message>
    <message>
        <source>Current number of transactions</source>
        <translation>現在の取引数</translation>
    </message>
    <message>
        <source>Memory usage</source>
        <translation>メモリ使用量</translation>
    </message>
    <message>
        <source>Wallet: </source>
        <translation>ウォレット:</translation>
    </message>
    <message>
        <source>(none)</source>
        <translation>(なし)</translation>
    </message>
    <message>
        <source>&amp;Reset</source>
        <translation>リセット(&amp;R)</translation>
    </message>
    <message>
        <source>Received</source>
        <translation>受信</translation>
    </message>
    <message>
        <source>Sent</source>
        <translation>送信</translation>
    </message>
    <message>
        <source>&amp;Peers</source>
        <translation>ピア(&amp;P)</translation>
    </message>
    <message>
        <source>Banned peers</source>
        <translation>Banされたピア</translation>
    </message>
    <message>
        <source>Select a peer to view detailed information.</source>
        <translation>詳しい情報を見たいピアを選択してください。</translation>
    </message>
    <message>
        <source>Whitelisted</source>
        <translation>ホワイトリスト登録済み</translation>
    </message>
    <message>
        <source>Direction</source>
        <translation>方向</translation>
    </message>
    <message>
        <source>Version</source>
        <translation>バージョン</translation>
    </message>
    <message>
        <source>Starting Block</source>
        <translation>開始ブロック</translation>
    </message>
    <message>
        <source>Synced Headers</source>
        <translation>同期済みヘッダ</translation>
    </message>
    <message>
        <source>Synced Blocks</source>
        <translation>同期済みブロック</translation>
    </message>
    <message>
        <source>The mapped Autonomous System used for diversifying peer selection.</source>
        <translation>ピア選択の多様化に使用できるマップ化された自律システム。</translation>
    </message>
    <message>
        <source>Mapped AS</source>
        <translation>マップ化された自律システム</translation>
    </message>
    <message>
        <source>User Agent</source>
        <translation>ユーザーエージェント</translation>
    </message>
    <message>
        <source>Node window</source>
        <translation>ノードウィンドウ</translation>
    </message>
    <message>
        <source>Open the %1 debug log file from the current data directory. This can take a few seconds for large log files.</source>
        <translation>現在のデータディレクトリから %1 のデバッグ用ログファイルを開きます。ログファイルが巨大な場合、数秒かかることがあります。</translation>
    </message>
    <message>
        <source>Decrease font size</source>
        <translation>文字サイズを縮小</translation>
    </message>
    <message>
        <source>Increase font size</source>
        <translation>文字サイズを拡大</translation>
    </message>
    <message>
        <source>Services</source>
        <translation>サービス</translation>
    </message>
    <message>
        <source>Ban Score</source>
        <translation>Banスコア</translation>
    </message>
    <message>
        <source>Connection Time</source>
        <translation>接続時間</translation>
    </message>
    <message>
        <source>Last Send</source>
        <translation>最終送信</translation>
    </message>
    <message>
        <source>Last Receive</source>
        <translation>最終受信</translation>
    </message>
    <message>
        <source>Ping Time</source>
        <translation>Ping時間</translation>
    </message>
    <message>
        <source>The duration of a currently outstanding ping.</source>
        <translation>現在実行中の ping にかかっている時間。</translation>
    </message>
    <message>
        <source>Ping Wait</source>
        <translation>Ping待ち</translation>
    </message>
    <message>
        <source>Min Ping</source>
        <translation>最小 Ping</translation>
    </message>
    <message>
        <source>Time Offset</source>
        <translation>時間オフセット</translation>
    </message>
    <message>
        <source>Last block time</source>
        <translation>最終ブロックの日時</translation>
    </message>
    <message>
        <source>&amp;Open</source>
        <translation>開く(&amp;O)</translation>
    </message>
    <message>
        <source>&amp;Console</source>
        <translation>コンソール(&amp;C)</translation>
    </message>
    <message>
        <source>&amp;Network Traffic</source>
        <translation>ネットワークトラフィック(&amp;N)</translation>
    </message>
    <message>
        <source>Totals</source>
        <translation>合計</translation>
    </message>
    <message>
        <source>In:</source>
        <translation>入力:</translation>
    </message>
    <message>
        <source>Out:</source>
        <translation>出力:</translation>
    </message>
    <message>
        <source>Debug log file</source>
        <translation>デバッグ用ログファイル</translation>
    </message>
    <message>
        <source>Clear console</source>
        <translation>コンソールをクリア</translation>
    </message>
    <message>
        <source>1 &amp;hour</source>
        <translation>1時間(&amp;H)</translation>
    </message>
    <message>
        <source>1 &amp;day</source>
        <translation>1日(&amp;D)</translation>
    </message>
    <message>
        <source>1 &amp;week</source>
        <translation>1週間(&amp;W)</translation>
    </message>
    <message>
        <source>1 &amp;year</source>
        <translation>1年(&amp;Y)</translation>
    </message>
    <message>
        <source>&amp;Disconnect</source>
        <translation>切断(&amp;D)</translation>
    </message>
    <message>
        <source>Ban for</source>
        <translation>Banする:</translation>
    </message>
    <message>
        <source>&amp;Unban</source>
        <translation>Banを解除する(&amp;U)</translation>
    </message>
    <message>
        <source>Welcome to the %1 RPC console.</source>
        <translation>%1 の RPC コンソールへようこそ。</translation>
    </message>
    <message>
        <source>Use up and down arrows to navigate history, and %1 to clear screen.</source>
        <translation>上下の矢印で履歴をたどれます。%1 でスクリーンを消去できます。</translation>
    </message>
    <message>
        <source>Type %1 for an overview of available commands.</source>
        <translation>使用可能なコマンドを見るには %1 と入力します。</translation>
    </message>
    <message>
        <source>For more information on using this console type %1.</source>
        <translation>詳しくは、コンソールで %1 と入力してください。</translation>
    </message>
    <message>
        <source>WARNING: Scammers have been active, telling users to type commands here, stealing their wallet contents. Do not use this console without fully understanding the ramifications of a command.</source>
        <translation>警告: 以前から詐欺師が活発に活動しており、この画面でユーザーにコマンドを入力させてウォレットの中身を盗もうとしています。コマンドを実行した結果何が起こるかを完全に理解していない場合は、このコンソールを利用しないでください。</translation>
    </message>
    <message>
        <source>Network activity disabled</source>
        <translation>ネットワーク活動が無効になりました</translation>
    </message>
    <message>
        <source>Executing command without any wallet</source>
        <translation>どのウォレットも使わずにコマンドを実行します</translation>
    </message>
    <message>
        <source>Executing command using "%1" wallet</source>
        <translation>"%1" ウォレットを使ってコマンドを実行します</translation>
    </message>
    <message>
        <source>(node id: %1)</source>
        <translation>(ノードID: %1)</translation>
    </message>
    <message>
        <source>via %1</source>
        <translation>%1 経由</translation>
    </message>
    <message>
        <source>never</source>
        <translation>まだ無し</translation>
    </message>
    <message>
        <source>Inbound</source>
        <translation>内向き</translation>
    </message>
    <message>
        <source>Outbound</source>
        <translation>外向き</translation>
    </message>
    <message>
        <source>Yes</source>
        <translation>はい</translation>
    </message>
    <message>
        <source>No</source>
        <translation>いいえ</translation>
    </message>
    <message>
        <source>Unknown</source>
        <translation>不明</translation>
    </message>
</context>
<context>
    <name>ReceiveCoinsDialog</name>
    <message>
        <source>&amp;Amount:</source>
        <translation>金額:(&amp;A)</translation>
    </message>
    <message>
        <source>&amp;Label:</source>
        <translation>ラベル(&amp;L):</translation>
    </message>
    <message>
        <source>&amp;Message:</source>
        <translation>メッセージ (&amp;M):</translation>
    </message>
    <message>
        <source>An optional message to attach to the payment request, which will be displayed when the request is opened. Note: The message will not be sent with the payment over the Particl network.</source>
        <translation>支払いリクエストに添付するメッセージ（任意）。支払リクエスト開始時に表示されます。注意: メッセージは Particl ネットワーク上へ送信されません。</translation>
    </message>
    <message>
        <source>An optional label to associate with the new receiving address.</source>
        <translation>新規受取用アドレスに紐づけるラベル（任意）。</translation>
    </message>
    <message>
        <source>Use this form to request payments. All fields are &lt;b&gt;optional&lt;/b&gt;.</source>
        <translation>このフォームで支払いをリクエストしましょう。全ての入力欄は&lt;b&gt;任意入力&lt;/b&gt;です。</translation>
    </message>
    <message>
        <source>An optional amount to request. Leave this empty or zero to not request a specific amount.</source>
        <translation>リクエストする金額（任意）。特定の金額をリクエストしない場合は、この欄は空白のままかゼロにしてください。</translation>
    </message>
    <message>
        <source>An optional label to associate with the new receiving address (used by you to identify an invoice).  It is also attached to the payment request.</source>
        <translation>新しい受取用アドレスに紐付ける任意のラベル(インボイスの判別に使えます)。支払いリクエストにも添付されます。</translation>
    </message>
    <message>
        <source>An optional message that is attached to the payment request and may be displayed to the sender.</source>
        <translation>支払いリクエストに任意で添付できるメッセージで、送り主に表示されます。</translation>
    </message>
    <message>
        <source>&amp;Create new receiving address</source>
        <translation>新しい受取用アドレスを作成</translation>
    </message>
    <message>
        <source>Clear all fields of the form.</source>
        <translation>全ての入力欄をクリア</translation>
    </message>
    <message>
        <source>Clear</source>
        <translation>クリア</translation>
    </message>
    <message>
        <source>Native segwit addresses (aka Bech32 or BIP-173) reduce your transaction fees later on and offer better protection against typos, but old wallets don't support them. When unchecked, an address compatible with older wallets will be created instead.</source>
        <translation>ネイティブ Segwit アドレス(別名: Bech32 アドレス・ BIP-173 アドレス)を利用することで、取引手数料が安くなり、誤入力防止機能も強化されますが、Segwit アドレスをサポートしない古いウォレットとは取引できません。チェックを外すと、古いウォレットとの互換性を保ったアドレスが代わりに生成されます。</translation>
    </message>
    <message>
        <source>Generate native segwit (Bech32) address</source>
        <translation>Segwit アドレス（Bech32 アドレス）を生成</translation>
    </message>
    <message>
        <source>Requested payments history</source>
        <translation>支払いリクエスト履歴</translation>
    </message>
    <message>
        <source>Show the selected request (does the same as double clicking an entry)</source>
        <translation>選択されたリクエストを表示（項目をダブルクリックすることでも表示できます）</translation>
    </message>
    <message>
        <source>Show</source>
        <translation>表示</translation>
    </message>
    <message>
        <source>Remove the selected entries from the list</source>
        <translation>選択項目をリストから削除</translation>
    </message>
    <message>
        <source>Remove</source>
        <translation>削除</translation>
    </message>
    <message>
        <source>Copy URI</source>
        <translation>URIをコピー</translation>
    </message>
    <message>
        <source>Copy label</source>
        <translation>ラベルをコピー</translation>
    </message>
    <message>
        <source>Copy message</source>
        <translation>メッセージをコピー</translation>
    </message>
    <message>
        <source>Copy amount</source>
        <translation>金額をコピー</translation>
    </message>
</context>
<context>
    <name>ReceiveRequestDialog</name>
    <message>
        <source>QR Code</source>
        <translation>QRコード</translation>
    </message>
    <message>
        <source>Copy &amp;URI</source>
        <translation>URIをコピーする(&amp;U)</translation>
    </message>
    <message>
        <source>Copy &amp;Address</source>
        <translation>アドレスをコピー(&amp;A)</translation>
    </message>
    <message>
        <source>&amp;Save Image...</source>
        <translation>画像を保存(&amp;S)...</translation>
    </message>
    <message>
        <source>Request payment to %1</source>
        <translation>%1 への支払いリクエスト</translation>
    </message>
    <message>
        <source>Payment information</source>
        <translation>支払い情報</translation>
    </message>
    <message>
        <source>URI</source>
        <translation>URI</translation>
    </message>
    <message>
        <source>Address</source>
        <translation>アドレス</translation>
    </message>
    <message>
        <source>Amount</source>
        <translation>金額</translation>
    </message>
    <message>
        <source>Label</source>
        <translation>ラベル</translation>
    </message>
    <message>
        <source>Message</source>
        <translation>メッセージ</translation>
    </message>
    <message>
        <source>Wallet</source>
        <translation>ウォレット</translation>
    </message>
</context>
<context>
    <name>RecentRequestsTableModel</name>
    <message>
        <source>Date</source>
        <translation>日時</translation>
    </message>
    <message>
        <source>Label</source>
        <translation>ラベル</translation>
    </message>
    <message>
        <source>Message</source>
        <translation>メッセージ</translation>
    </message>
    <message>
        <source>(no label)</source>
        <translation>(ラベル無し)</translation>
    </message>
    <message>
        <source>(no message)</source>
        <translation>(メッセージ無し)</translation>
    </message>
    <message>
        <source>(no amount requested)</source>
        <translation>(指定無し)</translation>
    </message>
    <message>
        <source>Requested</source>
        <translation>リクエストされた金額</translation>
    </message>
</context>
<context>
    <name>SendCoinsDialog</name>
    <message>
        <source>Send Coins</source>
        <translation>コインの送金</translation>
    </message>
    <message>
        <source>Coin Control Features</source>
        <translation>コインコントロール機能</translation>
    </message>
    <message>
        <source>Inputs...</source>
        <translation>インプット...</translation>
    </message>
    <message>
        <source>automatically selected</source>
        <translation>自動選択</translation>
    </message>
    <message>
        <source>Insufficient funds!</source>
        <translation>残高不足です！</translation>
    </message>
    <message>
        <source>Quantity:</source>
        <translation>選択数:</translation>
    </message>
    <message>
        <source>Bytes:</source>
        <translation>バイト数:</translation>
    </message>
    <message>
        <source>Amount:</source>
        <translation>金額:</translation>
    </message>
    <message>
        <source>Fee:</source>
        <translation>手数料:</translation>
    </message>
    <message>
        <source>After Fee:</source>
        <translation>手数料差引後金額:</translation>
    </message>
    <message>
        <source>Change:</source>
        <translation>お釣り:</translation>
    </message>
    <message>
        <source>If this is activated, but the change address is empty or invalid, change will be sent to a newly generated address.</source>
        <translation>チェックが付いているにもかかわらず、お釣りアドレスが空欄や無効である場合、お釣りは新しく生成されたアドレスへ送金されます。</translation>
    </message>
    <message>
        <source>Custom change address</source>
        <translation>カスタムお釣りアドレス</translation>
    </message>
    <message>
        <source>Transaction Fee:</source>
        <translation>トランザクション手数料：</translation>
    </message>
    <message>
        <source>Choose...</source>
        <translation>選択...</translation>
    </message>
    <message>
        <source>Using the fallbackfee can result in sending a transaction that will take several hours or days (or never) to confirm. Consider choosing your fee manually or wait until you have validated the complete chain.</source>
        <translation>代替料金を利用することで、承認されるまでに数時間または数日 (ないし一生承認されない) トランザクションを送信してしまう可能性があります。手動にて手数料を選択するか、完全なブロックチェーンの検証が終わるまで待つことを検討しましょう</translation>
    </message>
    <message>
        <source>Warning: Fee estimation is currently not possible.</source>
        <translation>警告: 手数料推定機能は現在利用できません。</translation>
    </message>
    <message>
        <source>Specify a custom fee per kB (1,000 bytes) of the transaction's virtual size.

Note:  Since the fee is calculated on a per-byte basis, a fee of "100 satoshis per kB" for a transaction size of 500 bytes (half of 1 kB) would ultimately yield a fee of only 50 satoshis.</source>
        <translation>トランザクションの仮想サイズの1 kB(1,000 バイト)あたりのカスタム手数料を指定する。

注: 手数料はバイト単位で計算されるので、500 バイト(1 kBの半分)のトランザクションサイズに対する「1 kBあたり 100 satoshi」の手数料は、最終的にはわずか 50 satoshi となります。</translation>
    </message>
    <message>
        <source>per kilobyte</source>
        <translation>1キロバイトあたり</translation>
    </message>
    <message>
        <source>Hide</source>
        <translation>隠す</translation>
    </message>
    <message>
        <source>Recommended:</source>
        <translation>推奨:</translation>
    </message>
    <message>
        <source>Custom:</source>
        <translation>カスタム:</translation>
    </message>
    <message>
        <source>(Smart fee not initialized yet. This usually takes a few blocks...)</source>
        <translation>（スマート手数料はまだ初期化されていません。これにはおおよそ数ブロックほどかかります...）</translation>
    </message>
    <message>
        <source>Send to multiple recipients at once</source>
        <translation>一度に複数の送金先に送る</translation>
    </message>
    <message>
        <source>Add &amp;Recipient</source>
        <translation>送金先を追加(&amp;R)</translation>
    </message>
    <message>
        <source>Clear all fields of the form.</source>
        <translation>全ての入力欄をクリア</translation>
    </message>
    <message>
        <source>Dust:</source>
        <translation>ダスト:</translation>
    </message>
    <message>
<<<<<<< HEAD
        <source>When there is less transaction volume than space in the blocks, miners as well as relaying nodes may enforce a minimum fee. Paying only this minimum fee is just fine, but be aware that this can result in a never confirming transaction once there is more demand for particl transactions than the network can process.</source>
=======
        <source>Hide transaction fee settings</source>
        <translation>トランザクション手数料の設定を隠す</translation>
    </message>
    <message>
        <source>When there is less transaction volume than space in the blocks, miners as well as relaying nodes may enforce a minimum fee. Paying only this minimum fee is just fine, but be aware that this can result in a never confirming transaction once there is more demand for bitcoin transactions than the network can process.</source>
>>>>>>> 4f807348
        <translation>ブロック内の空きよりトランザクション流量が少ない場合、マイナーや中継ノードは最低限の手数料でも処理することがあります。この最低限の手数料だけを支払っても問題ありませんが、一度トランザクションの需要がネットワークの処理能力を超えてしまった場合には、トランザクションが永久に承認されなくなってしまう可能性があることにご注意ください。</translation>
    </message>
    <message>
        <source>A too low fee might result in a never confirming transaction (read the tooltip)</source>
        <translation>手数料が低すぎるとトランザクションが永久に承認されなくなる可能性があります (ツールチップを参照)</translation>
    </message>
    <message>
        <source>Confirmation time target:</source>
        <translation>目標承認時間</translation>
    </message>
    <message>
        <source>Enable Replace-By-Fee</source>
        <translation>Replace-By-Fee を有効化する</translation>
    </message>
    <message>
        <source>With Replace-By-Fee (BIP-125) you can increase a transaction's fee after it is sent. Without this, a higher fee may be recommended to compensate for increased transaction delay risk.</source>
        <translation>Replace-By-Fee(手数料の上乗せ: BIP-125)機能を有効にすることで、トランザクション送信後でも手数料を上乗せすることができます。この機能を利用しない場合、予め手数料を多めに見積もっておかないと取引が遅れる可能性があります。</translation>
    </message>
    <message>
        <source>Clear &amp;All</source>
        <translation>全てクリア(&amp;A)</translation>
    </message>
    <message>
        <source>Balance:</source>
        <translation>残高:</translation>
    </message>
    <message>
        <source>Confirm the send action</source>
        <translation>送金内容を確認</translation>
    </message>
    <message>
        <source>S&amp;end</source>
        <translation>送金(&amp;E)</translation>
    </message>
    <message>
        <source>Copy quantity</source>
        <translation>選択数をコピー</translation>
    </message>
    <message>
        <source>Copy amount</source>
        <translation>金額をコピー</translation>
    </message>
    <message>
        <source>Copy fee</source>
        <translation>手数料をコピー</translation>
    </message>
    <message>
        <source>Copy after fee</source>
        <translation>手数料差引後金額をコピー</translation>
    </message>
    <message>
        <source>Copy bytes</source>
        <translation>バイト数をコピーす</translation>
    </message>
    <message>
        <source>Copy dust</source>
        <translation>ダストをコピー</translation>
    </message>
    <message>
        <source>Copy change</source>
        <translation>お釣りをコピー</translation>
    </message>
    <message>
        <source>%1 (%2 blocks)</source>
        <translation>%1 (%2 ブロック)</translation>
    </message>
    <message>
<<<<<<< HEAD
        <source>Creates a Partially Signed Particl Transaction (PSBT) for use with e.g. an offline %1 wallet, or a PSBT-compatible hardware wallet.</source>
=======
        <source>Cr&amp;eate Unsigned</source>
        <translation>未署名で作成</translation>
    </message>
    <message>
        <source>Creates a Partially Signed Bitcoin Transaction (PSBT) for use with e.g. an offline %1 wallet, or a PSBT-compatible hardware wallet.</source>
>>>>>>> 4f807348
        <translation>オフライン%1ウォレットまたはPSBTに対応したハードウェアウォレットと合わせて使用するためのPSBT(部分的に署名されたトランザクション)を作成します。</translation>
    </message>
    <message>
        <source> from wallet '%1'</source>
        <translation>ウォレット '%1' から</translation>
    </message>
    <message>
        <source>%1 to '%2'</source>
        <translation>%1 から '%2'</translation>
    </message>
    <message>
        <source>%1 to %2</source>
        <translation>%1 送金先: %2</translation>
    </message>
    <message>
        <source>Do you want to draft this transaction?</source>
        <translation>このトランザクションのひな形を作成しますか？</translation>
    </message>
    <message>
        <source>Are you sure you want to send?</source>
        <translation>送金してもよろしいですか？</translation>
    </message>
    <message>
        <source>Please, review your transaction proposal. This will produce a Partially Signed Bitcoin Transaction (PSBT) which you can copy and then sign with e.g. an offline %1 wallet, or a PSBT-compatible hardware wallet.</source>
        <translation>トランザクション提案を確認してください。これにより、部分的に署名されたビットコイン・トランザクション（PSBT）が作成されます。これをコピーして例えばオフラインの %1 ウォレットやPSBTを扱えるハードウェアウォレットで残りの署名が出来ます。</translation>
    </message>
    <message>
        <source>or</source>
        <translation>または</translation>
    </message>
    <message>
        <source>You can increase the fee later (signals Replace-By-Fee, BIP-125).</source>
        <translation>手数料は後から上乗せ可能です(Replace-By-Fee(手数料の上乗せ: BIP-125)機能が有効)。</translation>
    </message>
    <message>
        <source>Please, review your transaction.</source>
        <translation>取引内容の最終確認をしてください。</translation>
    </message>
    <message>
        <source>Transaction fee</source>
        <translation>取引手数料</translation>
    </message>
    <message>
        <source>Not signalling Replace-By-Fee, BIP-125.</source>
        <translation>Replace-By-Fee(手数料の上乗せ: BIP-125)機能は有効になっていません。</translation>
    </message>
    <message>
        <source>Total Amount</source>
        <translation>合計</translation>
    </message>
    <message>
        <source>To review recipient list click "Show Details..."</source>
        <translation>受信者の一覧を確認するには "詳細を表示..." をクリック</translation>
    </message>
    <message>
        <source>Confirm send coins</source>
        <translation>送金の確認</translation>
    </message>
    <message>
        <source>Confirm transaction proposal</source>
        <translation>トランザクション提案を承認する</translation>
    </message>
    <message>
        <source>Copy PSBT to clipboard</source>
        <translation>PSBTをクリップボードにコピー</translation>
    </message>
    <message>
        <source>Send</source>
        <translation>送金</translation>
    </message>
    <message>
        <source>PSBT copied</source>
        <translation>PSBTがコピーされました</translation>
    </message>
    <message>
        <source>Watch-only balance:</source>
        <translation>監視限定残高</translation>
    </message>
    <message>
        <source>The recipient address is not valid. Please recheck.</source>
        <translation>送金先アドレスが不正です。再確認してください。</translation>
    </message>
    <message>
        <source>The amount to pay must be larger than 0.</source>
        <translation>支払い総額は0より大きい必要があります。</translation>
    </message>
    <message>
        <source>The amount exceeds your balance.</source>
        <translation>支払い総額が残高を超えています。</translation>
    </message>
    <message>
        <source>The total exceeds your balance when the %1 transaction fee is included.</source>
        <translation>取引手数料 %1 を含めた総額が残高を超えています。</translation>
    </message>
    <message>
        <source>Duplicate address found: addresses should only be used once each.</source>
        <translation>重複したアドレスが見つかりました: アドレスはそれぞれ一度のみ使用することができます。</translation>
    </message>
    <message>
        <source>Transaction creation failed!</source>
        <translation>取引の作成に失敗しました！</translation>
    </message>
    <message>
        <source>A fee higher than %1 is considered an absurdly high fee.</source>
        <translation>%1 よりも高い手数料は、異常に高すぎです。</translation>
    </message>
    <message>
        <source>Payment request expired.</source>
        <translation>支払いリクエストが期限切れです。</translation>
    </message>
    <message numerus="yes">
        <source>Estimated to begin confirmation within %n block(s).</source>
        <translation><numerusform>予想される承認開始ブロック: %n ブロック以内</numerusform></translation>
    </message>
    <message>
        <source>Warning: Invalid Particl address</source>
        <translation>警告: 無効な Particl アドレス</translation>
    </message>
    <message>
        <source>Warning: Unknown change address</source>
        <translation>警告：正体不明のお釣りアドレスです</translation>
    </message>
    <message>
        <source>Confirm custom change address</source>
        <translation>カスタムお釣りアドレスの確認</translation>
    </message>
    <message>
        <source>The address you selected for change is not part of this wallet. Any or all funds in your wallet may be sent to this address. Are you sure?</source>
        <translation>お釣り用として指定されたアドレスはこのウォレットのものではありません。このウォレットの一部又は全部の資産がこのアドレスへ送金されます。よろしいですか？</translation>
    </message>
    <message>
        <source>(no label)</source>
        <translation>(ラベル無し)</translation>
    </message>
</context>
<context>
    <name>SendCoinsEntry</name>
    <message>
        <source>A&amp;mount:</source>
        <translation>金額(&amp;A):</translation>
    </message>
    <message>
        <source>Pay &amp;To:</source>
        <translation>送金先(&amp;T):</translation>
    </message>
    <message>
        <source>&amp;Label:</source>
        <translation>ラベル(&amp;L):</translation>
    </message>
    <message>
        <source>Choose previously used address</source>
        <translation>これまでに送金したことがあるアドレスから選択</translation>
    </message>
    <message>
        <source>The Particl address to send the payment to</source>
        <translation>支払い先 Particl アドレス</translation>
    </message>
    <message>
        <source>Alt+A</source>
        <translation>Alt+A</translation>
    </message>
    <message>
        <source>Paste address from clipboard</source>
        <translation>クリップボードからアドレスを貼り付け</translation>
    </message>
    <message>
        <source>Alt+P</source>
        <translation>Alt+P</translation>
    </message>
    <message>
        <source>Remove this entry</source>
        <translation>この項目を削除</translation>
    </message>
    <message>
<<<<<<< HEAD
        <source>The fee will be deducted from the amount being sent. The recipient will receive less particl than you enter in the amount field. If multiple recipients are selected, the fee is split equally.</source>
        <translation>手数料は送金する金額から差し引かれます。送金先には金額欄で指定した額よりも少ない Particl が送られます。送金先が複数ある場合は、手数料は均等に分けられます。</translation>
=======
        <source>The amount to send in the selected unit</source>
        <translation>送金する金額の単位を選択</translation>
    </message>
    <message>
        <source>The fee will be deducted from the amount being sent. The recipient will receive less bitcoins than you enter in the amount field. If multiple recipients are selected, the fee is split equally.</source>
        <translation>手数料は送金する金額から差し引かれます。送金先には金額欄で指定した額よりも少ない Bitcoin が送られます。送金先が複数ある場合は、手数料は均等に分けられます。</translation>
>>>>>>> 4f807348
    </message>
    <message>
        <source>S&amp;ubtract fee from amount</source>
        <translation>送金額から手数料を差し引く(&amp;U)</translation>
    </message>
    <message>
        <source>Use available balance</source>
        <translation>利用可能な残額を使用</translation>
    </message>
    <message>
        <source>Message:</source>
        <translation>メッセージ:</translation>
    </message>
    <message>
        <source>This is an unauthenticated payment request.</source>
        <translation>これは未認証の支払いリクエストです。</translation>
    </message>
    <message>
        <source>This is an authenticated payment request.</source>
        <translation>これは認証済みの支払いリクエストです。</translation>
    </message>
    <message>
        <source>Enter a label for this address to add it to the list of used addresses</source>
        <translation>このアドレスに対するラベルを入力することで、送金したことがあるアドレスの一覧に追加することができます</translation>
    </message>
    <message>
        <source>A message that was attached to the particl: URI which will be stored with the transaction for your reference. Note: This message will not be sent over the Particl network.</source>
        <translation>particl: URIに添付されていたメッセージです。これは参照用として取引とともに保存されます。注意: メッセージは Particl ネットワーク上へ送信されません。</translation>
    </message>
    <message>
        <source>Pay To:</source>
        <translation>送金先:</translation>
    </message>
    <message>
        <source>Memo:</source>
        <translation>メモ:</translation>
    </message>
</context>
<context>
    <name>ShutdownWindow</name>
    <message>
        <source>%1 is shutting down...</source>
        <translation>%1 をシャットダウンしています...</translation>
    </message>
    <message>
        <source>Do not shut down the computer until this window disappears.</source>
        <translation>このウィンドウが消えるまでコンピュータをシャットダウンしないでください。</translation>
    </message>
</context>
<context>
    <name>SignVerifyMessageDialog</name>
    <message>
        <source>Signatures - Sign / Verify a Message</source>
        <translation>署名 - メッセージの署名・検証</translation>
    </message>
    <message>
        <source>&amp;Sign Message</source>
        <translation>メッセージの署名(&amp;S)</translation>
    </message>
    <message>
        <source>You can sign messages/agreements with your addresses to prove you can receive particl sent to them. Be careful not to sign anything vague or random, as phishing attacks may try to trick you into signing your identity over to them. Only sign fully-detailed statements you agree to.</source>
        <translation>あなたが所有しているアドレスでメッセージや契約書に署名をすることで、それらのアドレスへ送られた Particl を受け取ることができることを証明できます。フィッシング攻撃者があなたを騙して、あなたの身分情報に署名させようとしている可能性があるため、よくわからないものやランダムな文字列に対して署名しないでください。あなたが同意した、よく詳細の記された文言にのみ署名するようにしてください。</translation>
    </message>
    <message>
        <source>The Particl address to sign the message with</source>
        <translation>メッセージの署名に使用する Particl アドレス</translation>
    </message>
    <message>
        <source>Choose previously used address</source>
        <translation>これまでに使用したことがあるアドレスから選択</translation>
    </message>
    <message>
        <source>Alt+A</source>
        <translation>Alt+A</translation>
    </message>
    <message>
        <source>Paste address from clipboard</source>
        <translation>クリップボードからアドレスを貼り付け</translation>
    </message>
    <message>
        <source>Alt+P</source>
        <translation>Alt+P</translation>
    </message>
    <message>
        <source>Enter the message you want to sign here</source>
        <translation>署名するメッセージを入力</translation>
    </message>
    <message>
        <source>Signature</source>
        <translation>署名</translation>
    </message>
    <message>
        <source>Copy the current signature to the system clipboard</source>
        <translation>この署名をシステムのクリップボードにコピー</translation>
    </message>
    <message>
        <source>Sign the message to prove you own this Particl address</source>
        <translation>メッセージに署名してこの Particl アドレスを所有していることを証明</translation>
    </message>
    <message>
        <source>Sign &amp;Message</source>
        <translation>メッセージを署名(&amp;M)</translation>
    </message>
    <message>
        <source>Reset all sign message fields</source>
        <translation>入力欄の内容を全て消去</translation>
    </message>
    <message>
        <source>Clear &amp;All</source>
        <translation>全てクリア(&amp;A)</translation>
    </message>
    <message>
        <source>&amp;Verify Message</source>
        <translation>メッセージの検証(&amp;V)</translation>
    </message>
    <message>
        <source>Enter the receiver's address, message (ensure you copy line breaks, spaces, tabs, etc. exactly) and signature below to verify the message. Be careful not to read more into the signature than what is in the signed message itself, to avoid being tricked by a man-in-the-middle attack. Note that this only proves the signing party receives with the address, it cannot prove sendership of any transaction!</source>
        <translation>送金先のアドレスと、メッセージ（改行やスペース、タブなども完全に一致させること）および署名を以下に入力し、メッセージを検証します。中間者攻撃により騙されるのを防ぐため、署名対象のメッセージから書かれていること以上の意味を読み取ろうとしないでください。また、これは署名作成者がこのアドレスで受け取れることを証明するだけであり、取引の送信権限を証明するものではありません！</translation>
    </message>
    <message>
        <source>The Particl address the message was signed with</source>
        <translation>メッセージの署名に使われた Particl アドレス</translation>
    </message>
    <message>
        <source>The signed message to verify</source>
        <translation>検証したい署名済みメッセージ</translation>
    </message>
    <message>
        <source>The signature given when the message was signed</source>
        <translation>メッセージの署名時に生成された署名</translation>
    </message>
    <message>
        <source>Verify the message to ensure it was signed with the specified Particl address</source>
        <translation>メッセージを検証して指定された Particl アドレスで署名されたことを確認</translation>
    </message>
    <message>
        <source>Verify &amp;Message</source>
        <translation>メッセージを検証(&amp;M)</translation>
    </message>
    <message>
        <source>Reset all verify message fields</source>
        <translation>入力欄の内容を全て消去</translation>
    </message>
    <message>
        <source>Click "Sign Message" to generate signature</source>
        <translation>「メッセージを署名」をクリックして署名を生成</translation>
    </message>
    <message>
        <source>The entered address is invalid.</source>
        <translation>不正なアドレスが入力されました。</translation>
    </message>
    <message>
        <source>Please check the address and try again.</source>
        <translation>アドレスが正しいか確かめてから、もう一度試してください。</translation>
    </message>
    <message>
        <source>The entered address does not refer to a key.</source>
        <translation>入力されたアドレスに紐づく鍵がありません。</translation>
    </message>
    <message>
        <source>Wallet unlock was cancelled.</source>
        <translation>ウォレットのアンロックはキャンセルされました。</translation>
    </message>
    <message>
        <source>No error</source>
        <translation>エラーなし</translation>
    </message>
    <message>
        <source>Private key for the entered address is not available.</source>
        <translation>入力されたアドレスの秘密鍵は利用できません。</translation>
    </message>
    <message>
        <source>Message signing failed.</source>
        <translation>メッセージの署名に失敗しました。</translation>
    </message>
    <message>
        <source>Message signed.</source>
        <translation>メッセージに署名しました。</translation>
    </message>
    <message>
        <source>The signature could not be decoded.</source>
        <translation>署名が復号できませんでした。</translation>
    </message>
    <message>
        <source>Please check the signature and try again.</source>
        <translation>署名が正しいか確認してから、もう一度試してください。</translation>
    </message>
    <message>
        <source>The signature did not match the message digest.</source>
        <translation>署名がメッセージダイジェストと一致しませんでした。</translation>
    </message>
    <message>
        <source>Message verification failed.</source>
        <translation>メッセージの検証に失敗しました。</translation>
    </message>
    <message>
        <source>Message verified.</source>
        <translation>メッセージは検証されました。</translation>
    </message>
</context>
<context>
    <name>TrafficGraphWidget</name>
    <message>
        <source>KB/s</source>
        <translation>KB/秒</translation>
    </message>
</context>
<context>
    <name>TransactionDesc</name>
    <message numerus="yes">
        <source>Open for %n more block(s)</source>
        <translation><numerusform>あと %n ブロックは未承認の予定</numerusform></translation>
    </message>
    <message>
        <source>Open until %1</source>
        <translation>%1 まで未承認の予定</translation>
    </message>
    <message>
        <source>conflicted with a transaction with %1 confirmations</source>
        <translation>%1 承認の取引と衝突</translation>
    </message>
    <message>
        <source>0/unconfirmed, %1</source>
        <translation>0/未承認, %1</translation>
    </message>
    <message>
        <source>in memory pool</source>
        <translation>メモリプール内</translation>
    </message>
    <message>
        <source>not in memory pool</source>
        <translation>メモリプール外</translation>
    </message>
    <message>
        <source>abandoned</source>
        <translation>送信中止</translation>
    </message>
    <message>
        <source>%1/unconfirmed</source>
        <translation>%1/未承認</translation>
    </message>
    <message>
        <source>%1 confirmations</source>
        <translation>%1 承認</translation>
    </message>
    <message>
        <source>Status</source>
        <translation>状態</translation>
    </message>
    <message>
        <source>Date</source>
        <translation>日付</translation>
    </message>
    <message>
        <source>Source</source>
        <translation>ソース</translation>
    </message>
    <message>
        <source>Generated</source>
        <translation>生成</translation>
    </message>
    <message>
        <source>From</source>
        <translation>送金元</translation>
    </message>
    <message>
        <source>unknown</source>
        <translation>不明</translation>
    </message>
    <message>
        <source>To</source>
        <translation>送金先</translation>
    </message>
    <message>
        <source>own address</source>
        <translation>自分のアドレス</translation>
    </message>
    <message>
        <source>watch-only</source>
        <translation>ウォッチ限定</translation>
    </message>
    <message>
        <source>label</source>
        <translation>ラベル</translation>
    </message>
    <message>
        <source>Credit</source>
        <translation>貸方</translation>
    </message>
    <message numerus="yes">
        <source>matures in %n more block(s)</source>
        <translation><numerusform>あと %n ブロックで成熟</numerusform></translation>
    </message>
    <message>
        <source>not accepted</source>
        <translation>承認されていない</translation>
    </message>
    <message>
        <source>Debit</source>
        <translation>借方</translation>
    </message>
    <message>
        <source>Total debit</source>
        <translation>借方総計</translation>
    </message>
    <message>
        <source>Total credit</source>
        <translation>貸方総計</translation>
    </message>
    <message>
        <source>Transaction fee</source>
        <translation>取引手数料</translation>
    </message>
    <message>
        <source>Net amount</source>
        <translation>正味金額</translation>
    </message>
    <message>
        <source>Message</source>
        <translation>メッセージ</translation>
    </message>
    <message>
        <source>Comment</source>
        <translation>コメント</translation>
    </message>
    <message>
        <source>Transaction ID</source>
        <translation>取引ID</translation>
    </message>
    <message>
        <source>Transaction total size</source>
        <translation>トランザクションの全体サイズ</translation>
    </message>
    <message>
        <source>Transaction virtual size</source>
        <translation>トランザクションの仮想サイズ</translation>
    </message>
    <message>
        <source>Output index</source>
        <translation>アウトプット インデックス数</translation>
    </message>
    <message>
        <source> (Certificate was not verified)</source>
        <translation>(証明書は検証されませんでした)</translation>
    </message>
    <message>
        <source>Merchant</source>
        <translation>リクエスト元</translation>
    </message>
    <message>
        <source>Generated coins must mature %1 blocks before they can be spent. When you generated this block, it was broadcast to the network to be added to the block chain. If it fails to get into the chain, its state will change to "not accepted" and it won't be spendable. This may occasionally happen if another node generates a block within a few seconds of yours.</source>
        <translation>生成されたコインは、%1 ブロックの間成熟させたあとに使用可能になります。このブロックは生成された際、ブロックチェーンに取り込まれるためにネットワークに放流されました。ブロックチェーンに取り込まれられなかった場合、取引状態が「承認されていない」に変更され、コインは使用不能になります。これは、別のノードがあなたの数秒前にブロックを生成した場合に時々起こる場合があります。</translation>
    </message>
    <message>
        <source>Debug information</source>
        <translation>デバッグ情報</translation>
    </message>
    <message>
        <source>Transaction</source>
        <translation>トランザクション</translation>
    </message>
    <message>
        <source>Inputs</source>
        <translation>インプット</translation>
    </message>
    <message>
        <source>Amount</source>
        <translation>金額</translation>
    </message>
    <message>
        <source>true</source>
        <translation>はい</translation>
    </message>
    <message>
        <source>false</source>
        <translation>いいえ</translation>
    </message>
</context>
<context>
    <name>TransactionDescDialog</name>
    <message>
        <source>This pane shows a detailed description of the transaction</source>
        <translation>取引の詳細</translation>
    </message>
    <message>
        <source>Details for %1</source>
        <translation>%1 の詳細</translation>
    </message>
</context>
<context>
    <name>TransactionTableModel</name>
    <message>
        <source>Date</source>
        <translation>日時</translation>
    </message>
    <message>
        <source>Type</source>
        <translation>種別</translation>
    </message>
    <message>
        <source>Label</source>
        <translation>ラベル</translation>
    </message>
    <message numerus="yes">
        <source>Open for %n more block(s)</source>
        <translation><numerusform>あと %n ブロックは未承認の予定</numerusform></translation>
    </message>
    <message>
        <source>Open until %1</source>
        <translation>%1 まで未承認の予定</translation>
    </message>
    <message>
        <source>Unconfirmed</source>
        <translation>未承認</translation>
    </message>
    <message>
        <source>Abandoned</source>
        <translation>送信中止</translation>
    </message>
    <message>
        <source>Confirming (%1 of %2 recommended confirmations)</source>
        <translation>承認中（推奨承認数 %2 のうち %1 承認が完了）</translation>
    </message>
    <message>
        <source>Confirmed (%1 confirmations)</source>
        <translation>承認されました（%1 承認）</translation>
    </message>
    <message>
        <source>Conflicted</source>
        <translation>衝突</translation>
    </message>
    <message>
        <source>Immature (%1 confirmations, will be available after %2)</source>
        <translation>未成熟（%1 承認。%2 承認完了後に使用可能）</translation>
    </message>
    <message>
        <source>Generated but not accepted</source>
        <translation>生成されましたが承認されませんでした</translation>
    </message>
    <message>
        <source>Received with</source>
        <translation>受取(通常)</translation>
    </message>
    <message>
        <source>Received from</source>
        <translation>受取(その他)</translation>
    </message>
    <message>
        <source>Sent to</source>
        <translation>送金</translation>
    </message>
    <message>
        <source>Payment to yourself</source>
        <translation>自分への送金</translation>
    </message>
    <message>
        <source>Mined</source>
        <translation>発掘</translation>
    </message>
    <message>
        <source>watch-only</source>
        <translation>ウォッチ限定</translation>
    </message>
    <message>
        <source>(n/a)</source>
        <translation>(n/a)</translation>
    </message>
    <message>
        <source>(no label)</source>
        <translation>(ラベル無し)</translation>
    </message>
    <message>
        <source>Transaction status. Hover over this field to show number of confirmations.</source>
        <translation>取引の状況。このフィールドの上にカーソルを置くと承認数が表示されます。</translation>
    </message>
    <message>
        <source>Date and time that the transaction was received.</source>
        <translation>取引を受信した日時。</translation>
    </message>
    <message>
        <source>Type of transaction.</source>
        <translation>取引の種類。</translation>
    </message>
    <message>
        <source>Whether or not a watch-only address is involved in this transaction.</source>
        <translation>ウォッチ限定アドレスがこの取引に含まれているかどうか。</translation>
    </message>
    <message>
        <source>User-defined intent/purpose of the transaction.</source>
        <translation>ユーザー定義の取引の目的や用途。</translation>
    </message>
    <message>
        <source>Amount removed from or added to balance.</source>
        <translation>残高から増えた又は減った総額。</translation>
    </message>
</context>
<context>
    <name>TransactionView</name>
    <message>
        <source>All</source>
        <translation>すべて</translation>
    </message>
    <message>
        <source>Today</source>
        <translation>今日</translation>
    </message>
    <message>
        <source>This week</source>
        <translation>今週</translation>
    </message>
    <message>
        <source>This month</source>
        <translation>今月</translation>
    </message>
    <message>
        <source>Last month</source>
        <translation>先月</translation>
    </message>
    <message>
        <source>This year</source>
        <translation>今年</translation>
    </message>
    <message>
        <source>Range...</source>
        <translation>期間指定...</translation>
    </message>
    <message>
        <source>Received with</source>
        <translation>受取</translation>
    </message>
    <message>
        <source>Sent to</source>
        <translation>送金</translation>
    </message>
    <message>
        <source>To yourself</source>
        <translation>自己送金</translation>
    </message>
    <message>
        <source>Mined</source>
        <translation>発掘</translation>
    </message>
    <message>
        <source>Other</source>
        <translation>その他</translation>
    </message>
    <message>
        <source>Enter address, transaction id, or label to search</source>
        <translation>検索したいアドレスや取引ID、ラベルを入力</translation>
    </message>
    <message>
        <source>Min amount</source>
        <translation>表示最小金額</translation>
    </message>
    <message>
        <source>Abandon transaction</source>
        <translation>取引の送信を中止</translation>
    </message>
    <message>
        <source>Increase transaction fee</source>
        <translation>取引手数料を上乗せ</translation>
    </message>
    <message>
        <source>Copy address</source>
        <translation>アドレスをコピー</translation>
    </message>
    <message>
        <source>Copy label</source>
        <translation>ラベルをコピー</translation>
    </message>
    <message>
        <source>Copy amount</source>
        <translation>金額をコピー</translation>
    </message>
    <message>
        <source>Copy transaction ID</source>
        <translation>取引IDをコピー</translation>
    </message>
    <message>
        <source>Copy raw transaction</source>
        <translation>生トランザクションをコピー</translation>
    </message>
    <message>
        <source>Copy full transaction details</source>
        <translation>取引の詳細すべてをコピー</translation>
    </message>
    <message>
        <source>Edit label</source>
        <translation>ラベルを編集</translation>
    </message>
    <message>
        <source>Show transaction details</source>
        <translation>取引の詳細を表示</translation>
    </message>
    <message>
        <source>Export Transaction History</source>
        <translation>取引履歴をエクスポート</translation>
    </message>
    <message>
        <source>Comma separated file (*.csv)</source>
        <translation>テキスト CSV (*.csv)</translation>
    </message>
    <message>
        <source>Confirmed</source>
        <translation>承認済み</translation>
    </message>
    <message>
        <source>Watch-only</source>
        <translation>ウォッチ限定</translation>
    </message>
    <message>
        <source>Date</source>
        <translation>日時</translation>
    </message>
    <message>
        <source>Type</source>
        <translation>種別</translation>
    </message>
    <message>
        <source>Label</source>
        <translation>ラベル</translation>
    </message>
    <message>
        <source>Address</source>
        <translation>アドレス</translation>
    </message>
    <message>
        <source>ID</source>
        <translation>ID</translation>
    </message>
    <message>
        <source>Exporting Failed</source>
        <translation>エクスポートに失敗しました</translation>
    </message>
    <message>
        <source>There was an error trying to save the transaction history to %1.</source>
        <translation>取引履歴を %1 に保存する際にエラーが発生しました。</translation>
    </message>
    <message>
        <source>Exporting Successful</source>
        <translation>エクスポートに成功しました</translation>
    </message>
    <message>
        <source>The transaction history was successfully saved to %1.</source>
        <translation>取引履歴は正常に %1 に保存されました。</translation>
    </message>
    <message>
        <source>Range:</source>
        <translation>期間:</translation>
    </message>
    <message>
        <source>to</source>
        <translation>〜</translation>
    </message>
</context>
<context>
    <name>UnitDisplayStatusBarControl</name>
    <message>
        <source>Unit to show amounts in. Click to select another unit.</source>
        <translation>金額を表示する際の単位。クリックすると他の単位を選択できます。</translation>
    </message>
</context>
<context>
    <name>WalletController</name>
    <message>
        <source>Close wallet</source>
        <translation>ウォレットを閉じる</translation>
    </message>
    <message>
        <source>Are you sure you wish to close the wallet &lt;i&gt;%1&lt;/i&gt;?</source>
        <translation>本当にウォレット&lt;i&gt;%1&lt;/i&gt;を閉じますか？</translation>
    </message>
    <message>
        <source>Closing the wallet for too long can result in having to resync the entire chain if pruning is enabled.</source>
        <translation>ブロックファイル剪定が有効の場合、長期間ウォレットを起動しないと全チェーンを再度同期させる必要があるかもしれません。</translation>
    </message>
</context>
<context>
    <name>WalletFrame</name>
    <message>
        <source>No wallet has been loaded.</source>
        <translation>ウォレットが読み込まれていません。</translation>
    </message>
</context>
<context>
    <name>WalletModel</name>
    <message>
        <source>Send Coins</source>
        <translation>コインの送金</translation>
    </message>
    <message>
        <source>Fee bump error</source>
        <translation>手数料上乗せエラー</translation>
    </message>
    <message>
        <source>Increasing transaction fee failed</source>
        <translation>取引手数料の上乗せに失敗しました</translation>
    </message>
    <message>
        <source>Do you want to increase the fee?</source>
        <translation>手数料を上乗せしてもよろしいですか？</translation>
    </message>
    <message>
        <source>Do you want to draft a transaction with fee increase?</source>
        <translation>このトランザクションに手数料を上乗せしたひな形を作成しますか？</translation>
    </message>
    <message>
        <source>Current fee:</source>
        <translation>現在の手数料:</translation>
    </message>
    <message>
        <source>Increase:</source>
        <translation>上乗せ額:</translation>
    </message>
    <message>
        <source>New fee:</source>
        <translation>新しい手数料:</translation>
    </message>
    <message>
        <source>Confirm fee bump</source>
        <translation>手数料上乗せの確認</translation>
    </message>
    <message>
        <source>Can't draft transaction.</source>
        <translation>トランザクションのひな型を作成できませんでした。</translation>
    </message>
    <message>
        <source>PSBT copied</source>
        <translation>PSBTがコピーされました</translation>
    </message>
    <message>
        <source>Can't sign transaction.</source>
        <translation>トランザクションを署名できませんでした。</translation>
    </message>
    <message>
        <source>Could not commit transaction</source>
        <translation>トランザクションのコミットに失敗しました</translation>
    </message>
    <message>
        <source>default wallet</source>
        <translation>デフォルトウォレット</translation>
    </message>
</context>
<context>
    <name>WalletView</name>
    <message>
        <source>&amp;Export</source>
        <translation>エクスポート(&amp;E)</translation>
    </message>
    <message>
        <source>Export the data in the current tab to a file</source>
        <translation>現在のタブのデータをファイルにエクスポート</translation>
    </message>
    <message>
        <source>Backup Wallet</source>
        <translation>ウォレットのバックアップ</translation>
    </message>
    <message>
        <source>Wallet Data (*.dat)</source>
        <translation>ウォレット データ (*.dat)</translation>
    </message>
    <message>
        <source>Backup Failed</source>
        <translation>バックアップ失敗</translation>
    </message>
    <message>
        <source>There was an error trying to save the wallet data to %1.</source>
        <translation>ウォレットデータを %1 へ保存する際にエラーが発生しました。</translation>
    </message>
    <message>
        <source>Backup Successful</source>
        <translation>バックアップ成功</translation>
    </message>
    <message>
        <source>The wallet data was successfully saved to %1.</source>
        <translation>ウォレット データは正常に %1 に保存されました。</translation>
    </message>
    <message>
        <source>Cancel</source>
        <translation>キャンセル</translation>
    </message>
</context>
<context>
    <name>bitcoin-core</name>
    <message>
        <source>Distributed under the MIT software license, see the accompanying file %s or %s</source>
        <translation>MIT ソフトウェアライセンスのもとで配布されています。付属の %s ファイルか、 %s を参照してください</translation>
    </message>
    <message>
        <source>Prune configured below the minimum of %d MiB.  Please use a higher number.</source>
        <translation>剪定設定が、設定可能最小値の %d MiBより低く設定されています。より大きい値を使用してください。</translation>
    </message>
    <message>
        <source>Prune: last wallet synchronisation goes beyond pruned data. You need to -reindex (download the whole blockchain again in case of pruned node)</source>
        <translation>剪定: 最後のウォレット同期ポイントが、剪定されたデータを越えています。-reindex を実行する必要があります (剪定されたノードの場合、ブロックチェーン全体を再ダウンロードします)</translation>
    </message>
    <message>
        <source>Error: A fatal internal error occurred, see debug.log for details</source>
        <translation>エラー: 致命的な内部エラーが発生しました。詳細は debug.log を参照してください</translation>
    </message>
    <message>
        <source>Pruning blockstore...</source>
        <translation>ブロック保存容量を剪定中...</translation>
    </message>
    <message>
        <source>Unable to start HTTP server. See debug log for details.</source>
        <translation>HTTPサーバを開始できませんでした。詳細は debug.log を参照してください。</translation>
    </message>
    <message>
        <source>The %s developers</source>
        <translation>%s の開発者</translation>
    </message>
    <message>
        <source>Can't generate a change-address key. No keys in the internal keypool and can't generate any keys.</source>
        <translation>おつりアドレスの鍵を作成することができません。内部のキープールに鍵が存在しないため、鍵を生成することができません。</translation>
    </message>
    <message>
        <source>Cannot obtain a lock on data directory %s. %s is probably already running.</source>
        <translation>データ ディレクトリ %s のロックを取得することができません。%s がおそらく既に実行中です。</translation>
    </message>
    <message>
        <source>Cannot provide specific connections and have addrman find outgoing connections at the same.</source>
        <translation>指定された接続が利用できず、また addrman は外向き接続を見つけられませんでした。</translation>
    </message>
    <message>
        <source>Error reading %s! All keys read correctly, but transaction data or address book entries might be missing or incorrect.</source>
        <translation>%s の読み込み中にエラーが発生しました！ 全ての鍵は正しく読み込めましたが、取引データやアドレス帳の項目が失われたか、正しくない可能性があります。</translation>
    </message>
    <message>
        <source>Please check that your computer's date and time are correct! If your clock is wrong, %s will not work properly.</source>
        <translation>お使いのコンピューターの日付と時刻が正しいことを確認してください！ PCの時計が正しくない場合 %s は正確に動作しません。</translation>
    </message>
    <message>
        <source>Please contribute if you find %s useful. Visit %s for further information about the software.</source>
        <translation>%s が有用だと感じられた方はぜひプロジェクトへの貢献をお願いします。ソフトウェアのより詳細な情報については %s をご覧ください。</translation>
    </message>
    <message>
        <source>The block database contains a block which appears to be from the future. This may be due to your computer's date and time being set incorrectly. Only rebuild the block database if you are sure that your computer's date and time are correct</source>
        <translation>ブロックデータベースに未来の時刻のブロックが含まれています。お使いのコンピューターの日付と時刻が間違っている可能性があります。コンピュータの日付と時刻が本当に正しい場合にのみ、ブロックデータベースの再構築を実行してください。</translation>
    </message>
    <message>
        <source>This is a pre-release test build - use at your own risk - do not use for mining or merchant applications</source>
        <translation>これはリリース前のテストビルドです - 自己責任で使用してください - 採掘や商取引に使用しないでください</translation>
    </message>
    <message>
        <source>This is the transaction fee you may discard if change is smaller than dust at this level</source>
        <translation>これは、このレベルでダストよりもお釣りが小さい場合に破棄されるトランザクション手数料です。</translation>
    </message>
    <message>
        <source>Unable to replay blocks. You will need to rebuild the database using -reindex-chainstate.</source>
        <translation>ブロックのリプレイができませんでした。-reindex-chainstate オプションを指定してデータベースを再構築する必要があります。</translation>
    </message>
    <message>
        <source>Unable to rewind the database to a pre-fork state. You will need to redownload the blockchain</source>
        <translation>データベースをフォーク前の状態に巻き戻せませんでした。ブロックチェーンを再ダウンロードする必要があります</translation>
    </message>
    <message>
        <source>Warning: The network does not appear to fully agree! Some miners appear to be experiencing issues.</source>
        <translation>警告: ネットワークは完全に合意が取れていないようです。問題が発生しているマイナーがいる可能性があります。</translation>
    </message>
    <message>
        <source>Warning: We do not appear to fully agree with our peers! You may need to upgrade, or other nodes may need to upgrade.</source>
        <translation>警告: ピアと完全に合意が取れていないようです！ このノードもしくは他のノードのアップグレードが必要な可能性があります。</translation>
    </message>
    <message>
        <source>%d of last 100 blocks have unexpected version</source>
        <translation>直近の100ブロックの内、%d ブロックが予期しないバージョンを含んでいます</translation>
    </message>
    <message>
        <source>%s corrupt, salvage failed</source>
        <translation>%s が壊れています。復旧にも失敗しました</translation>
    </message>
    <message>
        <source>-maxmempool must be at least %d MB</source>
        <translation>-maxmempoolは最低でも %d MB必要です</translation>
    </message>
    <message>
        <source>Cannot resolve -%s address: '%s'</source>
        <translation>-%s アドレス '%s' を解決できません</translation>
    </message>
    <message>
        <source>Change index out of range</source>
        <translation>お釣りのインデックスが範囲外です</translation>
    </message>
    <message>
        <source>Config setting for %s only applied on %s network when in [%s] section.</source>
        <translation>%s の設定は、 [%s] セクションに書かれた場合のみ %s ネットワークへ適用されます。</translation>
    </message>
    <message>
        <source>Copyright (C) %i-%i</source>
        <translation>Copyright (C) %i-%i</translation>
    </message>
    <message>
        <source>Corrupted block database detected</source>
        <translation>破損したブロック データベースが見つかりました</translation>
    </message>
    <message>
        <source>Could not find asmap file %s</source>
        <translation>Asmapファイル%sが見つかりませんでした</translation>
    </message>
    <message>
        <source>Could not parse asmap file %s</source>
        <translation>Asmapファイル%sを解析できませんでした</translation>
    </message>
    <message>
        <source>Do you want to rebuild the block database now?</source>
        <translation>ブロック データベースを今すぐ再構築しますか？</translation>
    </message>
    <message>
        <source>Error initializing block database</source>
        <translation>ブロックデータベースの初期化時にエラーが発生しました</translation>
    </message>
    <message>
        <source>Error initializing wallet database environment %s!</source>
        <translation>ウォレットデータベース環境 %s の初期化時にエラーが発生しました！</translation>
    </message>
    <message>
        <source>Error loading %s</source>
        <translation>%s の読み込みエラー</translation>
    </message>
    <message>
        <source>Error loading %s: Private keys can only be disabled during creation</source>
        <translation>%s の読み込みエラー: 秘密鍵の無効化はウォレットの生成時のみ可能です</translation>
    </message>
    <message>
        <source>Error loading %s: Wallet corrupted</source>
        <translation>%s の読み込みエラー: ウォレットが壊れています</translation>
    </message>
    <message>
        <source>Error loading %s: Wallet requires newer version of %s</source>
        <translation>%s の読み込みエラー: より新しいバージョンの %s が必要です</translation>
    </message>
    <message>
        <source>Error loading block database</source>
        <translation>ブロックデータベースの読み込み時にエラーが発生しました</translation>
    </message>
    <message>
        <source>Error opening block database</source>
        <translation>ブロックデータベースのオープン時にエラーが発生しました</translation>
    </message>
    <message>
        <source>Failed to listen on any port. Use -listen=0 if you want this.</source>
        <translation>ポートのリッスンに失敗しました。必要であれば -listen=0 を指定してください。</translation>
    </message>
    <message>
        <source>Failed to rescan the wallet during initialization</source>
        <translation>初期化中にウォレットの再スキャンに失敗しました</translation>
    </message>
    <message>
        <source>Importing...</source>
        <translation>インポート中...</translation>
    </message>
    <message>
        <source>Incorrect or no genesis block found. Wrong datadir for network?</source>
        <translation>ジェネシスブロックが不正であるか、見つかりません。ネットワークの datadir が間違っていませんか？</translation>
    </message>
    <message>
        <source>Initialization sanity check failed. %s is shutting down.</source>
        <translation>初期化時の健全性検査に失敗しました。%s を終了します。</translation>
    </message>
    <message>
        <source>Invalid P2P permission: '%s'</source>
        <translation>無効なP2Pアクセス権: '%s'</translation>
    </message>
    <message>
        <source>Invalid amount for -%s=&lt;amount&gt;: '%s'</source>
        <translation>-%s=&lt;amount&gt; オプションに対する不正な amount: '%s'</translation>
    </message>
    <message>
        <source>Invalid amount for -discardfee=&lt;amount&gt;: '%s'</source>
        <translation>-discardfee=&lt;amount&gt; オプションに対する不正な amount: '%s'</translation>
    </message>
    <message>
        <source>Invalid amount for -fallbackfee=&lt;amount&gt;: '%s'</source>
        <translation>-fallbackfee=&lt;amount&gt; オプションに対する不正な amount: '%s'</translation>
    </message>
    <message>
        <source>Specified blocks directory "%s" does not exist.</source>
        <translation>指定されたブロックディレクトリ "%s" は存在しません｡</translation>
    </message>
    <message>
        <source>Unknown address type '%s'</source>
        <translation>未知のアドレス形式 '%s' です</translation>
    </message>
    <message>
        <source>Unknown change type '%s'</source>
        <translation>未知のおつり用アドレス形式 '%s' です</translation>
    </message>
    <message>
        <source>Upgrading txindex database</source>
        <translation>txindex データベースの更新中</translation>
    </message>
    <message>
        <source>Loading P2P addresses...</source>
        <translation>P2Pアドレスの読み込み中...</translation>
    </message>
    <message>
        <source>Error: Disk space is too low!</source>
        <translation>エラー: ディスク容量が不足しています！</translation>
    </message>
    <message>
        <source>Loading banlist...</source>
        <translation>banリストの読み込み中...</translation>
    </message>
    <message>
        <source>Not enough file descriptors available.</source>
        <translation>使用可能なファイルディスクリプタが不足しています。</translation>
    </message>
    <message>
        <source>Prune cannot be configured with a negative value.</source>
        <translation>剪定モードの設定値は負の値にはできません。</translation>
    </message>
    <message>
        <source>Prune mode is incompatible with -txindex.</source>
        <translation>剪定モードは -txindex オプションと互換性がありません。</translation>
    </message>
    <message>
        <source>Replaying blocks...</source>
        <translation>ブロックのリプレイ中...</translation>
    </message>
    <message>
        <source>Rewinding blocks...</source>
        <translation>ブロックの巻き戻し中...</translation>
    </message>
    <message>
        <source>The source code is available from %s.</source>
        <translation>ソースコードは %s から入手できます。</translation>
    </message>
    <message>
        <source>Transaction fee and change calculation failed</source>
        <translation>トランザクション手数料およびお釣りの計算に失敗しました</translation>
    </message>
    <message>
        <source>Unable to bind to %s on this computer. %s is probably already running.</source>
        <translation>このコンピュータの %s にバインドすることができません。%s がおそらく既に実行中です。</translation>
    </message>
    <message>
        <source>Unable to generate keys</source>
        <translation>鍵を生成できません</translation>
    </message>
    <message>
        <source>Unsupported logging category %s=%s.</source>
        <translation>サポートされていないログカテゴリ %s=%s 。</translation>
    </message>
    <message>
        <source>Upgrading UTXO database</source>
        <translation>UTXOデータベースの更新中</translation>
    </message>
    <message>
        <source>User Agent comment (%s) contains unsafe characters.</source>
        <translation>ユーザエージェントのコメント ( %s ) に安全でない文字が含まれています。</translation>
    </message>
    <message>
        <source>Verifying blocks...</source>
        <translation>ブロックの検証中...</translation>
    </message>
    <message>
        <source>Wallet needed to be rewritten: restart %s to complete</source>
        <translation>ウォレットの書き直しが必要です: 完了するために %s を再起動します</translation>
    </message>
    <message>
        <source>Error: Listening for incoming connections failed (listen returned error %s)</source>
        <translation>エラー: 内向きの接続をリッスンするのに失敗しました（%s エラーが返却されました）</translation>
    </message>
    <message>
        <source>Invalid amount for -maxtxfee=&lt;amount&gt;: '%s' (must be at least the minrelay fee of %s to prevent stuck transactions)</source>
        <translation>-maxtxfee=&lt;amount&gt; オプションに対する不正な amount: '%s'（トランザクション詰まり防止のため、最小中継手数料の %s より大きくする必要があります）</translation>
    </message>
    <message>
        <source>The transaction amount is too small to send after the fee has been deducted</source>
        <translation>取引の手数料差引後金額が小さすぎるため、送金できません。</translation>
    </message>
    <message>
        <source>You need to rebuild the database using -reindex to go back to unpruned mode.  This will redownload the entire blockchain</source>
        <translation>非剪定モードに戻るためには -reindex オプションを指定してデータベースを再構築する必要があります。 ブロックチェーン全体の再ダウンロードが必要となります。</translation>
    </message>
    <message>
        <source>Error reading from database, shutting down.</source>
        <translation>データベースの読み込みエラー。シャットダウンします。</translation>
    </message>
    <message>
        <source>Error upgrading chainstate database</source>
        <translation>chainstate データベースの更新時にエラーが発生しました</translation>
    </message>
    <message>
        <source>Error: Disk space is low for %s</source>
        <translation>エラー: %s 用のディスク容量が不足しています</translation>
    </message>
    <message>
        <source>Invalid -onion address or hostname: '%s'</source>
        <translation>-onion オプションに対する不正なアドレスまたはホスト名: '%s'</translation>
    </message>
    <message>
        <source>Invalid -proxy address or hostname: '%s'</source>
        <translation>-proxy オプションに対する不正なアドレスまたはホスト名: '%s'</translation>
    </message>
    <message>
        <source>Invalid amount for -paytxfee=&lt;amount&gt;: '%s' (must be at least %s)</source>
        <translation>-paytxfee=&lt;amount&gt; オプションにに対する不正な amount: '%s'（最低でも %s である必要があります）</translation>
    </message>
    <message>
        <source>Invalid netmask specified in -whitelist: '%s'</source>
        <translation>-whitelist オプションに対する不正なネットマスク: '%s'</translation>
    </message>
    <message>
        <source>Need to specify a port with -whitebind: '%s'</source>
        <translation>-whitebind オプションでポートを指定する必要があります: '%s'</translation>
    </message>
    <message>
        <source>Prune mode is incompatible with -blockfilterindex.</source>
        <translation>剪定モードは -blockfilterindex オプションと互換性がありません。</translation>
    </message>
    <message>
        <source>Reducing -maxconnections from %d to %d, because of system limitations.</source>
        <translation>システム上の制約から、-maxconnections を %d から %d に削減しました。</translation>
    </message>
    <message>
        <source>Section [%s] is not recognized.</source>
        <translation>セクション名 [%s] は認識されません。</translation>
    </message>
    <message>
        <source>Signing transaction failed</source>
        <translation>取引の署名に失敗しました</translation>
    </message>
    <message>
        <source>Specified -walletdir "%s" does not exist</source>
        <translation>指定された -walletdir "%s" は存在しません。</translation>
    </message>
    <message>
        <source>Specified -walletdir "%s" is a relative path</source>
        <translation>指定された -walletdir "%s" は相対パスです。</translation>
    </message>
    <message>
        <source>Specified -walletdir "%s" is not a directory</source>
        <translation>指定された-walletdir "%s" はディレクトリではありません。</translation>
    </message>
    <message>
        <source>The specified config file %s does not exist
</source>
        <translation>指定された設定ファイル %s が存在しません｡
</translation>
    </message>
    <message>
        <source>The transaction amount is too small to pay the fee</source>
        <translation>取引の手数料差引後金額が小さすぎるため、送金できません。</translation>
    </message>
    <message>
        <source>This is experimental software.</source>
        <translation>これは実験用のソフトウェアです。</translation>
    </message>
    <message>
        <source>Transaction amount too small</source>
        <translation>取引の金額が小さすぎます</translation>
    </message>
    <message>
        <source>Transaction too large</source>
        <translation>トランザクションが大きすぎます</translation>
    </message>
    <message>
        <source>Unable to bind to %s on this computer (bind returned error %s)</source>
        <translation>このコンピュータの %s にバインドすることができません（%s エラーが返却されました）</translation>
    </message>
    <message>
        <source>Unable to create the PID file '%s': %s</source>
        <translation>PIDファイルの作成に失敗しました ('%s': %s)</translation>
    </message>
    <message>
        <source>Unable to generate initial keys</source>
        <translation>イニシャル鍵を生成できません</translation>
    </message>
    <message>
        <source>Unknown -blockfilterindex value %s.</source>
        <translation>不明な -blockfilterindex の値 %s。</translation>
    </message>
    <message>
        <source>Verifying wallet(s)...</source>
        <translation>ウォレットの確認中...</translation>
    </message>
    <message>
        <source>Warning: unknown new rules activated (versionbit %i)</source>
        <translation>警告: 未知の新しいルールが有効化されました (バージョンビット %i)</translation>
    </message>
    <message>
        <source>Zapping all transactions from wallet...</source>
        <translation>ウォレットから全取引を消去中...</translation>
    </message>
    <message>
        <source>-maxtxfee is set very high! Fees this large could be paid on a single transaction.</source>
        <translation>-maxtxfee が非常に高く設定されています！ ひとつの取引でこの金額の手数料が支払われてしまうことがあります。</translation>
    </message>
    <message>
        <source>This is the transaction fee you may pay when fee estimates are not available.</source>
        <translation>これは、手数料推定機能が利用できない場合に支払う取引手数料です。</translation>
    </message>
    <message>
        <source>Total length of network version string (%i) exceeds maximum length (%i). Reduce the number or size of uacomments.</source>
        <translation>ネットワークバージョン文字列の長さ（%i）が、最大の長さ（%i） を超えています。UAコメントの数や長さを削減してください。</translation>
    </message>
    <message>
        <source>Warning: Wallet file corrupt, data salvaged! Original %s saved as %s in %s; if your balance or transactions are incorrect you should restore from a backup.</source>
        <translation>警告: ウォレットファイルが破損していたため、データを復旧しました！ 復旧前の %s は %s として %s に保存されました。残高や取引が正しくない場合にはバックアップから復元してください。</translation>
    </message>
    <message>
        <source>%s is set very high!</source>
        <translation>%s の設定値が高すぎです！</translation>
    </message>
    <message>
        <source>Error loading wallet %s. Duplicate -wallet filename specified.</source>
        <translation>ウォレット %s の読み込み時にエラーが発生しました。重複する -wallet ファイル名が指定されました。</translation>
    </message>
    <message>
        <source>Starting network threads...</source>
        <translation>ネットワークスレッドの起動中...</translation>
    </message>
    <message>
        <source>The wallet will avoid paying less than the minimum relay fee.</source>
        <translation>ウォレットは最小中継手数料を下回る金額は支払いません。</translation>
    </message>
    <message>
        <source>This is the minimum transaction fee you pay on every transaction.</source>
        <translation>これは、全ての取引に対して最低限支払うべき手数料です。</translation>
    </message>
    <message>
        <source>This is the transaction fee you will pay if you send a transaction.</source>
        <translation>これは、取引を送信する場合に支払う取引手数料です。</translation>
    </message>
    <message>
        <source>Transaction amounts must not be negative</source>
        <translation>取引の金額は負の値にはできません</translation>
    </message>
    <message>
        <source>Transaction has too long of a mempool chain</source>
        <translation>トランザクションのmempoolチェーンが長すぎます</translation>
    </message>
    <message>
        <source>Transaction must have at least one recipient</source>
        <translation>トランザクションは最低ひとつの受取先が必要です</translation>
    </message>
    <message>
        <source>Unknown network specified in -onlynet: '%s'</source>
        <translation>-onlynet オプションに対する不明なネットワーク: '%s'</translation>
    </message>
    <message>
        <source>Insufficient funds</source>
        <translation>残高不足</translation>
    </message>
    <message>
        <source>Cannot upgrade a non HD split wallet without upgrading to support pre split keypool. Please use -upgradewallet=169900 or -upgradewallet with no version specified.</source>
        <translation>分割済みキープールをサポートするようにアップグレードしないと、非HD分割ウォレットをアップグレードすることはできません。 -upgradewallet=169900 オプションか、バージョン指定無しで -upgradewallet オプションを指定してください。</translation>
    </message>
    <message>
        <source>Fee estimation failed. Fallbackfee is disabled. Wait a few blocks or enable -fallbackfee.</source>
        <translation>手数料推定に失敗しました。代替手数料が無効です。数ブロック待つか、-fallbackfee オプションを有効にしてください。</translation>
    </message>
    <message>
        <source>Warning: Private keys detected in wallet {%s} with disabled private keys</source>
        <translation>警告: 秘密鍵が無効なウォレット {%s} で秘密鍵を検出しました。</translation>
    </message>
    <message>
        <source>Cannot write to data directory '%s'; check permissions.</source>
        <translation>データディレクトリ '%s' に書き込むことができません。アクセス権を確認してください。</translation>
    </message>
    <message>
        <source>Loading block index...</source>
        <translation>ブロックインデックスの読み込み中...</translation>
    </message>
    <message>
        <source>Loading wallet...</source>
        <translation>ウォレットの読み込み中...</translation>
    </message>
    <message>
        <source>Cannot downgrade wallet</source>
        <translation>ウォレットのダウングレードはできません</translation>
    </message>
    <message>
        <source>Rescanning...</source>
        <translation>再スキャン中...</translation>
    </message>
    <message>
        <source>Done loading</source>
        <translation>読み込み完了</translation>
    </message>
</context>
</TS><|MERGE_RESOLUTION|>--- conflicted
+++ resolved
@@ -66,13 +66,8 @@
         <translation>受取用アドレス</translation>
     </message>
     <message>
-<<<<<<< HEAD
         <source>These are your Particl addresses for sending payments. Always check the amount and the receiving address before sending coins.</source>
-        <translation>これらは、あなたが知っている支払い送り先の Particl アドレスです。コインを送る前に、必ず金額と送金先アドレスを確認してください。</translation>
-=======
-        <source>These are your Bitcoin addresses for sending payments. Always check the amount and the receiving address before sending coins.</source>
-        <translation>これらは、あなたが知っている送信先の Bitcoin アドレスです。コインを送る前に必ず、金額と受取用アドレスを確認してください。</translation>
->>>>>>> 4f807348
+        <translation>これらは、あなたが知っている送信先の Particl アドレスです。コインを送る前に必ず、金額と受取用アドレスを確認してください。</translation>
     </message>
     <message>
         <source>These are your Particl addresses for receiving payments. Use the 'Create new receiving address' button in the receive tab to create new addresses.</source>
@@ -173,13 +168,8 @@
         <translation>ウォレットの暗号化の承諾</translation>
     </message>
     <message>
-<<<<<<< HEAD
         <source>Warning: If you encrypt your wallet and lose your passphrase, you will &lt;b&gt;LOSE ALL OF YOUR PARTICL&lt;/b&gt;!</source>
-        <translation>警告: もしもあなたのウォレットを暗号化してパスフレーズを忘れてしまったら、&lt;b&gt;あなたの Particl はすべて失われます&lt;/b&gt;！</translation>
-=======
-        <source>Warning: If you encrypt your wallet and lose your passphrase, you will &lt;b&gt;LOSE ALL OF YOUR BITCOINS&lt;/b&gt;!</source>
-        <translation>警告: ウォレットの暗号化後にパスフレーズを忘れてしまった場合、&lt;b&gt;あなたの Bitcoin はすべて失われます&lt;/b&gt;！</translation>
->>>>>>> 4f807348
+        <translation>警告: ウォレットの暗号化後にパスフレーズを忘れてしまった場合、&lt;b&gt;あなたの Particl はすべて失われます&lt;/b&gt;！</translation>
     </message>
     <message>
         <source>Are you sure you wish to encrypt your wallet?</source>
@@ -409,13 +399,8 @@
         <translation>ウォレットの秘密鍵を暗号化する</translation>
     </message>
     <message>
-<<<<<<< HEAD
         <source>Sign messages with your Particl addresses to prove you own them</source>
-        <translation>Particl アドレスでメッセージに署名して、アドレスを所有していることを証明する</translation>
-=======
-        <source>Sign messages with your Bitcoin addresses to prove you own them</source>
-        <translation>Bitcoin アドレスでメッセージに署名することで、そのアドレスの所有権を証明する</translation>
->>>>>>> 4f807348
+        <translation>Particl アドレスでメッセージに署名することで、そのアドレスの所有権を証明する</translation>
     </message>
     <message>
         <source>Verify messages to ensure they were signed with specified Particl addresses</source>
@@ -438,13 +423,8 @@
         <translation>タブツールバー</translation>
     </message>
     <message>
-<<<<<<< HEAD
         <source>Request payments (generates QR codes and particl: URIs)</source>
-        <translation>支払いをリクエストする (QRコードと particl: URIを生成する)&lt;</translation>
-=======
-        <source>Request payments (generates QR codes and bitcoin: URIs)</source>
-        <translation>支払いをリクエストする（QRコードと bitcoin:で始まるURIを生成する）</translation>
->>>>>>> 4f807348
+        <translation>支払いをリクエストする（QRコードと particl:で始まるURIを生成する）</translation>
     </message>
     <message>
         <source>Show the list of used sending addresses and labels</source>
@@ -539,13 +519,8 @@
         <translation>ウォレットを閉じる</translation>
     </message>
     <message>
-<<<<<<< HEAD
         <source>Show the %1 help message to get a list with possible Particl command-line options</source>
-        <translation>%1 のヘルプ メッセージを表示して、使用可能な XPChain のコマンドライン オプションの一覧を見る。</translation>
-=======
-        <source>Show the %1 help message to get a list with possible Bitcoin command-line options</source>
-        <translation>%1 のヘルプ メッセージを表示し、使用可能な Bitcoin のコマンドラインオプション一覧を見る。</translation>
->>>>>>> 4f807348
+        <translation>%1 のヘルプ メッセージを表示し、使用可能な Particl のコマンドラインオプション一覧を見る。</translation>
     </message>
     <message>
         <source>default wallet</source>
@@ -1052,13 +1027,8 @@
         <translation>最近の取引がまだ表示されていない可能性があります。そのため、ウォレットの残高が正しく表示されていないかもしれません。この情報は、ウォレットが Particl ネットワークへの同期が完了すると正確なものとなります。詳細は下記を参照してください。</translation>
     </message>
     <message>
-<<<<<<< HEAD
         <source>Attempting to spend particl that are affected by not-yet-displayed transactions will not be accepted by the network.</source>
-        <translation>まだ表示されていない取引が関係する Particl を使用しようとすると、ネットワークから認証を受けられません。</translation>
-=======
-        <source>Attempting to spend bitcoins that are affected by not-yet-displayed transactions will not be accepted by the network.</source>
-        <translation>まだ表示されていない取引が関係する Bitcoin の使用を試みた場合、ネットワークから認証を受けられません。</translation>
->>>>>>> 4f807348
+        <translation>まだ表示されていない取引が関係する Particl の使用を試みた場合、ネットワークから認証を受けられません。</translation>
     </message>
     <message>
         <source>Number of blocks left</source>
@@ -1109,7 +1079,7 @@
     <name>OpenURIDialog</name>
     <message>
         <source>Open particl URI</source>
-        <translation>bitcoin URIを開く</translation>
+        <translation>particl URIを開く</translation>
     </message>
     <message>
         <source>URI:</source>
@@ -2308,15 +2278,11 @@
         <translation>ダスト:</translation>
     </message>
     <message>
-<<<<<<< HEAD
-        <source>When there is less transaction volume than space in the blocks, miners as well as relaying nodes may enforce a minimum fee. Paying only this minimum fee is just fine, but be aware that this can result in a never confirming transaction once there is more demand for particl transactions than the network can process.</source>
-=======
         <source>Hide transaction fee settings</source>
         <translation>トランザクション手数料の設定を隠す</translation>
     </message>
     <message>
-        <source>When there is less transaction volume than space in the blocks, miners as well as relaying nodes may enforce a minimum fee. Paying only this minimum fee is just fine, but be aware that this can result in a never confirming transaction once there is more demand for bitcoin transactions than the network can process.</source>
->>>>>>> 4f807348
+        <source>When there is less transaction volume than space in the blocks, miners as well as relaying nodes may enforce a minimum fee. Paying only this minimum fee is just fine, but be aware that this can result in a never confirming transaction once there is more demand for particl transactions than the network can process.</source>
         <translation>ブロック内の空きよりトランザクション流量が少ない場合、マイナーや中継ノードは最低限の手数料でも処理することがあります。この最低限の手数料だけを支払っても問題ありませんが、一度トランザクションの需要がネットワークの処理能力を超えてしまった場合には、トランザクションが永久に承認されなくなってしまう可能性があることにご注意ください。</translation>
     </message>
     <message>
@@ -2384,15 +2350,11 @@
         <translation>%1 (%2 ブロック)</translation>
     </message>
     <message>
-<<<<<<< HEAD
-        <source>Creates a Partially Signed Particl Transaction (PSBT) for use with e.g. an offline %1 wallet, or a PSBT-compatible hardware wallet.</source>
-=======
         <source>Cr&amp;eate Unsigned</source>
         <translation>未署名で作成</translation>
     </message>
     <message>
-        <source>Creates a Partially Signed Bitcoin Transaction (PSBT) for use with e.g. an offline %1 wallet, or a PSBT-compatible hardware wallet.</source>
->>>>>>> 4f807348
+        <source>Creates a Partially Signed Particl Transaction (PSBT) for use with e.g. an offline %1 wallet, or a PSBT-compatible hardware wallet.</source>
         <translation>オフライン%1ウォレットまたはPSBTに対応したハードウェアウォレットと合わせて使用するためのPSBT(部分的に署名されたトランザクション)を作成します。</translation>
     </message>
     <message>
@@ -2416,7 +2378,7 @@
         <translation>送金してもよろしいですか？</translation>
     </message>
     <message>
-        <source>Please, review your transaction proposal. This will produce a Partially Signed Bitcoin Transaction (PSBT) which you can copy and then sign with e.g. an offline %1 wallet, or a PSBT-compatible hardware wallet.</source>
+        <source>Please, review your transaction proposal. This will produce a Partially Signed Particl Transaction (PSBT) which you can copy and then sign with e.g. an offline %1 wallet, or a PSBT-compatible hardware wallet.</source>
         <translation>トランザクション提案を確認してください。これにより、部分的に署名されたビットコイン・トランザクション（PSBT）が作成されます。これをコピーして例えばオフラインの %1 ウォレットやPSBTを扱えるハードウェアウォレットで残りの署名が出来ます。</translation>
     </message>
     <message>
@@ -2567,17 +2529,12 @@
         <translation>この項目を削除</translation>
     </message>
     <message>
-<<<<<<< HEAD
+        <source>The amount to send in the selected unit</source>
+        <translation>送金する金額の単位を選択</translation>
+    </message>
+    <message>
         <source>The fee will be deducted from the amount being sent. The recipient will receive less particl than you enter in the amount field. If multiple recipients are selected, the fee is split equally.</source>
         <translation>手数料は送金する金額から差し引かれます。送金先には金額欄で指定した額よりも少ない Particl が送られます。送金先が複数ある場合は、手数料は均等に分けられます。</translation>
-=======
-        <source>The amount to send in the selected unit</source>
-        <translation>送金する金額の単位を選択</translation>
-    </message>
-    <message>
-        <source>The fee will be deducted from the amount being sent. The recipient will receive less bitcoins than you enter in the amount field. If multiple recipients are selected, the fee is split equally.</source>
-        <translation>手数料は送金する金額から差し引かれます。送金先には金額欄で指定した額よりも少ない Bitcoin が送られます。送金先が複数ある場合は、手数料は均等に分けられます。</translation>
->>>>>>> 4f807348
     </message>
     <message>
         <source>S&amp;ubtract fee from amount</source>
