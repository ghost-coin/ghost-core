<TS language="sk" version="2.1">
<context>
    <name>AddressBookPage</name>
    <message>
        <source>Right-click to edit address or label</source>
        <translation>Kliknutím pravým tlačidlom upravíte adresu alebo popis</translation>
    </message>
    <message>
        <source>Create a new address</source>
        <translation>Vytvoriť novú adresu</translation>
    </message>
    <message>
        <source>&amp;New</source>
        <translation>&amp;Nový</translation>
    </message>
    <message>
        <source>Copy the currently selected address to the system clipboard</source>
        <translation>Skopírovať zvolenú adresu</translation>
    </message>
    <message>
        <source>&amp;Copy</source>
        <translation>&amp;Kopírovať</translation>
    </message>
    <message>
        <source>C&amp;lose</source>
        <translation>Z&amp;atvoriť</translation>
    </message>
    <message>
        <source>Delete the currently selected address from the list</source>
        <translation>Vymaž vybranú adresu zo zoznamu</translation>
    </message>
    <message>
        <source>Enter address or label to search</source>
        <translation>Zadajte adresu alebo popis pre hľadanie</translation>
    </message>
    <message>
        <source>Export the data in the current tab to a file</source>
        <translation>Exportovať tento náhľad do súboru</translation>
    </message>
    <message>
        <source>&amp;Export</source>
        <translation>&amp;Exportovať...</translation>
    </message>
    <message>
        <source>&amp;Delete</source>
        <translation>&amp;Zmazať</translation>
    </message>
    <message>
        <source>Choose the address to send coins to</source>
        <translation>Zvoľte adresu kam poslať mince</translation>
    </message>
    <message>
        <source>Choose the address to receive coins with</source>
        <translation>Zvoľte adresu na ktorú chcete prijať mince</translation>
    </message>
    <message>
        <source>C&amp;hoose</source>
        <translation>Vy&amp;brať</translation>
    </message>
    <message>
        <source>Sending addresses</source>
        <translation>Odosielajúce adresy</translation>
    </message>
    <message>
        <source>Receiving addresses</source>
        <translation>Prijímajúce adresy</translation>
    </message>
    <message>
        <source>These are your Ghost addresses for sending payments. Always check the amount and the receiving address before sending coins.</source>
        <translation>Toto sú Vaše Ghost adresy pre posielanie platieb. Vždy skontrolujte sumu a prijímaciu adresu pred poslaním mincí.</translation>
    </message>
    <message>
        <source>These are your Particl addresses for receiving payments. Use the 'Create new receiving address' button in the receive tab to create new addresses.
Signing is only possible with addresses of the type 'legacy'.</source>
        <translation>Toto sú vaše Particl adresy pre prijímanie platieb. Pre vytvorenie nových adries kliknite na "Vytvoriť novú prijímaciu adresu" na karte "Prijať". Podpisovanie je možné iba s adresami typu "legacy".</translation>
    </message>
    <message>
        <source>&amp;Copy Address</source>
        <translation>&amp;Kopírovať adresu</translation>
    </message>
    <message>
        <source>Copy &amp;Label</source>
        <translation>Kopírovať &amp;popis</translation>
    </message>
    <message>
        <source>&amp;Edit</source>
        <translation>&amp;Upraviť</translation>
    </message>
    <message>
        <source>Export Address List</source>
        <translation>Exportovať zoznam adries</translation>
    </message>
    <message>
        <source>Comma separated file (*.csv)</source>
        <translation>Čiarkou oddelovaný súbor (*.csv)</translation>
    </message>
    <message>
        <source>Exporting Failed</source>
        <translation>Export zlyhal</translation>
    </message>
    <message>
        <source>There was an error trying to save the address list to %1. Please try again.</source>
        <translation>Nastala chyba pri pokuse uložiť zoznam adries do %1. Skúste znovu.</translation>
    </message>
</context>
<context>
    <name>AddressTableModel</name>
    <message>
        <source>Label</source>
        <translation>Popis</translation>
    </message>
    <message>
        <source>Address</source>
        <translation>Adresa</translation>
    </message>
    <message>
        <source>(no label)</source>
        <translation>(bez popisu)</translation>
    </message>
</context>
<context>
    <name>AskPassphraseDialog</name>
    <message>
        <source>Passphrase Dialog</source>
        <translation>Dialóg hesla</translation>
    </message>
    <message>
        <source>Enter passphrase</source>
        <translation>Zadajte heslo</translation>
    </message>
    <message>
        <source>New passphrase</source>
        <translation>Nové heslo</translation>
    </message>
    <message>
        <source>Repeat new passphrase</source>
        <translation>Zopakujte nové heslo</translation>
    </message>
    <message>
        <source>Show passphrase</source>
        <translation>Zobraziť frázu</translation>
    </message>
    <message>
        <source>Encrypt wallet</source>
        <translation>Zašifrovať peňaženku</translation>
    </message>
    <message>
        <source>This operation needs your wallet passphrase to unlock the wallet.</source>
        <translation>Táto operácia potrebuje heslo k vašej peňaženke aby ju mohla odomknúť.</translation>
    </message>
    <message>
        <source>Unlock wallet</source>
        <translation>Odomknúť peňaženku</translation>
    </message>
    <message>
        <source>This operation needs your wallet passphrase to decrypt the wallet.</source>
        <translation>Táto operácia potrebuje heslo k vašej peňaženke na dešifrovanie peňaženky.</translation>
    </message>
    <message>
        <source>Decrypt wallet</source>
        <translation>Dešifrovať peňaženku</translation>
    </message>
    <message>
        <source>Change passphrase</source>
        <translation>Zmena hesla</translation>
    </message>
    <message>
        <source>Confirm wallet encryption</source>
        <translation>Potvrďte zašifrovanie peňaženky</translation>
    </message>
    <message>
        <source>Warning: If you encrypt your wallet and lose your passphrase, you will &lt;b&gt;LOSE ALL OF YOUR PARTICL&lt;/b&gt;!</source>
        <translation>Varovanie: Ak zašifrujete peňaženku a stratíte heslo, &lt;b&gt;STRATÍTE VŠETKY VAŠE PARTICLY&lt;/b&gt;!</translation>
    </message>
    <message>
        <source>Are you sure you wish to encrypt your wallet?</source>
        <translation>Ste si istí, že si želáte zašifrovať peňaženku?</translation>
    </message>
    <message>
        <source>Wallet encrypted</source>
        <translation>Peňaženka zašifrovaná</translation>
    </message>
    <message>
        <source>Enter the new passphrase for the wallet.&lt;br/&gt;Please use a passphrase of &lt;b&gt;ten or more random characters&lt;/b&gt;, or &lt;b&gt;eight or more words&lt;/b&gt;.</source>
        <translation>Zadajte novú prístupovú frázu pre peňaženku.&lt;br/&gt;Prosím použite frázu dlhú &lt;b&gt;desať či viac náhodných znakov&lt;/b&gt;, alebo &lt;b&gt;osem či viac slov&lt;/b&gt;.</translation>
    </message>
    <message>
        <source>Enter the old passphrase and new passphrase for the wallet.</source>
        <translation>Zadajte starú a novú frázu pre túto peňaženku.</translation>
    </message>
    <message>
        <source>Remember that encrypting your wallet cannot fully protect your ghost from being stolen by malware infecting your computer.</source>
        <translation>Pamätajte, že zašifrovanie peňaženky neochráni úplne vaše particly pred ukradnutím škodlivými programami vo vašom počítači.</translation>
    </message>
    <message>
        <source>Wallet to be encrypted</source>
        <translation>Peňaženka na zašifrovanie</translation>
    </message>
    <message>
        <source>Your wallet is about to be encrypted. </source>
        <translation>Vaša peňaženka bude zašifrovaná.</translation>
    </message>
    <message>
        <source>Your wallet is now encrypted. </source>
        <translation>Vaša peňaženka je zašifrovaná.</translation>
    </message>
    <message>
        <source>IMPORTANT: Any previous backups you have made of your wallet file should be replaced with the newly generated, encrypted wallet file. For security reasons, previous backups of the unencrypted wallet file will become useless as soon as you start using the new, encrypted wallet.</source>
        <translation>DÔLEŽITÉ: Všetky predchádzajúce zálohy vašej peňaženky, ktoré ste vykonali by mali byť nahradené novo vytvorenou, zašifrovanou peňaženkou. Z bezpečnostných dôvodov bude predchádzajúca záloha nezašifrovanej peňaženky k ničomu, akonáhle začnete používať novú, zašifrovanú peňaženku.</translation>
    </message>
    <message>
        <source>Wallet encryption failed</source>
        <translation>Šifrovanie peňaženky zlyhalo</translation>
    </message>
    <message>
        <source>Wallet encryption failed due to an internal error. Your wallet was not encrypted.</source>
        <translation>Šifrovanie peňaženky zlyhalo kôli internej chybe. Vaša peňaženka nebola zašifrovaná.</translation>
    </message>
    <message>
        <source>The supplied passphrases do not match.</source>
        <translation>Zadané heslá nesúhlasia.</translation>
    </message>
    <message>
        <source>Wallet unlock failed</source>
        <translation>Odomykanie peňaženky zlyhalo</translation>
    </message>
    <message>
        <source>The passphrase entered for the wallet decryption was incorrect.</source>
        <translation>Zadané heslo pre dešifrovanie peňaženky bolo nesprávne.</translation>
    </message>
    <message>
        <source>Wallet decryption failed</source>
        <translation>Dešifrovanie peňaženky zlyhalo</translation>
    </message>
    <message>
        <source>Wallet passphrase was successfully changed.</source>
        <translation>Heslo k peňaženke bolo úspešne zmenené.</translation>
    </message>
    <message>
        <source>Warning: The Caps Lock key is on!</source>
        <translation>Upozornenie: Máte zapnutý Caps Lock!</translation>
    </message>
</context>
<context>
    <name>BanTableModel</name>
    <message>
        <source>IP/Netmask</source>
        <translation>IP/Maska stiete</translation>
    </message>
    <message>
        <source>Banned Until</source>
        <translation>Blokovaný do</translation>
    </message>
</context>
<context>
    <name>BitcoinGUI</name>
    <message>
        <source>Sign &amp;message...</source>
        <translation>Podpísať &amp;správu...</translation>
    </message>
    <message>
        <source>Synchronizing with network...</source>
        <translation>Synchronizácia so sieťou...</translation>
    </message>
    <message>
        <source>&amp;Overview</source>
        <translation>&amp;Prehľad</translation>
    </message>
    <message>
        <source>Show general overview of wallet</source>
        <translation>Zobraziť celkový prehľad o peňaženke</translation>
    </message>
    <message>
        <source>&amp;Transactions</source>
        <translation>&amp;Transakcie</translation>
    </message>
    <message>
        <source>Browse transaction history</source>
        <translation>Prechádzať históriu transakcií</translation>
    </message>
    <message>
        <source>E&amp;xit</source>
        <translation>U&amp;končiť</translation>
    </message>
    <message>
        <source>Quit application</source>
        <translation>Ukončiť program</translation>
    </message>
    <message>
        <source>&amp;About %1</source>
        <translation>&amp;O %1</translation>
    </message>
    <message>
        <source>Show information about %1</source>
        <translation>Ukázať informácie o %1</translation>
    </message>
    <message>
        <source>About &amp;Qt</source>
        <translation>O &amp;Qt</translation>
    </message>
    <message>
        <source>Show information about Qt</source>
        <translation>Zobrazit informácie o Qt</translation>
    </message>
    <message>
        <source>&amp;Options...</source>
        <translation>&amp;Možnosti...</translation>
    </message>
    <message>
        <source>Modify configuration options for %1</source>
        <translation>Upraviť nastavenia pre %1</translation>
    </message>
    <message>
        <source>&amp;Encrypt Wallet...</source>
        <translation>&amp;Zašifrovať peňaženku...</translation>
    </message>
    <message>
        <source>&amp;Backup Wallet...</source>
        <translation>&amp;Zálohovať peňaženku...</translation>
    </message>
    <message>
        <source>&amp;Change Passphrase...</source>
        <translation>&amp;Zmeniť heslo...</translation>
    </message>
    <message>
        <source>Open &amp;URI...</source>
        <translation>Otvoriť &amp;URI...</translation>
    </message>
    <message>
        <source>Create Wallet...</source>
        <translation>Vytvoriť peňaženku...</translation>
    </message>
    <message>
        <source>Create a new wallet</source>
        <translation>Vytvoriť novú peňaženku</translation>
    </message>
    <message>
        <source>Wallet:</source>
        <translation>Peňaženka:</translation>
    </message>
    <message>
        <source>Click to disable network activity.</source>
        <translation>Kliknite pre zakázanie sieťovej aktivity.</translation>
    </message>
    <message>
        <source>Network activity disabled.</source>
        <translation>Sieťová aktivita zakázaná.</translation>
    </message>
    <message>
        <source>Click to enable network activity again.</source>
        <translation>Kliknite pre povolenie sieťovej aktivity.</translation>
    </message>
    <message>
        <source>Syncing Headers (%1%)...</source>
        <translation>Synchronizujú sa hlavičky (%1%)...</translation>
    </message>
    <message>
        <source>Reindexing blocks on disk...</source>
        <translation>Preindexúvam bloky na disku...</translation>
    </message>
    <message>
        <source>Proxy is &lt;b&gt;enabled&lt;/b&gt;: %1</source>
        <translation>Proxy sú &lt;b&gt;zapnuté&lt;/b&gt;: %1</translation>
    </message>
    <message>
        <source>Send coins to a Ghost address</source>
        <translation>Poslať ghost na adresu</translation>
    </message>
    <message>
        <source>Backup wallet to another location</source>
        <translation>Zálohovať peňaženku na iné miesto</translation>
    </message>
    <message>
        <source>Change the passphrase used for wallet encryption</source>
        <translation>Zmeniť heslo použité na šifrovanie peňaženky</translation>
    </message>
    <message>
        <source>&amp;Verify message...</source>
        <translation>O&amp;veriť správu...</translation>
    </message>
    <message>
        <source>&amp;Send</source>
        <translation>&amp;Odoslať</translation>
    </message>
    <message>
        <source>&amp;Receive</source>
        <translation>&amp;Prijať</translation>
    </message>
    <message>
        <source>&amp;Show / Hide</source>
        <translation>&amp;Zobraziť / Skryť</translation>
    </message>
    <message>
        <source>Show or hide the main Window</source>
        <translation>Zobraziť alebo skryť hlavné okno</translation>
    </message>
    <message>
        <source>Encrypt the private keys that belong to your wallet</source>
        <translation>Zašifruj súkromné kľúče ktoré patria do vašej peňaženky</translation>
    </message>
    <message>
<<<<<<< HEAD
        <source>Sign messages with your Ghost addresses to prove you own them</source>
        <translation>Podpísať správu s vašou adresou Ghost aby ste preukázali že ju vlastníte</translation>
    </message>
    <message>
        <source>Verify messages to ensure they were signed with specified Ghost addresses</source>
        <translation>Overiť či správa bola podpísaná uvedenou Ghost adresou</translation>
=======
        <source>Sign messages with your Particl addresses to prove you own them</source>
        <translation>Podpísať správu s vašou Particl adresou, aby ste preukázali, že ju vlastníte</translation>
    </message>
    <message>
        <source>Verify messages to ensure they were signed with specified Particl addresses</source>
        <translation>Overiť, či boli správy podpísané uvedenou Particl adresou</translation>
>>>>>>> 239a8573
    </message>
    <message>
        <source>&amp;File</source>
        <translation>&amp;Súbor</translation>
    </message>
    <message>
        <source>&amp;Settings</source>
        <translation>&amp;Nastavenia</translation>
    </message>
    <message>
        <source>&amp;Help</source>
        <translation>&amp;Pomoc</translation>
    </message>
    <message>
        <source>Tabs toolbar</source>
        <translation>Lišta nástrojov</translation>
    </message>
    <message>
        <source>Request payments (generates QR codes and ghost: URIs)</source>
        <translation>Vyžiadať platby (vygeneruje QR kódy a ghost: URI)</translation>
    </message>
    <message>
        <source>Show the list of used sending addresses and labels</source>
        <translation>Zobraziť zoznam použitých adries odosielateľa a ich popisy</translation>
    </message>
    <message>
        <source>Show the list of used receiving addresses and labels</source>
        <translation>Zobraziť zoznam použitých prijímacích adries a ich popisov</translation>
    </message>
    <message>
        <source>&amp;Command-line options</source>
        <translation>&amp;Možnosti príkazového riadku</translation>
    </message>
    <message numerus="yes">
        <source>%n active connection(s) to Ghost network</source>
        <translation><numerusform>%n aktívne pripojenie do siete Ghost</numerusform><numerusform>%n aktívne pripojenia do siete Ghost</numerusform><numerusform>%n aktívnych pripojení do siete Ghost</numerusform><numerusform>%n aktívnych pripojení do siete Ghost</numerusform></translation>
    </message>
    <message>
        <source>Indexing blocks on disk...</source>
        <translation>Indexujem bloky na disku...</translation>
    </message>
    <message>
        <source>Processing blocks on disk...</source>
        <translation>Spracovávam bloky na disku...</translation>
    </message>
    <message numerus="yes">
        <source>Processed %n block(s) of transaction history.</source>
        <translation><numerusform>Spracovaných %n blok transakčnej histórie.</numerusform><numerusform>Spracovaných %n bloky transakčnej histórie.</numerusform><numerusform>Spracovaných %n blokov transakčnej histórie.</numerusform><numerusform>Spracovaných %n blokov transakčnej histórie.</numerusform></translation>
    </message>
    <message>
        <source>%1 behind</source>
        <translation>%1 pozadu</translation>
    </message>
    <message>
        <source>Last received block was generated %1 ago.</source>
        <translation>Posledný prijatý blok bol vygenerovaný pred: %1.</translation>
    </message>
    <message>
        <source>Transactions after this will not yet be visible.</source>
        <translation>Transakcie po tomto čase ešte nebudú viditeľné.</translation>
    </message>
    <message>
        <source>Error</source>
        <translation>Chyba</translation>
    </message>
    <message>
        <source>Warning</source>
        <translation>Upozornenie</translation>
    </message>
    <message>
        <source>Information</source>
        <translation>Informácie</translation>
    </message>
    <message>
        <source>Up to date</source>
        <translation>Aktualizovaný</translation>
    </message>
    <message>
        <source>&amp;Load PSBT from file...</source>
        <translation>&amp;Načítať PSBT zo súboru...</translation>
    </message>
    <message>
        <source>Load Partially Signed Particl Transaction</source>
        <translation>Načítať sčasti podpísanú Particl transakciu</translation>
    </message>
    <message>
        <source>Load PSBT from clipboard...</source>
        <translation>Načítať skopírovanú PSBT...</translation>
    </message>
    <message>
        <source>Load Partially Signed Particl Transaction from clipboard</source>
        <translation>Načítať čiastočne podpísanú Particl transakciu, ktorú ste skopírovali</translation>
    </message>
    <message>
        <source>Node window</source>
        <translation>Uzlové okno</translation>
    </message>
    <message>
        <source>Open node debugging and diagnostic console</source>
        <translation>Otvor konzolu pre ladenie a diagnostiku uzlu</translation>
    </message>
    <message>
        <source>&amp;Sending addresses</source>
        <translation>&amp;Odosielajúce adresy</translation>
    </message>
    <message>
        <source>&amp;Receiving addresses</source>
        <translation>&amp;Prijímajúce adresy</translation>
    </message>
    <message>
        <source>Open a ghost: URI</source>
        <translation>Otvoriť ghost: URI</translation>
    </message>
    <message>
        <source>Open Wallet</source>
        <translation>Otvoriť peňaženku</translation>
    </message>
    <message>
        <source>Open a wallet</source>
        <translation>Otvoriť peňaženku</translation>
    </message>
    <message>
        <source>Close Wallet...</source>
        <translation>Zatvoriť peňaženku...</translation>
    </message>
    <message>
        <source>Close wallet</source>
        <translation>Zatvoriť peňaženku</translation>
    </message>
    <message>
<<<<<<< HEAD
        <source>Show the %1 help message to get a list with possible Ghost command-line options</source>
=======
        <source>Close All Wallets...</source>
        <translation>Zatvoriť Všetky Peňaženky...</translation>
    </message>
    <message>
        <source>Close all wallets</source>
        <translation>Zatvoriť všetky peňaženky</translation>
    </message>
    <message>
        <source>Show the %1 help message to get a list with possible Particl command-line options</source>
>>>>>>> 239a8573
        <translation>Ukáž %1 zoznam možných nastavení Particlu pomocou príkazového riadku</translation>
    </message>
    <message>
        <source>&amp;Mask values</source>
        <translation>&amp;Skryť hodnoty</translation>
    </message>
    <message>
        <source>Mask the values in the Overview tab</source>
        <translation>Skryť hodnoty v karte "Prehľad"</translation>
    </message>
    <message>
        <source>default wallet</source>
        <translation>predvolená peňaženka</translation>
    </message>
    <message>
        <source>No wallets available</source>
        <translation>Nie je dostupná žiadna peňaženka</translation>
    </message>
    <message>
        <source>&amp;Window</source>
        <translation>&amp;Okno</translation>
    </message>
    <message>
        <source>Minimize</source>
        <translation>Minimalizovať</translation>
    </message>
    <message>
        <source>Zoom</source>
        <translation>Priblížiť</translation>
    </message>
    <message>
        <source>Main Window</source>
        <translation>Hlavné okno</translation>
    </message>
    <message>
        <source>%1 client</source>
        <translation>%1 klient</translation>
    </message>
    <message>
        <source>Connecting to peers...</source>
        <translation>Pripája sa k peerom...</translation>
    </message>
    <message>
        <source>Catching up...</source>
        <translation>Sťahujem...</translation>
    </message>
    <message>
        <source>Error: %1</source>
        <translation>Chyba: %1</translation>
    </message>
    <message>
        <source>Warning: %1</source>
        <translation>Upozornenie: %1</translation>
    </message>
    <message>
        <source>Date: %1
</source>
        <translation>Dátum: %1
</translation>
    </message>
    <message>
        <source>Amount: %1
</source>
        <translation>Suma: %1
</translation>
    </message>
    <message>
        <source>Wallet: %1
</source>
        <translation>Peňaženka: %1
</translation>
    </message>
    <message>
        <source>Type: %1
</source>
        <translation>Typ: %1
</translation>
    </message>
    <message>
        <source>Label: %1
</source>
        <translation>Popis: %1
</translation>
    </message>
    <message>
        <source>Address: %1
</source>
        <translation>Adresa: %1
</translation>
    </message>
    <message>
        <source>Sent transaction</source>
        <translation>Odoslané transakcie</translation>
    </message>
    <message>
        <source>Incoming transaction</source>
        <translation>Prijatá transakcia</translation>
    </message>
    <message>
        <source>HD key generation is &lt;b&gt;enabled&lt;/b&gt;</source>
        <translation>Generovanie HD kľúčov je &lt;b&gt;zapnuté&lt;/b&gt;</translation>
    </message>
    <message>
        <source>HD key generation is &lt;b&gt;disabled&lt;/b&gt;</source>
        <translation>Generovanie HD kľúčov je &lt;b&gt;vypnuté&lt;/b&gt;</translation>
    </message>
    <message>
        <source>Private key &lt;b&gt;disabled&lt;/b&gt;</source>
        <translation>Súkromný kľúč &lt;b&gt;vypnutý&lt;/b&gt;</translation>
    </message>
    <message>
        <source>Wallet is &lt;b&gt;encrypted&lt;/b&gt; and currently &lt;b&gt;unlocked&lt;/b&gt;</source>
        <translation>Peňaženka je &lt;b&gt;zašifrovaná&lt;/b&gt; a momentálne &lt;b&gt;odomknutá&lt;/b&gt;</translation>
    </message>
    <message>
        <source>Wallet is &lt;b&gt;encrypted&lt;/b&gt; and currently &lt;b&gt;locked&lt;/b&gt;</source>
        <translation>Peňaženka je &lt;b&gt;zašifrovaná&lt;/b&gt; a momentálne &lt;b&gt;zamknutá&lt;/b&gt;</translation>
    </message>
    <message>
        <source>Original message:</source>
        <translation>Originálna správa:</translation>
    </message>
    <message>
        <source>A fatal error occurred. %1 can no longer continue safely and will quit.</source>
        <translation>Kritická chyba. %1  nemôže ďalej bezpečne pokračovať a ukončí sa.</translation>
    </message>
</context>
<context>
    <name>CoinControlDialog</name>
    <message>
        <source>Coin Selection</source>
        <translation>Výber mince</translation>
    </message>
    <message>
        <source>Quantity:</source>
        <translation>Množstvo:</translation>
    </message>
    <message>
        <source>Bytes:</source>
        <translation>Bajtov:</translation>
    </message>
    <message>
        <source>Amount:</source>
        <translation>Suma:</translation>
    </message>
    <message>
        <source>Fee:</source>
        <translation>Poplatok:</translation>
    </message>
    <message>
        <source>Dust:</source>
        <translation>Prach:</translation>
    </message>
    <message>
        <source>After Fee:</source>
        <translation>Po poplatku:</translation>
    </message>
    <message>
        <source>Change:</source>
        <translation>Zmena:</translation>
    </message>
    <message>
        <source>(un)select all</source>
        <translation>(ne)vybrať všetko</translation>
    </message>
    <message>
        <source>Tree mode</source>
        <translation>Stromový režim</translation>
    </message>
    <message>
        <source>List mode</source>
        <translation>Zoznamový režim</translation>
    </message>
    <message>
        <source>Amount</source>
        <translation>Suma</translation>
    </message>
    <message>
        <source>Received with label</source>
        <translation>Prijaté s označením</translation>
    </message>
    <message>
        <source>Received with address</source>
        <translation>Prijaté s adresou</translation>
    </message>
    <message>
        <source>Date</source>
        <translation>Dátum</translation>
    </message>
    <message>
        <source>Confirmations</source>
        <translation>Potvrdenia</translation>
    </message>
    <message>
        <source>Confirmed</source>
        <translation>Potvrdené</translation>
    </message>
    <message>
        <source>Copy address</source>
        <translation>Kopírovať adresu</translation>
    </message>
    <message>
        <source>Copy label</source>
        <translation>Kopírovať popis</translation>
    </message>
    <message>
        <source>Copy amount</source>
        <translation>Kopírovať sumu</translation>
    </message>
    <message>
        <source>Copy transaction ID</source>
        <translation>Kopírovať ID transakcie</translation>
    </message>
    <message>
        <source>Lock unspent</source>
        <translation>Uzamknúť neminuté</translation>
    </message>
    <message>
        <source>Unlock unspent</source>
        <translation>Odomknúť neminuté</translation>
    </message>
    <message>
        <source>Copy quantity</source>
        <translation>Kopírovať množstvo</translation>
    </message>
    <message>
        <source>Copy fee</source>
        <translation>Kopírovať poplatok</translation>
    </message>
    <message>
        <source>Copy after fee</source>
        <translation>Kopírovať po poplatkoch</translation>
    </message>
    <message>
        <source>Copy bytes</source>
        <translation>Kopírovať bajty</translation>
    </message>
    <message>
        <source>Copy dust</source>
        <translation>Kopírovať prach</translation>
    </message>
    <message>
        <source>Copy change</source>
        <translation>Kopírovať zmenu</translation>
    </message>
    <message>
        <source>(%1 locked)</source>
        <translation>(%1 zamknutých)</translation>
    </message>
    <message>
        <source>yes</source>
        <translation>áno</translation>
    </message>
    <message>
        <source>no</source>
        <translation>nie</translation>
    </message>
    <message>
        <source>This label turns red if any recipient receives an amount smaller than the current dust threshold.</source>
        <translation>Tento popis sčervenie ak ktorýkoľvek príjemca dostane sumu menšiu ako súčasný limit pre "prach".</translation>
    </message>
    <message>
        <source>Can vary +/- %1 satoshi(s) per input.</source>
        <translation>Môže sa líšiť o +/- %1 satoshi pre každý vstup.</translation>
    </message>
    <message>
        <source>(no label)</source>
        <translation>(bez popisu)</translation>
    </message>
    <message>
        <source>change from %1 (%2)</source>
        <translation>zmeniť z %1 (%2)</translation>
    </message>
    <message>
        <source>(change)</source>
        <translation>(zmena)</translation>
    </message>
</context>
<context>
    <name>CreateWalletActivity</name>
    <message>
        <source>Creating Wallet &lt;b&gt;%1&lt;/b&gt;...</source>
        <translation>Vytvára sa peňaženka &lt;b&gt;%1&lt;/b&gt;...</translation>
    </message>
    <message>
        <source>Create wallet failed</source>
        <translation>Vytvorenie peňaženky zlyhalo</translation>
    </message>
    <message>
        <source>Create wallet warning</source>
        <translation>Varovanie vytvárania peňaženky</translation>
    </message>
</context>
<context>
    <name>CreateWalletDialog</name>
    <message>
        <source>Create Wallet</source>
        <translation>Vytvoriť peňaženku</translation>
    </message>
    <message>
        <source>Wallet</source>
        <translation>Peňaženka</translation>
    </message>
    <message>
        <source>Wallet Name</source>
        <translation>Názov peňaženky</translation>
    </message>
    <message>
        <source>Encrypt the wallet. The wallet will be encrypted with a passphrase of your choice.</source>
        <translation>Zašifrovať peňaženku. Peňaženka bude zašifrovaná frázou, ktoré si zvolíte.</translation>
    </message>
    <message>
        <source>Encrypt Wallet</source>
        <translation>Zašifrovať peňaženku</translation>
    </message>
    <message>
        <source>Advanced Options</source>
        <translation>Rozšírené nastavenia</translation>
    </message>
    <message>
        <source>Disable private keys for this wallet. Wallets with private keys disabled will have no private keys and cannot have an HD seed or imported private keys. This is ideal for watch-only wallets.</source>
        <translation>Vypnúť súkromné kľúče pre túto peňaženku. Peňaženky s vypnutými súkromnými kľúčmi nebudú mať súkromné kľúče a nemôžu mať HD inicializáciu ani importované súkromné kľúče. Toto je ideálne pre peňaženky iba na sledovanie.</translation>
    </message>
    <message>
        <source>Disable Private Keys</source>
        <translation>Vypnúť súkromné kľúče</translation>
    </message>
    <message>
        <source>Make a blank wallet. Blank wallets do not initially have private keys or scripts. Private keys and addresses can be imported, or an HD seed can be set, at a later time.</source>
        <translation>Vytvoriť prázdnu peňaženku. Prázdne peňaženky na začiatku nemajú žiadne súkromné kľúče ani skripty. Neskôr môžu byť importované súkromné kľúče a adresy alebo nastavená HD inicializácia.</translation>
    </message>
    <message>
        <source>Make Blank Wallet</source>
        <translation>Vytvoriť prázdnu peňaženku</translation>
    </message>
    <message>
        <source>Create</source>
        <translation>Vytvoriť</translation>
    </message>
    </context>
<context>
    <name>EditAddressDialog</name>
    <message>
        <source>Edit Address</source>
        <translation>Upraviť adresu</translation>
    </message>
    <message>
        <source>&amp;Label</source>
        <translation>&amp;Popis</translation>
    </message>
    <message>
        <source>The label associated with this address list entry</source>
        <translation>Popis spojený s týmto záznamom v adresári</translation>
    </message>
    <message>
        <source>The address associated with this address list entry. This can only be modified for sending addresses.</source>
        <translation>Adresa spojená s týmto záznamom v adresári. Možno upravovať len pre odosielajúce adresy.</translation>
    </message>
    <message>
        <source>&amp;Address</source>
        <translation>&amp;Adresa</translation>
    </message>
    <message>
        <source>New sending address</source>
        <translation>Nová adresa pre odoslanie</translation>
    </message>
    <message>
        <source>Edit receiving address</source>
        <translation>Upraviť prijímajúcu adresu</translation>
    </message>
    <message>
        <source>Edit sending address</source>
        <translation>Upraviť odosielaciu adresu</translation>
    </message>
    <message>
        <source>The entered address "%1" is not a valid Ghost address.</source>
        <translation>Vložená adresa "%1" nieje platnou adresou Ghost.</translation>
    </message>
    <message>
        <source>Address "%1" already exists as a receiving address with label "%2" and so cannot be added as a sending address.</source>
        <translation>Adresa "%1" už existuje ako prijímacia adresa s označením "%2" .Nemôže tak byť pridaná ako odosielacia adresa.</translation>
    </message>
    <message>
        <source>The entered address "%1" is already in the address book with label "%2".</source>
        <translation>Zadaná adresa "%1" sa už nachádza v zozname adries s označením "%2".</translation>
    </message>
    <message>
        <source>Could not unlock wallet.</source>
        <translation>Nepodarilo sa odomknúť peňaženku.</translation>
    </message>
    <message>
        <source>New key generation failed.</source>
        <translation>Generovanie nového kľúča zlyhalo.</translation>
    </message>
</context>
<context>
    <name>FreespaceChecker</name>
    <message>
        <source>A new data directory will be created.</source>
        <translation>Bude vytvorený nový dátový adresár.</translation>
    </message>
    <message>
        <source>name</source>
        <translation>názov</translation>
    </message>
    <message>
        <source>Directory already exists. Add %1 if you intend to create a new directory here.</source>
        <translation>Priečinok už existuje. Pridajte "%1", ak tu chcete vytvoriť nový priečinok.</translation>
    </message>
    <message>
        <source>Path already exists, and is not a directory.</source>
        <translation>Cesta už existuje a nie je to adresár.</translation>
    </message>
    <message>
        <source>Cannot create data directory here.</source>
        <translation>Tu nemôžem vytvoriť dátový adresár.</translation>
    </message>
</context>
<context>
    <name>HelpMessageDialog</name>
    <message>
        <source>version</source>
        <translation>verzia</translation>
    </message>
    <message>
        <source>About %1</source>
        <translation>O %1</translation>
    </message>
    <message>
        <source>Command-line options</source>
        <translation>Voľby príkazového riadku</translation>
    </message>
</context>
<context>
    <name>Intro</name>
    <message>
        <source>Welcome</source>
        <translation>Vitajte</translation>
    </message>
    <message>
        <source>Welcome to %1.</source>
        <translation>Vitajte v %1</translation>
    </message>
    <message>
        <source>As this is the first time the program is launched, you can choose where %1 will store its data.</source>
        <translation>Keďže toto je prvé spustenie programu, môžete si vybrať, kam %1 bude ukladať vaše údaje.</translation>
    </message>
    <message>
        <source>When you click OK, %1 will begin to download and process the full %4 block chain (%2GB) starting with the earliest transactions in %3 when %4 initially launched.</source>
        <translation>Hneď po stlačení OK, začne %1 stťahovať a spracovávať celý %4 reťazec blokov (%2 GB), začínajúc nejstaršími transakcemi z roku %3, kdey bol %4 spustený.</translation>
    </message>
    <message>
        <source>Reverting this setting requires re-downloading the entire blockchain. It is faster to download the full chain first and prune it later. Disables some advanced features.</source>
        <translation>Zvrátenie tohto nastavenia vyžaduje opätovné stiahnutie celého blockchainu. Je rýchlejšie najprv stiahnuť celý reťazec blokov a potom ho redukovať neskôr. Vypne niektoré pokročilé funkcie.</translation>
    </message>
    <message>
        <source>This initial synchronisation is very demanding, and may expose hardware problems with your computer that had previously gone unnoticed. Each time you run %1, it will continue downloading where it left off.</source>
        <translation>Prvá synchronizácia je veľmi náročná a môžu sa tak vďaka nej začat na Vašom počítači prejavovať doteraz skryté hardwarové problémy. Vždy, keď spustíte %1, bude sťahovanie pokračovať tam, kde naposledy skončilo.</translation>
    </message>
    <message>
        <source>If you have chosen to limit block chain storage (pruning), the historical data must still be downloaded and processed, but will be deleted afterward to keep your disk usage low.</source>
        <translation>Ak ste ombedzili úložný priestor pre reťazec blokov (tj. povolil prepezávanie), tak sa historické dáta sice stiahnu a zpracujú, ale následne sa zasa zzažú, aby nezaberala na disku miesto.</translation>
    </message>
    <message>
        <source>Use the default data directory</source>
        <translation>Použiť predvolený dátový adresár</translation>
    </message>
    <message>
        <source>Use a custom data directory:</source>
        <translation>Použiť vlastný dátový adresár:</translation>
    </message>
    <message>
        <source>Ghost</source>
        <translation>Ghost</translation>
    </message>
    <message>
        <source>Discard blocks after verification, except most recent %1 GB (prune)</source>
        <translation>Zahodiť bloky po ich overení, okrem posledných %1 GB (redukovanie)</translation>
    </message>
    <message>
        <source>At least %1 GB of data will be stored in this directory, and it will grow over time.</source>
        <translation>V tejto zložke bude uložených aspoň %1 GB dát a postupom času sa bude zväčšovať.</translation>
    </message>
    <message>
        <source>Approximately %1 GB of data will be stored in this directory.</source>
        <translation>Približne %1 GB dát bude uložených v tejto zložke.</translation>
    </message>
    <message>
        <source>%1 will download and store a copy of the Ghost block chain.</source>
        <translation>%1 bude sťahovať kopiu reťazca blokov.</translation>
    </message>
    <message>
        <source>The wallet will also be stored in this directory.</source>
        <translation>Tvoja peňaženka bude uložena tiež v tomto adresári.</translation>
    </message>
    <message>
        <source>Error: Specified data directory "%1" cannot be created.</source>
        <translation>Chyba: Zadaný priečinok pre dáta "%1" nemôže byť vytvorený.</translation>
    </message>
    <message>
        <source>Error</source>
        <translation>Chyba</translation>
    </message>
    <message numerus="yes">
        <source>%n GB of free space available</source>
        <translation><numerusform>%n GB voľného miesta</numerusform><numerusform>%n GB voľného miesta</numerusform><numerusform>%n GB voľného miesta</numerusform><numerusform>%n GB voľného miesta</numerusform></translation>
    </message>
    <message numerus="yes">
        <source>(of %n GB needed)</source>
        <translation><numerusform>(z %n GB potrebného)</numerusform><numerusform>(z %n GB potrebných)</numerusform><numerusform>(z %n GB potrebných)</numerusform><numerusform>(z %n GB potrebných)</numerusform></translation>
    </message>
    <message numerus="yes">
        <source>(%n GB needed for full chain)</source>
        <translation><numerusform>(%n GB potrebný pre plný reťazec)</numerusform><numerusform>(%n GB potrebné pre plný reťazec)</numerusform><numerusform>(%n GB potrebných pre plný reťazec)</numerusform><numerusform>(%n GB potrebných pre plný reťazec)</numerusform></translation>
    </message>
</context>
<context>
    <name>ModalOverlay</name>
    <message>
        <source>Form</source>
        <translation>Formulár</translation>
    </message>
    <message>
        <source>Recent transactions may not yet be visible, and therefore your wallet's balance might be incorrect. This information will be correct once your wallet has finished synchronizing with the ghost network, as detailed below.</source>
        <translation>Nedávne transakcie nemusia byť ešte viditeľné preto môže byť zostatok vo vašej peňaženke nesprávny. Táto informácia bude správna keď sa dokončí synchronizovanie peňaženky so sieťou ghost, ako je rozpísané nižšie.</translation>
    </message>
    <message>
        <source>Attempting to spend ghost that are affected by not-yet-displayed transactions will not be accepted by the network.</source>
        <translation>Pokus o minutie particlov, ktoré sú ovplyvnené ešte nezobrazenými transakciami, nebude sieťou akceptovaný.</translation>
    </message>
    <message>
        <source>Number of blocks left</source>
        <translation>Počet zostávajúcich blokov</translation>
    </message>
    <message>
        <source>Unknown...</source>
        <translation>Neznáme...</translation>
    </message>
    <message>
        <source>Last block time</source>
        <translation>Čas posledného bloku</translation>
    </message>
    <message>
        <source>Progress</source>
        <translation>Postup synchronizácie</translation>
    </message>
    <message>
        <source>Progress increase per hour</source>
        <translation>Prírastok postupu za hodinu</translation>
    </message>
    <message>
        <source>calculating...</source>
        <translation>počíta sa...</translation>
    </message>
    <message>
        <source>Estimated time left until synced</source>
        <translation>Odhadovaný čas do ukončenia synchronizácie</translation>
    </message>
    <message>
        <source>Hide</source>
        <translation>Skryť</translation>
    </message>
    <message>
        <source>Esc</source>
        <translation>Esc - úniková klávesa</translation>
    </message>
    <message>
        <source>%1 is currently syncing.  It will download headers and blocks from peers and validate them until reaching the tip of the block chain.</source>
        <translation>%1 sa práve synchronizuje. Sťahujú sa hlavičky a bloky od peerov. Tie sa budú sa overovať až sa kompletne overí celý reťazec blokov - blockchain.</translation>
    </message>
    <message>
        <source>Unknown. Syncing Headers (%1, %2%)...</source>
        <translation>Neznámy. Synchronizujú sa hlavičky (%1, %2%)...</translation>
    </message>
</context>
<context>
    <name>OpenURIDialog</name>
    <message>
        <source>Open ghost URI</source>
        <translation>Otvoriť ghost URI</translation>
    </message>
    <message>
        <source>URI:</source>
        <translation>URI:</translation>
    </message>
</context>
<context>
    <name>OpenWalletActivity</name>
    <message>
        <source>Open wallet failed</source>
        <translation>Otvorenie peňaženky zlyhalo</translation>
    </message>
    <message>
        <source>Open wallet warning</source>
        <translation>Varovanie otvárania peňaženky</translation>
    </message>
    <message>
        <source>default wallet</source>
        <translation>predvolená peňaženka</translation>
    </message>
    <message>
        <source>Opening Wallet &lt;b&gt;%1&lt;/b&gt;...</source>
        <translation>Otvára sa peňaženka &lt;b&gt;%1&lt;/b&gt;...</translation>
    </message>
</context>
<context>
    <name>OptionsDialog</name>
    <message>
        <source>Options</source>
        <translation>Možnosti</translation>
    </message>
    <message>
        <source>&amp;Main</source>
        <translation>&amp;Hlavné</translation>
    </message>
    <message>
        <source>Automatically start %1 after logging in to the system.</source>
        <translation>Automaticky spustiť %1 pri spustení systému.</translation>
    </message>
    <message>
        <source>&amp;Start %1 on system login</source>
        <translation>&amp;Spustiť %1 pri prihlásení</translation>
    </message>
    <message>
        <source>Size of &amp;database cache</source>
        <translation>Veľkosť vyrovnávacej pamäti &amp;databázy</translation>
    </message>
    <message>
        <source>Number of script &amp;verification threads</source>
        <translation>Počet &amp;vlákien overujúcich skript</translation>
    </message>
    <message>
        <source>IP address of the proxy (e.g. IPv4: 127.0.0.1 / IPv6: ::1)</source>
        <translation>IP adresy proxy (napr. IPv4: 127.0.0.1 / IPv6: ::1)</translation>
    </message>
    <message>
        <source>Shows if the supplied default SOCKS5 proxy is used to reach peers via this network type.</source>
        <translation>Ukazuje, či sa zadaná východzia SOCKS5 proxy používa k pripojovaniu k peerom v rámci tohto typu siete.</translation>
    </message>
    <message>
        <source>Hide the icon from the system tray.</source>
        <translation>Skryť ikonu zo systémovej lišty.</translation>
    </message>
    <message>
        <source>&amp;Hide tray icon</source>
        <translation>&amp;Skryť ikonu v oblasti oznámení</translation>
    </message>
    <message>
        <source>Minimize instead of exit the application when the window is closed. When this option is enabled, the application will be closed only after selecting Exit in the menu.</source>
        <translation>Minimalizovať namiesto ukončenia aplikácie keď sa okno zavrie. Keď je zvolená táto možnosť, aplikácia sa zavrie len po zvolení Ukončiť v menu.</translation>
    </message>
    <message>
        <source>Third party URLs (e.g. a block explorer) that appear in the transactions tab as context menu items. %s in the URL is replaced by transaction hash. Multiple URLs are separated by vertical bar |.</source>
        <translation>URL tretích strán (napr. prehliadač blockchain) ktoré sa zobrazujú v záložke transakcií ako položky kontextového menu. %s v URL je nahradené hash-om transakcie. Viaceré URL sú oddelené zvislou čiarou |.</translation>
    </message>
    <message>
        <source>Open the %1 configuration file from the working directory.</source>
        <translation>Otvorte konfiguračný súbor %1 s pracovného adresára.</translation>
    </message>
    <message>
        <source>Open Configuration File</source>
        <translation>Otvoriť konfiguračný súbor</translation>
    </message>
    <message>
        <source>Reset all client options to default.</source>
        <translation>Vynulovať všetky voľby klienta na predvolené.</translation>
    </message>
    <message>
        <source>&amp;Reset Options</source>
        <translation>&amp;Vynulovať voľby</translation>
    </message>
    <message>
        <source>&amp;Network</source>
        <translation>&amp;Sieť</translation>
    </message>
    <message>
        <source>Disables some advanced features but all blocks will still be fully validated. Reverting this setting requires re-downloading the entire blockchain. Actual disk usage may be somewhat higher.</source>
        <translation>Zakáže niektoré pokročilé funkcie, ale všetky bloky budú stále plne overené. Obnovenie tohto nastavenia vyžaduje opätovné prevzatie celého blockchainu. Skutočné využitie disku môže byť o niečo vyššie.</translation>
    </message>
    <message>
        <source>Prune &amp;block storage to</source>
        <translation>Redukovať priestor pre &amp;bloky na</translation>
    </message>
    <message>
        <source>GB</source>
        <translation>GB</translation>
    </message>
    <message>
        <source>Reverting this setting requires re-downloading the entire blockchain.</source>
        <translation>Obnovenie tohto nastavenia vyžaduje opätovné stiahnutie celého blockchainu.</translation>
    </message>
    <message>
        <source>MiB</source>
        <translation>MiB</translation>
    </message>
    <message>
        <source>(0 = auto, &lt;0 = leave that many cores free)</source>
        <translation>(0 = auto, &lt;0 = nechať toľko jadier voľných)</translation>
    </message>
    <message>
        <source>W&amp;allet</source>
        <translation>&amp;Peňaženka</translation>
    </message>
    <message>
        <source>Expert</source>
        <translation>Expert</translation>
    </message>
    <message>
        <source>Enable coin &amp;control features</source>
        <translation>Povoliť možnosti &amp;kontroly mincí</translation>
    </message>
    <message>
        <source>If you disable the spending of unconfirmed change, the change from a transaction cannot be used until that transaction has at least one confirmation. This also affects how your balance is computed.</source>
        <translation>Ak vypnete míňanie nepotvrdeného výdavku, tak výdavok z transakcie bude možné použiť, až keď daná transakcia bude mať aspoň jedno potvrdenie. Toto má vplyv aj na výpočet vášho zostatku.</translation>
    </message>
    <message>
        <source>&amp;Spend unconfirmed change</source>
        <translation>&amp;Minúť nepotvrdený výdavok</translation>
    </message>
    <message>
        <source>Automatically open the Ghost client port on the router. This only works when your router supports UPnP and it is enabled.</source>
        <translation>Automaticky otvorit port pre Ghost na routeri. Toto funguje len ak router podporuje UPnP a je táto podpora aktivovaná.</translation>
    </message>
    <message>
        <source>Map port using &amp;UPnP</source>
        <translation>Mapovať port pomocou &amp;UPnP</translation>
    </message>
    <message>
        <source>Accept connections from outside.</source>
        <translation>Prijať spojenia zvonku.</translation>
    </message>
    <message>
        <source>Allow incomin&amp;g connections</source>
        <translation>Povoliť prichá&amp;dzajúce spojenia</translation>
    </message>
    <message>
        <source>Connect to the Ghost network through a SOCKS5 proxy.</source>
        <translation>Pripojiť do siete Ghost cez proxy server SOCKS5.</translation>
    </message>
    <message>
        <source>&amp;Connect through SOCKS5 proxy (default proxy):</source>
        <translation>&amp;Pripojiť cez proxy server SOCKS5 (predvolený proxy):</translation>
    </message>
    <message>
        <source>Proxy &amp;IP:</source>
        <translation>Proxy &amp;IP:</translation>
    </message>
    <message>
        <source>&amp;Port:</source>
        <translation>&amp;Port:</translation>
    </message>
    <message>
        <source>Port of the proxy (e.g. 9050)</source>
        <translation>Port proxy (napr. 9050)</translation>
    </message>
    <message>
        <source>Used for reaching peers via:</source>
        <translation>Použité pre získavanie peerov cez:</translation>
    </message>
    <message>
        <source>IPv4</source>
        <translation>IPv4</translation>
    </message>
    <message>
        <source>IPv6</source>
        <translation>IPv6</translation>
    </message>
    <message>
        <source>Tor</source>
        <translation>Tor</translation>
    </message>
    <message>
        <source>&amp;Window</source>
        <translation>&amp;Okno</translation>
    </message>
    <message>
        <source>Show only a tray icon after minimizing the window.</source>
        <translation>Zobraziť len ikonu na lište po minimalizovaní okna.</translation>
    </message>
    <message>
        <source>&amp;Minimize to the tray instead of the taskbar</source>
        <translation>&amp;Zobraziť len ikonu na lište po minimalizovaní okna.</translation>
    </message>
    <message>
        <source>M&amp;inimize on close</source>
        <translation>M&amp;inimalizovať pri zatvorení</translation>
    </message>
    <message>
        <source>&amp;Display</source>
        <translation>&amp;Zobrazenie</translation>
    </message>
    <message>
        <source>User Interface &amp;language:</source>
        <translation>&amp;Jazyk užívateľského rozhrania:</translation>
    </message>
    <message>
        <source>The user interface language can be set here. This setting will take effect after restarting %1.</source>
        <translation>Jazyk uživateľského rozhrania sa dá nastaviť tu. Toto nastavenie sa uplatní až po reštarte %1.</translation>
    </message>
    <message>
        <source>&amp;Unit to show amounts in:</source>
        <translation>&amp;Zobrazovať hodnoty v jednotkách:</translation>
    </message>
    <message>
        <source>Choose the default subdivision unit to show in the interface and when sending coins.</source>
        <translation>Zvoľte ako deliť ghost pri zobrazovaní pri platbách a užívateľskom rozhraní.</translation>
    </message>
    <message>
        <source>Whether to show coin control features or not.</source>
        <translation>Či zobrazovať možnosti kontroly mincí alebo nie.</translation>
    </message>
    <message>
        <source>Connect to the Particl network through a separate SOCKS5 proxy for Tor onion services.</source>
        <translation>Pripojiť k Particl sieti skrz samostatnú SOCKS5 proxy pre službu Tor.</translation>
    </message>
    <message>
        <source>Use separate SOCKS&amp;5 proxy to reach peers via Tor onion services:</source>
        <translation>Použiť samostatný SOCKS&amp;5 proxy server na nadviazanie spojenia s peer-mi cez službu Tor:</translation>
    </message>
    <message>
        <source>&amp;Third party transaction URLs</source>
        <translation>URL transakcií tretích strán</translation>
    </message>
    <message>
        <source>Options set in this dialog are overridden by the command line or in the configuration file:</source>
        <translation>Voľby nastavené v tomto dialógovom okne sú prepísané príkazovým riadkom alebo v konfiguračným súborom:</translation>
    </message>
    <message>
        <source>&amp;OK</source>
        <translation>&amp;OK</translation>
    </message>
    <message>
        <source>&amp;Cancel</source>
        <translation>&amp;Zrušiť</translation>
    </message>
    <message>
        <source>default</source>
        <translation>predvolené</translation>
    </message>
    <message>
        <source>none</source>
        <translation>žiadne</translation>
    </message>
    <message>
        <source>Confirm options reset</source>
        <translation>Potvrdiť obnovenie možností</translation>
    </message>
    <message>
        <source>Client restart required to activate changes.</source>
        <translation>Reštart klienta potrebný pre aktivovanie zmien.</translation>
    </message>
    <message>
        <source>Client will be shut down. Do you want to proceed?</source>
        <translation>Klient bude vypnutý, chcete pokračovať?</translation>
    </message>
    <message>
        <source>Configuration options</source>
        <translation>Možnosti nastavenia</translation>
    </message>
    <message>
        <source>The configuration file is used to specify advanced user options which override GUI settings. Additionally, any command-line options will override this configuration file.</source>
        <translation>Konfiguračný súbor slúží k nastavovaniu užívateľsky pokročilých možností, ktoré majú prednosť pred konfiguráciou z GUI. Parametre z príkazovej riadky však majú pred konfiguračným súborom prednosť.</translation>
    </message>
    <message>
        <source>Error</source>
        <translation>Chyba</translation>
    </message>
    <message>
        <source>The configuration file could not be opened.</source>
        <translation>Konfiguračný súbor nejde otvoriť.</translation>
    </message>
    <message>
        <source>This change would require a client restart.</source>
        <translation>Táto zmena by vyžadovala reštart klienta.</translation>
    </message>
    <message>
        <source>The supplied proxy address is invalid.</source>
        <translation>Zadaná proxy adresa je neplatná.</translation>
    </message>
</context>
<context>
    <name>OverviewPage</name>
    <message>
        <source>Form</source>
        <translation>Formulár</translation>
    </message>
    <message>
        <source>The displayed information may be out of date. Your wallet automatically synchronizes with the Ghost network after a connection is established, but this process has not completed yet.</source>
        <translation>Zobrazené informácie môžu byť neaktuálne. Vaša peňaženka sa automaticky synchronizuje so sieťou Ghost po nadviazaní spojenia, ale tento proces ešte nie je ukončený.</translation>
    </message>
    <message>
        <source>Watch-only:</source>
        <translation>Iba sledované:</translation>
    </message>
    <message>
        <source>Available:</source>
        <translation>Disponibilné:</translation>
    </message>
    <message>
        <source>Your current spendable balance</source>
        <translation>Váš aktuálny disponibilný zostatok</translation>
    </message>
    <message>
        <source>Pending:</source>
        <translation>Čakajúce potvrdenie:</translation>
    </message>
    <message>
        <source>Total of transactions that have yet to be confirmed, and do not yet count toward the spendable balance</source>
        <translation>Suma transakcií ktoré ešte neboli potvrdené a ešte sa nepočítajú do disponibilného zostatku</translation>
    </message>
    <message>
        <source>Immature:</source>
        <translation>Nezrelé:</translation>
    </message>
    <message>
        <source>Mined balance that has not yet matured</source>
        <translation>Vytvorený zostatok ktorý ešte nedosiahol zrelosť</translation>
    </message>
    <message>
        <source>Balances</source>
        <translation>Stav účtu</translation>
    </message>
    <message>
        <source>Total:</source>
        <translation>Celkovo:</translation>
    </message>
    <message>
        <source>Your current total balance</source>
        <translation>Váš súčasný celkový zostatok</translation>
    </message>
    <message>
        <source>Your current balance in watch-only addresses</source>
        <translation>Váš celkový zostatok pre adresy ktoré sa iba sledujú</translation>
    </message>
    <message>
        <source>Spendable:</source>
        <translation>Použiteľné:</translation>
    </message>
    <message>
        <source>Recent transactions</source>
        <translation>Nedávne transakcie</translation>
    </message>
    <message>
        <source>Unconfirmed transactions to watch-only addresses</source>
        <translation>Nepotvrdené transakcie pre adresy ktoré sa iba sledujú</translation>
    </message>
    <message>
        <source>Mined balance in watch-only addresses that has not yet matured</source>
        <translation>Vyťažená suma pre adresy ktoré sa iba sledujú ale ešte nie je dozretá</translation>
    </message>
    <message>
        <source>Current total balance in watch-only addresses</source>
        <translation>Aktuálny celkový zostatok pre adries ktoré sa iba sledujú</translation>
    </message>
    <message>
        <source>Privacy mode activated for the Overview tab. To unmask the values, uncheck Settings-&gt;Mask values.</source>
        <translation>Na karte "Prehľad" je aktivovaný súkromný mód, pre odkrytie hodnôt odškrtnite v nastaveniach "Skryť hodnoty"</translation>
    </message>
</context>
<context>
    <name>PSBTOperationsDialog</name>
    <message>
        <source>Dialog</source>
        <translation>Dialóg</translation>
    </message>
    <message>
        <source>Sign Tx</source>
        <translation>Podpísať transakciu</translation>
    </message>
    <message>
        <source>Broadcast Tx</source>
        <translation>Odoslať transakciu</translation>
    </message>
    <message>
        <source>Copy to Clipboard</source>
        <translation>Skopírovať</translation>
    </message>
    <message>
        <source>Save...</source>
        <translation>Uložiť...</translation>
    </message>
    <message>
        <source>Close</source>
        <translation>Zatvoriť</translation>
    </message>
    <message>
        <source>Failed to load transaction: %1</source>
        <translation>Nepodarilo sa načítať transakciu: %1</translation>
    </message>
    <message>
        <source>Failed to sign transaction: %1</source>
        <translation>Nepodarilo sa podpísať transakciu: %1</translation>
    </message>
    <message>
        <source>Could not sign any more inputs.</source>
        <translation>Nie je možné podpísať žiadne ďalšie vstupy.</translation>
    </message>
    <message>
        <source>Signed %1 inputs, but more signatures are still required.</source>
        <translation>Podpísaných %1 vstupov, no ešte sú požadované ďalšie podpisy.</translation>
    </message>
    <message>
        <source>Signed transaction successfully. Transaction is ready to broadcast.</source>
        <translation>Transakcia bola úspešne podpísaná a je pripravená na odoslanie.</translation>
    </message>
    <message>
        <source>Unknown error processing transaction.</source>
        <translation>Neznáma chyba pri spracovávaní transakcie</translation>
    </message>
    <message>
        <source>Transaction broadcast successfully! Transaction ID: %1</source>
        <translation>Transakcia bola úspešne odoslaná! ID transakcie: %1</translation>
    </message>
    <message>
        <source>Transaction broadcast failed: %1</source>
        <translation>Odosielanie transakcie zlyhalo: %1</translation>
    </message>
    <message>
        <source>PSBT copied to clipboard.</source>
        <translation>PSBT bola skopírovaná.</translation>
    </message>
    <message>
        <source>Save Transaction Data</source>
        <translation>Uložiť údaje z transakcie</translation>
    </message>
    <message>
        <source>Partially Signed Transaction (Binary) (*.psbt)</source>
        <translation>Čiastočne podpísaná transakcia (binárna) (*.psbt)</translation>
    </message>
    <message>
        <source>PSBT saved to disk.</source>
        <translation>PSBT bola uložená na disk.</translation>
    </message>
    <message>
        <source> * Sends %1 to %2</source>
        <translation>* Pošle %1 do %2</translation>
    </message>
    <message>
        <source>Unable to calculate transaction fee or total transaction amount.</source>
        <translation>Nepodarilo sa vypočítať poplatok za transakciu alebo celkovú sumu transakcie.</translation>
    </message>
    <message>
        <source>Pays transaction fee: </source>
        <translation>Zaplatí poplatok za transakciu:</translation>
    </message>
    <message>
        <source>Total Amount</source>
        <translation>Celková suma</translation>
    </message>
    <message>
        <source>or</source>
        <translation>alebo</translation>
    </message>
    <message>
        <source>Transaction has %1 unsigned inputs.</source>
        <translation>Transakcia má %1 nepodpísaných vstupov.</translation>
    </message>
    <message>
        <source>Transaction is missing some information about inputs.</source>
        <translation>Transakcii chýbajú niektoré informácie o vstupoch.</translation>
    </message>
    <message>
        <source>Transaction still needs signature(s).</source>
        <translation>Transakcii stále chýbajú podpis(y).</translation>
    </message>
    <message>
        <source>(But this wallet cannot sign transactions.)</source>
        <translation>(Ale táto peňaženka nemôže podpisovať transakcie)</translation>
    </message>
    <message>
        <source>(But this wallet does not have the right keys.)</source>
        <translation>(Ale táto peňaženka nemá správne kľúče)</translation>
    </message>
    <message>
        <source>Transaction is fully signed and ready for broadcast.</source>
        <translation>Transakcia je plne podpísaná a je pripravená na odoslanie.</translation>
    </message>
    <message>
        <source>Transaction status is unknown.</source>
        <translation>Status transakcie je neznámy.</translation>
    </message>
</context>
<context>
    <name>PaymentServer</name>
    <message>
        <source>Payment request error</source>
        <translation>Chyba pri vyžiadaní platby</translation>
    </message>
    <message>
        <source>Cannot start ghost: click-to-pay handler</source>
        <translation>Nemôžeme spustiť Ghost: obsluha click-to-pay</translation>
    </message>
    <message>
        <source>URI handling</source>
        <translation>URI manipulácia</translation>
    </message>
    <message>
        <source>'ghost://' is not a valid URI. Use 'ghost:' instead.</source>
        <translation>'ghost://' je neplatná URI. Použite 'ghost:'</translation>
    </message>
    <message>
        <source>Cannot process payment request because BIP70 is not supported.</source>
        <translation>Nemožno spracovať žiadosť o platbu, pretože podpora pre BIP70 nieje podporovaná.</translation>
    </message>
    <message>
        <source>Due to widespread security flaws in BIP70 it's strongly recommended that any merchant instructions to switch wallets be ignored.</source>
        <translation>Kvôli mnohým bezpečnostným chybám v BIP70 sa dôrazne odporúča ignorovať inštrukcie na prepínanie peňaženiek od akýchkoľvek obchodníkov.</translation>
    </message>
    <message>
        <source>If you are receiving this error you should request the merchant provide a BIP21 compatible URI.</source>
        <translation>Ak dostávate túto chybu mali by ste od obchodníka vyžiadať URI adresu kompatibilnú s BIP21.</translation>
    </message>
    <message>
        <source>Invalid payment address %1</source>
        <translation>Neplatná adresa platby %1</translation>
    </message>
    <message>
        <source>URI cannot be parsed! This can be caused by an invalid Ghost address or malformed URI parameters.</source>
        <translation>URI sa nedá analyzovať! To môže byť spôsobené neplatnou Ghost adresou alebo zle nastavenými vlastnosťami URI.</translation>
    </message>
    <message>
        <source>Payment request file handling</source>
        <translation>Obsluha súboru s požiadavkou na platbu</translation>
    </message>
</context>
<context>
    <name>PeerTableModel</name>
    <message>
        <source>User Agent</source>
        <translation>Aplikácia</translation>
    </message>
    <message>
        <source>Node/Service</source>
        <translation>Uzol/Služba</translation>
    </message>
    <message>
        <source>NodeId</source>
        <translation>ID uzlu</translation>
    </message>
    <message>
        <source>Ping</source>
        <translation>Odozva</translation>
    </message>
    <message>
        <source>Sent</source>
        <translation>Odoslané</translation>
    </message>
    <message>
        <source>Received</source>
        <translation>Prijaté</translation>
    </message>
</context>
<context>
    <name>QObject</name>
    <message>
        <source>Amount</source>
        <translation>Suma</translation>
    </message>
    <message>
        <source>Enter a Ghost address (e.g. %1)</source>
        <translation>Zadajte ghost adresu (napr. %1)</translation>
    </message>
    <message>
        <source>%1 d</source>
        <translation>%1 d</translation>
    </message>
    <message>
        <source>%1 h</source>
        <translation>%1 h</translation>
    </message>
    <message>
        <source>%1 m</source>
        <translation>%1 m</translation>
    </message>
    <message>
        <source>%1 s</source>
        <translation>%1 s</translation>
    </message>
    <message>
        <source>None</source>
        <translation>Žiadne</translation>
    </message>
    <message>
        <source>N/A</source>
        <translation>nie je k dispozícii</translation>
    </message>
    <message>
        <source>%1 ms</source>
        <translation>%1 ms</translation>
    </message>
    <message numerus="yes">
        <source>%n second(s)</source>
        <translation><numerusform>%n sekunda</numerusform><numerusform>%n sekundy</numerusform><numerusform>%n sekúnd</numerusform><numerusform>%n sekúnd</numerusform></translation>
    </message>
    <message numerus="yes">
        <source>%n minute(s)</source>
        <translation><numerusform>%n minúta</numerusform><numerusform>%n minúty</numerusform><numerusform>%n minút</numerusform><numerusform>%n minút</numerusform></translation>
    </message>
    <message numerus="yes">
        <source>%n hour(s)</source>
        <translation><numerusform>%n hodina</numerusform><numerusform>%n hodiny</numerusform><numerusform>%n hodín</numerusform><numerusform>%n hodín</numerusform></translation>
    </message>
    <message numerus="yes">
        <source>%n day(s)</source>
        <translation><numerusform>%n deň</numerusform><numerusform>%n dni</numerusform><numerusform>%n dní</numerusform><numerusform>%n dní</numerusform></translation>
    </message>
    <message numerus="yes">
        <source>%n week(s)</source>
        <translation><numerusform>%n týždeň</numerusform><numerusform>%n týždne</numerusform><numerusform>%n týždňov</numerusform><numerusform>%n týždňov</numerusform></translation>
    </message>
    <message>
        <source>%1 and %2</source>
        <translation>%1 a  %2</translation>
    </message>
    <message numerus="yes">
        <source>%n year(s)</source>
        <translation><numerusform>%n rok</numerusform><numerusform>%n roky</numerusform><numerusform>%n rokov</numerusform><numerusform>%n rokov</numerusform></translation>
    </message>
    <message>
        <source>%1 B</source>
        <translation>%1 B</translation>
    </message>
    <message>
        <source>%1 KB</source>
        <translation>%1 KB</translation>
    </message>
    <message>
        <source>%1 MB</source>
        <translation>%1 MB</translation>
    </message>
    <message>
        <source>%1 GB</source>
        <translation>%1 GB</translation>
    </message>
    <message>
        <source>Error: Specified data directory "%1" does not exist.</source>
        <translation>Chyba: Zadaný adresár pre dáta „%1“ neexistuje.</translation>
    </message>
    <message>
        <source>Error: Cannot parse configuration file: %1.</source>
        <translation>Chyba: Konfiguračný súbor sa nedá spracovať: %1.</translation>
    </message>
    <message>
        <source>Error: %1</source>
        <translation>Chyba: %1</translation>
    </message>
    <message>
        <source>%1 didn't yet exit safely...</source>
        <translation>%1 ešte nebol bezpečne ukončený...</translation>
    </message>
    <message>
        <source>unknown</source>
        <translation>neznámy</translation>
    </message>
</context>
<context>
    <name>QRImageWidget</name>
    <message>
        <source>&amp;Save Image...</source>
        <translation>&amp;Uložiť obrázok...</translation>
    </message>
    <message>
        <source>&amp;Copy Image</source>
        <translation>&amp;Kopírovať obrázok</translation>
    </message>
    <message>
        <source>Resulting URI too long, try to reduce the text for label / message.</source>
        <translation>Výsledné URI je príliš dlhé, skúste skrátiť text pre popis alebo správu.</translation>
    </message>
    <message>
        <source>Error encoding URI into QR Code.</source>
        <translation>Chyba kódovania URI do QR Code.</translation>
    </message>
    <message>
        <source>QR code support not available.</source>
        <translation>Nie je dostupná podpora QR kódov.</translation>
    </message>
    <message>
        <source>Save QR Code</source>
        <translation>Uložiť QR Code</translation>
    </message>
    <message>
        <source>PNG Image (*.png)</source>
        <translation>PNG obrázok (*.png)</translation>
    </message>
</context>
<context>
    <name>RPCConsole</name>
    <message>
        <source>N/A</source>
        <translation>nie je k dispozícii</translation>
    </message>
    <message>
        <source>Client version</source>
        <translation>Verzia klienta</translation>
    </message>
    <message>
        <source>&amp;Information</source>
        <translation>&amp;Informácie</translation>
    </message>
    <message>
        <source>General</source>
        <translation>Všeobecné</translation>
    </message>
    <message>
        <source>Using BerkeleyDB version</source>
        <translation>Používa verziu BerkeleyDB</translation>
    </message>
    <message>
        <source>Datadir</source>
        <translation>Priečinok s dátami</translation>
    </message>
    <message>
        <source>To specify a non-default location of the data directory use the '%1' option.</source>
        <translation>Ak chcete zadať miesto dátového adresára, ktoré nie je predvolené, použite voľbu '%1'.</translation>
    </message>
    <message>
        <source>Blocksdir</source>
        <translation>Priečinok s blokmi</translation>
    </message>
    <message>
        <source>To specify a non-default location of the blocks directory use the '%1' option.</source>
        <translation>Ak chcete zadať miesto adresára pre bloky, ktoré nie je predvolené, použite voľbu '%1'.</translation>
    </message>
    <message>
        <source>Startup time</source>
        <translation>Čas spustenia</translation>
    </message>
    <message>
        <source>Network</source>
        <translation>Sieť</translation>
    </message>
    <message>
        <source>Name</source>
        <translation>Názov</translation>
    </message>
    <message>
        <source>Number of connections</source>
        <translation>Počet pripojení</translation>
    </message>
    <message>
        <source>Block chain</source>
        <translation>Reťazec blokov</translation>
    </message>
    <message>
        <source>Memory Pool</source>
        <translation>Pamäť Poolu</translation>
    </message>
    <message>
        <source>Current number of transactions</source>
        <translation>Aktuálny počet transakcií</translation>
    </message>
    <message>
        <source>Memory usage</source>
        <translation>Využitie pamäte</translation>
    </message>
    <message>
        <source>Wallet: </source>
        <translation>Peňaženka:</translation>
    </message>
    <message>
        <source>(none)</source>
        <translation>(žiadna)</translation>
    </message>
    <message>
        <source>&amp;Reset</source>
        <translation>&amp;Vynulovať</translation>
    </message>
    <message>
        <source>Received</source>
        <translation>Prijaté</translation>
    </message>
    <message>
        <source>Sent</source>
        <translation>Odoslané</translation>
    </message>
    <message>
        <source>&amp;Peers</source>
        <translation>&amp;Partneri</translation>
    </message>
    <message>
        <source>Banned peers</source>
        <translation>Zablokované spojenia</translation>
    </message>
    <message>
        <source>Select a peer to view detailed information.</source>
        <translation>Vyberte počítač pre zobrazenie podrobností.</translation>
    </message>
    <message>
        <source>Direction</source>
        <translation>Smer</translation>
    </message>
    <message>
        <source>Version</source>
        <translation>Verzia</translation>
    </message>
    <message>
        <source>Starting Block</source>
        <translation>Počiatočný blok</translation>
    </message>
    <message>
        <source>Synced Headers</source>
        <translation>Synchronizované hlavičky
</translation>
    </message>
    <message>
        <source>Synced Blocks</source>
        <translation>Synchronizované bloky</translation>
    </message>
    <message>
        <source>The mapped Autonomous System used for diversifying peer selection.</source>
        <translation>Mapovaný nezávislý - Autonómny Systém používaný na rozšírenie vzájomného výberu peerov.</translation>
    </message>
    <message>
        <source>Mapped AS</source>
        <translation>Mapovaný AS</translation>
    </message>
    <message>
        <source>User Agent</source>
        <translation>Aplikácia</translation>
    </message>
    <message>
        <source>Node window</source>
        <translation>Uzlové okno</translation>
    </message>
    <message>
        <source>Current block height</source>
        <translation>Aktuálne číslo bloku</translation>
    </message>
    <message>
        <source>Open the %1 debug log file from the current data directory. This can take a few seconds for large log files.</source>
        <translation>Otvoriť %1 ladiaci výpis z aktuálnej zložky. Pre veľké súbory to môže chvíľu trvať.</translation>
    </message>
    <message>
        <source>Decrease font size</source>
        <translation>Zmenšiť písmo</translation>
    </message>
    <message>
        <source>Increase font size</source>
        <translation>Zväčšiť písmo</translation>
    </message>
    <message>
        <source>Permissions</source>
        <translation>Povolenia</translation>
    </message>
    <message>
        <source>Services</source>
        <translation>Služby</translation>
    </message>
    <message>
        <source>Connection Time</source>
        <translation>Dĺžka spojenia</translation>
    </message>
    <message>
        <source>Last Send</source>
        <translation>Posledné odoslanie</translation>
    </message>
    <message>
        <source>Last Receive</source>
        <translation>Posledné prijatie</translation>
    </message>
    <message>
        <source>Ping Time</source>
        <translation>Čas odozvy</translation>
    </message>
    <message>
        <source>The duration of a currently outstanding ping.</source>
        <translation>Trvanie aktuálnej požiadavky na odozvu.</translation>
    </message>
    <message>
        <source>Ping Wait</source>
        <translation>Čakanie na odozvu</translation>
    </message>
    <message>
        <source>Min Ping</source>
        <translation>Minimálna odozva</translation>
    </message>
    <message>
        <source>Time Offset</source>
        <translation>Časový posun</translation>
    </message>
    <message>
        <source>Last block time</source>
        <translation>Čas posledného bloku</translation>
    </message>
    <message>
        <source>&amp;Open</source>
        <translation>&amp;Otvoriť</translation>
    </message>
    <message>
        <source>&amp;Console</source>
        <translation>&amp;Konzola</translation>
    </message>
    <message>
        <source>&amp;Network Traffic</source>
        <translation>&amp;Sieťová prevádzka</translation>
    </message>
    <message>
        <source>Totals</source>
        <translation>Celkovo:</translation>
    </message>
    <message>
        <source>In:</source>
        <translation>Dnu:</translation>
    </message>
    <message>
        <source>Out:</source>
        <translation>Von:</translation>
    </message>
    <message>
        <source>Debug log file</source>
        <translation>Súbor záznamu ladenia</translation>
    </message>
    <message>
        <source>Clear console</source>
        <translation>Vymazať konzolu</translation>
    </message>
    <message>
        <source>1 &amp;hour</source>
        <translation>1 &amp;hodinu</translation>
    </message>
    <message>
        <source>1 &amp;day</source>
        <translation>1 &amp;deň</translation>
    </message>
    <message>
        <source>1 &amp;week</source>
        <translation>1 &amp;týždeň</translation>
    </message>
    <message>
        <source>1 &amp;year</source>
        <translation>1 &amp;rok</translation>
    </message>
    <message>
        <source>&amp;Disconnect</source>
        <translation>&amp;Odpojiť</translation>
    </message>
    <message>
        <source>Ban for</source>
        <translation>Zákaz pre</translation>
    </message>
    <message>
        <source>&amp;Unban</source>
        <translation>&amp;Zrušiť zákaz</translation>
    </message>
    <message>
        <source>Welcome to the %1 RPC console.</source>
        <translation>Vitajte v %1 RPC konzole</translation>
    </message>
    <message>
        <source>Use up and down arrows to navigate history, and %1 to clear screen.</source>
        <translation>V histórii sa pohybujete šípkami hore a dole a pomocou %1 čistíte obrazovku.</translation>
    </message>
    <message>
        <source>Type %1 for an overview of available commands.</source>
        <translation>Napíš %1 pre prehľad dostupných príkazov.</translation>
    </message>
    <message>
        <source>For more information on using this console type %1.</source>
        <translation>Pre viac informácií ako používať túto konzolu napíšte %1.</translation>
    </message>
    <message>
        <source>WARNING: Scammers have been active, telling users to type commands here, stealing their wallet contents. Do not use this console without fully understanding the ramifications of a command.</source>
        <translation>UPOZORNENIE: Podvodníci sú aktívni a hovoria používateľom, aby sem zadávali príkazy, ktorými im ale následne vykradnú ich peňaženky. Nepoužívajte túto konzolu, ak plne nepoznáte dôsledky jednotlivých príkazov.</translation>
    </message>
    <message>
        <source>Network activity disabled</source>
        <translation>Sieťová aktivita zakázaná</translation>
    </message>
    <message>
        <source>Executing command without any wallet</source>
        <translation>Príkaz sa vykonáva bez peňaženky</translation>
    </message>
    <message>
        <source>Executing command using "%1" wallet</source>
        <translation>Príkaz sa vykonáva s použitím peňaženky "%1"</translation>
    </message>
    <message>
        <source>(node id: %1)</source>
        <translation>(ID uzlu: %1)</translation>
    </message>
    <message>
        <source>via %1</source>
        <translation>cez %1</translation>
    </message>
    <message>
        <source>never</source>
        <translation>nikdy</translation>
    </message>
    <message>
        <source>Inbound</source>
        <translation>Prichádzajúce</translation>
    </message>
    <message>
        <source>Outbound</source>
        <translation>Odchádzajúce</translation>
    </message>
    <message>
        <source>Unknown</source>
        <translation>neznámy</translation>
    </message>
</context>
<context>
    <name>ReceiveCoinsDialog</name>
    <message>
        <source>&amp;Amount:</source>
        <translation>&amp;Suma:</translation>
    </message>
    <message>
        <source>&amp;Label:</source>
        <translation>&amp;Popis:</translation>
    </message>
    <message>
        <source>&amp;Message:</source>
        <translation>&amp;Správa:</translation>
    </message>
    <message>
        <source>An optional message to attach to the payment request, which will be displayed when the request is opened. Note: The message will not be sent with the payment over the Ghost network.</source>
        <translation>Pridať voliteľnú správu k výzve na zaplatenie, ktorá sa zobrazí keď bude výzva otvorená. Poznámka: Správa nebude poslaná s platbou cez sieť Ghost.</translation>
    </message>
    <message>
        <source>An optional label to associate with the new receiving address.</source>
        <translation>Voliteľný popis ktorý sa pridá k tejto novej prijímajúcej adrese.</translation>
    </message>
    <message>
        <source>Use this form to request payments. All fields are &lt;b&gt;optional&lt;/b&gt;.</source>
        <translation>Použite tento formulár pre vyžiadanie platby. Všetky polia sú &lt;b&gt;voliteľné&lt;/b&gt;.</translation>
    </message>
    <message>
        <source>An optional amount to request. Leave this empty or zero to not request a specific amount.</source>
        <translation>Voliteľná požadovaná suma. Nechajte prázdne alebo nulu ak nepožadujete určitú sumu.</translation>
    </message>
    <message>
        <source>An optional label to associate with the new receiving address (used by you to identify an invoice).  It is also attached to the payment request.</source>
        <translation>Voliteľný popis ktorý sa pridá k tejto novej prijímajúcej adrese (pre jednoduchšiu identifikáciu). Tento popis je taktiež pridaný do výzvy k platbe.</translation>
    </message>
    <message>
        <source>An optional message that is attached to the payment request and may be displayed to the sender.</source>
        <translation>Voliteľná správa ktorá bude pridaná k tejto platobnej výzve a môže byť zobrazená odosielateľovi.</translation>
    </message>
    <message>
        <source>&amp;Create new receiving address</source>
        <translation>&amp;Vytvoriť novú príjmaciu adresu</translation>
    </message>
    <message>
        <source>Clear all fields of the form.</source>
        <translation>Vyčistiť všetky polia formulára.</translation>
    </message>
    <message>
        <source>Clear</source>
        <translation>Vyčistiť</translation>
    </message>
    <message>
        <source>Native segwit addresses (aka Bech32 or BIP-173) reduce your transaction fees later on and offer better protection against typos, but old wallets don't support them. When unchecked, an address compatible with older wallets will be created instead.</source>
        <translation>Natívne segwit adresy (Bech32 or BIP-173) znižujú Vaše budúce transakčné poplatky and ponúkajú lepšiu ochranu pred preklepmi, avšak staré peňaženky ich nepodporujú. Ak je toto pole nezaškrtnuté, bude vytvorená adresa kompatibilná so staršími peňaženkami.</translation>
    </message>
    <message>
        <source>Generate native segwit (Bech32) address</source>
        <translation>Generovať natívnu segwit adresu (Bech32)</translation>
    </message>
    <message>
        <source>Requested payments history</source>
        <translation>História vyžiadaných platieb</translation>
    </message>
    <message>
        <source>Show the selected request (does the same as double clicking an entry)</source>
        <translation>Zobraz zvolenú požiadavku (urobí to isté ako dvoj-klik na záznam)</translation>
    </message>
    <message>
        <source>Show</source>
        <translation>Zobraziť</translation>
    </message>
    <message>
        <source>Remove the selected entries from the list</source>
        <translation>Odstrániť zvolené záznamy zo zoznamu</translation>
    </message>
    <message>
        <source>Remove</source>
        <translation>Odstrániť</translation>
    </message>
    <message>
        <source>Copy URI</source>
        <translation>Kopírovať URI</translation>
    </message>
    <message>
        <source>Copy label</source>
        <translation>Kopírovať popis</translation>
    </message>
    <message>
        <source>Copy message</source>
        <translation>Kopírovať správu</translation>
    </message>
    <message>
        <source>Copy amount</source>
        <translation>Kopírovať sumu</translation>
    </message>
    <message>
        <source>Could not unlock wallet.</source>
        <translation>Nepodarilo sa odomknúť peňaženku.</translation>
    </message>
    <message>
        <source>Could not generate new %1 address</source>
        <translation>Nepodarilo sa vygenerovať novú %1 adresu</translation>
    </message>
</context>
<context>
    <name>ReceiveRequestDialog</name>
    <message>
        <source>Request payment to ...</source>
        <translation>Požiadať o platbu pre ...</translation>
    </message>
    <message>
        <source>Address:</source>
        <translation>Adresa:</translation>
    </message>
    <message>
        <source>Amount:</source>
        <translation>Suma:</translation>
    </message>
    <message>
        <source>Label:</source>
        <translation>Popis:</translation>
    </message>
    <message>
        <source>Message:</source>
        <translation>Správa:</translation>
    </message>
    <message>
        <source>Wallet:</source>
        <translation>Peňaženka:</translation>
    </message>
    <message>
        <source>Copy &amp;URI</source>
        <translation>Kopírovať &amp;URI</translation>
    </message>
    <message>
        <source>Copy &amp;Address</source>
        <translation>Kopírovať &amp;adresu</translation>
    </message>
    <message>
        <source>&amp;Save Image...</source>
        <translation>&amp;Uložiť obrázok...</translation>
    </message>
    <message>
        <source>Request payment to %1</source>
        <translation>Vyžiadať platbu pre %1</translation>
    </message>
    <message>
        <source>Payment information</source>
        <translation>Informácia o platbe</translation>
    </message>
</context>
<context>
    <name>RecentRequestsTableModel</name>
    <message>
        <source>Date</source>
        <translation>Dátum</translation>
    </message>
    <message>
        <source>Label</source>
        <translation>Popis</translation>
    </message>
    <message>
        <source>Message</source>
        <translation>Správa</translation>
    </message>
    <message>
        <source>(no label)</source>
        <translation>(bez popisu)</translation>
    </message>
    <message>
        <source>(no message)</source>
        <translation>(žiadna správa)</translation>
    </message>
    <message>
        <source>(no amount requested)</source>
        <translation>(nepožadovaná žiadna suma)</translation>
    </message>
    <message>
        <source>Requested</source>
        <translation>Požadované</translation>
    </message>
</context>
<context>
    <name>SendCoinsDialog</name>
    <message>
        <source>Send Coins</source>
        <translation>Poslať Ghost</translation>
    </message>
    <message>
        <source>Coin Control Features</source>
        <translation>Možnosti kontroly mincí</translation>
    </message>
    <message>
        <source>Inputs...</source>
        <translation>Vstupy...</translation>
    </message>
    <message>
        <source>automatically selected</source>
        <translation>automaticky vybrané</translation>
    </message>
    <message>
        <source>Insufficient funds!</source>
        <translation>Nedostatok prostriedkov!</translation>
    </message>
    <message>
        <source>Quantity:</source>
        <translation>Množstvo:</translation>
    </message>
    <message>
        <source>Bytes:</source>
        <translation>Bajtov:</translation>
    </message>
    <message>
        <source>Amount:</source>
        <translation>Suma:</translation>
    </message>
    <message>
        <source>Fee:</source>
        <translation>Poplatok:</translation>
    </message>
    <message>
        <source>After Fee:</source>
        <translation>Po poplatku:</translation>
    </message>
    <message>
        <source>Change:</source>
        <translation>Zmena:</translation>
    </message>
    <message>
        <source>If this is activated, but the change address is empty or invalid, change will be sent to a newly generated address.</source>
        <translation>Ak aktivované ale adresa pre výdavok je prázdna alebo neplatná, výdavok bude poslaný na novovytvorenú adresu.</translation>
    </message>
    <message>
        <source>Custom change address</source>
        <translation>Vlastná adresa zmeny</translation>
    </message>
    <message>
        <source>Transaction Fee:</source>
        <translation>Poplatok za transakciu:</translation>
    </message>
    <message>
        <source>Choose...</source>
        <translation>Zvoliť...</translation>
    </message>
    <message>
        <source>Using the fallbackfee can result in sending a transaction that will take several hours or days (or never) to confirm. Consider choosing your fee manually or wait until you have validated the complete chain.</source>
        <translation>Použitie núdzového poplatku („fallbackfee“) môže vyústiť v transakciu, ktoré bude trvat hodiny nebo dny (prípadne večnosť), kým bude potvrdená. Zvážte preto ručné nastaveníe poplatku, prípadne počkajte, až sa Vám kompletne zvaliduje reťazec blokov.</translation>
    </message>
    <message>
        <source>Warning: Fee estimation is currently not possible.</source>
        <translation>Upozornenie: teraz nie je možné poplatok odhadnúť.</translation>
    </message>
    <message>
        <source>Specify a custom fee per kB (1,000 bytes) of the transaction's virtual size.

Note:  Since the fee is calculated on a per-byte basis, a fee of "100 satoshis per kB" for a transaction size of 500 bytes (half of 1 kB) would ultimately yield a fee of only 50 satoshis.</source>
        <translation>Špecifikujte vlastný poplatok za kB (1000 bajtov) virtuálnej veľkosti transakcie.

Poznámka: Keďže poplatok je počítaný za bajt, poplatok o hodnote "100 satoshi za kB" a veľkosti transakcie 500 bajtov (polovica z 1 kB) by stál len 50 satoshi.</translation>
    </message>
    <message>
        <source>per kilobyte</source>
        <translation>za kilobajt</translation>
    </message>
    <message>
        <source>Hide</source>
        <translation>Skryť</translation>
    </message>
    <message>
        <source>Recommended:</source>
        <translation>Odporúčaný:</translation>
    </message>
    <message>
        <source>Custom:</source>
        <translation>Vlastný:</translation>
    </message>
    <message>
        <source>(Smart fee not initialized yet. This usually takes a few blocks...)</source>
        <translation>(Automatický poplatok ešte nebol vypočítaný. Toto zvyčajne trvá niekoľko blokov...)</translation>
    </message>
    <message>
        <source>Send to multiple recipients at once</source>
        <translation>Poslať viacerým príjemcom naraz</translation>
    </message>
    <message>
        <source>Add &amp;Recipient</source>
        <translation>&amp;Pridať príjemcu</translation>
    </message>
    <message>
        <source>Clear all fields of the form.</source>
        <translation>Vyčistiť všetky polia formulára.</translation>
    </message>
    <message>
        <source>Dust:</source>
        <translation>Prach:</translation>
    </message>
    <message>
        <source>Hide transaction fee settings</source>
        <translation>Skryť nastavenie poplatkov transakcie</translation>
    </message>
    <message>
        <source>When there is less transaction volume than space in the blocks, miners as well as relaying nodes may enforce a minimum fee. Paying only this minimum fee is just fine, but be aware that this can result in a never confirming transaction once there is more demand for ghost transactions than the network can process.</source>
        <translation>Ak je v blokoch menej objemu transakcií ako priestoru, ťažiari ako aj vysielacie uzly, môžu uplatniť minimálny poplatok. Platiť iba minimálny poplatok je v poriadku, ale uvedomte si, že to môže mať za následok transakciu, ktorá sa nikdy nepotvrdí, akonáhle je väčší dopyt po particlových transakciách, než dokáže sieť spracovať.</translation>
    </message>
    <message>
        <source>A too low fee might result in a never confirming transaction (read the tooltip)</source>
        <translation>Príliš nízky poplatok môže mať za následok nikdy nepotvrdenú transakciu (prečítajte si popis)</translation>
    </message>
    <message>
        <source>Confirmation time target:</source>
        <translation>Cieľový čas potvrdenia:</translation>
    </message>
    <message>
        <source>Enable Replace-By-Fee</source>
        <translation>Povoliť dodatočné navýšenie poplatku (tzv. „Replace-By-Fee“)</translation>
    </message>
    <message>
        <source>With Replace-By-Fee (BIP-125) you can increase a transaction's fee after it is sent. Without this, a higher fee may be recommended to compensate for increased transaction delay risk.</source>
        <translation>S dodatočným navýšením poplatku (BIP-125, tzv. „Replace-By-Fee“), môžete zvýšiť poplatok aj po odoslaní. Bez toho, by mohol byť navrhnutý väčší transakčný poplatok, aby kompenzoval zvýšené riziko omeškania transakcie.</translation>
    </message>
    <message>
        <source>Clear &amp;All</source>
        <translation>&amp;Zmazať všetko</translation>
    </message>
    <message>
        <source>Balance:</source>
        <translation>Zostatok:</translation>
    </message>
    <message>
        <source>Confirm the send action</source>
        <translation>Potvrďte odoslanie</translation>
    </message>
    <message>
        <source>S&amp;end</source>
        <translation>&amp;Odoslať</translation>
    </message>
    <message>
        <source>Copy quantity</source>
        <translation>Kopírovať množstvo</translation>
    </message>
    <message>
        <source>Copy amount</source>
        <translation>Kopírovať sumu</translation>
    </message>
    <message>
        <source>Copy fee</source>
        <translation>Kopírovať poplatok</translation>
    </message>
    <message>
        <source>Copy after fee</source>
        <translation>Kopírovať po poplatkoch</translation>
    </message>
    <message>
        <source>Copy bytes</source>
        <translation>Kopírovať bajty</translation>
    </message>
    <message>
        <source>Copy dust</source>
        <translation>Kopírovať prach</translation>
    </message>
    <message>
        <source>Copy change</source>
        <translation>Kopírovať zmenu</translation>
    </message>
    <message>
        <source>%1 (%2 blocks)</source>
        <translation>%1 (%2 blokov)</translation>
    </message>
    <message>
        <source>Cr&amp;eate Unsigned</source>
        <translation>Vy&amp;tvoriť bez podpisu</translation>
    </message>
    <message>
        <source>Creates a Partially Signed Ghost Transaction (PSBT) for use with e.g. an offline %1 wallet, or a PSBT-compatible hardware wallet.</source>
        <translation>Vytvorí čiastočne podpísanú Ghost transakciu (Partially Signed Ghost Transaction - PSBT) na použitie napríklad s offline %1 peňaženkou alebo v hardvérovej peňaženke kompatibilnej s PSBT.</translation>
    </message>
    <message>
        <source> from wallet '%1'</source>
        <translation> z peňaženky '%1'</translation>
    </message>
    <message>
        <source>%1 to '%2'</source>
        <translation>%1 do '%2'</translation>
    </message>
    <message>
        <source>%1 to %2</source>
        <translation>%1 do %2</translation>
    </message>
    <message>
        <source>Do you want to draft this transaction?</source>
        <translation>Chcete naplánovať túto transakciu?</translation>
    </message>
    <message>
        <source>Are you sure you want to send?</source>
        <translation>Určite chcete odoslať transakciu?</translation>
    </message>
    <message>
        <source>Create Unsigned</source>
        <translation>Vytvoriť bez podpisu</translation>
    </message>
    <message>
        <source>Save Transaction Data</source>
        <translation>Uložiť údaje z transakcie</translation>
    </message>
    <message>
        <source>Partially Signed Transaction (Binary) (*.psbt)</source>
        <translation>Čiastočne podpísaná transakcia (binárna) (*.psbt)</translation>
    </message>
    <message>
        <source>PSBT saved</source>
        <translation>PSBT uložená</translation>
    </message>
    <message>
        <source>or</source>
        <translation>alebo</translation>
    </message>
    <message>
        <source>You can increase the fee later (signals Replace-By-Fee, BIP-125).</source>
        <translation>Poplatok môžete navýšiť neskôr (vysiela sa "Replace-By-Fee" - nahradenie poplatkom, BIP-125).</translation>
    </message>
    <message>
        <source>Please, review your transaction.</source>
        <translation>Prosím, skontrolujte Vašu transakciu.</translation>
    </message>
    <message>
        <source>Transaction fee</source>
        <translation>Transakčný poplatok</translation>
    </message>
    <message>
        <source>Not signalling Replace-By-Fee, BIP-125.</source>
        <translation>Nevysiela sa "Replace-By-Fee" - nahradenie poplatkom, BIP-125.</translation>
    </message>
    <message>
        <source>Total Amount</source>
        <translation>Celková suma</translation>
    </message>
    <message>
        <source>To review recipient list click "Show Details..."</source>
        <translation>Pre prezretie zoznamu príjemcov kliknite "Zobraziť detaily..."</translation>
    </message>
    <message>
        <source>Confirm send coins</source>
        <translation>Potvrďte odoslanie mincí</translation>
    </message>
    <message>
        <source>Confirm transaction proposal</source>
        <translation>Potvrdiť návrh transakcie</translation>
    </message>
    <message>
        <source>Send</source>
        <translation>Odoslať</translation>
    </message>
    <message>
        <source>Watch-only balance:</source>
        <translation>Iba sledovaný zostatok:</translation>
    </message>
    <message>
        <source>The recipient address is not valid. Please recheck.</source>
        <translation>Adresa príjemcu je neplatná. Prosím, overte ju.</translation>
    </message>
    <message>
        <source>The amount to pay must be larger than 0.</source>
        <translation>Suma na úhradu musí byť väčšia ako 0.</translation>
    </message>
    <message>
        <source>The amount exceeds your balance.</source>
        <translation>Suma je vyššia ako Váš zostatok.</translation>
    </message>
    <message>
        <source>The total exceeds your balance when the %1 transaction fee is included.</source>
        <translation>Celková suma prevyšuje Váš zostatok ak sú započítané aj transakčné poplatky %1.</translation>
    </message>
    <message>
        <source>Duplicate address found: addresses should only be used once each.</source>
        <translation>Našla sa duplicitná adresa: každá adresa by sa mala použiť len raz.</translation>
    </message>
    <message>
        <source>Transaction creation failed!</source>
        <translation>Vytvorenie transakcie zlyhalo!</translation>
    </message>
    <message>
        <source>A fee higher than %1 is considered an absurdly high fee.</source>
        <translation>Poplatok vyšší ako %1 sa považuje za neprimerane vysoký.</translation>
    </message>
    <message>
        <source>Payment request expired.</source>
        <translation>Vypršala platnosť požiadavky na platbu.</translation>
    </message>
    <message numerus="yes">
        <source>Estimated to begin confirmation within %n block(s).</source>
        <translation><numerusform>Odhadovaný začiatok potvrdzovania po %n bloku.</numerusform><numerusform>Odhadovaný začiatok potvrdzovania po %n blokoch.</numerusform><numerusform>Odhadovaný začiatok potvrdzovania po %n blokoch.</numerusform><numerusform>Odhadovaný začiatok potvrdzovania po %n blokoch.</numerusform></translation>
    </message>
    <message>
        <source>Warning: Invalid Ghost address</source>
        <translation>Varovanie: Neplatná Ghost adresa</translation>
    </message>
    <message>
        <source>Warning: Unknown change address</source>
        <translation>UPOZORNENIE: Neznáma výdavková adresa</translation>
    </message>
    <message>
        <source>Confirm custom change address</source>
        <translation>Potvrďte vlastnú výdavkovú adresu</translation>
    </message>
    <message>
        <source>The address you selected for change is not part of this wallet. Any or all funds in your wallet may be sent to this address. Are you sure?</source>
        <translation>Zadaná adresa pre výdavok nie je súčasťou tejto peňaženky. Časť alebo všetky peniaze z peňaženky môžu byť odoslané na túto adresu. Ste si istý?</translation>
    </message>
    <message>
        <source>(no label)</source>
        <translation>(bez popisu)</translation>
    </message>
</context>
<context>
    <name>SendCoinsEntry</name>
    <message>
        <source>A&amp;mount:</source>
        <translation>Su&amp;ma:</translation>
    </message>
    <message>
        <source>Pay &amp;To:</source>
        <translation>Zapla&amp;tiť:</translation>
    </message>
    <message>
        <source>&amp;Label:</source>
        <translation>&amp;Popis:</translation>
    </message>
    <message>
        <source>Choose previously used address</source>
        <translation>Vybrať predtým použitú adresu</translation>
    </message>
    <message>
        <source>The Ghost address to send the payment to</source>
        <translation>Zvoľte adresu kam poslať platbu</translation>
    </message>
    <message>
        <source>Alt+A</source>
        <translation>Alt+A</translation>
    </message>
    <message>
        <source>Paste address from clipboard</source>
        <translation>Vložiť adresu zo schránky</translation>
    </message>
    <message>
        <source>Alt+P</source>
        <translation>Alt+P</translation>
    </message>
    <message>
        <source>Remove this entry</source>
        <translation>Odstrániť túto položku</translation>
    </message>
    <message>
        <source>The amount to send in the selected unit</source>
        <translation>Suma na odoslanie vo vybranej mene</translation>
    </message>
    <message>
        <source>The fee will be deducted from the amount being sent. The recipient will receive less ghost than you enter in the amount field. If multiple recipients are selected, the fee is split equally.</source>
        <translation>Poplatok sa odpočíta od čiastky, ktorú odosielate. Príjemca dostane menej particlov ako zadáte. Ak je vybraných viacero príjemcov, poplatok je rozdelený rovným dielom.</translation>
    </message>
    <message>
        <source>S&amp;ubtract fee from amount</source>
        <translation>Odpočítať poplatok od s&amp;umy</translation>
    </message>
    <message>
        <source>Use available balance</source>
        <translation>Použiť dostupné zdroje</translation>
    </message>
    <message>
        <source>Message:</source>
        <translation>Správa:</translation>
    </message>
    <message>
        <source>This is an unauthenticated payment request.</source>
        <translation>Toto je neoverená výzva k platbe.</translation>
    </message>
    <message>
        <source>This is an authenticated payment request.</source>
        <translation>Toto je overená výzva k platbe.</translation>
    </message>
    <message>
        <source>Enter a label for this address to add it to the list of used addresses</source>
        <translation>Vložte popis pre túto adresu aby sa uložila do zoznamu použitých adries</translation>
    </message>
    <message>
        <source>A message that was attached to the ghost: URI which will be stored with the transaction for your reference. Note: This message will not be sent over the Ghost network.</source>
        <translation>Správa ktorá bola pripojená k ghost: URI a ktorá bude uložená s transakcou pre Vaše potreby. Poznámka: Táto správa nebude poslaná cez sieť Ghost.</translation>
    </message>
    <message>
        <source>Pay To:</source>
        <translation>Platba pre:</translation>
    </message>
    <message>
        <source>Memo:</source>
        <translation>Poznámka:</translation>
    </message>
</context>
<context>
    <name>ShutdownWindow</name>
    <message>
        <source>%1 is shutting down...</source>
        <translation>%1 sa vypína...</translation>
    </message>
    <message>
        <source>Do not shut down the computer until this window disappears.</source>
        <translation>Nevypínajte počítač kým toto okno nezmizne.</translation>
    </message>
</context>
<context>
    <name>SignVerifyMessageDialog</name>
    <message>
        <source>Signatures - Sign / Verify a Message</source>
        <translation>Podpisy - Podpísať / Overiť správu</translation>
    </message>
    <message>
        <source>&amp;Sign Message</source>
        <translation>&amp;Podpísať Správu</translation>
    </message>
    <message>
        <source>You can sign messages/agreements with your addresses to prove you can receive ghost sent to them. Be careful not to sign anything vague or random, as phishing attacks may try to trick you into signing your identity over to them. Only sign fully-detailed statements you agree to.</source>
        <translation>Môžete podpísať správy svojou adresou a dokázať, že viete prijímať mince zaslané na túto adresu. Buďte však opatrní a podpíšte len podrobné prehlásenia, s ktorými plne súhlasíte, nakoľko útoky typu "phishing" Vás môžu lákať k podpísaniu nejasných alebo príliš všeobecných tvrdení čím prevezmú vašu identitu.</translation>
    </message>
    <message>
        <source>The Ghost address to sign the message with</source>
        <translation>Ghost adresa pre podpísanie správy s</translation>
    </message>
    <message>
        <source>Choose previously used address</source>
        <translation>Vybrať predtým použitú adresu</translation>
    </message>
    <message>
        <source>Alt+A</source>
        <translation>Alt+A</translation>
    </message>
    <message>
        <source>Paste address from clipboard</source>
        <translation>Vložiť adresu zo schránky</translation>
    </message>
    <message>
        <source>Alt+P</source>
        <translation>Alt+P</translation>
    </message>
    <message>
        <source>Enter the message you want to sign here</source>
        <translation>Sem vložte správu ktorú chcete podpísať</translation>
    </message>
    <message>
        <source>Signature</source>
        <translation>Podpis</translation>
    </message>
    <message>
        <source>Copy the current signature to the system clipboard</source>
        <translation>Kopírovať tento podpis do systémovej schránky</translation>
    </message>
    <message>
        <source>Sign the message to prove you own this Ghost address</source>
        <translation>Podpíšte správu aby ste dokázali že vlastníte túto adresu</translation>
    </message>
    <message>
        <source>Sign &amp;Message</source>
        <translation>Podpísať &amp;správu</translation>
    </message>
    <message>
        <source>Reset all sign message fields</source>
        <translation>Vynulovať všetky polia podpisu správy</translation>
    </message>
    <message>
        <source>Clear &amp;All</source>
        <translation>&amp;Zmazať všetko</translation>
    </message>
    <message>
        <source>&amp;Verify Message</source>
        <translation>O&amp;veriť správu...</translation>
    </message>
    <message>
        <source>Enter the receiver's address, message (ensure you copy line breaks, spaces, tabs, etc. exactly) and signature below to verify the message. Be careful not to read more into the signature than what is in the signed message itself, to avoid being tricked by a man-in-the-middle attack. Note that this only proves the signing party receives with the address, it cannot prove sendership of any transaction!</source>
        <translation>Vložte adresu príjemcu, správu (uistite sa, že presne kopírujete ukončenia riadkov, medzery, odrážky, atď.) a podpis pre potvrdenie správy. Buďte opatrní a nedomýšľajte si viac než je uvedené v samotnej podpísanej správe a môžete sa tak vyhnúť podvodu MITM útokom. Toto len potvrdzuje, že podpisujúca strana môže prijímať na tejto adrese, nepotvrdzuje to vlastníctvo žiadnej transakcie!</translation>
    </message>
    <message>
        <source>The Ghost address the message was signed with</source>
        <translation>Adresa Ghost, ktorou bola podpísaná správa</translation>
    </message>
    <message>
        <source>The signed message to verify</source>
        <translation>Podpísaná správa na overenie</translation>
    </message>
    <message>
        <source>The signature given when the message was signed</source>
        <translation>Poskytnutý podpis pri podpísaní správy</translation>
    </message>
    <message>
        <source>Verify the message to ensure it was signed with the specified Ghost address</source>
        <translation>Overím správy sa uistiť že bola podpísaná označenou Ghost adresou</translation>
    </message>
    <message>
        <source>Verify &amp;Message</source>
        <translation>&amp;Overiť správu</translation>
    </message>
    <message>
        <source>Reset all verify message fields</source>
        <translation>Obnoviť všetky polia v overiť správu</translation>
    </message>
    <message>
        <source>Click "Sign Message" to generate signature</source>
        <translation>Kliknite "Podpísať správu" pre vytvorenie podpisu</translation>
    </message>
    <message>
        <source>The entered address is invalid.</source>
        <translation>Zadaná adresa je neplatná.</translation>
    </message>
    <message>
        <source>Please check the address and try again.</source>
        <translation>Prosím skontrolujte adresu a skúste znova.</translation>
    </message>
    <message>
        <source>The entered address does not refer to a key.</source>
        <translation>Vložená adresa nezodpovedá žiadnemu kľúču.</translation>
    </message>
    <message>
        <source>Wallet unlock was cancelled.</source>
        <translation>Odomknutie peňaženky bolo zrušené.</translation>
    </message>
    <message>
        <source>No error</source>
        <translation>Bez chyby</translation>
    </message>
    <message>
        <source>Private key for the entered address is not available.</source>
        <translation>Súkromný kľúč pre zadanú adresu nieje k dispozícii.</translation>
    </message>
    <message>
        <source>Message signing failed.</source>
        <translation>Podpísanie správy zlyhalo.</translation>
    </message>
    <message>
        <source>Message signed.</source>
        <translation>Správa podpísaná.</translation>
    </message>
    <message>
        <source>The signature could not be decoded.</source>
        <translation>Podpis nie je možné dekódovať.</translation>
    </message>
    <message>
        <source>Please check the signature and try again.</source>
        <translation>Prosím skontrolujte podpis a skúste znova.</translation>
    </message>
    <message>
        <source>The signature did not match the message digest.</source>
        <translation>Podpis sa nezhoduje so zhrnutím správy.</translation>
    </message>
    <message>
        <source>Message verification failed.</source>
        <translation>Overenie správy zlyhalo.</translation>
    </message>
    <message>
        <source>Message verified.</source>
        <translation>Správa overená.</translation>
    </message>
</context>
<context>
    <name>TrafficGraphWidget</name>
    <message>
        <source>KB/s</source>
        <translation>KB/s</translation>
    </message>
</context>
<context>
    <name>TransactionDesc</name>
    <message numerus="yes">
        <source>Open for %n more block(s)</source>
        <translation><numerusform>Otvoriť pre %n ďalší blok</numerusform><numerusform>Otvoriť pre %n ďalšie bloky</numerusform><numerusform>Otvoriť pre %n ďalších blokov</numerusform><numerusform>Otvoriť pre %n ďalších blokov</numerusform></translation>
    </message>
    <message>
        <source>Open until %1</source>
        <translation>Otvorené do %1</translation>
    </message>
    <message>
        <source>conflicted with a transaction with %1 confirmations</source>
        <translation>koliduje s transakciou s %1 potvrdeniami</translation>
    </message>
    <message>
        <source>0/unconfirmed, %1</source>
        <translation>0/nepotvrdené, %1</translation>
    </message>
    <message>
        <source>in memory pool</source>
        <translation>v transakčnom zásobníku</translation>
    </message>
    <message>
        <source>not in memory pool</source>
        <translation>nie je v transakčnom zásobníku</translation>
    </message>
    <message>
        <source>abandoned</source>
        <translation>zanechaná</translation>
    </message>
    <message>
        <source>%1/unconfirmed</source>
        <translation>%1/nepotvrdené</translation>
    </message>
    <message>
        <source>%1 confirmations</source>
        <translation>%1 potvrdení</translation>
    </message>
    <message>
        <source>Status</source>
        <translation>Stav</translation>
    </message>
    <message>
        <source>Date</source>
        <translation>Dátum</translation>
    </message>
    <message>
        <source>Source</source>
        <translation>Zdroj</translation>
    </message>
    <message>
        <source>Generated</source>
        <translation>Vygenerované</translation>
    </message>
    <message>
        <source>From</source>
        <translation>Od</translation>
    </message>
    <message>
        <source>unknown</source>
        <translation>neznámy</translation>
    </message>
    <message>
        <source>To</source>
        <translation>do</translation>
    </message>
    <message>
        <source>own address</source>
        <translation>vlastná adresa</translation>
    </message>
    <message>
        <source>watch-only</source>
        <translation>Iba sledovanie</translation>
    </message>
    <message>
        <source>label</source>
        <translation>popis</translation>
    </message>
    <message>
        <source>Credit</source>
        <translation>Kredit</translation>
    </message>
    <message numerus="yes">
        <source>matures in %n more block(s)</source>
        <translation><numerusform>dozreje za %n ďalší blok</numerusform><numerusform>dozreje za %n ďalšie bloky</numerusform><numerusform>dozreje za %n ďalších blokov</numerusform><numerusform>dozreje za %n ďalších blokov</numerusform></translation>
    </message>
    <message>
        <source>not accepted</source>
        <translation>neprijaté</translation>
    </message>
    <message>
        <source>Debit</source>
        <translation>Debet</translation>
    </message>
    <message>
        <source>Total debit</source>
        <translation>Celkový debet</translation>
    </message>
    <message>
        <source>Total credit</source>
        <translation>Celkový kredit</translation>
    </message>
    <message>
        <source>Transaction fee</source>
        <translation>Transakčný poplatok</translation>
    </message>
    <message>
        <source>Net amount</source>
        <translation>Suma netto</translation>
    </message>
    <message>
        <source>Message</source>
        <translation>Správa</translation>
    </message>
    <message>
        <source>Comment</source>
        <translation>Komentár</translation>
    </message>
    <message>
        <source>Transaction ID</source>
        <translation>ID transakcie</translation>
    </message>
    <message>
        <source>Transaction total size</source>
        <translation>Celková veľkosť transakcie</translation>
    </message>
    <message>
        <source>Transaction virtual size</source>
        <translation>Virtuálna veľkosť transakcie</translation>
    </message>
    <message>
        <source>Output index</source>
        <translation>Index výstupu</translation>
    </message>
    <message>
        <source> (Certificate was not verified)</source>
        <translation>(Certifikát nebol overený)</translation>
    </message>
    <message>
        <source>Merchant</source>
        <translation>Kupec</translation>
    </message>
    <message>
        <source>Generated coins must mature %1 blocks before they can be spent. When you generated this block, it was broadcast to the network to be added to the block chain. If it fails to get into the chain, its state will change to "not accepted" and it won't be spendable. This may occasionally happen if another node generates a block within a few seconds of yours.</source>
        <translation>Vytvorené coins musia dospieť %1 blokov kým môžu byť minuté. Keď vytvoríte tento blok, bude rozoslaný do siete aby bol akceptovaný do reťaze blokov. Ak sa nedostane reťaze, jeho stav sa zmení na "zamietnutý" a nebude sa dať minúť. Toto sa môže občas stať ak iná nóda vytvorí blok približne v tom istom čase.</translation>
    </message>
    <message>
        <source>Debug information</source>
        <translation>Ladiace informácie</translation>
    </message>
    <message>
        <source>Transaction</source>
        <translation>Transakcie</translation>
    </message>
    <message>
        <source>Inputs</source>
        <translation>Vstupy</translation>
    </message>
    <message>
        <source>Amount</source>
        <translation>Suma</translation>
    </message>
    <message>
        <source>true</source>
        <translation>pravda</translation>
    </message>
    <message>
        <source>false</source>
        <translation>nepravda</translation>
    </message>
</context>
<context>
    <name>TransactionDescDialog</name>
    <message>
        <source>This pane shows a detailed description of the transaction</source>
        <translation>Táto časť obrazovky zobrazuje detailný popis transakcie</translation>
    </message>
    <message>
        <source>Details for %1</source>
        <translation>Podrobnosti pre %1</translation>
    </message>
</context>
<context>
    <name>TransactionTableModel</name>
    <message>
        <source>Date</source>
        <translation>Dátum</translation>
    </message>
    <message>
        <source>Type</source>
        <translation>Typ</translation>
    </message>
    <message>
        <source>Label</source>
        <translation>Popis</translation>
    </message>
    <message numerus="yes">
        <source>Open for %n more block(s)</source>
        <translation><numerusform>Otvoriť pre %n ďalší blok</numerusform><numerusform>Otvoriť pre %n ďalšie bloky</numerusform><numerusform>Otvoriť pre %n ďalších blokov</numerusform><numerusform>Otvoriť pre %n ďalších blokov</numerusform></translation>
    </message>
    <message>
        <source>Open until %1</source>
        <translation>Otvorené do %1</translation>
    </message>
    <message>
        <source>Unconfirmed</source>
        <translation>Nepotvrdené</translation>
    </message>
    <message>
        <source>Abandoned</source>
        <translation>Zanechaná</translation>
    </message>
    <message>
        <source>Confirming (%1 of %2 recommended confirmations)</source>
        <translation>Potvrdzujem (%1 z %2 odporúčaných potvrdení)</translation>
    </message>
    <message>
        <source>Confirmed (%1 confirmations)</source>
        <translation>Potvrdené (%1 potvrdení)</translation>
    </message>
    <message>
        <source>Conflicted</source>
        <translation>V rozpore</translation>
    </message>
    <message>
        <source>Immature (%1 confirmations, will be available after %2)</source>
        <translation>Nezrelé (%1 potvrdení, bude dostupné po %2)</translation>
    </message>
    <message>
        <source>Generated but not accepted</source>
        <translation>Vypočítané ale neakceptované</translation>
    </message>
    <message>
        <source>Received with</source>
        <translation>Prijaté s</translation>
    </message>
    <message>
        <source>Received from</source>
        <translation>Prijaté od</translation>
    </message>
    <message>
        <source>Sent to</source>
        <translation>Odoslané na</translation>
    </message>
    <message>
        <source>Payment to yourself</source>
        <translation>Platba sebe samému</translation>
    </message>
    <message>
        <source>Mined</source>
        <translation>Vyťažené</translation>
    </message>
    <message>
        <source>watch-only</source>
        <translation>Iba sledovanie</translation>
    </message>
    <message>
        <source>(n/a)</source>
        <translation>(n/a)</translation>
    </message>
    <message>
        <source>(no label)</source>
        <translation>(bez popisu)</translation>
    </message>
    <message>
        <source>Transaction status. Hover over this field to show number of confirmations.</source>
        <translation>Stav transakcie. Prejdite ponad toto pole pre zobrazenie počtu potvrdení.</translation>
    </message>
    <message>
        <source>Date and time that the transaction was received.</source>
        <translation>Dátum a čas prijatia transakcie.</translation>
    </message>
    <message>
        <source>Type of transaction.</source>
        <translation>Typ transakcie.</translation>
    </message>
    <message>
        <source>Whether or not a watch-only address is involved in this transaction.</source>
        <translation>Či je v tejto transakcii adresy iba na sledovanie.</translation>
    </message>
    <message>
        <source>User-defined intent/purpose of the transaction.</source>
        <translation>Užívateľsky určený účel transakcie.</translation>
    </message>
    <message>
        <source>Amount removed from or added to balance.</source>
        <translation>Suma pridaná alebo odobraná k zostatku.</translation>
    </message>
</context>
<context>
    <name>TransactionView</name>
    <message>
        <source>All</source>
        <translation>Všetky</translation>
    </message>
    <message>
        <source>Today</source>
        <translation>Dnes</translation>
    </message>
    <message>
        <source>This week</source>
        <translation>Tento týždeň</translation>
    </message>
    <message>
        <source>This month</source>
        <translation>Tento mesiac</translation>
    </message>
    <message>
        <source>Last month</source>
        <translation>Minulý mesiac</translation>
    </message>
    <message>
        <source>This year</source>
        <translation>Tento rok</translation>
    </message>
    <message>
        <source>Range...</source>
        <translation>Rozsah...</translation>
    </message>
    <message>
        <source>Received with</source>
        <translation>Prijaté s</translation>
    </message>
    <message>
        <source>Sent to</source>
        <translation>Odoslané na</translation>
    </message>
    <message>
        <source>To yourself</source>
        <translation>Ku mne</translation>
    </message>
    <message>
        <source>Mined</source>
        <translation>Vyťažené</translation>
    </message>
    <message>
        <source>Other</source>
        <translation>Iné</translation>
    </message>
    <message>
        <source>Enter address, transaction id, or label to search</source>
        <translation>Pre vyhľadávanie vložte adresu, id transakcie, alebo popis.</translation>
    </message>
    <message>
        <source>Min amount</source>
        <translation>Minimálna suma</translation>
    </message>
    <message>
        <source>Abandon transaction</source>
        <translation>Zabudnúť transakciu</translation>
    </message>
    <message>
        <source>Increase transaction fee</source>
        <translation>Navíš transakčný poplatok</translation>
    </message>
    <message>
        <source>Copy address</source>
        <translation>Kopírovať adresu</translation>
    </message>
    <message>
        <source>Copy label</source>
        <translation>Kopírovať popis</translation>
    </message>
    <message>
        <source>Copy amount</source>
        <translation>Kopírovať sumu</translation>
    </message>
    <message>
        <source>Copy transaction ID</source>
        <translation>Kopírovať ID transakcie</translation>
    </message>
    <message>
        <source>Copy raw transaction</source>
        <translation>Skopírovať neupravenú transakciu</translation>
    </message>
    <message>
        <source>Copy full transaction details</source>
        <translation>Kopírovať všetky podrobnosti o transakcii</translation>
    </message>
    <message>
        <source>Edit label</source>
        <translation>Upraviť popis</translation>
    </message>
    <message>
        <source>Show transaction details</source>
        <translation>Zobraziť podrobnosti transakcie</translation>
    </message>
    <message>
        <source>Export Transaction History</source>
        <translation>Exportovať históriu transakcií</translation>
    </message>
    <message>
        <source>Comma separated file (*.csv)</source>
        <translation>Čiarkou oddelovaný súbor (*.csv)</translation>
    </message>
    <message>
        <source>Confirmed</source>
        <translation>Potvrdené</translation>
    </message>
    <message>
        <source>Watch-only</source>
        <translation>Iba sledovanie</translation>
    </message>
    <message>
        <source>Date</source>
        <translation>Dátum</translation>
    </message>
    <message>
        <source>Type</source>
        <translation>Typ</translation>
    </message>
    <message>
        <source>Label</source>
        <translation>Popis</translation>
    </message>
    <message>
        <source>Address</source>
        <translation>Adresa</translation>
    </message>
    <message>
        <source>ID</source>
        <translation>ID</translation>
    </message>
    <message>
        <source>Exporting Failed</source>
        <translation>Export zlyhal</translation>
    </message>
    <message>
        <source>There was an error trying to save the transaction history to %1.</source>
        <translation>Vyskytla sa chyba pri pokuse o uloženie histórie transakcií do %1.</translation>
    </message>
    <message>
        <source>Exporting Successful</source>
        <translation>Export úspešný</translation>
    </message>
    <message>
        <source>The transaction history was successfully saved to %1.</source>
        <translation>História transakciá bola úspešne uložená do %1.</translation>
    </message>
    <message>
        <source>Range:</source>
        <translation>Rozsah:</translation>
    </message>
    <message>
        <source>to</source>
        <translation>do</translation>
    </message>
</context>
<context>
    <name>UnitDisplayStatusBarControl</name>
    <message>
        <source>Unit to show amounts in. Click to select another unit.</source>
        <translation>Jednotka pre zobrazovanie súm. Kliknite pre zvolenie inej jednotky.</translation>
    </message>
</context>
<context>
    <name>WalletController</name>
    <message>
        <source>Close wallet</source>
        <translation>Zatvoriť peňaženku</translation>
    </message>
    <message>
        <source>Are you sure you wish to close the wallet &lt;i&gt;%1&lt;/i&gt;?</source>
        <translation>Naozaj chcete zavrieť peňaženku &lt;i&gt;%1&lt;/i&gt;?</translation>
    </message>
    <message>
        <source>Closing the wallet for too long can result in having to resync the entire chain if pruning is enabled.</source>
        <translation>Zatvorenie peňaženky na príliš dlhú dobu môže mať za následok potrebu znova synchronizovať celý reťazec blokov (blockchain) v prípade, že je aktivované redukovanie blokov.</translation>
    </message>
    <message>
        <source>Close all wallets</source>
        <translation>Zatvoriť všetky peňaženky</translation>
    </message>
    <message>
        <source>Are you sure you wish to close all wallets?</source>
        <translation>Naozaj si želáte zatvoriť všetky peňaženky?</translation>
    </message>
</context>
<context>
    <name>WalletFrame</name>
    <message>
        <source>No wallet has been loaded.
Go to File &gt; Open Wallet to load a wallet.
- OR -</source>
        <translation>Nie je načítaná žiadna peňaženka.
Choďte do Súbor &gt; Otvoriť Peňaženku, pre načítanie peňaženky.
- ALEBO -</translation>
    </message>
    <message>
        <source>Create a new wallet</source>
        <translation>Vytvoriť novú peňaženku</translation>
    </message>
</context>
<context>
    <name>WalletModel</name>
    <message>
        <source>Send Coins</source>
        <translation>Poslať mince</translation>
    </message>
    <message>
        <source>Fee bump error</source>
        <translation>Chyba pri navyšovaní poplatku</translation>
    </message>
    <message>
        <source>Increasing transaction fee failed</source>
        <translation>Nepodarilo sa navýšiť poplatok</translation>
    </message>
    <message>
        <source>Do you want to increase the fee?</source>
        <translation>Chcete navýšiť poplatok?</translation>
    </message>
    <message>
        <source>Do you want to draft a transaction with fee increase?</source>
        <translation>Chcete naplánovať túto transakciu s navýšením poplatkov.</translation>
    </message>
    <message>
        <source>Current fee:</source>
        <translation>Momentálny poplatok:</translation>
    </message>
    <message>
        <source>Increase:</source>
        <translation>Navýšenie:</translation>
    </message>
    <message>
        <source>New fee:</source>
        <translation>Nový poplatok:</translation>
    </message>
    <message>
        <source>Confirm fee bump</source>
        <translation>Potvrď navýšenie poplatku</translation>
    </message>
    <message>
        <source>Can't draft transaction.</source>
        <translation>Nemožno naplánovať túto transakciu.</translation>
    </message>
    <message>
        <source>PSBT copied</source>
        <translation>PSBT skopírovaná</translation>
    </message>
    <message>
        <source>Can't sign transaction.</source>
        <translation>Nemôzeme podpíaať transakciu.</translation>
    </message>
    <message>
        <source>Could not commit transaction</source>
        <translation>Nemôzeme uložiť transakciu do peňaženky</translation>
    </message>
    <message>
        <source>default wallet</source>
        <translation>predvolená peňaženka</translation>
    </message>
</context>
<context>
    <name>WalletView</name>
    <message>
        <source>&amp;Export</source>
        <translation>&amp;Exportovať...</translation>
    </message>
    <message>
        <source>Export the data in the current tab to a file</source>
        <translation>Exportovať dáta v aktuálnej karte do súboru</translation>
    </message>
    <message>
        <source>Error</source>
        <translation>Chyba</translation>
    </message>
    <message>
        <source>Unable to decode PSBT from clipboard (invalid base64)</source>
        <translation>Nepodarilo sa dekódovať skopírovanú PSBT (invalid base64)</translation>
    </message>
    <message>
        <source>Load Transaction Data</source>
        <translation>Načítať údaje o transakcii</translation>
    </message>
    <message>
        <source>Partially Signed Transaction (*.psbt)</source>
        <translation>Čiastočne podpísaná transakcia (*.psbt)</translation>
    </message>
    <message>
        <source>PSBT file must be smaller than 100 MiB</source>
        <translation>Súbor PSBT musí byť menší než 100 MiB</translation>
    </message>
    <message>
        <source>Unable to decode PSBT</source>
        <translation>Nepodarilo sa dekódovať PSBT</translation>
    </message>
    <message>
        <source>Backup Wallet</source>
        <translation>Zálohovanie peňaženky</translation>
    </message>
    <message>
        <source>Wallet Data (*.dat)</source>
        <translation>Dáta peňaženky (*.dat)</translation>
    </message>
    <message>
        <source>Backup Failed</source>
        <translation>Zálohovanie zlyhalo</translation>
    </message>
    <message>
        <source>There was an error trying to save the wallet data to %1.</source>
        <translation>Vyskytla sa chyba pri pokuse o uloženie dát peňaženky do %1.</translation>
    </message>
    <message>
        <source>Backup Successful</source>
        <translation>Záloha úspešná</translation>
    </message>
    <message>
        <source>The wallet data was successfully saved to %1.</source>
        <translation>Dáta peňaženky boli úspešne uložené do %1.</translation>
    </message>
    <message>
        <source>Cancel</source>
        <translation>Zrušiť</translation>
    </message>
</context>
<context>
    <name>bitcoin-core</name>
    <message>
        <source>Distributed under the MIT software license, see the accompanying file %s or %s</source>
        <translation>Distribuované pod softvérovou licenciou MIT, pozri sprievodný súbor %s alebo %s</translation>
    </message>
    <message>
        <source>Prune configured below the minimum of %d MiB.  Please use a higher number.</source>
        <translation>Redukcia nastavená pod minimálnu hodnotu %d MiB. Prosím použite vyššiu hodnotu.</translation>
    </message>
    <message>
        <source>Prune: last wallet synchronisation goes beyond pruned data. You need to -reindex (download the whole blockchain again in case of pruned node)</source>
        <translation>Redukovanie: posledná synchronizácia peňaženky prebehla pred časmi blokov v redukovaných dátach. Je potrebné vykonať -reindex (v prípade redukovaného režimu stiahne znovu celý blockchain)</translation>
    </message>
    <message>
        <source>Pruning blockstore...</source>
        <translation>Redukovanie blockstore...</translation>
    </message>
    <message>
        <source>Unable to start HTTP server. See debug log for details.</source>
        <translation>Nepodarilo sa spustiť HTTP server. Pre viac detailov zobrazte debug log.</translation>
    </message>
    <message>
        <source>The %s developers</source>
        <translation>Vývojári %s</translation>
    </message>
    <message>
        <source>Cannot obtain a lock on data directory %s. %s is probably already running.</source>
        <translation>Nemožné uzamknúť zložku %s. %s pravdepodobne už beží.</translation>
    </message>
    <message>
        <source>Cannot provide specific connections and have addrman find outgoing connections at the same.</source>
        <translation>Nemôžete zadať konkrétne spojenia a zároveň mať nastavený addrman pre hľadanie odchádzajúcich spojení.</translation>
    </message>
    <message>
        <source>Error reading %s! All keys read correctly, but transaction data or address book entries might be missing or incorrect.</source>
        <translation>Nastala chyba pri čítaní súboru %s! Všetkz kľúče sa prečítali správne, ale dáta o transakcíách alebo záznamy v adresári môžu chýbať alebo byť nesprávne.</translation>
    </message>
    <message>
        <source>Please check that your computer's date and time are correct! If your clock is wrong, %s will not work properly.</source>
        <translation>Prosím skontrolujte systémový čas a dátum. Keď je váš čas nesprávny, %s nebude fungovať správne.</translation>
    </message>
    <message>
        <source>Please contribute if you find %s useful. Visit %s for further information about the software.</source>
        <translation>Keď si myslíte, že %s je užitočný, podporte nás. Pre viac informácií o software navštívte %s.</translation>
    </message>
    <message>
        <source>The block database contains a block which appears to be from the future. This may be due to your computer's date and time being set incorrectly. Only rebuild the block database if you are sure that your computer's date and time are correct</source>
        <translation>Databáza blokov obsahuje blok, ktorý vyzerá byť z budúcnosti. Toto môže byť spôsobené nesprávnym systémovým časom vášho počítača. Obnovujte databázu blokov len keď ste si istý, že systémový čas je nastavený správne.</translation>
    </message>
    <message>
        <source>This is a pre-release test build - use at your own risk - do not use for mining or merchant applications</source>
        <translation>Toto je predbežná testovacia zostava - používate na vlastné riziko - nepoužívajte na ťaženie alebo obchodné aplikácie</translation>
    </message>
    <message>
        <source>This is the transaction fee you may discard if change is smaller than dust at this level</source>
        <translation>Toto je transakčný poplatok, ktorý môžete škrtnúť, ak je zmena na tejto úrovni menšia ako prach</translation>
    </message>
    <message>
        <source>Unable to replay blocks. You will need to rebuild the database using -reindex-chainstate.</source>
        <translation>Nedarí sa znovu aplikovať bloky. Budete musieť prestavať databázu použitím -reindex-chainstate.</translation>
    </message>
    <message>
        <source>Unable to rewind the database to a pre-fork state. You will need to redownload the blockchain</source>
        <translation>Nedará sa vrátiť databázu do stavu pred rozdelením. Budete musieť znovu stiahnuť celý blockchain</translation>
    </message>
    <message>
        <source>Warning: The network does not appear to fully agree! Some miners appear to be experiencing issues.</source>
        <translation>Varovanie: Javí sa že sieť sieť úplne nesúhlasí! Niektorí mineri zjavne majú ťažkosti.</translation>
    </message>
    <message>
        <source>Warning: We do not appear to fully agree with our peers! You may need to upgrade, or other nodes may need to upgrade.</source>
        <translation>Varovanie: Zjavne sa úplne nezhodujeme s našimi peer-mi! Možno potrebujete prejsť na novšiu verziu alebo ostatné uzly potrebujú vyššiu verziu.</translation>
    </message>
    <message>
        <source>-maxmempool must be at least %d MB</source>
        <translation>-maxmempool musí byť najmenej %d MB</translation>
    </message>
    <message>
        <source>Cannot resolve -%s address: '%s'</source>
        <translation>Nedá preložiť -%s adresu: '%s'</translation>
    </message>
    <message>
        <source>Change index out of range</source>
        <translation>Menný index mimo rozsah</translation>
    </message>
    <message>
        <source>Config setting for %s only applied on %s network when in [%s] section.</source>
        <translation>Nastavenie konfigurácie pre %s platí iba v sieti %s a v sekcii [%s].</translation>
    </message>
    <message>
        <source>Copyright (C) %i-%i</source>
        <translation>Copyright (C) %i-%i</translation>
    </message>
    <message>
        <source>Corrupted block database detected</source>
        <translation>Zistená poškodená databáza blokov</translation>
    </message>
    <message>
        <source>Could not find asmap file %s</source>
        <translation>Nepodarilo sa nájsť asmap súbor %s</translation>
    </message>
    <message>
        <source>Could not parse asmap file %s</source>
        <translation>Nepodarilo sa analyzovať asmap súbor %s</translation>
    </message>
    <message>
        <source>Do you want to rebuild the block database now?</source>
        <translation>Chcete znovu zostaviť databázu blokov?</translation>
    </message>
    <message>
        <source>Error initializing block database</source>
        <translation>Chyba inicializácie databázy blokov</translation>
    </message>
    <message>
        <source>Error initializing wallet database environment %s!</source>
        <translation>Chyba spustenia databázového prostredia peňaženky %s!</translation>
    </message>
    <message>
        <source>Error loading %s</source>
        <translation>Chyba načítania %s</translation>
    </message>
    <message>
        <source>Error loading %s: Private keys can only be disabled during creation</source>
        <translation>Chyba pri načítaní %s: Súkromné kľúče môžu byť zakázané len počas vytvárania</translation>
    </message>
    <message>
        <source>Error loading %s: Wallet corrupted</source>
        <translation>Chyba načítania %s: Peňaženka je poškodená</translation>
    </message>
    <message>
        <source>Error loading %s: Wallet requires newer version of %s</source>
        <translation>Chyba načítania %s: Peňaženka vyžaduje novšiu verziu %s</translation>
    </message>
    <message>
        <source>Error loading block database</source>
        <translation>Chyba načítania databázy blokov</translation>
    </message>
    <message>
        <source>Error opening block database</source>
        <translation>Chyba otvárania databázy blokov</translation>
    </message>
    <message>
        <source>Failed to listen on any port. Use -listen=0 if you want this.</source>
        <translation>Chyba počúvania na ktoromkoľvek porte. Použi -listen=0 ak toto chcete.</translation>
    </message>
    <message>
        <source>Failed to rescan the wallet during initialization</source>
        <translation>Počas inicializácie sa nepodarila pre-skenovať peňaženka</translation>
    </message>
    <message>
        <source>Failed to verify database</source>
        <translation>Nepodarilo sa overiť databázu</translation>
    </message>
    <message>
        <source>Ignoring duplicate -wallet %s.</source>
        <translation>Ignorujú sa duplikátne -wallet %s.</translation>
    </message>
    <message>
        <source>Importing...</source>
        <translation>Prebieha import ...</translation>
    </message>
    <message>
        <source>Incorrect or no genesis block found. Wrong datadir for network?</source>
        <translation>Nesprávny alebo žiadny genesis blok nájdený. Nesprávny dátový priečinok alebo sieť?</translation>
    </message>
    <message>
        <source>Initialization sanity check failed. %s is shutting down.</source>
        <translation>Kontrola čistoty pri inicializácií zlyhala. %s sa vypína.</translation>
    </message>
    <message>
        <source>Invalid P2P permission: '%s'</source>
        <translation>Neplatné oprávnenie P2P: '%s'</translation>
    </message>
    <message>
        <source>Invalid amount for -%s=&lt;amount&gt;: '%s'</source>
        <translation>Neplatná suma pre -%s=&lt;amount&gt;: '%s'</translation>
    </message>
    <message>
        <source>Invalid amount for -discardfee=&lt;amount&gt;: '%s'</source>
        <translation>Neplatná čiastka pre -discardfee=&lt;čiastka&gt;: '%s'</translation>
    </message>
    <message>
        <source>Invalid amount for -fallbackfee=&lt;amount&gt;: '%s'</source>
        <translation>Neplatná suma pre -fallbackfee=&lt;amount&gt;: '%s'</translation>
    </message>
    <message>
        <source>SQLiteDatabase: Unexpected application id. Expected %u, got %u</source>
        <translation>SQLiteDatabase: Neočakávané ID aplikácie: %u. Očakávané:  %u</translation>
    </message>
    <message>
        <source>Specified blocks directory "%s" does not exist.</source>
        <translation>Zadaný adresár blokov "%s" neexistuje.</translation>
    </message>
    <message>
        <source>Unknown address type '%s'</source>
        <translation>Neznámy typ adresy '%s'</translation>
    </message>
    <message>
        <source>Unknown change type '%s'</source>
        <translation>Neznámy typ zmeny '%s'</translation>
    </message>
    <message>
        <source>Upgrading txindex database</source>
        <translation>Inovuje sa txindex databáza</translation>
    </message>
    <message>
        <source>Loading P2P addresses...</source>
        <translation>Načítavam P2P adresy…</translation>
    </message>
    <message>
        <source>Loading banlist...</source>
        <translation>Načítavam banlist...</translation>
    </message>
    <message>
        <source>Not enough file descriptors available.</source>
        <translation>Nedostatok kľúčových slov súboru.</translation>
    </message>
    <message>
        <source>Prune cannot be configured with a negative value.</source>
        <translation>Redukovanie nemôže byť nastavené na zápornú hodnotu.</translation>
    </message>
    <message>
        <source>Prune mode is incompatible with -txindex.</source>
        <translation>Redukovanie je nekompatibilné s -txindex.</translation>
    </message>
    <message>
        <source>Replaying blocks...</source>
        <translation>Znovu sa aplikujú bloky…</translation>
    </message>
    <message>
        <source>Rewinding blocks...</source>
        <translation>Vracajú sa bloky dozadu…</translation>
    </message>
    <message>
        <source>The source code is available from %s.</source>
        <translation>Zdrojový kód je dostupný z %s</translation>
    </message>
    <message>
        <source>Transaction fee and change calculation failed</source>
        <translation>Zlyhal výpočet transakčného poplatku a výdavku</translation>
    </message>
    <message>
        <source>Unable to bind to %s on this computer. %s is probably already running.</source>
        <translation>Nemožné pripojiť k %s na tomto počíťači. %s už pravdepodobne beží.</translation>
    </message>
    <message>
        <source>Unable to generate keys</source>
        <translation>Nepodarilo sa vygenerovať kľúče</translation>
    </message>
    <message>
        <source>Unsupported logging category %s=%s.</source>
        <translation>Nepodporovaná logovacia kategória %s=%s.</translation>
    </message>
    <message>
        <source>Upgrading UTXO database</source>
        <translation>Vylepšuje sa databáza neminutých výstupov (UTXO)</translation>
    </message>
    <message>
        <source>User Agent comment (%s) contains unsafe characters.</source>
        <translation>Komentár u typu klienta (%s) obsahuje riskantné znaky.</translation>
    </message>
    <message>
        <source>Verifying blocks...</source>
        <translation>Overujem bloky...</translation>
    </message>
    <message>
        <source>Wallet needed to be rewritten: restart %s to complete</source>
        <translation>Peňaženka musí byť prepísaná: pre dokončenie reštartujte %s</translation>
    </message>
    <message>
        <source>Error: Listening for incoming connections failed (listen returned error %s)</source>
        <translation>Chyba: Počúvanie prichádzajúcich spojení zlyhalo (vrátená chyba je %s)</translation>
    </message>
    <message>
        <source>Invalid amount for -maxtxfee=&lt;amount&gt;: '%s' (must be at least the minrelay fee of %s to prevent stuck transactions)</source>
        <translation>Neplatná suma pre -maxtxfee=&lt;amount&gt;: '%s' (aby sa transakcia nezasekla, minimálny prenosový poplatok musí byť aspoň %s)</translation>
    </message>
    <message>
        <source>The transaction amount is too small to send after the fee has been deducted</source>
        <translation>Suma je príliš malá pre odoslanie transakcie</translation>
    </message>
    <message>
        <source>You need to rebuild the database using -reindex to go back to unpruned mode.  This will redownload the entire blockchain</source>
        <translation>K návratu k neredukovanému režimu je potrebné prestavať databázu použitím -reindex. Tiež sa znova stiahne celý blockchain</translation>
    </message>
    <message>
        <source>A fatal internal error occurred, see debug.log for details</source>
        <translation>Nastala fatálna interná chyba, pre viac informácií pozrite debug.log</translation>
    </message>
    <message>
        <source>Cannot set -peerblockfilters without -blockfilterindex.</source>
        <translation>Nepodarilo sa určiť -peerblockfilters bez -blockfilterindex.</translation>
    </message>
    <message>
        <source>Disk space is too low!</source>
        <translation>Nedostatok miesta na disku!</translation>
    </message>
    <message>
        <source>Error reading from database, shutting down.</source>
        <translation>Chyba pri načítaní z databázy, ukončuje sa.</translation>
    </message>
    <message>
        <source>Error upgrading chainstate database</source>
        <translation>Chyba pri vylepšení databáze reťzcov blokov</translation>
    </message>
    <message>
        <source>Error: Disk space is low for %s</source>
        <translation>Chyba: Málo miesta na disku pre %s</translation>
    </message>
    <message>
        <source>Fee rate (%s) is lower than the minimum fee rate setting (%s)</source>
        <translation>Zvolený poplatok (%s)  je nižší ako nastavený minimálny poplatok (%s)</translation>
    </message>
    <message>
        <source>Invalid -onion address or hostname: '%s'</source>
        <translation>Neplatná -onion adresa alebo hostiteľ: '%s'</translation>
    </message>
    <message>
        <source>Invalid -proxy address or hostname: '%s'</source>
        <translation>Neplatná -proxy adresa alebo hostiteľ: '%s'</translation>
    </message>
    <message>
        <source>Invalid amount for -paytxfee=&lt;amount&gt;: '%s' (must be at least %s)</source>
        <translation>Neplatná suma pre -paytxfee=&lt;amount&gt;: '%s' (musí byť aspoň %s)</translation>
    </message>
    <message>
        <source>Invalid netmask specified in -whitelist: '%s'</source>
        <translation>Nadaná neplatná netmask vo -whitelist: '%s'</translation>
    </message>
    <message>
        <source>Need to specify a port with -whitebind: '%s'</source>
        <translation>Je potrebné zadať port s -whitebind: '%s'</translation>
    </message>
    <message>
        <source>No proxy server specified. Use -proxy=&lt;ip&gt; or -proxy=&lt;ip:port&gt;.</source>
        <translation>Nie je špecifikovaný proxy server. Použite -proxy=&lt;ip&gt; alebo -proxy=&lt;ip:port&gt;.</translation>
    </message>
    <message>
        <source>Prune mode is incompatible with -blockfilterindex.</source>
        <translation>Režim redukovania je nekompatibilný s -blockfilterindex.</translation>
    </message>
    <message>
        <source>Reducing -maxconnections from %d to %d, because of system limitations.</source>
        <translation>Obmedzuje sa -maxconnections z %d na %d kvôli systémovým obmedzeniam.</translation>
    </message>
    <message>
        <source>Section [%s] is not recognized.</source>
        <translation>Sekcia [%s] nie je rozpoznaná.</translation>
    </message>
    <message>
        <source>Signing transaction failed</source>
        <translation>Podpísanie správy zlyhalo</translation>
    </message>
    <message>
        <source>Specified -walletdir "%s" does not exist</source>
        <translation>Uvedená -walletdir "%s" neexistuje</translation>
    </message>
    <message>
        <source>Specified -walletdir "%s" is a relative path</source>
        <translation>Uvedená -walletdir "%s" je relatívna cesta</translation>
    </message>
    <message>
        <source>Specified -walletdir "%s" is not a directory</source>
        <translation>Uvedený -walletdir "%s" nie je priečinok</translation>
    </message>
    <message>
        <source>The specified config file %s does not exist
</source>
        <translation>Zadaný konfiguračný súbor %s neexistuje
</translation>
    </message>
    <message>
        <source>The transaction amount is too small to pay the fee</source>
        <translation>Suma transakcie je príliš malá na zaplatenie poplatku</translation>
    </message>
    <message>
        <source>This is experimental software.</source>
        <translation>Toto je experimentálny softvér.</translation>
    </message>
    <message>
        <source>Transaction amount too small</source>
        <translation>Suma transakcie príliš malá</translation>
    </message>
    <message>
        <source>Transaction too large</source>
        <translation>Transakcia príliš veľká</translation>
    </message>
    <message>
        <source>Unable to bind to %s on this computer (bind returned error %s)</source>
        <translation>Na tomto počítači sa nedá vytvoriť väzba %s (vytvorenie väzby vrátilo chybu %s)</translation>
    </message>
    <message>
        <source>Unable to create the PID file '%s': %s</source>
        <translation>Nepodarilo sa vytvoriť súbor PID '%s': %s</translation>
    </message>
    <message>
        <source>Unable to generate initial keys</source>
        <translation>Nepodarilo sa vygenerovať úvodné kľúče</translation>
    </message>
    <message>
        <source>Unknown -blockfilterindex value %s.</source>
        <translation>Neznáma -blockfilterindex hodnota %s.</translation>
    </message>
    <message>
        <source>Verifying wallet(s)...</source>
        <translation>Kontrolujem peňaženku(y)…</translation>
    </message>
    <message>
        <source>Warning: unknown new rules activated (versionbit %i)</source>
        <translation>Upozornenie: aktivovaná neznáme nové pravidlá (verzový bit %i)</translation>
    </message>
    <message>
        <source>-maxtxfee is set very high! Fees this large could be paid on a single transaction.</source>
        <translation>-maxtxfee je nastavené veľmi vysoko! Takto vysoký poplatok môže byť zaplatebý v jednej transakcii.</translation>
    </message>
    <message>
        <source>This is the transaction fee you may pay when fee estimates are not available.</source>
        <translation>Toto je poplatok za transakciu keď odhad poplatkov ešte nie je k dispozícii.</translation>
    </message>
    <message>
        <source>Total length of network version string (%i) exceeds maximum length (%i). Reduce the number or size of uacomments.</source>
        <translation>Celková dĺžka verzie sieťového reťazca (%i) prekračuje maximálnu dĺžku (%i). Znížte počet a veľkosť komentárov.</translation>
    </message>
    <message>
        <source>%s is set very high!</source>
        <translation>Hodnota %s je nastavená veľmi vysoko!</translation>
    </message>
    <message>
        <source>Starting network threads...</source>
        <translation>Spúšťajú sa sieťové vlákna...</translation>
    </message>
    <message>
        <source>The wallet will avoid paying less than the minimum relay fee.</source>
        <translation>Peňaženka zabráni zaplateniu menšej sumy ako je minimálny poplatok.</translation>
    </message>
    <message>
        <source>This is the minimum transaction fee you pay on every transaction.</source>
        <translation>Toto je minimálny poplatok za transakciu pri každej transakcii.</translation>
    </message>
    <message>
        <source>This is the transaction fee you will pay if you send a transaction.</source>
        <translation>Toto je poplatok za transakciu pri odoslaní transakcie.</translation>
    </message>
    <message>
        <source>Transaction amounts must not be negative</source>
        <translation>Sumy transakcií nesmú byť záporné</translation>
    </message>
    <message>
        <source>Transaction has too long of a mempool chain</source>
        <translation>Transakcia má v transakčnom zásobníku príliš dlhý reťazec</translation>
    </message>
    <message>
        <source>Transaction must have at least one recipient</source>
        <translation>Transakcia musí mať aspoň jedného príjemcu</translation>
    </message>
    <message>
        <source>Unknown network specified in -onlynet: '%s'</source>
        <translation>Neznáma sieť upresnená v -onlynet: '%s'</translation>
    </message>
    <message>
        <source>Insufficient funds</source>
        <translation>Nedostatok prostriedkov</translation>
    </message>
    <message>
        <source>Fee estimation failed. Fallbackfee is disabled. Wait a few blocks or enable -fallbackfee.</source>
        <translation>Odhad poplatku sa nepodaril. Fallbackfee je zakázaný. Počkajte niekoľko blokov alebo povoľte -fallbackfee.</translation>
    </message>
    <message>
        <source>Warning: Private keys detected in wallet {%s} with disabled private keys</source>
        <translation>Upozornenie: Boli zistené súkromné kľúče v peňaženke {%s} so zakázanými súkromnými kľúčmi.</translation>
    </message>
    <message>
        <source>Cannot write to data directory '%s'; check permissions.</source>
        <translation>Nie je možné zapísať do adresára ' %s'. Skontrolujte povolenia.</translation>
    </message>
    <message>
        <source>Loading block index...</source>
        <translation>Načítavanie zoznamu blokov...</translation>
    </message>
    <message>
        <source>Loading wallet...</source>
        <translation>Načítavam peňaženku...</translation>
    </message>
    <message>
        <source>Cannot downgrade wallet</source>
        <translation>Nie je možné prejsť na nižšiu verziu peňaženky</translation>
    </message>
    <message>
        <source>Rescanning...</source>
        <translation>Nové prehľadávanie...</translation>
    </message>
    <message>
        <source>Done loading</source>
        <translation>Dokončené načítavanie</translation>
    </message>
</context>
</TS><|MERGE_RESOLUTION|>--- conflicted
+++ resolved
@@ -70,9 +70,9 @@
         <translation>Toto sú Vaše Ghost adresy pre posielanie platieb. Vždy skontrolujte sumu a prijímaciu adresu pred poslaním mincí.</translation>
     </message>
     <message>
-        <source>These are your Particl addresses for receiving payments. Use the 'Create new receiving address' button in the receive tab to create new addresses.
+        <source>These are your Ghost addresses for receiving payments. Use the 'Create new receiving address' button in the receive tab to create new addresses.
 Signing is only possible with addresses of the type 'legacy'.</source>
-        <translation>Toto sú vaše Particl adresy pre prijímanie platieb. Pre vytvorenie nových adries kliknite na "Vytvoriť novú prijímaciu adresu" na karte "Prijať". Podpisovanie je možné iba s adresami typu "legacy".</translation>
+        <translation>Toto sú vaše Ghost adresy pre prijímanie platieb. Pre vytvorenie nových adries kliknite na "Vytvoriť novú prijímaciu adresu" na karte "Prijať". Podpisovanie je možné iba s adresami typu "legacy".</translation>
     </message>
     <message>
         <source>&amp;Copy Address</source>
@@ -169,8 +169,8 @@
         <translation>Potvrďte zašifrovanie peňaženky</translation>
     </message>
     <message>
-        <source>Warning: If you encrypt your wallet and lose your passphrase, you will &lt;b&gt;LOSE ALL OF YOUR PARTICL&lt;/b&gt;!</source>
-        <translation>Varovanie: Ak zašifrujete peňaženku a stratíte heslo, &lt;b&gt;STRATÍTE VŠETKY VAŠE PARTICLY&lt;/b&gt;!</translation>
+        <source>Warning: If you encrypt your wallet and lose your passphrase, you will &lt;b&gt;LOSE ALL OF YOUR GHOST&lt;/b&gt;!</source>
+        <translation>Varovanie: Ak zašifrujete peňaženku a stratíte heslo, &lt;b&gt;STRATÍTE VŠETKY VAŠE GHOSTY&lt;/b&gt;!</translation>
     </message>
     <message>
         <source>Are you sure you wish to encrypt your wallet?</source>
@@ -190,7 +190,7 @@
     </message>
     <message>
         <source>Remember that encrypting your wallet cannot fully protect your ghost from being stolen by malware infecting your computer.</source>
-        <translation>Pamätajte, že zašifrovanie peňaženky neochráni úplne vaše particly pred ukradnutím škodlivými programami vo vašom počítači.</translation>
+        <translation>Pamätajte, že zašifrovanie peňaženky neochráni úplne vaše ghosty pred ukradnutím škodlivými programami vo vašom počítači.</translation>
     </message>
     <message>
         <source>Wallet to be encrypted</source>
@@ -399,21 +399,12 @@
         <translation>Zašifruj súkromné kľúče ktoré patria do vašej peňaženky</translation>
     </message>
     <message>
-<<<<<<< HEAD
         <source>Sign messages with your Ghost addresses to prove you own them</source>
-        <translation>Podpísať správu s vašou adresou Ghost aby ste preukázali že ju vlastníte</translation>
+        <translation>Podpísať správu s vašou Ghost adresou, aby ste preukázali, že ju vlastníte</translation>
     </message>
     <message>
         <source>Verify messages to ensure they were signed with specified Ghost addresses</source>
-        <translation>Overiť či správa bola podpísaná uvedenou Ghost adresou</translation>
-=======
-        <source>Sign messages with your Particl addresses to prove you own them</source>
-        <translation>Podpísať správu s vašou Particl adresou, aby ste preukázali, že ju vlastníte</translation>
-    </message>
-    <message>
-        <source>Verify messages to ensure they were signed with specified Particl addresses</source>
-        <translation>Overiť, či boli správy podpísané uvedenou Particl adresou</translation>
->>>>>>> 239a8573
+        <translation>Overiť, či boli správy podpísané uvedenou Ghost adresou</translation>
     </message>
     <message>
         <source>&amp;File</source>
@@ -496,16 +487,16 @@
         <translation>&amp;Načítať PSBT zo súboru...</translation>
     </message>
     <message>
-        <source>Load Partially Signed Particl Transaction</source>
-        <translation>Načítať sčasti podpísanú Particl transakciu</translation>
+        <source>Load Partially Signed Ghost Transaction</source>
+        <translation>Načítať sčasti podpísanú Ghost transakciu</translation>
     </message>
     <message>
         <source>Load PSBT from clipboard...</source>
         <translation>Načítať skopírovanú PSBT...</translation>
     </message>
     <message>
-        <source>Load Partially Signed Particl Transaction from clipboard</source>
-        <translation>Načítať čiastočne podpísanú Particl transakciu, ktorú ste skopírovali</translation>
+        <source>Load Partially Signed Ghost Transaction from clipboard</source>
+        <translation>Načítať čiastočne podpísanú Ghost transakciu, ktorú ste skopírovali</translation>
     </message>
     <message>
         <source>Node window</source>
@@ -544,9 +535,6 @@
         <translation>Zatvoriť peňaženku</translation>
     </message>
     <message>
-<<<<<<< HEAD
-        <source>Show the %1 help message to get a list with possible Ghost command-line options</source>
-=======
         <source>Close All Wallets...</source>
         <translation>Zatvoriť Všetky Peňaženky...</translation>
     </message>
@@ -555,9 +543,8 @@
         <translation>Zatvoriť všetky peňaženky</translation>
     </message>
     <message>
-        <source>Show the %1 help message to get a list with possible Particl command-line options</source>
->>>>>>> 239a8573
-        <translation>Ukáž %1 zoznam možných nastavení Particlu pomocou príkazového riadku</translation>
+        <source>Show the %1 help message to get a list with possible Ghost command-line options</source>
+        <translation>Ukáž %1 zoznam možných nastavení Ghostu pomocou príkazového riadku</translation>
     </message>
     <message>
         <source>&amp;Mask values</source>
@@ -1085,7 +1072,7 @@
     </message>
     <message>
         <source>Attempting to spend ghost that are affected by not-yet-displayed transactions will not be accepted by the network.</source>
-        <translation>Pokus o minutie particlov, ktoré sú ovplyvnené ešte nezobrazenými transakciami, nebude sieťou akceptovaný.</translation>
+        <translation>Pokus o minutie ghostov, ktoré sú ovplyvnené ešte nezobrazenými transakciami, nebude sieťou akceptovaný.</translation>
     </message>
     <message>
         <source>Number of blocks left</source>
@@ -1369,8 +1356,8 @@
         <translation>Či zobrazovať možnosti kontroly mincí alebo nie.</translation>
     </message>
     <message>
-        <source>Connect to the Particl network through a separate SOCKS5 proxy for Tor onion services.</source>
-        <translation>Pripojiť k Particl sieti skrz samostatnú SOCKS5 proxy pre službu Tor.</translation>
+        <source>Connect to the Ghost network through a separate SOCKS5 proxy for Tor onion services.</source>
+        <translation>Pripojiť k Ghost sieti skrz samostatnú SOCKS5 proxy pre službu Tor.</translation>
     </message>
     <message>
         <source>Use separate SOCKS&amp;5 proxy to reach peers via Tor onion services:</source>
@@ -2460,7 +2447,7 @@
     </message>
     <message>
         <source>When there is less transaction volume than space in the blocks, miners as well as relaying nodes may enforce a minimum fee. Paying only this minimum fee is just fine, but be aware that this can result in a never confirming transaction once there is more demand for ghost transactions than the network can process.</source>
-        <translation>Ak je v blokoch menej objemu transakcií ako priestoru, ťažiari ako aj vysielacie uzly, môžu uplatniť minimálny poplatok. Platiť iba minimálny poplatok je v poriadku, ale uvedomte si, že to môže mať za následok transakciu, ktorá sa nikdy nepotvrdí, akonáhle je väčší dopyt po particlových transakciách, než dokáže sieť spracovať.</translation>
+        <translation>Ak je v blokoch menej objemu transakcií ako priestoru, ťažiari ako aj vysielacie uzly, môžu uplatniť minimálny poplatok. Platiť iba minimálny poplatok je v poriadku, ale uvedomte si, že to môže mať za následok transakciu, ktorá sa nikdy nepotvrdí, akonáhle je väčší dopyt po ghostových transakciách, než dokáže sieť spracovať.</translation>
     </message>
     <message>
         <source>A too low fee might result in a never confirming transaction (read the tooltip)</source>
@@ -2715,7 +2702,7 @@
     </message>
     <message>
         <source>The fee will be deducted from the amount being sent. The recipient will receive less ghost than you enter in the amount field. If multiple recipients are selected, the fee is split equally.</source>
-        <translation>Poplatok sa odpočíta od čiastky, ktorú odosielate. Príjemca dostane menej particlov ako zadáte. Ak je vybraných viacero príjemcov, poplatok je rozdelený rovným dielom.</translation>
+        <translation>Poplatok sa odpočíta od čiastky, ktorú odosielate. Príjemca dostane menej ghostov ako zadáte. Ak je vybraných viacero príjemcov, poplatok je rozdelený rovným dielom.</translation>
     </message>
     <message>
         <source>S&amp;ubtract fee from amount</source>
