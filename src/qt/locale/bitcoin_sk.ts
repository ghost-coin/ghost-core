<TS language="sk" version="2.1">
<context>
    <name>AddressBookPage</name>
    <message>
        <source>Right-click to edit address or label</source>
        <translation>Kliknutím pravým tlačidlom upraviť adresu alebo popis</translation>
    </message>
    <message>
        <source>Create a new address</source>
        <translation>Vytvoriť novú adresu</translation>
    </message>
    <message>
        <source>&amp;New</source>
        <translation>&amp;Nový</translation>
    </message>
    <message>
        <source>Copy the currently selected address to the system clipboard</source>
        <translation>Zkopírovať práve zvolenú adresu</translation>
    </message>
    <message>
        <source>&amp;Copy</source>
        <translation>&amp;Kopírovať</translation>
    </message>
    <message>
        <source>C&amp;lose</source>
        <translation>Z&amp;atvoriť</translation>
    </message>
    <message>
        <source>Delete the currently selected address from the list</source>
        <translation>Vymaž vybranú adresu zo zoznamu</translation>
    </message>
    <message>
        <source>Enter address or label to search</source>
        <translation>Zadajte adresu alebo popis pre hľadanie</translation>
    </message>
    <message>
        <source>Export the data in the current tab to a file</source>
        <translation>Exportovať tento náhľad do súboru</translation>
    </message>
    <message>
        <source>&amp;Export</source>
        <translation>&amp;Exportovať...</translation>
    </message>
    <message>
        <source>&amp;Delete</source>
        <translation>&amp;Zmazať</translation>
    </message>
    <message>
        <source>Choose the address to send coins to</source>
        <translation>Zvoľte adresu kam poslať mince</translation>
    </message>
    <message>
        <source>Choose the address to receive coins with</source>
        <translation>Zvoľte adresu na ktorú chcete prijať mince</translation>
    </message>
    <message>
        <source>C&amp;hoose</source>
        <translation>Vy&amp;brať</translation>
    </message>
    <message>
        <source>Sending addresses</source>
        <translation>Odosielajúce adresy</translation>
    </message>
    <message>
        <source>Receiving addresses</source>
        <translation>Prijímajúce adresy</translation>
    </message>
    <message>
        <source>These are your Particl addresses for sending payments. Always check the amount and the receiving address before sending coins.</source>
        <translation>Toto sú Vaše Particl adresy pre posielanie platieb. Vždy skontrolujte sumu a prijímaciu adresu pred poslaním mincí.</translation>
    </message>
    <message>
        <source>These are your Particl addresses for receiving payments. It is recommended to use a new receiving address for each transaction.</source>
        <translation>Toto sú vaše Particl adresy pre prijímanie platieb. Odporúča sa použiť vždy novú prijímaciu adresu pre každú transakciu.</translation>
    </message>
    <message>
        <source>&amp;Copy Address</source>
        <translation>&amp;Kopírovať adresu</translation>
    </message>
    <message>
        <source>Copy &amp;Label</source>
        <translation>Kopírovať &amp;popis</translation>
    </message>
    <message>
        <source>&amp;Edit</source>
        <translation>&amp;Upraviť</translation>
    </message>
    <message>
        <source>Export Address List</source>
        <translation>Exportovať zoznam adries</translation>
    </message>
    <message>
        <source>Comma separated file (*.csv)</source>
        <translation>Čiarkou oddelovaný súbor (*.csv)</translation>
    </message>
    <message>
        <source>Exporting Failed</source>
        <translation>Export zlyhal</translation>
    </message>
    <message>
        <source>There was an error trying to save the address list to %1. Please try again.</source>
        <translation>Nastala chyba pri pokuse uložiť zoznam adries do %1. Skúste znovu.</translation>
    </message>
</context>
<context>
    <name>AddressTableModel</name>
    <message>
        <source>Label</source>
        <translation>Popis</translation>
    </message>
    <message>
        <source>Address</source>
        <translation>Adresa</translation>
    </message>
    <message>
        <source>(no label)</source>
        <translation>(bez popisu)</translation>
    </message>
</context>
<context>
    <name>AskPassphraseDialog</name>
    <message>
        <source>Passphrase Dialog</source>
        <translation>Dialóg hesla</translation>
    </message>
    <message>
        <source>Enter passphrase</source>
        <translation>Zadajte heslo</translation>
    </message>
    <message>
        <source>New passphrase</source>
        <translation>Nové heslo</translation>
    </message>
    <message>
        <source>Repeat new passphrase</source>
        <translation>Zopakujte nové heslo</translation>
    </message>
    <message>
        <source>Show password</source>
        <translation>Ukázať heslo</translation>
    </message>
    <message>
        <source>Enter the new passphrase to the wallet.&lt;br/&gt;Please use a passphrase of &lt;b&gt;ten or more random characters&lt;/b&gt;, or &lt;b&gt;eight or more words&lt;/b&gt;.</source>
        <translation>Zadajte nové heslo k peňaženke.&lt;br/&gt;Prosím použite heslo s dĺžkou &lt;b&gt;desať alebo viac náhodných znakov&lt;/b&gt;, prípadne &lt;b&gt;osem alebo viac slov&lt;/b&gt;.</translation>
    </message>
    <message>
        <source>Encrypt wallet</source>
        <translation>Zašifrovať peňaženku</translation>
    </message>
    <message>
        <source>This operation needs your wallet passphrase to unlock the wallet.</source>
        <translation>Táto operácia potrebuje heslo k vašej peňaženke aby ju mohla odomknúť.</translation>
    </message>
    <message>
        <source>Unlock wallet</source>
        <translation>Odomknúť peňaženku</translation>
    </message>
    <message>
        <source>This operation needs your wallet passphrase to decrypt the wallet.</source>
        <translation>Táto operácia potrebuje heslo k vašej peňaženke na dešifrovanie peňaženky.</translation>
    </message>
    <message>
        <source>Decrypt wallet</source>
        <translation>Dešifrovať peňaženku</translation>
    </message>
    <message>
        <source>Change passphrase</source>
        <translation>Zmena hesla</translation>
    </message>
    <message>
        <source>Enter the old passphrase and new passphrase to the wallet.</source>
        <translation>Zadajte staré heslo a nové heslo k peňaženke.</translation>
    </message>
    <message>
        <source>Confirm wallet encryption</source>
        <translation>Potvrďte zašifrovanie peňaženky</translation>
    </message>
    <message>
        <source>Warning: If you encrypt your wallet and lose your passphrase, you will &lt;b&gt;LOSE ALL OF YOUR BITCOINS&lt;/b&gt;!</source>
        <translation>Varovanie: Ak zašifrujete peňaženku a stratíte heslo, &lt;b&gt;STRATÍTE VŠETKY VAŠE BITCOINY&lt;/b&gt;!</translation>
    </message>
    <message>
        <source>Are you sure you wish to encrypt your wallet?</source>
        <translation>Ste si istí, že si želáte zašifrovať peňaženku?</translation>
    </message>
    <message>
        <source>Wallet encrypted</source>
        <translation>Peňaženka zašifrovaná</translation>
    </message>
    <message>
        <source>%1 will close now to finish the encryption process. Remember that encrypting your wallet cannot fully protect your particl from being stolen by malware infecting your computer.</source>
        <translation>%1 sa teraz zavrie, aby sa ukončil proces šifrovania. Zašifrovanie peňaženky neochráni úplne pred krádežou bitcoinov škodlivými programami, ktoré prenikli do vášho počítača.</translation>
    </message>
    <message>
        <source>IMPORTANT: Any previous backups you have made of your wallet file should be replaced with the newly generated, encrypted wallet file. For security reasons, previous backups of the unencrypted wallet file will become useless as soon as you start using the new, encrypted wallet.</source>
        <translation>DÔLEŽITÉ: Všetky predchádzajúce zálohy vašej peňaženky, ktoré ste vykonali by mali byť nahradené novo vytvorenou, zašifrovanou peňaženkou. Z bezpečnostných dôvodov bude predchádzajúca záloha nezašifrovanej peňaženky k ničomu, akonáhle začnete používať novú, zašifrovanú peňaženku.</translation>
    </message>
    <message>
        <source>Wallet encryption failed</source>
        <translation>Šifrovanie peňaženky zlyhalo</translation>
    </message>
    <message>
        <source>Wallet encryption failed due to an internal error. Your wallet was not encrypted.</source>
        <translation>Šifrovanie peňaženky zlyhalo kôli internej chybe. Vaša peňaženka nebola zašifrovaná.</translation>
    </message>
    <message>
        <source>The supplied passphrases do not match.</source>
        <translation>Zadané heslá nesúhlasia.</translation>
    </message>
    <message>
        <source>Wallet unlock failed</source>
        <translation>Odomykanie peňaženky zlyhalo</translation>
    </message>
    <message>
        <source>The passphrase entered for the wallet decryption was incorrect.</source>
        <translation>Zadané heslo pre dešifrovanie peňaženky bolo nesprávne.</translation>
    </message>
    <message>
        <source>Wallet decryption failed</source>
        <translation>Zlyhalo šifrovanie peňaženky.</translation>
    </message>
    <message>
        <source>Wallet passphrase was successfully changed.</source>
        <translation>Heslo k peňaženke bolo úspešne zmenené.</translation>
    </message>
    <message>
        <source>Warning: The Caps Lock key is on!</source>
        <translation>Upozornenie: Máte zapnutý Caps Lock!</translation>
    </message>
</context>
<context>
    <name>BanTableModel</name>
    <message>
        <source>IP/Netmask</source>
        <translation>IP/Maska stiete</translation>
    </message>
    <message>
        <source>Banned Until</source>
        <translation>Blokovaný do</translation>
    </message>
</context>
<context>
    <name>BitcoinGUI</name>
    <message>
        <source>Sign &amp;message...</source>
        <translation>Podpísať &amp;správu...</translation>
    </message>
    <message>
        <source>Synchronizing with network...</source>
        <translation>Synchronizácia so sieťou...</translation>
    </message>
    <message>
        <source>&amp;Overview</source>
        <translation>&amp;Prehľad</translation>
    </message>
    <message>
        <source>Node</source>
        <translation>Uzol</translation>
    </message>
    <message>
        <source>Show general overview of wallet</source>
        <translation>Zobraziť celkový prehľad o peňaženke</translation>
    </message>
    <message>
        <source>&amp;Transactions</source>
        <translation>&amp;Transakcie</translation>
    </message>
    <message>
        <source>Browse transaction history</source>
        <translation>Prechádzať históriu transakcií</translation>
    </message>
    <message>
        <source>E&amp;xit</source>
        <translation>U&amp;končiť</translation>
    </message>
    <message>
        <source>Quit application</source>
        <translation>Ukončiť program</translation>
    </message>
    <message>
        <source>&amp;About %1</source>
        <translation>&amp;O %1</translation>
    </message>
    <message>
        <source>Show information about %1</source>
        <translation>Ukázať informácie o %1</translation>
    </message>
    <message>
        <source>About &amp;Qt</source>
        <translation>O &amp;Qt</translation>
    </message>
    <message>
        <source>Show information about Qt</source>
        <translation>Zobrazit informácie o Qt</translation>
    </message>
    <message>
        <source>&amp;Options...</source>
        <translation>&amp;Možnosti...</translation>
    </message>
    <message>
        <source>Modify configuration options for %1</source>
        <translation>Upraviť nastavenia pre %1</translation>
    </message>
    <message>
        <source>&amp;Encrypt Wallet...</source>
        <translation>&amp;Zašifrovať Peňaženku...</translation>
    </message>
    <message>
        <source>&amp;Backup Wallet...</source>
        <translation>&amp;Zálohovať peňaženku...</translation>
    </message>
    <message>
        <source>&amp;Change Passphrase...</source>
        <translation>&amp;Zmena Hesla...</translation>
    </message>
    <message>
        <source>&amp;Sending addresses...</source>
        <translation>&amp;Odosielajúce adresy ...</translation>
    </message>
    <message>
        <source>&amp;Receiving addresses...</source>
        <translation>&amp;Prijímajúce adresy...</translation>
    </message>
    <message>
        <source>Open &amp;URI...</source>
        <translation>Otvoriť &amp;URI...</translation>
    </message>
    <message>
        <source>Wallet:</source>
        <translation>Peňaženka:</translation>
    </message>
    <message>
        <source>default wallet</source>
        <translation>predvolená peňaženka</translation>
    </message>
    <message>
        <source>Click to disable network activity.</source>
        <translation>Kliknite pre zakázanie sieťovej aktivity.</translation>
    </message>
    <message>
        <source>Network activity disabled.</source>
        <translation>Sieťová aktivita zakázaná.</translation>
    </message>
    <message>
        <source>Click to enable network activity again.</source>
        <translation>Kliknite pre povolenie sieťovej aktivity.</translation>
    </message>
    <message>
        <source>Syncing Headers (%1%)...</source>
        <translation>Synchronizujú sa hlavičky (%1%)...</translation>
    </message>
    <message>
        <source>Reindexing blocks on disk...</source>
        <translation>Preindexúvam bloky na disku...</translation>
    </message>
    <message>
<<<<<<< HEAD
        <source>Send coins to a Particl address</source>
=======
        <source>Proxy is &lt;b&gt;enabled&lt;/b&gt;: %1</source>
        <translation>Proxy je &lt;b&gt;zapnuté&lt;/b&gt;: %1</translation>
    </message>
    <message>
        <source>Send coins to a Bitcoin address</source>
>>>>>>> e5776690
        <translation>Poslať bitcoins na adresu</translation>
    </message>
    <message>
        <source>Backup wallet to another location</source>
        <translation>Zálohovať peňaženku na iné miesto</translation>
    </message>
    <message>
        <source>Change the passphrase used for wallet encryption</source>
        <translation>Zmeniť heslo použité na šifrovanie peňaženky</translation>
    </message>
    <message>
        <source>&amp;Debug window</source>
        <translation>&amp;Okno pre ladenie</translation>
    </message>
    <message>
        <source>Open debugging and diagnostic console</source>
        <translation>Otvor konzolu pre ladenie a diagnostiku</translation>
    </message>
    <message>
        <source>&amp;Verify message...</source>
        <translation>O&amp;veriť správu...</translation>
    </message>
    <message>
        <source>Particl</source>
        <translation>Particl</translation>
    </message>
    <message>
        <source>Wallet</source>
        <translation>Peňaženka</translation>
    </message>
    <message>
        <source>&amp;Send</source>
        <translation>&amp;Odoslať</translation>
    </message>
    <message>
        <source>&amp;Receive</source>
        <translation>&amp;Prijať</translation>
    </message>
    <message>
        <source>&amp;Show / Hide</source>
        <translation>&amp;Zobraziť / Skryť</translation>
    </message>
    <message>
        <source>Show or hide the main Window</source>
        <translation>Zobraziť alebo skryť hlavné okno</translation>
    </message>
    <message>
        <source>Encrypt the private keys that belong to your wallet</source>
        <translation>Zašifruj súkromné kľúče ktoré patria do vašej peňaženky</translation>
    </message>
    <message>
        <source>Sign messages with your Particl addresses to prove you own them</source>
        <translation>Podpísať správu s vašou adresou Particl aby ste preukázali že ju vlastníte</translation>
    </message>
    <message>
        <source>Verify messages to ensure they were signed with specified Particl addresses</source>
        <translation>Overiť či správa bola podpísaná uvedenou Particl adresou</translation>
    </message>
    <message>
        <source>&amp;File</source>
        <translation>&amp;Súbor</translation>
    </message>
    <message>
        <source>&amp;Settings</source>
        <translation>&amp;Nastavenia</translation>
    </message>
    <message>
        <source>&amp;Help</source>
        <translation>&amp;Pomoc</translation>
    </message>
    <message>
        <source>Tabs toolbar</source>
        <translation>Lišta záložiek</translation>
    </message>
    <message>
        <source>Request payments (generates QR codes and bitcoin: URIs)</source>
        <translation>Vyžiadať platby (vygeneruje QR kódy a bitcoin: URI)</translation>
    </message>
    <message>
        <source>Show the list of used sending addresses and labels</source>
        <translation>Zobraziť zoznam použitých adries odosielateľa a ich popisy</translation>
    </message>
    <message>
        <source>Show the list of used receiving addresses and labels</source>
        <translation>Zobraziť zoznam použitých prijímacích adries a ich popisov</translation>
    </message>
    <message>
        <source>Open a bitcoin: URI or payment request</source>
        <translation>Otvoriť bitcoin URI alebo výzvu k platbe</translation>
    </message>
    <message>
        <source>&amp;Command-line options</source>
        <translation>&amp;Možnosti príkazového riadku</translation>
    </message>
    <message numerus="yes">
<<<<<<< HEAD
        <source>%n active connection(s) to Particl network</source>
        <translation><numerusform>%n aktívne pripojenie do siete Particl</numerusform><numerusform>%n aktívne pripojenia do siete Particl</numerusform><numerusform>%n aktívnych pripojení do siete Particl</numerusform></translation>
=======
        <source>%n active connection(s) to Bitcoin network</source>
        <translation><numerusform>%n aktívne pripojenie do siete Bitcoin</numerusform><numerusform>%n aktívne pripojenia do siete Bitcoin</numerusform><numerusform>%n aktívnych pripojení do siete Bitcoin</numerusform><numerusform>%n aktívnych pripojení do siete Bitcoin</numerusform></translation>
>>>>>>> e5776690
    </message>
    <message>
        <source>Indexing blocks on disk...</source>
        <translation>Indexujem bloky na disku...</translation>
    </message>
    <message>
        <source>Processing blocks on disk...</source>
        <translation>Spracovávam bloky na disku...</translation>
    </message>
    <message numerus="yes">
        <source>Processed %n block(s) of transaction history.</source>
        <translation><numerusform>Spracovaných %n blok transakčnej histórie.</numerusform><numerusform>Spracovaných %n bloky transakčnej histórie.</numerusform><numerusform>Spracovaných %n blokov transakčnej histórie.</numerusform><numerusform>Spracovaných %n blokov transakčnej histórie.</numerusform></translation>
    </message>
    <message>
        <source>%1 behind</source>
        <translation>%1 pozadu</translation>
    </message>
    <message>
        <source>Last received block was generated %1 ago.</source>
        <translation>Posledný prijatý blok bol vygenerovaný pred: %1.</translation>
    </message>
    <message>
        <source>Transactions after this will not yet be visible.</source>
        <translation>Transakcie po tomto čase ešte nebudú viditeľné.</translation>
    </message>
    <message>
        <source>Error</source>
        <translation>Chyba</translation>
    </message>
    <message>
        <source>Warning</source>
        <translation>Upozornenie</translation>
    </message>
    <message>
        <source>Information</source>
        <translation>Informácia</translation>
    </message>
    <message>
        <source>Up to date</source>
        <translation>Aktualizovaný</translation>
    </message>
    <message>
        <source>Show the %1 help message to get a list with possible Particl command-line options</source>
        <translation>Ukáž %1 zoznam možných nastavení Bitcoinu pomocou príkazového riadku</translation>
    </message>
    <message>
        <source>%1 client</source>
        <translation>%1 klient</translation>
    </message>
    <message>
        <source>Connecting to peers...</source>
        <translation>Pripája sa k partnerom...</translation>
    </message>
    <message>
        <source>Catching up...</source>
        <translation>Sťahujem...</translation>
    </message>
    <message>
        <source>Date: %1
</source>
        <translation>Dátum: %1
</translation>
    </message>
    <message>
        <source>Amount: %1
</source>
        <translation>Suma: %1
</translation>
    </message>
    <message>
        <source>Wallet: %1
</source>
        <translation>Peňaženka: %1
</translation>
    </message>
    <message>
        <source>Type: %1
</source>
        <translation>Typ: %1
</translation>
    </message>
    <message>
        <source>Label: %1
</source>
        <translation>Popis: %1
</translation>
    </message>
    <message>
        <source>Address: %1
</source>
        <translation>Adresa: %1
</translation>
    </message>
    <message>
        <source>Sent transaction</source>
        <translation>Odoslané transakcie</translation>
    </message>
    <message>
        <source>Incoming transaction</source>
        <translation>Prijatá transakcia</translation>
    </message>
    <message>
        <source>HD key generation is &lt;b&gt;enabled&lt;/b&gt;</source>
        <translation>Generovanie HD kľúčov je &lt;b&gt;zapnuté&lt;/b&gt;</translation>
    </message>
    <message>
        <source>HD key generation is &lt;b&gt;disabled&lt;/b&gt;</source>
        <translation>Generovanie HD kľúčov je &lt;b&gt;vypnuté&lt;/b&gt;</translation>
    </message>
    <message>
        <source>Wallet is &lt;b&gt;encrypted&lt;/b&gt; and currently &lt;b&gt;unlocked&lt;/b&gt;</source>
        <translation>Peňaženka je &lt;b&gt;zašifrovaná&lt;/b&gt; a momentálne &lt;b&gt;odomknutá&lt;/b&gt;</translation>
    </message>
    <message>
        <source>Wallet is &lt;b&gt;encrypted&lt;/b&gt; and currently &lt;b&gt;locked&lt;/b&gt;</source>
        <translation>Peňaženka je &lt;b&gt;zašifrovaná&lt;/b&gt; a momentálne &lt;b&gt;zamknutá&lt;/b&gt;</translation>
    </message>
    <message>
        <source>A fatal error occurred. Bitcoin can no longer continue safely and will quit.</source>
        <translation>Vyskytla sa kritická chyba. Bitcoin nemôže ďalej bezpečne pokračovať a ukončí sa.</translation>
    </message>
</context>
<context>
    <name>CoinControlDialog</name>
    <message>
        <source>Coin Selection</source>
        <translation>Výber mince</translation>
    </message>
    <message>
        <source>Quantity:</source>
        <translation>Množstvo:</translation>
    </message>
    <message>
        <source>Bytes:</source>
        <translation>Bajtov:</translation>
    </message>
    <message>
        <source>Amount:</source>
        <translation>Suma:</translation>
    </message>
    <message>
        <source>Fee:</source>
        <translation>Poplatok:</translation>
    </message>
    <message>
        <source>Dust:</source>
        <translation>Prach:</translation>
    </message>
    <message>
        <source>After Fee:</source>
        <translation>Po poplatku:</translation>
    </message>
    <message>
        <source>Change:</source>
        <translation>Zmena:</translation>
    </message>
    <message>
        <source>(un)select all</source>
        <translation>(ne)vybrať všetko</translation>
    </message>
    <message>
        <source>Tree mode</source>
        <translation>Stromový režim</translation>
    </message>
    <message>
        <source>List mode</source>
        <translation>Zoznamový režim</translation>
    </message>
    <message>
        <source>Amount</source>
        <translation>Suma</translation>
    </message>
    <message>
        <source>Received with label</source>
        <translation>Prijaté s označením</translation>
    </message>
    <message>
        <source>Received with address</source>
        <translation>Prijaté s adresou</translation>
    </message>
    <message>
        <source>Date</source>
        <translation>Dátum</translation>
    </message>
    <message>
        <source>Confirmations</source>
        <translation>Potvrdenia</translation>
    </message>
    <message>
        <source>Confirmed</source>
        <translation>Potvrdené</translation>
    </message>
    <message>
        <source>Copy address</source>
        <translation>Kopírovať adresu</translation>
    </message>
    <message>
        <source>Copy label</source>
        <translation>Kopírovať popis</translation>
    </message>
    <message>
        <source>Copy amount</source>
        <translation>Kopírovať sumu</translation>
    </message>
    <message>
        <source>Copy transaction ID</source>
        <translation>Kopírovať ID transakcie</translation>
    </message>
    <message>
        <source>Lock unspent</source>
        <translation>Uzamknúť neminuté</translation>
    </message>
    <message>
        <source>Unlock unspent</source>
        <translation>Odomknúť neminuté</translation>
    </message>
    <message>
        <source>Copy quantity</source>
        <translation>Kopírovať množstvo</translation>
    </message>
    <message>
        <source>Copy fee</source>
        <translation>Kopírovať poplatok</translation>
    </message>
    <message>
        <source>Copy after fee</source>
        <translation>Kopírovať po poplatkoch</translation>
    </message>
    <message>
        <source>Copy bytes</source>
        <translation>Kopírovať bajty</translation>
    </message>
    <message>
        <source>Copy dust</source>
        <translation>Kopírovať prach</translation>
    </message>
    <message>
        <source>Copy change</source>
        <translation>Kopírovať zmenu</translation>
    </message>
    <message>
        <source>(%1 locked)</source>
        <translation>(%1 zamknutých)</translation>
    </message>
    <message>
        <source>yes</source>
        <translation>áno</translation>
    </message>
    <message>
        <source>no</source>
        <translation>nie</translation>
    </message>
    <message>
        <source>This label turns red if any recipient receives an amount smaller than the current dust threshold.</source>
        <translation>Tento popis sčervenie ak ktorýkoľvek príjemca dostane sumu menšiu ako súčasný limit pre "prach".</translation>
    </message>
    <message>
        <source>Can vary +/- %1 satoshi(s) per input.</source>
        <translation>Môže sa líšiť o +/- %1 satoshi pre každý vstup.</translation>
    </message>
    <message>
        <source>(no label)</source>
        <translation>(bez popisu)</translation>
    </message>
    <message>
        <source>change from %1 (%2)</source>
        <translation>zmena od %1 (%2)</translation>
    </message>
    <message>
        <source>(change)</source>
        <translation>(zmena)</translation>
    </message>
</context>
<context>
    <name>EditAddressDialog</name>
    <message>
        <source>Edit Address</source>
        <translation>Upraviť adresu</translation>
    </message>
    <message>
        <source>&amp;Label</source>
        <translation>&amp;Popis</translation>
    </message>
    <message>
        <source>The label associated with this address list entry</source>
        <translation>Popis tejto položký v zozname adries je prázdny</translation>
    </message>
    <message>
        <source>The address associated with this address list entry. This can only be modified for sending addresses.</source>
        <translation>Adresa spojená s týmto záznamom v adresári. Možno upravovať len pre odosielajúce adresy.</translation>
    </message>
    <message>
        <source>&amp;Address</source>
        <translation>&amp;Adresa</translation>
    </message>
    <message>
        <source>New sending address</source>
        <translation>Nová adresa pre odoslanie</translation>
    </message>
    <message>
        <source>Edit receiving address</source>
        <translation>Upraviť prijímajúcu adresu</translation>
    </message>
    <message>
        <source>Edit sending address</source>
        <translation>Upraviť odosielaciu adresu</translation>
    </message>
    <message>
        <source>The entered address "%1" is not a valid Particl address.</source>
        <translation>Vložená adresa "%1" nieje platnou adresou Particl.</translation>
    </message>
    <message>
        <source>Could not unlock wallet.</source>
        <translation>Nepodarilo sa odomknúť peňaženku.</translation>
    </message>
    <message>
        <source>New key generation failed.</source>
        <translation>Generovanie nového kľúča zlyhalo.</translation>
    </message>
</context>
<context>
    <name>FreespaceChecker</name>
    <message>
        <source>A new data directory will be created.</source>
        <translation>Bude vytvorený nový dátový adresár.</translation>
    </message>
    <message>
        <source>name</source>
        <translation>názov</translation>
    </message>
    <message>
        <source>Directory already exists. Add %1 if you intend to create a new directory here.</source>
        <translation>Priečinok už existuje. Pridajte "%1" ak chcete vytvoriť nový priečinok tu.</translation>
    </message>
    <message>
        <source>Path already exists, and is not a directory.</source>
        <translation>Cesta už existuje a nie je to adresár.</translation>
    </message>
    <message>
        <source>Cannot create data directory here.</source>
        <translation>Tu nemôžem vytvoriť dátový adresár.</translation>
    </message>
</context>
<context>
    <name>HelpMessageDialog</name>
    <message>
        <source>version</source>
        <translation>verzia</translation>
    </message>
    <message>
        <source>(%1-bit)</source>
        <translation>(%1-bit)</translation>
    </message>
    <message>
        <source>About %1</source>
        <translation>O %1</translation>
    </message>
    <message>
        <source>Command-line options</source>
        <translation>Voľby príkazového riadku</translation>
    </message>
</context>
<context>
    <name>Intro</name>
    <message>
        <source>Welcome</source>
        <translation>Vitajte</translation>
    </message>
    <message>
        <source>Welcome to %1.</source>
        <translation>Vitajte v %1</translation>
    </message>
    <message>
        <source>As this is the first time the program is launched, you can choose where %1 will store its data.</source>
        <translation>Keďže toto je prvé spustenie programu, môžete si vybrať, kam %1 bude ukladať vaše údaje.</translation>
    </message>
    <message>
        <source>When you click OK, %1 will begin to download and process the full %4 block chain (%2GB) starting with the earliest transactions in %3 when %4 initially launched.</source>
        <translation>Hneď po stlačení OK, začne %1 stťahovať a spracovávať celý %4 reťazec blokov (%2 GB), začínajúc nejstaršími transakcemi z roku %3, kdey bol %4 spustený.</translation>
    </message>
    <message>
        <source>This initial synchronisation is very demanding, and may expose hardware problems with your computer that had previously gone unnoticed. Each time you run %1, it will continue downloading where it left off.</source>
        <translation>Prvá synchronizácia je veľmi náročná a môžu sa tak vďaka nej začat na Vašom počítači projavovať doteraz skryté hárdwarové problémy. Vždy, keď spustíte %1, bude sťahovanie pokračovať tam, kde skončilo.</translation>
    </message>
    <message>
        <source>If you have chosen to limit block chain storage (pruning), the historical data must still be downloaded and processed, but will be deleted afterward to keep your disk usage low.</source>
        <translation>Ak ste ombedzili úložný priestor pre reťazec blokov (tj. povolil prepezávanie), tak sa historické dáta sice stiahnu a zpracujú, ale následne sa zasa zzažú, aby nezaberala na disku miesto.</translation>
    </message>
    <message>
        <source>Use the default data directory</source>
        <translation>Použiť predvolený dátový adresár</translation>
    </message>
    <message>
        <source>Use a custom data directory:</source>
        <translation>Použiť vlastný dátový adresár:</translation>
    </message>
    <message>
        <source>Bitcoin</source>
        <translation>Bitcoin</translation>
    </message>
    <message>
        <source>At least %1 GB of data will be stored in this directory, and it will grow over time.</source>
        <translation>Aspoň %1 GB dát bude uložených v tejto zložke a postupom času bude narastať.</translation>
    </message>
    <message>
        <source>Approximately %1 GB of data will be stored in this directory.</source>
        <translation>Približne %1 GB dát bude uložených v tejto zložke.</translation>
    </message>
    <message>
        <source>%1 will download and store a copy of the Bitcoin block chain.</source>
        <translation>%1 bude sťahovať kopiu reťazca blokov.</translation>
    </message>
    <message>
        <source>The wallet will also be stored in this directory.</source>
        <translation>Tvoja peňaženka bude uložena tiež v tomto adresári.</translation>
    </message>
    <message>
        <source>Error: Specified data directory "%1" cannot be created.</source>
        <translation>Chyba: Zadaný priečinok pre dáta "%1" nemôže byť vytvorený.</translation>
    </message>
    <message>
        <source>Error</source>
        <translation>Chyba</translation>
    </message>
    <message numerus="yes">
        <source>%n GB of free space available</source>
        <translation><numerusform>%n GB voľného miesta</numerusform><numerusform>%n GB voľného miesta</numerusform><numerusform>%n GB voľného miesta</numerusform><numerusform>%n GB voľného miesta</numerusform></translation>
    </message>
    <message numerus="yes">
        <source>(of %n GB needed)</source>
        <translation><numerusform>(z %n GB potrebného)</numerusform><numerusform>(z %n GB potrebných)</numerusform><numerusform>(z %n GB potrebných)</numerusform><numerusform>(z %n GB potrebných)</numerusform></translation>
    </message>
</context>
<context>
    <name>ModalOverlay</name>
    <message>
        <source>Form</source>
        <translation>Forma</translation>
    </message>
    <message>
        <source>Recent transactions may not yet be visible, and therefore your wallet's balance might be incorrect. This information will be correct once your wallet has finished synchronizing with the bitcoin network, as detailed below.</source>
        <translation>Nedávne transakcie nemusia byť ešte viditeľné preto môže byť zostatok vo vašej peňaženke nesprávny. Táto informácia bude správna keď sa dokončí synchronizovanie peňaženky so sieťou bitcoin, ako je rozpísané nižšie.</translation>
    </message>
    <message>
        <source>Attempting to spend bitcoins that are affected by not-yet-displayed transactions will not be accepted by the network.</source>
        <translation>Pokus o minutie bitcoinov, ktoré sú ovplyvnené ešte nezobrazenými transakciami, nebude sieťou akceptovaný.</translation>
    </message>
    <message>
        <source>Number of blocks left</source>
        <translation>Počet zostávajúcich blokov</translation>
    </message>
    <message>
        <source>Unknown...</source>
        <translation>Neznáme...</translation>
    </message>
    <message>
        <source>Last block time</source>
        <translation>Čas posledného bloku</translation>
    </message>
    <message>
        <source>Progress</source>
        <translation>Postup synchronizácie</translation>
    </message>
    <message>
        <source>Progress increase per hour</source>
        <translation>Prírastok postupu za hodinu</translation>
    </message>
    <message>
        <source>calculating...</source>
        <translation>počíta sa...</translation>
    </message>
    <message>
        <source>Estimated time left until synced</source>
        <translation>Odhadovaný čas do ukončenia synchronizácie</translation>
    </message>
    <message>
        <source>Hide</source>
        <translation>Skryť</translation>
    </message>
    <message>
        <source>Unknown. Syncing Headers (%1)...</source>
        <translation>Neznámy. Synchronizujú sa hlavičky (%1)...</translation>
    </message>
</context>
<context>
    <name>OpenURIDialog</name>
    <message>
        <source>Open URI</source>
        <translation>Otvoriť URI</translation>
    </message>
    <message>
        <source>Open payment request from URI or file</source>
        <translation>Otvoriť požiadavku na zaplatenie z URI alebo súboru</translation>
    </message>
    <message>
        <source>URI:</source>
        <translation>URI:</translation>
    </message>
    <message>
        <source>Select payment request file</source>
        <translation>Vyberte súbor s výzvou k platbe</translation>
    </message>
    <message>
        <source>Select payment request file to open</source>
        <translation>Vyberte ktorý súbor s výzvou na platbu otvoriť</translation>
    </message>
</context>
<context>
    <name>OptionsDialog</name>
    <message>
        <source>Options</source>
        <translation>Možnosti</translation>
    </message>
    <message>
        <source>&amp;Main</source>
        <translation>&amp;Hlavné</translation>
    </message>
    <message>
        <source>Automatically start %1 after logging in to the system.</source>
        <translation>Automaticky spustiť %1 pri spustení systému.</translation>
    </message>
    <message>
        <source>&amp;Start %1 on system login</source>
        <translation>&amp;Spustiť %1 pri prihlásení</translation>
    </message>
    <message>
        <source>Size of &amp;database cache</source>
        <translation>Veľkosť vyrovnávacej pamäti &amp;databázy</translation>
    </message>
    <message>
        <source>MB</source>
        <translation>MB</translation>
    </message>
    <message>
        <source>Number of script &amp;verification threads</source>
        <translation>Počet &amp;vlákien overujúcich skript</translation>
    </message>
    <message>
        <source>IP address of the proxy (e.g. IPv4: 127.0.0.1 / IPv6: ::1)</source>
        <translation>IP adresy proxy (napr. IPv4: 127.0.0.1 / IPv6: ::1)</translation>
    </message>
    <message>
        <source>Shows if the supplied default SOCKS5 proxy is used to reach peers via this network type.</source>
        <translation>Ukazuje, či se zadaná východzia SOCKS5 proxy používá k pripojovaniu k peerom v rámci tohoto typu siete.</translation>
    </message>
    <message>
        <source>Use separate SOCKS&amp;5 proxy to reach peers via Tor hidden services:</source>
        <translation>Použiť samostatný SOCKS&amp;5 proxy server na dosiahnutie počítačov cez skryté služby Tor:</translation>
    </message>
    <message>
        <source>Hide the icon from the system tray.</source>
        <translation>Skryť ikonu zo systémovej lišty.</translation>
    </message>
    <message>
        <source>&amp;Hide tray icon</source>
        <translation>&amp;Skryť ikonu v oblasti oznámení</translation>
    </message>
    <message>
        <source>Minimize instead of exit the application when the window is closed. When this option is enabled, the application will be closed only after selecting Exit in the menu.</source>
        <translation>Minimalizovať namiesto ukončenia aplikácie keď sa okno zavrie. Keď je zvolená táto možnosť, aplikácia sa zavrie len po zvolení Ukončiť v menu.</translation>
    </message>
    <message>
        <source>Third party URLs (e.g. a block explorer) that appear in the transactions tab as context menu items. %s in the URL is replaced by transaction hash. Multiple URLs are separated by vertical bar |.</source>
        <translation>URL tretích strán (napr. prehliadač blockchain) ktoré sa zobrazujú v záložke transakcií ako položky kontextového menu. %s v URL je nahradené hash-om transakcie. Viaceré URL sú oddelené zvislou čiarou |.</translation>
    </message>
    <message>
        <source>Active command-line options that override above options:</source>
        <translation>Aktívne možnosti príkazového riadku ktoré prepíšu možnosti vyššie:</translation>
    </message>
    <message>
        <source>Open the %1 configuration file from the working directory.</source>
        <translation>Otvorte konfiguračný súbor %1 s pracovného adresára.</translation>
    </message>
    <message>
        <source>Open Configuration File</source>
        <translation>Otvoriť konfiguračný súbor </translation>
    </message>
    <message>
        <source>Reset all client options to default.</source>
        <translation>Vynulovať všetky voľby klienta na predvolené.</translation>
    </message>
    <message>
        <source>&amp;Reset Options</source>
        <translation>&amp;Vynulovať voľby</translation>
    </message>
    <message>
        <source>&amp;Network</source>
        <translation>&amp;Sieť</translation>
    </message>
    <message>
        <source>GB</source>
        <translation>GB</translation>
    </message>
    <message>
        <source>(0 = auto, &lt;0 = leave that many cores free)</source>
        <translation>(0 = auto, &lt;0 = nechať toľko jadier voľných)</translation>
    </message>
    <message>
        <source>W&amp;allet</source>
        <translation>&amp;Peňaženka</translation>
    </message>
    <message>
        <source>Expert</source>
        <translation>Expert</translation>
    </message>
    <message>
        <source>Enable coin &amp;control features</source>
        <translation>Povoliť možnosti "&amp;coin control"</translation>
    </message>
    <message>
        <source>If you disable the spending of unconfirmed change, the change from a transaction cannot be used until that transaction has at least one confirmation. This also affects how your balance is computed.</source>
        <translation>Ak vypnete míňanie nepotvrdeného výdavku tak výdavok z transakcie bude možné použiť až keď daná transakcia bude mať aspoň jedno potvrdenie. Toto má vplyv aj na výpočet vášho zostatku.</translation>
    </message>
    <message>
        <source>&amp;Spend unconfirmed change</source>
        <translation>&amp;Minúť nepotvrdený výdavok</translation>
    </message>
    <message>
        <source>Automatically open the Particl client port on the router. This only works when your router supports UPnP and it is enabled.</source>
        <translation>Automaticky otvorit port pre Particl na routeri. Toto funguje len ak router podporuje UPnP a je táto podpora aktivovaná.</translation>
    </message>
    <message>
        <source>Map port using &amp;UPnP</source>
        <translation>Mapovať port pomocou &amp;UPnP</translation>
    </message>
    <message>
        <source>Accept connections from outside.</source>
        <translation>Prijať spojenia zvonku.</translation>
    </message>
    <message>
        <source>Allow incomin&amp;g connections</source>
        <translation>Povoliť prichá&amp;dzajúce spojenia</translation>
    </message>
    <message>
        <source>Connect to the Particl network through a SOCKS5 proxy.</source>
        <translation>Pripojiť do siete Particl cez proxy server SOCKS5.</translation>
    </message>
    <message>
        <source>&amp;Connect through SOCKS5 proxy (default proxy):</source>
        <translation>&amp;Pripojiť cez proxy server SOCKS5 (predvolený proxy).</translation>
    </message>
    <message>
        <source>Proxy &amp;IP:</source>
        <translation>Proxy &amp;IP:</translation>
    </message>
    <message>
        <source>&amp;Port:</source>
        <translation>&amp;Port:</translation>
    </message>
    <message>
        <source>Port of the proxy (e.g. 9050)</source>
        <translation>Port proxy (napr. 9050)</translation>
    </message>
    <message>
        <source>Used for reaching peers via:</source>
        <translation>Použité pre získavanie peerov cez:</translation>
    </message>
    <message>
        <source>IPv4</source>
        <translation>IPv4</translation>
    </message>
    <message>
        <source>IPv6</source>
        <translation>IPv6</translation>
    </message>
    <message>
        <source>Tor</source>
        <translation>Tor</translation>
    </message>
    <message>
        <source>Connect to the Particl network through a separate SOCKS5 proxy for Tor hidden services.</source>
        <translation>Pripojiť k Bitcoinovej sieti cez separované SOCKS5 proxy pre skrytú službu Tor.</translation>
    </message>
    <message>
        <source>&amp;Window</source>
        <translation>&amp;Okno</translation>
    </message>
    <message>
        <source>Show only a tray icon after minimizing the window.</source>
        <translation>Zobraziť len ikonu na lište po minimalizovaní okna.</translation>
    </message>
    <message>
        <source>&amp;Minimize to the tray instead of the taskbar</source>
        <translation>&amp;Zobraziť len ikonu na lište po minimalizovaní okna.</translation>
    </message>
    <message>
        <source>M&amp;inimize on close</source>
        <translation>M&amp;inimalizovať pri zavretí</translation>
    </message>
    <message>
        <source>&amp;Display</source>
        <translation>&amp;Zobrazenie</translation>
    </message>
    <message>
        <source>User Interface &amp;language:</source>
        <translation>&amp;Jazyk užívateľského rozhrania:</translation>
    </message>
    <message>
        <source>The user interface language can be set here. This setting will take effect after restarting %1.</source>
        <translation>Jazyk uživateľského rozhrania sa dá nastaviť tu. Toto nastavenie sa uplatní až po reštarte %1.</translation>
    </message>
    <message>
        <source>&amp;Unit to show amounts in:</source>
        <translation>&amp;Zobrazovať hodnoty v jednotkách:</translation>
    </message>
    <message>
        <source>Choose the default subdivision unit to show in the interface and when sending coins.</source>
        <translation>Zvoľte ako deliť bitcoin pri zobrazovaní pri platbách a užívateľskom rozhraní.</translation>
    </message>
    <message>
        <source>Whether to show coin control features or not.</source>
        <translation>Či zobrazovať možnosti "Coin control" alebo nie.</translation>
    </message>
    <message>
        <source>&amp;Third party transaction URLs</source>
        <translation>URL transakcií tretích strán</translation>
    </message>
    <message>
        <source>&amp;OK</source>
        <translation>&amp;OK</translation>
    </message>
    <message>
        <source>&amp;Cancel</source>
        <translation>&amp;Zrušiť</translation>
    </message>
    <message>
        <source>default</source>
        <translation>predvolené</translation>
    </message>
    <message>
        <source>none</source>
        <translation>žiadne</translation>
    </message>
    <message>
        <source>Confirm options reset</source>
        <translation>Potvrdiť obnovenie možností</translation>
    </message>
    <message>
        <source>Client restart required to activate changes.</source>
        <translation>Reštart klienta potrebný pre aktivovanie zmien.</translation>
    </message>
    <message>
        <source>Client will be shut down. Do you want to proceed?</source>
        <translation>Klient bude vypnutý, chcete pokračovať?</translation>
    </message>
    <message>
        <source>Configuration options</source>
        <translation>Možnosti nastavenia</translation>
    </message>
    <message>
        <source>The configuration file is used to specify advanced user options which override GUI settings. Additionally, any command-line options will override this configuration file.</source>
        <translation>Konfiguračný súbor slúží k nastavovaniu užívateľsky pokročilých možností, ktoré majú prednosť pred konfiguráciou z GUI. Parametre z príkazovej riadky však majú pred konfiguračným súborom prednosť.</translation>
    </message>
    <message>
        <source>Error</source>
        <translation>Chyba</translation>
    </message>
    <message>
        <source>The configuration file could not be opened.</source>
        <translation>Konfiguračný súbor nejde otvoriť.</translation>
    </message>
    <message>
        <source>This change would require a client restart.</source>
        <translation>Táto zmena by vyžadovala reštart klienta.</translation>
    </message>
    <message>
        <source>The supplied proxy address is invalid.</source>
        <translation>Zadaná proxy adresa je neplatná.</translation>
    </message>
</context>
<context>
    <name>OverviewPage</name>
    <message>
        <source>Form</source>
        <translation>Forma</translation>
    </message>
    <message>
        <source>The displayed information may be out of date. Your wallet automatically synchronizes with the Particl network after a connection is established, but this process has not completed yet.</source>
        <translation>Zobrazené informácie môžu byť neaktuálne. Vaša peňaženka sa automaticky synchronizuje so sieťou Particl po nadviazaní spojenia, ale tento proces ešte nie je ukončený.</translation>
    </message>
    <message>
        <source>Watch-only:</source>
        <translation>Iba sledované:</translation>
    </message>
    <message>
        <source>Available:</source>
        <translation>Disponibilné:</translation>
    </message>
    <message>
        <source>Your current spendable balance</source>
        <translation>Váš aktuálny disponibilný zostatok</translation>
    </message>
    <message>
        <source>Pending:</source>
        <translation>Čakajúce potvrdenie:</translation>
    </message>
    <message>
        <source>Total of transactions that have yet to be confirmed, and do not yet count toward the spendable balance</source>
        <translation>Suma transakcií ktoré ešte neboli potvrdené a ešte sa nepočítajú do disponibilného zostatku</translation>
    </message>
    <message>
        <source>Immature:</source>
        <translation>Nezrelé:</translation>
    </message>
    <message>
        <source>Mined balance that has not yet matured</source>
        <translation>Vytvorený zostatok ktorý ešte nedosiahol zrelosť</translation>
    </message>
    <message>
        <source>Balances</source>
        <translation>Stav účtu</translation>
    </message>
    <message>
        <source>Total:</source>
        <translation>Celkovo:</translation>
    </message>
    <message>
        <source>Your current total balance</source>
        <translation>Váš súčasný celkový zostatok</translation>
    </message>
    <message>
        <source>Your current balance in watch-only addresses</source>
        <translation>Váš celkový zostatok pre adresy ktoré sa iba sledujú</translation>
    </message>
    <message>
        <source>Spendable:</source>
        <translation>Použiteľné:</translation>
    </message>
    <message>
        <source>Recent transactions</source>
        <translation>Nedávne transakcie</translation>
    </message>
    <message>
        <source>Unconfirmed transactions to watch-only addresses</source>
        <translation>Nepotvrdené transakcie pre adresy ktoré sa iba sledujú</translation>
    </message>
    <message>
        <source>Mined balance in watch-only addresses that has not yet matured</source>
        <translation>Vyťažená suma pre adresy ktoré sa iba sledujú ale ešte nie je dozretá</translation>
    </message>
    <message>
        <source>Current total balance in watch-only addresses</source>
        <translation>Aktuálny celkový zostatok pre adries ktoré sa iba sledujú</translation>
    </message>
</context>
<context>
    <name>PaymentServer</name>
    <message>
        <source>Payment request error</source>
        <translation>Chyba pri vyžiadaní platby</translation>
    </message>
    <message>
        <source>Cannot start bitcoin: click-to-pay handler</source>
        <translation>Nemôžeme spustiť Bitcoin: obsluha click-to-pay</translation>
    </message>
    <message>
        <source>URI handling</source>
        <translation>URI manipulácia</translation>
    </message>
    <message>
        <source>'bitcoin://' is not a valid URI. Use 'bitcoin:' instead.</source>
        <translation>'bitcoin://' je neplatná URI. Použite 'bitcoin:'</translation>
    </message>
    <message>
        <source>Payment request fetch URL is invalid: %1</source>
        <translation>URL pre stiahnutie výzvy na zaplatenie je neplatné: %1</translation>
    </message>
    <message>
        <source>Invalid payment address %1</source>
        <translation>Neplatná adresa platby %1</translation>
    </message>
    <message>
        <source>URI cannot be parsed! This can be caused by an invalid Particl address or malformed URI parameters.</source>
        <translation>URI sa nedá analyzovať! To môže byť spôsobené neplatnou Particl adresou alebo zle nastavenými vlastnosťami URI.</translation>
    </message>
    <message>
        <source>Payment request file handling</source>
        <translation>Obsluha súboru s požiadavkou na platbu</translation>
    </message>
    <message>
        <source>Payment request file cannot be read! This can be caused by an invalid payment request file.</source>
        <translation>Súbor s výzvou na zaplatenie sa nedá čítať! To môže byť spôsobené aj neplatným súborom s výzvou.</translation>
    </message>
    <message>
        <source>Payment request rejected</source>
        <translation>Požiadavka na platbu zamietnutá</translation>
    </message>
    <message>
        <source>Payment request network doesn't match client network.</source>
        <translation>Sieť požiadavky na platbu nie je zhodná so sieťou klienta.</translation>
    </message>
    <message>
        <source>Payment request expired.</source>
        <translation>Vypršala platnosť požiadavky na platbu.</translation>
    </message>
    <message>
        <source>Payment request is not initialized.</source>
        <translation>Požiadavka na platbu nie je inicializovaná</translation>
    </message>
    <message>
        <source>Unverified payment requests to custom payment scripts are unsupported.</source>
        <translation>Program nepodporuje neoverené platobné požiadavky na vlastné skripty.</translation>
    </message>
    <message>
        <source>Invalid payment request.</source>
        <translation>Chybná požiadavka na platbu.</translation>
    </message>
    <message>
        <source>Requested payment amount of %1 is too small (considered dust).</source>
        <translation>Požadovaná suma platby %1 je príliš nízka (považovaná za prach).</translation>
    </message>
    <message>
        <source>Refund from %1</source>
        <translation>Vrátenie z  %1</translation>
    </message>
    <message>
        <source>Payment request %1 is too large (%2 bytes, allowed %3 bytes).</source>
        <translation>Požiadavka na platbu %1 je príliš veľká (%2 bajtov, povolené je %3 bajtov).</translation>
    </message>
    <message>
        <source>Error communicating with %1: %2</source>
        <translation>Chyba komunikácie s %1: %2 </translation>
    </message>
    <message>
        <source>Payment request cannot be parsed!</source>
        <translation>Požiadavka na platbu nemôže byť analyzovaná!</translation>
    </message>
    <message>
        <source>Bad response from server %1</source>
        <translation>Zlá odpoveď zo servera %1</translation>
    </message>
    <message>
        <source>Network request error</source>
        <translation>Chyba požiadavky siete</translation>
    </message>
    <message>
        <source>Payment acknowledged</source>
        <translation>Platba potvrdená</translation>
    </message>
</context>
<context>
    <name>PeerTableModel</name>
    <message>
        <source>User Agent</source>
        <translation>Aplikácia</translation>
    </message>
    <message>
        <source>Node/Service</source>
        <translation>Uzol/Služba</translation>
    </message>
    <message>
        <source>NodeId</source>
        <translation>ID uzlu</translation>
    </message>
    <message>
        <source>Ping</source>
        <translation>Odozva</translation>
    </message>
    <message>
        <source>Sent</source>
        <translation>Odoslané</translation>
    </message>
    <message>
        <source>Received</source>
        <translation>Prijaté</translation>
    </message>
</context>
<context>
    <name>QObject</name>
    <message>
        <source>Amount</source>
        <translation>Suma</translation>
    </message>
    <message>
        <source>Enter a Particl address (e.g. %1)</source>
        <translation>Zadajte bitcoin adresu (napr. %1)</translation>
    </message>
    <message>
        <source>%1 d</source>
        <translation>%1 d</translation>
    </message>
    <message>
        <source>%1 h</source>
        <translation>%1 h</translation>
    </message>
    <message>
        <source>%1 m</source>
        <translation>%1 m</translation>
    </message>
    <message>
        <source>%1 s</source>
        <translation>%1 s</translation>
    </message>
    <message>
        <source>None</source>
        <translation>Žiadne</translation>
    </message>
    <message>
        <source>N/A</source>
        <translation>nie je k dispozícii</translation>
    </message>
    <message>
        <source>%1 ms</source>
        <translation>%1 ms</translation>
    </message>
    <message numerus="yes">
        <source>%n second(s)</source>
        <translation><numerusform>%n sekunda</numerusform><numerusform>%n sekundy</numerusform><numerusform>%n sekúnd</numerusform><numerusform>%n sekúnd</numerusform></translation>
    </message>
    <message numerus="yes">
        <source>%n minute(s)</source>
        <translation><numerusform>%n minúta</numerusform><numerusform>%n minúty</numerusform><numerusform>%n minút</numerusform><numerusform>%n minút</numerusform></translation>
    </message>
    <message numerus="yes">
        <source>%n hour(s)</source>
        <translation><numerusform>%n hodina</numerusform><numerusform>%n hodiny</numerusform><numerusform>%n hodín</numerusform><numerusform>%n hodín</numerusform></translation>
    </message>
    <message numerus="yes">
        <source>%n day(s)</source>
        <translation><numerusform>%n deň</numerusform><numerusform>%n dni</numerusform><numerusform>%n dní</numerusform><numerusform>%n dní</numerusform></translation>
    </message>
    <message numerus="yes">
        <source>%n week(s)</source>
        <translation><numerusform>%n týždeň</numerusform><numerusform>%n týždne</numerusform><numerusform>%n týždňov</numerusform><numerusform>%n týždňov</numerusform></translation>
    </message>
    <message>
        <source>%1 and %2</source>
        <translation> %1 a  %2</translation>
    </message>
    <message numerus="yes">
        <source>%n year(s)</source>
        <translation><numerusform>%n rok</numerusform><numerusform>%n roky</numerusform><numerusform>%n rokov</numerusform><numerusform>%n rokov</numerusform></translation>
    </message>
    <message>
        <source>%1 B</source>
        <translation>%1 B</translation>
    </message>
    <message>
        <source>%1 KB</source>
        <translation>%1 KB</translation>
    </message>
    <message>
        <source>%1 MB</source>
        <translation>%1 MB</translation>
    </message>
    <message>
        <source>%1 GB</source>
        <translation>%1 GB</translation>
    </message>
    <message>
        <source>%1 didn't yet exit safely...</source>
        <translation>%1 ešte nebol bezpečne ukončený...</translation>
    </message>
    <message>
        <source>unknown</source>
        <translation>neznámy</translation>
    </message>
</context>
<context>
    <name>QObject::QObject</name>
    <message>
        <source>Error: Specified data directory "%1" does not exist.</source>
        <translation>Chyba: Zadaný adresár pre dáta „%1“ neexistuje.</translation>
    </message>
    <message>
        <source>Error: %1</source>
        <translation>Chyba: %1</translation>
    </message>
</context>
<context>
    <name>QRImageWidget</name>
    <message>
        <source>&amp;Save Image...</source>
        <translation>&amp;Uložiť obrázok...</translation>
    </message>
    <message>
        <source>&amp;Copy Image</source>
        <translation>&amp;Kopírovať obrázok</translation>
    </message>
    <message>
        <source>Save QR Code</source>
        <translation>Uložiť QR Code</translation>
    </message>
    <message>
        <source>PNG Image (*.png)</source>
        <translation>PNG obrázok (*.png)</translation>
    </message>
</context>
<context>
    <name>RPCConsole</name>
    <message>
        <source>N/A</source>
        <translation>nie je k dispozícii</translation>
    </message>
    <message>
        <source>Client version</source>
        <translation>Verzia klienta</translation>
    </message>
    <message>
        <source>&amp;Information</source>
        <translation>&amp;Informácia</translation>
    </message>
    <message>
        <source>Debug window</source>
        <translation>Okno pre ladenie</translation>
    </message>
    <message>
        <source>General</source>
        <translation>Všeobecné</translation>
    </message>
    <message>
        <source>Using BerkeleyDB version</source>
        <translation>Používa verziu BerkeleyDB</translation>
    </message>
    <message>
        <source>Datadir</source>
        <translation>Priečinok s dátami</translation>
    </message>
    <message>
        <source>Startup time</source>
        <translation>Čas spustenia</translation>
    </message>
    <message>
        <source>Network</source>
        <translation>Sieť</translation>
    </message>
    <message>
        <source>Name</source>
        <translation>Názov</translation>
    </message>
    <message>
        <source>Number of connections</source>
        <translation>Počet pripojení</translation>
    </message>
    <message>
        <source>Block chain</source>
        <translation>Reťazec blokov</translation>
    </message>
    <message>
        <source>Current number of blocks</source>
        <translation>Aktuálny počet blokov</translation>
    </message>
    <message>
        <source>Memory Pool</source>
        <translation>Pamäť Poolu</translation>
    </message>
    <message>
        <source>Current number of transactions</source>
        <translation>Aktuálny počet transakcií</translation>
    </message>
    <message>
        <source>Memory usage</source>
        <translation>Využitie pamäte</translation>
    </message>
    <message>
        <source>Wallet: </source>
        <translation>Peňaženka:</translation>
    </message>
    <message>
        <source>(none)</source>
        <translation>(žiadna)</translation>
    </message>
    <message>
        <source>&amp;Reset</source>
        <translation>&amp;Vynulovať</translation>
    </message>
    <message>
        <source>Received</source>
        <translation>Prijaté</translation>
    </message>
    <message>
        <source>Sent</source>
        <translation>Odoslané</translation>
    </message>
    <message>
        <source>&amp;Peers</source>
        <translation>&amp;Partneri</translation>
    </message>
    <message>
        <source>Banned peers</source>
        <translation>Zablokované spojenia</translation>
    </message>
    <message>
        <source>Select a peer to view detailed information.</source>
        <translation>Vyberte počítač pre zobrazenie podrobností.</translation>
    </message>
    <message>
        <source>Whitelisted</source>
        <translation>Povolené</translation>
    </message>
    <message>
        <source>Direction</source>
        <translation>Smer</translation>
    </message>
    <message>
        <source>Version</source>
        <translation>Verzia</translation>
    </message>
    <message>
        <source>Starting Block</source>
        <translation>Počiatočný blok</translation>
    </message>
    <message>
        <source>Synced Headers</source>
        <translation>Synchronizované hlavičky
</translation>
    </message>
    <message>
        <source>Synced Blocks</source>
        <translation>Synchronizované bloky</translation>
    </message>
    <message>
        <source>User Agent</source>
        <translation>Aplikácia</translation>
    </message>
    <message>
        <source>Open the %1 debug log file from the current data directory. This can take a few seconds for large log files.</source>
        <translation>Otvoriť %1 ladiaci výpis z aktuálnej zložky. Pre veľké súbory to môže chvíľu trvať.</translation>
    </message>
    <message>
        <source>Decrease font size</source>
        <translation>Zmenšiť písmo</translation>
    </message>
    <message>
        <source>Increase font size</source>
        <translation>Zväčšiť písmo</translation>
    </message>
    <message>
        <source>Services</source>
        <translation>Služby</translation>
    </message>
    <message>
        <source>Ban Score</source>
        <translation>Skóre zákazu</translation>
    </message>
    <message>
        <source>Connection Time</source>
        <translation>Dĺžka spojenia</translation>
    </message>
    <message>
        <source>Last Send</source>
        <translation>Posledné odoslanie</translation>
    </message>
    <message>
        <source>Last Receive</source>
        <translation>Posledné prijatie</translation>
    </message>
    <message>
        <source>Ping Time</source>
        <translation>Čas odozvy</translation>
    </message>
    <message>
        <source>The duration of a currently outstanding ping.</source>
        <translation>Trvanie aktuálnej požiadavky na odozvu.</translation>
    </message>
    <message>
        <source>Ping Wait</source>
        <translation>Čakanie na odozvu</translation>
    </message>
    <message>
        <source>Min Ping</source>
        <translation>Minimálna odozva</translation>
    </message>
    <message>
        <source>Time Offset</source>
        <translation>Časový posun</translation>
    </message>
    <message>
        <source>Last block time</source>
        <translation>Čas posledného bloku</translation>
    </message>
    <message>
        <source>&amp;Open</source>
        <translation>&amp;Otvoriť</translation>
    </message>
    <message>
        <source>&amp;Console</source>
        <translation>&amp;Konzola</translation>
    </message>
    <message>
        <source>&amp;Network Traffic</source>
        <translation>&amp;Sieťová prevádzka</translation>
    </message>
    <message>
        <source>Totals</source>
        <translation>Celkovo:</translation>
    </message>
    <message>
        <source>In:</source>
        <translation>Dnu:</translation>
    </message>
    <message>
        <source>Out:</source>
        <translation>Von:</translation>
    </message>
    <message>
        <source>Debug log file</source>
        <translation>Súbor záznamu ladenia</translation>
    </message>
    <message>
        <source>Clear console</source>
        <translation>Vymazať konzolu</translation>
    </message>
    <message>
        <source>1 &amp;hour</source>
        <translation>1 &amp;hodinu</translation>
    </message>
    <message>
        <source>1 &amp;day</source>
        <translation>1 &amp;deň</translation>
    </message>
    <message>
        <source>1 &amp;week</source>
        <translation>1 &amp;týždeň</translation>
    </message>
    <message>
        <source>1 &amp;year</source>
        <translation>1 &amp;rok</translation>
    </message>
    <message>
        <source>&amp;Disconnect</source>
        <translation>&amp;Odpojiť</translation>
    </message>
    <message>
        <source>Ban for</source>
        <translation>Zakázať na</translation>
    </message>
    <message>
        <source>&amp;Unban</source>
        <translation>&amp;Zrušiť zákaz</translation>
    </message>
    <message>
        <source>default wallet</source>
        <translation>predvolená peňaženka</translation>
    </message>
    <message>
        <source>Welcome to the %1 RPC console.</source>
        <translation>Vitajte v %1 RPC konzole</translation>
    </message>
    <message>
        <source>Use up and down arrows to navigate history, and %1 to clear screen.</source>
        <translation>V histórii sa pohybujete šípkami hore a dole a pomocou %1 čistíte obrazovku.</translation>
    </message>
    <message>
        <source>Type %1 for an overview of available commands.</source>
        <translation>Napíš %1 pre prehľad dostupných príkazov.</translation>
    </message>
    <message>
        <source>For more information on using this console type %1.</source>
        <translation>Pre viac informácií ako používať túto konzolu napíšte %1.</translation>
    </message>
    <message>
        <source>WARNING: Scammers have been active, telling users to type commands here, stealing their wallet contents. Do not use this console without fully understanding the ramifications of a command.</source>
        <translation>UPOZORNENIE: Podvodníci sú aktívni a hovoria používateľom, aby sem zadávali príkazy, ktorými im ale následne vykradnú ich peňaženky. Nepoužívajte túto konzolu, ak plne nepoynáte dôsledky jednotlivých príkazov.</translation>
    </message>
    <message>
        <source>Network activity disabled</source>
        <translation>Sieťová aktivita zakázaná</translation>
    </message>
    <message>
        <source>(node id: %1)</source>
        <translation>(ID uzlu: %1)</translation>
    </message>
    <message>
        <source>via %1</source>
        <translation>cez %1</translation>
    </message>
    <message>
        <source>never</source>
        <translation>nikdy</translation>
    </message>
    <message>
        <source>Inbound</source>
        <translation>Prichádzajúce</translation>
    </message>
    <message>
        <source>Outbound</source>
        <translation>Odchádzajúce</translation>
    </message>
    <message>
        <source>Yes</source>
        <translation>Áno</translation>
    </message>
    <message>
        <source>No</source>
        <translation>Nie</translation>
    </message>
    <message>
        <source>Unknown</source>
        <translation>neznámy</translation>
    </message>
</context>
<context>
    <name>ReceiveCoinsDialog</name>
    <message>
        <source>&amp;Amount:</source>
        <translation>&amp;Suma:</translation>
    </message>
    <message>
        <source>&amp;Label:</source>
        <translation>&amp;Popis:</translation>
    </message>
    <message>
        <source>&amp;Message:</source>
        <translation>&amp;Správa:</translation>
    </message>
    <message>
        <source>An optional message to attach to the payment request, which will be displayed when the request is opened. Note: The message will not be sent with the payment over the Particl network.</source>
        <translation>Pridať voliteľnú správu k výzve na zaplatenie, ktorá sa zobrazí keď bude výzva otvorená. Poznámka: Správa nebude poslaná s platbou cez sieť Particl.</translation>
    </message>
    <message>
        <source>An optional label to associate with the new receiving address.</source>
        <translation>Voliteľný popis ktorý sa pridá k tejto novej prijímajúcej adrese.</translation>
    </message>
    <message>
        <source>Use this form to request payments. All fields are &lt;b&gt;optional&lt;/b&gt;.</source>
        <translation>Použite tento formulár pre vyžiadanie platby. Všetky polia sú &lt;b&gt;voliteľné&lt;/b&gt;.</translation>
    </message>
    <message>
        <source>An optional amount to request. Leave this empty or zero to not request a specific amount.</source>
        <translation>Voliteľná požadovaná suma. Nechajte prázdne alebo nulu ak nepožadujete určitú sumu.</translation>
    </message>
    <message>
        <source>Clear all fields of the form.</source>
        <translation>Vyčistiť všetky polia formulára.</translation>
    </message>
    <message>
        <source>Clear</source>
        <translation>Vyčistiť</translation>
    </message>
    <message>
        <source>Native segwit addresses (aka Bech32 or BIP-173) reduce your transaction fees later on and offer better protection against typos, but old wallets don't support them. When unchecked, an address compatible with older wallets will be created instead.</source>
        <translation>Natívne segwit adresy (Bech32 or BIP-173) znižujú Vaše budúce transakčné poplatky and ponúkajú lepšiu ochranu pred preklepmi, avšak staré peňaženky ich nepodporujú. Ak je toto pole nezaškrtnuté, bude vytvorená adresa kompatibilná so staršími peňaženkami.</translation>
    </message>
    <message>
        <source>Generate native segwit (Bech32) address</source>
        <translation>Generovať natívnu segwit adresu (Bech32)</translation>
    </message>
    <message>
        <source>Requested payments history</source>
        <translation>História vyžiadaných platieb</translation>
    </message>
    <message>
        <source>&amp;Request payment</source>
        <translation>&amp;Vyžiadať platbu</translation>
    </message>
    <message>
        <source>Show the selected request (does the same as double clicking an entry)</source>
        <translation>Zobraz zvolenú požiadavku (urobí to isté ako dvoj-klik na záznam)</translation>
    </message>
    <message>
        <source>Show</source>
        <translation>Zobraziť</translation>
    </message>
    <message>
        <source>Remove the selected entries from the list</source>
        <translation>Odstrániť zvolené záznamy zo zoznamu</translation>
    </message>
    <message>
        <source>Remove</source>
        <translation>Odstrániť</translation>
    </message>
    <message>
        <source>Copy URI</source>
        <translation>Kopírovať URI</translation>
    </message>
    <message>
        <source>Copy label</source>
        <translation>Kopírovať popis</translation>
    </message>
    <message>
        <source>Copy message</source>
        <translation>Kopírovať správu</translation>
    </message>
    <message>
        <source>Copy amount</source>
        <translation>Kopírovať sumu</translation>
    </message>
</context>
<context>
    <name>ReceiveRequestDialog</name>
    <message>
        <source>QR Code</source>
        <translation>QR kód</translation>
    </message>
    <message>
        <source>Copy &amp;URI</source>
        <translation>Kopírovať &amp;URI</translation>
    </message>
    <message>
        <source>Copy &amp;Address</source>
        <translation>Kopírovať &amp;adresu</translation>
    </message>
    <message>
        <source>&amp;Save Image...</source>
        <translation>&amp;Uložiť obrázok...</translation>
    </message>
    <message>
        <source>Request payment to %1</source>
        <translation>Vyžiadať platbu pre %1</translation>
    </message>
    <message>
        <source>Payment information</source>
        <translation>Informácia o platbe</translation>
    </message>
    <message>
        <source>URI</source>
        <translation>URI</translation>
    </message>
    <message>
        <source>Address</source>
        <translation>Adresa</translation>
    </message>
    <message>
        <source>Amount</source>
        <translation>Suma</translation>
    </message>
    <message>
        <source>Label</source>
        <translation>Popis</translation>
    </message>
    <message>
        <source>Message</source>
        <translation>Správa</translation>
    </message>
    <message>
        <source>Wallet</source>
        <translation>Peňaženka</translation>
    </message>
    <message>
        <source>Resulting URI too long, try to reduce the text for label / message.</source>
        <translation>Výsledné URI je príliš dlhé, skúste skrátiť text pre popis alebo správu.</translation>
    </message>
    <message>
        <source>Error encoding URI into QR Code.</source>
        <translation>Chyba kódovania URI do QR Code.</translation>
    </message>
</context>
<context>
    <name>RecentRequestsTableModel</name>
    <message>
        <source>Date</source>
        <translation>Dátum</translation>
    </message>
    <message>
        <source>Label</source>
        <translation>Popis</translation>
    </message>
    <message>
        <source>Message</source>
        <translation>Správa</translation>
    </message>
    <message>
        <source>(no label)</source>
        <translation>(bez popisu)</translation>
    </message>
    <message>
        <source>(no message)</source>
        <translation>(žiadna správa)</translation>
    </message>
    <message>
        <source>(no amount requested)</source>
        <translation>(nepožadovaná žiadna suma)</translation>
    </message>
    <message>
        <source>Requested</source>
        <translation>Požadované</translation>
    </message>
</context>
<context>
    <name>SendCoinsDialog</name>
    <message>
        <source>Send Coins</source>
        <translation>Poslať Bitcoins</translation>
    </message>
    <message>
        <source>Coin Control Features</source>
        <translation>Možnosti "Coin Control"</translation>
    </message>
    <message>
        <source>Inputs...</source>
        <translation>Vstupy...</translation>
    </message>
    <message>
        <source>automatically selected</source>
        <translation>automaticky vybrané</translation>
    </message>
    <message>
        <source>Insufficient funds!</source>
        <translation>Nedostatok prostriedkov!</translation>
    </message>
    <message>
        <source>Quantity:</source>
        <translation>Množstvo:</translation>
    </message>
    <message>
        <source>Bytes:</source>
        <translation>Bajtov:</translation>
    </message>
    <message>
        <source>Amount:</source>
        <translation>Suma:</translation>
    </message>
    <message>
        <source>Fee:</source>
        <translation>Poplatok:</translation>
    </message>
    <message>
        <source>After Fee:</source>
        <translation>Po poplatku:</translation>
    </message>
    <message>
        <source>Change:</source>
        <translation>Zmena:</translation>
    </message>
    <message>
        <source>If this is activated, but the change address is empty or invalid, change will be sent to a newly generated address.</source>
        <translation>Ak aktivované ale adresa pre výdavok je prázdna alebo neplatná, výdavok bude poslaný na novovytvorenú adresu.</translation>
    </message>
    <message>
        <source>Custom change address</source>
        <translation>Vlastná adresa zmeny</translation>
    </message>
    <message>
        <source>Transaction Fee:</source>
        <translation>Poplatok za transakciu:</translation>
    </message>
    <message>
        <source>Choose...</source>
        <translation>Zvoliť...</translation>
    </message>
    <message>
        <source>Using the fallbackfee can result in sending a transaction that will take several hours or days (or never) to confirm. Consider choosing your fee manually or wait until you have validated the complete chain.</source>
        <translation>Použitie núdzového poplatku („fallbackfee“) môže vyústiť v transakciu, ktoré bude trvat hodiny nebo dny (prípadne večnosť), kým bude potvrdená. Zvážte preto ručné nastaveníe poplatku, prípadne počkajte, až sa Vám kompletne zvaliduje reťazec blokov.</translation>
    </message>
    <message>
        <source>Warning: Fee estimation is currently not possible.</source>
        <translation>Upozornenie: teraz nie je možné poplatok odhadnúť.</translation>
    </message>
    <message>
        <source>collapse fee-settings</source>
        <translation>zbaliť nastavenia poplatkov</translation>
    </message>
    <message>
        <source>per kilobyte</source>
        <translation>za kilobajt</translation>
    </message>
    <message>
        <source>Hide</source>
        <translation>Skryť</translation>
    </message>
    <message>
        <source>Paying only the minimum fee is just fine as long as there is less transaction volume than space in the blocks. But be aware that this can end up in a never confirming transaction once there is more demand for bitcoin transactions than the network can process.</source>
        <translation>Zaplatenie len minimálneho poplatku je v poriadku, pokiaľ existuje menej transakcií ako miesta v blokoch. Uvedomte si však, že ak bude vyšší dopyt po transakciách ako dokáže sieť spracovať, môže byť vaša transakcia odsúvaná a nepotvrdená donekonečna.</translation>
    </message>
    <message>
        <source>(read the tooltip)</source>
        <translation>(prečítajte si nápovedu pod kurzorom)</translation>
    </message>
    <message>
        <source>Recommended:</source>
        <translation>Odporúčaný:</translation>
    </message>
    <message>
        <source>Custom:</source>
        <translation>Vlastný:</translation>
    </message>
    <message>
        <source>(Smart fee not initialized yet. This usually takes a few blocks...)</source>
        <translation>(Automatický poplatok ešte nebol vypočítaný. Toto zvyčajne trvá niekoľko blokov...)</translation>
    </message>
    <message>
        <source>Send to multiple recipients at once</source>
        <translation>Poslať viacerým príjemcom naraz</translation>
    </message>
    <message>
        <source>Add &amp;Recipient</source>
        <translation>&amp;Pridať príjemcu</translation>
    </message>
    <message>
        <source>Clear all fields of the form.</source>
        <translation>Vyčistiť všetky polia formulára.</translation>
    </message>
    <message>
        <source>Dust:</source>
        <translation>Prach:</translation>
    </message>
    <message>
        <source>Confirmation time target:</source>
        <translation>Cieľový čas potvrdenia:</translation>
    </message>
    <message>
        <source>Enable Replace-By-Fee</source>
        <translation>Povoliť dodatočné navýšenie poplatku (tzv. „Replace-By-Fee“)</translation>
    </message>
    <message>
        <source>With Replace-By-Fee (BIP-125) you can increase a transaction's fee after it is sent. Without this, a higher fee may be recommended to compensate for increased transaction delay risk.</source>
        <translation>S dodatočným navýšením poplatku (BIP-125, tzv. „Replace-By-Fee“), môžete zvýšiť poplatok aj po odoslaní. Bez toho, by mohol byť navrhnutý väčší transakčný poplatok, aby kompenzoval zvýšené riziko omeškania transakcie.</translation>
    </message>
    <message>
        <source>Clear &amp;All</source>
        <translation>&amp;Zmazať všetko</translation>
    </message>
    <message>
        <source>Balance:</source>
        <translation>Zostatok:</translation>
    </message>
    <message>
        <source>Confirm the send action</source>
        <translation>Potvrďte odoslanie</translation>
    </message>
    <message>
        <source>S&amp;end</source>
        <translation>&amp;Odoslať</translation>
    </message>
    <message>
        <source>Copy quantity</source>
        <translation>Kopírovať množstvo</translation>
    </message>
    <message>
        <source>Copy amount</source>
        <translation>Kopírovať sumu</translation>
    </message>
    <message>
        <source>Copy fee</source>
        <translation>Kopírovať poplatok</translation>
    </message>
    <message>
        <source>Copy after fee</source>
        <translation>Kopírovať po poplatkoch</translation>
    </message>
    <message>
        <source>Copy bytes</source>
        <translation>Kopírovať bajty</translation>
    </message>
    <message>
        <source>Copy dust</source>
        <translation>Kopírovať prach</translation>
    </message>
    <message>
        <source>Copy change</source>
        <translation>Kopírovať zmenu</translation>
    </message>
    <message>
        <source>%1 (%2 blocks)</source>
        <translation>%1 (%2 blokov)</translation>
    </message>
    <message>
        <source>%1 to %2</source>
        <translation>%1 do %2</translation>
    </message>
    <message>
        <source>Are you sure you want to send?</source>
        <translation>Určite chcete odoslať transakciu?</translation>
    </message>
    <message>
        <source>or</source>
        <translation>alebo</translation>
    </message>
    <message>
        <source>You can increase the fee later (signals Replace-By-Fee, BIP-125).</source>
        <translation>Poplatok môžete navýšiť neskôr (vysiela sa "Replace-By-Fee" - nahradenie poplatkom, BIP-125).</translation>
    </message>
    <message>
        <source>from wallet %1</source>
        <translation>z peňaženky %1</translation>
    </message>
    <message>
        <source>Transaction fee</source>
        <translation>Transakčný poplatok</translation>
    </message>
    <message>
        <source>Not signalling Replace-By-Fee, BIP-125.</source>
        <translation>Nevysiela sa "Replace-By-Fee" - nahradenie poplatkom, BIP-125.</translation>
    </message>
    <message>
        <source>Total Amount</source>
        <translation>Celková suma</translation>
    </message>
    <message>
        <source>Confirm send coins</source>
        <translation>Potvrďte odoslanie mincí</translation>
    </message>
    <message>
        <source>The recipient address is not valid. Please recheck.</source>
        <translation>Adresa príjemcu je neplatná. Prosím, overte ju.</translation>
    </message>
    <message>
        <source>The amount to pay must be larger than 0.</source>
        <translation>Suma na úhradu musí byť väčšia ako 0.</translation>
    </message>
    <message>
        <source>The amount exceeds your balance.</source>
        <translation>Suma je vyššia ako Váš zostatok.</translation>
    </message>
    <message>
        <source>The total exceeds your balance when the %1 transaction fee is included.</source>
        <translation>Celková suma prevyšuje Váš zostatok ak sú započítané aj transakčné poplatky %1.</translation>
    </message>
    <message>
        <source>Duplicate address found: addresses should only be used once each.</source>
        <translation>Našla sa duplicitná adresa: každá adresa by sa mala použiť len raz.</translation>
    </message>
    <message>
        <source>Transaction creation failed!</source>
        <translation>Vytvorenie transakcie zlyhalo!</translation>
    </message>
    <message>
        <source>The transaction was rejected with the following reason: %1</source>
        <translation>Transakcia bola odmietnutá z nasledujúceho dôvodu: %1</translation>
    </message>
    <message>
        <source>A fee higher than %1 is considered an absurdly high fee.</source>
        <translation>Poplatok vyšší ako %1 sa považuje za neprimerane vysoký.</translation>
    </message>
    <message>
        <source>Payment request expired.</source>
        <translation>Vypršala platnosť požiadavky na platbu.</translation>
    </message>
    <message>
        <source>Pay only the required fee of %1</source>
        <translation>Zaplatiť iba požadovaný poplatok %1</translation>
    </message>
    <message numerus="yes">
        <source>Estimated to begin confirmation within %n block(s).</source>
        <translation><numerusform>Odhadovaný začiatok potvrdzovania po %n bloku.</numerusform><numerusform>Odhadovaný začiatok potvrdzovania po %n blokoch.</numerusform><numerusform>Odhadovaný začiatok potvrdzovania po %n blokoch.</numerusform><numerusform>Odhadovaný začiatok potvrdzovania po %n blokoch.</numerusform></translation>
    </message>
    <message>
        <source>Warning: Invalid Particl address</source>
        <translation>Varovanie: Neplatná Particl adresa</translation>
    </message>
    <message>
        <source>Warning: Unknown change address</source>
        <translation>UPOZORNENIE: Neznáma zmena adresy</translation>
    </message>
    <message>
        <source>Confirm custom change address</source>
        <translation>Potvrďte zmenu adresy</translation>
    </message>
    <message>
        <source>The address you selected for change is not part of this wallet. Any or all funds in your wallet may be sent to this address. Are you sure?</source>
        <translation>Zadaná adresa nie je súčasťou tejto peňaženky. Časť alebo všetky peniaze z peňaženky môžu byť odoslané na túto adresu. Ste si istý?</translation>
    </message>
    <message>
        <source>(no label)</source>
        <translation>(bez popisu)</translation>
    </message>
</context>
<context>
    <name>SendCoinsEntry</name>
    <message>
        <source>A&amp;mount:</source>
        <translation>Su&amp;ma:</translation>
    </message>
    <message>
        <source>Pay &amp;To:</source>
        <translation>Zapla&amp;tiť:</translation>
    </message>
    <message>
        <source>&amp;Label:</source>
        <translation>&amp;Popis:</translation>
    </message>
    <message>
        <source>Choose previously used address</source>
        <translation>Vybrať predtým použitú adresu</translation>
    </message>
    <message>
        <source>This is a normal payment.</source>
        <translation>Toto je normálna platba.</translation>
    </message>
    <message>
        <source>The Particl address to send the payment to</source>
        <translation>Zvoľte adresu kam poslať platbu</translation>
    </message>
    <message>
        <source>Alt+A</source>
        <translation>Alt+A</translation>
    </message>
    <message>
        <source>Paste address from clipboard</source>
        <translation>Vložiť adresu zo schránky</translation>
    </message>
    <message>
        <source>Alt+P</source>
        <translation>Alt+P</translation>
    </message>
    <message>
        <source>Remove this entry</source>
        <translation>Odstrániť túto položku</translation>
    </message>
    <message>
        <source>The fee will be deducted from the amount being sent. The recipient will receive less bitcoins than you enter in the amount field. If multiple recipients are selected, the fee is split equally.</source>
        <translation>Poplatok sa odpočíta od čiastky, ktorú odosielate. Príjemca dostane menej bitcoinov ako zadáte. Ak je vybraných viacero príjemcov, poplatok je rozdelený rovným dielom.</translation>
    </message>
    <message>
        <source>S&amp;ubtract fee from amount</source>
        <translation>Odpočítať poplatok od s&amp;umy</translation>
    </message>
    <message>
        <source>Use available balance</source>
        <translation>Použiť dostupné zdroje</translation>
    </message>
    <message>
        <source>Message:</source>
        <translation>Správa:</translation>
    </message>
    <message>
        <source>This is an unauthenticated payment request.</source>
        <translation>Toto je neoverená výzva k platbe.</translation>
    </message>
    <message>
        <source>This is an authenticated payment request.</source>
        <translation>Toto je overená výzva k platbe.</translation>
    </message>
    <message>
        <source>Enter a label for this address to add it to the list of used addresses</source>
        <translation>Vložte popis pre túto adresu aby sa uložila do zoznamu použitých adries</translation>
    </message>
    <message>
        <source>A message that was attached to the bitcoin: URI which will be stored with the transaction for your reference. Note: This message will not be sent over the Particl network.</source>
        <translation>Správa ktorá bola pripojená k bitcoin: URI a ktorá bude uložená s transakcou pre Vaše potreby. Poznámka: Táto správa nebude poslaná cez sieť Particl.</translation>
    </message>
    <message>
        <source>Pay To:</source>
        <translation>Platba pre:</translation>
    </message>
    <message>
        <source>Memo:</source>
        <translation>Poznámka:</translation>
    </message>
    <message>
        <source>Enter a label for this address to add it to your address book</source>
        <translation>Zadajte popis pre túto adresu pre pridanie do adresára</translation>
    </message>
</context>
<context>
    <name>SendConfirmationDialog</name>
    <message>
        <source>Yes</source>
        <translation>áno</translation>
    </message>
</context>
<context>
    <name>ShutdownWindow</name>
    <message>
        <source>%1 is shutting down...</source>
        <translation>%1 sa vypína...</translation>
    </message>
    <message>
        <source>Do not shut down the computer until this window disappears.</source>
        <translation>Nevypínajte počítač kým toto okno nezmizne.</translation>
    </message>
</context>
<context>
    <name>SignVerifyMessageDialog</name>
    <message>
        <source>Signatures - Sign / Verify a Message</source>
        <translation>Podpisy - Podpísať / Overiť správu</translation>
    </message>
    <message>
        <source>&amp;Sign Message</source>
        <translation>&amp;Podpísať Správu</translation>
    </message>
    <message>
        <source>You can sign messages/agreements with your addresses to prove you can receive bitcoins sent to them. Be careful not to sign anything vague or random, as phishing attacks may try to trick you into signing your identity over to them. Only sign fully-detailed statements you agree to.</source>
        <translation>Môžete podpísať správy svojou adresou a dokázať, že viete prijímať mince zaslané na túto adresu. Buďte však opatrní a podpíšte len podrobné prehlásenia, s ktorými plne súhlasíte, nakoľko útoky typu "phishing" Vás môžu lákať k podpísaniu nejasných alebo príliš všeobecných tvrdení čím prevezmú vašu identitu.</translation>
    </message>
    <message>
        <source>The Particl address to sign the message with</source>
        <translation>Particl adresa pre podpísanie správy s</translation>
    </message>
    <message>
        <source>Choose previously used address</source>
        <translation>Vybrať predtým použitú adresu</translation>
    </message>
    <message>
        <source>Alt+A</source>
        <translation>Alt+A</translation>
    </message>
    <message>
        <source>Paste address from clipboard</source>
        <translation>Vložiť adresu zo schránky</translation>
    </message>
    <message>
        <source>Alt+P</source>
        <translation>Alt+P</translation>
    </message>
    <message>
        <source>Enter the message you want to sign here</source>
        <translation>Sem vložte správu ktorú chcete podpísať</translation>
    </message>
    <message>
        <source>Signature</source>
        <translation>Podpis</translation>
    </message>
    <message>
        <source>Copy the current signature to the system clipboard</source>
        <translation>Kopírovať tento podpis do systémovej schránky</translation>
    </message>
    <message>
        <source>Sign the message to prove you own this Particl address</source>
        <translation>Podpíšte správu aby ste dokázali že vlastníte túto adresu</translation>
    </message>
    <message>
        <source>Sign &amp;Message</source>
        <translation>Podpísať &amp;správu</translation>
    </message>
    <message>
        <source>Reset all sign message fields</source>
        <translation>Vynulovať všetky polia podpisu správy</translation>
    </message>
    <message>
        <source>Clear &amp;All</source>
        <translation>&amp;Zmazať všetko</translation>
    </message>
    <message>
        <source>&amp;Verify Message</source>
        <translation>O&amp;veriť správu...</translation>
    </message>
    <message>
        <source>Enter the receiver's address, message (ensure you copy line breaks, spaces, tabs, etc. exactly) and signature below to verify the message. Be careful not to read more into the signature than what is in the signed message itself, to avoid being tricked by a man-in-the-middle attack. Note that this only proves the signing party receives with the address, it cannot prove sendership of any transaction!</source>
        <translation>Vložte adresu príjemcu, správu (uistite sa, že presne kopírujete ukončenia riadkov, medzery, odrážky, atď.) a podpis pre potvrdenie správy. Buďte opatrní a nedomýšľajte si viac než je uvedené v samotnej podpísanej správe a môžete sa tak vyhnúť podvodu MITM útokom. Toto len potvrdzuje, že podpisujúca strana môže prijímať na tejto adrese, nepotvrdzuje to vlastníctvo žiadnej transakcie!</translation>
    </message>
    <message>
        <source>The Particl address the message was signed with</source>
        <translation>Adresa Particl, ktorou bola podpísaná správa</translation>
    </message>
    <message>
        <source>The Particl address the message was signed with</source>
        <translation>Adresa Particl, ktorou bola podpísaná správa</translation>
    </message>
    <message>
        <source>Verify the message to ensure it was signed with the specified Particl address</source>
        <translation>Overím správy sa uistiť že bola podpísaná označenou Particl adresou</translation>
    </message>
    <message>
        <source>Verify &amp;Message</source>
        <translation>&amp;Overiť správu</translation>
    </message>
    <message>
        <source>Reset all verify message fields</source>
        <translation>Obnoviť všetky polia v overiť správu</translation>
    </message>
    <message>
        <source>Click "Sign Message" to generate signature</source>
        <translation>Kliknite "Podpísať správu" pre vytvorenie podpisu</translation>
    </message>
    <message>
        <source>The entered address is invalid.</source>
        <translation>Zadaná adresa je neplatná.</translation>
    </message>
    <message>
        <source>Please check the address and try again.</source>
        <translation>Prosím skontrolujte adresu a skúste znova.</translation>
    </message>
    <message>
        <source>The entered address does not refer to a key.</source>
        <translation>Vložená adresa nezodpovedá žiadnemu kľúču.</translation>
    </message>
    <message>
        <source>Wallet unlock was cancelled.</source>
        <translation>Odomknutie peňaženky bolo zrušené.</translation>
    </message>
    <message>
        <source>Private key for the entered address is not available.</source>
        <translation>Súkromný kľúč pre zadanú adresu nieje k dispozícii.</translation>
    </message>
    <message>
        <source>Message signing failed.</source>
        <translation>Podpísanie správy zlyhalo.</translation>
    </message>
    <message>
        <source>Message signed.</source>
        <translation>Správa podpísaná.</translation>
    </message>
    <message>
        <source>The signature could not be decoded.</source>
        <translation>Podpis nie je možné dekódovať.</translation>
    </message>
    <message>
        <source>Please check the signature and try again.</source>
        <translation>Prosím skontrolujte podpis a skúste znova.</translation>
    </message>
    <message>
        <source>The signature did not match the message digest.</source>
        <translation>Podpis sa nezhoduje so zhrnutím správy.</translation>
    </message>
    <message>
        <source>Message verification failed.</source>
        <translation>Overenie správy zlyhalo.</translation>
    </message>
    <message>
        <source>Message verified.</source>
        <translation>Správa overená.</translation>
    </message>
</context>
<context>
    <name>SplashScreen</name>
    <message>
        <source>[testnet]</source>
        <translation>[testovacia sieť]</translation>
    </message>
</context>
<context>
    <name>TrafficGraphWidget</name>
    <message>
        <source>KB/s</source>
        <translation>KB/s</translation>
    </message>
</context>
<context>
    <name>TransactionDesc</name>
    <message numerus="yes">
        <source>Open for %n more block(s)</source>
        <translation><numerusform>Otvoriť pre %n ďalší blok</numerusform><numerusform>Otvoriť pre %n ďalšie bloky</numerusform><numerusform>Otvoriť pre %n ďalších blokov</numerusform><numerusform>Otvoriť pre %n ďalších blokov</numerusform></translation>
    </message>
    <message>
        <source>Open until %1</source>
        <translation>Otvorené do %1</translation>
    </message>
    <message>
        <source>conflicted with a transaction with %1 confirmations</source>
        <translation>koliduje s transakciou s %1 potvrdeniami</translation>
    </message>
    <message>
        <source>0/unconfirmed, %1</source>
        <translation>0/nepotvrdené, %1</translation>
    </message>
    <message>
        <source>in memory pool</source>
        <translation>v transakčnom zásobníku</translation>
    </message>
    <message>
        <source>not in memory pool</source>
        <translation>nie je v transakčnom zásobníku</translation>
    </message>
    <message>
        <source>abandoned</source>
        <translation>zanechaná</translation>
    </message>
    <message>
        <source>%1/unconfirmed</source>
        <translation>%1/nepotvrdené</translation>
    </message>
    <message>
        <source>%1 confirmations</source>
        <translation>%1 potvrdení</translation>
    </message>
    <message>
        <source>Status</source>
        <translation>Stav</translation>
    </message>
    <message>
        <source>Date</source>
        <translation>Dátum</translation>
    </message>
    <message>
        <source>Source</source>
        <translation>Zdroj</translation>
    </message>
    <message>
        <source>Generated</source>
        <translation>Vygenerované</translation>
    </message>
    <message>
        <source>From</source>
        <translation>Od</translation>
    </message>
    <message>
        <source>unknown</source>
        <translation>neznámy</translation>
    </message>
    <message>
        <source>To</source>
        <translation>do</translation>
    </message>
    <message>
        <source>own address</source>
        <translation>vlastná adresa</translation>
    </message>
    <message>
        <source>watch-only</source>
        <translation>Iba sledovanie</translation>
    </message>
    <message>
        <source>label</source>
        <translation>popis</translation>
    </message>
    <message>
        <source>Credit</source>
        <translation>Kredit</translation>
    </message>
    <message numerus="yes">
        <source>matures in %n more block(s)</source>
        <translation><numerusform>dozreje za %n ďalší blok</numerusform><numerusform>dozreje za %n ďalšie bloky</numerusform><numerusform>dozreje za %n ďalších blokov</numerusform><numerusform>dozreje za %n ďalších blokov</numerusform></translation>
    </message>
    <message>
        <source>not accepted</source>
        <translation>neprijaté</translation>
    </message>
    <message>
        <source>Debit</source>
        <translation>Debet</translation>
    </message>
    <message>
        <source>Total debit</source>
        <translation>Celkový debet</translation>
    </message>
    <message>
        <source>Total credit</source>
        <translation>Celkový kredit</translation>
    </message>
    <message>
        <source>Transaction fee</source>
        <translation>Transakčný poplatok</translation>
    </message>
    <message>
        <source>Net amount</source>
        <translation>Suma netto</translation>
    </message>
    <message>
        <source>Message</source>
        <translation>Správa</translation>
    </message>
    <message>
        <source>Comment</source>
        <translation>Komentár</translation>
    </message>
    <message>
        <source>Transaction ID</source>
        <translation>ID transakcie</translation>
    </message>
    <message>
        <source>Transaction total size</source>
        <translation>Celková veľkosť transakcie</translation>
    </message>
    <message>
        <source>Output index</source>
        <translation>Index výstupu</translation>
    </message>
    <message>
        <source>Merchant</source>
        <translation>Kupec</translation>
    </message>
    <message>
        <source>Generated coins must mature %1 blocks before they can be spent. When you generated this block, it was broadcast to the network to be added to the block chain. If it fails to get into the chain, its state will change to "not accepted" and it won't be spendable. This may occasionally happen if another node generates a block within a few seconds of yours.</source>
        <translation>Vytvorené coins musia dospieť %1 blokov kým môžu byť minuté. Keď vytvoríte tento blok, bude rozoslaný do siete aby bol akceptovaný do reťaze blokov. Ak sa nedostane reťaze, jeho stav sa zmení na "zamietnutý" a nebude sa dať minúť. Toto sa môže občas stať ak iná nóda vytvorí blok približne v tom istom čase.</translation>
    </message>
    <message>
        <source>Debug information</source>
        <translation>Ladiace informácie</translation>
    </message>
    <message>
        <source>Transaction</source>
        <translation>Transakcie</translation>
    </message>
    <message>
        <source>Inputs</source>
        <translation>Vstupy</translation>
    </message>
    <message>
        <source>Amount</source>
        <translation>Suma</translation>
    </message>
    <message>
        <source>true</source>
        <translation>pravda</translation>
    </message>
    <message>
        <source>false</source>
        <translation>nepravda</translation>
    </message>
</context>
<context>
    <name>TransactionDescDialog</name>
    <message>
        <source>This pane shows a detailed description of the transaction</source>
        <translation>Táto časť obrazovky zobrazuje detailný popis transakcie</translation>
    </message>
    <message>
        <source>Details for %1</source>
        <translation>Podrobnosti pre %1</translation>
    </message>
</context>
<context>
    <name>TransactionTableModel</name>
    <message>
        <source>Date</source>
        <translation>Dátum</translation>
    </message>
    <message>
        <source>Type</source>
        <translation>Typ</translation>
    </message>
    <message>
        <source>Label</source>
        <translation>Popis</translation>
    </message>
    <message numerus="yes">
        <source>Open for %n more block(s)</source>
        <translation><numerusform>Otvoriť pre %n ďalší blok</numerusform><numerusform>Otvoriť pre %n ďalšie bloky</numerusform><numerusform>Otvoriť pre %n ďalších blokov</numerusform><numerusform>Otvoriť pre %n ďalších blokov</numerusform></translation>
    </message>
    <message>
        <source>Open until %1</source>
        <translation>Otvorené do %1</translation>
    </message>
    <message>
        <source>Unconfirmed</source>
        <translation>Nepotvrdené</translation>
    </message>
    <message>
        <source>Abandoned</source>
        <translation>Zanechaná</translation>
    </message>
    <message>
        <source>Confirming (%1 of %2 recommended confirmations)</source>
        <translation>Potvrdzujem (%1 z %2 odporúčaných potvrdení)</translation>
    </message>
    <message>
        <source>Confirmed (%1 confirmations)</source>
        <translation>Potvrdené (%1 potvrdení)</translation>
    </message>
    <message>
        <source>Conflicted</source>
        <translation>V rozpore</translation>
    </message>
    <message>
        <source>Immature (%1 confirmations, will be available after %2)</source>
        <translation>Nezrelé (%1 potvrdení, bude dostupné po %2)</translation>
    </message>
    <message>
        <source>Generated but not accepted</source>
        <translation>Vypočítané ale neakceptované</translation>
    </message>
    <message>
        <source>Received with</source>
        <translation>Prijaté s</translation>
    </message>
    <message>
        <source>Received from</source>
        <translation>Prijaté od</translation>
    </message>
    <message>
        <source>Sent to</source>
        <translation>Odoslané na</translation>
    </message>
    <message>
        <source>Payment to yourself</source>
        <translation>Platba sebe samému</translation>
    </message>
    <message>
        <source>Mined</source>
        <translation>Vyťažené</translation>
    </message>
    <message>
        <source>watch-only</source>
        <translation>Iba sledovanie</translation>
    </message>
    <message>
        <source>(n/a)</source>
        <translation>(n/a)</translation>
    </message>
    <message>
        <source>(no label)</source>
        <translation>(bez popisu)</translation>
    </message>
    <message>
        <source>Transaction status. Hover over this field to show number of confirmations.</source>
        <translation>Stav transakcie. Prejdite ponad toto pole pre zobrazenie počtu potvrdení.</translation>
    </message>
    <message>
        <source>Date and time that the transaction was received.</source>
        <translation>Dátum a čas prijatia transakcie.</translation>
    </message>
    <message>
        <source>Type of transaction.</source>
        <translation>Typ transakcie.</translation>
    </message>
    <message>
        <source>Whether or not a watch-only address is involved in this transaction.</source>
        <translation>Či je v tejto transakcii adresy iba na sledovanie.</translation>
    </message>
    <message>
        <source>User-defined intent/purpose of the transaction.</source>
        <translation>Užívateľsky určený účel transakcie.</translation>
    </message>
    <message>
        <source>Amount removed from or added to balance.</source>
        <translation>Suma pridaná alebo odobraná k zostatku.</translation>
    </message>
</context>
<context>
    <name>TransactionView</name>
    <message>
        <source>All</source>
        <translation>Všetky</translation>
    </message>
    <message>
        <source>Today</source>
        <translation>Dnes</translation>
    </message>
    <message>
        <source>This week</source>
        <translation>Tento týždeň</translation>
    </message>
    <message>
        <source>This month</source>
        <translation>Tento mesiac</translation>
    </message>
    <message>
        <source>Last month</source>
        <translation>Minulý mesiac</translation>
    </message>
    <message>
        <source>This year</source>
        <translation>Tento rok</translation>
    </message>
    <message>
        <source>Range...</source>
        <translation>Rozsah...</translation>
    </message>
    <message>
        <source>Received with</source>
        <translation>Prijaté s</translation>
    </message>
    <message>
        <source>Sent to</source>
        <translation>Odoslané na</translation>
    </message>
    <message>
        <source>To yourself</source>
        <translation>Ku mne</translation>
    </message>
    <message>
        <source>Mined</source>
        <translation>Vyťažené</translation>
    </message>
    <message>
        <source>Other</source>
        <translation>Iné</translation>
    </message>
    <message>
        <source>Enter address, transaction id, or label to search</source>
        <translation>Pre vyhľadávanie vložte adresu, id transakcie, alebo popis.</translation>
    </message>
    <message>
        <source>Min amount</source>
        <translation>Minimálna suma</translation>
    </message>
    <message>
        <source>Abandon transaction</source>
        <translation>Zabudnúť transakciu</translation>
    </message>
    <message>
        <source>Increase transaction fee</source>
        <translation>Navíš transakčný poplatok</translation>
    </message>
    <message>
        <source>Copy address</source>
        <translation>Kopírovať adresu</translation>
    </message>
    <message>
        <source>Copy label</source>
        <translation>Kopírovať popis</translation>
    </message>
    <message>
        <source>Copy amount</source>
        <translation>Kopírovať sumu</translation>
    </message>
    <message>
        <source>Copy transaction ID</source>
        <translation>Kopírovať ID transakcie</translation>
    </message>
    <message>
        <source>Copy raw transaction</source>
        <translation>Skopírovať neupravenú transakciu</translation>
    </message>
    <message>
        <source>Copy full transaction details</source>
        <translation>Kopírovať všetky podrobnosti o transakcii</translation>
    </message>
    <message>
        <source>Edit label</source>
        <translation>Upraviť popis</translation>
    </message>
    <message>
        <source>Show transaction details</source>
        <translation>Zobraziť podrobnosti transakcie</translation>
    </message>
    <message>
        <source>Export Transaction History</source>
        <translation>Exportovať históriu transakcií</translation>
    </message>
    <message>
        <source>Comma separated file (*.csv)</source>
        <translation>Čiarkou oddelovaný súbor (*.csv)</translation>
    </message>
    <message>
        <source>Confirmed</source>
        <translation>Potvrdené</translation>
    </message>
    <message>
        <source>Watch-only</source>
        <translation>Iba sledovanie</translation>
    </message>
    <message>
        <source>Date</source>
        <translation>Dátum</translation>
    </message>
    <message>
        <source>Type</source>
        <translation>Typ</translation>
    </message>
    <message>
        <source>Label</source>
        <translation>Popis</translation>
    </message>
    <message>
        <source>Address</source>
        <translation>Adresa</translation>
    </message>
    <message>
        <source>ID</source>
        <translation>ID</translation>
    </message>
    <message>
        <source>Exporting Failed</source>
        <translation>Export zlyhal</translation>
    </message>
    <message>
        <source>There was an error trying to save the transaction history to %1.</source>
        <translation>Vyskytla sa chyba pri pokuse o uloženie histórie transakcií do %1.</translation>
    </message>
    <message>
        <source>Exporting Successful</source>
        <translation>Export úspešný</translation>
    </message>
    <message>
        <source>The transaction history was successfully saved to %1.</source>
        <translation>História transakciá bola úspešne uložená do %1.</translation>
    </message>
    <message>
        <source>Range:</source>
        <translation>Rozsah:</translation>
    </message>
    <message>
        <source>to</source>
        <translation>do</translation>
    </message>
</context>
<context>
    <name>UnitDisplayStatusBarControl</name>
    <message>
        <source>Unit to show amounts in. Click to select another unit.</source>
        <translation>Jednotka pre zobrazovanie súm. Kliknite pre zvolenie inej jednotky.</translation>
    </message>
</context>
<context>
    <name>WalletFrame</name>
    <message>
        <source>No wallet has been loaded.</source>
        <translation>Nie je načítaná peňaženka.</translation>
    </message>
</context>
<context>
    <name>WalletModel</name>
    <message>
        <source>Send Coins</source>
        <translation>Poslať mince</translation>
    </message>
    <message>
        <source>Fee bump error</source>
        <translation>Chyba pri navyšovaní poplatku</translation>
    </message>
    <message>
        <source>Increasing transaction fee failed</source>
        <translation>Nepodarilo sa navýšiť poplatok</translation>
    </message>
    <message>
        <source>Do you want to increase the fee?</source>
        <translation>Chceš poplatok navýšiť?</translation>
    </message>
    <message>
        <source>Current fee:</source>
        <translation>Momentálny poplatok:</translation>
    </message>
    <message>
        <source>Increase:</source>
        <translation>Navýšenie:</translation>
    </message>
    <message>
        <source>New fee:</source>
        <translation>Nový poplatok:</translation>
    </message>
    <message>
        <source>Confirm fee bump</source>
        <translation>Potvrď navýšenie poplatku</translation>
    </message>
    <message>
        <source>Can't sign transaction.</source>
        <translation>Nemôzeme podpíaať transakciu.</translation>
    </message>
    <message>
        <source>Could not commit transaction</source>
        <translation>Nemôzeme uložiť transakciu do peňaženky</translation>
    </message>
</context>
<context>
    <name>WalletView</name>
    <message>
        <source>&amp;Export</source>
        <translation>&amp;Exportovať...</translation>
    </message>
    <message>
        <source>Export the data in the current tab to a file</source>
        <translation>Exportovať dáta v aktuálnej karte do súboru</translation>
    </message>
    <message>
        <source>Backup Wallet</source>
        <translation>Zálohovanie peňaženky</translation>
    </message>
    <message>
        <source>Wallet Data (*.dat)</source>
        <translation>Dáta peňaženky (*.dat)</translation>
    </message>
    <message>
        <source>Backup Failed</source>
        <translation>Zálohovanie zlyhalo</translation>
    </message>
    <message>
        <source>There was an error trying to save the wallet data to %1.</source>
        <translation>Vyskytla sa chyba pri pokuse o uloženie dát peňaženky do %1.</translation>
    </message>
    <message>
        <source>Backup Successful</source>
        <translation>Záloha úspešná</translation>
    </message>
    <message>
        <source>The wallet data was successfully saved to %1.</source>
        <translation>Dáta peňaženky boli úspešne uložené do %1.</translation>
    </message>
    <message>
        <source>Cancel</source>
        <translation>Zrušiť</translation>
    </message>
</context>
<context>
    <name>bitcoin-core</name>
    <message>
        <source>Distributed under the MIT software license, see the accompanying file %s or %s</source>
        <translation>Distribuované pod softvérovou licenciou MIT, viď sprievodný súbor %s alebo %s</translation>
    </message>
    <message>
        <source>Prune configured below the minimum of %d MiB.  Please use a higher number.</source>
        <translation>Redukcia nastavená pod minimálnu hodnotu %d MiB. Prosím použite vyššiu hodnotu.</translation>
    </message>
    <message>
        <source>Prune: last wallet synchronisation goes beyond pruned data. You need to -reindex (download the whole blockchain again in case of pruned node)</source>
        <translation>Prerezávanie: posledná synchronizácia peňaženky prebehla pred už prerezanými dátami. Je treba previesť -reindex (v prípade prerezávacieho režimu stiahne znovu celý reťazec blokov)</translation>
    </message>
    <message>
        <source>Rescans are not possible in pruned mode. You will need to use -reindex which will download the whole blockchain again.</source>
        <translation>V prerezávaciom režime nie je možné reťazec blokov preskenovať. Musíte vykonať -reindex, čo znova stiahne celý reťaec blokov.</translation>
    </message>
    <message>
        <source>Error: A fatal internal error occurred, see debug.log for details</source>
        <translation>Chyba: Vyskytla sa interná chyba, pre viac informácií zobrazte debug.log</translation>
    </message>
    <message>
        <source>Pruning blockstore...</source>
        <translation>Redukovanie blockstore...</translation>
    </message>
    <message>
        <source>Unable to start HTTP server. See debug log for details.</source>
        <translation>Nepodarilo sa spustiť HTTP server. Pre viac detailov zobrazte debug log.</translation>
    </message>
    <message>
        <source>Particl Core</source>
        <translation>Particl Core</translation>
    </message>
    <message>
        <source>The %s developers</source>
        <translation>Vývojári %s</translation>
    </message>
    <message>
<<<<<<< HEAD
        <source>A fee rate (in %s/kB) that will be used when fee estimation has insufficient data (default: %s)</source>
        <translation>Sadzba poplatku (v %s/kB), ktorá sa použije, ak nebude k dispozícii dostatok dát pre automatický odhad poplatku (predvolené: %s)</translation>
    </message>
    <message>
        <source>Accept relayed transactions received from whitelisted peers even when not relaying transactions (default: %d)</source>
        <translation>Akceptovať postúpené transakcie od povolených partnerov aj keď normálne nepostupujete transakcie (predvolené: %d)</translation>
    </message>
    <message>
        <source>Add a node to connect to and attempt to keep the connection open (see the `addnode` RPC command help for more info)</source>
        <translation>Pridať uzol na pripojenie a pokus o udržanie otvoreného pripojenia (pre viac informácií si pozrite nápovedu pre RPC príkaz "addnode")</translation>
    </message>
    <message>
        <source>Bind to given address and always listen on it. Use [host]:port notation for IPv6</source>
        <translation>Spojiť s danou adresou a vždy na nej počúvať. Použite zápis [host]:port pre IPv6</translation>
    </message>
    <message>
=======
>>>>>>> e5776690
        <source>Cannot obtain a lock on data directory %s. %s is probably already running.</source>
        <translation>Nemožné uzamknúť zložku %s. %s pravdepodobne už beží.</translation>
    </message>
    <message>
        <source>Cannot provide specific connections and have addrman find outgoing connections at the same.</source>
        <translation>Nemôžete zadať konkrétne spojenia a zároveň mať nastavený addrman pre hľadanie odchádzajúcich spojení.</translation>
<<<<<<< HEAD
    </message>
    <message>
        <source>Connect only to the specified node(s); -connect=0 disables automatic connections (the rules for this peer are the same as for -addnode)</source>
        <translation>Pripojiť sa iba k určenému uzlu(om); -connect=0 zakáže automatické pripojovanie (pravidlá pre tento uzol sú rovnaké ako pre -addnode)</translation>
    </message>
    <message>
        <source>Delete all wallet transactions and only recover those parts of the blockchain through -rescan on startup</source>
        <translation>Vymazať všetky transakcie z peňaženky a pri spustení znova získať z reťazca blokov iba tie získané pomocou -rescan</translation>
=======
>>>>>>> e5776690
    </message>
    <message>
        <source>Error reading %s! All keys read correctly, but transaction data or address book entries might be missing or incorrect.</source>
        <translation>Nastala chyba pri čítaní súboru %s! Všetkz kľúče sa prečítali správne, ale dáta o transakcíách alebo záznamy v adresári môžu chýbať alebo byť nesprávne.</translation>
    </message>
    <message>
        <source>Please check that your computer's date and time are correct! If your clock is wrong, %s will not work properly.</source>
        <translation>Prosím skontrolujte systémový čas a dátum. Keď je váš čas nesprávny, %s nebude fungovať správne.</translation>
    </message>
    <message>
        <source>Please contribute if you find %s useful. Visit %s for further information about the software.</source>
        <translation>Keď si myslíte, že %s je užitočný, podporte nás. Pre viac informácií o software navštívte %s.</translation>
    </message>
    <message>
        <source>The block database contains a block which appears to be from the future. This may be due to your computer's date and time being set incorrectly. Only rebuild the block database if you are sure that your computer's date and time are correct</source>
        <translation>Databáza blokov obsahuje blok, ktorý vyzerá byť z budúcnosti. Toto môže byť spôsobené nesprávnym systémovým časom vášho počítača. Obnovujte databázu blokov len keď ste si istý, že systémový čas je nastavený správne.</translation>
    </message>
    <message>
        <source>This is a pre-release test build - use at your own risk - do not use for mining or merchant applications</source>
        <translation>Toto je predbežná testovacia zostava - používate na vlastné riziko - nepoužívajte na ťaženie alebo obchodné aplikácie</translation>
    </message>
    <message>
        <source>This is the transaction fee you may discard if change is smaller than dust at this level</source>
        <translation>Toto je transakčný poplatok, ktorý môžete škrtnúť, ak je zmena na tejto úrovni menšia ako prach</translation>
    </message>
    <message>
        <source>Unable to replay blocks. You will need to rebuild the database using -reindex-chainstate.</source>
        <translation>Nedarí sa znovu aplikovať bloky. Budete musieť prestavať databázu použitím -reindex-chainstate.</translation>
    </message>
    <message>
        <source>Unable to rewind the database to a pre-fork state. You will need to redownload the blockchain</source>
        <translation>Nedará sa vrátiť databázu do stavu pred rozdelením. Budete musieť znovu stiahnuť celý reťaztec blokov</translation>
    </message>
    <message>
        <source>Warning: The network does not appear to fully agree! Some miners appear to be experiencing issues.</source>
        <translation>Varovanie: Javí sa že sieť sieť úplne nesúhlasí! Niektorí mineri zjavne majú ťažkosti.</translation>
    </message>
    <message>
        <source>Warning: We do not appear to fully agree with our peers! You may need to upgrade, or other nodes may need to upgrade.</source>
        <translation>Varovanie: Zjavne sa úplne nezhodujeme s našimi peer-mi! Možno potrebujete prejsť na novšiu verziu alebo ostatné uzly potrebujú vyššiu verziu.</translation>
    </message>
    <message>
        <source>%d of last 100 blocks have unexpected version</source>
        <translation>%d z poslednźých 100 blokov má neočakávanú verziu</translation>
    </message>
    <message>
        <source>%s corrupt, salvage failed</source>
        <translation>%s je poškodený, záchrana zlyhala</translation>
    </message>
    <message>
        <source>-maxmempool must be at least %d MB</source>
        <translation>-maxmempool musí byť najmenej %d MB</translation>
    </message>
    <message>
        <source>Cannot resolve -%s address: '%s'</source>
        <translation>Nedá preložiť -%s adresu: '%s'</translation>
    </message>
    <message>
        <source>Change index out of range</source>
        <translation>Menný index mimo rozsah</translation>
    </message>
    <message>
        <source>Copyright (C) %i-%i</source>
        <translation>Copyright (C) %i-%i</translation>
    </message>
    <message>
        <source>Corrupted block database detected</source>
        <translation>Zistená poškodená databáza blokov</translation>
    </message>
    <message>
        <source>Do you want to rebuild the block database now?</source>
        <translation>Chcete znovu zostaviť databázu blokov?</translation>
    </message>
    <message>
        <source>Error creating %s: You can't create non-HD wallets with this version.</source>
        <translation>Chyba počas vytvárania %s: S touto verziou nemôžete vytvoriť ne-HD peňaženky.</translation>
    </message>
    <message>
        <source>Error initializing block database</source>
        <translation>Chyba inicializácie databázy blokov</translation>
    </message>
    <message>
        <source>Error initializing wallet database environment %s!</source>
        <translation>Chyba spustenia databázového prostredia peňaženky %s!</translation>
    </message>
    <message>
        <source>Error loading %s</source>
        <translation>Chyba načítania %s</translation>
    </message>
    <message>
        <source>Error loading %s: Wallet corrupted</source>
        <translation>Chyba načítania %s: Peňaženka je poškodená</translation>
    </message>
    <message>
        <source>Error loading %s: Wallet requires newer version of %s</source>
        <translation>Chyba načítania %s: Peňaženka vyžaduje novšiu verziu %s</translation>
    </message>
    <message>
        <source>Error loading block database</source>
        <translation>Chyba načítania databázy blokov</translation>
    </message>
    <message>
        <source>Error opening block database</source>
        <translation>Chyba otvárania databázy blokov</translation>
    </message>
    <message>
        <source>Error: Disk space is low!</source>
        <translation>Chyba: Málo miesta na disku!</translation>
    </message>
    <message>
        <source>Failed to listen on any port. Use -listen=0 if you want this.</source>
        <translation>Chyba počúvania na ktoromkoľvek porte. Použi -listen=0 ak toto chcete.</translation>
    </message>
    <message>
        <source>Failed to rescan the wallet during initialization</source>
        <translation>Počas inicializácie sa nepodarila pre-skenovať peňaženka</translation>
    </message>
    <message>
        <source>Importing...</source>
        <translation>Prebieha import ...</translation>
    </message>
    <message>
        <source>Incorrect or no genesis block found. Wrong datadir for network?</source>
        <translation>Nesprávny alebo žiadny genesis blok nájdený. Nesprávny dátový priečinok alebo sieť?</translation>
    </message>
    <message>
        <source>Initialization sanity check failed. %s is shutting down.</source>
        <translation>Kontrola čistoty pri inicializácií zlyhala. %s sa vypína.</translation>
    </message>
    <message>
        <source>Invalid amount for -%s=&lt;amount&gt;: '%s'</source>
        <translation>Neplatná suma pre -%s=&lt;amount&gt;: '%s'</translation>
    </message>
    <message>
        <source>Invalid amount for -discardfee=&lt;amount&gt;: '%s'</source>
        <translation>Neplatná čiastka pre -discardfee=&lt;čiastka&gt;: '%s'</translation>
    </message>
    <message>
        <source>Invalid amount for -fallbackfee=&lt;amount&gt;: '%s'</source>
        <translation>Neplatná suma pre -fallbackfee=&lt;amount&gt;: '%s'</translation>
    </message>
    <message>
        <source>Upgrading txindex database</source>
        <translation>Inovuje sa txindex databáza</translation>
    </message>
    <message>
        <source>Loading P2P addresses...</source>
        <translation>Načítavam P2P adresy…</translation>
    </message>
    <message>
        <source>Loading banlist...</source>
        <translation>Načítavam banlist...</translation>
    </message>
    <message>
        <source>Not enough file descriptors available.</source>
        <translation>Nedostatok kľúčových slov súboru.</translation>
    </message>
    <message>
        <source>Prune cannot be configured with a negative value.</source>
        <translation>Redukovanie nemôže byť nastavené na zápornú hodnotu.</translation>
    </message>
    <message>
        <source>Prune mode is incompatible with -txindex.</source>
        <translation>Redukovanie je nekompatibilné s -txindex.</translation>
    </message>
    <message>
        <source>Replaying blocks...</source>
        <translation>Znovu sa aplikujú bloky…</translation>
    </message>
    <message>
        <source>Rewinding blocks...</source>
        <translation>Vracajú sa bloky dozadu…</translation>
    </message>
    <message>
        <source>The source code is available from %s.</source>
        <translation>Zdrojový kód je dostupný z %s</translation>
    </message>
    <message>
        <source>Transaction fee and change calculation failed</source>
        <translation>Zlyhal výpočet transakčného poplatku a drobných</translation>
    </message>
    <message>
        <source>Unable to bind to %s on this computer. %s is probably already running.</source>
        <translation>Nemožné pripojiť k %s na tomto počíťači. %s už pravdepodobne beží.</translation>
    </message>
    <message>
        <source>Unable to generate keys</source>
        <translation>Nepodarilo sa vygenerovať kľúče</translation>
    </message>
    <message>
        <source>Unsupported argument -benchmark ignored, use -debug=bench.</source>
        <translation>Nepodporovaný parameter -benchmark bol ignorovaný, použite -debug=bench.</translation>
    </message>
    <message>
        <source>Unsupported argument -debugnet ignored, use -debug=net.</source>
        <translation>Nepodporovaný argument -debugnet bol ignorovaný, použite -debug=net.</translation>
    </message>
    <message>
        <source>Unsupported argument -tor found, use -onion.</source>
        <translation>Nepodporovaný argument -tor, použite -onion.</translation>
    </message>
    <message>
        <source>Unsupported logging category %s=%s.</source>
        <translation>Nepodporovaná logovacia kategória %s=%s.</translation>
    </message>
    <message>
        <source>Upgrading UTXO database</source>
        <translation>Vylepšuje sa databáza neminutých výstupov (UTXO)</translation>
    </message>
    <message>
        <source>User Agent comment (%s) contains unsafe characters.</source>
        <translation>Komentár u typu klienta (%s) obsahuje riskantné znaky.</translation>
    </message>
    <message>
        <source>Verifying blocks...</source>
        <translation>Overujem bloky...</translation>
    </message>
    <message>
        <source>Wallet needed to be rewritten: restart %s to complete</source>
        <translation>Peňaženka musí byť prepísaná: pre dokončenie reštartujte %s</translation>
    </message>
    <message>
        <source>Error: Listening for incoming connections failed (listen returned error %s)</source>
        <translation>Chyba: Počúvanie prichádzajúcich spojení zlyhalo (vrátená chyba je %s)</translation>
    </message>
    <message>
        <source>Invalid amount for -maxtxfee=&lt;amount&gt;: '%s' (must be at least the minrelay fee of %s to prevent stuck transactions)</source>
        <translation>Neplatná suma pre -maxtxfee=&lt;amount&gt;: '%s' (aby sa transakcia nezasekla, minimálny prenosový poplatok musí byť aspoň %s)</translation>
    </message>
    <message>
        <source>The transaction amount is too small to send after the fee has been deducted</source>
        <translation>Suma je príliš malá pre odoslanie transakcie</translation>
    </message>
    <message>
        <source>You need to rebuild the database using -reindex to go back to unpruned mode.  This will redownload the entire blockchain</source>
        <translation>K návratu k neprerezávaciemu režimu je treba prestavať databázu použitím -reindex. Tiež sa znova stiahne celý reťazec blokov</translation>
    </message>
    <message>
        <source>Error loading %s: You can't disable HD on an already existing HD wallet</source>
        <translation>Chyba pri načítání %s: nemôžeš vypnúť HD u existujúcej HD peňaženky</translation>
    </message>
    <message>
        <source>Error reading from database, shutting down.</source>
        <translation>Chyba pri načítaní z databázy, ukončuje sa.</translation>
    </message>
    <message>
        <source>Error upgrading chainstate database</source>
        <translation>Chyba pri vylepšení databáze reťzcov blokov</translation>
    </message>
    <message>
        <source>Information</source>
        <translation>Informácia</translation>
    </message>
    <message>
        <source>Invalid -onion address or hostname: '%s'</source>
        <translation>Neplatná -onion adresa alebo hostiteľ: '%s'</translation>
    </message>
    <message>
        <source>Invalid -proxy address or hostname: '%s'</source>
        <translation>Neplatná -proxy adresa alebo hostiteľ: '%s'</translation>
    </message>
    <message>
        <source>Invalid amount for -paytxfee=&lt;amount&gt;: '%s' (must be at least %s)</source>
        <translation>Neplatná suma pre -paytxfee=&lt;amount&gt;: '%s' (musí byť aspoň %s)</translation>
    </message>
    <message>
        <source>Invalid netmask specified in -whitelist: '%s'</source>
        <translation>Nadaná neplatná netmask vo -whitelist: '%s'</translation>
    </message>
    <message>
        <source>Need to specify a port with -whitebind: '%s'</source>
        <translation>Je potrebné zadať port s -whitebind: '%s'</translation>
    </message>
    <message>
        <source>Reducing -maxconnections from %d to %d, because of system limitations.</source>
        <translation>Obmedzuje sa -maxconnections z %d na %d kvôli systémovým obmedzeniam.</translation>
    </message>
    <message>
        <source>Signing transaction failed</source>
        <translation>Podpísanie správy zlyhalo</translation>
    </message>
    <message>
        <source>Specified -walletdir "%s" does not exist</source>
        <translation>Uvedená -walletdir "%s" neexistuje</translation>
    </message>
    <message>
        <source>Specified -walletdir "%s" is a relative path</source>
        <translation>Uvedená -walletdir "%s" je relatívna cesta</translation>
    </message>
    <message>
        <source>Specified -walletdir "%s" is not a directory</source>
        <translation>Uvedený -walletdir "%s" nie je priečinok</translation>
    </message>
    <message>
        <source>Specified blocks directory "%s" does not exist.
</source>
        <translation>Uvedený priečinok s dátami "%s" neexistuje.
</translation>
    </message>
    <message>
        <source>The transaction amount is too small to pay the fee</source>
        <translation>Suma transakcie je príliš malá na zaplatenie poplatku</translation>
    </message>
    <message>
        <source>This is experimental software.</source>
        <translation>Toto je experimentálny softvér.</translation>
    </message>
    <message>
        <source>Transaction amount too small</source>
        <translation>Suma transakcie príliš malá</translation>
    </message>
    <message>
        <source>Transaction too large for fee policy</source>
        <translation>Transakcia je príliš veľká pre aktuálne podmienky poplatkov</translation>
    </message>
    <message>
        <source>Transaction too large</source>
        <translation>Transakcia príliš veľká</translation>
    </message>
    <message>
        <source>Unable to bind to %s on this computer (bind returned error %s)</source>
        <translation>Na tomto počítači sa nedá vytvoriť väzba %s (vytvorenie väzby vrátilo chybu %s)</translation>
    </message>
    <message>
        <source>Unable to generate initial keys</source>
        <translation>Nepodarilo sa vygenerovať úvodné kľúče</translation>
    </message>
    <message>
        <source>Verifying wallet(s)...</source>
        <translation>Kontrolujem peňaženku(y)…</translation>
    </message>
    <message>
        <source>Wallet %s resides outside wallet directory %s</source>
        <translation>Peňaženka %s sa nachádza mimo priečinku pre peňaženky %s </translation>
    </message>
    <message>
        <source>Warning</source>
        <translation>Upozornenie</translation>
    </message>
    <message>
        <source>Warning: unknown new rules activated (versionbit %i)</source>
        <translation>Upozornenie: aktivovaná neznáme nové pravidlá (verzový bit %i)</translation>
    </message>
    <message>
        <source>Zapping all transactions from wallet...</source>
        <translation>Zmazať všetky transakcie z peňaženky...</translation>
    </message>
    <message>
        <source>-maxtxfee is set very high! Fees this large could be paid on a single transaction.</source>
        <translation>-maxtxfee je nastavené veľmi vysoko! Takto vysoký poplatok môže byť zaplatebý v jednej transakcii.</translation>
    </message>
    <message>
        <source>Error loading %s: You can't enable HD on an already existing non-HD wallet</source>
        <translation>Chyba pri načítaní %s: nemôžeš zapnúť HD u existujúcej nie-HD peňaženky</translation>
    </message>
    <message>
        <source>This is the transaction fee you may pay when fee estimates are not available.</source>
        <translation>Toto je poplatok za transakciu keď odhad poplatkov ešte nie je k dispozícii.</translation>
    </message>
    <message>
        <source>This product includes software developed by the OpenSSL Project for use in the OpenSSL Toolkit %s and cryptographic software written by Eric Young and UPnP software written by Thomas Bernard.</source>
        <translation>Tento produkt zahrňuje programy vyvinuté projektom OpenSSL pre použití v OpenSSL Toolkite %s a kryptografický program od Erika Younga a program UPnP od Thomasa Bernarda.</translation>
    </message>
    <message>
        <source>Total length of network version string (%i) exceeds maximum length (%i). Reduce the number or size of uacomments.</source>
        <translation>Celková dĺžka verzie sieťového reťazca (%i) prekračuje maximálnu dĺžku (%i). Znížte počet a veľkosť komentárov.</translation>
    </message>
    <message>
        <source>Unsupported argument -socks found. Setting SOCKS version isn't possible anymore, only SOCKS5 proxies are supported.</source>
        <translation>Nepodporovaný argument -socks nájdený. Nastavenie SOCKS verzie už nie je viac moźné, iba SOCKS5 proxies sú podporované.</translation>
    </message>
    <message>
        <source>Unsupported argument -whitelistalwaysrelay ignored, use -whitelistrelay and/or -whitelistforcerelay.</source>
        <translation>Nepodporovaný argument -whitelistalwaysrelay ignorovaný, použite -whitelistrelay a/alebo -whitelistforcerelay.</translation>
    </message>
    <message>
        <source>Warning: Unknown block versions being mined! It's possible unknown rules are in effect</source>
        <translation>Varovanie: Neznáma verzia blokov sa doluje! Je možné, že neznáme pravidlá majú efekt</translation>
    </message>
    <message>
        <source>Warning: Wallet file corrupt, data salvaged! Original %s saved as %s in %s; if your balance or transactions are incorrect you should restore from a backup.</source>
        <translation>Varovanie: Peňaženka poškodená, dáta boli zachránené! Originálna %s ako %s v %s; ak váš zostatok alebo transakcie sú nesprávne, mali by ste obnoviť zálohu.</translation>
    </message>
    <message>
        <source>%s is set very high!</source>
        <translation>Hodnota %s je nastavená veľmi vysoko!</translation>
    </message>
    <message>
        <source>Error loading wallet %s. Duplicate -wallet filename specified.</source>
        <translation>Chyba pri načítaní peňaženky %s. Zadaný duplicitný názov súboru -wallet.</translation>
    </message>
    <message>
        <source>Keypool ran out, please call keypoolrefill first</source>
        <translation>Vyčerpal sa zásobník kľúčov, zavolať najskôr keypoolrefill</translation>
    </message>
    <message>
        <source>Starting network threads...</source>
        <translation>Spúšťajú sa sieťové vlákna...</translation>
    </message>
    <message>
        <source>The wallet will avoid paying less than the minimum relay fee.</source>
        <translation>Peňaženka zabráni zaplateniu menšej sumy ako je minimálny poplatok.</translation>
    </message>
    <message>
        <source>This is the minimum transaction fee you pay on every transaction.</source>
        <translation>Toto je minimálny poplatok za transakciu pri každej transakcii.</translation>
    </message>
    <message>
        <source>This is the transaction fee you will pay if you send a transaction.</source>
        <translation>Toto je poplatok za transakciu pri odoslaní transakcie.</translation>
    </message>
    <message>
        <source>Transaction amounts must not be negative</source>
        <translation>Sumy transakcií nesmú byť záporné</translation>
    </message>
    <message>
        <source>Transaction has too long of a mempool chain</source>
        <translation>Transakcia má v transakčnom zásobníku príliš dlhý reťazec</translation>
    </message>
    <message>
        <source>Transaction must have at least one recipient</source>
        <translation>Transakcia musí mať aspoň jedného príjemcu</translation>
    </message>
    <message>
        <source>Unknown network specified in -onlynet: '%s'</source>
        <translation>Neznáma sieť upresnená v -onlynet: '%s'</translation>
    </message>
    <message>
        <source>Insufficient funds</source>
        <translation>Nedostatok prostriedkov</translation>
    </message>
    <message>
        <source>Loading block index...</source>
        <translation>Načítavanie zoznamu blokov...</translation>
    </message>
    <message>
        <source>Loading wallet...</source>
        <translation>Načítavam peňaženku...</translation>
    </message>
    <message>
        <source>Cannot downgrade wallet</source>
        <translation>Nie je možné prejsť na nižšiu verziu peňaženky</translation>
    </message>
    <message>
        <source>Rescanning...</source>
        <translation>Nové prehľadávanie...</translation>
    </message>
    <message>
        <source>Done loading</source>
        <translation>Dokončené načítavanie</translation>
    </message>
    <message>
        <source>Error</source>
        <translation>Chyba</translation>
    </message>
</context>
</TS><|MERGE_RESOLUTION|>--- conflicted
+++ resolved
@@ -176,7 +176,7 @@
         <translation>Potvrďte zašifrovanie peňaženky</translation>
     </message>
     <message>
-        <source>Warning: If you encrypt your wallet and lose your passphrase, you will &lt;b&gt;LOSE ALL OF YOUR BITCOINS&lt;/b&gt;!</source>
+        <source>Warning: If you encrypt your wallet and lose your passphrase, you will &lt;b&gt;LOSE ALL OF YOUR PARTICL&lt;/b&gt;!</source>
         <translation>Varovanie: Ak zašifrujete peňaženku a stratíte heslo, &lt;b&gt;STRATÍTE VŠETKY VAŠE BITCOINY&lt;/b&gt;!</translation>
     </message>
     <message>
@@ -189,7 +189,7 @@
     </message>
     <message>
         <source>%1 will close now to finish the encryption process. Remember that encrypting your wallet cannot fully protect your particl from being stolen by malware infecting your computer.</source>
-        <translation>%1 sa teraz zavrie, aby sa ukončil proces šifrovania. Zašifrovanie peňaženky neochráni úplne pred krádežou bitcoinov škodlivými programami, ktoré prenikli do vášho počítača.</translation>
+        <translation>%1 sa teraz zavrie, aby sa ukončil proces šifrovania. Zašifrovanie peňaženky neochráni úplne pred krádežou particlov škodlivými programami, ktoré prenikli do vášho počítača.</translation>
     </message>
     <message>
         <source>IMPORTANT: Any previous backups you have made of your wallet file should be replaced with the newly generated, encrypted wallet file. For security reasons, previous backups of the unencrypted wallet file will become useless as soon as you start using the new, encrypted wallet.</source>
@@ -354,16 +354,12 @@
         <translation>Preindexúvam bloky na disku...</translation>
     </message>
     <message>
-<<<<<<< HEAD
-        <source>Send coins to a Particl address</source>
-=======
         <source>Proxy is &lt;b&gt;enabled&lt;/b&gt;: %1</source>
         <translation>Proxy je &lt;b&gt;zapnuté&lt;/b&gt;: %1</translation>
     </message>
     <message>
-        <source>Send coins to a Bitcoin address</source>
->>>>>>> e5776690
-        <translation>Poslať bitcoins na adresu</translation>
+        <source>Send coins to a Particl address</source>
+        <translation>Poslať particl na adresu</translation>
     </message>
     <message>
         <source>Backup wallet to another location</source>
@@ -438,8 +434,8 @@
         <translation>Lišta záložiek</translation>
     </message>
     <message>
-        <source>Request payments (generates QR codes and bitcoin: URIs)</source>
-        <translation>Vyžiadať platby (vygeneruje QR kódy a bitcoin: URI)</translation>
+        <source>Request payments (generates QR codes and particl: URIs)</source>
+        <translation>Vyžiadať platby (vygeneruje QR kódy a particl: URI)</translation>
     </message>
     <message>
         <source>Show the list of used sending addresses and labels</source>
@@ -450,21 +446,16 @@
         <translation>Zobraziť zoznam použitých prijímacích adries a ich popisov</translation>
     </message>
     <message>
-        <source>Open a bitcoin: URI or payment request</source>
-        <translation>Otvoriť bitcoin URI alebo výzvu k platbe</translation>
+        <source>Open a particl: URI or payment request</source>
+        <translation>Otvoriť particl URI alebo výzvu k platbe</translation>
     </message>
     <message>
         <source>&amp;Command-line options</source>
         <translation>&amp;Možnosti príkazového riadku</translation>
     </message>
     <message numerus="yes">
-<<<<<<< HEAD
         <source>%n active connection(s) to Particl network</source>
-        <translation><numerusform>%n aktívne pripojenie do siete Particl</numerusform><numerusform>%n aktívne pripojenia do siete Particl</numerusform><numerusform>%n aktívnych pripojení do siete Particl</numerusform></translation>
-=======
-        <source>%n active connection(s) to Bitcoin network</source>
-        <translation><numerusform>%n aktívne pripojenie do siete Bitcoin</numerusform><numerusform>%n aktívne pripojenia do siete Bitcoin</numerusform><numerusform>%n aktívnych pripojení do siete Bitcoin</numerusform><numerusform>%n aktívnych pripojení do siete Bitcoin</numerusform></translation>
->>>>>>> e5776690
+        <translation><numerusform>%n aktívne pripojenie do siete Particl</numerusform><numerusform>%n aktívne pripojenia do siete Particl</numerusform><numerusform>%n aktívnych pripojení do siete Particl</numerusform><numerusform>%n aktívnych pripojení do siete Particl</numerusform></translation>
     </message>
     <message>
         <source>Indexing blocks on disk...</source>
@@ -508,7 +499,7 @@
     </message>
     <message>
         <source>Show the %1 help message to get a list with possible Particl command-line options</source>
-        <translation>Ukáž %1 zoznam možných nastavení Bitcoinu pomocou príkazového riadku</translation>
+        <translation>Ukáž %1 zoznam možných nastavení Particlu pomocou príkazového riadku</translation>
     </message>
     <message>
         <source>%1 client</source>
@@ -583,8 +574,8 @@
         <translation>Peňaženka je &lt;b&gt;zašifrovaná&lt;/b&gt; a momentálne &lt;b&gt;zamknutá&lt;/b&gt;</translation>
     </message>
     <message>
-        <source>A fatal error occurred. Bitcoin can no longer continue safely and will quit.</source>
-        <translation>Vyskytla sa kritická chyba. Bitcoin nemôže ďalej bezpečne pokračovať a ukončí sa.</translation>
+        <source>A fatal error occurred. Particl can no longer continue safely and will quit.</source>
+        <translation>Vyskytla sa kritická chyba. Particl nemôže ďalej bezpečne pokračovať a ukončí sa.</translation>
     </message>
 </context>
 <context>
@@ -862,8 +853,8 @@
         <translation>Použiť vlastný dátový adresár:</translation>
     </message>
     <message>
-        <source>Bitcoin</source>
-        <translation>Bitcoin</translation>
+        <source>Particl</source>
+        <translation>Particl</translation>
     </message>
     <message>
         <source>At least %1 GB of data will be stored in this directory, and it will grow over time.</source>
@@ -874,7 +865,7 @@
         <translation>Približne %1 GB dát bude uložených v tejto zložke.</translation>
     </message>
     <message>
-        <source>%1 will download and store a copy of the Bitcoin block chain.</source>
+        <source>%1 will download and store a copy of the Particl block chain.</source>
         <translation>%1 bude sťahovať kopiu reťazca blokov.</translation>
     </message>
     <message>
@@ -905,12 +896,12 @@
         <translation>Forma</translation>
     </message>
     <message>
-        <source>Recent transactions may not yet be visible, and therefore your wallet's balance might be incorrect. This information will be correct once your wallet has finished synchronizing with the bitcoin network, as detailed below.</source>
-        <translation>Nedávne transakcie nemusia byť ešte viditeľné preto môže byť zostatok vo vašej peňaženke nesprávny. Táto informácia bude správna keď sa dokončí synchronizovanie peňaženky so sieťou bitcoin, ako je rozpísané nižšie.</translation>
-    </message>
-    <message>
-        <source>Attempting to spend bitcoins that are affected by not-yet-displayed transactions will not be accepted by the network.</source>
-        <translation>Pokus o minutie bitcoinov, ktoré sú ovplyvnené ešte nezobrazenými transakciami, nebude sieťou akceptovaný.</translation>
+        <source>Recent transactions may not yet be visible, and therefore your wallet's balance might be incorrect. This information will be correct once your wallet has finished synchronizing with the particl network, as detailed below.</source>
+        <translation>Nedávne transakcie nemusia byť ešte viditeľné preto môže byť zostatok vo vašej peňaženke nesprávny. Táto informácia bude správna keď sa dokončí synchronizovanie peňaženky so sieťou particl, ako je rozpísané nižšie.</translation>
+    </message>
+    <message>
+        <source>Attempting to spend particl that are affected by not-yet-displayed transactions will not be accepted by the network.</source>
+        <translation>Pokus o minutie particlov, ktoré sú ovplyvnené ešte nezobrazenými transakciami, nebude sieťou akceptovaný.</translation>
     </message>
     <message>
         <source>Number of blocks left</source>
@@ -1136,7 +1127,7 @@
     </message>
     <message>
         <source>Connect to the Particl network through a separate SOCKS5 proxy for Tor hidden services.</source>
-        <translation>Pripojiť k Bitcoinovej sieti cez separované SOCKS5 proxy pre skrytú službu Tor.</translation>
+        <translation>Pripojiť k Particlovej sieti cez separované SOCKS5 proxy pre skrytú službu Tor.</translation>
     </message>
     <message>
         <source>&amp;Window</source>
@@ -1172,7 +1163,7 @@
     </message>
     <message>
         <source>Choose the default subdivision unit to show in the interface and when sending coins.</source>
-        <translation>Zvoľte ako deliť bitcoin pri zobrazovaní pri platbách a užívateľskom rozhraní.</translation>
+        <translation>Zvoľte ako deliť particl pri zobrazovaní pri platbách a užívateľskom rozhraní.</translation>
     </message>
     <message>
         <source>Whether to show coin control features or not.</source>
@@ -1317,16 +1308,16 @@
         <translation>Chyba pri vyžiadaní platby</translation>
     </message>
     <message>
-        <source>Cannot start bitcoin: click-to-pay handler</source>
-        <translation>Nemôžeme spustiť Bitcoin: obsluha click-to-pay</translation>
+        <source>Cannot start particl: click-to-pay handler</source>
+        <translation>Nemôžeme spustiť Particl: obsluha click-to-pay</translation>
     </message>
     <message>
         <source>URI handling</source>
         <translation>URI manipulácia</translation>
     </message>
     <message>
-        <source>'bitcoin://' is not a valid URI. Use 'bitcoin:' instead.</source>
-        <translation>'bitcoin://' je neplatná URI. Použite 'bitcoin:'</translation>
+        <source>'particl://' is not a valid URI. Use 'particl:' instead.</source>
+        <translation>'particl://' je neplatná URI. Použite 'particl:'</translation>
     </message>
     <message>
         <source>Payment request fetch URL is invalid: %1</source>
@@ -1440,7 +1431,7 @@
     </message>
     <message>
         <source>Enter a Particl address (e.g. %1)</source>
-        <translation>Zadajte bitcoin adresu (napr. %1)</translation>
+        <translation>Zadajte particl adresu (napr. %1)</translation>
     </message>
     <message>
         <source>%1 d</source>
@@ -2038,7 +2029,7 @@
     <name>SendCoinsDialog</name>
     <message>
         <source>Send Coins</source>
-        <translation>Poslať Bitcoins</translation>
+        <translation>Poslať Particl</translation>
     </message>
     <message>
         <source>Coin Control Features</source>
@@ -2117,7 +2108,7 @@
         <translation>Skryť</translation>
     </message>
     <message>
-        <source>Paying only the minimum fee is just fine as long as there is less transaction volume than space in the blocks. But be aware that this can end up in a never confirming transaction once there is more demand for bitcoin transactions than the network can process.</source>
+        <source>Paying only the minimum fee is just fine as long as there is less transaction volume than space in the blocks. But be aware that this can end up in a never confirming transaction once there is more demand for particl transactions than the network can process.</source>
         <translation>Zaplatenie len minimálneho poplatku je v poriadku, pokiaľ existuje menej transakcií ako miesta v blokoch. Uvedomte si však, že ak bude vyšší dopyt po transakciách ako dokáže sieť spracovať, môže byť vaša transakcia odsúvaná a nepotvrdená donekonečna.</translation>
     </message>
     <message>
@@ -2356,8 +2347,8 @@
         <translation>Odstrániť túto položku</translation>
     </message>
     <message>
-        <source>The fee will be deducted from the amount being sent. The recipient will receive less bitcoins than you enter in the amount field. If multiple recipients are selected, the fee is split equally.</source>
-        <translation>Poplatok sa odpočíta od čiastky, ktorú odosielate. Príjemca dostane menej bitcoinov ako zadáte. Ak je vybraných viacero príjemcov, poplatok je rozdelený rovným dielom.</translation>
+        <source>The fee will be deducted from the amount being sent. The recipient will receive less particl than you enter in the amount field. If multiple recipients are selected, the fee is split equally.</source>
+        <translation>Poplatok sa odpočíta od čiastky, ktorú odosielate. Príjemca dostane menej particlov ako zadáte. Ak je vybraných viacero príjemcov, poplatok je rozdelený rovným dielom.</translation>
     </message>
     <message>
         <source>S&amp;ubtract fee from amount</source>
@@ -2384,8 +2375,8 @@
         <translation>Vložte popis pre túto adresu aby sa uložila do zoznamu použitých adries</translation>
     </message>
     <message>
-        <source>A message that was attached to the bitcoin: URI which will be stored with the transaction for your reference. Note: This message will not be sent over the Particl network.</source>
-        <translation>Správa ktorá bola pripojená k bitcoin: URI a ktorá bude uložená s transakcou pre Vaše potreby. Poznámka: Táto správa nebude poslaná cez sieť Particl.</translation>
+        <source>A message that was attached to the particl: URI which will be stored with the transaction for your reference. Note: This message will not be sent over the Particl network.</source>
+        <translation>Správa ktorá bola pripojená k particl: URI a ktorá bude uložená s transakcou pre Vaše potreby. Poznámka: Táto správa nebude poslaná cez sieť Particl.</translation>
     </message>
     <message>
         <source>Pay To:</source>
@@ -2429,7 +2420,7 @@
         <translation>&amp;Podpísať Správu</translation>
     </message>
     <message>
-        <source>You can sign messages/agreements with your addresses to prove you can receive bitcoins sent to them. Be careful not to sign anything vague or random, as phishing attacks may try to trick you into signing your identity over to them. Only sign fully-detailed statements you agree to.</source>
+        <source>You can sign messages/agreements with your addresses to prove you can receive particl sent to them. Be careful not to sign anything vague or random, as phishing attacks may try to trick you into signing your identity over to them. Only sign fully-detailed statements you agree to.</source>
         <translation>Môžete podpísať správy svojou adresou a dokázať, že viete prijímať mince zaslané na túto adresu. Buďte však opatrní a podpíšte len podrobné prehlásenia, s ktorými plne súhlasíte, nakoľko útoky typu "phishing" Vás môžu lákať k podpísaniu nejasných alebo príliš všeobecných tvrdení čím prevezmú vašu identitu.</translation>
     </message>
     <message>
@@ -3150,42 +3141,12 @@
         <translation>Vývojári %s</translation>
     </message>
     <message>
-<<<<<<< HEAD
-        <source>A fee rate (in %s/kB) that will be used when fee estimation has insufficient data (default: %s)</source>
-        <translation>Sadzba poplatku (v %s/kB), ktorá sa použije, ak nebude k dispozícii dostatok dát pre automatický odhad poplatku (predvolené: %s)</translation>
-    </message>
-    <message>
-        <source>Accept relayed transactions received from whitelisted peers even when not relaying transactions (default: %d)</source>
-        <translation>Akceptovať postúpené transakcie od povolených partnerov aj keď normálne nepostupujete transakcie (predvolené: %d)</translation>
-    </message>
-    <message>
-        <source>Add a node to connect to and attempt to keep the connection open (see the `addnode` RPC command help for more info)</source>
-        <translation>Pridať uzol na pripojenie a pokus o udržanie otvoreného pripojenia (pre viac informácií si pozrite nápovedu pre RPC príkaz "addnode")</translation>
-    </message>
-    <message>
-        <source>Bind to given address and always listen on it. Use [host]:port notation for IPv6</source>
-        <translation>Spojiť s danou adresou a vždy na nej počúvať. Použite zápis [host]:port pre IPv6</translation>
-    </message>
-    <message>
-=======
->>>>>>> e5776690
         <source>Cannot obtain a lock on data directory %s. %s is probably already running.</source>
         <translation>Nemožné uzamknúť zložku %s. %s pravdepodobne už beží.</translation>
     </message>
     <message>
         <source>Cannot provide specific connections and have addrman find outgoing connections at the same.</source>
         <translation>Nemôžete zadať konkrétne spojenia a zároveň mať nastavený addrman pre hľadanie odchádzajúcich spojení.</translation>
-<<<<<<< HEAD
-    </message>
-    <message>
-        <source>Connect only to the specified node(s); -connect=0 disables automatic connections (the rules for this peer are the same as for -addnode)</source>
-        <translation>Pripojiť sa iba k určenému uzlu(om); -connect=0 zakáže automatické pripojovanie (pravidlá pre tento uzol sú rovnaké ako pre -addnode)</translation>
-    </message>
-    <message>
-        <source>Delete all wallet transactions and only recover those parts of the blockchain through -rescan on startup</source>
-        <translation>Vymazať všetky transakcie z peňaženky a pri spustení znova získať z reťazca blokov iba tie získané pomocou -rescan</translation>
-=======
->>>>>>> e5776690
     </message>
     <message>
         <source>Error reading %s! All keys read correctly, but transaction data or address book entries might be missing or incorrect.</source>
