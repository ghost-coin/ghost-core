<TS language="it" version="2.1">
<context>
    <name>AddressBookPage</name>
    <message>
        <source>Right-click to edit address or label</source>
        <translation>Clicca con il tasto destro del mouse per modificare l'indirizzo oppure l'etichetta</translation>
    </message>
    <message>
        <source>Create a new address</source>
        <translation>Crea un nuovo indirizzo</translation>
    </message>
    <message>
        <source>&amp;New</source>
        <translation>&amp;Nuovo</translation>
    </message>
    <message>
        <source>Copy the currently selected address to the system clipboard</source>
        <translation>Copia negli appunti del sistema l'indirizzo attualmente selezionato</translation>
    </message>
    <message>
        <source>&amp;Copy</source>
        <translation>&amp;Copia</translation>
    </message>
    <message>
        <source>C&amp;lose</source>
        <translation>Chiudi</translation>
    </message>
    <message>
        <source>Delete the currently selected address from the list</source>
        <translation>Rimuovi dalla lista l'indirizzo attualmente selezionato</translation>
    </message>
    <message>
        <source>Enter address or label to search</source>
        <translation>Inserisci indirizzo o nominativo da cercare</translation>
    </message>
    <message>
        <source>Export the data in the current tab to a file</source>
        <translation>Trasferisci i dati contenuti nella tabella corrente in un file</translation>
    </message>
    <message>
        <source>&amp;Export</source>
        <translation>&amp;Esporta</translation>
    </message>
    <message>
        <source>&amp;Delete</source>
        <translation>&amp;Elimina</translation>
    </message>
    <message>
        <source>Choose the address to send coins to</source>
<<<<<<< HEAD
        <translation>Scegli l'indirizzo al quale inviare ghost</translation>
    </message>
    <message>
        <source>Choose the address to receive coins with</source>
        <translation>Scegli l'indirizzo al quale ricevere ghost.</translation>
=======
        <translation>Scegli l'indirizzo a cui inviare particl</translation>
    </message>
    <message>
        <source>Choose the address to receive coins with</source>
        <translation>Scegli l'indirizzo su cui ricevere particl.</translation>
>>>>>>> 8739b5cc
    </message>
    <message>
        <source>C&amp;hoose</source>
        <translation>Scegli</translation>
    </message>
    <message>
        <source>Sending addresses</source>
        <translation>Indirizzi d'invio</translation>
    </message>
    <message>
        <source>Receiving addresses</source>
        <translation>Indirizzi di ricezione</translation>
    </message>
    <message>
<<<<<<< HEAD
        <source>These are your Ghost addresses for sending payments. Always check the amount and the receiving address before sending coins.</source>
        <translation>Questi sono i tuoi indirizzi Ghost per l'invio di pagamenti. Controlla sempre l'importo e l'indirizzo del beneficiario prima di inviare ghost.</translation>
    </message>
    <message>
        <source>These are your Ghost addresses for receiving payments. Use the 'Create new receiving address' button in the receive tab to create new addresses.
Signing is only possible with addresses of the type 'legacy'.</source>
        <translation>Questi sono i tuoi indirizzi Ghost per ricevere pagamenti. Usa il tasto "Crea nuovo indirizzo ricevente" nella schermata "Ricevi" per creare nuovi indirizzi.
=======
        <source>These are your Particl addresses for sending payments. Always check the amount and the receiving address before sending coins.</source>
        <translation>Questi sono i tuoi indirizzi Particl per l'invio di pagamenti. Controlla sempre l'importo e l'indirizzo del beneficiario prima di inviare particl.</translation>
    </message>
    <message>
        <source>These are your Particl addresses for receiving payments. Use the 'Create new receiving address' button in the receive tab to create new addresses.
Signing is only possible with addresses of the type 'legacy'.</source>
        <translation>Questi sono i tuoi indirizzi Particl per ricevere pagamenti. Usa il tasto "Crea nuovo indirizzo ricevente" nella schermata "Ricevi" per creare nuovi indirizzi.
>>>>>>> 8739b5cc
E' possibile firmare solo con indirizzi di tipo "legacy".</translation>
    </message>
    <message>
        <source>&amp;Copy Address</source>
        <translation>&amp;Copia indirizzo</translation>
    </message>
    <message>
        <source>Copy &amp;Label</source>
        <translation>Copia &amp;etichetta</translation>
    </message>
    <message>
        <source>&amp;Edit</source>
        <translation>&amp;Modifica</translation>
    </message>
    <message>
        <source>Export Address List</source>
        <translation>Esporta elenco degli indirizzi</translation>
    </message>
    <message>
        <source>Comma separated file (*.csv)</source>
        <translation>File diviso da virgole  (*.csv)</translation>
    </message>
    <message>
        <source>Exporting Failed</source>
        <translation>Esportazione fallita</translation>
    </message>
    <message>
        <source>There was an error trying to save the address list to %1. Please try again.</source>
        <translation>Si è verificato un errore nel salvare l'elenco degli indirizzi su %1. Provare di nuovo.</translation>
    </message>
</context>
<context>
    <name>AddressTableModel</name>
    <message>
        <source>Label</source>
        <translation>Etichetta</translation>
    </message>
    <message>
        <source>Address</source>
        <translation>Indirizzo</translation>
    </message>
    <message>
        <source>(no label)</source>
        <translation>(nessuna etichetta)</translation>
    </message>
</context>
<context>
    <name>AskPassphraseDialog</name>
    <message>
        <source>Passphrase Dialog</source>
        <translation>Finestra passphrase</translation>
    </message>
    <message>
        <source>Enter passphrase</source>
        <translation>Inserisci la passphrase</translation>
    </message>
    <message>
        <source>New passphrase</source>
        <translation>Nuova passphrase</translation>
    </message>
    <message>
        <source>Repeat new passphrase</source>
        <translation>Ripeti la nuova passphrase</translation>
    </message>
    <message>
        <source>Show passphrase</source>
        <translation>Mostra passphrase</translation>
    </message>
    <message>
        <source>Encrypt wallet</source>
        <translation>Cifra il portafoglio</translation>
    </message>
    <message>
        <source>This operation needs your wallet passphrase to unlock the wallet.</source>
        <translation>Questa operazione necessita della passphrase per sbloccare il portafoglio.</translation>
    </message>
    <message>
        <source>Unlock wallet</source>
        <translation>Sblocca il portafoglio</translation>
    </message>
    <message>
        <source>This operation needs your wallet passphrase to decrypt the wallet.</source>
        <translation>Questa operazione necessita della passphrase per decifrare il portafoglio.</translation>
    </message>
    <message>
        <source>Decrypt wallet</source>
        <translation>Decifra il portafoglio</translation>
    </message>
    <message>
        <source>Change passphrase</source>
        <translation>Cambia la passphrase</translation>
    </message>
    <message>
        <source>Confirm wallet encryption</source>
        <translation>Conferma la cifratura del portafoglio</translation>
    </message>
    <message>
<<<<<<< HEAD
        <source>Warning: If you encrypt your wallet and lose your passphrase, you will &lt;b&gt;LOSE ALL OF YOUR GHOST&lt;/b&gt;!</source>
        <translation>Attenzione: Se si cifra il portafoglio e si perde la passphrase &lt;b&gt;TUTTI I PROPRI GHOST ANDRANNO PERSI&lt;/b&gt;!</translation>
=======
        <source>Warning: If you encrypt your wallet and lose your passphrase, you will &lt;b&gt;LOSE ALL OF YOUR PARTICL&lt;/b&gt;!</source>
        <translation>Attenzione: Se si cifra il portafoglio e si perde la passphrase &lt;b&gt;TUTTI I PROPRI PARTICL ANDRANNO PERSI&lt;/b&gt;!</translation>
>>>>>>> 8739b5cc
    </message>
    <message>
        <source>Are you sure you wish to encrypt your wallet?</source>
        <translation>Sei sicuro di voler cifrare il portafoglio?</translation>
    </message>
    <message>
        <source>Wallet encrypted</source>
        <translation>Portafoglio cifrato</translation>
    </message>
    <message>
        <source>Enter the new passphrase for the wallet.&lt;br/&gt;Please use a passphrase of &lt;b&gt;ten or more random characters&lt;/b&gt;, or &lt;b&gt;eight or more words&lt;/b&gt;.</source>
        <translation>Inserisci la nuova passphrase per il portafoglio. Assicurati di usare una passphrase di dieci o più caratteri casuali, oppure otto o più parole.</translation>
    </message>
    <message>
        <source>Enter the old passphrase and new passphrase for the wallet.</source>
        <translation>Inserisci la vecchia passphrase e la nuova passphrase per il portafoglio.</translation>
    </message>
    <message>
<<<<<<< HEAD
        <source>Remember that encrypting your wallet cannot fully protect your ghost from being stolen by malware infecting your computer.</source>
        <translation>Ricorda che la cifratura del portamonete non protegge del tutto i tuoi ghost dal furto da parte di malware che infettasse il tuo computer.</translation>
=======
        <source>Remember that encrypting your wallet cannot fully protect your particl from being stolen by malware infecting your computer.</source>
        <translation>Ricorda che la cifratura del portamonete non protegge del tutto i tuoi particl dal furto da parte di malware che infettasse il tuo computer.</translation>
>>>>>>> 8739b5cc
    </message>
    <message>
        <source>Wallet to be encrypted</source>
        <translation>Portafoglio  da criptare.</translation>
    </message>
    <message>
        <source>Your wallet is about to be encrypted. </source>
        <translation>Il tuo portafoglio sta per essere criptato.</translation>
    </message>
    <message>
        <source>Your wallet is now encrypted. </source>
        <translation>Il tuo portafoglio è ora criptato.</translation>
    </message>
    <message>
        <source>IMPORTANT: Any previous backups you have made of your wallet file should be replaced with the newly generated, encrypted wallet file. For security reasons, previous backups of the unencrypted wallet file will become useless as soon as you start using the new, encrypted wallet.</source>
        <translation>IMPORTANTE: qualsiasi backup del portafoglio effettuato in precedenza dovrà essere sostituito con il file del portafoglio cifrato appena generato. Per ragioni di sicurezza, i precedenti backup del file del portafoglio non cifrato diventeranno inservibili non appena si inizierà ad utilizzare il nuovo portafoglio cifrato.</translation>
    </message>
    <message>
        <source>Wallet encryption failed</source>
        <translation>Cifratura portafoglio fallita</translation>
    </message>
    <message>
        <source>Wallet encryption failed due to an internal error. Your wallet was not encrypted.</source>
        <translation>La cifratura del portafoglio non è riuscita a causa di un errore interno. Il portafoglio personale non è stato cifrato.</translation>
    </message>
    <message>
        <source>The supplied passphrases do not match.</source>
        <translation>Le passphrase fornite non corrispondono.</translation>
    </message>
    <message>
        <source>Wallet unlock failed</source>
        <translation>Sbloccaggio del portafoglio fallito</translation>
    </message>
    <message>
        <source>The passphrase entered for the wallet decryption was incorrect.</source>
        <translation>La passphrase inserita per decifrare il tuo portafoglio non è corretta.</translation>
    </message>
    <message>
        <source>Wallet decryption failed</source>
        <translation>Decrittazione del portafoglio fallita.</translation>
    </message>
    <message>
        <source>Wallet passphrase was successfully changed.</source>
        <translation>La modifica della passphrase del portafoglio è riuscita.</translation>
    </message>
    <message>
        <source>Warning: The Caps Lock key is on!</source>
        <translation>Attenzione: è attivo il tasto Blocco maiuscole (Caps lock)!</translation>
    </message>
</context>
<context>
    <name>BanTableModel</name>
    <message>
        <source>IP/Netmask</source>
        <translation>IP/Netmask</translation>
    </message>
    <message>
        <source>Banned Until</source>
        <translation>Bannato fino a</translation>
    </message>
</context>
<context>
    <name>BitcoinGUI</name>
    <message>
        <source>Sign &amp;message...</source>
        <translation>Firma &amp;messaggio...</translation>
    </message>
    <message>
        <source>Synchronizing with network...</source>
        <translation>Sincronizzazione con la rete in corso...</translation>
    </message>
    <message>
        <source>&amp;Overview</source>
        <translation>&amp;Sintesi</translation>
    </message>
    <message>
        <source>Show general overview of wallet</source>
        <translation>Mostra lo stato generale del portamonete</translation>
    </message>
    <message>
        <source>&amp;Transactions</source>
        <translation>&amp;Transazioni</translation>
    </message>
    <message>
        <source>Browse transaction history</source>
        <translation>Mostra la cronologia delle transazioni</translation>
    </message>
    <message>
        <source>E&amp;xit</source>
        <translation>&amp;Esci</translation>
    </message>
    <message>
        <source>Quit application</source>
        <translation>Chiudi applicazione</translation>
    </message>
    <message>
        <source>&amp;About %1</source>
        <translation>&amp;Informazioni su %1</translation>
    </message>
    <message>
        <source>Show information about %1</source>
        <translation>Mostra informazioni su %1</translation>
    </message>
    <message>
        <source>About &amp;Qt</source>
        <translation>Informazioni su &amp;Qt</translation>
    </message>
    <message>
        <source>Show information about Qt</source>
        <translation>Mostra le informazioni su Qt</translation>
    </message>
    <message>
        <source>&amp;Options...</source>
        <translation>&amp;Opzioni...</translation>
    </message>
    <message>
        <source>Modify configuration options for %1</source>
        <translation>Modifica le opzioni di configurazione per %1</translation>
    </message>
    <message>
        <source>&amp;Encrypt Wallet...</source>
        <translation>&amp;Cifra portafoglio...</translation>
    </message>
    <message>
        <source>&amp;Backup Wallet...</source>
        <translation>&amp;Backup portafoglio...</translation>
    </message>
    <message>
        <source>&amp;Change Passphrase...</source>
        <translation>&amp;Cambia passphrase...</translation>
    </message>
    <message>
        <source>Open &amp;URI...</source>
        <translation>Apri &amp;URI...</translation>
    </message>
    <message>
        <source>Create Wallet...</source>
        <translation>Crea Portafoglio...</translation>
    </message>
    <message>
        <source>Create a new wallet</source>
        <translation>Crea un nuovo portafoglio</translation>
    </message>
    <message>
        <source>Wallet:</source>
        <translation>Portafoglio:</translation>
    </message>
    <message>
        <source>Click to disable network activity.</source>
        <translation>Clicca per disattivare la rete.</translation>
    </message>
    <message>
        <source>Network activity disabled.</source>
        <translation>Attività di rete disabilitata</translation>
    </message>
    <message>
        <source>Click to enable network activity again.</source>
        <translation>Clicca per abilitare nuovamente l'attività di rete</translation>
    </message>
    <message>
        <source>Syncing Headers (%1%)...</source>
        <translation>Sincronizzazione Headers (%1%)...</translation>
    </message>
    <message>
        <source>Reindexing blocks on disk...</source>
        <translation>Re-indicizzazione blocchi su disco...</translation>
    </message>
    <message>
        <source>Proxy is &lt;b&gt;enabled&lt;/b&gt;: %1</source>
        <translation>Il Proxy è &lt;b&gt;abilitato&lt;/b&gt;:%1</translation>
    </message>
    <message>
<<<<<<< HEAD
        <source>Send coins to a Ghost address</source>
        <translation>Invia fondi ad un indirizzo Ghost</translation>
=======
        <source>Send coins to a Particl address</source>
        <translation>Invia fondi ad un indirizzo Particl</translation>
>>>>>>> 8739b5cc
    </message>
    <message>
        <source>Backup wallet to another location</source>
        <translation>Effettua il backup del portafoglio</translation>
    </message>
    <message>
        <source>Change the passphrase used for wallet encryption</source>
        <translation>Cambia la passphrase utilizzata per la cifratura del portafoglio</translation>
    </message>
    <message>
        <source>&amp;Verify message...</source>
        <translation>&amp;Verifica messaggio...</translation>
    </message>
    <message>
        <source>&amp;Send</source>
        <translation>&amp;Invia</translation>
    </message>
    <message>
        <source>&amp;Receive</source>
        <translation>&amp;Ricevi</translation>
    </message>
    <message>
        <source>&amp;Show / Hide</source>
        <translation>&amp;Mostra / Nascondi</translation>
    </message>
    <message>
        <source>Show or hide the main Window</source>
        <translation>Mostra o nascondi la Finestra principale</translation>
    </message>
    <message>
        <source>Encrypt the private keys that belong to your wallet</source>
        <translation>Cifra le chiavi private che appartengono al tuo portamonete</translation>
    </message>
    <message>
<<<<<<< HEAD
        <source>Sign messages with your Ghost addresses to prove you own them</source>
        <translation>Firma messaggi con i tuoi indirizzi Ghost per dimostrarne il possesso</translation>
    </message>
    <message>
        <source>Verify messages to ensure they were signed with specified Ghost addresses</source>
        <translation>Verifica che i messaggi siano stati firmati con gli indirizzi Ghost specificati</translation>
=======
        <source>Sign messages with your Particl addresses to prove you own them</source>
        <translation>Firma messaggi con i tuoi indirizzi Particl per dimostrarne il possesso</translation>
    </message>
    <message>
        <source>Verify messages to ensure they were signed with specified Particl addresses</source>
        <translation>Verifica che i messaggi siano stati firmati con gli indirizzi Particl specificati</translation>
>>>>>>> 8739b5cc
    </message>
    <message>
        <source>&amp;File</source>
        <translation>&amp;File</translation>
    </message>
    <message>
        <source>&amp;Settings</source>
        <translation>&amp;Impostazioni</translation>
    </message>
    <message>
        <source>&amp;Help</source>
        <translation>&amp;Aiuto</translation>
    </message>
    <message>
        <source>Tabs toolbar</source>
        <translation>Barra degli strumenti</translation>
    </message>
    <message>
<<<<<<< HEAD
        <source>Request payments (generates QR codes and ghost: URIs)</source>
        <translation>Richiedi pagamenti (genera codici QR e ghost: URI)</translation>
=======
        <source>Request payments (generates QR codes and particl: URIs)</source>
        <translation>Richiedi pagamenti (genera codici QR e particl: URI)</translation>
>>>>>>> 8739b5cc
    </message>
    <message>
        <source>Show the list of used sending addresses and labels</source>
        <translation>Mostra la lista degli indirizzi di invio utilizzati</translation>
    </message>
    <message>
        <source>Show the list of used receiving addresses and labels</source>
        <translation>Mostra la lista degli indirizzi di ricezione utilizzati</translation>
    </message>
    <message>
        <source>&amp;Command-line options</source>
        <translation>Opzioni della riga di &amp;comando</translation>
    </message>
    <message numerus="yes">
<<<<<<< HEAD
        <source>%n active connection(s) to Ghost network</source>
        <translation><numerusform>%n connessione attiva alla rete Ghost</numerusform><numerusform>%n connessioni alla rete Ghost attive</numerusform></translation>
=======
        <source>%n active connection(s) to Particl network</source>
        <translation><numerusform>%n connessione attiva alla rete Particl</numerusform><numerusform>%n connessioni alla rete Particl attive</numerusform></translation>
>>>>>>> 8739b5cc
    </message>
    <message>
        <source>Indexing blocks on disk...</source>
        <translation>Indicizzando i blocchi su disco...</translation>
    </message>
    <message>
        <source>Processing blocks on disk...</source>
        <translation>Elaborazione dei blocchi su disco...</translation>
    </message>
    <message numerus="yes">
        <source>Processed %n block(s) of transaction history.</source>
        <translation><numerusform>Elaborato %n blocco dello storico transazioni.</numerusform><numerusform>Elaborati %n blocchi dello storico delle transazioni.</numerusform></translation>
    </message>
    <message>
        <source>%1 behind</source>
        <translation>Indietro di %1</translation>
    </message>
    <message>
        <source>Last received block was generated %1 ago.</source>
        <translation>L'ultimo blocco ricevuto è stato generato %1 fa.</translation>
    </message>
    <message>
        <source>Transactions after this will not yet be visible.</source>
        <translation>Le transazioni effettuate successivamente non sono ancora visibili.</translation>
    </message>
    <message>
        <source>Error</source>
        <translation>Errore</translation>
    </message>
    <message>
        <source>Warning</source>
        <translation>Attenzione</translation>
    </message>
    <message>
        <source>Information</source>
        <translation>Informazioni</translation>
    </message>
    <message>
        <source>Up to date</source>
        <translation>Aggiornato</translation>
    </message>
    <message>
        <source>&amp;Load PSBT from file...</source>
        <translation>&amp;Carica PSBT da file...</translation>
    </message>
    <message>
<<<<<<< HEAD
        <source>Load Partially Signed Ghost Transaction</source>
        <translation>Carica Partially Signed Ghost Transaction</translation>
=======
        <source>Load Partially Signed Particl Transaction</source>
        <translation>Carica Partially Signed Particl Transaction</translation>
>>>>>>> 8739b5cc
    </message>
    <message>
        <source>Load PSBT from clipboard...</source>
        <translation>Carica PSBT dagli appunti...</translation>
    </message>
    <message>
<<<<<<< HEAD
        <source>Load Partially Signed Ghost Transaction from clipboard</source>
        <translation>Carica Partially Signed Ghost Transaction dagli appunti</translation>
=======
        <source>Load Partially Signed Particl Transaction from clipboard</source>
        <translation>Carica Partially Signed Particl Transaction dagli appunti</translation>
>>>>>>> 8739b5cc
    </message>
    <message>
        <source>Node window</source>
        <translation>Finestra del nodo</translation>
    </message>
    <message>
        <source>Open node debugging and diagnostic console</source>
        <translation>Apri il debug del nodo e la console diagnostica</translation>
    </message>
    <message>
        <source>&amp;Sending addresses</source>
        <translation>Indirizzi di &amp;spedizione</translation>
    </message>
    <message>
        <source>&amp;Receiving addresses</source>
        <translation>Indirizzi di &amp;ricezione</translation>
    </message>
    <message>
<<<<<<< HEAD
        <source>Open a ghost: URI</source>
        <translation>Apri un ghost: URI</translation>
=======
        <source>Open a particl: URI</source>
        <translation>Apri un particl: URI</translation>
>>>>>>> 8739b5cc
    </message>
    <message>
        <source>Open Wallet</source>
        <translation>Apri il Portafoglio</translation>
    </message>
    <message>
        <source>Open a wallet</source>
        <translation>Apri un portafoglio</translation>
    </message>
    <message>
        <source>Close Wallet...</source>
        <translation>Chiudi il Portafoglio...</translation>
    </message>
    <message>
        <source>Close wallet</source>
        <translation>Chiudi il portafoglio</translation>
    </message>
    <message>
        <source>Close All Wallets...</source>
        <translation>Chiudi Tutti i Portafogli...</translation>
    </message>
    <message>
        <source>Close all wallets</source>
        <translation>Chiudi tutti i portafogli</translation>
    </message>
    <message>
<<<<<<< HEAD
        <source>Show the %1 help message to get a list with possible Ghost command-line options</source>
        <translation>Mostra il messaggio di aiuto di %1 per ottenere una lista di opzioni di comando per Ghost</translation>
=======
        <source>Show the %1 help message to get a list with possible Particl command-line options</source>
        <translation>Mostra il messaggio di aiuto di %1 per ottenere una lista di opzioni di comando per Particl</translation>
>>>>>>> 8739b5cc
    </message>
    <message>
        <source>&amp;Mask values</source>
        <translation>&amp;Mascherare gli importi</translation>
    </message>
    <message>
        <source>Mask the values in the Overview tab</source>
        <translation>Maschera gli importi nella sezione "Panoramica"</translation>
    </message>
    <message>
        <source>default wallet</source>
        <translation>Portafoglio predefinito:</translation>
    </message>
    <message>
        <source>No wallets available</source>
        <translation>Nessun portafoglio disponibile</translation>
    </message>
    <message>
        <source>&amp;Window</source>
        <translation>&amp;Finestra</translation>
    </message>
    <message>
        <source>Minimize</source>
        <translation>Minimizza</translation>
    </message>
    <message>
        <source>Zoom</source>
        <translation>Zoom</translation>
    </message>
    <message>
        <source>Main Window</source>
        <translation>Finestra principale</translation>
    </message>
    <message>
        <source>%1 client</source>
        <translation>%1 client</translation>
    </message>
    <message>
        <source>Connecting to peers...</source>
        <translation>Connessione ai peers</translation>
    </message>
    <message>
        <source>Catching up...</source>
        <translation>In aggiornamento...</translation>
    </message>
    <message>
        <source>Error: %1</source>
        <translation>Errore: %1</translation>
    </message>
    <message>
        <source>Warning: %1</source>
        <translation>Attenzione: %1</translation>
    </message>
    <message>
        <source>Date: %1
</source>
        <translation>Data: %1
</translation>
    </message>
    <message>
        <source>Amount: %1
</source>
        <translation>Quantità: %1
</translation>
    </message>
    <message>
        <source>Wallet: %1
</source>
        <translation>Portafoglio: %1
</translation>
    </message>
    <message>
        <source>Type: %1
</source>
        <translation>Tipo: %1
</translation>
    </message>
    <message>
        <source>Label: %1
</source>
        <translation>Etichetta: %1
</translation>
    </message>
    <message>
        <source>Address: %1
</source>
        <translation>Indirizzo: %1
</translation>
    </message>
    <message>
        <source>Sent transaction</source>
        <translation>Transazione inviata</translation>
    </message>
    <message>
        <source>Incoming transaction</source>
        <translation>Transazione ricevuta</translation>
    </message>
    <message>
        <source>HD key generation is &lt;b&gt;enabled&lt;/b&gt;</source>
        <translation>La creazione della chiave HD è &lt;b&gt;abilitata&lt;/b&gt;</translation>
    </message>
    <message>
        <source>HD key generation is &lt;b&gt;disabled&lt;/b&gt;</source>
        <translation>La creazione della chiave HD è &lt;b&gt;disabilitata&lt;/b&gt;</translation>
    </message>
    <message>
        <source>Private key &lt;b&gt;disabled&lt;/b&gt;</source>
        <translation>Chiava privata &lt;b&gt; disabilitata &lt;/b&gt;</translation>
    </message>
    <message>
        <source>Wallet is &lt;b&gt;encrypted&lt;/b&gt; and currently &lt;b&gt;unlocked&lt;/b&gt;</source>
        <translation>Il portamonete è &lt;b&gt;cifrato&lt;/b&gt; ed attualmente &lt;b&gt;sbloccato&lt;/b&gt;</translation>
    </message>
    <message>
        <source>Wallet is &lt;b&gt;encrypted&lt;/b&gt; and currently &lt;b&gt;locked&lt;/b&gt;</source>
        <translation>Il portamonete è &lt;b&gt;cifrato&lt;/b&gt; ed attualmente &lt;b&gt;bloccato&lt;/b&gt;</translation>
    </message>
    <message>
        <source>Original message:</source>
        <translation>Messaggio originale:</translation>
    </message>
    <message>
        <source>A fatal error occurred. %1 can no longer continue safely and will quit.</source>
        <translation>Si è verificato un errore critico. %1 non può più continuare in maniera sicura e verrà chiuso.</translation>
    </message>
</context>
<context>
    <name>CoinControlDialog</name>
    <message>
        <source>Coin Selection</source>
        <translation>Selezione coin</translation>
    </message>
    <message>
        <source>Quantity:</source>
        <translation>Quantità:</translation>
    </message>
    <message>
        <source>Bytes:</source>
        <translation>Byte:</translation>
    </message>
    <message>
        <source>Amount:</source>
        <translation>Importo:</translation>
    </message>
    <message>
        <source>Fee:</source>
        <translation>Commissione:</translation>
    </message>
    <message>
        <source>Dust:</source>
        <translation>Trascurabile:</translation>
    </message>
    <message>
        <source>After Fee:</source>
        <translation>Dopo Commissione:</translation>
    </message>
    <message>
        <source>Change:</source>
        <translation>Resto:</translation>
    </message>
    <message>
        <source>(un)select all</source>
        <translation>(de)seleziona tutto</translation>
    </message>
    <message>
        <source>Tree mode</source>
        <translation>Modalità Albero</translation>
    </message>
    <message>
        <source>List mode</source>
        <translation>Modalità Lista</translation>
    </message>
    <message>
        <source>Amount</source>
        <translation>Importo</translation>
    </message>
    <message>
        <source>Received with label</source>
        <translation>Ricevuto con l'etichetta</translation>
    </message>
    <message>
        <source>Received with address</source>
        <translation>Ricevuto con l'indirizzo</translation>
    </message>
    <message>
        <source>Date</source>
        <translation>Data</translation>
    </message>
    <message>
        <source>Confirmations</source>
        <translation>Conferme</translation>
    </message>
    <message>
        <source>Confirmed</source>
        <translation>Confermato</translation>
    </message>
    <message>
        <source>Copy address</source>
        <translation>Copia indirizzo</translation>
    </message>
    <message>
        <source>Copy label</source>
        <translation>Copia etichetta</translation>
    </message>
    <message>
        <source>Copy amount</source>
        <translation>Copia l'importo</translation>
    </message>
    <message>
        <source>Copy transaction ID</source>
        <translation>Copia l'ID transazione</translation>
    </message>
    <message>
        <source>Lock unspent</source>
        <translation>Bloccare non spesi</translation>
    </message>
    <message>
        <source>Unlock unspent</source>
        <translation>Sbloccare non spesi</translation>
    </message>
    <message>
        <source>Copy quantity</source>
        <translation>Copia quantità</translation>
    </message>
    <message>
        <source>Copy fee</source>
        <translation>Copia commissione</translation>
    </message>
    <message>
        <source>Copy after fee</source>
        <translation>Copia dopo commissione</translation>
    </message>
    <message>
        <source>Copy bytes</source>
        <translation>Copia byte</translation>
    </message>
    <message>
        <source>Copy dust</source>
        <translation>Copia trascurabile</translation>
    </message>
    <message>
        <source>Copy change</source>
        <translation>Copia resto</translation>
    </message>
    <message>
        <source>(%1 locked)</source>
        <translation>(%1 bloccato)</translation>
    </message>
    <message>
        <source>yes</source>
        <translation>sì</translation>
    </message>
    <message>
        <source>no</source>
        <translation>no</translation>
    </message>
    <message>
        <source>This label turns red if any recipient receives an amount smaller than the current dust threshold.</source>
        <translation>Questa etichetta diventerà rossa se uno qualsiasi dei destinatari riceverà un importo inferiore alla corrente soglia minima per la movimentazione della valuta.</translation>
    </message>
    <message>
        <source>Can vary +/- %1 satoshi(s) per input.</source>
        <translation>Può variare di +/- %1 satoshi per input.</translation>
    </message>
    <message>
        <source>(no label)</source>
        <translation>(nessuna etichetta)</translation>
    </message>
    <message>
        <source>change from %1 (%2)</source>
        <translation>cambio da %1 (%2)</translation>
    </message>
    <message>
        <source>(change)</source>
        <translation>(resto)</translation>
    </message>
</context>
<context>
    <name>CreateWalletActivity</name>
    <message>
        <source>Creating Wallet &lt;b&gt;%1&lt;/b&gt;...</source>
        <translation>Creando il Portafoglio &lt;b&gt;%1&lt;/b&gt;...</translation>
    </message>
    <message>
        <source>Create wallet failed</source>
        <translation>Creazione portafoglio fallita</translation>
    </message>
    <message>
        <source>Create wallet warning</source>
        <translation>Creazione portafoglio attenzione</translation>
    </message>
</context>
<context>
    <name>CreateWalletDialog</name>
    <message>
        <source>Create Wallet</source>
        <translation>Crea Portafoglio.</translation>
    </message>
    <message>
        <source>Wallet</source>
        <translation>Portafoglio</translation>
    </message>
    <message>
        <source>Wallet Name</source>
        <translation>Nome Portafoglio</translation>
    </message>
    <message>
        <source>Encrypt the wallet. The wallet will be encrypted with a passphrase of your choice.</source>
        <translation>Cripta il portafoglio. Il portafoglio sarà criptato con una passphrase a tua scelta.</translation>
    </message>
    <message>
        <source>Encrypt Wallet</source>
        <translation>Cripta Portafoglio</translation>
    </message>
    <message>
        <source>Advanced Options</source>
        <translation>Opzioni avanzate</translation>
    </message>
    <message>
        <source>Disable private keys for this wallet. Wallets with private keys disabled will have no private keys and cannot have an HD seed or imported private keys. This is ideal for watch-only wallets.</source>
        <translation>Disabilita chiavi private per questo portafoglio. Un portafoglio con chiavi private disabilitate non può avere o importare chiavi private e non può avere un HD seed. Questo è ideale per portafogli watch-only.</translation>
    </message>
    <message>
        <source>Disable Private Keys</source>
        <translation>Disabilita Chiavi Private</translation>
    </message>
    <message>
        <source>Make a blank wallet. Blank wallets do not initially have private keys or scripts. Private keys and addresses can be imported, or an HD seed can be set, at a later time.</source>
        <translation>Crea un portafoglio vuoto. I portafogli vuoti non hanno inizialmente nessuna chiave privata o script. Chiavi private e indirizzi possono essere importati, o un HD seed può essere impostato, in seguito.</translation>
    </message>
    <message>
        <source>Make Blank Wallet</source>
        <translation>Crea Portafoglio Vuoto</translation>
    </message>
    <message>
        <source>Use descriptors for scriptPubKey management</source>
        <translation>Usa descriptors per gestione scriptPubKey</translation>
    </message>
    <message>
        <source>Descriptor Wallet</source>
        <translation>Descrizione del Portafoglio</translation>
    </message>
    <message>
        <source>Create</source>
        <translation>Crea</translation>
    </message>
    <message>
        <source>Compiled without sqlite support (required for descriptor wallets)</source>
        <translation>Compilato senza il supporto a sqlite (richiesto per i wallet descrittori)</translation>
    </message>
</context>
<context>
    <name>EditAddressDialog</name>
    <message>
        <source>Edit Address</source>
        <translation>Modifica l'indirizzo</translation>
    </message>
    <message>
        <source>&amp;Label</source>
        <translation>&amp;Etichetta</translation>
    </message>
    <message>
        <source>The label associated with this address list entry</source>
        <translation>L'etichetta associata con questa voce della lista degli indirizzi</translation>
    </message>
    <message>
        <source>The address associated with this address list entry. This can only be modified for sending addresses.</source>
        <translation>L'indirizzo associato con questa voce della lista degli indirizzi. Può essere modificato solo per gli indirizzi d'invio.</translation>
    </message>
    <message>
        <source>&amp;Address</source>
        <translation>&amp;Indirizzo</translation>
    </message>
    <message>
        <source>New sending address</source>
        <translation>Nuovo indirizzo d'invio</translation>
    </message>
    <message>
        <source>Edit receiving address</source>
        <translation>Modifica indirizzo di ricezione</translation>
    </message>
    <message>
        <source>Edit sending address</source>
        <translation>Modifica indirizzo d'invio</translation>
    </message>
    <message>
<<<<<<< HEAD
        <source>The entered address "%1" is not a valid Ghost address.</source>
        <translation>L'indirizzo inserito "%1" non è un indirizzo ghost valido.</translation>
=======
        <source>The entered address "%1" is not a valid Particl address.</source>
        <translation>L'indirizzo inserito "%1" non è un indirizzo particl valido.</translation>
>>>>>>> 8739b5cc
    </message>
    <message>
        <source>Address "%1" already exists as a receiving address with label "%2" and so cannot be added as a sending address.</source>
        <translation>L'indirizzo "%1" esiste già come indirizzo di ricezione con l'etichetta "%2" e quindi non può essere aggiunto come indirizzo di invio.</translation>
    </message>
    <message>
        <source>The entered address "%1" is already in the address book with label "%2".</source>
        <translation>L'indirizzo inserito "%1" è già nella rubrica con l'etichetta "%2".</translation>
    </message>
    <message>
        <source>Could not unlock wallet.</source>
        <translation>Impossibile sbloccare il portafoglio.</translation>
    </message>
    <message>
        <source>New key generation failed.</source>
        <translation>Generazione della nuova chiave non riuscita.</translation>
    </message>
</context>
<context>
    <name>FreespaceChecker</name>
    <message>
        <source>A new data directory will be created.</source>
        <translation>Sarà creata una nuova cartella dati.</translation>
    </message>
    <message>
        <source>name</source>
        <translation>nome</translation>
    </message>
    <message>
        <source>Directory already exists. Add %1 if you intend to create a new directory here.</source>
        <translation>Cartella già esistente. Aggiungi %1 se intendi creare qui una nuova cartella.</translation>
    </message>
    <message>
        <source>Path already exists, and is not a directory.</source>
        <translation>Il percorso è già esistente e non è una cartella.</translation>
    </message>
    <message>
        <source>Cannot create data directory here.</source>
        <translation>Impossibile creare una cartella dati qui.</translation>
    </message>
</context>
<context>
    <name>HelpMessageDialog</name>
    <message>
        <source>version</source>
        <translation>versione</translation>
    </message>
    <message>
        <source>About %1</source>
        <translation>Informazioni %1</translation>
    </message>
    <message>
        <source>Command-line options</source>
        <translation>Opzioni della riga di comando</translation>
    </message>
</context>
<context>
    <name>Intro</name>
    <message>
        <source>Welcome</source>
        <translation>Benvenuto</translation>
    </message>
    <message>
        <source>Welcome to %1.</source>
        <translation>Benvenuto su %1.</translation>
    </message>
    <message>
        <source>As this is the first time the program is launched, you can choose where %1 will store its data.</source>
        <translation>Dato che questa è la prima volta che il programma viene lanciato, puoi scegliere dove %1 salverà i suoi dati.</translation>
    </message>
    <message>
        <source>When you click OK, %1 will begin to download and process the full %4 block chain (%2GB) starting with the earliest transactions in %3 when %4 initially launched.</source>
        <translation>Quando fai click su OK, %1 comincerà a scaricare e processare l'intera %4 block chain (%2GB) a partire dalla prime transazioni del %3 quando %4 venne inaugurato.</translation>
    </message>
    <message>
        <source>Reverting this setting requires re-downloading the entire blockchain. It is faster to download the full chain first and prune it later. Disables some advanced features.</source>
        <translation>Cambiare questa impostazione richiede di riscaricare l'intera blockchain. E' più veloce scaricare prima tutta la chain e poi fare prune. Disabilita alcune impostazioni avanzate.</translation>
    </message>
    <message>
        <source>This initial synchronisation is very demanding, and may expose hardware problems with your computer that had previously gone unnoticed. Each time you run %1, it will continue downloading where it left off.</source>
        <translation>La sincronizzazione iniziale è molto dispendiosa e potrebbe mettere in luce problemi di harware del tuo computer che erano prima passati inosservati. Ogni volta che lanci %1 continuerà a scaricare da dove l'avevi lasciato.</translation>
    </message>
    <message>
        <source>If you have chosen to limit block chain storage (pruning), the historical data must still be downloaded and processed, but will be deleted afterward to keep your disk usage low.</source>
        <translation>Se hai scelto di limitare l'immagazzinamento della block chain (operazione nota come "pruning" o "potatura"), i dati storici devono comunque essere scaricati e processati, ma verranno cancellati in seguito per mantenere basso l'utilizzo del tuo disco.</translation>
    </message>
    <message>
        <source>Use the default data directory</source>
        <translation>Usa la cartella dati predefinita</translation>
    </message>
    <message>
        <source>Use a custom data directory:</source>
        <translation>Usa una cartella dati personalizzata:</translation>
    </message>
    <message>
<<<<<<< HEAD
        <source>Ghost</source>
        <translation>Ghost</translation>
=======
        <source>Particl</source>
        <translation>Particl</translation>
>>>>>>> 8739b5cc
    </message>
    <message>
        <source>Discard blocks after verification, except most recent %1 GB (prune)</source>
        <translation>Scarta blocchi dopo la verifica, eccetto i più recenti %1 GB(prune)</translation>
    </message>
    <message>
        <source>At least %1 GB of data will be stored in this directory, and it will grow over time.</source>
        <translation>Almeno %1 GB di dati verrà salvato in questa cartella e continuerà ad aumentare col tempo.</translation>
    </message>
    <message>
        <source>Approximately %1 GB of data will be stored in this directory.</source>
        <translation>Verranno salvati circa %1 GB di dati in questa cartella.</translation>
    </message>
    <message>
<<<<<<< HEAD
        <source>%1 will download and store a copy of the Ghost block chain.</source>
        <translation>%1 scaricherà e salverà una copia della block chain di Ghost.</translation>
=======
        <source>%1 will download and store a copy of the Particl block chain.</source>
        <translation>%1 scaricherà e salverà una copia della block chain di Particl.</translation>
>>>>>>> 8739b5cc
    </message>
    <message>
        <source>The wallet will also be stored in this directory.</source>
        <translation>Anche il portafoglio verrà salvato in questa cartella.</translation>
    </message>
    <message>
        <source>Error: Specified data directory "%1" cannot be created.</source>
        <translation>Errore: La cartella dati "%1" specificata non può essere creata.</translation>
    </message>
    <message>
        <source>Error</source>
        <translation>Errore</translation>
    </message>
    <message numerus="yes">
        <source>%n GB of free space available</source>
        <translation><numerusform>GB di spazio libero disponibile</numerusform><numerusform>%n GB di spazio disponibile</numerusform></translation>
    </message>
    <message numerus="yes">
        <source>(of %n GB needed)</source>
        <translation><numerusform>(di %nGB richiesti)</numerusform><numerusform>(%n GB richiesti)</numerusform></translation>
    </message>
    <message numerus="yes">
        <source>(%n GB needed for full chain)</source>
        <translation><numerusform>(%n GB richiesti per la catena completa)</numerusform><numerusform>(%n GB richiesti per la catena completa)</numerusform></translation>
    </message>
</context>
<context>
    <name>ModalOverlay</name>
    <message>
        <source>Form</source>
        <translation>Modulo</translation>
    </message>
    <message>
<<<<<<< HEAD
        <source>Recent transactions may not yet be visible, and therefore your wallet's balance might be incorrect. This information will be correct once your wallet has finished synchronizing with the ghost network, as detailed below.</source>
        <translation>Transazioni recenti potrebbero non essere visibili ancora, perciò il saldo del tuo portafoglio potrebbe non essere corretto. Questa informazione risulterà corretta quando il tuo portafoglio avrà terminato la sincronizzazione con la rete ghost, come indicato in dettaglio più sotto.</translation>
    </message>
    <message>
        <source>Attempting to spend ghost that are affected by not-yet-displayed transactions will not be accepted by the network.</source>
        <translation>Il tentativo di spendere ghost legati a transazioni non ancora visualizzate non verrà accettato dalla rete.</translation>
=======
        <source>Recent transactions may not yet be visible, and therefore your wallet's balance might be incorrect. This information will be correct once your wallet has finished synchronizing with the particl network, as detailed below.</source>
        <translation>Transazioni recenti potrebbero non essere visibili ancora, perciò il saldo del tuo portafoglio potrebbe non essere corretto. Questa informazione risulterà corretta quando il tuo portafoglio avrà terminato la sincronizzazione con la rete particl, come indicato in dettaglio più sotto.</translation>
    </message>
    <message>
        <source>Attempting to spend particl that are affected by not-yet-displayed transactions will not be accepted by the network.</source>
        <translation>Il tentativo di spendere particl legati a transazioni non ancora visualizzate non verrà accettato dalla rete.</translation>
>>>>>>> 8739b5cc
    </message>
    <message>
        <source>Number of blocks left</source>
        <translation>Numero di blocchi mancanti</translation>
    </message>
    <message>
        <source>Unknown...</source>
        <translation>Sconosciuto...</translation>
    </message>
    <message>
        <source>Last block time</source>
        <translation>Ora del blocco più recente</translation>
    </message>
    <message>
        <source>Progress</source>
        <translation>Progresso</translation>
    </message>
    <message>
        <source>Progress increase per hour</source>
        <translation>Aumento dei progressi per ogni ora</translation>
    </message>
    <message>
        <source>calculating...</source>
        <translation>calcolando...</translation>
    </message>
    <message>
        <source>Estimated time left until synced</source>
        <translation>Tempo stimato al completamento della sincronizzazione</translation>
    </message>
    <message>
        <source>Hide</source>
        <translation>Nascondi</translation>
    </message>
    <message>
        <source>Esc</source>
        <translation>Esc</translation>
    </message>
    <message>
        <source>%1 is currently syncing.  It will download headers and blocks from peers and validate them until reaching the tip of the block chain.</source>
        <translation>%1 è attualmente in fase di sincronizzazione. Scaricherà le intestazioni e i blocchi dai peer e li convaliderà fino a raggiungere la punta della catena di blocchi.</translation>
    </message>
    <message>
        <source>Unknown. Syncing Headers (%1, %2%)...</source>
        <translation>Sconosciuto. Sincronizzando Headers (%1, %2%)...</translation>
    </message>
</context>
<context>
    <name>OpenURIDialog</name>
    <message>
<<<<<<< HEAD
        <source>Open ghost URI</source>
        <translation>Apri un ghost URI</translation>
=======
        <source>Open particl URI</source>
        <translation>Apri un particl URI</translation>
>>>>>>> 8739b5cc
    </message>
    <message>
        <source>URI:</source>
        <translation>URI:</translation>
    </message>
</context>
<context>
    <name>OpenWalletActivity</name>
    <message>
        <source>Open wallet failed</source>
        <translation>Apertura portafoglio fallita</translation>
    </message>
    <message>
        <source>Open wallet warning</source>
        <translation>Apertura portafoglio attenzione</translation>
    </message>
    <message>
        <source>default wallet</source>
        <translation>Portafoglio predefinito:</translation>
    </message>
    <message>
        <source>Opening Wallet &lt;b&gt;%1&lt;/b&gt;...</source>
        <translation>Aprendo il Portafoglio&lt;b&gt;%1&lt;/b&gt;...</translation>
    </message>
</context>
<context>
    <name>OptionsDialog</name>
    <message>
        <source>Options</source>
        <translation>Opzioni</translation>
    </message>
    <message>
        <source>&amp;Main</source>
        <translation>&amp;Principale</translation>
    </message>
    <message>
        <source>Automatically start %1 after logging in to the system.</source>
        <translation>Avvia automaticamente %1 una volta effettuato l'accesso al sistema.</translation>
    </message>
    <message>
        <source>&amp;Start %1 on system login</source>
        <translation>&amp;Start %1 all'accesso al sistema</translation>
    </message>
    <message>
        <source>Size of &amp;database cache</source>
        <translation>Dimensione della cache del &amp;database.</translation>
    </message>
    <message>
        <source>Number of script &amp;verification threads</source>
        <translation>Numero di thread di &amp;verifica degli script</translation>
    </message>
    <message>
        <source>IP address of the proxy (e.g. IPv4: 127.0.0.1 / IPv6: ::1)</source>
        <translation>Indirizzo IP del proxy (ad es. IPv4: 127.0.0.1 / IPv6: ::1)</translation>
    </message>
    <message>
        <source>Shows if the supplied default SOCKS5 proxy is used to reach peers via this network type.</source>
        <translation>Mostra se il proxy SOCK5 di default che p stato fornito è usato per raggiungere i contatti attraverso questo tipo di rete.</translation>
    </message>
    <message>
        <source>Hide the icon from the system tray.</source>
        <translation>Nascondi l'icona nella barra delle applicazioni.</translation>
    </message>
    <message>
        <source>&amp;Hide tray icon</source>
        <translation>&amp;Nascondi l'icona della barra delle applicazioni</translation>
    </message>
    <message>
        <source>Minimize instead of exit the application when the window is closed. When this option is enabled, the application will be closed only after selecting Exit in the menu.</source>
        <translation>Riduci ad icona invece di uscire dall'applicazione quando la finestra viene chiusa. Attivando questa opzione l'applicazione terminerà solo dopo aver selezionato Esci dal menu File.</translation>
    </message>
    <message>
        <source>Third party URLs (e.g. a block explorer) that appear in the transactions tab as context menu items. %s in the URL is replaced by transaction hash. Multiple URLs are separated by vertical bar |.</source>
        <translation>URL di terze parti (ad es. un block explorer) che appaiono nella tabella delle transazioni come voci nel menu contestuale. "%s" nell'URL è sostituito dall'hash della transazione.
Per specificare più URL separarli con una barra verticale "|".</translation>
    </message>
    <message>
        <source>Open the %1 configuration file from the working directory.</source>
        <translation>Apri il %1 file di configurazione dalla cartella attiva.</translation>
    </message>
    <message>
        <source>Open Configuration File</source>
        <translation>Apri il file di configurazione</translation>
    </message>
    <message>
        <source>Reset all client options to default.</source>
        <translation>Reimposta tutte le opzioni del client allo stato predefinito.</translation>
    </message>
    <message>
        <source>&amp;Reset Options</source>
        <translation>&amp;Ripristina Opzioni</translation>
    </message>
    <message>
        <source>&amp;Network</source>
        <translation>Rete</translation>
    </message>
    <message>
        <source>Disables some advanced features but all blocks will still be fully validated. Reverting this setting requires re-downloading the entire blockchain. Actual disk usage may be somewhat higher.</source>
        <translation>Disattiva alcune funzionalità avanzate, ma tutti i blocchi saranno ancora completamente validati. Per ripristinare questa impostazione è necessario rieseguire il download dell'intera blockchain. L'utilizzo effettivo del disco potrebbe essere leggermente superiore.</translation>
    </message>
    <message>
        <source>Prune &amp;block storage to</source>
        <translation>Eliminare e bloccare l'archiviazione su</translation>
    </message>
    <message>
        <source>GB</source>
        <translation>GB</translation>
    </message>
    <message>
        <source>Reverting this setting requires re-downloading the entire blockchain.</source>
        <translation>Per ripristinare questa impostazione è necessario rieseguire il download dell'intera blockchain.</translation>
    </message>
    <message>
        <source>MiB</source>
        <translation>MiB</translation>
    </message>
    <message>
        <source>(0 = auto, &lt;0 = leave that many cores free)</source>
        <translation>(0 = automatico, &lt;0 = lascia questo numero di core liberi)</translation>
    </message>
    <message>
        <source>W&amp;allet</source>
        <translation>Port&amp;amonete</translation>
    </message>
    <message>
        <source>Expert</source>
        <translation>Esperti</translation>
    </message>
    <message>
        <source>Enable coin &amp;control features</source>
        <translation>Abilita le funzionalità di coin &amp;control</translation>
    </message>
    <message>
        <source>If you disable the spending of unconfirmed change, the change from a transaction cannot be used until that transaction has at least one confirmation. This also affects how your balance is computed.</source>
        <translation>Disabilitando l'uso di resti non confermati, il resto di una transazione non potrà essere speso fino a quando non avrà ottenuto almeno una conferma. Questa impostazione influisce inoltre sul calcolo del saldo.</translation>
    </message>
    <message>
        <source>&amp;Spend unconfirmed change</source>
        <translation>&amp;Spendi resti non confermati</translation>
    </message>
    <message>
<<<<<<< HEAD
        <source>Automatically open the Ghost client port on the router. This only works when your router supports UPnP and it is enabled.</source>
        <translation>Apri automaticamente la porta del client Ghost sul router. Il protocollo UPnP deve essere supportato da parte del router ed attivo.</translation>
=======
        <source>Automatically open the Particl client port on the router. This only works when your router supports UPnP and it is enabled.</source>
        <translation>Apri automaticamente la porta del client Particl sul router. Il protocollo UPnP deve essere supportato da parte del router ed attivo.</translation>
>>>>>>> 8739b5cc
    </message>
    <message>
        <source>Map port using &amp;UPnP</source>
        <translation>Mappa le porte tramite &amp;UPnP</translation>
    </message>
    <message>
        <source>Accept connections from outside.</source>
        <translation>Accetta connessione esterne.</translation>
    </message>
    <message>
        <source>Allow incomin&amp;g connections</source>
        <translation>Accetta connessioni in entrata</translation>
    </message>
    <message>
<<<<<<< HEAD
        <source>Connect to the Ghost network through a SOCKS5 proxy.</source>
        <translation>Connessione alla rete Ghost attraverso un proxy SOCKS5.</translation>
=======
        <source>Connect to the Particl network through a SOCKS5 proxy.</source>
        <translation>Connessione alla rete Particl attraverso un proxy SOCKS5.</translation>
>>>>>>> 8739b5cc
    </message>
    <message>
        <source>&amp;Connect through SOCKS5 proxy (default proxy):</source>
        <translation>&amp;Connessione attraverso proxy SOCKS5 (proxy predefinito):</translation>
    </message>
    <message>
        <source>Proxy &amp;IP:</source>
        <translation>&amp;IP del proxy:</translation>
    </message>
    <message>
        <source>&amp;Port:</source>
        <translation>&amp;Porta:</translation>
    </message>
    <message>
        <source>Port of the proxy (e.g. 9050)</source>
        <translation>Porta del proxy (ad es. 9050)</translation>
    </message>
    <message>
        <source>Used for reaching peers via:</source>
        <translation>Utilizzata per connettersi attraverso:</translation>
    </message>
    <message>
        <source>IPv4</source>
        <translation>IPv4</translation>
    </message>
    <message>
        <source>IPv6</source>
        <translation>IPv6</translation>
    </message>
    <message>
        <source>Tor</source>
        <translation>Tor</translation>
    </message>
    <message>
        <source>&amp;Window</source>
        <translation>&amp;Finestra</translation>
    </message>
    <message>
        <source>Show only a tray icon after minimizing the window.</source>
        <translation>Mostra solo nella tray bar quando si riduce ad icona.</translation>
    </message>
    <message>
        <source>&amp;Minimize to the tray instead of the taskbar</source>
        <translation>&amp;Minimizza nella tray bar invece che sulla barra delle applicazioni</translation>
    </message>
    <message>
        <source>M&amp;inimize on close</source>
        <translation>M&amp;inimizza alla chiusura</translation>
    </message>
    <message>
        <source>&amp;Display</source>
        <translation>&amp;Mostra</translation>
    </message>
    <message>
        <source>User Interface &amp;language:</source>
        <translation>&amp;Lingua Interfaccia Utente:</translation>
    </message>
    <message>
        <source>The user interface language can be set here. This setting will take effect after restarting %1.</source>
        <translation>La lingua dell'interfaccia utente può essere impostata qui. L'impostazione avrà effetto dopo il riavvio %1.</translation>
    </message>
    <message>
        <source>&amp;Unit to show amounts in:</source>
        <translation>&amp;Unità di misura con cui visualizzare gli importi:</translation>
    </message>
    <message>
        <source>Choose the default subdivision unit to show in the interface and when sending coins.</source>
<<<<<<< HEAD
        <translation>Scegli l'unità di suddivisione predefinita da utilizzare per l'interfaccia e per l'invio di ghost.</translation>
=======
        <translation>Scegli l'unità di suddivisione predefinita da utilizzare per l'interfaccia e per l'invio di particl.</translation>
>>>>>>> 8739b5cc
    </message>
    <message>
        <source>Whether to show coin control features or not.</source>
        <translation>Specifica se le funzionalita di coin control saranno visualizzate.</translation>
    </message>
    <message>
<<<<<<< HEAD
        <source>Connect to the Ghost network through a separate SOCKS5 proxy for Tor onion services.</source>
        <translation>Connette alla rete Ghost attraverso un proxy SOCKS5 separato per i Tor onion services.</translation>
=======
        <source>Connect to the Particl network through a separate SOCKS5 proxy for Tor onion services.</source>
        <translation>Connette alla rete Particl attraverso un proxy SOCKS5 separato per i Tor onion services.</translation>
>>>>>>> 8739b5cc
    </message>
    <message>
        <source>Use separate SOCKS&amp;5 proxy to reach peers via Tor onion services:</source>
        <translation>Usa un proxy SOCKS&amp;5 separato per raggiungere peers attraverso i Tor onion services.</translation>
    </message>
    <message>
        <source>&amp;Third party transaction URLs</source>
        <translation>&amp;URL di terze parti per transazioni</translation>
    </message>
    <message>
        <source>Options set in this dialog are overridden by the command line or in the configuration file:</source>
        <translation>Le impostazioni sulla riga di comando o nell'archivio di configurazione hanno precedenza su quelle impostate in questo pannello:</translation>
    </message>
    <message>
        <source>&amp;OK</source>
        <translation>&amp;OK</translation>
    </message>
    <message>
        <source>&amp;Cancel</source>
        <translation>&amp;Cancella</translation>
    </message>
    <message>
        <source>default</source>
        <translation>predefinito</translation>
    </message>
    <message>
        <source>none</source>
        <translation>nessuno</translation>
    </message>
    <message>
        <source>Confirm options reset</source>
        <translation>Conferma ripristino opzioni</translation>
    </message>
    <message>
        <source>Client restart required to activate changes.</source>
        <translation>È necessario un riavvio del client per applicare le modifiche.</translation>
    </message>
    <message>
        <source>Client will be shut down. Do you want to proceed?</source>
        <translation>Il client sarà arrestato. Si desidera procedere?</translation>
    </message>
    <message>
        <source>Configuration options</source>
        <translation>Opzioni di configurazione</translation>
    </message>
    <message>
        <source>The configuration file is used to specify advanced user options which override GUI settings. Additionally, any command-line options will override this configuration file.</source>
        <translation>Il file di configurazione è utilizzato per specificare opzioni utente avanzate che aggirano le impostazioni della GUI. Inoltre qualunque opzione da linea di comando aggirerà il file di configurazione.</translation>
    </message>
    <message>
        <source>Error</source>
        <translation>Errore</translation>
    </message>
    <message>
        <source>The configuration file could not be opened.</source>
        <translation>Il file di configurazione non può essere aperto.</translation>
    </message>
    <message>
        <source>This change would require a client restart.</source>
        <translation>Questa modifica richiede un riavvio del client.</translation>
    </message>
    <message>
        <source>The supplied proxy address is invalid.</source>
        <translation>L'indirizzo proxy che hai fornito non è valido.</translation>
    </message>
</context>
<context>
    <name>OverviewPage</name>
    <message>
        <source>Form</source>
        <translation>Modulo</translation>
    </message>
    <message>
<<<<<<< HEAD
        <source>The displayed information may be out of date. Your wallet automatically synchronizes with the Ghost network after a connection is established, but this process has not completed yet.</source>
        <translation>Le informazioni visualizzate potrebbero non essere aggiornate. Il portafoglio si sincronizza automaticamente con la rete Ghost una volta stabilita una connessione, ma questo processo non è ancora stato completato.</translation>
=======
        <source>The displayed information may be out of date. Your wallet automatically synchronizes with the Particl network after a connection is established, but this process has not completed yet.</source>
        <translation>Le informazioni visualizzate potrebbero non essere aggiornate. Il portafoglio si sincronizza automaticamente con la rete Particl una volta stabilita una connessione, ma questo processo non è ancora stato completato.</translation>
>>>>>>> 8739b5cc
    </message>
    <message>
        <source>Watch-only:</source>
        <translation>Sola lettura:</translation>
    </message>
    <message>
        <source>Available:</source>
        <translation>Disponibile:</translation>
    </message>
    <message>
        <source>Your current spendable balance</source>
        <translation>Il tuo saldo spendibile attuale</translation>
    </message>
    <message>
        <source>Pending:</source>
        <translation>In attesa:</translation>
    </message>
    <message>
        <source>Total of transactions that have yet to be confirmed, and do not yet count toward the spendable balance</source>
        <translation>Totale delle transazioni in corso di conferma e che non sono ancora conteggiate nel saldo spendibile</translation>
    </message>
    <message>
        <source>Immature:</source>
        <translation>Immaturo:</translation>
    </message>
    <message>
        <source>Mined balance that has not yet matured</source>
        <translation>Importo generato dal mining e non ancora maturato</translation>
    </message>
    <message>
        <source>Balances</source>
        <translation>Saldo</translation>
    </message>
    <message>
        <source>Total:</source>
        <translation>Totale:</translation>
    </message>
    <message>
        <source>Your current total balance</source>
        <translation>Il tuo saldo totale attuale</translation>
    </message>
    <message>
        <source>Your current balance in watch-only addresses</source>
        <translation>Il tuo saldo attuale negli indirizzi di sola lettura</translation>
    </message>
    <message>
        <source>Spendable:</source>
        <translation>Spendibile:</translation>
    </message>
    <message>
        <source>Recent transactions</source>
        <translation>Transazioni recenti</translation>
    </message>
    <message>
        <source>Unconfirmed transactions to watch-only addresses</source>
        <translation>Transazioni non confermate su indirizzi di sola lettura</translation>
    </message>
    <message>
        <source>Mined balance in watch-only addresses that has not yet matured</source>
        <translation>Importo generato dal mining su indirizzi di sola lettura e non ancora maturato</translation>
    </message>
    <message>
        <source>Current total balance in watch-only addresses</source>
        <translation>Saldo corrente totale negli indirizzi di sola lettura</translation>
    </message>
    <message>
        <source>Privacy mode activated for the Overview tab. To unmask the values, uncheck Settings-&gt;Mask values.</source>
        <translation>Modalità privacy attivata per la scheda "Panoramica". Per mostrare gli importi, deseleziona Impostazioni-&gt; Mascherare gli importi.</translation>
    </message>
</context>
<context>
    <name>PSBTOperationsDialog</name>
    <message>
        <source>Dialog</source>
        <translation>Dialogo</translation>
    </message>
    <message>
        <source>Sign Tx</source>
        <translation>Firma Tx</translation>
    </message>
    <message>
        <source>Broadcast Tx</source>
        <translation>Trasmetti Tx</translation>
    </message>
    <message>
        <source>Copy to Clipboard</source>
        <translation>Copia negli Appunti</translation>
    </message>
    <message>
        <source>Save...</source>
        <translation>Salva...</translation>
    </message>
    <message>
        <source>Close</source>
        <translation>Chiudi</translation>
    </message>
    <message>
        <source>Failed to load transaction: %1</source>
        <translation>Caricamento della transazione fallito: %1</translation>
    </message>
    <message>
        <source>Failed to sign transaction: %1</source>
        <translation>Firma della transazione fallita: %1</translation>
    </message>
    <message>
        <source>Could not sign any more inputs.</source>
        <translation>Non posso firmare piu' inputs.</translation>
    </message>
    <message>
        <source>Signed %1 inputs, but more signatures are still required.</source>
        <translation>Firmato %1 inputs, ma sono richieste piu' firme.</translation>
    </message>
    <message>
        <source>Signed transaction successfully. Transaction is ready to broadcast.</source>
        <translation>Transazione firmata con successo. La transazione é pronta per essere trasmessa.</translation>
    </message>
    <message>
        <source>Unknown error processing transaction.</source>
        <translation>Errore sconosciuto processando la transazione.</translation>
    </message>
    <message>
        <source>Transaction broadcast successfully! Transaction ID: %1</source>
        <translation>Transazione trasmessa con successo! ID della transazione: %1</translation>
    </message>
    <message>
        <source>Transaction broadcast failed: %1</source>
        <translation>Trasmissione della transazione fallita: %1</translation>
    </message>
    <message>
        <source>PSBT copied to clipboard.</source>
        <translation>PSBT copiata negli appunti.</translation>
    </message>
    <message>
        <source>Save Transaction Data</source>
        <translation>Salva Dati Transazione</translation>
    </message>
    <message>
        <source>Partially Signed Transaction (Binary) (*.psbt)</source>
        <translation>Transazione Parzialmente Firmata (Binario) (*.psbt)</translation>
    </message>
    <message>
        <source>PSBT saved to disk.</source>
        <translation>PSBT salvata su disco.</translation>
    </message>
    <message>
        <source> * Sends %1 to %2</source>
        <translation> * Invia %1 a %2</translation>
    </message>
    <message>
        <source>Unable to calculate transaction fee or total transaction amount.</source>
        <translation>Non in grado di calcolare la fee della transazione o l'ammontare totale della transazione.</translation>
    </message>
    <message>
        <source>Pays transaction fee: </source>
        <translation>Paga fee della transazione: </translation>
    </message>
    <message>
        <source>Total Amount</source>
        <translation>Importo totale</translation>
    </message>
    <message>
        <source>or</source>
        <translation>o</translation>
    </message>
    <message>
        <source>Transaction has %1 unsigned inputs.</source>
        <translation>La transazione ha %1 inputs non firmati.</translation>
    </message>
    <message>
        <source>Transaction is missing some information about inputs.</source>
        <translation>La transazione manca di alcune informazioni sugli inputs.</translation>
    </message>
    <message>
        <source>Transaction still needs signature(s).</source>
        <translation>La transazione necessita ancora di firma/e.</translation>
    </message>
    <message>
        <source>(But this wallet cannot sign transactions.)</source>
        <translation>(Ma questo portafoglio non può firmare transazioni.)</translation>
    </message>
    <message>
        <source>(But this wallet does not have the right keys.)</source>
        <translation>(Ma questo portafoglio non ha le chiavi giuste.)</translation>
    </message>
    <message>
        <source>Transaction is fully signed and ready for broadcast.</source>
        <translation>La transazione è completamente firmata e pronta per essere trasmessa.</translation>
    </message>
    <message>
        <source>Transaction status is unknown.</source>
        <translation>Lo stato della transazione è sconosciuto.</translation>
    </message>
</context>
<context>
    <name>PaymentServer</name>
    <message>
        <source>Payment request error</source>
        <translation>Errore di richiesta di pagamento</translation>
    </message>
    <message>
<<<<<<< HEAD
        <source>Cannot start ghost: click-to-pay handler</source>
        <translation>Impossibile avviare ghost: gestore click-to-pay</translation>
=======
        <source>Cannot start particl: click-to-pay handler</source>
        <translation>Impossibile avviare particl: gestore click-to-pay</translation>
>>>>>>> 8739b5cc
    </message>
    <message>
        <source>URI handling</source>
        <translation>Gestione URI</translation>
    </message>
    <message>
<<<<<<< HEAD
        <source>'ghost://' is not a valid URI. Use 'ghost:' instead.</source>
        <translation>'ghost://' non è un URI valido. Usa invece 'ghost:'.</translation>
=======
        <source>'particl://' is not a valid URI. Use 'particl:' instead.</source>
        <translation>'particl://' non è un URI valido. Usa invece 'particl:'.</translation>
>>>>>>> 8739b5cc
    </message>
    <message>
        <source>Cannot process payment request because BIP70 is not supported.</source>
        <translation>Impossibile elaborare la richiesta di pagamento perché BIP70 non è supportato.</translation>
    </message>
    <message>
        <source>Due to widespread security flaws in BIP70 it's strongly recommended that any merchant instructions to switch wallets be ignored.</source>
        <translation>A causa dei diffusi difetti di sicurezza nel BIP70, si raccomanda vivamente di ignorare qualsiasi richiesta del commerciante di cambiare portafoglio.</translation>
    </message>
    <message>
        <source>If you are receiving this error you should request the merchant provide a BIP21 compatible URI.</source>
        <translation>Se stai ricevendo questo errore dovresti richiedere al venditore di fornirti un URI compatibile con BIP21.</translation>
    </message>
    <message>
        <source>Invalid payment address %1</source>
        <translation>Indirizzo di pagamento non valido %1</translation>
    </message>
    <message>
<<<<<<< HEAD
        <source>URI cannot be parsed! This can be caused by an invalid Ghost address or malformed URI parameters.</source>
        <translation>Impossibile interpretare l'URI! I parametri dell'URI o l'indirizzo Ghost potrebbero non essere corretti.</translation>
=======
        <source>URI cannot be parsed! This can be caused by an invalid Particl address or malformed URI parameters.</source>
        <translation>Impossibile interpretare l'URI! I parametri dell'URI o l'indirizzo Particl potrebbero non essere corretti.</translation>
>>>>>>> 8739b5cc
    </message>
    <message>
        <source>Payment request file handling</source>
        <translation>Gestione del file di richiesta del pagamento</translation>
    </message>
</context>
<context>
    <name>PeerTableModel</name>
    <message>
        <source>User Agent</source>
        <translation>User Agent</translation>
    </message>
    <message>
        <source>Node/Service</source>
        <translation>Nodo/Servizio</translation>
    </message>
    <message>
        <source>NodeId</source>
        <translation>Nodeld</translation>
    </message>
    <message>
        <source>Ping</source>
        <translation>Ping</translation>
    </message>
    <message>
        <source>Sent</source>
        <translation>Inviato</translation>
    </message>
    <message>
        <source>Received</source>
        <translation>Ricevuto</translation>
    </message>
</context>
<context>
    <name>QObject</name>
    <message>
        <source>Amount</source>
        <translation>Importo</translation>
    </message>
    <message>
<<<<<<< HEAD
        <source>Enter a Ghost address (e.g. %1)</source>
        <translation>Inserisci un indirizzo Ghost (ad es. %1)</translation>
=======
        <source>Enter a Particl address (e.g. %1)</source>
        <translation>Inserisci un indirizzo Particl (ad es. %1)</translation>
>>>>>>> 8739b5cc
    </message>
    <message>
        <source>%1 d</source>
        <translation>%1 d</translation>
    </message>
    <message>
        <source>%1 h</source>
        <translation>%1 h</translation>
    </message>
    <message>
        <source>%1 m</source>
        <translation>%1 m</translation>
    </message>
    <message>
        <source>%1 s</source>
        <translation>%1 s</translation>
    </message>
    <message>
        <source>None</source>
        <translation>Nessuno</translation>
    </message>
    <message>
        <source>N/A</source>
        <translation>N/D</translation>
    </message>
    <message>
        <source>%1 ms</source>
        <translation>%1 ms</translation>
    </message>
    <message numerus="yes">
        <source>%n second(s)</source>
        <translation><numerusform>%n secondo</numerusform><numerusform>%n secondi</numerusform></translation>
    </message>
    <message numerus="yes">
        <source>%n minute(s)</source>
        <translation><numerusform>%n minuto</numerusform><numerusform>%n minuti</numerusform></translation>
    </message>
    <message numerus="yes">
        <source>%n hour(s)</source>
        <translation><numerusform>%n ora</numerusform><numerusform>%n ore</numerusform></translation>
    </message>
    <message numerus="yes">
        <source>%n day(s)</source>
        <translation><numerusform>%n giorno</numerusform><numerusform>%n giorni</numerusform></translation>
    </message>
    <message numerus="yes">
        <source>%n week(s)</source>
        <translation><numerusform>%n settimana</numerusform><numerusform>%n settimane</numerusform></translation>
    </message>
    <message>
        <source>%1 and %2</source>
        <translation>%1 e %2</translation>
    </message>
    <message numerus="yes">
        <source>%n year(s)</source>
        <translation><numerusform>%n anno</numerusform><numerusform>%n anni</numerusform></translation>
    </message>
    <message>
        <source>%1 B</source>
        <translation>%1 B</translation>
    </message>
    <message>
        <source>%1 KB</source>
        <translation>%1 KB</translation>
    </message>
    <message>
        <source>%1 MB</source>
        <translation>%1 MB</translation>
    </message>
    <message>
        <source>%1 GB</source>
        <translation>%1 GB</translation>
    </message>
    <message>
        <source>Error: Specified data directory "%1" does not exist.</source>
        <translation>Errore: La cartella dati "%1" specificata non esiste.</translation>
    </message>
    <message>
        <source>Error: Cannot parse configuration file: %1.</source>
        <translation>Errore: impossibile analizzare il file di configurazione: %1.</translation>
    </message>
    <message>
        <source>Error: %1</source>
        <translation>Errore: %1</translation>
    </message>
    <message>
        <source>Error initializing settings: %1</source>
        <translation>Errore durante l'inizializzazione delle impostazioni: %1</translation>
    </message>
    <message>
        <source>%1 didn't yet exit safely...</source>
        <translation>%1 non è ancora stato chiuso in modo sicuro</translation>
    </message>
    <message>
        <source>unknown</source>
        <translation>sconosciuto</translation>
    </message>
</context>
<context>
    <name>QRImageWidget</name>
    <message>
        <source>&amp;Save Image...</source>
        <translation>&amp;Salva immagine</translation>
    </message>
    <message>
        <source>&amp;Copy Image</source>
        <translation>&amp;Copia immagine</translation>
    </message>
    <message>
        <source>Resulting URI too long, try to reduce the text for label / message.</source>
        <translation>L'URI risultante è troppo lungo, prova a ridurre il testo nell'etichetta / messaggio.</translation>
    </message>
    <message>
        <source>Error encoding URI into QR Code.</source>
        <translation>Errore nella codifica dell'URI nel codice QR.</translation>
    </message>
    <message>
        <source>QR code support not available.</source>
        <translation>Supporto QR code non disponibile.</translation>
    </message>
    <message>
        <source>Save QR Code</source>
        <translation>Salva codice QR</translation>
    </message>
    <message>
        <source>PNG Image (*.png)</source>
        <translation>Immagine PNG (*.png)</translation>
    </message>
</context>
<context>
    <name>RPCConsole</name>
    <message>
        <source>N/A</source>
        <translation>N/D</translation>
    </message>
    <message>
        <source>Client version</source>
        <translation>Versione client</translation>
    </message>
    <message>
        <source>&amp;Information</source>
        <translation>&amp;Informazioni</translation>
    </message>
    <message>
        <source>General</source>
        <translation>Generale</translation>
    </message>
    <message>
        <source>Using BerkeleyDB version</source>
        <translation>Versione BerkeleyDB in uso</translation>
    </message>
    <message>
        <source>Datadir</source>
        <translation>Datadir</translation>
    </message>
    <message>
        <source>To specify a non-default location of the data directory use the '%1' option.</source>
        <translation>Per specificare una posizione non di default della directory dei dati, usa l'opzione '%1'</translation>
    </message>
    <message>
        <source>Blocksdir</source>
        <translation>Blocksdir</translation>
    </message>
    <message>
        <source>To specify a non-default location of the blocks directory use the '%1' option.</source>
        <translation>Per specificare una posizione non di default della directory dei blocchi, usa l'opzione '%1'</translation>
    </message>
    <message>
        <source>Startup time</source>
        <translation>Ora di avvio</translation>
    </message>
    <message>
        <source>Network</source>
        <translation>Rete</translation>
    </message>
    <message>
        <source>Name</source>
        <translation>Nome</translation>
    </message>
    <message>
        <source>Number of connections</source>
        <translation>Numero di connessioni</translation>
    </message>
    <message>
        <source>Block chain</source>
        <translation>Block chain</translation>
    </message>
    <message>
        <source>Memory Pool</source>
        <translation>Memory Pool</translation>
    </message>
    <message>
        <source>Current number of transactions</source>
        <translation>Numero attuale di transazioni</translation>
    </message>
    <message>
        <source>Memory usage</source>
        <translation>Utilizzo memoria</translation>
    </message>
    <message>
        <source>Wallet: </source>
        <translation>Portafoglio:</translation>
    </message>
    <message>
        <source>(none)</source>
        <translation>(nessuno)</translation>
    </message>
    <message>
        <source>&amp;Reset</source>
        <translation>&amp;Ripristina</translation>
    </message>
    <message>
        <source>Received</source>
        <translation>Ricevuto</translation>
    </message>
    <message>
        <source>Sent</source>
        <translation>Inviato</translation>
    </message>
    <message>
        <source>&amp;Peers</source>
        <translation>&amp;Peer</translation>
    </message>
    <message>
        <source>Banned peers</source>
        <translation>Peers bannati</translation>
    </message>
    <message>
        <source>Select a peer to view detailed information.</source>
        <translation>Seleziona un peer per visualizzare informazioni più dettagliate.</translation>
    </message>
    <message>
        <source>Direction</source>
        <translation>Direzione</translation>
    </message>
    <message>
        <source>Version</source>
        <translation>Versione</translation>
    </message>
    <message>
        <source>Starting Block</source>
        <translation>Blocco di partenza</translation>
    </message>
    <message>
        <source>Synced Headers</source>
        <translation>Headers sincronizzati</translation>
    </message>
    <message>
        <source>Synced Blocks</source>
        <translation>Blocchi sincronizzati</translation>
    </message>
    <message>
        <source>The mapped Autonomous System used for diversifying peer selection.</source>
        <translation>Il Sistema Autonomo mappato utilizzato per diversificare la selezione dei peer.</translation>
    </message>
    <message>
        <source>Mapped AS</source>
        <translation>AS mappato</translation>
    </message>
    <message>
        <source>User Agent</source>
        <translation>User Agent</translation>
    </message>
    <message>
        <source>Node window</source>
        <translation>Finestra del nodo</translation>
    </message>
    <message>
        <source>Current block height</source>
        <translation>Altezza del blocco corrente</translation>
    </message>
    <message>
        <source>Open the %1 debug log file from the current data directory. This can take a few seconds for large log files.</source>
        <translation>Apri il file log del debug di %1 dalla cartella dati attuale. Può richiedere alcuni secondi per file di log di grandi dimensioni.</translation>
    </message>
    <message>
        <source>Decrease font size</source>
        <translation>Riduci dimensioni font.</translation>
    </message>
    <message>
        <source>Increase font size</source>
        <translation>Aumenta dimensioni font</translation>
    </message>
    <message>
        <source>Permissions</source>
        <translation>Permessi</translation>
    </message>
    <message>
        <source>Services</source>
        <translation>Servizi</translation>
    </message>
    <message>
        <source>Connection Time</source>
        <translation>Tempo di Connessione</translation>
    </message>
    <message>
        <source>Last Send</source>
        <translation>Ultimo Invio</translation>
    </message>
    <message>
        <source>Last Receive</source>
        <translation>Ultima Ricezione</translation>
    </message>
    <message>
        <source>Ping Time</source>
        <translation>Tempo di Ping</translation>
    </message>
    <message>
        <source>The duration of a currently outstanding ping.</source>
        <translation>La durata di un ping attualmente in corso.</translation>
    </message>
    <message>
        <source>Ping Wait</source>
        <translation>Attesa ping</translation>
    </message>
    <message>
        <source>Min Ping</source>
        <translation>Ping Minimo</translation>
    </message>
    <message>
        <source>Time Offset</source>
        <translation>Scarto Temporale</translation>
    </message>
    <message>
        <source>Last block time</source>
        <translation>Ora del blocco più recente</translation>
    </message>
    <message>
        <source>&amp;Open</source>
        <translation>&amp;Apri</translation>
    </message>
    <message>
        <source>&amp;Console</source>
        <translation>&amp;Console</translation>
    </message>
    <message>
        <source>&amp;Network Traffic</source>
        <translation>&amp;Traffico di Rete</translation>
    </message>
    <message>
        <source>Totals</source>
        <translation>Totali</translation>
    </message>
    <message>
        <source>In:</source>
        <translation>Entrata:</translation>
    </message>
    <message>
        <source>Out:</source>
        <translation>Uscita:</translation>
    </message>
    <message>
        <source>Debug log file</source>
        <translation>File log del Debug</translation>
    </message>
    <message>
        <source>Clear console</source>
        <translation>Cancella console</translation>
    </message>
    <message>
        <source>1 &amp;hour</source>
        <translation>1 &amp;ora</translation>
    </message>
    <message>
        <source>1 &amp;day</source>
        <translation>1 &amp;giorno</translation>
    </message>
    <message>
        <source>1 &amp;week</source>
        <translation>1 &amp;settimana</translation>
    </message>
    <message>
        <source>1 &amp;year</source>
        <translation>1 &amp;anno</translation>
    </message>
    <message>
        <source>&amp;Disconnect</source>
        <translation>&amp;Disconnetti</translation>
    </message>
    <message>
        <source>Ban for</source>
        <translation>Bannato per</translation>
    </message>
    <message>
        <source>&amp;Unban</source>
        <translation>&amp;Elimina Ban</translation>
    </message>
    <message>
        <source>Welcome to the %1 RPC console.</source>
        <translation>Benvenuto nella console RPC di %1.</translation>
    </message>
    <message>
        <source>Use up and down arrows to navigate history, and %1 to clear screen.</source>
        <translation>Usa le frecce su e giú per navigare nella storia, e %1 per pulire lo schermo</translation>
    </message>
    <message>
        <source>Type %1 for an overview of available commands.</source>
        <translation>Digita %1 per una descrizione di comandi disponibili</translation>
    </message>
    <message>
        <source>For more information on using this console type %1.</source>
        <translation>Per maggiori informazioni su come usare questa console digita %1.</translation>
    </message>
    <message>
        <source>WARNING: Scammers have been active, telling users to type commands here, stealing their wallet contents. Do not use this console without fully understanding the ramifications of a command.</source>
        <translation>ATTENZIONE: I truffatori sono stati attivi in quest'area, cercando di convincere gli utenti a digitare linee di comando rubando i contenuti dei loro portafogli. Non usare questa console senza la piena consapevolezza delle conseguenze di un comando.</translation>
    </message>
    <message>
        <source>Network activity disabled</source>
        <translation>Attività di rete disabilitata</translation>
    </message>
    <message>
        <source>Executing command without any wallet</source>
        <translation>Esecuzione del comando senza alcun portafoglio</translation>
    </message>
    <message>
        <source>Executing command using "%1" wallet</source>
        <translation>Esecuzione del comando usando il wallet "%1"</translation>
    </message>
    <message>
        <source>(node id: %1)</source>
        <translation>(id nodo: %1)</translation>
    </message>
    <message>
        <source>via %1</source>
        <translation>via %1</translation>
    </message>
    <message>
        <source>never</source>
        <translation>mai</translation>
    </message>
    <message>
        <source>Inbound</source>
        <translation>In entrata</translation>
    </message>
    <message>
        <source>Outbound</source>
        <translation>In uscita</translation>
    </message>
    <message>
        <source>Unknown</source>
        <translation>Sconosciuto</translation>
    </message>
</context>
<context>
    <name>ReceiveCoinsDialog</name>
    <message>
        <source>&amp;Amount:</source>
        <translation>&amp;Importo:</translation>
    </message>
    <message>
        <source>&amp;Label:</source>
        <translation>&amp;Etichetta:</translation>
    </message>
    <message>
        <source>&amp;Message:</source>
        <translation>&amp;Messaggio:</translation>
    </message>
    <message>
<<<<<<< HEAD
        <source>An optional message to attach to the payment request, which will be displayed when the request is opened. Note: The message will not be sent with the payment over the Ghost network.</source>
        <translation>Un messaggio opzionale da allegare e mostrare all'apertura della richiesta di pagamento. Nota: Il messaggio non sarà inviato con il pagamento sulla rete Ghost.</translation>
=======
        <source>An optional message to attach to the payment request, which will be displayed when the request is opened. Note: The message will not be sent with the payment over the Particl network.</source>
        <translation>Un messaggio opzionale da allegare e mostrare all'apertura della richiesta di pagamento. Nota: Il messaggio non sarà inviato con il pagamento sulla rete Particl.</translation>
>>>>>>> 8739b5cc
    </message>
    <message>
        <source>An optional label to associate with the new receiving address.</source>
        <translation>Un'etichetta opzionale da associare al nuovo indirizzo di ricezione.</translation>
    </message>
    <message>
        <source>Use this form to request payments. All fields are &lt;b&gt;optional&lt;/b&gt;.</source>
        <translation>Usa questo modulo per richiedere pagamenti. Tutti i campi sono &lt;b&gt;opzionali&lt;/b&gt;.</translation>
    </message>
    <message>
        <source>An optional amount to request. Leave this empty or zero to not request a specific amount.</source>
        <translation>Un importo opzionale da associare alla richiesta. Lasciare vuoto o a zero per non richiedere un importo specifico.</translation>
    </message>
    <message>
        <source>An optional label to associate with the new receiving address (used by you to identify an invoice).  It is also attached to the payment request.</source>
        <translation>Un'etichetta facoltativa da associare al nuovo indirizzo di ricezione (utilizzata da te per identificare una fattura). Viene inoltre allegata alla richiesta di pagamento.</translation>
    </message>
    <message>
        <source>An optional message that is attached to the payment request and may be displayed to the sender.</source>
        <translation>Un messaggio facoltativo che è allegato alla richiesta di pagamento e può essere visualizzato dal mittente.</translation>
    </message>
    <message>
        <source>&amp;Create new receiving address</source>
        <translation>Crea nuovo indirizzo ricevente.</translation>
    </message>
    <message>
        <source>Clear all fields of the form.</source>
        <translation>Cancellare tutti i campi del modulo.</translation>
    </message>
    <message>
        <source>Clear</source>
        <translation>Cancella</translation>
    </message>
    <message>
        <source>Native segwit addresses (aka Bech32 or BIP-173) reduce your transaction fees later on and offer better protection against typos, but old wallets don't support them. When unchecked, an address compatible with older wallets will be created instead.</source>
        <translation>Gli indirizzi nativi segwit (noti anche come Bech32 o BIP-173) riducono le spese di transazione e offrono una migliore protezione dagli errori di battitura, ma i vecchi portafogli non li supportano. Se deselezionata, verrà creato un indirizzo compatibile con i portafogli meno recenti.</translation>
    </message>
    <message>
        <source>Generate native segwit (Bech32) address</source>
        <translation>Genera indirizzo nativo segwit (Bech32)</translation>
    </message>
    <message>
        <source>Requested payments history</source>
        <translation>Cronologia pagamenti richiesti</translation>
    </message>
    <message>
        <source>Show the selected request (does the same as double clicking an entry)</source>
        <translation>Mostra la richiesta selezionata (produce lo stesso effetto di un doppio click su una voce)</translation>
    </message>
    <message>
        <source>Show</source>
        <translation>Mostra</translation>
    </message>
    <message>
        <source>Remove the selected entries from the list</source>
        <translation>Rimuovi le voci selezionate dalla lista</translation>
    </message>
    <message>
        <source>Remove</source>
        <translation>Rimuovi</translation>
    </message>
    <message>
        <source>Copy URI</source>
        <translation>Copia URI</translation>
    </message>
    <message>
        <source>Copy label</source>
        <translation>Copia etichetta</translation>
    </message>
    <message>
        <source>Copy message</source>
        <translation>Copia il messaggio</translation>
    </message>
    <message>
        <source>Copy amount</source>
        <translation>Copia l'importo</translation>
    </message>
    <message>
        <source>Could not unlock wallet.</source>
        <translation>Impossibile sbloccare il portafoglio.</translation>
    </message>
    <message>
        <source>Could not generate new %1 address</source>
        <translation>Non è stato possibile generare il nuovo %1 indirizzo</translation>
    </message>
</context>
<context>
    <name>ReceiveRequestDialog</name>
    <message>
        <source>Request payment to ...</source>
        <translation>Richiedi pagamento a ...</translation>
    </message>
    <message>
        <source>Address:</source>
        <translation>Indirizzo:</translation>
    </message>
    <message>
        <source>Amount:</source>
        <translation>Importo:</translation>
    </message>
    <message>
        <source>Label:</source>
        <translation>Etichetta:</translation>
    </message>
    <message>
        <source>Message:</source>
        <translation>Messaggio:</translation>
    </message>
    <message>
        <source>Wallet:</source>
        <translation>Portafoglio:</translation>
    </message>
    <message>
        <source>Copy &amp;URI</source>
        <translation>Copia &amp;URI</translation>
    </message>
    <message>
        <source>Copy &amp;Address</source>
        <translation>Copia &amp;Indirizzo</translation>
    </message>
    <message>
        <source>&amp;Save Image...</source>
        <translation>&amp;Salva Immagine...</translation>
    </message>
    <message>
        <source>Request payment to %1</source>
        <translation>Richiesta di pagamento a %1</translation>
    </message>
    <message>
        <source>Payment information</source>
        <translation>Informazioni di pagamento</translation>
    </message>
</context>
<context>
    <name>RecentRequestsTableModel</name>
    <message>
        <source>Date</source>
        <translation>Data</translation>
    </message>
    <message>
        <source>Label</source>
        <translation>Etichetta</translation>
    </message>
    <message>
        <source>Message</source>
        <translation>Messaggio</translation>
    </message>
    <message>
        <source>(no label)</source>
        <translation>(nessuna etichetta)</translation>
    </message>
    <message>
        <source>(no message)</source>
        <translation>(nessun messaggio)</translation>
    </message>
    <message>
        <source>(no amount requested)</source>
        <translation>(nessun importo richiesto)</translation>
    </message>
    <message>
        <source>Requested</source>
        <translation>Richiesto</translation>
    </message>
</context>
<context>
    <name>SendCoinsDialog</name>
    <message>
        <source>Send Coins</source>
<<<<<<< HEAD
        <translation>Invia Ghost</translation>
=======
        <translation>Invia Particl</translation>
>>>>>>> 8739b5cc
    </message>
    <message>
        <source>Coin Control Features</source>
        <translation>Funzionalità di Coin Control</translation>
    </message>
    <message>
        <source>Inputs...</source>
        <translation>Input...</translation>
    </message>
    <message>
        <source>automatically selected</source>
        <translation>selezionato automaticamente</translation>
    </message>
    <message>
        <source>Insufficient funds!</source>
        <translation>Fondi insufficienti!</translation>
    </message>
    <message>
        <source>Quantity:</source>
        <translation>Quantità:</translation>
    </message>
    <message>
        <source>Bytes:</source>
        <translation>Byte:</translation>
    </message>
    <message>
        <source>Amount:</source>
        <translation>Importo:</translation>
    </message>
    <message>
        <source>Fee:</source>
        <translation>Commissione:</translation>
    </message>
    <message>
        <source>After Fee:</source>
        <translation>Dopo Commissione:</translation>
    </message>
    <message>
        <source>Change:</source>
        <translation>Resto:</translation>
    </message>
    <message>
        <source>If this is activated, but the change address is empty or invalid, change will be sent to a newly generated address.</source>
        <translation>In caso di abilitazione con indirizzo vuoto o non valido, il resto sarà inviato ad un nuovo indirizzo generato appositamente.</translation>
    </message>
    <message>
        <source>Custom change address</source>
        <translation>Personalizza indirizzo di resto</translation>
    </message>
    <message>
        <source>Transaction Fee:</source>
        <translation>Commissione di Transazione:</translation>
    </message>
    <message>
        <source>Choose...</source>
        <translation>Scegli...</translation>
    </message>
    <message>
        <source>Using the fallbackfee can result in sending a transaction that will take several hours or days (or never) to confirm. Consider choosing your fee manually or wait until you have validated the complete chain.</source>
        <translation>L'utilizzo della fallback fee può risultare nell'invio di una transazione che impiegherà diverse ore o giorni per essere confermata (e potrebbe non esserlo mai). Prendi in considerazione di scegliere la tua commissione manualmente o aspetta fino ad aver validato l'intera catena.</translation>
    </message>
    <message>
        <source>Warning: Fee estimation is currently not possible.</source>
        <translation>Attenzione: Il calcolo delle commissioni non è attualmente disponibile.</translation>
    </message>
    <message>
        <source>Specify a custom fee per kB (1,000 bytes) of the transaction's virtual size.

Note:  Since the fee is calculated on a per-byte basis, a fee of "100 satoshis per kB" for a transaction size of 500 bytes (half of 1 kB) would ultimately yield a fee of only 50 satoshis.</source>
        <translation>Specifica una tariffa personalizzata per kB (1.000 byte) della dimensione virtuale della transazione

Nota: poiché la commissione è calcolata su base per byte, una commissione di "100 satoshi per kB" per una dimensione di transazione di 500 byte (metà di 1 kB) alla fine produrrà una commissione di soli 50 satoshi.</translation>
    </message>
    <message>
        <source>per kilobyte</source>
        <translation>per kilobyte</translation>
    </message>
    <message>
        <source>Hide</source>
        <translation>Nascondi</translation>
    </message>
    <message>
        <source>Recommended:</source>
        <translation>Raccomandata:</translation>
    </message>
    <message>
        <source>Custom:</source>
        <translation>Personalizzata:</translation>
    </message>
    <message>
        <source>(Smart fee not initialized yet. This usually takes a few blocks...)</source>
        <translation>(Commissione intelligente non ancora inizializzata. Normalmente richiede un'attesa di alcuni blocchi...)</translation>
    </message>
    <message>
        <source>Send to multiple recipients at once</source>
        <translation>Invia simultaneamente a più beneficiari</translation>
    </message>
    <message>
        <source>Add &amp;Recipient</source>
        <translation>&amp;Aggiungi beneficiario</translation>
    </message>
    <message>
        <source>Clear all fields of the form.</source>
        <translation>Cancellare tutti i campi del modulo.</translation>
    </message>
    <message>
        <source>Dust:</source>
        <translation>Trascurabile:</translation>
    </message>
    <message>
        <source>Hide transaction fee settings</source>
        <translation>Nascondi le impostazioni delle commissioni di transazione.</translation>
    </message>
    <message>
<<<<<<< HEAD
        <source>When there is less transaction volume than space in the blocks, miners as well as relaying nodes may enforce a minimum fee. Paying only this minimum fee is just fine, but be aware that this can result in a never confirming transaction once there is more demand for ghost transactions than the network can process.</source>
        <translation>Quando il volume delle transazioni è minore dello spazio nei blocchi, i minatori e in nodi di relay potrebbero imporre una commissione minima. Va benissimo pagare solo questa commissione minima, ma tieni presente che questo potrebbe risultare in una transazione che, se la richiesta di transazioni ghost dovesse superare la velocità con cui la rete riesce ad elaborarle, non viene mai confermata.</translation>
=======
        <source>When there is less transaction volume than space in the blocks, miners as well as relaying nodes may enforce a minimum fee. Paying only this minimum fee is just fine, but be aware that this can result in a never confirming transaction once there is more demand for particl transactions than the network can process.</source>
        <translation>Quando il volume delle transazioni è minore dello spazio nei blocchi, i minatori e in nodi di relay potrebbero imporre una commissione minima. Va benissimo pagare solo questa commissione minima, ma tieni presente che questo potrebbe risultare in una transazione che, se la richiesta di transazioni particl dovesse superare la velocità con cui la rete riesce ad elaborarle, non viene mai confermata.</translation>
>>>>>>> 8739b5cc
    </message>
    <message>
        <source>A too low fee might result in a never confirming transaction (read the tooltip)</source>
        <translation>Una commissione troppo bassa potrebbe risultare in una transazione che non si conferma mai (vedi il tooltip)</translation>
    </message>
    <message>
        <source>Confirmation time target:</source>
        <translation>Obiettivo del tempo di conferma:</translation>
    </message>
    <message>
        <source>Enable Replace-By-Fee</source>
        <translation>Attiva Replace-By-Fee</translation>
    </message>
    <message>
        <source>With Replace-By-Fee (BIP-125) you can increase a transaction's fee after it is sent. Without this, a higher fee may be recommended to compensate for increased transaction delay risk.</source>
        <translation>Con Replace-By-Fee (BIP-125) si puó aumentare la commissione sulla transazione dopo averla inviata. Senza questa, una commissione piú alta è consigliabile per compensare l'aumento del rischio dovuto al ritardo della transazione.</translation>
    </message>
    <message>
        <source>Clear &amp;All</source>
        <translation>Cancella &amp;tutto</translation>
    </message>
    <message>
        <source>Balance:</source>
        <translation>Saldo:</translation>
    </message>
    <message>
        <source>Confirm the send action</source>
        <translation>Conferma l'azione di invio</translation>
    </message>
    <message>
        <source>S&amp;end</source>
        <translation>&amp;Invia</translation>
    </message>
    <message>
        <source>Copy quantity</source>
        <translation>Copia quantità</translation>
    </message>
    <message>
        <source>Copy amount</source>
        <translation>Copia l'importo</translation>
    </message>
    <message>
        <source>Copy fee</source>
        <translation>Copia commissione</translation>
    </message>
    <message>
        <source>Copy after fee</source>
        <translation>Copia dopo commissione</translation>
    </message>
    <message>
        <source>Copy bytes</source>
        <translation>Copia byte</translation>
    </message>
    <message>
        <source>Copy dust</source>
        <translation>Copia trascurabile</translation>
    </message>
    <message>
        <source>Copy change</source>
        <translation>Copia resto</translation>
    </message>
    <message>
        <source>%1 (%2 blocks)</source>
        <translation>%1 (%2 blocchi)</translation>
    </message>
    <message>
        <source>Cr&amp;eate Unsigned</source>
        <translation>Cr&amp;eate Unsigned</translation>
    </message>
    <message>
<<<<<<< HEAD
        <source>Creates a Partially Signed Ghost Transaction (PSBT) for use with e.g. an offline %1 wallet, or a PSBT-compatible hardware wallet.</source>
        <translation>Crea una Transazione Ghost Parzialmente Firmata (PSBT) da utilizzare con ad es. un portafoglio %1 offline o un portafoglio hardware compatibile con PSBT.</translation>
=======
        <source>Creates a Partially Signed Particl Transaction (PSBT) for use with e.g. an offline %1 wallet, or a PSBT-compatible hardware wallet.</source>
        <translation>Crea una Transazione Particl Parzialmente Firmata (PSBT) da utilizzare con ad es. un portafoglio %1 offline o un portafoglio hardware compatibile con PSBT.</translation>
>>>>>>> 8739b5cc
    </message>
    <message>
        <source> from wallet '%1'</source>
        <translation>dal wallet '%1'</translation>
    </message>
    <message>
        <source>%1 to '%2'</source>
        <translation>%1 to '%2'</translation>
    </message>
    <message>
        <source>%1 to %2</source>
        <translation>%1 a %2</translation>
    </message>
    <message>
        <source>Do you want to draft this transaction?</source>
        <translation>Vuoi compilare questa transazione?</translation>
    </message>
    <message>
        <source>Are you sure you want to send?</source>
        <translation>Sei sicuro di voler inviare?</translation>
    </message>
    <message>
        <source>Create Unsigned</source>
        <translation>Crea non Firmata</translation>
    </message>
    <message>
        <source>Save Transaction Data</source>
        <translation>Salva Dati Transazione</translation>
    </message>
    <message>
        <source>Partially Signed Transaction (Binary) (*.psbt)</source>
        <translation>Transazione Parzialmente Firmata (Binario) (*.psbt)</translation>
    </message>
    <message>
        <source>PSBT saved</source>
        <translation>PSBT salvata</translation>
    </message>
    <message>
        <source>or</source>
        <translation>o</translation>
    </message>
    <message>
        <source>You can increase the fee later (signals Replace-By-Fee, BIP-125).</source>
        <translation>Si puó aumentare la commissione successivamente (segnalando Replace-By-Fee, BIP-125).</translation>
    </message>
    <message>
<<<<<<< HEAD
        <source>Please, review your transaction proposal. This will produce a Partially Signed Ghost Transaction (PSBT) which you can save or copy and then sign with e.g. an offline %1 wallet, or a PSBT-compatible hardware wallet.</source>
        <translation>Per favore, controlla la tua proposta di transazione. Questo produrrà una Partially Signed Ghost Transaction (PSBT) che puoi salvare o copiare e quindi firmare con es. un portafoglio %1 offline o un portafoglio hardware compatibile con PSBT.</translation>
=======
        <source>Please, review your transaction proposal. This will produce a Partially Signed Particl Transaction (PSBT) which you can save or copy and then sign with e.g. an offline %1 wallet, or a PSBT-compatible hardware wallet.</source>
        <translation>Per favore, controlla la tua proposta di transazione. Questo produrrà una Partially Signed Particl Transaction (PSBT) che puoi salvare o copiare e quindi firmare con es. un portafoglio %1 offline o un portafoglio hardware compatibile con PSBT.</translation>
>>>>>>> 8739b5cc
    </message>
    <message>
        <source>Please, review your transaction.</source>
        <translation>Per favore, rivedi la tua transazione.</translation>
    </message>
    <message>
        <source>Transaction fee</source>
        <translation>Commissione transazione</translation>
    </message>
    <message>
        <source>Not signalling Replace-By-Fee, BIP-125.</source>
        <translation>Senza segnalare Replace-By-Fee, BIP-125.</translation>
    </message>
    <message>
        <source>Total Amount</source>
        <translation>Importo totale</translation>
    </message>
    <message>
        <source>To review recipient list click "Show Details..."</source>
        <translation>Per controllare la lista dei destinatari fare click su "Mostra dettagli..."</translation>
    </message>
    <message>
        <source>Confirm send coins</source>
        <translation>Conferma invio coins</translation>
    </message>
    <message>
        <source>Confirm transaction proposal</source>
        <translation>Conferma la proposta di transazione</translation>
    </message>
    <message>
        <source>Send</source>
        <translation>Invia</translation>
    </message>
    <message>
        <source>Watch-only balance:</source>
        <translation>Saldo watch-only</translation>
    </message>
    <message>
        <source>The recipient address is not valid. Please recheck.</source>
        <translation>L'indirizzo del destinatario non è valido. Si prega di ricontrollare.</translation>
    </message>
    <message>
        <source>The amount to pay must be larger than 0.</source>
        <translation>L'importo da pagare deve essere maggiore di 0.</translation>
    </message>
    <message>
        <source>The amount exceeds your balance.</source>
        <translation>Non hai abbastanza fondi</translation>
    </message>
    <message>
        <source>The total exceeds your balance when the %1 transaction fee is included.</source>
        <translation>Il totale è superiore al tuo saldo attuale includendo la commissione di %1.</translation>
    </message>
    <message>
        <source>Duplicate address found: addresses should only be used once each.</source>
        <translation>Rilevato un indirizzo duplicato Ciascun indirizzo dovrebbe essere utilizzato una sola volta.</translation>
    </message>
    <message>
        <source>Transaction creation failed!</source>
        <translation>Creazione della transazione fallita!</translation>
    </message>
    <message>
        <source>A fee higher than %1 is considered an absurdly high fee.</source>
        <translation>Una commissione maggiore di %1 è considerata irragionevolmente elevata.</translation>
    </message>
    <message>
        <source>Payment request expired.</source>
        <translation>Richiesta di pagamento scaduta.</translation>
    </message>
    <message numerus="yes">
        <source>Estimated to begin confirmation within %n block(s).</source>
        <translation><numerusform>Inizio delle conferme stimato entro %n blocchi.</numerusform><numerusform>Inizio delle conferme stimato entro %n blocchi.</numerusform></translation>
    </message>
    <message>
<<<<<<< HEAD
        <source>Warning: Invalid Ghost address</source>
        <translation>Attenzione: Indirizzo Ghost non valido</translation>
=======
        <source>Warning: Invalid Particl address</source>
        <translation>Attenzione: Indirizzo Particl non valido</translation>
>>>>>>> 8739b5cc
    </message>
    <message>
        <source>Warning: Unknown change address</source>
        <translation>Attenzione: Indirizzo per il resto sconosciuto</translation>
    </message>
    <message>
        <source>Confirm custom change address</source>
        <translation>Conferma il cambio di indirizzo</translation>
    </message>
    <message>
        <source>The address you selected for change is not part of this wallet. Any or all funds in your wallet may be sent to this address. Are you sure?</source>
        <translation>L'indirizzo selezionato per il resto non fa parte di questo portafoglio. Alcuni o tutti i fondi nel tuo portafoglio potrebbero essere inviati a questo indirizzo. Sei sicuro?</translation>
    </message>
    <message>
        <source>(no label)</source>
        <translation>(nessuna etichetta)</translation>
    </message>
</context>
<context>
    <name>SendCoinsEntry</name>
    <message>
        <source>A&amp;mount:</source>
        <translation>&amp;Importo:</translation>
    </message>
    <message>
        <source>Pay &amp;To:</source>
        <translation>Paga &amp;a:</translation>
    </message>
    <message>
        <source>&amp;Label:</source>
        <translation>&amp;Etichetta:</translation>
    </message>
    <message>
        <source>Choose previously used address</source>
        <translation>Scegli un indirizzo usato precedentemente</translation>
    </message>
    <message>
<<<<<<< HEAD
        <source>The Ghost address to send the payment to</source>
        <translation>L'indirizzo Ghost a cui vuoi inviare il pagamento</translation>
=======
        <source>The Particl address to send the payment to</source>
        <translation>L'indirizzo Particl a cui vuoi inviare il pagamento</translation>
>>>>>>> 8739b5cc
    </message>
    <message>
        <source>Alt+A</source>
        <translation>Alt+A</translation>
    </message>
    <message>
        <source>Paste address from clipboard</source>
        <translation>Incollare l'indirizzo dagli appunti</translation>
    </message>
    <message>
        <source>Alt+P</source>
        <translation>Alt+P</translation>
    </message>
    <message>
        <source>Remove this entry</source>
        <translation>Rimuovi questa voce</translation>
    </message>
    <message>
        <source>The amount to send in the selected unit</source>
        <translation>L'ammontare da inviare nell'unità selezionata</translation>
    </message>
    <message>
<<<<<<< HEAD
        <source>The fee will be deducted from the amount being sent. The recipient will receive less ghost than you enter in the amount field. If multiple recipients are selected, the fee is split equally.</source>
        <translation>La commissione sarà sottratta dall'importo che si sta inviando. Il beneficiario riceverà un totale di ghost inferiore al valore digitato. Nel caso in cui siano stati selezionati più beneficiari la commissione sarà suddivisa in parti uguali.</translation>
=======
        <source>The fee will be deducted from the amount being sent. The recipient will receive less particl than you enter in the amount field. If multiple recipients are selected, the fee is split equally.</source>
        <translation>La commissione sarà sottratta dall'importo che si sta inviando. Il beneficiario riceverà un totale di particl inferiore al valore digitato. Nel caso in cui siano stati selezionati più beneficiari la commissione sarà suddivisa in parti uguali.</translation>
>>>>>>> 8739b5cc
    </message>
    <message>
        <source>S&amp;ubtract fee from amount</source>
        <translation>S&amp;ottrae la commissione dall'importo</translation>
    </message>
    <message>
        <source>Use available balance</source>
        <translation>Usa saldo disponibile</translation>
    </message>
    <message>
        <source>Message:</source>
        <translation>Messaggio:</translation>
    </message>
    <message>
        <source>This is an unauthenticated payment request.</source>
        <translation>Questa è una richiesta di pagamento non autenticata.</translation>
    </message>
    <message>
        <source>This is an authenticated payment request.</source>
        <translation>Questa è una richiesta di pagamento autenticata.</translation>
    </message>
    <message>
        <source>Enter a label for this address to add it to the list of used addresses</source>
        <translation>Inserisci un'etichetta per questo indirizzo per aggiungerlo alla lista degli indirizzi utilizzati</translation>
    </message>
    <message>
<<<<<<< HEAD
        <source>A message that was attached to the ghost: URI which will be stored with the transaction for your reference. Note: This message will not be sent over the Ghost network.</source>
        <translation>Messaggio incluso nel ghost URI e che sarà memorizzato con la transazione per tuo riferimento. Nota: Questo messaggio non sarà inviato attraverso la rete Ghost.</translation>
=======
        <source>A message that was attached to the particl: URI which will be stored with the transaction for your reference. Note: This message will not be sent over the Particl network.</source>
        <translation>Messaggio incluso nel particl URI e che sarà memorizzato con la transazione per tuo riferimento. Nota: Questo messaggio non sarà inviato attraverso la rete Particl.</translation>
>>>>>>> 8739b5cc
    </message>
    <message>
        <source>Pay To:</source>
        <translation>Pagare a:</translation>
    </message>
    <message>
        <source>Memo:</source>
        <translation>Memo:</translation>
    </message>
</context>
<context>
    <name>ShutdownWindow</name>
    <message>
        <source>%1 is shutting down...</source>
        <translation>Arresto di %1 in corso...</translation>
    </message>
    <message>
        <source>Do not shut down the computer until this window disappears.</source>
        <translation>Non spegnere il computer fino a quando questa finestra non si sarà chiusa.</translation>
    </message>
</context>
<context>
    <name>SignVerifyMessageDialog</name>
    <message>
        <source>Signatures - Sign / Verify a Message</source>
        <translation>Firme - Firma / Verifica un messaggio</translation>
    </message>
    <message>
        <source>&amp;Sign Message</source>
        <translation>&amp;Firma Messaggio</translation>
    </message>
    <message>
<<<<<<< HEAD
        <source>You can sign messages/agreements with your addresses to prove you can receive ghost sent to them. Be careful not to sign anything vague or random, as phishing attacks may try to trick you into signing your identity over to them. Only sign fully-detailed statements you agree to.</source>
        <translation>È possibile firmare messaggi/accordi con i propri indirizzi in modo da dimostrare di poter ricevere ghost attraverso di essi. Presta attenzione a non firmare dichiarazioni vaghe o casuali, perché attacchi di phishing potrebbero cercare di indurti ad apporre la firma su di esse. Firma esclusivamente dichiarazioni completamente dettagliate e delle quali condividi in pieno il contenuto.</translation>
    </message>
    <message>
        <source>The Ghost address to sign the message with</source>
        <translation>Indirizzo Ghost da utilizzare per firmare il messaggio</translation>
=======
        <source>You can sign messages/agreements with your addresses to prove you can receive particl sent to them. Be careful not to sign anything vague or random, as phishing attacks may try to trick you into signing your identity over to them. Only sign fully-detailed statements you agree to.</source>
        <translation>È possibile firmare messaggi/accordi con i propri indirizzi in modo da dimostrare di poter ricevere particl attraverso di essi. Presta attenzione a non firmare dichiarazioni vaghe o casuali, perché attacchi di phishing potrebbero cercare di indurti ad apporre la firma su di esse. Firma esclusivamente dichiarazioni completamente dettagliate e delle quali condividi in pieno il contenuto.</translation>
    </message>
    <message>
        <source>The Particl address to sign the message with</source>
        <translation>Indirizzo Particl da utilizzare per firmare il messaggio</translation>
>>>>>>> 8739b5cc
    </message>
    <message>
        <source>Choose previously used address</source>
        <translation>Scegli un indirizzo usato precedentemente</translation>
    </message>
    <message>
        <source>Alt+A</source>
        <translation>Alt+A</translation>
    </message>
    <message>
        <source>Paste address from clipboard</source>
        <translation>Incolla l'indirizzo dagli appunti</translation>
    </message>
    <message>
        <source>Alt+P</source>
        <translation>Alt+P</translation>
    </message>
    <message>
        <source>Enter the message you want to sign here</source>
        <translation>Inserisci qui il messaggio che vuoi firmare</translation>
    </message>
    <message>
        <source>Signature</source>
        <translation>Firma</translation>
    </message>
    <message>
        <source>Copy the current signature to the system clipboard</source>
        <translation>Copia la firma corrente nella clipboard</translation>
    </message>
    <message>
<<<<<<< HEAD
        <source>Sign the message to prove you own this Ghost address</source>
        <translation>Firma un messaggio per dimostrare di possedere questo indirizzo Ghost</translation>
=======
        <source>Sign the message to prove you own this Particl address</source>
        <translation>Firma un messaggio per dimostrare di possedere questo indirizzo Particl</translation>
>>>>>>> 8739b5cc
    </message>
    <message>
        <source>Sign &amp;Message</source>
        <translation>Firma &amp;Messaggio</translation>
    </message>
    <message>
        <source>Reset all sign message fields</source>
        <translation>Reimposta tutti i campi della firma messaggio</translation>
    </message>
    <message>
        <source>Clear &amp;All</source>
        <translation>Cancella &amp;Tutto</translation>
    </message>
    <message>
        <source>&amp;Verify Message</source>
        <translation>&amp;Verifica Messaggio</translation>
    </message>
    <message>
        <source>Enter the receiver's address, message (ensure you copy line breaks, spaces, tabs, etc. exactly) and signature below to verify the message. Be careful not to read more into the signature than what is in the signed message itself, to avoid being tricked by a man-in-the-middle attack. Note that this only proves the signing party receives with the address, it cannot prove sendership of any transaction!</source>
        <translation>Per verificare il messaggio inserire l'indirizzo del firmatario, il messaggio e la firma nei campi sottostanti, assicurandosi di copiare esattamente anche ritorni a capo, spazi, tabulazioni, etc.. Si raccomanda di non lasciarsi fuorviare dalla firma a leggere più di quanto non sia riportato nel testo del messaggio stesso, in modo da evitare di cadere vittima di attacchi di tipo man-in-the-middle. Si ricorda che la verifica della firma dimostra soltanto che il firmatario può ricevere pagamenti con l'indirizzo corrispondente, non prova l'invio di alcuna transazione.</translation>
    </message>
    <message>
<<<<<<< HEAD
        <source>The Ghost address the message was signed with</source>
        <translation>L'indirizzo Ghost con cui è stato contrassegnato il messaggio</translation>
=======
        <source>The Particl address the message was signed with</source>
        <translation>L'indirizzo Particl con cui è stato contrassegnato il messaggio</translation>
>>>>>>> 8739b5cc
    </message>
    <message>
        <source>The signed message to verify</source>
        <translation>Il messaggio firmato da verificare</translation>
    </message>
    <message>
        <source>The signature given when the message was signed</source>
        <translation>La firma data al momento della firma del messaggio</translation>
    </message>
    <message>
<<<<<<< HEAD
        <source>Verify the message to ensure it was signed with the specified Ghost address</source>
=======
        <source>Verify the message to ensure it was signed with the specified Particl address</source>
>>>>>>> 8739b5cc
        <translation>Verifica il messaggio per accertare che sia stato firmato con l'indirizzo specificato</translation>
    </message>
    <message>
        <source>Verify &amp;Message</source>
        <translation>Verifica &amp;Messaggio</translation>
    </message>
    <message>
        <source>Reset all verify message fields</source>
        <translation>Reimposta tutti i campi della verifica messaggio</translation>
    </message>
    <message>
        <source>Click "Sign Message" to generate signature</source>
        <translation>Clicca "Firma Messaggio" per generare una firma</translation>
    </message>
    <message>
        <source>The entered address is invalid.</source>
        <translation>L'indirizzo inserito non è valido.</translation>
    </message>
    <message>
        <source>Please check the address and try again.</source>
        <translation>Per favore controlla l'indirizzo e prova di nuovo.</translation>
    </message>
    <message>
        <source>The entered address does not refer to a key.</source>
<<<<<<< HEAD
        <translation>L'indirizzo ghost inserito non è associato a nessuna chiave.</translation>
=======
        <translation>L'indirizzo particl inserito non è associato a nessuna chiave.</translation>
>>>>>>> 8739b5cc
    </message>
    <message>
        <source>Wallet unlock was cancelled.</source>
        <translation>Sblocco del portafoglio annullato.</translation>
    </message>
    <message>
        <source>No error</source>
        <translation>Nessun errore</translation>
    </message>
    <message>
        <source>Private key for the entered address is not available.</source>
        <translation>La chiave privata per l'indirizzo inserito non è disponibile.</translation>
    </message>
    <message>
        <source>Message signing failed.</source>
        <translation>Firma messaggio fallita.</translation>
    </message>
    <message>
        <source>Message signed.</source>
        <translation>Messaggio firmato.</translation>
    </message>
    <message>
        <source>The signature could not be decoded.</source>
        <translation>Non è stato possibile decodificare la firma.</translation>
    </message>
    <message>
        <source>Please check the signature and try again.</source>
        <translation>Per favore controlla la firma e prova di nuovo.</translation>
    </message>
    <message>
        <source>The signature did not match the message digest.</source>
        <translation>La firma non corrisponde al digest del messaggio.</translation>
    </message>
    <message>
        <source>Message verification failed.</source>
        <translation>Verifica messaggio fallita.</translation>
    </message>
    <message>
        <source>Message verified.</source>
        <translation>Messaggio verificato.</translation>
    </message>
</context>
<context>
    <name>TrafficGraphWidget</name>
    <message>
        <source>KB/s</source>
        <translation>KB/s</translation>
    </message>
</context>
<context>
    <name>TransactionDesc</name>
    <message numerus="yes">
        <source>Open for %n more block(s)</source>
        <translation><numerusform>Aperto per altri %n blocchi</numerusform><numerusform>Aperto per altri %n blocchi</numerusform></translation>
    </message>
    <message>
        <source>Open until %1</source>
        <translation>Apri fino al %1</translation>
    </message>
    <message>
        <source>conflicted with a transaction with %1 confirmations</source>
        <translation>in conflitto con una transazione con %1 conferme</translation>
    </message>
    <message>
        <source>0/unconfirmed, %1</source>
        <translation>0/non confermati, %1</translation>
    </message>
    <message>
        <source>in memory pool</source>
        <translation>nella riserva di memoria</translation>
    </message>
    <message>
        <source>not in memory pool</source>
        <translation>non nella riserva di memoria</translation>
    </message>
    <message>
        <source>abandoned</source>
        <translation>abbandonato</translation>
    </message>
    <message>
        <source>%1/unconfirmed</source>
        <translation>%1/non confermato</translation>
    </message>
    <message>
        <source>%1 confirmations</source>
        <translation>%1 conferme</translation>
    </message>
    <message>
        <source>Status</source>
        <translation>Stato</translation>
    </message>
    <message>
        <source>Date</source>
        <translation>Data</translation>
    </message>
    <message>
        <source>Source</source>
        <translation>Sorgente</translation>
    </message>
    <message>
        <source>Generated</source>
        <translation>Generato</translation>
    </message>
    <message>
        <source>From</source>
        <translation>Da</translation>
    </message>
    <message>
        <source>unknown</source>
        <translation>sconosciuto</translation>
    </message>
    <message>
        <source>To</source>
        <translation>A</translation>
    </message>
    <message>
        <source>own address</source>
        <translation>proprio indirizzo</translation>
    </message>
    <message>
        <source>watch-only</source>
        <translation>sola lettura</translation>
    </message>
    <message>
        <source>label</source>
        <translation>etichetta</translation>
    </message>
    <message>
        <source>Credit</source>
        <translation>Credito</translation>
    </message>
    <message numerus="yes">
        <source>matures in %n more block(s)</source>
        <translation><numerusform>matura tra %n blocchi</numerusform><numerusform>matura tra %n blocchi</numerusform></translation>
    </message>
    <message>
        <source>not accepted</source>
        <translation>non accettate</translation>
    </message>
    <message>
        <source>Debit</source>
        <translation>Debito</translation>
    </message>
    <message>
        <source>Total debit</source>
        <translation>Debito totale</translation>
    </message>
    <message>
        <source>Total credit</source>
        <translation>Credito totale</translation>
    </message>
    <message>
        <source>Transaction fee</source>
        <translation>Commissione transazione</translation>
    </message>
    <message>
        <source>Net amount</source>
        <translation>Importo netto</translation>
    </message>
    <message>
        <source>Message</source>
        <translation>Messaggio</translation>
    </message>
    <message>
        <source>Comment</source>
        <translation>Commento</translation>
    </message>
    <message>
        <source>Transaction ID</source>
        <translation>ID della transazione</translation>
    </message>
    <message>
        <source>Transaction total size</source>
        <translation>Dimensione totale della transazione</translation>
    </message>
    <message>
        <source>Transaction virtual size</source>
        <translation>Dimensione virtuale della transazione</translation>
    </message>
    <message>
        <source>Output index</source>
        <translation>Indice di output</translation>
    </message>
    <message>
        <source> (Certificate was not verified)</source>
        <translation>(Il certificato non è stato verificato)</translation>
    </message>
    <message>
        <source>Merchant</source>
        <translation>Commerciante</translation>
    </message>
    <message>
        <source>Generated coins must mature %1 blocks before they can be spent. When you generated this block, it was broadcast to the network to be added to the block chain. If it fails to get into the chain, its state will change to "not accepted" and it won't be spendable. This may occasionally happen if another node generates a block within a few seconds of yours.</source>
<<<<<<< HEAD
        <translation>I ghost generati devono maturare %1 blocchi prima di poter essere spesi. Quando hai generato questo blocco, è stato trasmesso alla rete per essere aggiunto alla block chain. Se l'inserimento nella catena avrà esito negativo, il suo stato cambierà a "non accettato" e non sarà spendibile. Talvolta ciò può accadere anche nel caso in cui un altro nodo generi un blocco entro pochi secondi dal tuo.</translation>
=======
        <translation>I particl generati devono maturare %1 blocchi prima di poter essere spesi. Quando hai generato questo blocco, è stato trasmesso alla rete per essere aggiunto alla block chain. Se l'inserimento nella catena avrà esito negativo, il suo stato cambierà a "non accettato" e non sarà spendibile. Talvolta ciò può accadere anche nel caso in cui un altro nodo generi un blocco entro pochi secondi dal tuo.</translation>
>>>>>>> 8739b5cc
    </message>
    <message>
        <source>Debug information</source>
        <translation>Informazione di debug</translation>
    </message>
    <message>
        <source>Transaction</source>
        <translation>Transazione</translation>
    </message>
    <message>
        <source>Inputs</source>
        <translation>Input</translation>
    </message>
    <message>
        <source>Amount</source>
        <translation>Importo</translation>
    </message>
    <message>
        <source>true</source>
        <translation>vero</translation>
    </message>
    <message>
        <source>false</source>
        <translation>falso</translation>
    </message>
</context>
<context>
    <name>TransactionDescDialog</name>
    <message>
        <source>This pane shows a detailed description of the transaction</source>
        <translation>Questo pannello mostra una descrizione dettagliata della transazione</translation>
    </message>
    <message>
        <source>Details for %1</source>
        <translation>Dettagli per %1</translation>
    </message>
</context>
<context>
    <name>TransactionTableModel</name>
    <message>
        <source>Date</source>
        <translation>Data</translation>
    </message>
    <message>
        <source>Type</source>
        <translation>Tipo</translation>
    </message>
    <message>
        <source>Label</source>
        <translation>Etichetta</translation>
    </message>
    <message numerus="yes">
        <source>Open for %n more block(s)</source>
        <translation><numerusform>Aperto per altri %n blocchi</numerusform><numerusform>Aperto per altri %n blocchi</numerusform></translation>
    </message>
    <message>
        <source>Open until %1</source>
        <translation>Apri fino al %1</translation>
    </message>
    <message>
        <source>Unconfirmed</source>
        <translation>Non confermato</translation>
    </message>
    <message>
        <source>Abandoned</source>
        <translation>Abbandonato</translation>
    </message>
    <message>
        <source>Confirming (%1 of %2 recommended confirmations)</source>
        <translation>In conferma (%1 di %2 conferme raccomandate)</translation>
    </message>
    <message>
        <source>Confirmed (%1 confirmations)</source>
        <translation>Confermato (%1 conferme)</translation>
    </message>
    <message>
        <source>Conflicted</source>
        <translation>In conflitto</translation>
    </message>
    <message>
        <source>Immature (%1 confirmations, will be available after %2)</source>
        <translation>Immaturo (%1 conferme, sarà disponibile fra %2)</translation>
    </message>
    <message>
        <source>Generated but not accepted</source>
        <translation>Generati, ma non accettati</translation>
    </message>
    <message>
        <source>Received with</source>
        <translation>Ricevuto tramite</translation>
    </message>
    <message>
        <source>Received from</source>
        <translation>Ricevuto da</translation>
    </message>
    <message>
        <source>Sent to</source>
        <translation>Inviato a</translation>
    </message>
    <message>
        <source>Payment to yourself</source>
        <translation>Pagamento a te stesso</translation>
    </message>
    <message>
        <source>Mined</source>
        <translation>Ottenuto dal mining</translation>
    </message>
    <message>
        <source>watch-only</source>
        <translation>sola lettura</translation>
    </message>
    <message>
        <source>(n/a)</source>
        <translation>(n/d)</translation>
    </message>
    <message>
        <source>(no label)</source>
        <translation>(nessuna etichetta)</translation>
    </message>
    <message>
        <source>Transaction status. Hover over this field to show number of confirmations.</source>
        <translation>Stato della transazione. Passare con il mouse su questo campo per visualizzare il numero di conferme.</translation>
    </message>
    <message>
        <source>Date and time that the transaction was received.</source>
        <translation>Data e ora in cui la transazione è stata ricevuta.</translation>
    </message>
    <message>
        <source>Type of transaction.</source>
        <translation>Tipo di transazione.</translation>
    </message>
    <message>
        <source>Whether or not a watch-only address is involved in this transaction.</source>
        <translation>Indica se un indirizzo di sola lettura sia o meno coinvolto in questa transazione.</translation>
    </message>
    <message>
        <source>User-defined intent/purpose of the transaction.</source>
        <translation>Intento/scopo della transazione definito dall'utente.</translation>
    </message>
    <message>
        <source>Amount removed from or added to balance.</source>
        <translation>Importo rimosso o aggiunto al saldo.</translation>
    </message>
</context>
<context>
    <name>TransactionView</name>
    <message>
        <source>All</source>
        <translation>Tutti</translation>
    </message>
    <message>
        <source>Today</source>
        <translation>Oggi</translation>
    </message>
    <message>
        <source>This week</source>
        <translation>Questa settimana</translation>
    </message>
    <message>
        <source>This month</source>
        <translation>Questo mese</translation>
    </message>
    <message>
        <source>Last month</source>
        <translation>Il mese scorso</translation>
    </message>
    <message>
        <source>This year</source>
        <translation>Quest'anno</translation>
    </message>
    <message>
        <source>Range...</source>
        <translation>Intervallo...</translation>
    </message>
    <message>
        <source>Received with</source>
        <translation>Ricevuto tramite</translation>
    </message>
    <message>
        <source>Sent to</source>
        <translation>Inviato a</translation>
    </message>
    <message>
        <source>To yourself</source>
        <translation>A te stesso</translation>
    </message>
    <message>
        <source>Mined</source>
        <translation>Ottenuto dal mining</translation>
    </message>
    <message>
        <source>Other</source>
        <translation>Altro</translation>
    </message>
    <message>
        <source>Enter address, transaction id, or label to search</source>
        <translation>Inserisci indirizzo, ID transazione, o etichetta per iniziare la ricerca</translation>
    </message>
    <message>
        <source>Min amount</source>
        <translation>Importo minimo</translation>
    </message>
    <message>
        <source>Abandon transaction</source>
        <translation>Abbandona transazione</translation>
    </message>
    <message>
        <source>Increase transaction fee</source>
        <translation>Aumenta la commissione di transazione</translation>
    </message>
    <message>
        <source>Copy address</source>
        <translation>Copia indirizzo</translation>
    </message>
    <message>
        <source>Copy label</source>
        <translation>Copia etichetta</translation>
    </message>
    <message>
        <source>Copy amount</source>
        <translation>Copia l'importo</translation>
    </message>
    <message>
        <source>Copy transaction ID</source>
        <translation>Copia l'ID transazione</translation>
    </message>
    <message>
        <source>Copy raw transaction</source>
        <translation>Copia la transazione raw</translation>
    </message>
    <message>
        <source>Copy full transaction details</source>
        <translation>Copia i dettagli dell'intera transazione</translation>
    </message>
    <message>
        <source>Edit label</source>
        <translation>Modifica l'etichetta</translation>
    </message>
    <message>
        <source>Show transaction details</source>
        <translation>Mostra i dettagli della transazione</translation>
    </message>
    <message>
        <source>Export Transaction History</source>
        <translation>Esporta lo storico delle transazioni</translation>
    </message>
    <message>
        <source>Comma separated file (*.csv)</source>
        <translation>Testo CSV (*.csv)</translation>
    </message>
    <message>
        <source>Confirmed</source>
        <translation>Confermato</translation>
    </message>
    <message>
        <source>Watch-only</source>
        <translation>Sola lettura</translation>
    </message>
    <message>
        <source>Date</source>
        <translation>Data</translation>
    </message>
    <message>
        <source>Type</source>
        <translation>Tipo</translation>
    </message>
    <message>
        <source>Label</source>
        <translation>Etichetta</translation>
    </message>
    <message>
        <source>Address</source>
        <translation>Indirizzo</translation>
    </message>
    <message>
        <source>ID</source>
        <translation>ID</translation>
    </message>
    <message>
        <source>Exporting Failed</source>
        <translation>Esportazione Fallita</translation>
    </message>
    <message>
        <source>There was an error trying to save the transaction history to %1.</source>
        <translation>Si è verificato un errore durante il salvataggio dello storico delle transazioni in %1.</translation>
    </message>
    <message>
        <source>Exporting Successful</source>
        <translation>Esportazione Riuscita</translation>
    </message>
    <message>
        <source>The transaction history was successfully saved to %1.</source>
        <translation>Lo storico delle transazioni e' stato salvato con successo in %1.</translation>
    </message>
    <message>
        <source>Range:</source>
        <translation>Intervallo:</translation>
    </message>
    <message>
        <source>to</source>
        <translation>a</translation>
    </message>
</context>
<context>
    <name>UnitDisplayStatusBarControl</name>
    <message>
        <source>Unit to show amounts in. Click to select another unit.</source>
        <translation>Unità con cui visualizzare gli importi. Clicca per selezionare un'altra unità.</translation>
    </message>
</context>
<context>
    <name>WalletController</name>
    <message>
        <source>Close wallet</source>
        <translation>Chiudi il portafoglio</translation>
    </message>
    <message>
        <source>Are you sure you wish to close the wallet &lt;i&gt;%1&lt;/i&gt;?</source>
        <translation>Sei sicuro di voler chiudere il portafoglio &lt;i&gt;%1&lt;/i&gt;?</translation>
    </message>
    <message>
        <source>Closing the wallet for too long can result in having to resync the entire chain if pruning is enabled.</source>
        <translation>Chiudere il portafoglio per troppo tempo può causare la resincronizzazione dell'intera catena se la modalità "pruning" è attiva.</translation>
    </message>
    <message>
        <source>Close all wallets</source>
        <translation>Chiudi tutti i portafogli</translation>
    </message>
    <message>
        <source>Are you sure you wish to close all wallets?</source>
        <translation>Sei sicuro di voler chiudere tutti i portafogli?</translation>
    </message>
</context>
<context>
    <name>WalletFrame</name>
    <message>
        <source>No wallet has been loaded.
Go to File &gt; Open Wallet to load a wallet.
- OR -</source>
        <translation>Nessun portafoglio è stato caricato.
Vai su File &gt; Apri Portafoglio per caricare un portafoglio.
- OR -</translation>
    </message>
    <message>
        <source>Create a new wallet</source>
        <translation>Crea un nuovo portafoglio</translation>
    </message>
</context>
<context>
    <name>WalletModel</name>
    <message>
        <source>Send Coins</source>
<<<<<<< HEAD
        <translation>Invia Ghost</translation>
=======
        <translation>Invia Particl</translation>
>>>>>>> 8739b5cc
    </message>
    <message>
        <source>Fee bump error</source>
        <translation>Errore di salto di commissione</translation>
    </message>
    <message>
        <source>Increasing transaction fee failed</source>
        <translation>Aumento della commissione di transazione fallito</translation>
    </message>
    <message>
        <source>Do you want to increase the fee?</source>
        <translation>Vuoi aumentare la commissione?</translation>
    </message>
    <message>
        <source>Do you want to draft a transaction with fee increase?</source>
        <translation>Vuoi compilare una transazione con un aumento delle commissioni?</translation>
    </message>
    <message>
        <source>Current fee:</source>
        <translation>Commissione attuale:</translation>
    </message>
    <message>
        <source>Increase:</source>
        <translation>Aumento:</translation>
    </message>
    <message>
        <source>New fee:</source>
        <translation>Nuova commissione:</translation>
    </message>
    <message>
        <source>Confirm fee bump</source>
        <translation>Conferma il salto di commissione</translation>
    </message>
    <message>
        <source>Can't draft transaction.</source>
        <translation>Non è possibile compilare la transazione. </translation>
    </message>
    <message>
        <source>PSBT copied</source>
        <translation>PSBT copiata</translation>
    </message>
    <message>
        <source>Can't sign transaction.</source>
        <translation>Non è possibile firmare la transazione.</translation>
    </message>
    <message>
        <source>Could not commit transaction</source>
        <translation>Non è stato possibile completare la transazione</translation>
    </message>
    <message>
        <source>default wallet</source>
        <translation>Portafoglio predefinito:</translation>
    </message>
</context>
<context>
    <name>WalletView</name>
    <message>
        <source>&amp;Export</source>
        <translation>&amp;Esporta</translation>
    </message>
    <message>
        <source>Export the data in the current tab to a file</source>
        <translation>Esporta su file i dati contenuti nella tabella corrente</translation>
    </message>
    <message>
        <source>Error</source>
        <translation>Errore</translation>
    </message>
    <message>
        <source>Unable to decode PSBT from clipboard (invalid base64)</source>
        <translation>Non in grado di decodificare PSBT dagli appunti (base64 non valida)</translation>
    </message>
    <message>
        <source>Load Transaction Data</source>
        <translation>Carica Dati Transazione</translation>
    </message>
    <message>
        <source>Partially Signed Transaction (*.psbt)</source>
        <translation>Transazione Parzialmente Firmata (*.psbt)</translation>
    </message>
    <message>
        <source>PSBT file must be smaller than 100 MiB</source>
        <translation>Il file PSBT deve essere inferiore a 100 MiB</translation>
    </message>
    <message>
        <source>Unable to decode PSBT</source>
        <translation>Non in grado di decodificare PSBT</translation>
    </message>
    <message>
        <source>Backup Wallet</source>
        <translation>Backup Portafoglio</translation>
    </message>
    <message>
        <source>Wallet Data (*.dat)</source>
        <translation>Dati Portafoglio (*.dat)</translation>
    </message>
    <message>
        <source>Backup Failed</source>
        <translation>Backup Fallito</translation>
    </message>
    <message>
        <source>There was an error trying to save the wallet data to %1.</source>
        <translation>Si è verificato un errore durante il salvataggio dei dati del portafoglio in %1.</translation>
    </message>
    <message>
        <source>Backup Successful</source>
        <translation>Backup eseguito con successo</translation>
    </message>
    <message>
        <source>The wallet data was successfully saved to %1.</source>
        <translation>Il portafoglio è stato correttamente salvato in %1.</translation>
    </message>
    <message>
        <source>Cancel</source>
        <translation>Annulla</translation>
    </message>
</context>
<context>
    <name>bitcoin-core</name>
    <message>
        <source>Distributed under the MIT software license, see the accompanying file %s or %s</source>
        <translation>Distribuito sotto la licenza software del MIT, si veda il file %s o %s incluso</translation>
    </message>
    <message>
        <source>Prune configured below the minimum of %d MiB.  Please use a higher number.</source>
        <translation>La modalità "prune" è configurata al di sotto del minimo di %d MB. Si prega di utilizzare un valore più elevato.</translation>
    </message>
    <message>
        <source>Prune: last wallet synchronisation goes beyond pruned data. You need to -reindex (download the whole blockchain again in case of pruned node)</source>
        <translation>Prune: l'ultima sincronizzazione del portafoglio risulta essere precedente alla eliminazione dei dati per via della modalità "pruning". È necessario eseguire un -reindex (scaricare nuovamente la blockchain in caso di nodo pruned).</translation>
    </message>
    <message>
        <source>Pruning blockstore...</source>
        <translation>Pruning del blockstore...</translation>
    </message>
    <message>
        <source>Unable to start HTTP server. See debug log for details.</source>
        <translation>Impossibile avviare il server HTTP. Dettagli nel log di debug.</translation>
    </message>
    <message>
        <source>The %s developers</source>
        <translation>Sviluppatori di %s</translation>
    </message>
    <message>
        <source>Cannot obtain a lock on data directory %s. %s is probably already running.</source>
        <translation>Non è possibile ottenere i dati sulla cartella %s. Probabilmente %s è già in esecuzione.</translation>
    </message>
    <message>
        <source>Cannot provide specific connections and have addrman find outgoing connections at the same.</source>
        <translation>Non è possibile fornire connessioni specifiche e contemporaneamente usare addrman per trovare connessioni uscenti.</translation>
    </message>
    <message>
        <source>Error reading %s! All keys read correctly, but transaction data or address book entries might be missing or incorrect.</source>
        <translation>Errore lettura %s! Tutte le chiavi sono state lette correttamente, ma i dati delle transazioni o della rubrica potrebbero essere mancanti o non corretti.</translation>
    </message>
    <message>
        <source>More than one onion bind address is provided. Using %s for the automatically created Tor onion service.</source>
        <translation>Viene fornito più di un indirizzo di associazione onion. L'utilizzo di %s per il servizio Tor onion viene creato automaticamente.</translation>
    </message>
    <message>
        <source>Please check that your computer's date and time are correct! If your clock is wrong, %s will not work properly.</source>
        <translation>Per favore controllate che la data del computer e l'ora siano corrette! Se il vostro orologio è sbagliato %s non funzionerà correttamente.</translation>
    </message>
    <message>
        <source>Please contribute if you find %s useful. Visit %s for further information about the software.</source>
        <translation>Per favore contribuite se ritenete %s utile. Visitate %s per maggiori informazioni riguardo il software.</translation>
    </message>
    <message>
        <source>SQLiteDatabase: Failed to prepare the statement to fetch the application id: %s</source>
        <translation>SQLiteDatabase: Impossibile preparare l'istruzione per recuperare l'id dell'applicazione: %s </translation>
    </message>
    <message>
        <source>SQLiteDatabase: Unknown sqlite wallet schema version %d. Only version %d is supported</source>
        <translation>SQLiteDatabase: Versione dello schema del portafoglio sqlite sconosciuta %d. Solo la versione %d è supportata</translation>
    </message>
    <message>
        <source>The block database contains a block which appears to be from the future. This may be due to your computer's date and time being set incorrectly. Only rebuild the block database if you are sure that your computer's date and time are correct</source>
        <translation>Il database dei blocchi contiene un blocco che sembra provenire dal futuro. Questo può essere dovuto alla data e ora del tuo computer impostate in modo scorretto. Ricostruisci il database dei blocchi se sei certo che la data e l'ora sul tuo computer siano corrette</translation>
    </message>
    <message>
        <source>This is a pre-release test build - use at your own risk - do not use for mining or merchant applications</source>
        <translation>Questa è una compilazione di prova pre-rilascio - usala a tuo rischio - da non utilizzare per il mining o per applicazioni commerciali</translation>
    </message>
    <message>
        <source>This is the transaction fee you may discard if change is smaller than dust at this level</source>
        <translation>Questa è la commissione di transazione che puoi scartare se il cambio è più piccolo della polvere a questo livello</translation>
    </message>
    <message>
        <source>Unable to replay blocks. You will need to rebuild the database using -reindex-chainstate.</source>
        <translation>Impossibile ripetere i blocchi. È necessario ricostruire il database usando -reindex-chainstate.</translation>
    </message>
    <message>
        <source>Unable to rewind the database to a pre-fork state. You will need to redownload the blockchain</source>
        <translation>Impossibile riportare il database ad un livello pre-fork. Dovrai riscaricare tutta la blockchain</translation>
    </message>
    <message>
        <source>Warning: The network does not appear to fully agree! Some miners appear to be experiencing issues.</source>
        <translation>Attenzione: La rete non sembra essere pienamente d'accordo! Alcuni minatori sembrano riscontrare problemi.</translation>
    </message>
    <message>
        <source>Warning: We do not appear to fully agree with our peers! You may need to upgrade, or other nodes may need to upgrade.</source>
        <translation>Attenzione: Sembra che non vi sia pieno consenso con i nostri peer! Un aggiornamento da parte tua o degli altri nodi potrebbe essere necessario.</translation>
    </message>
    <message>
        <source>-maxmempool must be at least %d MB</source>
        <translation>-maxmempool deve essere almeno %d MB</translation>
    </message>
    <message>
        <source>Cannot resolve -%s address: '%s'</source>
        <translation>Impossobile risolvere l'indirizzo -%s: '%s'</translation>
    </message>
    <message>
        <source>Change index out of range</source>
        <translation>Cambio indice fuori paramentro</translation>
    </message>
    <message>
        <source>Config setting for %s only applied on %s network when in [%s] section.</source>
        <translation>La configurazione di %s si applica alla rete %s soltanto nella sezione [%s]</translation>
    </message>
    <message>
        <source>Copyright (C) %i-%i</source>
        <translation>Copyright (C) %i-%i</translation>
    </message>
    <message>
        <source>Corrupted block database detected</source>
        <translation>Rilevato database blocchi corrotto</translation>
    </message>
    <message>
        <source>Could not find asmap file %s</source>
        <translation>Non è possibile trovare il file asmap %s</translation>
    </message>
    <message>
        <source>Could not parse asmap file %s</source>
        <translation>Non è possibile analizzare il file asmap %s</translation>
    </message>
    <message>
        <source>Do you want to rebuild the block database now?</source>
        <translation>Vuoi ricostruire ora il database dei blocchi?</translation>
    </message>
    <message>
        <source>Error initializing block database</source>
        <translation>Errore durante l'inizializzazione del database dei blocchi</translation>
    </message>
    <message>
        <source>Error initializing wallet database environment %s!</source>
        <translation>Errore durante l'inizializzazione dell'ambiente del database del portafoglio %s!</translation>
    </message>
    <message>
        <source>Error loading %s</source>
        <translation>Errore caricamento %s</translation>
    </message>
    <message>
        <source>Error loading %s: Private keys can only be disabled during creation</source>
        <translation>Errore durante il caricamento di %s: le chiavi private possono essere disabilitate solo durante la creazione</translation>
    </message>
    <message>
        <source>Error loading %s: Wallet corrupted</source>
        <translation>Errore caricamento %s: portafoglio corrotto</translation>
    </message>
    <message>
        <source>Error loading %s: Wallet requires newer version of %s</source>
        <translation>Errore caricamento %s: il portafoglio richiede una versione aggiornata di %s</translation>
    </message>
    <message>
        <source>Error loading block database</source>
        <translation>Errore durante il caricamento del database blocchi</translation>
    </message>
    <message>
        <source>Error opening block database</source>
        <translation>Errore durante l'apertura del database blocchi</translation>
    </message>
    <message>
        <source>Failed to listen on any port. Use -listen=0 if you want this.</source>
        <translation>Nessuna porta disponibile per l'ascolto. Usa -listen=0 se vuoi procedere comunque.</translation>
    </message>
    <message>
        <source>Failed to rescan the wallet during initialization</source>
        <translation>Impossibile ripetere la scansione del portafoglio durante l'inizializzazione</translation>
    </message>
    <message>
        <source>Failed to verify database</source>
        <translation>Errore nella verifica del database</translation>
    </message>
    <message>
        <source>Importing...</source>
        <translation>Importazione...</translation>
    </message>
    <message>
        <source>Incorrect or no genesis block found. Wrong datadir for network?</source>
        <translation>Blocco genesi non corretto o non trovato. È possibile che la cartella dati appartenga ad un'altra rete.</translation>
    </message>
    <message>
        <source>Initialization sanity check failed. %s is shutting down.</source>
        <translation>Test di integrità iniziale fallito. %s si arresterà.</translation>
    </message>
    <message>
        <source>Invalid P2P permission: '%s'</source>
        <translation>Permesso P2P non valido: '%s'</translation>
    </message>
    <message>
        <source>Invalid amount for -%s=&lt;amount&gt;: '%s'</source>
        <translation>Importo non valido per -%s=&lt;amount&gt;: '%s'</translation>
    </message>
    <message>
        <source>Invalid amount for -discardfee=&lt;amount&gt;: '%s'</source>
        <translation>Importo non valido per -discardfee=&lt;amount&gt;:'%s'</translation>
    </message>
    <message>
        <source>Invalid amount for -fallbackfee=&lt;amount&gt;: '%s'</source>
        <translation>Importo non valido per -fallbackfee=&lt;amount&gt;: '%s'</translation>
    </message>
    <message>
        <source>SQLiteDatabase: Failed to execute statement to verify database: %s</source>
        <translation>SQLiteDatabase: Errore nell'eseguire l'operazione di verifica del database: %s</translation>
    </message>
    <message>
        <source>SQLiteDatabase: Failed to fetch sqlite wallet schema version: %s</source>
        <translation>SQLiteDatabase: Impossibile recuperare la versione dello schema del portafoglio sqlite: %s </translation>
    </message>
    <message>
        <source>SQLiteDatabase: Failed to prepare statement to verify database: %s</source>
        <translation>SQLiteDatabase: Errore nel verificare il database: %s</translation>
    </message>
    <message>
        <source>SQLiteDatabase: Failed to read database verification error: %s</source>
        <translation>SQLiteDatabase: Errore nella lettura della verifica del database: %s</translation>
    </message>
    <message>
        <source>SQLiteDatabase: Unexpected application id. Expected %u, got %u</source>
        <translation>SQLiteDatabase: Application id non riconosciuto. Mi aspetto un %u, arriva un %u</translation>
    </message>
    <message>
        <source>Specified blocks directory "%s" does not exist.</source>
        <translation>La cartella specificata "%s" non esiste.</translation>
    </message>
    <message>
        <source>Unknown address type '%s'</source>
        <translation>Il tipo di indirizzo '%s' è sconosciuto&lt;br data-mce-bogus="1"&gt;</translation>
    </message>
    <message>
        <source>Unknown change type '%s'</source>
        <translation>Tipo di resto sconosciuto '%s'</translation>
    </message>
    <message>
        <source>Upgrading txindex database</source>
        <translation>Aggiornamento del database txindex</translation>
    </message>
    <message>
        <source>Loading P2P addresses...</source>
        <translation>Caricamento indirizzi P2P...</translation>
    </message>
    <message>
        <source>Loading banlist...</source>
        <translation>Caricamento bloccati...</translation>
    </message>
    <message>
        <source>Not enough file descriptors available.</source>
        <translation>Non ci sono abbastanza descrittori di file disponibili.</translation>
    </message>
    <message>
        <source>Prune cannot be configured with a negative value.</source>
        <translation>La modalità prune non può essere configurata con un valore negativo.</translation>
    </message>
    <message>
        <source>Prune mode is incompatible with -txindex.</source>
        <translation>La modalità prune è incompatibile con l'opzione -txindex.</translation>
    </message>
    <message>
        <source>Replaying blocks...</source>
        <translation>Ripetizione dei blocchi...</translation>
    </message>
    <message>
        <source>Rewinding blocks...</source>
        <translation>Verifica blocchi...</translation>
    </message>
    <message>
        <source>The source code is available from %s.</source>
        <translation>Il codice sorgente è disponibile in %s</translation>
    </message>
    <message>
        <source>Transaction fee and change calculation failed</source>
        <translation>Commissione di transazione e calcolo del cambio falliti</translation>
    </message>
    <message>
        <source>Unable to bind to %s on this computer. %s is probably already running.</source>
        <translation>Impossibile collegarsi a %s su questo computer. Probabilmente %s è già in esecuzione.</translation>
    </message>
    <message>
        <source>Unable to generate keys</source>
        <translation>Impossibile generare le chiavi</translation>
    </message>
    <message>
        <source>Unsupported logging category %s=%s.</source>
        <translation>Categoria di registrazione non supportata %s=%s.</translation>
    </message>
    <message>
        <source>Upgrading UTXO database</source>
        <translation>Aggiornamento del database UTXO</translation>
    </message>
    <message>
        <source>User Agent comment (%s) contains unsafe characters.</source>
        <translation>Il commento del User Agent (%s) contiene caratteri non sicuri.</translation>
    </message>
    <message>
        <source>Verifying blocks...</source>
        <translation>Verifica blocchi...</translation>
    </message>
    <message>
        <source>Wallet needed to be rewritten: restart %s to complete</source>
        <translation>Il portafoglio necessita di essere riscritto: riavviare %s per completare</translation>
    </message>
    <message>
        <source>Error: Listening for incoming connections failed (listen returned error %s)</source>
        <translation>Errore: attesa per connessioni in arrivo fallita (errore riportato %s)</translation>
    </message>
    <message>
<<<<<<< HEAD
        <source>%s corrupt. Try using the wallet tool ghost-wallet to salvage or restoring a backup.</source>
        <translation>%s corrotto. Prova a usare la funzione del portafoglio  ghost-wallet per salvare o recuperare il backup</translation>
=======
        <source>%s corrupt. Try using the wallet tool particl-wallet to salvage or restoring a backup.</source>
        <translation>%s corrotto. Prova a usare la funzione del portafoglio  particl-wallet per salvare o recuperare il backup</translation>
>>>>>>> 8739b5cc
    </message>
    <message>
        <source>Cannot upgrade a non HD split wallet without upgrading to support pre split keypool. Please use version 169900 or no version specified.</source>
        <translation>Impossibile aggiornare un portafoglio diviso non HD senza aggiornamento per supportare il keypool pre-split. Si prega di utilizzare -upgradewallet = 169900 o -upgradewallet senza specificare la versione.</translation>
    </message>
    <message>
        <source>Invalid amount for -maxtxfee=&lt;amount&gt;: '%s' (must be at least the minrelay fee of %s to prevent stuck transactions)</source>
        <translation>Importo non valido per -maxtxfee=&lt;amount&gt;: '%s' (deve essere almeno pari alla commissione 'minrelay fee' di %s per prevenire transazioni bloccate)</translation>
    </message>
    <message>
        <source>The transaction amount is too small to send after the fee has been deducted</source>
        <translation>L'importo della transazione risulta troppo basso per l'invio una volta dedotte le commissioni.</translation>
    </message>
    <message>
        <source>This error could occur if this wallet was not shutdown cleanly and was last loaded using a build with a newer version of Berkeley DB. If so, please use the software that last loaded this wallet</source>
        <translation>Questo errore potrebbe essersi verificato se questo portafoglio non è stato chiuso in modo pulito ed è stato caricato l'ultima volta utilizzando una build con una versione più recente di Berkeley DB. In tal caso, utilizza il software che ha caricato per ultimo questo portafoglio</translation>
    </message>
    <message>
        <source>This is the maximum transaction fee you pay (in addition to the normal fee) to prioritize partial spend avoidance over regular coin selection.</source>
        <translation>Questa è la commissione di transazione massima che puoi pagare (in aggiunta alla normale commissione) per dare la priorità ad una spesa parziale rispetto alla classica selezione delle monete.</translation>
    </message>
    <message>
        <source>Transaction needs a change address, but we can't generate it. Please call keypoolrefill first.</source>
        <translation>La transazione richiede un indirizzo di resto, ma non possiamo generarlo. Si prega di eseguire prima keypoolrefill.</translation>
    </message>
    <message>
        <source>You need to rebuild the database using -reindex to go back to unpruned mode.  This will redownload the entire blockchain</source>
        <translation>Per ritornare alla modalità unpruned sarà necessario ricostruire il database utilizzando l'opzione -reindex. L'intera blockchain sarà riscaricata.</translation>
    </message>
    <message>
        <source>A fatal internal error occurred, see debug.log for details</source>
        <translation>Si è verificato un errore interno fatale, consultare debug.log per i dettagli</translation>
    </message>
    <message>
        <source>Cannot set -peerblockfilters without -blockfilterindex.</source>
        <translation>Non e' possibile impostare -peerblockfilters senza -blockfilterindex.</translation>
    </message>
    <message>
        <source>Disk space is too low!</source>
        <translation>Lo spazio su disco è insufficiente!</translation>
    </message>
    <message>
        <source>Error reading from database, shutting down.</source>
        <translation>Errore durante la lettura del database. Arresto in corso.</translation>
    </message>
    <message>
        <source>Error upgrading chainstate database</source>
        <translation>Errore durante l'aggiornamento del database chainstate</translation>
    </message>
    <message>
        <source>Error: Disk space is low for %s</source>
        <translation>Errore: lo spazio sul disco è troppo poco per %s</translation>
    </message>
    <message>
        <source>Error: Keypool ran out, please call keypoolrefill first</source>
        <translation>Errore: Keypool esaurito, esegui prima keypoolrefill</translation>
    </message>
    <message>
        <source>Invalid -onion address or hostname: '%s'</source>
        <translation>Indirizzo -onion o hostname non valido: '%s'</translation>
    </message>
    <message>
        <source>Invalid -proxy address or hostname: '%s'</source>
        <translation>Indirizzo -proxy o hostname non valido: '%s'</translation>
    </message>
    <message>
        <source>Invalid amount for -paytxfee=&lt;amount&gt;: '%s' (must be at least %s)</source>
        <translation>Importo non valido per -paytxfee=&lt;amount&gt;: '%s' (deve essere almeno %s)</translation>
    </message>
    <message>
        <source>Invalid netmask specified in -whitelist: '%s'</source>
        <translation>Netmask non valida specificata in -whitelist: '%s'</translation>
    </message>
    <message>
        <source>Need to specify a port with -whitebind: '%s'</source>
        <translation>È necessario specificare una porta con -whitebind: '%s'</translation>
    </message>
    <message>
        <source>No proxy server specified. Use -proxy=&lt;ip&gt; or -proxy=&lt;ip:port&gt;.</source>
        <translation>Nessun server proxy specificato. Usa -proxy=&lt;ip&gt; o -proxy=&lt;ip:port&gt;.</translation>
    </message>
    <message>
        <source>Prune mode is incompatible with -blockfilterindex.</source>
        <translation>La modalità ridotta(pruned) non è compatibile con -blockfilterindex</translation>
    </message>
    <message>
        <source>Reducing -maxconnections from %d to %d, because of system limitations.</source>
        <translation>Riduzione -maxconnections da %d a %d a causa di limitazioni di sistema.</translation>
    </message>
    <message>
        <source>Section [%s] is not recognized.</source>
        <translation>La sezione [%s] non è riconosciuta</translation>
    </message>
    <message>
        <source>Signing transaction failed</source>
        <translation>Firma transazione fallita</translation>
    </message>
    <message>
        <source>Specified -walletdir "%s" does not exist</source>
        <translation>-walletdir "%s"  specificata non esiste</translation>
    </message>
    <message>
        <source>Specified -walletdir "%s" is a relative path</source>
        <translation>-walletdir "%s" specificata è un path relativo</translation>
    </message>
    <message>
        <source>Specified -walletdir "%s" is not a directory</source>
        <translation>-walletdir "%s" specificata non e' una directory</translation>
    </message>
    <message>
        <source>The specified config file %s does not exist
</source>
        <translation>Lo specificato archivio di configurazione %s non esiste
</translation>
    </message>
    <message>
        <source>The transaction amount is too small to pay the fee</source>
        <translation>L'importo della transazione è troppo basso per pagare la commissione</translation>
    </message>
    <message>
        <source>This is experimental software.</source>
        <translation>Questo è un software sperimentale.</translation>
    </message>
    <message>
        <source>Transaction amount too small</source>
        <translation>Importo transazione troppo piccolo</translation>
    </message>
    <message>
        <source>Transaction too large</source>
        <translation>Transazione troppo grande</translation>
    </message>
    <message>
        <source>Unable to bind to %s on this computer (bind returned error %s)</source>
        <translation>Impossibile associarsi a %s su questo computer (l'associazione ha restituito l'errore %s)</translation>
    </message>
    <message>
        <source>Unable to create the PID file '%s': %s</source>
        <translation>Impossibile creare il PID file '%s': %s</translation>
    </message>
    <message>
        <source>Unable to generate initial keys</source>
        <translation>Impossibile generare chiave iniziale</translation>
    </message>
    <message>
        <source>Unknown -blockfilterindex value %s.</source>
        <translation>Valore -blockfilterindex %s sconosciuto.</translation>
    </message>
    <message>
        <source>Verifying wallet(s)...</source>
        <translation>Verifica portafoglio/i...</translation>
    </message>
    <message>
        <source>Warning: unknown new rules activated (versionbit %i)</source>
        <translation>Attenzione: nuove regole non conosciute attivate (versionbit %i)</translation>
    </message>
    <message>
        <source>-maxtxfee is set very high! Fees this large could be paid on a single transaction.</source>
        <translation>-maxtxfee è impostato molto alto! Commissioni così alte possono venir pagate anche su una singola transazione.</translation>
    </message>
    <message>
        <source>This is the transaction fee you may pay when fee estimates are not available.</source>
        <translation>Questo è il costo di transazione che potresti pagare quando le stime della tariffa non sono disponibili.</translation>
    </message>
    <message>
        <source>Total length of network version string (%i) exceeds maximum length (%i). Reduce the number or size of uacomments.</source>
        <translation>La lunghezza totale della stringa di network version (%i) eccede la lunghezza massima (%i). Ridurre il numero o la dimensione di uacomments.</translation>
    </message>
    <message>
        <source>%s is set very high!</source>
        <translation>%s ha un'impostazione molto alta!</translation>
    </message>
    <message>
        <source>Starting network threads...</source>
        <translation>Inizializzazione dei thread di rete...</translation>
    </message>
    <message>
        <source>The wallet will avoid paying less than the minimum relay fee.</source>
        <translation>Il portafoglio eviterà di pagare meno della tariffa minima di trasmissione.</translation>
    </message>
    <message>
        <source>This is the minimum transaction fee you pay on every transaction.</source>
        <translation>Questo è il costo di transazione minimo che pagherai su ogni transazione.</translation>
    </message>
    <message>
        <source>This is the transaction fee you will pay if you send a transaction.</source>
        <translation>Questo è il costo di transazione che pagherai se invii una transazione.</translation>
    </message>
    <message>
        <source>Transaction amounts must not be negative</source>
        <translation>Gli importi di transazione non devono essere negativi</translation>
    </message>
    <message>
        <source>Transaction has too long of a mempool chain</source>
        <translation>La transazione ha una mempool chain troppo lunga</translation>
    </message>
    <message>
        <source>Transaction must have at least one recipient</source>
        <translation>La transazione deve avere almeno un destinatario</translation>
    </message>
    <message>
        <source>Unknown network specified in -onlynet: '%s'</source>
        <translation>Rete sconosciuta specificata in -onlynet: '%s'</translation>
    </message>
    <message>
        <source>Insufficient funds</source>
        <translation>Fondi insufficienti</translation>
    </message>
    <message>
        <source>Fee estimation failed. Fallbackfee is disabled. Wait a few blocks or enable -fallbackfee.</source>
        <translation>Stima della commissione non riuscita. Fallbackfee è disabilitato. Attendi qualche blocco o abilita -fallbackfee.</translation>
    </message>
    <message>
        <source>Warning: Private keys detected in wallet {%s} with disabled private keys</source>
        <translation>Avviso: chiavi private rilevate nel portafoglio { %s} con chiavi private disabilitate</translation>
    </message>
    <message>
        <source>Cannot write to data directory '%s'; check permissions.</source>
        <translation>Impossibile scrivere nella directory dei dati ' %s'; controlla le autorizzazioni.</translation>
    </message>
    <message>
        <source>Loading block index...</source>
        <translation>Caricamento dell'indice dei blocchi...</translation>
    </message>
    <message>
        <source>Loading wallet...</source>
        <translation>Caricamento portafoglio...</translation>
    </message>
    <message>
        <source>Cannot downgrade wallet</source>
        <translation>Non è possibile effettuare il downgrade del portafoglio</translation>
    </message>
    <message>
        <source>Rescanning...</source>
        <translation>Ripetizione scansione...</translation>
    </message>
    <message>
        <source>Done loading</source>
        <translation>Caricamento completato</translation>
    </message>
</context>
</TS><|MERGE_RESOLUTION|>--- conflicted
+++ resolved
@@ -15,7 +15,7 @@
     </message>
     <message>
         <source>Copy the currently selected address to the system clipboard</source>
-        <translation>Copia negli appunti del sistema l'indirizzo attualmente selezionato</translation>
+        <translation>Copia =negli appunti del sistema l'indirizzo attualmente selezionato</translation>
     </message>
     <message>
         <source>&amp;Copy</source>
@@ -47,19 +47,11 @@
     </message>
     <message>
         <source>Choose the address to send coins to</source>
-<<<<<<< HEAD
         <translation>Scegli l'indirizzo al quale inviare ghost</translation>
     </message>
     <message>
         <source>Choose the address to receive coins with</source>
         <translation>Scegli l'indirizzo al quale ricevere ghost.</translation>
-=======
-        <translation>Scegli l'indirizzo a cui inviare particl</translation>
-    </message>
-    <message>
-        <source>Choose the address to receive coins with</source>
-        <translation>Scegli l'indirizzo su cui ricevere particl.</translation>
->>>>>>> 8739b5cc
     </message>
     <message>
         <source>C&amp;hoose</source>
@@ -74,7 +66,6 @@
         <translation>Indirizzi di ricezione</translation>
     </message>
     <message>
-<<<<<<< HEAD
         <source>These are your Ghost addresses for sending payments. Always check the amount and the receiving address before sending coins.</source>
         <translation>Questi sono i tuoi indirizzi Ghost per l'invio di pagamenti. Controlla sempre l'importo e l'indirizzo del beneficiario prima di inviare ghost.</translation>
     </message>
@@ -82,15 +73,6 @@
         <source>These are your Ghost addresses for receiving payments. Use the 'Create new receiving address' button in the receive tab to create new addresses.
 Signing is only possible with addresses of the type 'legacy'.</source>
         <translation>Questi sono i tuoi indirizzi Ghost per ricevere pagamenti. Usa il tasto "Crea nuovo indirizzo ricevente" nella schermata "Ricevi" per creare nuovi indirizzi.
-=======
-        <source>These are your Particl addresses for sending payments. Always check the amount and the receiving address before sending coins.</source>
-        <translation>Questi sono i tuoi indirizzi Particl per l'invio di pagamenti. Controlla sempre l'importo e l'indirizzo del beneficiario prima di inviare particl.</translation>
-    </message>
-    <message>
-        <source>These are your Particl addresses for receiving payments. Use the 'Create new receiving address' button in the receive tab to create new addresses.
-Signing is only possible with addresses of the type 'legacy'.</source>
-        <translation>Questi sono i tuoi indirizzi Particl per ricevere pagamenti. Usa il tasto "Crea nuovo indirizzo ricevente" nella schermata "Ricevi" per creare nuovi indirizzi.
->>>>>>> 8739b5cc
 E' possibile firmare solo con indirizzi di tipo "legacy".</translation>
     </message>
     <message>
@@ -188,13 +170,8 @@
         <translation>Conferma la cifratura del portafoglio</translation>
     </message>
     <message>
-<<<<<<< HEAD
         <source>Warning: If you encrypt your wallet and lose your passphrase, you will &lt;b&gt;LOSE ALL OF YOUR GHOST&lt;/b&gt;!</source>
         <translation>Attenzione: Se si cifra il portafoglio e si perde la passphrase &lt;b&gt;TUTTI I PROPRI GHOST ANDRANNO PERSI&lt;/b&gt;!</translation>
-=======
-        <source>Warning: If you encrypt your wallet and lose your passphrase, you will &lt;b&gt;LOSE ALL OF YOUR PARTICL&lt;/b&gt;!</source>
-        <translation>Attenzione: Se si cifra il portafoglio e si perde la passphrase &lt;b&gt;TUTTI I PROPRI PARTICL ANDRANNO PERSI&lt;/b&gt;!</translation>
->>>>>>> 8739b5cc
     </message>
     <message>
         <source>Are you sure you wish to encrypt your wallet?</source>
@@ -213,13 +190,8 @@
         <translation>Inserisci la vecchia passphrase e la nuova passphrase per il portafoglio.</translation>
     </message>
     <message>
-<<<<<<< HEAD
         <source>Remember that encrypting your wallet cannot fully protect your ghost from being stolen by malware infecting your computer.</source>
         <translation>Ricorda che la cifratura del portamonete non protegge del tutto i tuoi ghost dal furto da parte di malware che infettasse il tuo computer.</translation>
-=======
-        <source>Remember that encrypting your wallet cannot fully protect your particl from being stolen by malware infecting your computer.</source>
-        <translation>Ricorda che la cifratura del portamonete non protegge del tutto i tuoi particl dal furto da parte di malware che infettasse il tuo computer.</translation>
->>>>>>> 8739b5cc
     </message>
     <message>
         <source>Wallet to be encrypted</source>
@@ -392,13 +364,8 @@
         <translation>Il Proxy è &lt;b&gt;abilitato&lt;/b&gt;:%1</translation>
     </message>
     <message>
-<<<<<<< HEAD
         <source>Send coins to a Ghost address</source>
         <translation>Invia fondi ad un indirizzo Ghost</translation>
-=======
-        <source>Send coins to a Particl address</source>
-        <translation>Invia fondi ad un indirizzo Particl</translation>
->>>>>>> 8739b5cc
     </message>
     <message>
         <source>Backup wallet to another location</source>
@@ -433,21 +400,12 @@
         <translation>Cifra le chiavi private che appartengono al tuo portamonete</translation>
     </message>
     <message>
-<<<<<<< HEAD
         <source>Sign messages with your Ghost addresses to prove you own them</source>
         <translation>Firma messaggi con i tuoi indirizzi Ghost per dimostrarne il possesso</translation>
     </message>
     <message>
         <source>Verify messages to ensure they were signed with specified Ghost addresses</source>
         <translation>Verifica che i messaggi siano stati firmati con gli indirizzi Ghost specificati</translation>
-=======
-        <source>Sign messages with your Particl addresses to prove you own them</source>
-        <translation>Firma messaggi con i tuoi indirizzi Particl per dimostrarne il possesso</translation>
-    </message>
-    <message>
-        <source>Verify messages to ensure they were signed with specified Particl addresses</source>
-        <translation>Verifica che i messaggi siano stati firmati con gli indirizzi Particl specificati</translation>
->>>>>>> 8739b5cc
     </message>
     <message>
         <source>&amp;File</source>
@@ -466,13 +424,8 @@
         <translation>Barra degli strumenti</translation>
     </message>
     <message>
-<<<<<<< HEAD
         <source>Request payments (generates QR codes and ghost: URIs)</source>
         <translation>Richiedi pagamenti (genera codici QR e ghost: URI)</translation>
-=======
-        <source>Request payments (generates QR codes and particl: URIs)</source>
-        <translation>Richiedi pagamenti (genera codici QR e particl: URI)</translation>
->>>>>>> 8739b5cc
     </message>
     <message>
         <source>Show the list of used sending addresses and labels</source>
@@ -487,13 +440,8 @@
         <translation>Opzioni della riga di &amp;comando</translation>
     </message>
     <message numerus="yes">
-<<<<<<< HEAD
         <source>%n active connection(s) to Ghost network</source>
         <translation><numerusform>%n connessione attiva alla rete Ghost</numerusform><numerusform>%n connessioni alla rete Ghost attive</numerusform></translation>
-=======
-        <source>%n active connection(s) to Particl network</source>
-        <translation><numerusform>%n connessione attiva alla rete Particl</numerusform><numerusform>%n connessioni alla rete Particl attive</numerusform></translation>
->>>>>>> 8739b5cc
     </message>
     <message>
         <source>Indexing blocks on disk...</source>
@@ -540,26 +488,16 @@
         <translation>&amp;Carica PSBT da file...</translation>
     </message>
     <message>
-<<<<<<< HEAD
         <source>Load Partially Signed Ghost Transaction</source>
         <translation>Carica Partially Signed Ghost Transaction</translation>
-=======
-        <source>Load Partially Signed Particl Transaction</source>
-        <translation>Carica Partially Signed Particl Transaction</translation>
->>>>>>> 8739b5cc
     </message>
     <message>
         <source>Load PSBT from clipboard...</source>
         <translation>Carica PSBT dagli appunti...</translation>
     </message>
     <message>
-<<<<<<< HEAD
         <source>Load Partially Signed Ghost Transaction from clipboard</source>
         <translation>Carica Partially Signed Ghost Transaction dagli appunti</translation>
-=======
-        <source>Load Partially Signed Particl Transaction from clipboard</source>
-        <translation>Carica Partially Signed Particl Transaction dagli appunti</translation>
->>>>>>> 8739b5cc
     </message>
     <message>
         <source>Node window</source>
@@ -578,13 +516,8 @@
         <translation>Indirizzi di &amp;ricezione</translation>
     </message>
     <message>
-<<<<<<< HEAD
         <source>Open a ghost: URI</source>
         <translation>Apri un ghost: URI</translation>
-=======
-        <source>Open a particl: URI</source>
-        <translation>Apri un particl: URI</translation>
->>>>>>> 8739b5cc
     </message>
     <message>
         <source>Open Wallet</source>
@@ -611,13 +544,8 @@
         <translation>Chiudi tutti i portafogli</translation>
     </message>
     <message>
-<<<<<<< HEAD
         <source>Show the %1 help message to get a list with possible Ghost command-line options</source>
         <translation>Mostra il messaggio di aiuto di %1 per ottenere una lista di opzioni di comando per Ghost</translation>
-=======
-        <source>Show the %1 help message to get a list with possible Particl command-line options</source>
-        <translation>Mostra il messaggio di aiuto di %1 per ottenere una lista di opzioni di comando per Particl</translation>
->>>>>>> 8739b5cc
     </message>
     <message>
         <source>&amp;Mask values</source>
@@ -1004,13 +932,8 @@
         <translation>Modifica indirizzo d'invio</translation>
     </message>
     <message>
-<<<<<<< HEAD
         <source>The entered address "%1" is not a valid Ghost address.</source>
         <translation>L'indirizzo inserito "%1" non è un indirizzo ghost valido.</translation>
-=======
-        <source>The entered address "%1" is not a valid Particl address.</source>
-        <translation>L'indirizzo inserito "%1" non è un indirizzo particl valido.</translation>
->>>>>>> 8739b5cc
     </message>
     <message>
         <source>Address "%1" already exists as a receiving address with label "%2" and so cannot be added as a sending address.</source>
@@ -1106,13 +1029,8 @@
         <translation>Usa una cartella dati personalizzata:</translation>
     </message>
     <message>
-<<<<<<< HEAD
         <source>Ghost</source>
         <translation>Ghost</translation>
-=======
-        <source>Particl</source>
-        <translation>Particl</translation>
->>>>>>> 8739b5cc
     </message>
     <message>
         <source>Discard blocks after verification, except most recent %1 GB (prune)</source>
@@ -1127,13 +1045,8 @@
         <translation>Verranno salvati circa %1 GB di dati in questa cartella.</translation>
     </message>
     <message>
-<<<<<<< HEAD
         <source>%1 will download and store a copy of the Ghost block chain.</source>
         <translation>%1 scaricherà e salverà una copia della block chain di Ghost.</translation>
-=======
-        <source>%1 will download and store a copy of the Particl block chain.</source>
-        <translation>%1 scaricherà e salverà una copia della block chain di Particl.</translation>
->>>>>>> 8739b5cc
     </message>
     <message>
         <source>The wallet will also be stored in this directory.</source>
@@ -1167,21 +1080,12 @@
         <translation>Modulo</translation>
     </message>
     <message>
-<<<<<<< HEAD
         <source>Recent transactions may not yet be visible, and therefore your wallet's balance might be incorrect. This information will be correct once your wallet has finished synchronizing with the ghost network, as detailed below.</source>
         <translation>Transazioni recenti potrebbero non essere visibili ancora, perciò il saldo del tuo portafoglio potrebbe non essere corretto. Questa informazione risulterà corretta quando il tuo portafoglio avrà terminato la sincronizzazione con la rete ghost, come indicato in dettaglio più sotto.</translation>
     </message>
     <message>
         <source>Attempting to spend ghost that are affected by not-yet-displayed transactions will not be accepted by the network.</source>
         <translation>Il tentativo di spendere ghost legati a transazioni non ancora visualizzate non verrà accettato dalla rete.</translation>
-=======
-        <source>Recent transactions may not yet be visible, and therefore your wallet's balance might be incorrect. This information will be correct once your wallet has finished synchronizing with the particl network, as detailed below.</source>
-        <translation>Transazioni recenti potrebbero non essere visibili ancora, perciò il saldo del tuo portafoglio potrebbe non essere corretto. Questa informazione risulterà corretta quando il tuo portafoglio avrà terminato la sincronizzazione con la rete particl, come indicato in dettaglio più sotto.</translation>
-    </message>
-    <message>
-        <source>Attempting to spend particl that are affected by not-yet-displayed transactions will not be accepted by the network.</source>
-        <translation>Il tentativo di spendere particl legati a transazioni non ancora visualizzate non verrà accettato dalla rete.</translation>
->>>>>>> 8739b5cc
     </message>
     <message>
         <source>Number of blocks left</source>
@@ -1231,13 +1135,8 @@
 <context>
     <name>OpenURIDialog</name>
     <message>
-<<<<<<< HEAD
         <source>Open ghost URI</source>
         <translation>Apri un ghost URI</translation>
-=======
-        <source>Open particl URI</source>
-        <translation>Apri un particl URI</translation>
->>>>>>> 8739b5cc
     </message>
     <message>
         <source>URI:</source>
@@ -1379,13 +1278,8 @@
         <translation>&amp;Spendi resti non confermati</translation>
     </message>
     <message>
-<<<<<<< HEAD
         <source>Automatically open the Ghost client port on the router. This only works when your router supports UPnP and it is enabled.</source>
         <translation>Apri automaticamente la porta del client Ghost sul router. Il protocollo UPnP deve essere supportato da parte del router ed attivo.</translation>
-=======
-        <source>Automatically open the Particl client port on the router. This only works when your router supports UPnP and it is enabled.</source>
-        <translation>Apri automaticamente la porta del client Particl sul router. Il protocollo UPnP deve essere supportato da parte del router ed attivo.</translation>
->>>>>>> 8739b5cc
     </message>
     <message>
         <source>Map port using &amp;UPnP</source>
@@ -1400,13 +1294,8 @@
         <translation>Accetta connessioni in entrata</translation>
     </message>
     <message>
-<<<<<<< HEAD
         <source>Connect to the Ghost network through a SOCKS5 proxy.</source>
         <translation>Connessione alla rete Ghost attraverso un proxy SOCKS5.</translation>
-=======
-        <source>Connect to the Particl network through a SOCKS5 proxy.</source>
-        <translation>Connessione alla rete Particl attraverso un proxy SOCKS5.</translation>
->>>>>>> 8739b5cc
     </message>
     <message>
         <source>&amp;Connect through SOCKS5 proxy (default proxy):</source>
@@ -1474,24 +1363,15 @@
     </message>
     <message>
         <source>Choose the default subdivision unit to show in the interface and when sending coins.</source>
-<<<<<<< HEAD
         <translation>Scegli l'unità di suddivisione predefinita da utilizzare per l'interfaccia e per l'invio di ghost.</translation>
-=======
-        <translation>Scegli l'unità di suddivisione predefinita da utilizzare per l'interfaccia e per l'invio di particl.</translation>
->>>>>>> 8739b5cc
     </message>
     <message>
         <source>Whether to show coin control features or not.</source>
         <translation>Specifica se le funzionalita di coin control saranno visualizzate.</translation>
     </message>
     <message>
-<<<<<<< HEAD
         <source>Connect to the Ghost network through a separate SOCKS5 proxy for Tor onion services.</source>
         <translation>Connette alla rete Ghost attraverso un proxy SOCKS5 separato per i Tor onion services.</translation>
-=======
-        <source>Connect to the Particl network through a separate SOCKS5 proxy for Tor onion services.</source>
-        <translation>Connette alla rete Particl attraverso un proxy SOCKS5 separato per i Tor onion services.</translation>
->>>>>>> 8739b5cc
     </message>
     <message>
         <source>Use separate SOCKS&amp;5 proxy to reach peers via Tor onion services:</source>
@@ -1565,13 +1445,8 @@
         <translation>Modulo</translation>
     </message>
     <message>
-<<<<<<< HEAD
         <source>The displayed information may be out of date. Your wallet automatically synchronizes with the Ghost network after a connection is established, but this process has not completed yet.</source>
         <translation>Le informazioni visualizzate potrebbero non essere aggiornate. Il portafoglio si sincronizza automaticamente con la rete Ghost una volta stabilita una connessione, ma questo processo non è ancora stato completato.</translation>
-=======
-        <source>The displayed information may be out of date. Your wallet automatically synchronizes with the Particl network after a connection is established, but this process has not completed yet.</source>
-        <translation>Le informazioni visualizzate potrebbero non essere aggiornate. Il portafoglio si sincronizza automaticamente con la rete Particl una volta stabilita una connessione, ma questo processo non è ancora stato completato.</translation>
->>>>>>> 8739b5cc
     </message>
     <message>
         <source>Watch-only:</source>
@@ -1772,26 +1647,16 @@
         <translation>Errore di richiesta di pagamento</translation>
     </message>
     <message>
-<<<<<<< HEAD
         <source>Cannot start ghost: click-to-pay handler</source>
         <translation>Impossibile avviare ghost: gestore click-to-pay</translation>
-=======
-        <source>Cannot start particl: click-to-pay handler</source>
-        <translation>Impossibile avviare particl: gestore click-to-pay</translation>
->>>>>>> 8739b5cc
     </message>
     <message>
         <source>URI handling</source>
         <translation>Gestione URI</translation>
     </message>
     <message>
-<<<<<<< HEAD
         <source>'ghost://' is not a valid URI. Use 'ghost:' instead.</source>
         <translation>'ghost://' non è un URI valido. Usa invece 'ghost:'.</translation>
-=======
-        <source>'particl://' is not a valid URI. Use 'particl:' instead.</source>
-        <translation>'particl://' non è un URI valido. Usa invece 'particl:'.</translation>
->>>>>>> 8739b5cc
     </message>
     <message>
         <source>Cannot process payment request because BIP70 is not supported.</source>
@@ -1810,13 +1675,8 @@
         <translation>Indirizzo di pagamento non valido %1</translation>
     </message>
     <message>
-<<<<<<< HEAD
         <source>URI cannot be parsed! This can be caused by an invalid Ghost address or malformed URI parameters.</source>
         <translation>Impossibile interpretare l'URI! I parametri dell'URI o l'indirizzo Ghost potrebbero non essere corretti.</translation>
-=======
-        <source>URI cannot be parsed! This can be caused by an invalid Particl address or malformed URI parameters.</source>
-        <translation>Impossibile interpretare l'URI! I parametri dell'URI o l'indirizzo Particl potrebbero non essere corretti.</translation>
->>>>>>> 8739b5cc
     </message>
     <message>
         <source>Payment request file handling</source>
@@ -1857,13 +1717,8 @@
         <translation>Importo</translation>
     </message>
     <message>
-<<<<<<< HEAD
         <source>Enter a Ghost address (e.g. %1)</source>
         <translation>Inserisci un indirizzo Ghost (ad es. %1)</translation>
-=======
-        <source>Enter a Particl address (e.g. %1)</source>
-        <translation>Inserisci un indirizzo Particl (ad es. %1)</translation>
->>>>>>> 8739b5cc
     </message>
     <message>
         <source>%1 d</source>
@@ -2323,13 +2178,8 @@
         <translation>&amp;Messaggio:</translation>
     </message>
     <message>
-<<<<<<< HEAD
         <source>An optional message to attach to the payment request, which will be displayed when the request is opened. Note: The message will not be sent with the payment over the Ghost network.</source>
         <translation>Un messaggio opzionale da allegare e mostrare all'apertura della richiesta di pagamento. Nota: Il messaggio non sarà inviato con il pagamento sulla rete Ghost.</translation>
-=======
-        <source>An optional message to attach to the payment request, which will be displayed when the request is opened. Note: The message will not be sent with the payment over the Particl network.</source>
-        <translation>Un messaggio opzionale da allegare e mostrare all'apertura della richiesta di pagamento. Nota: Il messaggio non sarà inviato con il pagamento sulla rete Particl.</translation>
->>>>>>> 8739b5cc
     </message>
     <message>
         <source>An optional label to associate with the new receiving address.</source>
@@ -2498,11 +2348,7 @@
     <name>SendCoinsDialog</name>
     <message>
         <source>Send Coins</source>
-<<<<<<< HEAD
         <translation>Invia Ghost</translation>
-=======
-        <translation>Invia Particl</translation>
->>>>>>> 8739b5cc
     </message>
     <message>
         <source>Coin Control Features</source>
@@ -2617,13 +2463,8 @@
         <translation>Nascondi le impostazioni delle commissioni di transazione.</translation>
     </message>
     <message>
-<<<<<<< HEAD
         <source>When there is less transaction volume than space in the blocks, miners as well as relaying nodes may enforce a minimum fee. Paying only this minimum fee is just fine, but be aware that this can result in a never confirming transaction once there is more demand for ghost transactions than the network can process.</source>
         <translation>Quando il volume delle transazioni è minore dello spazio nei blocchi, i minatori e in nodi di relay potrebbero imporre una commissione minima. Va benissimo pagare solo questa commissione minima, ma tieni presente che questo potrebbe risultare in una transazione che, se la richiesta di transazioni ghost dovesse superare la velocità con cui la rete riesce ad elaborarle, non viene mai confermata.</translation>
-=======
-        <source>When there is less transaction volume than space in the blocks, miners as well as relaying nodes may enforce a minimum fee. Paying only this minimum fee is just fine, but be aware that this can result in a never confirming transaction once there is more demand for particl transactions than the network can process.</source>
-        <translation>Quando il volume delle transazioni è minore dello spazio nei blocchi, i minatori e in nodi di relay potrebbero imporre una commissione minima. Va benissimo pagare solo questa commissione minima, ma tieni presente che questo potrebbe risultare in una transazione che, se la richiesta di transazioni particl dovesse superare la velocità con cui la rete riesce ad elaborarle, non viene mai confermata.</translation>
->>>>>>> 8739b5cc
     </message>
     <message>
         <source>A too low fee might result in a never confirming transaction (read the tooltip)</source>
@@ -2694,13 +2535,8 @@
         <translation>Cr&amp;eate Unsigned</translation>
     </message>
     <message>
-<<<<<<< HEAD
         <source>Creates a Partially Signed Ghost Transaction (PSBT) for use with e.g. an offline %1 wallet, or a PSBT-compatible hardware wallet.</source>
         <translation>Crea una Transazione Ghost Parzialmente Firmata (PSBT) da utilizzare con ad es. un portafoglio %1 offline o un portafoglio hardware compatibile con PSBT.</translation>
-=======
-        <source>Creates a Partially Signed Particl Transaction (PSBT) for use with e.g. an offline %1 wallet, or a PSBT-compatible hardware wallet.</source>
-        <translation>Crea una Transazione Particl Parzialmente Firmata (PSBT) da utilizzare con ad es. un portafoglio %1 offline o un portafoglio hardware compatibile con PSBT.</translation>
->>>>>>> 8739b5cc
     </message>
     <message>
         <source> from wallet '%1'</source>
@@ -2747,13 +2583,8 @@
         <translation>Si puó aumentare la commissione successivamente (segnalando Replace-By-Fee, BIP-125).</translation>
     </message>
     <message>
-<<<<<<< HEAD
         <source>Please, review your transaction proposal. This will produce a Partially Signed Ghost Transaction (PSBT) which you can save or copy and then sign with e.g. an offline %1 wallet, or a PSBT-compatible hardware wallet.</source>
         <translation>Per favore, controlla la tua proposta di transazione. Questo produrrà una Partially Signed Ghost Transaction (PSBT) che puoi salvare o copiare e quindi firmare con es. un portafoglio %1 offline o un portafoglio hardware compatibile con PSBT.</translation>
-=======
-        <source>Please, review your transaction proposal. This will produce a Partially Signed Particl Transaction (PSBT) which you can save or copy and then sign with e.g. an offline %1 wallet, or a PSBT-compatible hardware wallet.</source>
-        <translation>Per favore, controlla la tua proposta di transazione. Questo produrrà una Partially Signed Particl Transaction (PSBT) che puoi salvare o copiare e quindi firmare con es. un portafoglio %1 offline o un portafoglio hardware compatibile con PSBT.</translation>
->>>>>>> 8739b5cc
     </message>
     <message>
         <source>Please, review your transaction.</source>
@@ -2828,13 +2659,8 @@
         <translation><numerusform>Inizio delle conferme stimato entro %n blocchi.</numerusform><numerusform>Inizio delle conferme stimato entro %n blocchi.</numerusform></translation>
     </message>
     <message>
-<<<<<<< HEAD
         <source>Warning: Invalid Ghost address</source>
         <translation>Attenzione: Indirizzo Ghost non valido</translation>
-=======
-        <source>Warning: Invalid Particl address</source>
-        <translation>Attenzione: Indirizzo Particl non valido</translation>
->>>>>>> 8739b5cc
     </message>
     <message>
         <source>Warning: Unknown change address</source>
@@ -2872,13 +2698,8 @@
         <translation>Scegli un indirizzo usato precedentemente</translation>
     </message>
     <message>
-<<<<<<< HEAD
         <source>The Ghost address to send the payment to</source>
         <translation>L'indirizzo Ghost a cui vuoi inviare il pagamento</translation>
-=======
-        <source>The Particl address to send the payment to</source>
-        <translation>L'indirizzo Particl a cui vuoi inviare il pagamento</translation>
->>>>>>> 8739b5cc
     </message>
     <message>
         <source>Alt+A</source>
@@ -2901,13 +2722,8 @@
         <translation>L'ammontare da inviare nell'unità selezionata</translation>
     </message>
     <message>
-<<<<<<< HEAD
         <source>The fee will be deducted from the amount being sent. The recipient will receive less ghost than you enter in the amount field. If multiple recipients are selected, the fee is split equally.</source>
         <translation>La commissione sarà sottratta dall'importo che si sta inviando. Il beneficiario riceverà un totale di ghost inferiore al valore digitato. Nel caso in cui siano stati selezionati più beneficiari la commissione sarà suddivisa in parti uguali.</translation>
-=======
-        <source>The fee will be deducted from the amount being sent. The recipient will receive less particl than you enter in the amount field. If multiple recipients are selected, the fee is split equally.</source>
-        <translation>La commissione sarà sottratta dall'importo che si sta inviando. Il beneficiario riceverà un totale di particl inferiore al valore digitato. Nel caso in cui siano stati selezionati più beneficiari la commissione sarà suddivisa in parti uguali.</translation>
->>>>>>> 8739b5cc
     </message>
     <message>
         <source>S&amp;ubtract fee from amount</source>
@@ -2934,13 +2750,8 @@
         <translation>Inserisci un'etichetta per questo indirizzo per aggiungerlo alla lista degli indirizzi utilizzati</translation>
     </message>
     <message>
-<<<<<<< HEAD
         <source>A message that was attached to the ghost: URI which will be stored with the transaction for your reference. Note: This message will not be sent over the Ghost network.</source>
         <translation>Messaggio incluso nel ghost URI e che sarà memorizzato con la transazione per tuo riferimento. Nota: Questo messaggio non sarà inviato attraverso la rete Ghost.</translation>
-=======
-        <source>A message that was attached to the particl: URI which will be stored with the transaction for your reference. Note: This message will not be sent over the Particl network.</source>
-        <translation>Messaggio incluso nel particl URI e che sarà memorizzato con la transazione per tuo riferimento. Nota: Questo messaggio non sarà inviato attraverso la rete Particl.</translation>
->>>>>>> 8739b5cc
     </message>
     <message>
         <source>Pay To:</source>
@@ -2973,21 +2784,12 @@
         <translation>&amp;Firma Messaggio</translation>
     </message>
     <message>
-<<<<<<< HEAD
         <source>You can sign messages/agreements with your addresses to prove you can receive ghost sent to them. Be careful not to sign anything vague or random, as phishing attacks may try to trick you into signing your identity over to them. Only sign fully-detailed statements you agree to.</source>
         <translation>È possibile firmare messaggi/accordi con i propri indirizzi in modo da dimostrare di poter ricevere ghost attraverso di essi. Presta attenzione a non firmare dichiarazioni vaghe o casuali, perché attacchi di phishing potrebbero cercare di indurti ad apporre la firma su di esse. Firma esclusivamente dichiarazioni completamente dettagliate e delle quali condividi in pieno il contenuto.</translation>
     </message>
     <message>
         <source>The Ghost address to sign the message with</source>
         <translation>Indirizzo Ghost da utilizzare per firmare il messaggio</translation>
-=======
-        <source>You can sign messages/agreements with your addresses to prove you can receive particl sent to them. Be careful not to sign anything vague or random, as phishing attacks may try to trick you into signing your identity over to them. Only sign fully-detailed statements you agree to.</source>
-        <translation>È possibile firmare messaggi/accordi con i propri indirizzi in modo da dimostrare di poter ricevere particl attraverso di essi. Presta attenzione a non firmare dichiarazioni vaghe o casuali, perché attacchi di phishing potrebbero cercare di indurti ad apporre la firma su di esse. Firma esclusivamente dichiarazioni completamente dettagliate e delle quali condividi in pieno il contenuto.</translation>
-    </message>
-    <message>
-        <source>The Particl address to sign the message with</source>
-        <translation>Indirizzo Particl da utilizzare per firmare il messaggio</translation>
->>>>>>> 8739b5cc
     </message>
     <message>
         <source>Choose previously used address</source>
@@ -3018,13 +2820,8 @@
         <translation>Copia la firma corrente nella clipboard</translation>
     </message>
     <message>
-<<<<<<< HEAD
         <source>Sign the message to prove you own this Ghost address</source>
         <translation>Firma un messaggio per dimostrare di possedere questo indirizzo Ghost</translation>
-=======
-        <source>Sign the message to prove you own this Particl address</source>
-        <translation>Firma un messaggio per dimostrare di possedere questo indirizzo Particl</translation>
->>>>>>> 8739b5cc
     </message>
     <message>
         <source>Sign &amp;Message</source>
@@ -3047,13 +2844,8 @@
         <translation>Per verificare il messaggio inserire l'indirizzo del firmatario, il messaggio e la firma nei campi sottostanti, assicurandosi di copiare esattamente anche ritorni a capo, spazi, tabulazioni, etc.. Si raccomanda di non lasciarsi fuorviare dalla firma a leggere più di quanto non sia riportato nel testo del messaggio stesso, in modo da evitare di cadere vittima di attacchi di tipo man-in-the-middle. Si ricorda che la verifica della firma dimostra soltanto che il firmatario può ricevere pagamenti con l'indirizzo corrispondente, non prova l'invio di alcuna transazione.</translation>
     </message>
     <message>
-<<<<<<< HEAD
         <source>The Ghost address the message was signed with</source>
         <translation>L'indirizzo Ghost con cui è stato contrassegnato il messaggio</translation>
-=======
-        <source>The Particl address the message was signed with</source>
-        <translation>L'indirizzo Particl con cui è stato contrassegnato il messaggio</translation>
->>>>>>> 8739b5cc
     </message>
     <message>
         <source>The signed message to verify</source>
@@ -3064,11 +2856,7 @@
         <translation>La firma data al momento della firma del messaggio</translation>
     </message>
     <message>
-<<<<<<< HEAD
         <source>Verify the message to ensure it was signed with the specified Ghost address</source>
-=======
-        <source>Verify the message to ensure it was signed with the specified Particl address</source>
->>>>>>> 8739b5cc
         <translation>Verifica il messaggio per accertare che sia stato firmato con l'indirizzo specificato</translation>
     </message>
     <message>
@@ -3093,11 +2881,7 @@
     </message>
     <message>
         <source>The entered address does not refer to a key.</source>
-<<<<<<< HEAD
         <translation>L'indirizzo ghost inserito non è associato a nessuna chiave.</translation>
-=======
-        <translation>L'indirizzo particl inserito non è associato a nessuna chiave.</translation>
->>>>>>> 8739b5cc
     </message>
     <message>
         <source>Wallet unlock was cancelled.</source>
@@ -3291,11 +3075,7 @@
     </message>
     <message>
         <source>Generated coins must mature %1 blocks before they can be spent. When you generated this block, it was broadcast to the network to be added to the block chain. If it fails to get into the chain, its state will change to "not accepted" and it won't be spendable. This may occasionally happen if another node generates a block within a few seconds of yours.</source>
-<<<<<<< HEAD
         <translation>I ghost generati devono maturare %1 blocchi prima di poter essere spesi. Quando hai generato questo blocco, è stato trasmesso alla rete per essere aggiunto alla block chain. Se l'inserimento nella catena avrà esito negativo, il suo stato cambierà a "non accettato" e non sarà spendibile. Talvolta ciò può accadere anche nel caso in cui un altro nodo generi un blocco entro pochi secondi dal tuo.</translation>
-=======
-        <translation>I particl generati devono maturare %1 blocchi prima di poter essere spesi. Quando hai generato questo blocco, è stato trasmesso alla rete per essere aggiunto alla block chain. Se l'inserimento nella catena avrà esito negativo, il suo stato cambierà a "non accettato" e non sarà spendibile. Talvolta ciò può accadere anche nel caso in cui un altro nodo generi un blocco entro pochi secondi dal tuo.</translation>
->>>>>>> 8739b5cc
     </message>
     <message>
         <source>Debug information</source>
@@ -3648,11 +3428,7 @@
     <name>WalletModel</name>
     <message>
         <source>Send Coins</source>
-<<<<<<< HEAD
         <translation>Invia Ghost</translation>
-=======
-        <translation>Invia Particl</translation>
->>>>>>> 8739b5cc
     </message>
     <message>
         <source>Fee bump error</source>
@@ -4069,13 +3845,8 @@
         <translation>Errore: attesa per connessioni in arrivo fallita (errore riportato %s)</translation>
     </message>
     <message>
-<<<<<<< HEAD
         <source>%s corrupt. Try using the wallet tool ghost-wallet to salvage or restoring a backup.</source>
         <translation>%s corrotto. Prova a usare la funzione del portafoglio  ghost-wallet per salvare o recuperare il backup</translation>
-=======
-        <source>%s corrupt. Try using the wallet tool particl-wallet to salvage or restoring a backup.</source>
-        <translation>%s corrotto. Prova a usare la funzione del portafoglio  particl-wallet per salvare o recuperare il backup</translation>
->>>>>>> 8739b5cc
     </message>
     <message>
         <source>Cannot upgrade a non HD split wallet without upgrading to support pre split keypool. Please use version 169900 or no version specified.</source>
