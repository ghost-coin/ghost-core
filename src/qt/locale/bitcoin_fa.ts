--- conflicted
+++ resolved
@@ -70,9 +70,9 @@
         <translation>اینها آدرس‌های شما برای ارسال وجوه هستند. همیشه قبل از ارسال، مقدار و آدرس گیرنده را بررسی کنید.</translation>
     </message>
     <message>
-        <source>These are your Bitcoin addresses for receiving payments. Use the 'Create new receiving address' button in the receive tab to create new addresses.
+        <source>These are your Particl addresses for receiving payments. Use the 'Create new receiving address' button in the receive tab to create new addresses.
 Signing is only possible with addresses of the type 'legacy'.</source>
-        <translation>These are your Bitcoin addresses for receiving payments. Use the 'Create new receiving address' button in the receive tab to create new addresses.
+        <translation>These are your Particl addresses for receiving payments. Use the 'Create new receiving address' button in the receive tab to create new addresses.
 Signing is only possible with addresses of the type 'legacy'.</translation>
     </message>
     <message>
@@ -489,16 +489,16 @@
         <translation>&amp;Load PSBT from file...</translation>
     </message>
     <message>
-        <source>Load Partially Signed Bitcoin Transaction</source>
-        <translation>Load Partially Signed Bitcoin Transaction</translation>
+        <source>Load Partially Signed Particl Transaction</source>
+        <translation>Load Partially Signed Particl Transaction</translation>
     </message>
     <message>
         <source>Load PSBT from clipboard...</source>
         <translation>Load PSBT from clipboard...</translation>
     </message>
     <message>
-        <source>Load Partially Signed Bitcoin Transaction from clipboard</source>
-        <translation>Load Partially Signed Bitcoin Transaction from clipboard</translation>
+        <source>Load Partially Signed Particl Transaction from clipboard</source>
+        <translation>Load Partially Signed Particl Transaction from clipboard</translation>
     </message>
     <message>
         <source>Node window</source>
@@ -1034,8 +1034,8 @@
         <translation>تقریبا %1 گیگابایت داده در این شاخه ذخیره خواهد شد.</translation>
     </message>
     <message>
-        <source>%1 will download and store a copy of the Bitcoin block chain.</source>
-        <translation>%1 will download and store a copy of the Bitcoin block chain.</translation>
+        <source>%1 will download and store a copy of the Particl block chain.</source>
+        <translation>%1 will download and store a copy of the Particl block chain.</translation>
     </message>
     <message>
         <source>The wallet will also be stored in this directory.</source>
@@ -1069,12 +1069,12 @@
         <translation>فرم</translation>
     </message>
     <message>
-        <source>Recent transactions may not yet be visible, and therefore your wallet's balance might be incorrect. This information will be correct once your wallet has finished synchronizing with the bitcoin network, as detailed below.</source>
-        <translation>Recent transactions may not yet be visible, and therefore your wallet's balance might be incorrect. This information will be correct once your wallet has finished synchronizing with the bitcoin network, as detailed below.</translation>
-    </message>
-    <message>
-        <source>Attempting to spend bitcoins that are affected by not-yet-displayed transactions will not be accepted by the network.</source>
-        <translation>Attempting to spend bitcoins that are affected by not-yet-displayed transactions will not be accepted by the network.</translation>
+        <source>Recent transactions may not yet be visible, and therefore your wallet's balance might be incorrect. This information will be correct once your wallet has finished synchronizing with the particl network, as detailed below.</source>
+        <translation>Recent transactions may not yet be visible, and therefore your wallet's balance might be incorrect. This information will be correct once your wallet has finished synchronizing with the particl network, as detailed below.</translation>
+    </message>
+    <message>
+        <source>Attempting to spend particl that are affected by not-yet-displayed transactions will not be accepted by the network.</source>
+        <translation>Attempting to spend particl that are affected by not-yet-displayed transactions will not be accepted by the network.</translation>
     </message>
     <message>
         <source>Number of blocks left</source>
@@ -1124,8 +1124,8 @@
 <context>
     <name>OpenURIDialog</name>
     <message>
-        <source>Open bitcoin URI</source>
-        <translation>Open bitcoin URI</translation>
+        <source>Open particl URI</source>
+        <translation>Open particl URI</translation>
     </message>
     <message>
         <source>URI:</source>
@@ -1259,9 +1259,6 @@
         <translation>فعال کردن قابلیت سکه و کنترل</translation>
     </message>
     <message>
-<<<<<<< HEAD
-        <source>Automatically open the Particl client port on the router. This only works when your router supports UPnP and it is enabled.</source>
-=======
         <source>If you disable the spending of unconfirmed change, the change from a transaction cannot be used until that transaction has at least one confirmation. This also affects how your balance is computed.</source>
         <translation>If you disable the spending of unconfirmed change, the change from a transaction cannot be used until that transaction has at least one confirmation. This also affects how your balance is computed.</translation>
     </message>
@@ -1270,8 +1267,7 @@
         <translation>&amp;Spend unconfirmed change</translation>
     </message>
     <message>
-        <source>Automatically open the Bitcoin client port on the router. This only works when your router supports UPnP and it is enabled.</source>
->>>>>>> 7d8a10a6
+        <source>Automatically open the Particl client port on the router. This only works when your router supports UPnP and it is enabled.</source>
         <translation>باز کردن خودکار درگاه شبکهٔ بیت‌کوین روی روترها. تنها زمانی کار می‌کند که روتر از پروتکل UPnP پشتیبانی کند و این پروتکل فعال باشد.</translation>
     </message>
     <message>
@@ -1287,8 +1283,8 @@
         <translation>اجازه دادن به ارتباطات ورودی</translation>
     </message>
     <message>
-        <source>Connect to the Bitcoin network through a SOCKS5 proxy.</source>
-        <translation>Connect to the Bitcoin network through a SOCKS5 proxy.</translation>
+        <source>Connect to the Particl network through a SOCKS5 proxy.</source>
+        <translation>Connect to the Particl network through a SOCKS5 proxy.</translation>
     </message>
     <message>
         <source>&amp;Connect through SOCKS5 proxy (default proxy):</source>
@@ -1363,8 +1359,8 @@
         <translation>که امکانات کنترل کوین‌ها نشان داده شود یا نه.</translation>
     </message>
     <message>
-        <source>Connect to the Bitcoin network through a separate SOCKS5 proxy for Tor onion services.</source>
-        <translation>Connect to the Bitcoin network through a separate SOCKS5 proxy for Tor onion services.</translation>
+        <source>Connect to the Particl network through a separate SOCKS5 proxy for Tor onion services.</source>
+        <translation>Connect to the Particl network through a separate SOCKS5 proxy for Tor onion services.</translation>
     </message>
     <message>
         <source>Use separate SOCKS&amp;5 proxy to reach peers via Tor onion services:</source>
@@ -1648,8 +1644,8 @@
         <translation>مدیریت URI</translation>
     </message>
     <message>
-        <source>'bitcoin://' is not a valid URI. Use 'bitcoin:' instead.</source>
-        <translation>'bitcoin://' is not a valid URI. Use 'bitcoin:' instead.</translation>
+        <source>'particl://' is not a valid URI. Use 'particl:' instead.</source>
+        <translation>'particl://' is not a valid URI. Use 'particl:' instead.</translation>
     </message>
     <message>
         <source>Cannot process payment request because BIP70 is not supported.</source>
@@ -1668,8 +1664,8 @@
         <translation>آدرس پرداخت نامعتبر %1</translation>
     </message>
     <message>
-        <source>URI cannot be parsed! This can be caused by an invalid Bitcoin address or malformed URI parameters.</source>
-        <translation>URI cannot be parsed! This can be caused by an invalid Bitcoin address or malformed URI parameters.</translation>
+        <source>URI cannot be parsed! This can be caused by an invalid Particl address or malformed URI parameters.</source>
+        <translation>URI cannot be parsed! This can be caused by an invalid Particl address or malformed URI parameters.</translation>
     </message>
     <message>
         <source>Payment request file handling</source>
@@ -2171,8 +2167,8 @@
         <translation>پیام:</translation>
     </message>
     <message>
-        <source>An optional message to attach to the payment request, which will be displayed when the request is opened. Note: The message will not be sent with the payment over the Bitcoin network.</source>
-        <translation>An optional message to attach to the payment request, which will be displayed when the request is opened. Note: The message will not be sent with the payment over the Bitcoin network.</translation>
+        <source>An optional message to attach to the payment request, which will be displayed when the request is opened. Note: The message will not be sent with the payment over the Particl network.</source>
+        <translation>An optional message to attach to the payment request, which will be displayed when the request is opened. Note: The message will not be sent with the payment over the Particl network.</translation>
     </message>
     <message>
         <source>An optional label to associate with the new receiving address.</source>
@@ -2456,8 +2452,8 @@
         <translation>تنظیمات مخفی کردن کارمزد عملیات</translation>
     </message>
     <message>
-        <source>When there is less transaction volume than space in the blocks, miners as well as relaying nodes may enforce a minimum fee. Paying only this minimum fee is just fine, but be aware that this can result in a never confirming transaction once there is more demand for bitcoin transactions than the network can process.</source>
-        <translation>When there is less transaction volume than space in the blocks, miners as well as relaying nodes may enforce a minimum fee. Paying only this minimum fee is just fine, but be aware that this can result in a never confirming transaction once there is more demand for bitcoin transactions than the network can process.</translation>
+        <source>When there is less transaction volume than space in the blocks, miners as well as relaying nodes may enforce a minimum fee. Paying only this minimum fee is just fine, but be aware that this can result in a never confirming transaction once there is more demand for particl transactions than the network can process.</source>
+        <translation>When there is less transaction volume than space in the blocks, miners as well as relaying nodes may enforce a minimum fee. Paying only this minimum fee is just fine, but be aware that this can result in a never confirming transaction once there is more demand for particl transactions than the network can process.</translation>
     </message>
     <message>
         <source>A too low fee might result in a never confirming transaction (read the tooltip)</source>
@@ -2528,8 +2524,8 @@
         <translation>Cr&amp;eate Unsigned</translation>
     </message>
     <message>
-        <source>Creates a Partially Signed Bitcoin Transaction (PSBT) for use with e.g. an offline %1 wallet, or a PSBT-compatible hardware wallet.</source>
-        <translation>Creates a Partially Signed Bitcoin Transaction (PSBT) for use with e.g. an offline %1 wallet, or a PSBT-compatible hardware wallet.</translation>
+        <source>Creates a Partially Signed Particl Transaction (PSBT) for use with e.g. an offline %1 wallet, or a PSBT-compatible hardware wallet.</source>
+        <translation>Creates a Partially Signed Particl Transaction (PSBT) for use with e.g. an offline %1 wallet, or a PSBT-compatible hardware wallet.</translation>
     </message>
     <message>
         <source> from wallet '%1'</source>
@@ -2576,8 +2572,8 @@
         <translation>تو میتوانی بعدا هزینه کارمزد را افزایش بدی(signals Replace-By-Fee, BIP-125)</translation>
     </message>
     <message>
-        <source>Please, review your transaction proposal. This will produce a Partially Signed Bitcoin Transaction (PSBT) which you can save or copy and then sign with e.g. an offline %1 wallet, or a PSBT-compatible hardware wallet.</source>
-        <translation>Please, review your transaction proposal. This will produce a Partially Signed Bitcoin Transaction (PSBT) which you can save or copy and then sign with e.g. an offline %1 wallet, or a PSBT-compatible hardware wallet.</translation>
+        <source>Please, review your transaction proposal. This will produce a Partially Signed Particl Transaction (PSBT) which you can save or copy and then sign with e.g. an offline %1 wallet, or a PSBT-compatible hardware wallet.</source>
+        <translation>Please, review your transaction proposal. This will produce a Partially Signed Particl Transaction (PSBT) which you can save or copy and then sign with e.g. an offline %1 wallet, or a PSBT-compatible hardware wallet.</translation>
     </message>
     <message>
         <source>Please, review your transaction.</source>
@@ -2715,8 +2711,8 @@
         <translation>The amount to send in the selected unit</translation>
     </message>
     <message>
-        <source>The fee will be deducted from the amount being sent. The recipient will receive less bitcoins than you enter in the amount field. If multiple recipients are selected, the fee is split equally.</source>
-        <translation>The fee will be deducted from the amount being sent. The recipient will receive less bitcoins than you enter in the amount field. If multiple recipients are selected, the fee is split equally.</translation>
+        <source>The fee will be deducted from the amount being sent. The recipient will receive less particl than you enter in the amount field. If multiple recipients are selected, the fee is split equally.</source>
+        <translation>The fee will be deducted from the amount being sent. The recipient will receive less particl than you enter in the amount field. If multiple recipients are selected, the fee is split equally.</translation>
     </message>
     <message>
         <source>S&amp;ubtract fee from amount</source>
@@ -2743,8 +2739,8 @@
         <translation>Enter a label for this address to add it to the list of used addresses</translation>
     </message>
     <message>
-        <source>A message that was attached to the bitcoin: URI which will be stored with the transaction for your reference. Note: This message will not be sent over the Bitcoin network.</source>
-        <translation>A message that was attached to the bitcoin: URI which will be stored with the transaction for your reference. Note: This message will not be sent over the Bitcoin network.</translation>
+        <source>A message that was attached to the particl: URI which will be stored with the transaction for your reference. Note: This message will not be sent over the Particl network.</source>
+        <translation>A message that was attached to the particl: URI which will be stored with the transaction for your reference. Note: This message will not be sent over the Particl network.</translation>
     </message>
     <message>
         <source>Pay To:</source>
@@ -2777,15 +2773,11 @@
         <translation>&amp;ثبت پیام</translation>
     </message>
     <message>
-<<<<<<< HEAD
+        <source>You can sign messages/agreements with your addresses to prove you can receive particl sent to them. Be careful not to sign anything vague or random, as phishing attacks may try to trick you into signing your identity over to them. Only sign fully-detailed statements you agree to.</source>
+        <translation>You can sign messages/agreements with your addresses to prove you can receive particl sent to them. Be careful not to sign anything vague or random, as phishing attacks may try to trick you into signing your identity over to them. Only sign fully-detailed statements you agree to.</translation>
+    </message>
+    <message>
         <source>The Particl address to sign the message with</source>
-=======
-        <source>You can sign messages/agreements with your addresses to prove you can receive bitcoins sent to them. Be careful not to sign anything vague or random, as phishing attacks may try to trick you into signing your identity over to them. Only sign fully-detailed statements you agree to.</source>
-        <translation>You can sign messages/agreements with your addresses to prove you can receive bitcoins sent to them. Be careful not to sign anything vague or random, as phishing attacks may try to trick you into signing your identity over to them. Only sign fully-detailed statements you agree to.</translation>
-    </message>
-    <message>
-        <source>The Bitcoin address to sign the message with</source>
->>>>>>> 7d8a10a6
         <translation>نشانی بیت‌کوین برای امضاء پیغام با آن</translation>
     </message>
     <message>
@@ -2837,21 +2829,14 @@
         <translation>تایید پیام</translation>
     </message>
     <message>
-<<<<<<< HEAD
+        <source>Enter the receiver's address, message (ensure you copy line breaks, spaces, tabs, etc. exactly) and signature below to verify the message. Be careful not to read more into the signature than what is in the signed message itself, to avoid being tricked by a man-in-the-middle attack. Note that this only proves the signing party receives with the address, it cannot prove sendership of any transaction!</source>
+        <translation>Enter the receiver's address, message (ensure you copy line breaks, spaces, tabs, etc. exactly) and signature below to verify the message. Be careful not to read more into the signature than what is in the signed message itself, to avoid being tricked by a man-in-the-middle attack. Note that this only proves the signing party receives with the address, it cannot prove sendership of any transaction!</translation>
+    </message>
+    <message>
         <source>The Particl address the message was signed with</source>
         <translation>نشانی بیت‌کوین که پیغام با آن امضاء شده</translation>
     </message>
     <message>
-        <source>Verify the message to ensure it was signed with the specified Particl address</source>
-=======
-        <source>Enter the receiver's address, message (ensure you copy line breaks, spaces, tabs, etc. exactly) and signature below to verify the message. Be careful not to read more into the signature than what is in the signed message itself, to avoid being tricked by a man-in-the-middle attack. Note that this only proves the signing party receives with the address, it cannot prove sendership of any transaction!</source>
-        <translation>Enter the receiver's address, message (ensure you copy line breaks, spaces, tabs, etc. exactly) and signature below to verify the message. Be careful not to read more into the signature than what is in the signed message itself, to avoid being tricked by a man-in-the-middle attack. Note that this only proves the signing party receives with the address, it cannot prove sendership of any transaction!</translation>
-    </message>
-    <message>
-        <source>The Bitcoin address the message was signed with</source>
-        <translation>نشانی بیت‌کوین که پیغام با آن امضاء شده</translation>
-    </message>
-    <message>
         <source>The signed message to verify</source>
         <translation>The signed message to verify</translation>
     </message>
@@ -2860,8 +2845,7 @@
         <translation>The signature given when the message was signed</translation>
     </message>
     <message>
-        <source>Verify the message to ensure it was signed with the specified Bitcoin address</source>
->>>>>>> 7d8a10a6
+        <source>Verify the message to ensure it was signed with the specified Particl address</source>
         <translation>پیام را تایید کنید تا مطمئن شوید که توسط آدرس بیت‌کوین مشخص شده امضا شده است.</translation>
     </message>
     <message>
@@ -3859,8 +3843,8 @@
         <translation>Error: Listening for incoming connections failed (listen returned error %s)</translation>
     </message>
     <message>
-        <source>%s corrupt. Try using the wallet tool bitcoin-wallet to salvage or restoring a backup.</source>
-        <translation>%s corrupt. Try using the wallet tool bitcoin-wallet to salvage or restoring a backup.</translation>
+        <source>%s corrupt. Try using the wallet tool particl-wallet to salvage or restoring a backup.</source>
+        <translation>%s corrupt. Try using the wallet tool particl-wallet to salvage or restoring a backup.</translation>
     </message>
     <message>
         <source>Cannot upgrade a non HD split wallet without upgrading to support pre split keypool. Please use version 169900 or no version specified.</source>
