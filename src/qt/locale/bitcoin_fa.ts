<TS language="fa" version="2.1">
<context>
    <name>AddressBookPage</name>
    <message>
        <source>Right-click to edit address or label</source>
        <translation>برای تغییر آدرس و یا برچسب کلیک راست کنید</translation>
    </message>
    <message>
        <source>Create a new address</source>
        <translation>ایجاد آدرس جدید</translation>
    </message>
    <message>
        <source>&amp;New</source>
        <translation>&amp;جدید</translation>
    </message>
    <message>
        <source>Copy the currently selected address to the system clipboard</source>
        <translation>کپی‌برداری از آدرس منتخب به حافظهٔ سیستم</translation>
    </message>
    <message>
        <source>&amp;Copy</source>
        <translation>&amp;کپی</translation>
    </message>
    <message>
        <source>C&amp;lose</source>
        <translation>&amp;بستن</translation>
    </message>
    <message>
        <source>Delete the currently selected address from the list</source>
        <translation>حذف آدرس منتخب از لیست</translation>
    </message>
    <message>
        <source>Enter address or label to search</source>
        <translation>برای جست‌‌وجو نشانی یا برچسب را وارد کنید</translation>
    </message>
    <message>
        <source>Export the data in the current tab to a file</source>
        <translation>صدور داده‌های برگهٔ فعلی به یک پرونده</translation>
    </message>
    <message>
        <source>&amp;Export</source>
        <translation>&amp;صدور</translation>
    </message>
    <message>
        <source>&amp;Delete</source>
        <translation>&amp;حذف</translation>
    </message>
    <message>
        <source>Choose the address to send coins to</source>
        <translation>آدرس مورد نظر برای ارسال سکه‌ها را انتخاب کنید</translation>
    </message>
    <message>
        <source>Choose the address to receive coins with</source>
        <translation>آدرس موردنظر برای دریافت سکه‌ها را انتخاب کنید</translation>
    </message>
    <message>
        <source>C&amp;hoose</source>
        <translation>ان&amp;تخاب</translation>
    </message>
    <message>
        <source>Sending addresses</source>
        <translation>آدرس‌های ارسالی</translation>
    </message>
    <message>
        <source>Receiving addresses</source>
        <translation>آدرس‌های دریافتی</translation>
    </message>
    <message>
        <source>These are your Bitcoin addresses for sending payments. Always check the amount and the receiving address before sending coins.</source>
        <translation>این‌ها آدرس‌های بیتکوین برای پرداخت‌ها هستند. همیشه قبل از فرستادن سکه‌ها مقدار و آدرس دریافت‌کننده را بررسی نمایید.</translation>
    </message>
    <message>
        <source>These are your Bitcoin addresses for receiving payments. It is recommended to use a new receiving address for each transaction.</source>
        <translation>این‌ها آدرس‌های بیتکوین شما برای دریافت مبالغ می‌باشد. توصیه می‌شود برای هر تراکنش از یک آدرس جدید استفاده کنید.</translation>
    </message>
    <message>
        <source>&amp;Copy Address</source>
        <translation>کپ&amp;ی کردن آدرس</translation>
    </message>
    <message>
        <source>Copy &amp;Label</source>
        <translation>کپی و برچسب‌&amp;گذاری</translation>
    </message>
    <message>
        <source>&amp;Edit</source>
        <translation>&amp;ویرایش</translation>
    </message>
    <message>
        <source>Export Address List</source>
        <translation>صدور لیست آدرس ها</translation>
    </message>
    <message>
        <source>Comma separated file (*.csv)</source>
        <translation>فایل جدا شده با ویرگول(*.csv)</translation>
    </message>
    <message>
        <source>Exporting Failed</source>
        <translation>صدور موفق نبود</translation>
    </message>
    <message>
        <source>There was an error trying to save the address list to %1. Please try again.</source>
        <translation>خطا در ذخیره‌سازی لیست آدرس‌ها در %1.</translation>
    </message>
</context>
<context>
    <name>AddressTableModel</name>
    <message>
        <source>Label</source>
        <translation>برچسب</translation>
    </message>
    <message>
        <source>Address</source>
        <translation>آدرس</translation>
    </message>
    <message>
        <source>(no label)</source>
        <translation>(بدون برچسب)</translation>
    </message>
</context>
<context>
    <name>AskPassphraseDialog</name>
    <message>
        <source>Passphrase Dialog</source>
        <translation>پنجرهٔ گذرواژه</translation>
    </message>
    <message>
        <source>Enter passphrase</source>
        <translation>گذرواژه را وارد کنید</translation>
    </message>
    <message>
        <source>New passphrase</source>
        <translation>گذرواژهٔ جدید</translation>
    </message>
    <message>
        <source>Repeat new passphrase</source>
        <translation>تکرار گذرواژهٔ جدید</translation>
    </message>
    <message>
        <source>Show password</source>
        <translation>نمایش گذرواژه</translation>
    </message>
    <message>
        <source>Encrypt wallet</source>
        <translation>رمزنگاری کیف پول</translation>
    </message>
    <message>
        <source>This operation needs your wallet passphrase to unlock the wallet.</source>
        <translation>این عملیات نیاز به عبارت کیف پول شما برای بازگشایی کیف پول دارد.</translation>
    </message>
    <message>
        <source>Unlock wallet</source>
        <translation>باز کردن قفل کیف پول</translation>
    </message>
    <message>
        <source>This operation needs your wallet passphrase to decrypt the wallet.</source>
        <translation>این عملیات نیاز به عبارت کیف پول شما برای رمزگشایی کیف پول دارد.</translation>
    </message>
    <message>
        <source>Decrypt wallet</source>
        <translation>رمزگشایی کیف پول</translation>
    </message>
    <message>
        <source>Change passphrase</source>
        <translation>تغییر گذرواژه</translation>
    </message>
    <message>
        <source>Enter the old passphrase and new passphrase to the wallet.</source>
        <translation>عبارت کهنه و جدید کیف پول را وارد کنید.</translation>
    </message>
    <message>
        <source>Confirm wallet encryption</source>
        <translation>تأیید رمزنگاری کیف پول</translation>
    </message>
    <message>
        <source>Are you sure you wish to encrypt your wallet?</source>
        <translation>آیا مطمئن هستید که می‌خواهید کیف پول خود را رمزنگاری کنید؟</translation>
    </message>
    <message>
        <source>Wallet encrypted</source>
        <translation>کیف پول رمزنگاری شد</translation>
    </message>
    <message>
        <source>Wallet encryption failed</source>
        <translation>رمزنگاری کیف پول با شکست مواجه شد</translation>
    </message>
    <message>
        <source>Wallet encryption failed due to an internal error. Your wallet was not encrypted.</source>
        <translation>رمزنگاری کیف پول بنا به یک خطای داخلی با شکست مواجه شد. کیف پول شما رمزنگاری نشد.</translation>
    </message>
    <message>
        <source>Wallet unlock failed</source>
        <translation>بازگشایی قفل کیف‌پول با شکست مواجه شد</translation>
    </message>
    <message>
        <source>Wallet decryption failed</source>
        <translation>رمزگشایی کیف پول با شکست مواجه شد</translation>
    </message>
    <message>
        <source>Wallet passphrase was successfully changed.</source>
        <translation>گذرواژهٔ کیف پول با موفقیت عوض شد.</translation>
    </message>
    <message>
        <source>Warning: The Caps Lock key is on!</source>
        <translation>هشدار: کلید Caps Lock روشن است!</translation>
    </message>
</context>
<context>
    <name>BanTableModel</name>
    <message>
        <source>IP/Netmask</source>
        <translation>آی‌پی/نت‌ماسک</translation>
    </message>
    <message>
        <source>Banned Until</source>
        <translation>مسدود شده تا</translation>
    </message>
</context>
<context>
    <name>BitcoinGUI</name>
    <message>
        <source>Sign &amp;message...</source>
        <translation>&amp;امضای پیام...</translation>
    </message>
    <message>
        <source>Synchronizing with network...</source>
        <translation>همگام‌سازی با شبکه...</translation>
    </message>
    <message>
        <source>&amp;Overview</source>
        <translation>&amp;بررسی اجمالی</translation>
    </message>
    <message>
        <source>Node</source>
        <translation>گره</translation>
    </message>
    <message>
        <source>Show general overview of wallet</source>
        <translation>نمایش بررسی اجمالی کیف پول</translation>
    </message>
    <message>
        <source>&amp;Transactions</source>
        <translation>&amp;تراکنش‌ها</translation>
    </message>
    <message>
        <source>Browse transaction history</source>
        <translation>مرور تاریخچهٔ تراکنش‌ها</translation>
    </message>
    <message>
        <source>E&amp;xit</source>
        <translation>&amp;خروج</translation>
    </message>
    <message>
        <source>Quit application</source>
        <translation>خروج از برنامه</translation>
    </message>
    <message>
        <source>&amp;About %1</source>
        <translation>&amp;حدود%1</translation>
    </message>
    <message>
        <source>Show information about %1</source>
        <translation>نمایش اطلاعات دربارهٔ %1</translation>
    </message>
    <message>
        <source>About &amp;Qt</source>
        <translation>دربارهٔ &amp;کیوت</translation>
    </message>
    <message>
        <source>Show information about Qt</source>
        <translation>نمایش اطلاعات دربارهٔ کیوت</translation>
    </message>
    <message>
        <source>&amp;Options...</source>
        <translation>&amp;تنظیمات...</translation>
    </message>
    <message>
        <source>Modify configuration options for %1</source>
        <translation>تغییر تنظیمات %1</translation>
    </message>
    <message>
        <source>&amp;Encrypt Wallet...</source>
        <translation>&amp;رمزنگاری کیف پول...</translation>
    </message>
    <message>
        <source>&amp;Backup Wallet...</source>
        <translation>&amp;پیشتیبان‌گیری از کیف پول...</translation>
    </message>
    <message>
        <source>&amp;Change Passphrase...</source>
        <translation>&amp;تغییر گذرواژه...</translation>
    </message>
    <message>
        <source>&amp;Sending addresses...</source>
        <translation>&amp;در حال ارسال آدرس ها...</translation>
    </message>
    <message>
        <source>&amp;Receiving addresses...</source>
        <translation>&amp;در حال دریافت آدرس ها...</translation>
    </message>
    <message>
        <source>Open &amp;URI...</source>
        <translation>باز کردن &amp;آدرس</translation>
    </message>
    <message>
        <source>Click to disable network activity.</source>
        <translation>برای غیر فعال کردن فعالیت شبکه کلیک کنید.</translation>
    </message>
    <message>
        <source>Network activity disabled.</source>
        <translation>فعالیت شبکه غیر فعال شد.</translation>
    </message>
    <message>
        <source>Click to enable network activity again.</source>
        <translation>برای فعال کردن دوباره فعالیت شبکه کلیک کنید.</translation>
    </message>
    <message>
        <source>Reindexing blocks on disk...</source>
        <translation>بازنشانی بلوک‌ها روی دیسک...</translation>
    </message>
    <message>
        <source>Send coins to a Particl address</source>
        <translation>ارسال وجه به نشانی بیت‌کوین</translation>
    </message>
    <message>
        <source>Backup wallet to another location</source>
        <translation>تهیهٔ پشتیبان از کیف پول در یک مکان دیگر</translation>
    </message>
    <message>
        <source>Change the passphrase used for wallet encryption</source>
        <translation>تغییر گذرواژهٔ مورد استفاده در رمزنگاری کیف پول</translation>
    </message>
    <message>
        <source>&amp;Debug window</source>
        <translation>پنجرهٔ ا&amp;شکال‌زدایی</translation>
    </message>
    <message>
        <source>Open debugging and diagnostic console</source>
        <translation>باز کردن کنسول خطایابی و اشکال‌زدایی</translation>
    </message>
    <message>
        <source>&amp;Verify message...</source>
        <translation>با&amp;زبینی پیام...</translation>
    </message>
    <message>
        <source>Particl</source>
        <translation>بیت‌کوین</translation>
    </message>
    <message>
        <source>Wallet</source>
        <translation>کیف پول</translation>
    </message>
    <message>
        <source>&amp;Send</source>
        <translation>&amp;ارسال</translation>
    </message>
    <message>
        <source>&amp;Receive</source>
        <translation>&amp;دریافت</translation>
    </message>
    <message>
        <source>&amp;Show / Hide</source>
        <translation>&amp;نمایش/ عدم نمایش</translation>
    </message>
    <message>
        <source>Show or hide the main Window</source>
        <translation>نمایش یا مخفی‌کردن پنجرهٔ اصلی</translation>
    </message>
    <message>
        <source>Encrypt the private keys that belong to your wallet</source>
        <translation>رمزنگاری کلیدهای خصوصی متعلق به کیف پول شما</translation>
    </message>
    <message>
        <source>Sign messages with your Particl addresses to prove you own them</source>
        <translation>برای اثبات اینکه پیام‌ها به شما تعلق دارند، آن‌ها را با نشانی بیت‌کوین خود امضا کنید</translation>
    </message>
    <message>
        <source>Verify messages to ensure they were signed with specified Particl addresses</source>
        <translation>برای حصول اطمینان از اینکه پیام با نشانی بیت‌کوین مشخص شده امضا است یا خیر، پیام را شناسایی کنید</translation>
    </message>
    <message>
        <source>&amp;File</source>
        <translation>&amp;فایل</translation>
    </message>
    <message>
        <source>&amp;Settings</source>
        <translation>&amp;تنظیمات</translation>
    </message>
    <message>
        <source>&amp;Help</source>
        <translation>&amp;کمک‌رسانی</translation>
    </message>
    <message>
        <source>Tabs toolbar</source>
        <translation>نوارابزار برگه‌ها</translation>
    </message>
    <message>
        <source>Request payments (generates QR codes and bitcoin: URIs)</source>
        <translation>درخواست پرداخت ( تولید کد کیوار و ادرس بیت کوین)</translation>
    </message>
    <message>
        <source>Show the list of used sending addresses and labels</source>
        <translation>نمایش لیست آدرس های ارسال و لیبل ها</translation>
    </message>
    <message>
        <source>Show the list of used receiving addresses and labels</source>
        <translation>نمایش لیست آدرس های دریافت و لیبل ها</translation>
    </message>
    <message>
        <source>Open a bitcoin: URI or payment request</source>
        <translation>بازکردن یک بیت کوین: آدرس یا درخواست پرداخت</translation>
    </message>
    <message>
        <source>&amp;Command-line options</source>
        <translation>گزینه‌های خط‌فرمان</translation>
    </message>
    <message numerus="yes">
<<<<<<< HEAD
        <source>%n active connection(s) to Particl network</source>
        <translation><numerusform>%n ارتباط فعال با شبکهٔ بیت‌کوین</numerusform></translation>
=======
        <source>%n active connection(s) to Bitcoin network</source>
        <translation><numerusform>%n ارتباط فعال با شبکهٔ بیت‌کوین</numerusform><numerusform>%n ارتباط فعال با شبکهٔ بیت‌کوین</numerusform></translation>
>>>>>>> e5776690
    </message>
    <message>
        <source>Processing blocks on disk...</source>
        <translation>پردازش بلوک‌ها روی دیسک...</translation>
    </message>
    <message numerus="yes">
        <source>Processed %n block(s) of transaction history.</source>
        <translation><numerusform>پردازش %n  بلاک از تاریخچه ی تراکنش ها </numerusform><numerusform>پردازش %n  بلاک از تاریخچه ی تراکنش ها </numerusform></translation>
    </message>
    <message>
        <source>%1 behind</source>
        <translation>%1 عقب‌تر</translation>
    </message>
    <message>
        <source>Last received block was generated %1 ago.</source>
        <translation>آخرین بلاک دریافتی %1 پیش ایجاد شده است.</translation>
    </message>
    <message>
        <source>Transactions after this will not yet be visible.</source>
        <translation>تراکنش‌های بعد از این هنوز قابل مشاهده نیستند.</translation>
    </message>
    <message>
        <source>Error</source>
        <translation>خطا</translation>
    </message>
    <message>
        <source>Warning</source>
        <translation>هشدار</translation>
    </message>
    <message>
        <source>Information</source>
        <translation>اطلاعات</translation>
    </message>
    <message>
        <source>Up to date</source>
        <translation>وضعیت به‌روز</translation>
    </message>
    <message>
        <source>Catching up...</source>
        <translation>به‌روز رسانی...</translation>
    </message>
    <message>
        <source>Date: %1
</source>
        <translation>تاریخ: %1
</translation>
    </message>
    <message>
        <source>Amount: %1
</source>
        <translation>مقدار: %1
</translation>
    </message>
    <message>
        <source>Type: %1
</source>
        <translation>نوع: %1
</translation>
    </message>
    <message>
        <source>Label: %1
</source>
        <translation>برچسب: %1
</translation>
    </message>
    <message>
        <source>Address: %1
</source>
        <translation>نشانی: %1
</translation>
    </message>
    <message>
        <source>Sent transaction</source>
        <translation>تراکنش ارسال شد</translation>
    </message>
    <message>
        <source>Incoming transaction</source>
        <translation>تراکنش دریافت شد</translation>
    </message>
    <message>
        <source>Wallet is &lt;b&gt;encrypted&lt;/b&gt; and currently &lt;b&gt;unlocked&lt;/b&gt;</source>
        <translation>کیف پول &lt;b&gt;رمزنگاری شده&lt;/b&gt; است و هم‌اکنون &lt;b&gt;باز&lt;/b&gt; است</translation>
    </message>
    <message>
        <source>Wallet is &lt;b&gt;encrypted&lt;/b&gt; and currently &lt;b&gt;locked&lt;/b&gt;</source>
        <translation>کیف پول &lt;b&gt;رمزنگاری شده&lt;/b&gt; است و هم‌اکنون &lt;b&gt;قفل&lt;/b&gt; است</translation>
    </message>
    </context>
<context>
    <name>CoinControlDialog</name>
    <message>
        <source>Coin Selection</source>
        <translation>انتخاب سکه</translation>
    </message>
    <message>
        <source>Quantity:</source>
        <translation>تعداد:</translation>
    </message>
    <message>
        <source>Bytes:</source>
        <translation>بایت ها:</translation>
    </message>
    <message>
        <source>Amount:</source>
        <translation>مبلغ:</translation>
    </message>
    <message>
        <source>Fee:</source>
        <translation>هزینه:</translation>
    </message>
    <message>
        <source>After Fee:</source>
        <translation>هزینه ی پسین:</translation>
    </message>
    <message>
        <source>Change:</source>
        <translation>پول خورد:</translation>
    </message>
    <message>
        <source>(un)select all</source>
        <translation>(لغو)انتخاب همه</translation>
    </message>
    <message>
        <source>Tree mode</source>
        <translation>مدل درختی</translation>
    </message>
    <message>
        <source>List mode</source>
        <translation>مدل لیست</translation>
    </message>
    <message>
        <source>Amount</source>
        <translation>مبلغ</translation>
    </message>
    <message>
        <source>Received with label</source>
        <translation>دریافت شده با برچسب</translation>
    </message>
    <message>
        <source>Received with address</source>
        <translation>دریافت شده با نشانی</translation>
    </message>
    <message>
        <source>Date</source>
        <translation>تاریخ</translation>
    </message>
    <message>
        <source>Confirmations</source>
        <translation>تاییدیه ها</translation>
    </message>
    <message>
        <source>Confirmed</source>
        <translation>تأیید شده</translation>
    </message>
    <message>
        <source>Copy address</source>
        <translation>کپی ادرس</translation>
    </message>
    <message>
        <source>Copy label</source>
        <translation>کپی برچسب</translation>
    </message>
    <message>
        <source>Copy amount</source>
        <translation>کپی مقدار</translation>
    </message>
    <message>
        <source>Copy transaction ID</source>
        <translation>کپی شناسهٔ تراکنش</translation>
    </message>
    <message>
        <source>Lock unspent</source>
        <translation>قفل کردن خرج نشده ها</translation>
    </message>
    <message>
        <source>Unlock unspent</source>
        <translation>بازکردن قفل خرج نشده ها</translation>
    </message>
    <message>
        <source>Copy quantity</source>
        <translation>کپی تعداد</translation>
    </message>
    <message>
        <source>Copy fee</source>
        <translation>رونوشت کارمزد</translation>
    </message>
    <message>
        <source>Copy bytes</source>
        <translation>کپی کردن بایت ها</translation>
    </message>
    <message>
        <source>Copy change</source>
        <translation>کپی کردن تغییر</translation>
    </message>
    <message>
        <source>(%1 locked)</source>
        <translation>(%1 قفل شده)</translation>
    </message>
    <message>
        <source>yes</source>
        <translation>بله</translation>
    </message>
    <message>
        <source>no</source>
        <translation>خیر</translation>
    </message>
    <message>
        <source>(no label)</source>
        <translation>(بدون برچسب)</translation>
    </message>
    <message>
        <source>(change)</source>
        <translation>(تغییر)</translation>
    </message>
</context>
<context>
    <name>EditAddressDialog</name>
    <message>
        <source>Edit Address</source>
        <translation>ویرایش نشانی</translation>
    </message>
    <message>
        <source>&amp;Label</source>
        <translation>&amp;برچسب</translation>
    </message>
    <message>
        <source>&amp;Address</source>
        <translation>&amp;نشانی</translation>
    </message>
    <message>
        <source>New sending address</source>
        <translation>نشانی فرستنده جدید</translation>
    </message>
    <message>
        <source>Edit receiving address</source>
        <translation>ویرایش آدرس گیرنده</translation>
    </message>
    <message>
        <source>Edit sending address</source>
        <translation>ویرایش آدرس قرستنده</translation>
    </message>
    <message>
        <source>The entered address "%1" is not a valid Particl address.</source>
        <translation>نشانی وارد شده "%1" یک نشانی معتبر بیت‌کوین نیست.</translation>
    </message>
    <message>
        <source>Could not unlock wallet.</source>
        <translation>نمی‌توان کیف پول را رمزگشایی کرد.</translation>
    </message>
    <message>
        <source>New key generation failed.</source>
        <translation>تولید کلید جدید ناموفق بود.</translation>
    </message>
</context>
<context>
    <name>FreespaceChecker</name>
    <message>
        <source>A new data directory will be created.</source>
        <translation>یک مسیر دادهٔ جدید ایجاد خواهد شد.</translation>
    </message>
    <message>
        <source>name</source>
        <translation>نام</translation>
    </message>
    <message>
        <source>Directory already exists. Add %1 if you intend to create a new directory here.</source>
        <translation>این پوشه در حال حاضر وجود دارد. اگر می‌خواهید یک دایرکتوری جدید در این‌جا ایجاد کنید، %1 را اضافه کنید.</translation>
    </message>
    <message>
        <source>Path already exists, and is not a directory.</source>
        <translation>مسیر داده شده موجود است و به یک پوشه اشاره نمی‌کند.</translation>
    </message>
    <message>
        <source>Cannot create data directory here.</source>
        <translation>نمی‌توان پوشهٔ داده در این‌جا ایجاد کرد.</translation>
    </message>
</context>
<context>
    <name>HelpMessageDialog</name>
    <message>
        <source>version</source>
        <translation>نسخه</translation>
    </message>
    <message>
        <source>(%1-bit)</source>
        <translation>(%1-بیت)</translation>
    </message>
    <message>
        <source>About %1</source>
        <translation>درباره %1</translation>
    </message>
    <message>
        <source>Command-line options</source>
        <translation>گزینه‌های خط‌فرمان</translation>
    </message>
</context>
<context>
    <name>Intro</name>
    <message>
        <source>Welcome</source>
        <translation>خوش‌آمدید</translation>
    </message>
    <message>
        <source>Welcome to %1.</source>
        <translation>به %1 خوش‌آمدید.</translation>
    </message>
    <message>
        <source>Use the default data directory</source>
        <translation>استفاده از مسیر پیش‌فرض</translation>
    </message>
    <message>
        <source>Use a custom data directory:</source>
        <translation>استفاده از یک مسیر سفارشی:</translation>
    </message>
    <message>
        <source>Bitcoin</source>
        <translation>بیت‌کوین</translation>
    </message>
    <message>
        <source>Error</source>
        <translation>خطا</translation>
    </message>
    <message numerus="yes">
        <source>%n GB of free space available</source>
        <translation><numerusform>%n گیگابایت فضا موجود است</numerusform><numerusform>%n گیگابایت فضا موجود است</numerusform></translation>
    </message>
    </context>
<context>
    <name>ModalOverlay</name>
    <message>
        <source>Form</source>
        <translation>فرم</translation>
    </message>
    <message>
        <source>Unknown...</source>
        <translation>مشخص نیست</translation>
    </message>
    <message>
        <source>Last block time</source>
        <translation>زمان آخرین بلوک</translation>
    </message>
    <message>
        <source>Progress</source>
        <translation>پیشروی</translation>
    </message>
    <message>
        <source>Progress increase per hour</source>
        <translation>پیشروی در هر ساعت بیشتر میشود</translation>
    </message>
    <message>
        <source>calculating...</source>
        <translation>در حال محاسبه...</translation>
    </message>
    <message>
        <source>Estimated time left until synced</source>
        <translation>زمان تخمینی تا سینک شدن</translation>
    </message>
    <message>
        <source>Hide</source>
        <translation>پنهان کردن</translation>
    </message>
    </context>
<context>
    <name>OpenURIDialog</name>
    <message>
        <source>Open URI</source>
        <translation>بازکردن آدرس</translation>
    </message>
    <message>
        <source>Open payment request from URI or file</source>
        <translation>بازکردن درخواست پرداخت از آدرس یا فایل</translation>
    </message>
    <message>
        <source>URI:</source>
        <translation>آدرس اینترنتی:</translation>
    </message>
    <message>
        <source>Select payment request file</source>
        <translation>انتخاب فایل درخواست پرداخت</translation>
    </message>
    </context>
<context>
    <name>OptionsDialog</name>
    <message>
        <source>Options</source>
        <translation>گزینه‌ها</translation>
    </message>
    <message>
        <source>&amp;Main</source>
        <translation>&amp;عمومی</translation>
    </message>
    <message>
        <source>Automatically start %1 after logging in to the system.</source>
        <translation>اجرای خودکار %1 بعد زمان ورود به سیستم.</translation>
    </message>
    <message>
        <source>MB</source>
        <translation>مگابایت</translation>
    </message>
    <message>
        <source>Reset all client options to default.</source>
        <translation>بازنشانی تمام تنظیمات به پیش‌فرض.</translation>
    </message>
    <message>
        <source>&amp;Reset Options</source>
        <translation>&amp;بازنشانی تنظیمات</translation>
    </message>
    <message>
        <source>&amp;Network</source>
        <translation>&amp;شبکه</translation>
    </message>
    <message>
        <source>W&amp;allet</source>
        <translation>کیف پول</translation>
    </message>
    <message>
        <source>Expert</source>
        <translation>استخراج</translation>
    </message>
    <message>
        <source>Automatically open the Particl client port on the router. This only works when your router supports UPnP and it is enabled.</source>
        <translation>باز کردن خودکار درگاه شبکهٔ بیت‌کوین روی روترها. تنها زمانی کار می‌کند که روتر از پروتکل UPnP پشتیبانی کند و این پروتکل فعال باشد.</translation>
    </message>
    <message>
        <source>Map port using &amp;UPnP</source>
        <translation>نگاشت درگاه شبکه با استفاده از پروتکل &amp;UPnP</translation>
    </message>
    <message>
        <source>Proxy &amp;IP:</source>
        <translation>آ&amp;ی‌پی پراکسی:</translation>
    </message>
    <message>
        <source>&amp;Port:</source>
        <translation>&amp;درگاه:</translation>
    </message>
    <message>
        <source>Port of the proxy (e.g. 9050)</source>
        <translation>درگاه پراکسی (مثال 9050)</translation>
    </message>
    <message>
        <source>IPv4</source>
        <translation>آی‌پی نسخه 4</translation>
    </message>
    <message>
        <source>IPv6</source>
        <translation>آی‌پی نسخه 6</translation>
    </message>
    <message>
        <source>Tor</source>
        <translation>تور</translation>
    </message>
    <message>
        <source>&amp;Window</source>
        <translation>&amp;پنجره</translation>
    </message>
    <message>
        <source>Show only a tray icon after minimizing the window.</source>
        <translation>تنها بعد از کوچک کردن پنجره، tray icon را نشان بده.</translation>
    </message>
    <message>
        <source>&amp;Minimize to the tray instead of the taskbar</source>
        <translation>&amp;کوچک کردن به سینی به‌جای نوار وظیفه</translation>
    </message>
    <message>
        <source>M&amp;inimize on close</source>
        <translation>کوچک کردن &amp;در زمان بسته شدن</translation>
    </message>
    <message>
        <source>&amp;Display</source>
        <translation>&amp;نمایش</translation>
    </message>
    <message>
        <source>User Interface &amp;language:</source>
        <translation>زبان &amp;رابط کاربری:</translation>
    </message>
    <message>
        <source>&amp;Unit to show amounts in:</source>
        <translation>&amp;واحد نمایش مبالغ:</translation>
    </message>
    <message>
        <source>Choose the default subdivision unit to show in the interface and when sending coins.</source>
        <translation>انتخاب واحد پول مورد استفاده برای نمایش در پنجره‌ها و برای ارسال سکه.</translation>
    </message>
    <message>
        <source>&amp;OK</source>
        <translation>&amp;تأیید</translation>
    </message>
    <message>
        <source>&amp;Cancel</source>
        <translation>&amp;لغو</translation>
    </message>
    <message>
        <source>default</source>
        <translation>پیش‌فرض</translation>
    </message>
    <message>
        <source>none</source>
        <translation>هیچکدام</translation>
    </message>
    <message>
        <source>Confirm options reset</source>
        <translation>تأییدِ بازنشانی گزینه‌ها</translation>
    </message>
    <message>
        <source>Error</source>
        <translation>خطا</translation>
    </message>
    <message>
        <source>This change would require a client restart.</source>
        <translation>برای این تغییرات بازنشانی مشتری ضروری است</translation>
    </message>
    <message>
        <source>The supplied proxy address is invalid.</source>
        <translation>آدرس پراکسی داده شده صحیح نیست.</translation>
    </message>
</context>
<context>
    <name>OverviewPage</name>
    <message>
        <source>Form</source>
        <translation>فرم</translation>
    </message>
    <message>
        <source>The displayed information may be out of date. Your wallet automatically synchronizes with the Particl network after a connection is established, but this process has not completed yet.</source>
        <translation>اطلاعات نمایش‌داده شده ممکن است قدیمی باشند. بعد از این که یک اتصال با شبکه برقرار شد، کیف پول شما به‌صورت خودکار با شبکهٔ بیت‌کوین همگام‌سازی می‌شود. اما این روند هنوز کامل نشده است.</translation>
    </message>
    <message>
        <source>Available:</source>
        <translation>در دسترس:</translation>
    </message>
    <message>
        <source>Your current spendable balance</source>
        <translation>تراز علی‌الحساب شما</translation>
    </message>
    <message>
        <source>Pending:</source>
        <translation>در انتظار:</translation>
    </message>
    <message>
        <source>Total of transactions that have yet to be confirmed, and do not yet count toward the spendable balance</source>
        <translation>مجموع تراکنش‌هایی که هنوز تأیید نشده‌اند؛ و هنوز روی تراز علی‌الحساب اعمال نشده‌اند</translation>
    </message>
    <message>
        <source>Immature:</source>
        <translation>نارسیده:</translation>
    </message>
    <message>
        <source>Mined balance that has not yet matured</source>
        <translation>تراز استخراج شده از معدن که هنوز بالغ نشده است</translation>
    </message>
    <message>
        <source>Balances</source>
        <translation>تراز ها</translation>
    </message>
    <message>
        <source>Total:</source>
        <translation>جمع کل:</translation>
    </message>
    <message>
        <source>Your current total balance</source>
        <translation>تراز کل فعلی شما</translation>
    </message>
    <message>
        <source>Spendable:</source>
        <translation>:قابل خرج کردن</translation>
    </message>
    <message>
        <source>Recent transactions</source>
        <translation>تراکنش های اخیر</translation>
    </message>
    </context>
<context>
    <name>PaymentServer</name>
    <message>
        <source>Invalid payment request.</source>
        <translation>درخواست پرداخت نامعتبر.</translation>
    </message>
    </context>
<context>
    <name>PeerTableModel</name>
    <message>
        <source>Sent</source>
        <translation>ارسال شده</translation>
    </message>
    <message>
        <source>Received</source>
        <translation>دریافتی</translation>
    </message>
</context>
<context>
    <name>QObject</name>
    <message>
        <source>Amount</source>
        <translation>مبلغ</translation>
    </message>
    <message>
        <source>Enter a Particl address (e.g. %1)</source>
        <translation>یک آدرس بیت‌کوین وارد کنید (مثلاً %1)</translation>
    </message>
    <message>
        <source>%1 d</source>
        <translation>%1 روز</translation>
    </message>
    <message>
        <source>%1 h</source>
        <translation>%1 ساعت</translation>
    </message>
    <message>
        <source>%1 m</source>
        <translation>%1 دقیقه</translation>
    </message>
    <message>
        <source>%1 s</source>
        <translation>%1 ثانیه</translation>
    </message>
    <message>
        <source>None</source>
        <translation>هیچکدام</translation>
    </message>
    <message>
        <source>N/A</source>
        <translation>ناموجود</translation>
    </message>
    <message>
        <source>%1 ms</source>
        <translation>%1 میلیونم ثانیه</translation>
    </message>
    <message>
        <source>%1 and %2</source>
        <translation>%1 و %2</translation>
    </message>
    <message>
        <source>%1 B</source>
        <translation>%1 بایت</translation>
    </message>
    <message>
        <source>%1 KB</source>
        <translation>%1 کیلوبایت</translation>
    </message>
    <message>
        <source>%1 MB</source>
        <translation>%1 مگابایت</translation>
    </message>
    <message>
        <source>%1 GB</source>
        <translation>%1 گیگابایت</translation>
    </message>
    <message>
        <source>unknown</source>
        <translation>ناشناس</translation>
    </message>
</context>
<context>
    <name>QObject::QObject</name>
    </context>
<context>
    <name>QRImageWidget</name>
    </context>
<context>
    <name>RPCConsole</name>
    <message>
        <source>N/A</source>
        <translation>ناموجود</translation>
    </message>
    <message>
        <source>Client version</source>
        <translation>نسخهٔ کلاینت</translation>
    </message>
    <message>
        <source>&amp;Information</source>
        <translation>&amp;اطلاعات</translation>
    </message>
    <message>
        <source>Debug window</source>
        <translation>پنجرهٔ اشکالزدایی</translation>
    </message>
    <message>
        <source>General</source>
        <translation>عمومی</translation>
    </message>
    <message>
        <source>Startup time</source>
        <translation>زمان آغاز به کار</translation>
    </message>
    <message>
        <source>Network</source>
        <translation>شبکه</translation>
    </message>
    <message>
        <source>Name</source>
        <translation>اسم</translation>
    </message>
    <message>
        <source>Number of connections</source>
        <translation>تعداد ارتباطات</translation>
    </message>
    <message>
        <source>Block chain</source>
        <translation>زنجیرهٔ بلوک‌ها</translation>
    </message>
    <message>
        <source>Current number of blocks</source>
        <translation>تعداد فعلی بلوک‌ها</translation>
    </message>
    <message>
        <source>Memory Pool</source>
        <translation>استخر حافظه</translation>
    </message>
    <message>
        <source>Current number of transactions</source>
        <translation>تعداد تراکنش های فعلی</translation>
    </message>
    <message>
        <source>Memory usage</source>
        <translation>مصرف حافظه</translation>
    </message>
    <message>
        <source>Received</source>
        <translation>دریافتی</translation>
    </message>
    <message>
        <source>Sent</source>
        <translation>ارسال شده</translation>
    </message>
    <message>
        <source>Version</source>
        <translation>نسخه</translation>
    </message>
    <message>
        <source>Services</source>
        <translation>سرویس ها</translation>
    </message>
    <message>
        <source>Connection Time</source>
        <translation>مدت اتصال</translation>
    </message>
    <message>
        <source>Last Send</source>
        <translation>ارسال شده آخرین بار</translation>
    </message>
    <message>
        <source>Last Receive</source>
        <translation>آخرین دریافتی</translation>
    </message>
    <message>
        <source>Ping Time</source>
        <translation>زمان پینگ</translation>
    </message>
    <message>
        <source>Ping Wait</source>
        <translation>انتظار پینگ</translation>
    </message>
    <message>
        <source>Last block time</source>
        <translation>زمان آخرین بلوک</translation>
    </message>
    <message>
        <source>&amp;Open</source>
        <translation>با&amp;ز کردن</translation>
    </message>
    <message>
        <source>&amp;Console</source>
        <translation>&amp;کنسول</translation>
    </message>
    <message>
        <source>Totals</source>
        <translation>جمع کل:</translation>
    </message>
    <message>
        <source>In:</source>
        <translation>در:</translation>
    </message>
    <message>
        <source>Out:</source>
        <translation>خروجی:</translation>
    </message>
    <message>
        <source>Debug log file</source>
        <translation>فایلِ لاگِ اشکال زدایی</translation>
    </message>
    <message>
        <source>Clear console</source>
        <translation>پاکسازی کنسول</translation>
    </message>
    <message>
        <source>1 &amp;hour</source>
        <translation>1 ساعت</translation>
    </message>
    <message>
        <source>1 &amp;day</source>
        <translation>1 روز</translation>
    </message>
    <message>
        <source>1 &amp;week</source>
        <translation>1 هفته</translation>
    </message>
    <message>
        <source>1 &amp;year</source>
        <translation>1 سال</translation>
    </message>
    <message>
        <source>Ban for</source>
        <translation>محدود شده برای</translation>
    </message>
    <message>
        <source>never</source>
        <translation>هرگز</translation>
    </message>
    <message>
        <source>Yes</source>
        <translation>بله</translation>
    </message>
    <message>
        <source>No</source>
        <translation>خیر</translation>
    </message>
    <message>
        <source>Unknown</source>
        <translation>ناشناخته</translation>
    </message>
</context>
<context>
    <name>ReceiveCoinsDialog</name>
    <message>
        <source>&amp;Amount:</source>
        <translation>مبلغ:</translation>
    </message>
    <message>
        <source>&amp;Label:</source>
        <translation>&amp;برچسب:</translation>
    </message>
    <message>
        <source>&amp;Message:</source>
        <translation>پیام:</translation>
    </message>
    <message>
        <source>Use this form to request payments. All fields are &lt;b&gt;optional&lt;/b&gt;.</source>
        <translation>برای درخواست پرداخت از این فرم استفاده کنید.تمام قسمت ها &lt;b&gt;اختیاری&lt;b&gt; هستند.</translation>
    </message>
    <message>
        <source>Clear all fields of the form.</source>
        <translation>تمام قسمت های فرم را خالی کن.</translation>
    </message>
    <message>
        <source>Clear</source>
        <translation>پاک‌کردن</translation>
    </message>
    <message>
        <source>Show</source>
        <translation>نمایش</translation>
    </message>
    <message>
        <source>Remove the selected entries from the list</source>
        <translation>حذف ورودی های انتخاب‌شده از لیست</translation>
    </message>
    <message>
        <source>Remove</source>
        <translation>حذف کردن</translation>
    </message>
    <message>
        <source>Copy label</source>
        <translation>کپی برچسب</translation>
    </message>
    <message>
        <source>Copy message</source>
        <translation>کپی پیام</translation>
    </message>
    <message>
        <source>Copy amount</source>
        <translation>کپی مقدار</translation>
    </message>
</context>
<context>
    <name>ReceiveRequestDialog</name>
    <message>
        <source>QR Code</source>
        <translation>کد QR</translation>
    </message>
    <message>
        <source>Copy &amp;Address</source>
        <translation>&amp;کپی نشانی</translation>
    </message>
    <message>
        <source>&amp;Save Image...</source>
        <translation>&amp;ذخیره عکس...</translation>
    </message>
    <message>
        <source>Address</source>
        <translation>آدرس</translation>
    </message>
    <message>
        <source>Label</source>
        <translation>برچسب</translation>
    </message>
    <message>
        <source>Message</source>
        <translation>پیام</translation>
    </message>
    <message>
        <source>Wallet</source>
        <translation>کیف پول</translation>
    </message>
    </context>
<context>
    <name>RecentRequestsTableModel</name>
    <message>
        <source>Date</source>
        <translation>تاریخ</translation>
    </message>
    <message>
        <source>Label</source>
        <translation>برچسب</translation>
    </message>
    <message>
        <source>Message</source>
        <translation>پیام</translation>
    </message>
    <message>
        <source>(no label)</source>
        <translation>(بدون برچسب)</translation>
    </message>
    <message>
        <source>(no message)</source>
        <translation>(بدون پیام)</translation>
    </message>
    </context>
<context>
    <name>SendCoinsDialog</name>
    <message>
        <source>Send Coins</source>
        <translation>ارسال سکه</translation>
    </message>
    <message>
        <source>Inputs...</source>
        <translation>ورودی‌ها...</translation>
    </message>
    <message>
        <source>automatically selected</source>
        <translation>به طور خودکار انتخاب شدند</translation>
    </message>
    <message>
        <source>Insufficient funds!</source>
        <translation>بود جه نا کافی </translation>
    </message>
    <message>
        <source>Quantity:</source>
        <translation>تعداد:</translation>
    </message>
    <message>
        <source>Bytes:</source>
        <translation>بایت ها:</translation>
    </message>
    <message>
        <source>Amount:</source>
        <translation>مبلغ:</translation>
    </message>
    <message>
        <source>Fee:</source>
        <translation>هزینه:</translation>
    </message>
    <message>
        <source>After Fee:</source>
        <translation>هزینه ی پسین:</translation>
    </message>
    <message>
        <source>Change:</source>
        <translation>پول خورد:</translation>
    </message>
    <message>
        <source>Transaction Fee:</source>
        <translation>هزینهٔ تراکنش:</translation>
    </message>
    <message>
        <source>Choose...</source>
        <translation>انتخاب...</translation>
    </message>
    <message>
        <source>per kilobyte</source>
        <translation>در هر کیلوبایت</translation>
    </message>
    <message>
        <source>Hide</source>
        <translation>پنهان کردن</translation>
    </message>
    <message>
        <source>Recommended:</source>
        <translation>توصیه شده:</translation>
    </message>
    <message>
        <source>Custom:</source>
        <translation>سفارشی:</translation>
    </message>
    <message>
        <source>Send to multiple recipients at once</source>
        <translation>ارسال به چند دریافت‌کنندهٔ به‌طور همزمان</translation>
    </message>
    <message>
        <source>Add &amp;Recipient</source>
        <translation>&amp;دریافت‌کنندهٔ جدید</translation>
    </message>
    <message>
        <source>Clear all fields of the form.</source>
        <translation>تمام قسمت های فرم را خالی کن.</translation>
    </message>
    <message>
        <source>Clear &amp;All</source>
        <translation>پاکسازی &amp;همه</translation>
    </message>
    <message>
        <source>Balance:</source>
        <translation>تزار:</translation>
    </message>
    <message>
        <source>Confirm the send action</source>
        <translation>عملیات ارسال را تأیید کنید</translation>
    </message>
    <message>
        <source>S&amp;end</source>
        <translation>&amp;ارسال</translation>
    </message>
    <message>
        <source>Copy quantity</source>
        <translation>کپی تعداد</translation>
    </message>
    <message>
        <source>Copy amount</source>
        <translation>کپی مقدار</translation>
    </message>
    <message>
        <source>Copy fee</source>
        <translation>رونوشت کارمزد</translation>
    </message>
    <message>
        <source>Copy bytes</source>
        <translation>کپی کردن بایت ها</translation>
    </message>
    <message>
        <source>Copy change</source>
        <translation>کپی کردن تغییر</translation>
    </message>
    <message>
        <source>or</source>
        <translation>یا</translation>
    </message>
    <message>
        <source>Transaction fee</source>
        <translation>هزینهٔ تراکنش</translation>
    </message>
    <message>
        <source>(no label)</source>
        <translation>(بدون برچسب)</translation>
    </message>
</context>
<context>
    <name>SendCoinsEntry</name>
    <message>
        <source>A&amp;mount:</source>
        <translation>A&amp;مبلغ :</translation>
    </message>
    <message>
        <source>Pay &amp;To:</source>
        <translation>پرداخ&amp;ت به:</translation>
    </message>
    <message>
        <source>&amp;Label:</source>
        <translation>&amp;برچسب:</translation>
    </message>
    <message>
        <source>Choose previously used address</source>
        <translation>انتخاب نشانی پیش‌تر استفاده شده</translation>
    </message>
    <message>
        <source>This is a normal payment.</source>
        <translation>این یک پرداخت عادی است</translation>
    </message>
    <message>
        <source>The Particl address to send the payment to</source>
        <translation>نشانی بیت‌کوین برای ارسال پرداخت به آن</translation>
    </message>
    <message>
        <source>Alt+A</source>
        <translation>Alt+A</translation>
    </message>
    <message>
        <source>Paste address from clipboard</source>
        <translation>چسباندن نشانی از حافظهٔ سیستم</translation>
    </message>
    <message>
        <source>Alt+P</source>
        <translation>Alt+P</translation>
    </message>
    <message>
        <source>Remove this entry</source>
        <translation>حذف این مدخل</translation>
    </message>
    <message>
        <source>Message:</source>
        <translation>پیام:</translation>
    </message>
    <message>
        <source>Pay To:</source>
        <translation>پرداخت به:</translation>
    </message>
    <message>
        <source>Memo:</source>
        <translation>یادداشت:</translation>
    </message>
    </context>
<context>
    <name>SendConfirmationDialog</name>
    </context>
<context>
    <name>ShutdownWindow</name>
    <message>
        <source>%1 is shutting down...</source>
        <translation>%1 در حال خاموش شدن است...</translation>
    </message>
    </context>
<context>
    <name>SignVerifyMessageDialog</name>
    <message>
        <source>Signatures - Sign / Verify a Message</source>
        <translation>امضاها - امضا / تأیید یک پیام</translation>
    </message>
    <message>
        <source>&amp;Sign Message</source>
        <translation>ا&amp;مضای پیام</translation>
    </message>
    <message>
        <source>The Particl address to sign the message with</source>
        <translation>نشانی بیت‌کوین برای امضاء پیغام با آن</translation>
    </message>
    <message>
        <source>Choose previously used address</source>
        <translation>انتخاب نشانی پیشتر استفاده شده</translation>
    </message>
    <message>
        <source>Alt+A</source>
        <translation>Alt+A</translation>
    </message>
    <message>
        <source>Paste address from clipboard</source>
        <translation>چسباندن نشانی از حافظهٔ سیستم</translation>
    </message>
    <message>
        <source>Alt+P</source>
        <translation>Alt+P</translation>
    </message>
    <message>
        <source>Enter the message you want to sign here</source>
        <translation>پیامی را که می‌خواهید امضا کنید در اینجا وارد کنید</translation>
    </message>
    <message>
        <source>Signature</source>
        <translation>امضا</translation>
    </message>
    <message>
        <source>Copy the current signature to the system clipboard</source>
        <translation>امضای فعلی را به حافظهٔ سیستم کپی کن</translation>
    </message>
    <message>
        <source>Sign the message to prove you own this Particl address</source>
        <translation>برای اثبات تعلق این نشانی به شما، پیام را امضا کنید</translation>
    </message>
    <message>
        <source>Sign &amp;Message</source>
        <translation>ا&amp;مضای پیام</translation>
    </message>
    <message>
        <source>Reset all sign message fields</source>
        <translation>بازنشانی تمام فیلدهای پیام</translation>
    </message>
    <message>
        <source>Clear &amp;All</source>
        <translation>پاک &amp;کردن همه</translation>
    </message>
    <message>
        <source>&amp;Verify Message</source>
        <translation>&amp;شناسایی پیام</translation>
    </message>
    <message>
        <source>The Particl address the message was signed with</source>
        <translation>نشانی بیت‌کوین که پیغام با آن امضاء شده</translation>
    </message>
    <message>
        <source>Verify the message to ensure it was signed with the specified Particl address</source>
        <translation>برای حصول اطمینان از اینکه پیام با نشانی بیت‌کوین مشخص شده امضا است یا خیر، پیام را شناسایی کنید</translation>
    </message>
    <message>
        <source>Verify &amp;Message</source>
        <translation>&amp;شناسایی پیام</translation>
    </message>
    <message>
        <source>Reset all verify message fields</source>
        <translation>بازنشانی تمام فیلدهای پیام</translation>
    </message>
    </context>
<context>
    <name>SplashScreen</name>
    <message>
        <source>[testnet]</source>
        <translation>آزمایش شبکه</translation>
    </message>
</context>
<context>
    <name>TrafficGraphWidget</name>
    <message>
        <source>KB/s</source>
        <translation>کیلوبایت</translation>
    </message>
</context>
<context>
    <name>TransactionDesc</name>
    <message>
        <source>Status</source>
        <translation>وضعیت</translation>
    </message>
    <message>
        <source>Date</source>
        <translation>تاریخ</translation>
    </message>
    <message>
        <source>Source</source>
        <translation>منبع</translation>
    </message>
    <message>
        <source>Generated</source>
        <translation>تولید شده</translation>
    </message>
    <message>
        <source>From</source>
        <translation>از</translation>
    </message>
    <message>
        <source>To</source>
        <translation>به</translation>
    </message>
    <message>
        <source>Credit</source>
        <translation>اعتبار</translation>
    </message>
    <message>
        <source>Message</source>
        <translation>پیام</translation>
    </message>
    <message>
        <source>Transaction</source>
        <translation>تراکنش</translation>
    </message>
    <message>
        <source>Inputs</source>
        <translation>ورودی ها</translation>
    </message>
    </context>
<context>
    <name>TransactionDescDialog</name>
    <message>
        <source>This pane shows a detailed description of the transaction</source>
        <translation>این پنل شامل توصیف کاملی از جزئیات تراکنش است</translation>
    </message>
    </context>
<context>
    <name>TransactionTableModel</name>
    <message>
        <source>Date</source>
        <translation>تاریخ</translation>
    </message>
    <message>
        <source>Type</source>
        <translation>نوع</translation>
    </message>
    <message>
        <source>Label</source>
        <translation>برچسب</translation>
    </message>
    <message>
        <source>Received with</source>
        <translation>دریافت شد با</translation>
    </message>
    <message>
        <source>Received from</source>
        <translation>دریافت شد از</translation>
    </message>
    <message>
        <source>Sent to</source>
        <translation>فرستاده شد به</translation>
    </message>
    <message>
        <source>(n/a)</source>
        <translation>(نامعلوم)</translation>
    </message>
    <message>
        <source>(no label)</source>
        <translation>(بدون برچسب)</translation>
    </message>
    </context>
<context>
    <name>TransactionView</name>
    <message>
        <source>All</source>
        <translation>همه</translation>
    </message>
    <message>
        <source>Today</source>
        <translation>امروز</translation>
    </message>
    <message>
        <source>This week</source>
        <translation>این هفته</translation>
    </message>
    <message>
        <source>This month</source>
        <translation>این ماه</translation>
    </message>
    <message>
        <source>Last month</source>
        <translation>ماه قبل</translation>
    </message>
    <message>
        <source>This year</source>
        <translation>امسال</translation>
    </message>
    <message>
        <source>Received with</source>
        <translation>دریافت شد با</translation>
    </message>
    <message>
        <source>Sent to</source>
        <translation>فرستاده شد به</translation>
    </message>
    <message>
        <source>Copy address</source>
        <translation>کپی ادرس</translation>
    </message>
    <message>
        <source>Copy label</source>
        <translation>کپی برچسب</translation>
    </message>
    <message>
        <source>Copy amount</source>
        <translation>کپی مقدار</translation>
    </message>
    <message>
        <source>Copy transaction ID</source>
        <translation>کپی شناسهٔ تراکنش</translation>
    </message>
    <message>
        <source>Edit label</source>
        <translation>ویرایش برچسب</translation>
    </message>
    <message>
        <source>Show transaction details</source>
        <translation>نمایش جزئیات تراکنش</translation>
    </message>
    <message>
        <source>Export Transaction History</source>
        <translation>استخراج تاریخچه تراکنش ها</translation>
    </message>
    <message>
        <source>Comma separated file (*.csv)</source>
        <translation>فایل جدا شده با ویرگول(*.csv)</translation>
    </message>
    <message>
        <source>Date</source>
        <translation>تاریخ</translation>
    </message>
    <message>
        <source>Type</source>
        <translation>نوع</translation>
    </message>
    <message>
        <source>Label</source>
        <translation>برچسب</translation>
    </message>
    <message>
        <source>Address</source>
        <translation>آدرس</translation>
    </message>
    <message>
        <source>Exporting Failed</source>
        <translation>صدور موفق نبود</translation>
    </message>
    <message>
        <source>to</source>
        <translation>به</translation>
    </message>
</context>
<context>
    <name>UnitDisplayStatusBarControl</name>
    </context>
<context>
    <name>WalletFrame</name>
    </context>
<context>
    <name>WalletModel</name>
    </context>
<context>
    <name>WalletView</name>
    <message>
        <source>Export the data in the current tab to a file</source>
        <translation>صدور داده‌های برگهٔ فعلی به یک پرونده</translation>
    </message>
    </context>
<context>
    <name>bitcoin-core</name>
    <message>
<<<<<<< HEAD
        <source>Options:</source>
        <translation>گزینه‌ها:</translation>
    </message>
    <message>
        <source>Specify data directory</source>
        <translation>مشخص کردن دایرکتوری داده‌ها</translation>
    </message>
    <message>
        <source>Connect to a node to retrieve peer addresses, and disconnect</source>
        <translation>اتصال به یک گره برای دریافت آدرس‌های همتا و قطع اتصال پس از اتمام عملیات</translation>
    </message>
    <message>
        <source>Specify your own public address</source>
        <translation>آدرس عمومی خود را مشخص کنید</translation>
    </message>
    <message>
        <source>Accept command line and JSON-RPC commands</source>
        <translation>پذیرش دستورات خط فرمان و دستورات JSON-RPC</translation>
    </message>
    <message>
        <source>Run in the background as a daemon and accept commands</source>
        <translation>اجرا در پشت زمینه به‌صورت یک سرویس و پذیرش دستورات</translation>
    </message>
    <message>
        <source>Particl Core</source>
        <translation> هسته Particl </translation>
=======
        <source>Bitcoin Core</source>
        <translation> هسته Bitcoin </translation>
>>>>>>> e5776690
    </message>
    <message>
        <source>Copyright (C) %i-%i</source>
        <translation>حق تألیف (C) %i-%i</translation>
    </message>
    <message>
        <source>Corrupted block database detected</source>
        <translation>یک پایگاه داده ی بلوک خراب یافت شد</translation>
    </message>
    <message>
        <source>Do you want to rebuild the block database now?</source>
        <translation>آیا مایلید که اکنون پایگاه داده ی بلوک را بازسازی کنید؟</translation>
    </message>
    <message>
        <source>Error initializing block database</source>
        <translation>خطا در آماده سازی پایگاه داده ی بلوک</translation>
    </message>
    <message>
        <source>Error loading %s</source>
        <translation>خطا در بارگیری %s</translation>
    </message>
    <message>
        <source>Error loading block database</source>
        <translation>خطا در بارگذاری پایگاه داده ها</translation>
    </message>
    <message>
        <source>Error opening block database</source>
        <translation>خطا در بازگشایی پایگاه داده ی بلوک</translation>
    </message>
    <message>
        <source>Error: Disk space is low!</source>
        <translation>خطا: فضای دیسک کم است!</translation>
    </message>
    <message>
        <source>Failed to listen on any port. Use -listen=0 if you want this.</source>
        <translation>شنیدن هر گونه درگاه انجام پذیر نیست. ازlisten=0  برای اینکار استفاده کیند.</translation>
    </message>
    <message>
        <source>Importing...</source>
        <translation>در حال پیاده‌سازی...</translation>
    </message>
    <message>
        <source>Loading banlist...</source>
        <translation>بارگذاری لیست‌سیاه...</translation>
    </message>
    <message>
        <source>Verifying blocks...</source>
        <translation>در حال بازبینی بلوک‌ها...</translation>
    </message>
    <message>
        <source>Information</source>
        <translation>اطلاعات</translation>
    </message>
    <message>
        <source>This is experimental software.</source>
        <translation>این یک نرم افزار آزمایشی است.</translation>
    </message>
    <message>
        <source>Transaction amount too small</source>
        <translation>مقدار تراکنش بسیار کم است</translation>
    </message>
    <message>
        <source>Transaction too large</source>
        <translation>تراکنش بسیار بزرگ است</translation>
    </message>
    <message>
        <source>Warning</source>
        <translation>هشدار</translation>
    </message>
    <message>
        <source>Warning: unknown new rules activated (versionbit %i)</source>
        <translation>هشدار: قوانین جدید ناشناخته‌ای فعال شده‌اند (نسخه‌بیت %i)</translation>
    </message>
    <message>
        <source>Unknown network specified in -onlynet: '%s'</source>
        <translation>شبکه مشخص شده غیرقابل شناسایی در onlynet: '%s'</translation>
    </message>
    <message>
        <source>Insufficient funds</source>
        <translation>بود جه نا کافی </translation>
    </message>
    <message>
        <source>Loading block index...</source>
        <translation>بار گیری شاخص بلوک</translation>
    </message>
    <message>
        <source>Loading wallet...</source>
        <translation>بار گیری والت</translation>
    </message>
    <message>
        <source>Cannot downgrade wallet</source>
        <translation>امکان تنزل نسخه در wallet وجود ندارد</translation>
    </message>
    <message>
        <source>Rescanning...</source>
        <translation>اسکان مجدد</translation>
    </message>
    <message>
        <source>Done loading</source>
        <translation>بار گیری انجام شده است</translation>
    </message>
    <message>
        <source>Error</source>
        <translation>خطا</translation>
    </message>
</context>
</TS><|MERGE_RESOLUTION|>--- conflicted
+++ resolved
@@ -66,11 +66,11 @@
         <translation>آدرس‌های دریافتی</translation>
     </message>
     <message>
-        <source>These are your Bitcoin addresses for sending payments. Always check the amount and the receiving address before sending coins.</source>
+        <source>These are your Particl addresses for sending payments. Always check the amount and the receiving address before sending coins.</source>
         <translation>این‌ها آدرس‌های بیتکوین برای پرداخت‌ها هستند. همیشه قبل از فرستادن سکه‌ها مقدار و آدرس دریافت‌کننده را بررسی نمایید.</translation>
     </message>
     <message>
-        <source>These are your Bitcoin addresses for receiving payments. It is recommended to use a new receiving address for each transaction.</source>
+        <source>These are your Particl addresses for receiving payments. It is recommended to use a new receiving address for each transaction.</source>
         <translation>این‌ها آدرس‌های بیتکوین شما برای دریافت مبالغ می‌باشد. توصیه می‌شود برای هر تراکنش از یک آدرس جدید استفاده کنید.</translation>
     </message>
     <message>
@@ -394,7 +394,7 @@
         <translation>نوارابزار برگه‌ها</translation>
     </message>
     <message>
-        <source>Request payments (generates QR codes and bitcoin: URIs)</source>
+        <source>Request payments (generates QR codes and particl: URIs)</source>
         <translation>درخواست پرداخت ( تولید کد کیوار و ادرس بیت کوین)</translation>
     </message>
     <message>
@@ -406,7 +406,7 @@
         <translation>نمایش لیست آدرس های دریافت و لیبل ها</translation>
     </message>
     <message>
-        <source>Open a bitcoin: URI or payment request</source>
+        <source>Open a particl: URI or payment request</source>
         <translation>بازکردن یک بیت کوین: آدرس یا درخواست پرداخت</translation>
     </message>
     <message>
@@ -414,13 +414,8 @@
         <translation>گزینه‌های خط‌فرمان</translation>
     </message>
     <message numerus="yes">
-<<<<<<< HEAD
         <source>%n active connection(s) to Particl network</source>
-        <translation><numerusform>%n ارتباط فعال با شبکهٔ بیت‌کوین</numerusform></translation>
-=======
-        <source>%n active connection(s) to Bitcoin network</source>
         <translation><numerusform>%n ارتباط فعال با شبکهٔ بیت‌کوین</numerusform><numerusform>%n ارتباط فعال با شبکهٔ بیت‌کوین</numerusform></translation>
->>>>>>> e5776690
     </message>
     <message>
         <source>Processing blocks on disk...</source>
@@ -736,7 +731,7 @@
         <translation>استفاده از یک مسیر سفارشی:</translation>
     </message>
     <message>
-        <source>Bitcoin</source>
+        <source>Particl</source>
         <translation>بیت‌کوین</translation>
     </message>
     <message>
@@ -1827,37 +1822,8 @@
 <context>
     <name>bitcoin-core</name>
     <message>
-<<<<<<< HEAD
-        <source>Options:</source>
-        <translation>گزینه‌ها:</translation>
-    </message>
-    <message>
-        <source>Specify data directory</source>
-        <translation>مشخص کردن دایرکتوری داده‌ها</translation>
-    </message>
-    <message>
-        <source>Connect to a node to retrieve peer addresses, and disconnect</source>
-        <translation>اتصال به یک گره برای دریافت آدرس‌های همتا و قطع اتصال پس از اتمام عملیات</translation>
-    </message>
-    <message>
-        <source>Specify your own public address</source>
-        <translation>آدرس عمومی خود را مشخص کنید</translation>
-    </message>
-    <message>
-        <source>Accept command line and JSON-RPC commands</source>
-        <translation>پذیرش دستورات خط فرمان و دستورات JSON-RPC</translation>
-    </message>
-    <message>
-        <source>Run in the background as a daemon and accept commands</source>
-        <translation>اجرا در پشت زمینه به‌صورت یک سرویس و پذیرش دستورات</translation>
-    </message>
-    <message>
         <source>Particl Core</source>
         <translation> هسته Particl </translation>
-=======
-        <source>Bitcoin Core</source>
-        <translation> هسته Bitcoin </translation>
->>>>>>> e5776690
     </message>
     <message>
         <source>Copyright (C) %i-%i</source>
