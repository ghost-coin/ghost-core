<TS language="fa" version="2.1">
<context>
    <name>AddressBookPage</name>
    <message>
        <source>Right-click to edit address or label</source>
        <translation>برای ویرایش آدرس یا برچسب روی آن راست کلیک کنید</translation>
    </message>
    <message>
        <source>Create a new address</source>
        <translation>ایجاد یک آدرس جدید</translation>
    </message>
    <message>
        <source>&amp;New</source>
        <translation>جدید</translation>
    </message>
    <message>
        <source>Copy the currently selected address to the system clipboard</source>
        <translation>کپی کردن آدرس  انتخاب شده به حافظه  کلیپ بورد سیستم</translation>
    </message>
    <message>
        <source>&amp;Copy</source>
        <translation>کپی</translation>
    </message>
    <message>
        <source>C&amp;lose</source>
        <translation>بستن</translation>
    </message>
    <message>
        <source>Delete the currently selected address from the list</source>
        <translation>حذف آدرس های انتخاب شده از لیست</translation>
    </message>
    <message>
        <source>Enter address or label to search</source>
        <translation>آدرس یا برچسب را برای جستجو وارد کنید</translation>
    </message>
    <message>
        <source>Export the data in the current tab to a file</source>
        <translation>صدور داده نوار جاری به یک فایل</translation>
    </message>
    <message>
        <source>&amp;Export</source>
        <translation>صدور</translation>
    </message>
    <message>
        <source>&amp;Delete</source>
        <translation>حذف</translation>
    </message>
    <message>
        <source>Choose the address to send coins to</source>
        <translation>آدرس برای ارسال کوین‌ها را انتخاب کنید</translation>
    </message>
    <message>
        <source>Choose the address to receive coins with</source>
        <translation>انتخاب آدرس جهت دریافت سکه‌ها با آن</translation>
    </message>
    <message>
        <source>C&amp;hoose</source>
        <translation>انتخاب</translation>
    </message>
    <message>
        <source>Sending addresses</source>
        <translation>آدرس‌های فرستنده</translation>
    </message>
    <message>
        <source>Receiving addresses</source>
        <translation>آدرس‌های گیرنده</translation>
    </message>
    <message>
        <source>These are your Particl addresses for sending payments. Always check the amount and the receiving address before sending coins.</source>
        <translation>اینها آدرس‌های شما برای ارسال وجوه هستند. همیشه قبل از ارسال، مقدار و آدرس گیرنده را بررسی کنید.</translation>
    </message>
    <message>
        <source>&amp;Copy Address</source>
        <translation>کپی آدرس</translation>
    </message>
    <message>
        <source>Copy &amp;Label</source>
        <translation>کپی برچسب</translation>
    </message>
    <message>
        <source>&amp;Edit</source>
        <translation>ویرایش</translation>
    </message>
    <message>
        <source>Export Address List</source>
        <translation>از فهرست آدرس خروجی گرفته شود</translation>
    </message>
    <message>
        <source>Comma separated file (*.csv)</source>
        <translation>فایل سی اس وی (*.csv)</translation>
    </message>
    <message>
        <source>Exporting Failed</source>
        <translation>گرفتن خروجی به مشکل خورد</translation>
    </message>
    <message>
        <source>There was an error trying to save the address list to %1. Please try again.</source>
        <translation>خطایی به هنگام ذخیره لیست آدرس در %1 رخ داده است. لطفا دوباره تلاش کنید.</translation>
    </message>
</context>
<context>
    <name>AddressTableModel</name>
    <message>
        <source>Label</source>
        <translation>برچسب</translation>
    </message>
    <message>
        <source>Address</source>
        <translation>آدرس</translation>
    </message>
    <message>
        <source>(no label)</source>
        <translation>(برچسب ندارد)</translation>
    </message>
</context>
<context>
    <name>AskPassphraseDialog</name>
    <message>
        <source>Passphrase Dialog</source>
        <translation>دیالوگ رمزعبور</translation>
    </message>
    <message>
        <source>Enter passphrase</source>
        <translation>رمز/پَس فرِیز را وارد کنید</translation>
    </message>
    <message>
        <source>New passphrase</source>
        <translation>رمز/پَس فرِیز جدید را وارد کنید</translation>
    </message>
    <message>
        <source>Repeat new passphrase</source>
        <translation>رمز/پَس فرِیز را دوباره وارد کنید</translation>
    </message>
    <message>
        <source>Show passphrase</source>
        <translation>نمایش رمز</translation>
    </message>
    <message>
        <source>Encrypt wallet</source>
        <translation>رمزگذاری کیف پول</translation>
    </message>
    <message>
        <source>This operation needs your wallet passphrase to unlock the wallet.</source>
        <translation>این عملیات نیاز به رمز کیف ‌پول شما دارد تا کیف پول باز شود</translation>
    </message>
    <message>
        <source>Unlock wallet</source>
        <translation>بازکردن کیف ‌پول</translation>
    </message>
    <message>
        <source>This operation needs your wallet passphrase to decrypt the wallet.</source>
        <translation>برای انجام این عملیات، باید رمز کیف‌پول را وارد کنید.</translation>
    </message>
    <message>
        <source>Decrypt wallet</source>
        <translation>رمزگشایی کیف پول</translation>
    </message>
    <message>
        <source>Change passphrase</source>
        <translation>تغییر رمزعبور</translation>
    </message>
    <message>
        <source>Confirm wallet encryption</source>
        <translation>تایید رمزگذاری کیف پول</translation>
    </message>
    <message>
        <source>Warning: If you encrypt your wallet and lose your passphrase, you will &lt;b&gt;LOSE ALL OF YOUR PARTICL&lt;/b&gt;!</source>
        <translation>اخطار: اگر کیف‌پول خود را رمزگذاری کرده و رمز خود را فراموش کنید، شما &lt;b&gt;تمام بیت‌کوین‌های خود را از دست خواهید داد&lt;/b&gt;!</translation>
    </message>
    <message>
        <source>Are you sure you wish to encrypt your wallet?</source>
        <translation>آیا از رمزگذاری کیف ‌پول خود اطمینان دارید؟</translation>
    </message>
    <message>
        <source>Wallet encrypted</source>
        <translation>کیف پول رمزگذاری شده است</translation>
    </message>
    <message>
        <source>Enter the new passphrase for the wallet.&lt;br/&gt;Please use a passphrase of &lt;b&gt;ten or more random characters&lt;/b&gt;, or &lt;b&gt;eight or more words&lt;/b&gt;.</source>
        <translation>برای کیف پول خود یک رمز جدید وارد نمائید&lt;br/&gt;لطفاً رمز کیف پول انتخابی را بدین گونه بسازید&lt;b&gt;انتخاب ده ویا بیشتر کاراکتر تصادفی&lt;/b&gt; یا &lt;b&gt; حداقل هشت کلمه&lt;/b&gt;</translation>
    </message>
    <message>
        <source>Enter the old passphrase and new passphrase for the wallet.</source>
        <translation>رمز عبور قدیمی و رمز عبور جدید کیف پول خود را وارد کنید.</translation>
    </message>
    <message>
        <source>Remember that encrypting your wallet cannot fully protect your particl from being stolen by malware infecting your computer.</source>
        <translation>والت رمز بندی شد . 
یاد داشته باشید که پنجره رمز شده نمی تواند کلا از سرقت نرم افزارهای مخرب محافظ کند</translation>
    </message>
    <message>
        <source>Wallet to be encrypted</source>
        <translation>کیف پول رمز نگاری شده است</translation>
    </message>
    <message>
        <source>Your wallet is about to be encrypted. </source>
        <translation>کیف پول شما در حال رمز نگاری می باشد.</translation>
    </message>
    <message>
        <source>Your wallet is now encrypted. </source>
        <translation>کیف پول شما اکنون رمزنگاری گردیده است.</translation>
    </message>
    <message>
        <source>IMPORTANT: Any previous backups you have made of your wallet file should be replaced with the newly generated, encrypted wallet file. For security reasons, previous backups of the unencrypted wallet file will become useless as soon as you start using the new, encrypted wallet.</source>
        <translation>مهم: هر بک‌آپ قبلی که از کیف‌پول خود گرفته‌اید، با نسخه‌ی جدید رمزنگاری‌شده جایگزین خواهد شد. به دلایل امنیتی، پس از رمزنگاری کیف‌پول، بک‌آپ‌های قدیمی شما بلااستفاده خواهد شد.</translation>
    </message>
    <message>
        <source>Wallet encryption failed</source>
        <translation>خطا در رمزنگاری کیف‌پول</translation>
    </message>
    <message>
        <source>Wallet encryption failed due to an internal error. Your wallet was not encrypted.</source>
        <translation>رمزگذاری به علت خطای داخلی تایید نشد. کیف‌پول شما رمزگذاری نشد.</translation>
    </message>
    <message>
        <source>The supplied passphrases do not match.</source>
        <translation>رمزهای واردشده تطابق ندارند.</translation>
    </message>
    <message>
        <source>Wallet unlock failed</source>
        <translation>خطا در بازکردن کیف‌پول</translation>
    </message>
    <message>
        <source>The passphrase entered for the wallet decryption was incorrect.</source>
        <translation>رمز واردشده برای رمزگشایی کیف‌پول اشتباه است.</translation>
    </message>
    <message>
        <source>Wallet decryption failed</source>
        <translation>خطا در رمزگشایی کیف‌پول</translation>
    </message>
    <message>
        <source>Wallet passphrase was successfully changed.</source>
        <translation>رمز کیف‌پول با موفقیت تغییر یافت.</translation>
    </message>
    <message>
        <source>Warning: The Caps Lock key is on!</source>
        <translation>اخطار: کلید Caps Lock فعال است!</translation>
    </message>
</context>
<context>
    <name>BanTableModel</name>
    <message>
        <source>IP/Netmask</source>
        <translation>آی پی/نت ماسک</translation>
    </message>
    <message>
        <source>Banned Until</source>
        <translation>مسدودشده تا</translation>
    </message>
</context>
<context>
    <name>BitcoinGUI</name>
    <message>
        <source>Sign &amp;message...</source>
        <translation>ثبت &amp;پیام</translation>
    </message>
    <message>
        <source>Synchronizing with network...</source>
        <translation>به روز رسانی با شبکه...</translation>
    </message>
    <message>
        <source>&amp;Overview</source>
        <translation>بازبینی</translation>
    </message>
    <message>
        <source>Show general overview of wallet</source>
        <translation>نمای کلی از wallet را نشان بده</translation>
    </message>
    <message>
        <source>&amp;Transactions</source>
        <translation>تراکنش</translation>
    </message>
    <message>
        <source>Browse transaction history</source>
        <translation>تاریخچه تراکنش را باز کن</translation>
    </message>
    <message>
        <source>E&amp;xit</source>
        <translation>خروج</translation>
    </message>
    <message>
        <source>Quit application</source>
        <translation>از "درخواست نامه"/ application خارج شو</translation>
    </message>
    <message>
        <source>&amp;About %1</source>
        <translation>&amp;درباره %1</translation>
    </message>
    <message>
        <source>Show information about %1</source>
        <translation>نمایش اطلاعات درباره %1</translation>
    </message>
    <message>
        <source>About &amp;Qt</source>
        <translation>درباره Qt</translation>
    </message>
    <message>
        <source>Show information about Qt</source>
        <translation>نمایش اطلاعات درباره Qt</translation>
    </message>
    <message>
        <source>&amp;Options...</source>
        <translation>انتخاب ها</translation>
    </message>
    <message>
        <source>Modify configuration options for %1</source>
        <translation>اصلاح انتخاب ها برای پیکربندی %1</translation>
    </message>
    <message>
        <source>&amp;Encrypt Wallet...</source>
        <translation>رمزگذاری کیف پول</translation>
    </message>
    <message>
        <source>&amp;Backup Wallet...</source>
        <translation>تهیه نسخه پشتیبان از کیف پول</translation>
    </message>
    <message>
        <source>&amp;Change Passphrase...</source>
        <translation>تغییر رمز/پَس فرِیز</translation>
    </message>
    <message>
        <source>Open &amp;URI...</source>
        <translation>بازکردن آدرس...</translation>
    </message>
    <message>
        <source>Create Wallet...</source>
        <translation>ایجاد کیف پول</translation>
    </message>
    <message>
        <source>Create a new wallet</source>
        <translation>ساخت کیف پول جدید</translation>
    </message>
    <message>
        <source>Wallet:</source>
        <translation>کیف پول:</translation>
    </message>
    <message>
        <source>Click to disable network activity.</source>
        <translation>برای غیرفعال‌کردن فعالیت شبکه کلیک کنید.</translation>
    </message>
    <message>
        <source>Network activity disabled.</source>
        <translation>فعالیت شبکه غیرفعال شد.</translation>
    </message>
    <message>
        <source>Click to enable network activity again.</source>
        <translation>برای فعال‌کردن فعالیت شبکه کلیک کنید.</translation>
    </message>
    <message>
        <source>Syncing Headers (%1%)...</source>
        <translation>درحال همگام‌سازی هدرها (%1%)…</translation>
    </message>
    <message>
        <source>Reindexing blocks on disk...</source>
        <translation>فهرست‌بندی نمایه بلاک‌ها…</translation>
    </message>
    <message>
        <source>Proxy is &lt;b&gt;enabled&lt;/b&gt;: %1</source>
        <translation>پراکسی &lt;br&gt;فعال شده است: %1&lt;/br&gt;</translation>
    </message>
    <message>
        <source>Send coins to a Particl address</source>
        <translation>ارسال کوین به آدرس بیت کوین</translation>
    </message>
    <message>
        <source>Backup wallet to another location</source>
        <translation>گرفتن نسخه پیشتیبان در آدرسی دیگر</translation>
    </message>
    <message>
        <source>Change the passphrase used for wallet encryption</source>
        <translation>رمز عبور مربوط به رمزگذاریِ کیف پول  را تغییر دهید</translation>
    </message>
    <message>
        <source>&amp;Verify message...</source>
        <translation>تایید پیام</translation>
    </message>
    <message>
        <source>&amp;Send</source>
        <translation>ارسال</translation>
    </message>
    <message>
        <source>&amp;Receive</source>
        <translation>دریافت</translation>
    </message>
    <message>
        <source>&amp;Show / Hide</source>
        <translation>نمایش/ عدم نمایش</translation>
    </message>
    <message>
        <source>Show or hide the main Window</source>
        <translation>نمایش یا عدم نمایش پنجره اصلی</translation>
    </message>
    <message>
        <source>Encrypt the private keys that belong to your wallet</source>
        <translation>رمزنگاری کلیدهای شخصی متعلق به کیف‌پول</translation>
    </message>
    <message>
        <source>Sign messages with your Particl addresses to prove you own them</source>
        <translation>پیام‌ها را با آدرس بیت‌کوین خود امضا کنید تا مالکیت آن‌ها را اثبات کنید</translation>
    </message>
    <message>
        <source>Verify messages to ensure they were signed with specified Particl addresses</source>
        <translation>پیام‌ها را تائید کنید تا از امضاشدن آن‌ها با آدرس بیت‌کوین مطمئن شوید</translation>
    </message>
    <message>
        <source>&amp;File</source>
        <translation>فایل</translation>
    </message>
    <message>
        <source>&amp;Settings</source>
        <translation>تنظیمات</translation>
    </message>
    <message>
        <source>&amp;Help</source>
        <translation>راهنما</translation>
    </message>
    <message>
        <source>Tabs toolbar</source>
        <translation>نوار ابزار</translation>
    </message>
    <message>
        <source>Request payments (generates QR codes and particl: URIs)</source>
        <translation>درخواست پرداخت (ساخت کد QR و بیت‌کوین: URIs)</translation>
    </message>
    <message>
        <source>Show the list of used sending addresses and labels</source>
        <translation>نمایش لیست آدرس‌ها و لیبل‌های ارسالی استفاده شده</translation>
    </message>
    <message>
        <source>Show the list of used receiving addresses and labels</source>
        <translation>نمایش لیست آدرس‌ها و لیبل‌های دریافتی استفاده شده</translation>
    </message>
    <message>
        <source>&amp;Command-line options</source>
        <translation>گزینه های خط فرمان</translation>
    </message>
    <message numerus="yes">
        <source>%n active connection(s) to Particl network</source>
        <translation><numerusform>%n ارتباط فعال به شبکه بیت‌کوین</numerusform><numerusform>%n ارتباط فعال به شبکه بیت‌کوین</numerusform></translation>
    </message>
    <message>
        <source>Indexing blocks on disk...</source>
        <translation>فهرست‌بندی نمایه بلاک‌ها…</translation>
    </message>
    <message>
        <source>Processing blocks on disk...</source>
        <translation>پردازش نمایه بلاک‌ها…</translation>
    </message>
    <message numerus="yes">
        <source>Processed %n block(s) of transaction history.</source>
        <translation><numerusform>%n بلاک از تاریخچه تراکنش، پردازش شد.</numerusform><numerusform>%n بلاک از تاریخچه تراکنش، پردازش شد.</numerusform></translation>
    </message>
    <message>
        <source>%1 behind</source>
        <translation>%1 قبل</translation>
    </message>
    <message>
        <source>Last received block was generated %1 ago.</source>
        <translation>آخرین بلاک دریافت شده تولید شده در %1 قبل.</translation>
    </message>
    <message>
        <source>Transactions after this will not yet be visible.</source>
        <translation>تراکنش‌های بعد از این تراکنش هنوز در دسترس نیستند.</translation>
    </message>
    <message>
        <source>Error</source>
        <translation>خطا</translation>
    </message>
    <message>
        <source>Warning</source>
        <translation>هشدار</translation>
    </message>
    <message>
        <source>Information</source>
        <translation>اطلاعات</translation>
    </message>
    <message>
        <source>Up to date</source>
        <translation>به روز</translation>
    </message>
    <message>
        <source>Node window</source>
        <translation>پنجره گره</translation>
    </message>
    <message>
        <source>Open node debugging and diagnostic console</source>
        <translation>باز کردن کنسول دی باگ و تشخیص گره</translation>
    </message>
    <message>
        <source>&amp;Sending addresses</source>
        <translation>ادرس ارسال</translation>
    </message>
    <message>
        <source>&amp;Receiving addresses</source>
        <translation>ادرس درسافت</translation>
    </message>
    <message>
        <source>Open a particl: URI</source>
        <translation>بارک کردن یک بیت‌کوین: URI</translation>
    </message>
    <message>
        <source>Open Wallet</source>
        <translation>باز کردن حساب</translation>
    </message>
    <message>
        <source>Open a wallet</source>
        <translation>باز کردن یک حساب</translation>
    </message>
    <message>
        <source>Close Wallet...</source>
        <translation>بستن کیف پول...</translation>
    </message>
    <message>
        <source>Close wallet</source>
        <translation>کیف پول را ببندید</translation>
    </message>
    <message>
        <source>Close All Wallets...</source>
        <translation>همه‌ی کیف پول‌ها را ببند...</translation>
    </message>
    <message>
        <source>Close all wallets</source>
        <translation>همه‌ی کیف پول‌ها را ببند</translation>
    </message>
    <message>
        <source>default wallet</source>
        <translation>کیف پول پیش‌فرض</translation>
    </message>
    <message>
        <source>No wallets available</source>
        <translation>هیچ کیف پولی در دسترس نمی باشد</translation>
    </message>
    <message>
        <source>&amp;Window</source>
        <translation>پنجره</translation>
    </message>
    <message>
        <source>Minimize</source>
        <translation>به حداقل رساندن</translation>
    </message>
    <message>
        <source>Zoom</source>
        <translation>بزرگنمایی</translation>
    </message>
    <message>
        <source>Main Window</source>
        <translation>پنجره اصلی</translation>
    </message>
    <message>
        <source>%1 client</source>
        <translation>کلاینت: %1</translation>
    </message>
    <message>
        <source>Connecting to peers...</source>
        <translation>در حال اتصال به همتاهای شبکه...</translation>
    </message>
    <message>
        <source>Catching up...</source>
        <translation>در حال روزآمد سازی..</translation>
    </message>
    <message>
        <source>Error: %1</source>
        <translation>خطا: %1</translation>
    </message>
    <message>
        <source>Warning: %1</source>
        <translation>هشدار: %1</translation>
    </message>
    <message>
        <source>Date: %1
</source>
        <translation>تاریخ: %1
</translation>
    </message>
    <message>
        <source>Amount: %1
</source>
        <translation>مبلغ: %1
</translation>
    </message>
    <message>
        <source>Wallet: %1
</source>
        <translation>کیف پول: %1
</translation>
    </message>
    <message>
        <source>Type: %1
</source>
        <translation>نوع: %1
</translation>
    </message>
    <message>
        <source>Label: %1
</source>
        <translation>برچسب: %1
</translation>
    </message>
    <message>
        <source>Address: %1
</source>
        <translation>آدرس: %1
</translation>
    </message>
    <message>
        <source>Sent transaction</source>
        <translation>تراکنش ارسالی</translation>
    </message>
    <message>
        <source>Incoming transaction</source>
        <translation>تراکنش دریافتی</translation>
    </message>
    <message>
        <source>HD key generation is &lt;b&gt;enabled&lt;/b&gt;</source>
        <translation>تولید کلید HD &lt;b&gt;فعال است&lt;/b&gt;</translation>
    </message>
    <message>
        <source>HD key generation is &lt;b&gt;disabled&lt;/b&gt;</source>
        <translation>تولید کلید HD &lt;b&gt; غیر فعال است&lt;/b&gt;</translation>
    </message>
    <message>
        <source>Private key &lt;b&gt;disabled&lt;/b&gt;</source>
        <translation>کلید خصوصی &lt;b&gt;غیر فعال &lt;/b&gt;</translation>
    </message>
    <message>
        <source>Wallet is &lt;b&gt;encrypted&lt;/b&gt; and currently &lt;b&gt;unlocked&lt;/b&gt;</source>
        <translation>wallet رمزگذاری شد و در حال حاضر از حالت قفل در آمده است</translation>
    </message>
    <message>
        <source>Wallet is &lt;b&gt;encrypted&lt;/b&gt; and currently &lt;b&gt;locked&lt;/b&gt;</source>
        <translation>wallet رمزگذاری شد و در حال حاضر قفل است</translation>
    </message>
    <message>
        <source>Original message:</source>
        <translation>پیام اصلی:</translation>
    </message>
    </context>
<context>
    <name>CoinControlDialog</name>
    <message>
        <source>Coin Selection</source>
        <translation>انتخاب کوین</translation>
    </message>
    <message>
        <source>Quantity:</source>
        <translation>مقدار</translation>
    </message>
    <message>
        <source>Bytes:</source>
        <translation>بایت ها:</translation>
    </message>
    <message>
        <source>Amount:</source>
        <translation>میزان وجه:</translation>
    </message>
    <message>
        <source>Fee:</source>
        <translation>هزینه</translation>
    </message>
    <message>
        <source>Dust:</source>
        <translation>گرد و غبار با داست:</translation>
    </message>
    <message>
        <source>After Fee:</source>
        <translation>بعد از احتساب کارمزد</translation>
    </message>
    <message>
        <source>Change:</source>
        <translation>تغییر</translation>
    </message>
    <message>
        <source>(un)select all</source>
        <translation>(عدم)انتخاب همه</translation>
    </message>
    <message>
        <source>Tree mode</source>
        <translation>حالت درختی</translation>
    </message>
    <message>
        <source>List mode</source>
        <translation>حالت لیستی</translation>
    </message>
    <message>
        <source>Amount</source>
        <translation>میزان</translation>
    </message>
    <message>
        <source>Received with label</source>
        <translation>دریافت شده با برچسب</translation>
    </message>
    <message>
        <source>Received with address</source>
        <translation>دریافت شده با آدرس</translation>
    </message>
    <message>
        <source>Date</source>
        <translation>تاریخ</translation>
    </message>
    <message>
        <source>Confirmations</source>
        <translation>تاییدیه</translation>
    </message>
    <message>
        <source>Confirmed</source>
        <translation>تایید شده</translation>
    </message>
    <message>
        <source>Copy address</source>
        <translation>کپی آدرس</translation>
    </message>
    <message>
        <source>Copy label</source>
        <translation>کپی برچسب</translation>
    </message>
    <message>
        <source>Copy amount</source>
        <translation>کپی مقدار</translation>
    </message>
    <message>
        <source>Copy transaction ID</source>
        <translation>کپی شناسه تراکنش</translation>
    </message>
    <message>
        <source>Lock unspent</source>
        <translation>قفل کردن خرج نشده ها</translation>
    </message>
    <message>
        <source>Unlock unspent</source>
        <translation>بازکردن قفل خرج نشده ها</translation>
    </message>
    <message>
        <source>Copy quantity</source>
        <translation>کپی مقدار</translation>
    </message>
    <message>
        <source>Copy fee</source>
        <translation>کپی هزینه</translation>
    </message>
    <message>
        <source>Copy after fee</source>
        <translation>کپی کردن بعد از احتساب کارمزد</translation>
    </message>
    <message>
        <source>Copy bytes</source>
        <translation>کپی کردن بایت ها</translation>
    </message>
    <message>
        <source>Copy dust</source>
        <translation>کپی کردن داست:</translation>
    </message>
    <message>
        <source>Copy change</source>
        <translation>کپی کردن تغییر</translation>
    </message>
    <message>
        <source>(%1 locked)</source>
        <translation>(قفل شده است %1)</translation>
    </message>
    <message>
        <source>yes</source>
        <translation>بله</translation>
    </message>
    <message>
        <source>no</source>
        <translation>خیر</translation>
    </message>
    <message>
        <source>This label turns red if any recipient receives an amount smaller than the current dust threshold.</source>
        <translation>اگر هر گیرنده مقداری کمتر آستانه فعلی دریافت کند از این لیبل قرمز می‌شود.</translation>
    </message>
    <message>
        <source>(no label)</source>
        <translation>(برچسب ندارد)</translation>
    </message>
    <message>
        <source>change from %1 (%2)</source>
        <translation>تغییر از %1 (%2)</translation>
    </message>
    <message>
        <source>(change)</source>
        <translation>(تغییر)</translation>
    </message>
</context>
<context>
    <name>CreateWalletActivity</name>
    <message>
        <source>Creating Wallet &lt;b&gt;%1&lt;/b&gt;...</source>
        <translation>در حال ایجاد کیف پول &lt;b&gt; %1&lt;/b&gt;...</translation>
    </message>
    <message>
        <source>Create wallet failed</source>
        <translation>کیف پول ایجاد نگردید</translation>
    </message>
    <message>
        <source>Create wallet warning</source>
        <translation>هشدار ایجاد کیف پول</translation>
    </message>
</context>
<context>
    <name>CreateWalletDialog</name>
    <message>
        <source>Create Wallet</source>
        <translation>ایجاد کیف پول</translation>
    </message>
    <message>
        <source>Wallet Name</source>
        <translation>نام کیف پول</translation>
    </message>
    <message>
        <source>Encrypt the wallet. The wallet will be encrypted with a passphrase of your choice.</source>
        <translation>کیف پول را رمز نگاری نمائید. کیف پول با کلمات رمز انتخاب خودتان رمز نگاری خواهد شد</translation>
    </message>
    <message>
        <source>Encrypt Wallet</source>
        <translation>رمز نگاری کیف پول</translation>
    </message>
    <message>
        <source>Disable private keys for this wallet. Wallets with private keys disabled will have no private keys and cannot have an HD seed or imported private keys. This is ideal for watch-only wallets.</source>
        <translation>غیر فعال کردن کلیدهای خصوصی برای این کیف پول. کیف پول هایی با کلید های خصوصی غیر فعال هیچ کلید خصوصی نداشته و نمیتوانند HD داشته باشند و یا کلید های خصوصی دارد شدنی داشته باشند. این کیف پول ها صرفاً برای رصد مناسب هستند.</translation>
    </message>
    <message>
        <source>Disable Private Keys</source>
        <translation>غیر فعال کردن کلیدهای خصوصی</translation>
    </message>
    <message>
        <source>Make a blank wallet. Blank wallets do not initially have private keys or scripts. Private keys and addresses can be imported, or an HD seed can be set, at a later time.</source>
        <translation>یک کیف پول خالی درست کنید. کیف پول های خالی در ابتدا کلید یا اسکریپت خصوصی ندارند. کلیدها و آدرسهای خصوصی می توانند وارد شوند یا بذر HD را می توان بعداً تنظیم نمود.</translation>
    </message>
    <message>
        <source>Make Blank Wallet</source>
        <translation>ساخت کیف پول خالی</translation>
    </message>
    <message>
        <source>Create</source>
        <translation>ایجاد</translation>
    </message>
</context>
<context>
    <name>EditAddressDialog</name>
    <message>
        <source>Edit Address</source>
        <translation>ویرایش حساب</translation>
    </message>
    <message>
        <source>&amp;Label</source>
        <translation>برچسب</translation>
    </message>
    <message>
        <source>The label associated with this address list entry</source>
        <translation>برچسب مرتبط با لیست آدرس ورودی</translation>
    </message>
    <message>
        <source>The address associated with this address list entry. This can only be modified for sending addresses.</source>
        <translation>برچسب مرتبط با لیست آدرس ورودی می باشد. این می تواند فقط  برای آدرس های ارسالی اصلاح شود.</translation>
    </message>
    <message>
        <source>&amp;Address</source>
        <translation>آدرس</translation>
    </message>
    <message>
        <source>New sending address</source>
        <translation>آدرس ارسالی جدید</translation>
    </message>
    <message>
        <source>Edit receiving address</source>
        <translation>ویرایش آدرس دریافتی</translation>
    </message>
    <message>
        <source>Edit sending address</source>
        <translation>ویرایش آدرس ارسالی</translation>
    </message>
    <message>
        <source>The entered address "%1" is not a valid Particl address.</source>
        <translation>آدرس وارد شده "%1" آدرس معتبر بیت کوین نیست.</translation>
    </message>
    <message>
        <source>The entered address "%1" is already in the address book with label "%2".</source>
        <translation>آدرس وارد شده "%1" در حال حاظر در دفترچه آدرس ها موجود است با برچسب "%2" .</translation>
    </message>
    <message>
        <source>Could not unlock wallet.</source>
        <translation>نمیتوان کیف پول را باز کرد.</translation>
    </message>
    <message>
        <source>New key generation failed.</source>
        <translation>تولید کلید جدید به خطا انجامید.</translation>
    </message>
</context>
<context>
    <name>FreespaceChecker</name>
    <message>
        <source>A new data directory will be created.</source>
        <translation>پوشه داده جدید ساخته خواهد شد</translation>
    </message>
    <message>
        <source>name</source>
        <translation>نام</translation>
    </message>
    <message>
        <source>Directory already exists. Add %1 if you intend to create a new directory here.</source>
        <translation>این پوشه در حال حاضر وجود دارد. اگر می‌خواهید یک دایرکتوری جدید در این‌جا ایجاد کنید، %1 را اضافه کنید.</translation>
    </message>
    <message>
        <source>Path already exists, and is not a directory.</source>
        <translation>مسیر داده شده موجود است و به یک پوشه اشاره نمی‌کند.</translation>
    </message>
    <message>
        <source>Cannot create data directory here.</source>
        <translation>نمیتوان در اینجا پوشه داده ساخت.</translation>
    </message>
</context>
<context>
    <name>HelpMessageDialog</name>
    <message>
        <source>version</source>
        <translation>نسخه</translation>
    </message>
    <message>
        <source>About %1</source>
        <translation>حدود %1</translation>
    </message>
    <message>
        <source>Command-line options</source>
        <translation>گزینه های خط-فرمان</translation>
    </message>
</context>
<context>
    <name>Intro</name>
    <message>
        <source>Welcome</source>
        <translation>خوش آمدید</translation>
    </message>
    <message>
        <source>Welcome to %1.</source>
        <translation>به %1 خوش آمدید.</translation>
    </message>
    <message>
        <source>As this is the first time the program is launched, you can choose where %1 will store its data.</source>
        <translation>از آنجا که اولین مرتبه این برنامه اجرا می‌شود، شما می‌توانید محل ذخیره داده‌های %1 را انتخاب نمایید.</translation>
    </message>
    <message>
        <source>Use the default data directory</source>
        <translation>استفاده کردن از پوشه داده پیشفرض</translation>
    </message>
    <message>
        <source>Use a custom data directory:</source>
        <translation>استفاده کردن از پوشه داده مخصوص:</translation>
    </message>
    <message>
        <source>Particl</source>
        <translation>بیت کوین</translation>
    </message>
    <message>
        <source>At least %1 GB of data will be stored in this directory, and it will grow over time.</source>
        <translation>حداقل %1 گیگابایت اطلاعات در این شاخه ذخیره خواهد شد، که به مرور زمان افزایش خواهد یافت.</translation>
    </message>
    <message>
        <source>Approximately %1 GB of data will be stored in this directory.</source>
        <translation>تقریبا %1 گیگابایت داده در این شاخه ذخیره خواهد شد.</translation>
    </message>
    <message>
        <source>The wallet will also be stored in this directory.</source>
        <translation>کیف پول هم در همین دایرکتوری ذخیره می‌شود.</translation>
    </message>
    <message>
        <source>Error: Specified data directory "%1" cannot be created.</source>
        <translation>خطا: نمی‌توان پوشه‌ای برای داده‌ها در «%1» ایجاد کرد.</translation>
    </message>
    <message>
        <source>Error</source>
        <translation>خطا</translation>
    </message>
    <message numerus="yes">
        <source>%n GB of free space available</source>
        <translation><numerusform>%n گیگابایت از فضای موچود است</numerusform><numerusform>%n گیگابایت از فضای موچود است</numerusform></translation>
    </message>
    <message numerus="yes">
        <source>(of %n GB needed)</source>
        <translation><numerusform>(از %n گیگابایت مورد نیاز)</numerusform><numerusform>(از %n گیگابایت مورد نیاز)</numerusform></translation>
    </message>
    </context>
<context>
    <name>ModalOverlay</name>
    <message>
        <source>Form</source>
        <translation>فرم</translation>
    </message>
    <message>
        <source>Number of blocks left</source>
        <translation>تعداد بلوک‌های باقیمانده</translation>
    </message>
    <message>
        <source>Unknown...</source>
        <translation>ناشناس...</translation>
    </message>
    <message>
        <source>Last block time</source>
        <translation>زمان آخرین بلوک</translation>
    </message>
    <message>
        <source>Progress</source>
        <translation>پیشرفت</translation>
    </message>
    <message>
        <source>Progress increase per hour</source>
        <translation>سرعت افزایش پیشرفت بر ساعت</translation>
    </message>
    <message>
        <source>calculating...</source>
        <translation>در حال محاسبه...</translation>
    </message>
    <message>
        <source>Estimated time left until synced</source>
        <translation>زمان تقریبی باقی‌مانده تا همگام شدن</translation>
    </message>
    <message>
        <source>Hide</source>
        <translation>پنهان کردن</translation>
    </message>
    <message>
        <source>Esc</source>
        <translation>خروج</translation>
    </message>
    </context>
<context>
    <name>OpenURIDialog</name>
    <message>
        <source>URI:</source>
        <translation>آدرس:</translation>
    </message>
</context>
<context>
    <name>OpenWalletActivity</name>
    <message>
        <source>Open wallet failed</source>
        <translation>بازکردن کیف پول به مشکل خورده است</translation>
    </message>
    <message>
        <source>Open wallet warning</source>
        <translation>هشدار باز کردن کیف پول</translation>
    </message>
    <message>
        <source>default wallet</source>
        <translation>کیف پول پیش‌فرض</translation>
    </message>
    </context>
<context>
    <name>OptionsDialog</name>
    <message>
        <source>Options</source>
        <translation>گزینه ها</translation>
    </message>
    <message>
        <source>&amp;Main</source>
        <translation>&amp;اصلی</translation>
    </message>
    <message>
        <source>Automatically start %1 after logging in to the system.</source>
        <translation>اجرای خودکار %1 بعد زمان ورود به سیستم.</translation>
    </message>
    <message>
        <source>Size of &amp;database cache</source>
        <translation>اندازه کش پایگاه داده.</translation>
    </message>
    <message>
        <source>&amp;Hide tray icon</source>
        <translation>مخفی کردن ایکون
</translation>
    </message>
    <message>
        <source>Open Configuration File</source>
        <translation>بازکردن فایل پیکربندی</translation>
    </message>
    <message>
        <source>Reset all client options to default.</source>
        <translation>ریست تمامی تنظیمات کلاینت به پیشفرض</translation>
    </message>
    <message>
        <source>&amp;Reset Options</source>
        <translation>تنظیم مجدد گزینه ها</translation>
    </message>
    <message>
        <source>&amp;Network</source>
        <translation>شبکه</translation>
    </message>
    <message>
        <source>GB</source>
        <translation>گیگابایت</translation>
    </message>
    <message>
        <source>MiB</source>
        <translation>MiB</translation>
    </message>
    <message>
        <source>W&amp;allet</source>
        <translation>کیف پول</translation>
    </message>
    <message>
        <source>Expert</source>
        <translation>حرفه‌ای</translation>
    </message>
    <message>
<<<<<<< HEAD
        <source>Automatically open the Particl client port on the router. This only works when your router supports UPnP and it is enabled.</source>
=======
        <source>Enable coin &amp;control features</source>
        <translation>فعال کردن قابلیت سکه و کنترل</translation>
    </message>
    <message>
        <source>Automatically open the Bitcoin client port on the router. This only works when your router supports UPnP and it is enabled.</source>
>>>>>>> e9a1c9fb
        <translation>باز کردن خودکار درگاه شبکهٔ بیت‌کوین روی روترها. تنها زمانی کار می‌کند که روتر از پروتکل UPnP پشتیبانی کند و این پروتکل فعال باشد.</translation>
    </message>
    <message>
        <source>Map port using &amp;UPnP</source>
        <translation>نگاشت درگاه شبکه با استفاده از پروتکل &amp;UPnP</translation>
    </message>
    <message>
        <source>Accept connections from outside.</source>
        <translation>پذیرفتن اتصال شدن از بیرون</translation>
    </message>
    <message>
        <source>Allow incomin&amp;g connections</source>
        <translation>اجازه دادن به ارتباطات ورودی</translation>
    </message>
    <message>
        <source>Proxy &amp;IP:</source>
        <translation>پراکسی و آی‌پی:</translation>
    </message>
    <message>
        <source>&amp;Port:</source>
        <translation>پورت:</translation>
    </message>
    <message>
        <source>Port of the proxy (e.g. 9050)</source>
        <translation>پورت پراکسی (مثال ۹۰۵۰)</translation>
    </message>
    <message>
        <source>IPv4</source>
        <translation>IPv4</translation>
    </message>
    <message>
        <source>IPv6</source>
        <translation>IPv6</translation>
    </message>
    <message>
        <source>Tor</source>
        <translation>شبکه Tor</translation>
    </message>
    <message>
        <source>&amp;Window</source>
        <translation>پنجره</translation>
    </message>
    <message>
        <source>Show only a tray icon after minimizing the window.</source>
        <translation>تنها بعد از کوچک کردن پنجره، tray icon را نشان بده.</translation>
    </message>
    <message>
        <source>&amp;Minimize to the tray instead of the taskbar</source>
        <translation>&amp;کوچک کردن به سینی به‌جای نوار وظیفه</translation>
    </message>
    <message>
        <source>M&amp;inimize on close</source>
        <translation>کوچک کردن &amp;در زمان بسته شدن</translation>
    </message>
    <message>
        <source>&amp;Display</source>
        <translation>نمایش</translation>
    </message>
    <message>
        <source>User Interface &amp;language:</source>
        <translation>زبان واسط کاربری:</translation>
    </message>
    <message>
        <source>&amp;Unit to show amounts in:</source>
        <translation>واحد نمایشگر مقادیر:</translation>
    </message>
    <message>
        <source>Choose the default subdivision unit to show in the interface and when sending coins.</source>
        <translation>انتخاب واحد پول مورد استفاده برای نمایش در پنجره‌ها و برای ارسال سکه.</translation>
    </message>
    <message>
        <source>Whether to show coin control features or not.</source>
        <translation>که امکانات کنترل کوین‌ها نشان داده شود یا نه.</translation>
    </message>
    <message>
        <source>&amp;Third party transaction URLs</source>
        <translation>URLهای تراکنش شخص ثالث</translation>
    </message>
    <message>
        <source>&amp;OK</source>
        <translation>تایید</translation>
    </message>
    <message>
        <source>&amp;Cancel</source>
        <translation>لغو</translation>
    </message>
    <message>
        <source>default</source>
        <translation>پیش فرض</translation>
    </message>
    <message>
        <source>none</source>
        <translation>خالی</translation>
    </message>
    <message>
        <source>Confirm options reset</source>
        <translation>تایید ریست تنظیمات</translation>
    </message>
    <message>
        <source>Client restart required to activate changes.</source>
        <translation>کلاینت نیازمند ریست شدن است برای فعال کردن تغییرات</translation>
    </message>
    <message>
        <source>Client will be shut down. Do you want to proceed?</source>
        <translation>کلاینت خاموش خواهد شد.آیا میخواهید ادامه دهید؟</translation>
    </message>
    <message>
        <source>Configuration options</source>
        <translation>تنظیمات پیکربندی</translation>
    </message>
    <message>
        <source>Error</source>
        <translation>خطا</translation>
    </message>
    <message>
        <source>The configuration file could not be opened.</source>
        <translation>فایل پیکربندی قادر به بازشدن نبود.</translation>
    </message>
    <message>
        <source>This change would require a client restart.</source>
        <translation>تغییرات منوط به ریست کاربر است.</translation>
    </message>
    <message>
        <source>The supplied proxy address is invalid.</source>
        <translation>آدرس پراکسی ارائه شده نامعتبر است.</translation>
    </message>
</context>
<context>
    <name>OverviewPage</name>
    <message>
        <source>Form</source>
        <translation>فرم</translation>
    </message>
    <message>
        <source>The displayed information may be out of date. Your wallet automatically synchronizes with the Particl network after a connection is established, but this process has not completed yet.</source>
        <translation>اطلاعات نمایش داده شده ممکن است روزآمد نباشد. wallet شما به صورت خودکار بعد از برقراری اتصال با شبکه particl به روز می شود اما این فرایند هنوز تکمیل نشده است.</translation>
    </message>
    <message>
        <source>Watch-only:</source>
        <translation>فقط قابل-مشاهده:</translation>
    </message>
    <message>
        <source>Available:</source>
        <translation>در دسترس:</translation>
    </message>
    <message>
        <source>Your current spendable balance</source>
        <translation>موجودی قابل خرج در الان</translation>
    </message>
    <message>
        <source>Pending:</source>
        <translation>در حال انتظار:</translation>
    </message>
    <message>
        <source>Total of transactions that have yet to be confirmed, and do not yet count toward the spendable balance</source>
        <translation>تعداد تراکنشهایی که نیاز به تایید دارند و هنوز در مانده حساب جاری شما به حساب نیامده اند</translation>
    </message>
    <message>
        <source>Immature:</source>
        <translation>نارسیده:</translation>
    </message>
    <message>
        <source>Mined balance that has not yet matured</source>
        <translation>موجودی استخراج شده هنوز کامل نشده است</translation>
    </message>
    <message>
        <source>Balances</source>
        <translation>موجودی ها</translation>
    </message>
    <message>
        <source>Total:</source>
        <translation>کل:</translation>
    </message>
    <message>
        <source>Your current total balance</source>
        <translation>موجودی شما در همین لحظه</translation>
    </message>
    <message>
        <source>Your current balance in watch-only addresses</source>
        <translation>موجودی شما در همین لحظه در آدرس های Watch only Addresses</translation>
    </message>
    <message>
        <source>Spendable:</source>
        <translation>قابل مصرف:</translation>
    </message>
    <message>
        <source>Recent transactions</source>
        <translation>تراکنش های اخیر</translation>
    </message>
    <message>
        <source>Unconfirmed transactions to watch-only addresses</source>
        <translation>تراکنش های تایید نشده به آدرس های فقط قابل مشاهده watch-only</translation>
    </message>
    <message>
        <source>Mined balance in watch-only addresses that has not yet matured</source>
        <translation>موجودی استخراج شده در آدرس های فقط قابل مشاهده هنوز کامل نشده است</translation>
    </message>
    </context>
<context>
    <name>PSBTOperationsDialog</name>
    <message>
        <source>Dialog</source>
        <translation>تگفتگو</translation>
    </message>
    <message>
        <source>Copy to Clipboard</source>
        <translation>کپی کردن</translation>
    </message>
    <message>
        <source>Save...</source>
        <translation>ذخیره...</translation>
    </message>
    <message>
        <source>Close</source>
        <translation>بستن</translation>
    </message>
    <message>
        <source>Unknown error processing transaction.</source>
        <translation>مشکل نامشخصی در پردازش عملیات رخ داده.</translation>
    </message>
    <message>
        <source>Save Transaction Data</source>
        <translation>ذخیره اطلاعات عملیات</translation>
    </message>
    <message>
        <source>Total Amount</source>
        <translation>میزان کل</translation>
    </message>
    <message>
        <source>or</source>
        <translation>یا</translation>
    </message>
    <message>
        <source>Transaction still needs signature(s).</source>
        <translation>عملیات هنوز به امضا(ها) نیاز دارد.</translation>
    </message>
    <message>
        <source>(But this wallet cannot sign transactions.)</source>
        <translation>(اما این کیف‌‌پول نمی‌تواند عملیات‌ها را امضا کند.)</translation>
    </message>
    <message>
        <source>Transaction status is unknown.</source>
        <translation>وضعیت عملیات نامشخص است.</translation>
    </message>
</context>
<context>
    <name>PaymentServer</name>
    <message>
        <source>Payment request error</source>
        <translation>درخواست پرداخت با خطا مواجه شد</translation>
    </message>
    <message>
        <source>Cannot start particl: click-to-pay handler</source>
        <translation>نمی‌توان بیت‌کوین را اجرا کرد: کنترل‌کنندهٔ کلیک-و-پرداخت</translation>
    </message>
    <message>
        <source>URI handling</source>
        <translation>مدیریت URI</translation>
    </message>
    <message>
        <source>Invalid payment address %1</source>
        <translation>آدرس پرداخت نامعتبر %1</translation>
    </message>
    <message>
        <source>Payment request file handling</source>
        <translation>درحال پردازش درخواست پرداخت</translation>
    </message>
</context>
<context>
    <name>PeerTableModel</name>
    <message>
        <source>User Agent</source>
        <translation>نماینده کاربر</translation>
    </message>
    <message>
        <source>Node/Service</source>
        <translation>گره/خدمت</translation>
    </message>
    <message>
        <source>NodeId</source>
        <translation>شناسه گره</translation>
    </message>
    <message>
        <source>Ping</source>
        <translation>پینگ</translation>
    </message>
    <message>
        <source>Sent</source>
        <translation>فرستاده شد</translation>
    </message>
    <message>
        <source>Received</source>
        <translation>دریافت شد</translation>
    </message>
</context>
<context>
    <name>QObject</name>
    <message>
        <source>Amount</source>
        <translation>میزان</translation>
    </message>
    <message>
        <source>Enter a Particl address (e.g. %1)</source>
        <translation>آدرس بیت کوین را وارد کنید (به طور مثال %1)</translation>
    </message>
    <message>
        <source>%1 d</source>
        <translation>%1 روز قبل</translation>
    </message>
    <message>
        <source>%1 h</source>
        <translation>%1 ساعت قبل</translation>
    </message>
    <message>
        <source>%1 m</source>
        <translation>%1 دقیقه قبل</translation>
    </message>
    <message>
        <source>%1 s</source>
        <translation>%1 ثانیه قبل</translation>
    </message>
    <message>
        <source>None</source>
        <translation>هیچ کدام</translation>
    </message>
    <message>
        <source>N/A</source>
        <translation>موجود نیست</translation>
    </message>
    <message>
        <source>%1 ms</source>
        <translation>%1 میلی ثانیه</translation>
    </message>
    <message numerus="yes">
        <source>%n second(s)</source>
        <translation><numerusform>%n ثانیه</numerusform><numerusform>%n ثانیه</numerusform></translation>
    </message>
    <message numerus="yes">
        <source>%n minute(s)</source>
        <translation><numerusform>%n دقیقه</numerusform><numerusform>%n دقیقه</numerusform></translation>
    </message>
    <message numerus="yes">
        <source>%n hour(s)</source>
        <translation><numerusform>%n ساعت</numerusform><numerusform>%n ساعت</numerusform></translation>
    </message>
    <message numerus="yes">
        <source>%n day(s)</source>
        <translation><numerusform>%n روز</numerusform><numerusform>%n روز</numerusform></translation>
    </message>
    <message numerus="yes">
        <source>%n week(s)</source>
        <translation><numerusform>%n هفته</numerusform><numerusform>%n هفته</numerusform></translation>
    </message>
    <message>
        <source>%1 and %2</source>
        <translation>%1 و %2</translation>
    </message>
    <message numerus="yes">
        <source>%n year(s)</source>
        <translation><numerusform>%n سال</numerusform><numerusform>%n سال</numerusform></translation>
    </message>
    <message>
        <source>%1 B</source>
        <translation>%1 بایت</translation>
    </message>
    <message>
        <source>%1 KB</source>
        <translation>%1 کیلوبایت</translation>
    </message>
    <message>
        <source>%1 MB</source>
        <translation>%1 مگابایت</translation>
    </message>
    <message>
        <source>%1 GB</source>
        <translation>%1 گیگابایت</translation>
    </message>
    <message>
        <source>Error: Specified data directory "%1" does not exist.</source>
        <translation>خطا: پوشهٔ مشخص شده برای داده‌ها در «%1» وجود ندارد.</translation>
    </message>
    <message>
        <source>Error: %1</source>
        <translation>خطا: %1</translation>
    </message>
    <message>
        <source>%1 didn't yet exit safely...</source>
        <translation>%1 به درستی بسته نشد</translation>
    </message>
    <message>
        <source>unknown</source>
        <translation>ناشناس</translation>
    </message>
</context>
<context>
    <name>QRImageWidget</name>
    <message>
        <source>&amp;Save Image...</source>
        <translation>&amp;ذخیره کردن Image...</translation>
    </message>
    <message>
        <source>&amp;Copy Image</source>
        <translation>&amp;کپی کردن image</translation>
    </message>
    <message>
        <source>Resulting URI too long, try to reduce the text for label / message.</source>
        <translation>URL ایجاد شده خیلی طولانی است. سعی کنید طول برچسب و یا پیام را کمتر کنید.</translation>
    </message>
    <message>
        <source>Error encoding URI into QR Code.</source>
        <translation>خطا در تبدیل نشانی اینترنتی به صورت کد QR.</translation>
    </message>
    <message>
        <source>QR code support not available.</source>
        <translation>پستیبانی از QR کد در دسترس نیست.</translation>
    </message>
    <message>
        <source>Save QR Code</source>
        <translation>ذحیره کردن Qr Code</translation>
    </message>
    <message>
        <source>PNG Image (*.png)</source>
        <translation>تصویر با فرمت PNG انتخاب(*.png)</translation>
    </message>
</context>
<context>
    <name>RPCConsole</name>
    <message>
        <source>N/A</source>
        <translation>موجود نیست</translation>
    </message>
    <message>
        <source>Client version</source>
        <translation>ویرایش کنسول RPC</translation>
    </message>
    <message>
        <source>&amp;Information</source>
        <translation>&amp;اطلاعات</translation>
    </message>
    <message>
        <source>General</source>
        <translation>عمومی</translation>
    </message>
    <message>
        <source>Using BerkeleyDB version</source>
        <translation>استفاده از نسخه پایگاه‌داده برکلی</translation>
    </message>
    <message>
        <source>Datadir</source>
        <translation>پوشه داده Datadir</translation>
    </message>
    <message>
        <source>Blocksdir</source>
        <translation>فولدر بلاکها</translation>
    </message>
    <message>
        <source>Startup time</source>
        <translation>زمان آغاز به کار</translation>
    </message>
    <message>
        <source>Network</source>
        <translation>شبکه</translation>
    </message>
    <message>
        <source>Name</source>
        <translation>نام</translation>
    </message>
    <message>
        <source>Number of connections</source>
        <translation>تعداد اتصال</translation>
    </message>
    <message>
        <source>Block chain</source>
        <translation>زنجیره مجموعه تراکنش ها</translation>
    </message>
    <message>
        <source>Memory Pool</source>
        <translation>استخر حافظه</translation>
    </message>
    <message>
        <source>Current number of transactions</source>
        <translation>تعداد تراکنش ها در حال حاضر</translation>
    </message>
    <message>
        <source>Memory usage</source>
        <translation>حافظه استفاده شده</translation>
    </message>
    <message>
        <source>Wallet: </source>
        <translation>کیف پول:</translation>
    </message>
    <message>
        <source>(none)</source>
        <translation>(هیچ کدام)</translation>
    </message>
    <message>
        <source>&amp;Reset</source>
        <translation>&amp;ریست کردن</translation>
    </message>
    <message>
        <source>Received</source>
        <translation>دریافت شد</translation>
    </message>
    <message>
        <source>Sent</source>
        <translation>فرستاده شد</translation>
    </message>
    <message>
        <source>&amp;Peers</source>
        <translation>&amp;همتاها</translation>
    </message>
    <message>
        <source>Banned peers</source>
        <translation>همتاهای بن شده</translation>
    </message>
    <message>
        <source>Select a peer to view detailed information.</source>
        <translation>انتخاب همتا یا جفت برای جزییات اطلاعات</translation>
    </message>
    <message>
        <source>Direction</source>
        <translation>مسیر</translation>
    </message>
    <message>
        <source>Version</source>
        <translation>نسخه</translation>
    </message>
    <message>
        <source>Starting Block</source>
        <translation>بلاک اولیه</translation>
    </message>
    <message>
        <source>Synced Blocks</source>
        <translation>بلاک‌های همگام‌سازی‌ شده</translation>
    </message>
    <message>
        <source>User Agent</source>
        <translation>نماینده کاربر</translation>
    </message>
    <message>
        <source>Node window</source>
        <translation>پنجره گره</translation>
    </message>
    <message>
        <source>Current block height</source>
        <translation>ارتفاع فعلی بلوک</translation>
    </message>
    <message>
        <source>Decrease font size</source>
        <translation>کاهش دادن اندازه فونت</translation>
    </message>
    <message>
        <source>Increase font size</source>
        <translation>افزایش دادن اندازه فونت</translation>
    </message>
    <message>
        <source>Services</source>
        <translation>خدمات</translation>
    </message>
    <message>
        <source>Connection Time</source>
        <translation>زمان اتصال</translation>
    </message>
    <message>
        <source>Last Send</source>
        <translation>آخرین ارسال</translation>
    </message>
    <message>
        <source>Last Receive</source>
        <translation>آخرین دریافت</translation>
    </message>
    <message>
        <source>Ping Time</source>
        <translation>مدت زمان پینگ</translation>
    </message>
    <message>
        <source>Ping Wait</source>
        <translation>انتظار پینگ</translation>
    </message>
    <message>
        <source>Min Ping</source>
        <translation>حداقل پینگ</translation>
    </message>
    <message>
        <source>Last block time</source>
        <translation>زمان آخرین بلوک</translation>
    </message>
    <message>
        <source>&amp;Open</source>
        <translation>&amp;بازکردن</translation>
    </message>
    <message>
        <source>&amp;Console</source>
        <translation>&amp;کنسول</translation>
    </message>
    <message>
        <source>&amp;Network Traffic</source>
        <translation>&amp;شلوغی شبکه</translation>
    </message>
    <message>
        <source>Totals</source>
        <translation>جمع کل ها</translation>
    </message>
    <message>
        <source>In:</source>
        <translation>به یا داخل:</translation>
    </message>
    <message>
        <source>Out:</source>
        <translation>خارج شده:</translation>
    </message>
    <message>
        <source>Debug log file</source>
        <translation>فایلِ لاگِ اشکال زدایی</translation>
    </message>
    <message>
        <source>Clear console</source>
        <translation>پاک کردن کنسول</translation>
    </message>
    <message>
        <source>1 &amp;hour</source>
        <translation>1 &amp;ساعت</translation>
    </message>
    <message>
        <source>1 &amp;day</source>
        <translation>1 &amp;روز</translation>
    </message>
    <message>
        <source>1 &amp;week</source>
        <translation>1 &amp;هفته</translation>
    </message>
    <message>
        <source>1 &amp;year</source>
        <translation>1 &amp;سال</translation>
    </message>
    <message>
        <source>&amp;Disconnect</source>
        <translation>&amp;قطع شدن</translation>
    </message>
    <message>
        <source>Ban for</source>
        <translation>بن یا بن شده برای</translation>
    </message>
    <message>
        <source>&amp;Unban</source>
        <translation>&amp;خارج کردن از بن</translation>
    </message>
    <message>
        <source>Network activity disabled</source>
        <translation>فعالیت شبکه غیر فعال شد</translation>
    </message>
    <message>
        <source>(node id: %1)</source>
        <translation>(شناسه گره: %1)</translation>
    </message>
    <message>
        <source>via %1</source>
        <translation>با %1</translation>
    </message>
    <message>
        <source>never</source>
        <translation>هیچ وقت</translation>
    </message>
    <message>
        <source>Unknown</source>
        <translation>ناشناس یا نامعلوم</translation>
    </message>
</context>
<context>
    <name>ReceiveCoinsDialog</name>
    <message>
        <source>&amp;Amount:</source>
        <translation>میزان وجه:</translation>
    </message>
    <message>
        <source>&amp;Label:</source>
        <translation>برچسب:</translation>
    </message>
    <message>
        <source>&amp;Message:</source>
        <translation>پیام:</translation>
    </message>
    <message>
        <source>Use this form to request payments. All fields are &lt;b&gt;optional&lt;/b&gt;.</source>
        <translation>از این فرم استفاده کنید برای درخواست پرداخت ها.تمامی گزینه ها &lt;b&gt;اختیاری&lt;/b&gt;هستند.</translation>
    </message>
    <message>
        <source>Clear all fields of the form.</source>
        <translation>پاک کردن تمامی گزینه های این فرم</translation>
    </message>
    <message>
        <source>Clear</source>
        <translation>پاک کردن</translation>
    </message>
    <message>
        <source>Requested payments history</source>
        <translation>تاریخچه پرداخت های درخواست شده</translation>
    </message>
    <message>
        <source>Show</source>
        <translation>نمایش</translation>
    </message>
    <message>
        <source>Remove the selected entries from the list</source>
        <translation>حذف ورودی های انتخاب‌شده از لیست</translation>
    </message>
    <message>
        <source>Remove</source>
        <translation>حذف</translation>
    </message>
    <message>
        <source>Copy URI</source>
        <translation>کپی کردن آدرس URL</translation>
    </message>
    <message>
        <source>Copy label</source>
        <translation>کپی برچسب</translation>
    </message>
    <message>
        <source>Copy message</source>
        <translation>کپی کردن پیام</translation>
    </message>
    <message>
        <source>Copy amount</source>
        <translation>کپی مقدار</translation>
    </message>
    <message>
        <source>Could not unlock wallet.</source>
        <translation>نمیتوان کیف پول را باز کرد.</translation>
    </message>
    </context>
<context>
    <name>ReceiveRequestDialog</name>
    <message>
        <source>Request payment to ...</source>
        <translation>درخواست واریز به ...</translation>
    </message>
    <message>
        <source>Address:</source>
        <translation>آدرس‌ها:</translation>
    </message>
    <message>
        <source>Amount:</source>
        <translation>میزان وجه:</translation>
    </message>
    <message>
        <source>Label:</source>
        <translation>برچسب:</translation>
    </message>
    <message>
        <source>Message:</source>
        <translation>پیام:</translation>
    </message>
    <message>
        <source>Wallet:</source>
        <translation>کیف پول:</translation>
    </message>
    <message>
        <source>Copy &amp;URI</source>
        <translation>کپی کردن &amp;آدرس URL</translation>
    </message>
    <message>
        <source>Copy &amp;Address</source>
        <translation>کپی آدرس</translation>
    </message>
    <message>
        <source>&amp;Save Image...</source>
        <translation>&amp;ذخیره کردن تصویر...</translation>
    </message>
    <message>
        <source>Request payment to %1</source>
        <translation>درخواست پرداخت به %1</translation>
    </message>
    <message>
        <source>Payment information</source>
        <translation>اطلاعات پرداخت</translation>
    </message>
</context>
<context>
    <name>RecentRequestsTableModel</name>
    <message>
        <source>Date</source>
        <translation>تاریخ</translation>
    </message>
    <message>
        <source>Label</source>
        <translation>برچسب</translation>
    </message>
    <message>
        <source>Message</source>
        <translation>پیام</translation>
    </message>
    <message>
        <source>(no label)</source>
        <translation>(برچسب ندارد)</translation>
    </message>
    <message>
        <source>(no message)</source>
        <translation>(بدون پیام)</translation>
    </message>
    <message>
        <source>(no amount requested)</source>
        <translation>(هیچ درخواست پرداخت وجود ندارد)</translation>
    </message>
    <message>
        <source>Requested</source>
        <translation>درخواست شده</translation>
    </message>
</context>
<context>
    <name>SendCoinsDialog</name>
    <message>
        <source>Send Coins</source>
        <translation>سکه های ارسالی</translation>
    </message>
    <message>
        <source>Coin Control Features</source>
        <translation>قابلیت های کنترل کوین</translation>
    </message>
    <message>
        <source>Inputs...</source>
        <translation>ورودی‌ها...</translation>
    </message>
    <message>
        <source>automatically selected</source>
        <translation>به صورت خودکار انتخاب شده</translation>
    </message>
    <message>
        <source>Insufficient funds!</source>
        <translation>وجوه ناکافی</translation>
    </message>
    <message>
        <source>Quantity:</source>
        <translation>مقدار</translation>
    </message>
    <message>
        <source>Bytes:</source>
        <translation>بایت ها:</translation>
    </message>
    <message>
        <source>Amount:</source>
        <translation>میزان وجه:</translation>
    </message>
    <message>
        <source>Fee:</source>
        <translation>هزینه</translation>
    </message>
    <message>
        <source>After Fee:</source>
        <translation>بعد از احتساب کارمزد</translation>
    </message>
    <message>
        <source>Change:</source>
        <translation>تغییر</translation>
    </message>
    <message>
        <source>Custom change address</source>
        <translation>تغییر آدرس مخصوص</translation>
    </message>
    <message>
        <source>Transaction Fee:</source>
        <translation>کارمزد تراکنش:</translation>
    </message>
    <message>
        <source>Choose...</source>
        <translation>انتخاب...</translation>
    </message>
    <message>
        <source>Warning: Fee estimation is currently not possible.</source>
        <translation>هشدار:تخمین کارمزد در حال حاضر امکان پذیر نیست.</translation>
    </message>
    <message>
        <source>Specify a custom fee per kB (1,000 bytes) of the transaction's virtual size.

Note:  Since the fee is calculated on a per-byte basis, a fee of "100 satoshis per kB" for a transaction size of 500 bytes (half of 1 kB) would ultimately yield a fee of only 50 satoshis.</source>
        <translation>مشخص کردن هزینه کارمزد مخصوص به ازاری کیلوبایت(1,000 بایت) حجم مجازی تراکنش

توجه: از آن جایی که کارمزد بر اساس هر بایت محاسبه میشود,هزینه کارمزد"100 ساتوشی بر کیلو بایت"برای تراکنش با حجم 500 بایت(نصف 1 کیلوبایت) کارمزد فقط اندازه 50 ساتوشی خواهد بود.</translation>
    </message>
    <message>
        <source>per kilobyte</source>
        <translation>به ازای هر کیلوبایت</translation>
    </message>
    <message>
        <source>Hide</source>
        <translation>پنهان کردن</translation>
    </message>
    <message>
        <source>Recommended:</source>
        <translation>پیشنهاد شده:</translation>
    </message>
    <message>
        <source>Custom:</source>
        <translation>سفارشی:</translation>
    </message>
    <message>
        <source>(Smart fee not initialized yet. This usually takes a few blocks...)</source>
        <translation>(مقداردهی کارمزد هوشمند هنوز مشخص نشده است.این کارمزد معمولا به اندازه چند بلاک طول میکشد...)</translation>
    </message>
    <message>
        <source>Send to multiple recipients at once</source>
        <translation>ارسال همزمان به گیرنده های متعدد</translation>
    </message>
    <message>
        <source>Add &amp;Recipient</source>
        <translation>اضافه کردن &amp;گیرنده</translation>
    </message>
    <message>
        <source>Clear all fields of the form.</source>
        <translation>پاک کردن تمامی گزینه های این فرم</translation>
    </message>
    <message>
        <source>Dust:</source>
        <translation>گرد و غبار یا داست:</translation>
    </message>
    <message>
        <source>Hide transaction fee settings</source>
        <translation>تنظیمات مخفی کردن کارمزد عملیات</translation>
    </message>
    <message>
        <source>Confirmation time target:</source>
        <translation>هدف زمانی تایید شدن:</translation>
    </message>
    <message>
        <source>Enable Replace-By-Fee</source>
        <translation>فعال کردن جایگذاری دوباره از کارمزد</translation>
    </message>
    <message>
        <source>Clear &amp;All</source>
        <translation>پاک کردن همه</translation>
    </message>
    <message>
        <source>Balance:</source>
        <translation>مانده حساب:</translation>
    </message>
    <message>
        <source>Confirm the send action</source>
        <translation>تایید عملیات ارسال</translation>
    </message>
    <message>
        <source>S&amp;end</source>
        <translation>و ارسال</translation>
    </message>
    <message>
        <source>Copy quantity</source>
        <translation>کپی مقدار</translation>
    </message>
    <message>
        <source>Copy amount</source>
        <translation>کپی مقدار</translation>
    </message>
    <message>
        <source>Copy fee</source>
        <translation>کپی هزینه</translation>
    </message>
    <message>
        <source>Copy after fee</source>
        <translation>کپی کردن بعد از احتساب کارمزد</translation>
    </message>
    <message>
        <source>Copy bytes</source>
        <translation>کپی کردن بایت ها</translation>
    </message>
    <message>
        <source>Copy dust</source>
        <translation>کپی کردن داست:</translation>
    </message>
    <message>
        <source>Copy change</source>
        <translation>کپی کردن تغییر</translation>
    </message>
    <message>
        <source>%1 (%2 blocks)</source>
        <translation>%1(%2 بلاک ها)</translation>
    </message>
    <message>
        <source>%1 to %2</source>
        <translation>%1 به %2</translation>
    </message>
    <message>
        <source>Are you sure you want to send?</source>
        <translation>آیا برای ارسال کردن یا فرستادن مطمئن هستید؟</translation>
    </message>
    <message>
        <source>Save Transaction Data</source>
        <translation>ذخیره اطلاعات عملیات</translation>
    </message>
    <message>
        <source>or</source>
        <translation>یا</translation>
    </message>
    <message>
        <source>You can increase the fee later (signals Replace-By-Fee, BIP-125).</source>
        <translation>تو میتوانی بعدا هزینه کارمزد را افزایش بدی(signals Replace-By-Fee, BIP-125)</translation>
    </message>
    <message>
        <source>Please, review your transaction.</source>
        <translation>لطفا,تراکنش خود را بازبینی کنید.</translation>
    </message>
    <message>
        <source>Transaction fee</source>
        <translation>کارمزد تراکنش</translation>
    </message>
    <message>
        <source>Total Amount</source>
        <translation>میزان کل</translation>
    </message>
    <message>
        <source>Confirm send coins</source>
        <translation>تایید کردن ارسال کوین ها</translation>
    </message>
    <message>
        <source>Send</source>
        <translation>ارسال</translation>
    </message>
    <message>
        <source>The recipient address is not valid. Please recheck.</source>
        <translation>آدرس گیرنده نامعتبر است.لطفا دوباره چک یا بررسی کنید.</translation>
    </message>
    <message>
        <source>The amount to pay must be larger than 0.</source>
        <translation>میزان پولی کخ پرداخت می کنید باید بزرگتر از 0 باشد.</translation>
    </message>
    <message>
        <source>The amount exceeds your balance.</source>
        <translation>این میزان پول بیشتر از موجودی شما است.</translation>
    </message>
    <message>
        <source>The total exceeds your balance when the %1 transaction fee is included.</source>
        <translation>این میزان بیشتر از موجودی شما است وقتی که کارمزد تراکنش %1 باشد.</translation>
    </message>
    <message>
        <source>Duplicate address found: addresses should only be used once each.</source>
        <translation>آدرس تکراری یافت شد:آدرس ها باید فقط یک بار استفاده شوند.</translation>
    </message>
    <message>
        <source>Transaction creation failed!</source>
        <translation>ایجاد تراکنش با خطا مواجه شد!</translation>
    </message>
    <message>
        <source>A fee higher than %1 is considered an absurdly high fee.</source>
        <translation>کارمزد بیشتر از %1 است,این یعنی کارمزد خیلی زیادی در نظر گرفته شده است.</translation>
    </message>
    <message>
        <source>Payment request expired.</source>
        <translation>درخواست پرداخت منقضی شد یا تاریخ آن گذشت.</translation>
    </message>
    <message numerus="yes">
        <source>Estimated to begin confirmation within %n block(s).</source>
        <translation><numerusform>تایید شدن تخمین زده شده تراکنش برابر است با: %n بلاک.</numerusform><numerusform>تایید شدن تخمین زده شده تراکنش برابر است با: %n بلاک.</numerusform></translation>
    </message>
    <message>
        <source>Warning: Invalid Particl address</source>
        <translation>هشدار: آدرس بیت کوین نامعتبر</translation>
    </message>
    <message>
        <source>Warning: Unknown change address</source>
        <translation>هشدار:تغییر آدرس نامعلوم</translation>
    </message>
    <message>
        <source>Confirm custom change address</source>
        <translation>تایید کردن تغییر آدرس سفارشی</translation>
    </message>
    <message>
        <source>The address you selected for change is not part of this wallet. Any or all funds in your wallet may be sent to this address. Are you sure?</source>
        <translation>این آدرس که شما انتخاب کرده اید بخشی از کیف پول شما نیست.هر یا همه دارایی های شما در این کیف پول به این آدرس ارسال خواهد شد.آیا مطمئن هستید؟</translation>
    </message>
    <message>
        <source>(no label)</source>
        <translation>(برچسب ندارد)</translation>
    </message>
</context>
<context>
    <name>SendCoinsEntry</name>
    <message>
        <source>A&amp;mount:</source>
        <translation>میزان وجه</translation>
    </message>
    <message>
        <source>Pay &amp;To:</source>
        <translation>پرداخت به:</translation>
    </message>
    <message>
        <source>&amp;Label:</source>
        <translation>برچسب:</translation>
    </message>
    <message>
        <source>Choose previously used address</source>
        <translation>انتخاب آدرس قبلا استفاده شده</translation>
    </message>
    <message>
        <source>The Particl address to send the payment to</source>
        <translation>آدرس بیت کوین برای ارسال پرداحت به آن</translation>
    </message>
    <message>
        <source>Alt+A</source>
        <translation>Alt+A</translation>
    </message>
    <message>
        <source>Paste address from clipboard</source>
        <translation>استفاده از آدرس کلیپ بورد</translation>
    </message>
    <message>
        <source>Alt+P</source>
        <translation>Alt+P</translation>
    </message>
    <message>
        <source>Remove this entry</source>
        <translation>پاک کردن این ورودی</translation>
    </message>
    <message>
        <source>Use available balance</source>
        <translation>استفاده از موجودی حساب</translation>
    </message>
    <message>
        <source>Message:</source>
        <translation>پیام:</translation>
    </message>
    <message>
        <source>Pay To:</source>
        <translation>پرداخت به:</translation>
    </message>
    <message>
        <source>Memo:</source>
        <translation>یادداشت:</translation>
    </message>
</context>
<context>
    <name>ShutdownWindow</name>
    <message>
        <source>%1 is shutting down...</source>
        <translation>در حال خاموش شدن %1...</translation>
    </message>
    <message>
        <source>Do not shut down the computer until this window disappears.</source>
        <translation>تا پیش از بسته شدن این پنجره کامپیوتر خود را خاموش نکنید.</translation>
    </message>
</context>
<context>
    <name>SignVerifyMessageDialog</name>
    <message>
        <source>Signatures - Sign / Verify a Message</source>
        <translation>امضاها -ثبت/تایید پیام</translation>
    </message>
    <message>
        <source>&amp;Sign Message</source>
        <translation>&amp;ثبت پیام</translation>
    </message>
    <message>
        <source>The Particl address to sign the message with</source>
        <translation>نشانی بیت‌کوین برای امضاء پیغام با آن</translation>
    </message>
    <message>
        <source>Choose previously used address</source>
        <translation>انتخاب آدرس قبلا استفاده شده</translation>
    </message>
    <message>
        <source>Alt+A</source>
        <translation>Alt+A</translation>
    </message>
    <message>
        <source>Paste address from clipboard</source>
        <translation>آدرس را بر کلیپ بورد کپی کنید</translation>
    </message>
    <message>
        <source>Alt+P</source>
        <translation>Alt+P</translation>
    </message>
    <message>
        <source>Enter the message you want to sign here</source>
        <translation>پیامی که می خواهید امضا کنید را اینجا وارد کنید</translation>
    </message>
    <message>
        <source>Signature</source>
        <translation>امضا</translation>
    </message>
    <message>
        <source>Copy the current signature to the system clipboard</source>
        <translation>امضای فعلی را به حافظهٔ سیستم کپی کن</translation>
    </message>
    <message>
        <source>Sign the message to prove you own this Particl address</source>
        <translation>پیام را امضا کنید تا ثابت کنید این آدرس بیت‌کوین متعلق به شماست</translation>
    </message>
    <message>
        <source>Sign &amp;Message</source>
        <translation>ثبت &amp;پیام</translation>
    </message>
    <message>
        <source>Reset all sign message fields</source>
        <translation>بازنشانی تمام فیلدهای پیام</translation>
    </message>
    <message>
        <source>Clear &amp;All</source>
        <translation>پاک کردن همه</translation>
    </message>
    <message>
        <source>&amp;Verify Message</source>
        <translation>تایید پیام</translation>
    </message>
    <message>
        <source>The Particl address the message was signed with</source>
        <translation>نشانی بیت‌کوین که پیغام با آن امضاء شده</translation>
    </message>
    <message>
        <source>Verify the message to ensure it was signed with the specified Particl address</source>
        <translation>پیام را تایید کنید تا مطمئن شوید که توسط آدرس بیت‌کوین مشخص شده امضا شده است.</translation>
    </message>
    <message>
        <source>Verify &amp;Message</source>
        <translation>تایید پیام</translation>
    </message>
    <message>
        <source>Reset all verify message fields</source>
        <translation>بازنشانی تمام فیلدهای پیام</translation>
    </message>
    <message>
        <source>Click "Sign Message" to generate signature</source>
        <translation>برای تولید امضا "Sign Message" و یا "ثبت پیام" را کلیک کنید</translation>
    </message>
    <message>
        <source>The entered address is invalid.</source>
        <translation>آدرس وارد شده نامعتبر است.</translation>
    </message>
    <message>
        <source>Please check the address and try again.</source>
        <translation>لطفاً آدرس را بررسی کرده و دوباره تلاش کنید.
</translation>
    </message>
    <message>
        <source>The entered address does not refer to a key.</source>
        <translation>نشانی وارد شده به هیچ کلیدی اشاره نمی‌کند.</translation>
    </message>
    <message>
        <source>Wallet unlock was cancelled.</source>
        <translation>قفل‌گشابی کیف‌پول لغو شد.</translation>
    </message>
    <message>
        <source>No error</source>
        <translation>بدون خطا</translation>
    </message>
    <message>
        <source>Private key for the entered address is not available.</source>
        <translation>کلید خصوصی برای نشانی وارد شده در دسترس نیست.</translation>
    </message>
    <message>
        <source>Message signing failed.</source>
        <translation>امضای پیام با شکست مواجه شد.</translation>
    </message>
    <message>
        <source>Message signed.</source>
        <translation>پیام ثبت شده</translation>
    </message>
    <message>
        <source>The signature could not be decoded.</source>
        <translation>امضا نمی‌تواند کدگشایی شود.</translation>
    </message>
    <message>
        <source>Please check the signature and try again.</source>
        <translation>لطفاً امضا را بررسی نموده و دوباره تلاش کنید.</translation>
    </message>
    <message>
        <source>The signature did not match the message digest.</source>
        <translation>این امضا با حرفو پیام همخوانی ندارد</translation>
    </message>
    <message>
        <source>Message verification failed.</source>
        <translation>پیام شما با خطا مواجه شد</translation>
    </message>
    <message>
        <source>Message verified.</source>
        <translation>پیام شما تایید شد</translation>
    </message>
</context>
<context>
    <name>TrafficGraphWidget</name>
    <message>
        <source>KB/s</source>
        <translation>کیلو بایت بر ثانیه</translation>
    </message>
</context>
<context>
    <name>TransactionDesc</name>
    <message>
        <source>Open until %1</source>
        <translation>باز تا %1</translation>
    </message>
    <message>
        <source>abandoned</source>
        <translation>رها شده</translation>
    </message>
    <message>
        <source>%1/unconfirmed</source>
        <translation>%1/تأیید نشده</translation>
    </message>
    <message>
        <source>%1 confirmations</source>
        <translation>%1 تأییدیه</translation>
    </message>
    <message>
        <source>Status</source>
        <translation>وضعیت</translation>
    </message>
    <message>
        <source>Date</source>
        <translation>تاریخ</translation>
    </message>
    <message>
        <source>Source</source>
        <translation>منبع</translation>
    </message>
    <message>
        <source>Generated</source>
        <translation>تولید شده</translation>
    </message>
    <message>
        <source>From</source>
        <translation>از</translation>
    </message>
    <message>
        <source>unknown</source>
        <translation>ناشناس</translation>
    </message>
    <message>
        <source>To</source>
        <translation>به</translation>
    </message>
    <message>
        <source>own address</source>
        <translation>آدرس خود</translation>
    </message>
    <message>
        <source>watch-only</source>
        <translation>فقط-با قابلیت دیدن</translation>
    </message>
    <message>
        <source>label</source>
        <translation>برچسب</translation>
    </message>
    <message>
        <source>Credit</source>
        <translation>اعتبار</translation>
    </message>
    <message>
        <source>not accepted</source>
        <translation>قبول نشده</translation>
    </message>
    <message>
        <source>Debit</source>
        <translation>اعتبار</translation>
    </message>
    <message>
        <source>Total credit</source>
        <translation>تمامی اعتبار</translation>
    </message>
    <message>
        <source>Transaction fee</source>
        <translation>کارمزد تراکنش</translation>
    </message>
    <message>
        <source>Net amount</source>
        <translation>میزان وجه دقیق</translation>
    </message>
    <message>
        <source>Message</source>
        <translation>پیام</translation>
    </message>
    <message>
        <source>Comment</source>
        <translation>کامنت</translation>
    </message>
    <message>
        <source>Transaction ID</source>
        <translation>شناسه تراکنش</translation>
    </message>
    <message>
        <source>Transaction total size</source>
        <translation>حجم کل تراکنش</translation>
    </message>
    <message>
        <source>Merchant</source>
        <translation>بازرگان</translation>
    </message>
    <message>
        <source>Debug information</source>
        <translation>اطلاعات دی باگ Debug</translation>
    </message>
    <message>
        <source>Transaction</source>
        <translation>تراکنش</translation>
    </message>
    <message>
        <source>Inputs</source>
        <translation>ورودی ها</translation>
    </message>
    <message>
        <source>Amount</source>
        <translation>میزان وجه:</translation>
    </message>
    <message>
        <source>true</source>
        <translation>درست</translation>
    </message>
    <message>
        <source>false</source>
        <translation>نادرست</translation>
    </message>
</context>
<context>
    <name>TransactionDescDialog</name>
    <message>
        <source>This pane shows a detailed description of the transaction</source>
        <translation>این بخش جزئیات تراکنش را نشان می دهد</translation>
    </message>
    <message>
        <source>Details for %1</source>
        <translation>جزییات %1</translation>
    </message>
</context>
<context>
    <name>TransactionTableModel</name>
    <message>
        <source>Date</source>
        <translation>تاریخ</translation>
    </message>
    <message>
        <source>Type</source>
        <translation>نوع</translation>
    </message>
    <message>
        <source>Label</source>
        <translation>برچسب</translation>
    </message>
    <message>
        <source>Open until %1</source>
        <translation>باز تا %1</translation>
    </message>
    <message>
        <source>Unconfirmed</source>
        <translation>تایید نشده</translation>
    </message>
    <message>
        <source>Abandoned</source>
        <translation>رهاشده</translation>
    </message>
    <message>
        <source>Confirmed (%1 confirmations)</source>
        <translation>تأیید شده (%1 تأییدیه)</translation>
    </message>
    <message>
        <source>Generated but not accepted</source>
        <translation>تولید شده ولی هنوز قبول نشده است</translation>
    </message>
    <message>
        <source>Received with</source>
        <translation>دریافت شده با</translation>
    </message>
    <message>
        <source>Received from</source>
        <translation>دریافت شده از</translation>
    </message>
    <message>
        <source>Sent to</source>
        <translation>ارسال شده به</translation>
    </message>
    <message>
        <source>Payment to yourself</source>
        <translation>پرداخت به خود</translation>
    </message>
    <message>
        <source>Mined</source>
        <translation>استخراج شده</translation>
    </message>
    <message>
        <source>watch-only</source>
        <translation>فقط-با قابلیت دیدن</translation>
    </message>
    <message>
        <source>(n/a)</source>
        <translation>(موجود نیست)</translation>
    </message>
    <message>
        <source>(no label)</source>
        <translation>(برچسب ندارد)</translation>
    </message>
    <message>
        <source>Transaction status. Hover over this field to show number of confirmations.</source>
        <translation>وضعیت تراکنش. نشانگر را روی این فیلد نگه دارید تا تعداد تأییدیه‌ها نشان داده شود.</translation>
    </message>
    <message>
        <source>Date and time that the transaction was received.</source>
        <translation>تاریخ و زمان تراکنش دریافت شده است</translation>
    </message>
    <message>
        <source>Type of transaction.</source>
        <translation>نوع تراکنش.</translation>
    </message>
    <message>
        <source>Amount removed from or added to balance.</source>
        <translation>میزان وجه کم شده یا اضافه شده به حساب</translation>
    </message>
</context>
<context>
    <name>TransactionView</name>
    <message>
        <source>All</source>
        <translation>همه</translation>
    </message>
    <message>
        <source>Today</source>
        <translation>امروز</translation>
    </message>
    <message>
        <source>This week</source>
        <translation>این هفته</translation>
    </message>
    <message>
        <source>This month</source>
        <translation>این ماه</translation>
    </message>
    <message>
        <source>Last month</source>
        <translation>ماه گذشته</translation>
    </message>
    <message>
        <source>This year</source>
        <translation>امسال یا این سال</translation>
    </message>
    <message>
        <source>Range...</source>
        <translation>دامنه...</translation>
    </message>
    <message>
        <source>Received with</source>
        <translation>گرفته شده با</translation>
    </message>
    <message>
        <source>Sent to</source>
        <translation>ارسال شده به</translation>
    </message>
    <message>
        <source>To yourself</source>
        <translation>به خودت</translation>
    </message>
    <message>
        <source>Mined</source>
        <translation>استخراج شده</translation>
    </message>
    <message>
        <source>Other</source>
        <translation>بقیه</translation>
    </message>
    <message>
        <source>Enter address, transaction id, or label to search</source>
        <translation>وارد کردن آدرس,شناسه تراکنش, یا برچسب برای جست و جو</translation>
    </message>
    <message>
        <source>Min amount</source>
        <translation>حداقل میزان وجه</translation>
    </message>
    <message>
        <source>Abandon transaction</source>
        <translation>تراکنش را رها نمائید.</translation>
    </message>
    <message>
        <source>Increase transaction fee</source>
        <translation>افزایش کارمزد تراکنش</translation>
    </message>
    <message>
        <source>Copy address</source>
        <translation>کپی آدرس</translation>
    </message>
    <message>
        <source>Copy label</source>
        <translation>کپی برچسب</translation>
    </message>
    <message>
        <source>Copy amount</source>
        <translation>کپی مقدار</translation>
    </message>
    <message>
        <source>Copy transaction ID</source>
        <translation>کپی شناسه تراکنش</translation>
    </message>
    <message>
        <source>Copy raw transaction</source>
        <translation>معامله اولیه را کپی نمائید.</translation>
    </message>
    <message>
        <source>Copy full transaction details</source>
        <translation>کپی کردن تمامی اطلاعات تراکنش</translation>
    </message>
    <message>
        <source>Edit label</source>
        <translation>ویرایش کردن برچسب</translation>
    </message>
    <message>
        <source>Show transaction details</source>
        <translation>نشان دادن جرییات تراکنش</translation>
    </message>
    <message>
        <source>Export Transaction History</source>
        <translation>خارج کردن یا بالا بردن سابقه تراکنش ها</translation>
    </message>
    <message>
        <source>Comma separated file (*.csv)</source>
        <translation>فایل سی اس وی (*.csv)</translation>
    </message>
    <message>
        <source>Confirmed</source>
        <translation>تایید شده</translation>
    </message>
    <message>
        <source>Watch-only</source>
        <translation>رصد</translation>
    </message>
    <message>
        <source>Date</source>
        <translation>تاریخ</translation>
    </message>
    <message>
        <source>Type</source>
        <translation>نوع</translation>
    </message>
    <message>
        <source>Label</source>
        <translation>برچسب</translation>
    </message>
    <message>
        <source>Address</source>
        <translation>آدرس</translation>
    </message>
    <message>
        <source>ID</source>
        <translation>شناسه</translation>
    </message>
    <message>
        <source>Exporting Failed</source>
        <translation>گرفتن خروجی به مشکل خورد</translation>
    </message>
    <message>
        <source>Exporting Successful</source>
        <translation>خارج کردن موفقیت آمیز بود Exporting</translation>
    </message>
    <message>
        <source>Range:</source>
        <translation>دامنه:</translation>
    </message>
    <message>
        <source>to</source>
        <translation>به</translation>
    </message>
</context>
<context>
    <name>UnitDisplayStatusBarControl</name>
    </context>
<context>
    <name>WalletController</name>
    <message>
        <source>Close wallet</source>
        <translation>کیف پول را ببندید</translation>
    </message>
    <message>
        <source>Are you sure you wish to close the wallet &lt;i&gt;%1&lt;/i&gt;?</source>
        <translation>آیا برای بستن کیف پول مطمئن هستید&lt;i&gt; %1 &lt;/i&gt; ؟</translation>
    </message>
    <message>
        <source>Close all wallets</source>
        <translation>همه‌ی کیف پول‌ها را ببند</translation>
    </message>
    </context>
<context>
    <name>WalletFrame</name>
    <message>
        <source>Create a new wallet</source>
        <translation>ساخت کیف پول جدید</translation>
    </message>
</context>
<context>
    <name>WalletModel</name>
    <message>
        <source>Send Coins</source>
        <translation>ارسال کوین ها یا سکه ها</translation>
    </message>
    <message>
        <source>Increasing transaction fee failed</source>
        <translation>افزایش کارمزد تراکنش با خطا مواجه شد</translation>
    </message>
    <message>
        <source>Do you want to increase the fee?</source>
        <translation>آیا میخواهید اندازه کارمزد را افزایش دهید؟</translation>
    </message>
    <message>
        <source>Current fee:</source>
        <translation>کارمزد الان:</translation>
    </message>
    <message>
        <source>Increase:</source>
        <translation>افزایش دادن:</translation>
    </message>
    <message>
        <source>New fee:</source>
        <translation>کارمزد جدید:</translation>
    </message>
    <message>
        <source>PSBT copied</source>
        <translation>PSBT کپی شد</translation>
    </message>
    <message>
        <source>Can't sign transaction.</source>
        <translation>نمیتوان تراکنش را ثبت کرد</translation>
    </message>
    <message>
        <source>default wallet</source>
        <translation>کیف پول پیش‌فرض</translation>
    </message>
</context>
<context>
    <name>WalletView</name>
    <message>
        <source>&amp;Export</source>
        <translation>&amp;صدور</translation>
    </message>
    <message>
        <source>Export the data in the current tab to a file</source>
        <translation>صدور داده نوار جاری به یک فایل</translation>
    </message>
    <message>
        <source>Error</source>
        <translation>خطا</translation>
    </message>
    <message>
        <source>Backup Wallet</source>
        <translation>بازیابی یا پشتیبان گیری کیف پول</translation>
    </message>
    <message>
        <source>Wallet Data (*.dat)</source>
        <translation>دادهٔ کیف پول (*.dat)</translation>
    </message>
    <message>
        <source>Backup Failed</source>
        <translation>بازیابی یا پشتیبان گیری با خطا مواجه شد</translation>
    </message>
    <message>
        <source>Backup Successful</source>
        <translation>بازیابی یا  پشتیبان گیری موفقیت آمیز بود.</translation>
    </message>
    <message>
        <source>Cancel</source>
        <translation>لغو</translation>
    </message>
</context>
<context>
    <name>bitcoin-core</name>
    <message>
        <source>The %s developers</source>
        <translation>%s توسعه دهندگان</translation>
    </message>
    <message>
        <source>This is a pre-release test build - use at your own risk - do not use for mining or merchant applications</source>
        <translation>این یک نسخه ی آزمایشی است - با مسئولیت خودتان از آن استفاده کنید -  آن را در معدن و بازرگانی بکار نگیرید.</translation>
    </message>
    <message>
        <source>Change index out of range</source>
        <translation>تغییر دادن اندیس خارج از دامنه</translation>
    </message>
    <message>
        <source>Copyright (C) %i-%i</source>
        <translation>کپی رایت (C) %i-%i</translation>
    </message>
    <message>
        <source>Corrupted block database detected</source>
        <translation>یک پایگاه داده ی بلوک خراب یافت شد</translation>
    </message>
    <message>
        <source>Do you want to rebuild the block database now?</source>
        <translation>آیا میخواهید الان پایگاه داده بلاک را بازسازی کنید؟</translation>
    </message>
    <message>
        <source>Error initializing block database</source>
        <translation>خطا در آماده سازی پایگاه داده ی بلوک</translation>
    </message>
    <message>
        <source>Error loading %s</source>
        <translation>خطا بازگذاری %s</translation>
    </message>
    <message>
        <source>Error loading block database</source>
        <translation>خطا در بارگذاری پایگاه داده بلاک block</translation>
    </message>
    <message>
        <source>Error opening block database</source>
        <translation>خطا در بازکردن پایگاه داده بلاک block</translation>
    </message>
    <message>
        <source>Failed to listen on any port. Use -listen=0 if you want this.</source>
        <translation>شنیدن هر گونه درگاه انجام پذیر نیست. ازlisten=0  برای اینکار استفاده کیند.</translation>
    </message>
    <message>
        <source>Importing...</source>
        <translation>در حال وارد کردن...</translation>
    </message>
    <message>
        <source>Invalid amount for -%s=&lt;amount&gt;: '%s'</source>
        <translation>میزان نامعتبر برای  -%s=&lt;amount&gt;: '%s'</translation>
    </message>
    <message>
        <source>Upgrading txindex database</source>
        <translation>ارتقا دادن پایگاه داده اندیس تراکنش ها یا txindex</translation>
    </message>
    <message>
        <source>Loading P2P addresses...</source>
        <translation>در حال بارگذاری آدرس های همتا-به-همتا یا P2P</translation>
    </message>
    <message>
        <source>Loading banlist...</source>
        <translation>در حال بارگذاری لیست بن...</translation>
    </message>
    <message>
        <source>Not enough file descriptors available.</source>
        <translation>توصیفگرهای فایل به اندازه کافی در دسترس نیست</translation>
    </message>
    <message>
        <source>Replaying blocks...</source>
        <translation>در حال بازبینی بلوک‌ها...</translation>
    </message>
    <message>
        <source>The source code is available from %s.</source>
        <translation>سورس کد موجود است از %s.</translation>
    </message>
    <message>
        <source>Unable to generate keys</source>
        <translation>نمیتوان کلید ها را تولید کرد</translation>
    </message>
    <message>
        <source>Upgrading UTXO database</source>
        <translation>ارتقا دادن پایگاه داده UTXO</translation>
    </message>
    <message>
        <source>Verifying blocks...</source>
        <translation>در حال تایید کردن بلاک ها...</translation>
    </message>
    <message>
        <source>The transaction amount is too small to send after the fee has been deducted</source>
        <translation>مبلغ تراکنش کمتر از آن است که پس از کسر هزینه  تراکنش قابل ارسال باشد</translation>
    </message>
    <message>
        <source>Error reading from database, shutting down.</source>
        <translation>خواندن از پایگاه داده با خطا مواجه شد,در حال خاموش شدن.</translation>
    </message>
    <message>
        <source>Error upgrading chainstate database</source>
        <translation>خطا در بارگذاری پایگاه داده ها</translation>
    </message>
    <message>
        <source>Invalid -proxy address or hostname: '%s'</source>
        <translation>آدرس پراکسی یا هاست نامعتبر: ' %s'</translation>
    </message>
    <message>
        <source>Signing transaction failed</source>
        <translation>ثبت تراکنش با خطا مواجه شد</translation>
    </message>
    <message>
        <source>The transaction amount is too small to pay the fee</source>
        <translation>حجم تراکنش بسیار کم است برای پرداخت کارمزد</translation>
    </message>
    <message>
        <source>This is experimental software.</source>
        <translation>این یک نرم افزار تجربی است.</translation>
    </message>
    <message>
        <source>Transaction amount too small</source>
        <translation>حجم تراکنش خیلی کم است</translation>
    </message>
    <message>
        <source>Transaction too large</source>
        <translation>حجم تراکنش خیلی زیاد است</translation>
    </message>
    <message>
        <source>Unable to generate initial keys</source>
        <translation>نمیتوان کلید های اولیه را تولید کرد.</translation>
    </message>
    <message>
        <source>Verifying wallet(s)...</source>
        <translation>در حال تایید شدن کیف پول(ها)...</translation>
    </message>
    <message>
        <source>Warning: unknown new rules activated (versionbit %i)</source>
        <translation>هشدار: قوانین جدید ناشناخته‌ای فعال شده‌اند (نسخه‌بیت %i)</translation>
    </message>
    <message>
        <source>This is the transaction fee you may pay when fee estimates are not available.</source>
        <translation>این هزینه تراکنشی است که در صورت عدم وجود هزینه تخمینی، پرداخت می کنید.</translation>
    </message>
    <message>
        <source>%s is set very high!</source>
        <translation>%s بسیار بزرگ انتخاب شده است.</translation>
    </message>
    <message>
        <source>Starting network threads...</source>
        <translation>ایجاد نخ‌های شبکه ...</translation>
    </message>
    <message>
        <source>This is the minimum transaction fee you pay on every transaction.</source>
        <translation>این کمترین فی تراکنش است که در هر تراکنش پرداخت می‌نمایید.</translation>
    </message>
    <message>
        <source>Transaction amounts must not be negative</source>
        <translation>مقدار تراکنش نمی‌تواند منفی باشد.</translation>
    </message>
    <message>
        <source>Transaction has too long of a mempool chain</source>
        <translation>تراکنش بیش از حد طولانی از یک زنجیر مهر و موم شده است
</translation>
    </message>
    <message>
        <source>Transaction must have at least one recipient</source>
        <translation>تراکنش باید حداقل یک دریافت کننده داشته باشد</translation>
    </message>
    <message>
        <source>Unknown network specified in -onlynet: '%s'</source>
        <translation>شبکه مشخص شده غیرقابل شناسایی در onlynet: '%s'</translation>
    </message>
    <message>
        <source>Insufficient funds</source>
        <translation>وجوه ناکافی</translation>
    </message>
    <message>
        <source>Warning: Private keys detected in wallet {%s} with disabled private keys</source>
        <translation>هشدار: کلید های خصوصی در کیف پول شما شناسایی شده است { %s} به همراه کلید های خصوصی غیر فعال</translation>
    </message>
    <message>
        <source>Cannot write to data directory '%s'; check permissions.</source>
        <translation>نمیتواند پوشه داده ها را بنویسد ' %s';دسترسی ها را بررسی کنید.</translation>
    </message>
    <message>
        <source>Loading block index...</source>
        <translation>لود شدن نمایه بلاکها..</translation>
    </message>
    <message>
        <source>Loading wallet...</source>
        <translation>wallet در حال لود شدن است...</translation>
    </message>
    <message>
        <source>Cannot downgrade wallet</source>
        <translation>قابلیت برگشت به نسخه قبلی برای wallet امکان پذیر نیست</translation>
    </message>
    <message>
        <source>Rescanning...</source>
        <translation>اسکنِ دوباره...</translation>
    </message>
    <message>
        <source>Done loading</source>
        <translation>اتمام لود شدن</translation>
    </message>
</context>
</TS><|MERGE_RESOLUTION|>--- conflicted
+++ resolved
@@ -1101,15 +1101,11 @@
         <translation>حرفه‌ای</translation>
     </message>
     <message>
-<<<<<<< HEAD
-        <source>Automatically open the Particl client port on the router. This only works when your router supports UPnP and it is enabled.</source>
-=======
         <source>Enable coin &amp;control features</source>
         <translation>فعال کردن قابلیت سکه و کنترل</translation>
     </message>
     <message>
-        <source>Automatically open the Bitcoin client port on the router. This only works when your router supports UPnP and it is enabled.</source>
->>>>>>> e9a1c9fb
+        <source>Automatically open the Particl client port on the router. This only works when your router supports UPnP and it is enabled.</source>
         <translation>باز کردن خودکار درگاه شبکهٔ بیت‌کوین روی روترها. تنها زمانی کار می‌کند که روتر از پروتکل UPnP پشتیبانی کند و این پروتکل فعال باشد.</translation>
     </message>
     <message>
