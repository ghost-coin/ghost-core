<?xml version="1.0" encoding="utf-8"?>
<!DOCTYPE TS>
<TS version="2.1" language="en">
<context>
    <name>AddressBookPage</name>
    <message>
        <location filename="../forms/addressbookpage.ui" line="+37"/>
        <source>Right-click to edit address or label</source>
        <translation type="unfinished"></translation>
    </message>
    <message>
        <location line="+27"/>
        <source>Create a new address</source>
        <translation>Create a new address</translation>
    </message>
    <message>
        <location line="+3"/>
        <source>&amp;New</source>
        <translation type="unfinished"></translation>
    </message>
    <message>
        <location line="+14"/>
        <source>Copy the currently selected address to the system clipboard</source>
        <translation>Copy the currently selected address to the system clipboard</translation>
    </message>
    <message>
        <location line="+3"/>
        <source>&amp;Copy</source>
        <translation type="unfinished"></translation>
    </message>
    <message>
        <location line="+31"/>
        <source>Verify the currently selected address</source>
        <translation type="unfinished"></translation>
    </message>
    <message>
        <location line="+3"/>
        <source>&amp;Verify</source>
        <translation type="unfinished"></translation>
    </message>
    <message>
        <location line="+50"/>
        <source>C&amp;lose</source>
        <translation type="unfinished"></translation>
    </message>
    <message>
        <location line="-70"/>
        <source>Delete the currently selected address from the list</source>
        <translation>Delete the currently selected address from the list</translation>
    </message>
    <message>
        <location line="-71"/>
        <source>Enter address or label to search</source>
        <translation type="unfinished"></translation>
    </message>
    <message>
        <location line="+118"/>
        <source>Export the data in the current tab to a file</source>
        <translation>Export the data in the current tab to a file</translation>
    </message>
    <message>
        <location line="+3"/>
        <source>&amp;Export</source>
        <translation>&amp;Export</translation>
    </message>
    <message>
        <location line="-47"/>
        <source>&amp;Delete</source>
        <translation>&amp;Delete</translation>
    </message>
    <message>
        <location filename="../addressbookpage.cpp" line="+84"/>
        <source>Choose the address to send coins to</source>
        <translation type="unfinished"></translation>
    </message>
    <message>
        <location line="+1"/>
        <source>Choose the address to receive coins with</source>
        <translation type="unfinished"></translation>
    </message>
    <message>
        <location line="+5"/>
        <source>C&amp;hoose</source>
        <translation type="unfinished"></translation>
    </message>
    <message>
        <location line="+6"/>
        <source>Sending addresses</source>
        <translation type="unfinished"></translation>
    </message>
    <message>
        <location line="+1"/>
        <source>Receiving addresses</source>
        <translation type="unfinished"></translation>
    </message>
    <message>
        <location line="+7"/>
        <source>These are your Particl addresses for sending payments. Always check the amount and the receiving address before sending coins.</source>
        <translation type="unfinished"></translation>
    </message>
    <message>
        <location line="+5"/>
        <source>These are your Particl addresses for receiving payments. Use the &apos;Create new receiving address&apos; button in the receive tab to create new addresses.
Signing is only possible with addresses of the type &apos;legacy&apos;.</source>
        <translation type="unfinished"></translation>
    </message>
    <message>
        <location line="+8"/>
        <source>Copy Address</source>
        <translation type="unfinished"></translation>
    </message>
    <message>
        <location line="+1"/>
        <source>Copy Label</source>
        <translation type="unfinished"></translation>
    </message>
    <message>
        <location line="+1"/>
        <source>Edit</source>
        <translation type="unfinished"></translation>
    </message>
    <message>
        <location line="+3"/>
        <source>Delete</source>
        <translation type="unfinished"></translation>
    </message>
    <message>
        <location line="+3"/>
        <source>Verify</source>
        <translation type="unfinished"></translation>
    </message>
    <message>
        <location line="+187"/>
        <source>Export Address List</source>
        <translation type="unfinished"></translation>
    </message>
    <message>
        <location line="+3"/>
        <source>Comma separated file</source>
        <extracomment>Expanded name of the CSV file format. See https://en.wikipedia.org/wiki/Comma-separated_values</extracomment>
        <translation type="unfinished"></translation>
    </message>
    <message>
        <location line="+20"/>
        <source>There was an error trying to save the address list to %1. Please try again.</source>
        <extracomment>An error message. %1 is a stand-in argument for the name of the file we attempted to save to.</extracomment>
        <translation type="unfinished"></translation>
    </message>
    <message>
        <location line="-3"/>
        <source>Exporting Failed</source>
        <translation type="unfinished"></translation>
    </message>
</context>
<context>
    <name>AddressTableModel</name>
    <message>
        <location filename="../addresstablemodel.cpp" line="+180"/>
        <source>Label</source>
        <translation type="unfinished"></translation>
    </message>
    <message>
        <location line="+0"/>
        <source>Address</source>
        <translation type="unfinished"></translation>
    </message>
    <message>
        <location line="+0"/>
        <source>Path</source>
        <translation type="unfinished"></translation>
    </message>
    <message>
        <location line="+38"/>
        <source>(no label)</source>
        <translation type="unfinished"></translation>
    </message>
</context>
<context>
    <name>AskPassphraseDialog</name>
    <message>
        <location filename="../forms/askpassphrasedialog.ui" line="+26"/>
        <source>Passphrase Dialog</source>
        <translation>Passphrase Dialog</translation>
    </message>
    <message>
        <location line="+30"/>
        <source>Enter passphrase</source>
        <translation>Enter passphrase</translation>
    </message>
    <message>
        <location line="+14"/>
        <source>New passphrase</source>
        <translation>New passphrase</translation>
    </message>
    <message>
        <location line="+14"/>
        <source>Repeat new passphrase</source>
        <translation>Repeat new passphrase</translation>
    </message>
    <message>
        <location line="+14"/>
        <source>Show passphrase</source>
        <translation type="unfinished"></translation>
    </message>
    <message>
        <location line="+23"/>
        <source>Unlock For Staking Only</source>
        <translation type="unfinished"></translation>
    </message>
    <message>
        <location filename="../askpassphrasedialog.cpp" line="+54"/>
        <source>Encrypt wallet</source>
        <translation type="unfinished"></translation>
    </message>
    <message>
        <location line="+3"/>
        <location line="+8"/>
        <source>This operation needs your wallet passphrase to unlock the wallet.</source>
        <translation type="unfinished"></translation>
    </message>
    <message>
        <location line="-3"/>
        <location line="+10"/>
        <source>Unlock wallet</source>
        <translation type="unfinished"></translation>
    </message>
    <message>
        <location line="+3"/>
        <source>Change passphrase</source>
        <translation type="unfinished"></translation>
    </message>
    <message>
        <location line="+50"/>
        <source>Confirm wallet encryption</source>
        <translation type="unfinished"></translation>
    </message>
    <message>
        <location line="+1"/>
        <source>Are you sure you wish to encrypt your wallet?</source>
        <translation type="unfinished"></translation>
    </message>
    <message>
        <location line="+0"/>
        <source>Warning: If you encrypt your wallet and lose your passphrase, you will &lt;b&gt;LOSE ALL OF YOUR PARTICL&lt;/b&gt;!</source>
        <translation type="unfinished"></translation>
    </message>
    <message>
        <location line="+7"/>
        <source>Remember that encrypting your wallet cannot fully protect your particl from being stolen by malware infecting your computer.</source>
        <translation type="unfinished"></translation>
    </message>
    <message>
        <location line="+11"/>
        <location line="+45"/>
        <source>Wallet encrypted</source>
        <translation type="unfinished"></translation>
    </message>
    <message>
        <location line="-138"/>
        <source>Enter the new passphrase for the wallet.&lt;br/&gt;Please use a passphrase of &lt;b&gt;ten or more random characters&lt;/b&gt;, or &lt;b&gt;eight or more words&lt;/b&gt;.</source>
        <translation type="unfinished"></translation>
    </message>
    <message>
        <location line="+25"/>
        <source>Enter the old passphrase and new passphrase for the wallet.</source>
        <translation type="unfinished"></translation>
    </message>
    <message>
        <location line="+61"/>
        <source>Wallet to be encrypted</source>
        <translation type="unfinished"></translation>
    </message>
    <message>
        <location line="+2"/>
        <source>Your wallet is about to be encrypted. </source>
        <translation type="unfinished"></translation>
    </message>
    <message>
        <location line="+7"/>
        <source>Your wallet is now encrypted. </source>
        <translation type="unfinished"></translation>
    </message>
    <message>
        <location line="+2"/>
        <source>IMPORTANT: Any previous backups you have made of your wallet file should be replaced with the newly generated, encrypted wallet file. For security reasons, previous backups of the unencrypted wallet file will become useless as soon as you start using the new, encrypted wallet.</source>
        <translation type="unfinished"></translation>
    </message>
    <message>
        <location line="+6"/>
        <location line="+8"/>
        <location line="+33"/>
        <location line="+6"/>
        <source>Wallet encryption failed</source>
        <translation type="unfinished"></translation>
    </message>
    <message>
        <location line="-46"/>
        <source>Wallet encryption failed due to an internal error. Your wallet was not encrypted.</source>
        <translation type="unfinished"></translation>
    </message>
    <message>
        <location line="+8"/>
        <location line="+39"/>
        <source>The supplied passphrases do not match.</source>
        <translation type="unfinished"></translation>
    </message>
    <message>
        <location line="-27"/>
        <location line="+6"/>
        <source>Wallet unlock failed</source>
        <translation type="unfinished"></translation>
    </message>
    <message>
        <location line="-5"/>
        <location line="+20"/>
        <source>The passphrase entered for the wallet decryption was incorrect.</source>
        <translation type="unfinished"></translation>
    </message>
    <message>
        <location line="-6"/>
        <source>Wallet passphrase was successfully changed.</source>
        <translation type="unfinished"></translation>
    </message>
    <message>
        <location line="+47"/>
        <location line="+33"/>
        <source>Warning: The Caps Lock key is on!</source>
        <translation type="unfinished"></translation>
    </message>
</context>
<context>
    <name>BanTableModel</name>
    <message>
        <location filename="../bantablemodel.cpp" line="+85"/>
        <source>IP/Netmask</source>
        <translation type="unfinished"></translation>
    </message>
    <message>
        <location line="+0"/>
        <source>Banned Until</source>
        <translation type="unfinished"></translation>
    </message>
</context>
<context>
    <name>BitcoinApplication</name>
    <message>
        <location filename="../bitcoin.cpp" line="+426"/>
        <source>Runaway exception</source>
        <translation type="unfinished"></translation>
    </message>
    <message>
        <location line="+1"/>
        <source>A fatal error occurred. %1 can no longer continue safely and will quit.</source>
        <translation type="unfinished"></translation>
    </message>
    <message>
        <location line="+9"/>
        <source>Internal error</source>
        <translation type="unfinished"></translation>
    </message>
    <message>
        <location line="+1"/>
        <source>An internal error occurred. %1 will attempt to continue safely. This is an unexpected bug which can be reported as described below.</source>
        <translation type="unfinished"></translation>
    </message>
</context>
<context>
    <name>BitcoinGUI</name>
    <message>
<<<<<<< HEAD
        <location filename="../bitcoingui.cpp" line="+252"/>
=======
        <location filename="../bitcoingui.cpp" line="+245"/>
>>>>>>> 6efbcec4
        <source>&amp;Overview</source>
        <translation>&amp;Overview</translation>
    </message>
    <message>
        <location line="+1"/>
        <source>Show general overview of wallet</source>
        <translation>Show general overview of wallet</translation>
    </message>
    <message>
        <location line="+7"/>
        <source>Send coins to a Particl address</source>
        <translation type="unfinished"></translation>
    </message>
    <message>
        <location line="+11"/>
        <source>Request payments (generates QR codes and particl: URIs)</source>
        <translation type="unfinished"></translation>
    </message>
    <message>
        <location line="+10"/>
        <source>&amp;Transactions</source>
        <translation>&amp;Transactions</translation>
    </message>
    <message>
        <location line="+1"/>
        <source>Browse transaction history</source>
        <translation>Browse transaction history</translation>
    </message>
    <message>
        <location line="+23"/>
        <source>E&amp;xit</source>
        <translation>E&amp;xit</translation>
    </message>
    <message>
        <location line="+1"/>
        <source>Quit application</source>
        <translation>Quit application</translation>
    </message>
    <message>
        <location line="+3"/>
        <source>&amp;About %1</source>
        <translation type="unfinished"></translation>
    </message>
    <message>
        <location line="+1"/>
        <source>Show information about %1</source>
        <translation type="unfinished"></translation>
    </message>
    <message>
        <location line="+3"/>
        <source>About &amp;Qt</source>
        <translation>About &amp;Qt</translation>
    </message>
    <message>
        <location line="+1"/>
        <source>Show information about Qt</source>
        <translation>Show information about Qt</translation>
    </message>
    <message>
        <location line="+3"/>
        <source>Modify configuration options for %1</source>
        <translation type="unfinished"></translation>
    </message>
    <message>
        <location line="+14"/>
        <source>Sign messages with your Particl addresses to prove you own them</source>
        <translation type="unfinished"></translation>
    </message>
    <message>
        <location line="+2"/>
        <source>Verify messages to ensure they were signed with specified Particl addresses</source>
        <translation type="unfinished"></translation>
    </message>
    <message>
        <location line="+2"/>
        <source>Load Partially Signed Particl Transaction</source>
        <translation type="unfinished"></translation>
    </message>
    <message>
        <location line="+2"/>
        <source>Load Partially Signed Particl Transaction from clipboard</source>
        <translation type="unfinished"></translation>
    </message>
    <message>
        <location line="+14"/>
        <source>Open a particl: URI</source>
        <translation type="unfinished"></translation>
    </message>
    <message>
        <location line="+12"/>
        <source>Create a new wallet</source>
        <translation type="unfinished"></translation>
    </message>
    <message>
        <location line="+7"/>
        <source>Show the %1 help message to get a list with possible Particl command-line options</source>
        <translation type="unfinished"></translation>
    </message>
    <message>
        <location line="+2"/>
        <source>&amp;HD Wallet...</source>
        <translation type="unfinished"></translation>
    </message>
    <message>
        <location line="+2"/>
        <source>&amp;Staking Setup</source>
        <translation type="unfinished"></translation>
    </message>
    <message>
        <location line="+208"/>
        <source>Wallet:</source>
        <translation type="unfinished"></translation>
    </message>
    <message>
<<<<<<< HEAD
        <location line="+399"/>
        <source>Click to disable network activity.</source>
        <translation type="unfinished"></translation>
    </message>
    <message numerus="yes">
        <location line="+0"/>
        <source>%n active connection(s) to Particl network</source>
        <translation type="unfinished">
            <numerusform></numerusform>
            <numerusform></numerusform>
        </translation>
    </message>
    <message>
        <location line="+2"/>
=======
        <location line="+358"/>
>>>>>>> 6efbcec4
        <source>Network activity disabled.</source>
        <extracomment>A substring of the tooltip.</extracomment>
        <translation type="unfinished"></translation>
    </message>
    <message>
<<<<<<< HEAD
        <location line="+0"/>
        <source>Click to enable network activity again.</source>
        <translation type="unfinished"></translation>
    </message>
    <message>
        <location line="+387"/>
        <source>Wallet is &lt;b&gt;encrypted&lt;/b&gt; and currently &lt;b&gt;unlocked&lt;/b&gt; for staking only</source>
        <translation type="unfinished"></translation>
    </message>
    <message>
        <location line="+64"/>
        <source>Proxy is &lt;b&gt;enabled&lt;/b&gt;: %1</source>
        <translation type="unfinished"></translation>
=======
        <location line="+426"/>
        <source>Proxy is &lt;b&gt;enabled&lt;/b&gt;: %1</source>
        <translation type="unfinished"></translation>
    </message>
    <message>
        <location line="-1096"/>
        <source>Send coins to a Bitcoin address</source>
        <translation>Send coins to a Bitcoin address</translation>
>>>>>>> 6efbcec4
    </message>
    <message>
        <location line="-1107"/>
        <source>Backup wallet to another location</source>
        <translation>Backup wallet to another location</translation>
    </message>
    <message>
        <location line="+2"/>
        <source>Change the passphrase used for wallet encryption</source>
        <translation>Change the passphrase used for wallet encryption</translation>
    </message>
    <message>
        <location line="-70"/>
        <source>&amp;Send</source>
        <translation>&amp;Send</translation>
    </message>
    <message>
        <location line="+11"/>
        <source>&amp;Receive</source>
        <translation>&amp;Receive</translation>
    </message>
    <message>
        <location line="+46"/>
        <source>&amp;Options…</source>
        <translation type="unfinished"></translation>
    </message>
    <message>
        <location line="+4"/>
        <source>&amp;Show / Hide</source>
        <translation>&amp;Show / Hide</translation>
    </message>
    <message>
        <location line="+1"/>
        <source>Show or hide the main Window</source>
        <translation>Show or hide the main Window</translation>
    </message>
    <message>
        <location line="+2"/>
        <source>&amp;Encrypt Wallet…</source>
        <translation type="unfinished"></translation>
    </message>
    <message>
        <location line="+1"/>
        <source>Encrypt the private keys that belong to your wallet</source>
        <translation>Encrypt the private keys that belong to your wallet</translation>
    </message>
    <message>
        <location line="+2"/>
        <source>&amp;Backup Wallet…</source>
        <translation type="unfinished"></translation>
    </message>
    <message>
        <location line="+2"/>
        <source>&amp;Change Passphrase…</source>
        <translation type="unfinished"></translation>
    </message>
    <message>
        <location line="+2"/>
        <source>Sign &amp;message…</source>
        <translation type="unfinished"></translation>
    </message>
    <message>
        <location line="+2"/>
        <source>&amp;Verify message…</source>
        <translation type="unfinished"></translation>
    </message>
    <message>
        <location line="+2"/>
        <source>&amp;Load PSBT from file…</source>
        <translation type="unfinished"></translation>
    </message>
    <message>
        <location line="+2"/>
        <source>Load PSBT from clipboard…</source>
        <translation type="unfinished"></translation>
    </message>
    <message>
        <location line="+14"/>
        <source>Open &amp;URI…</source>
        <translation type="unfinished"></translation>
    </message>
    <message>
        <location line="+8"/>
        <source>Close Wallet…</source>
        <translation type="unfinished"></translation>
    </message>
    <message>
        <location line="+3"/>
        <source>Create Wallet…</source>
        <translation type="unfinished"></translation>
    </message>
    <message>
        <location line="+4"/>
        <source>Close All Wallets…</source>
        <translation type="unfinished"></translation>
    </message>
    <message>
        <location line="+104"/>
        <source>&amp;File</source>
        <translation>&amp;File</translation>
    </message>
    <message>
        <location line="+18"/>
        <source>&amp;Settings</source>
        <translation>&amp;Settings</translation>
    </message>
    <message>
        <location line="+64"/>
        <source>&amp;Help</source>
        <translation>&amp;Help</translation>
    </message>
    <message>
        <location line="+11"/>
        <source>Tabs toolbar</source>
        <translation>Tabs toolbar</translation>
    </message>
    <message>
<<<<<<< HEAD
        <location line="+448"/>
=======
        <location line="+422"/>
>>>>>>> 6efbcec4
        <source>Syncing Headers (%1%)…</source>
        <translation type="unfinished"></translation>
    </message>
    <message>
        <location line="+46"/>
        <source>Synchronizing with network…</source>
        <translation type="unfinished"></translation>
    </message>
    <message>
        <location line="+5"/>
        <source>Indexing blocks on disk…</source>
        <translation type="unfinished"></translation>
    </message>
    <message>
        <location line="+2"/>
        <source>Processing blocks on disk…</source>
        <translation type="unfinished"></translation>
    </message>
    <message>
        <location line="+4"/>
        <source>Reindexing blocks on disk…</source>
        <translation type="unfinished"></translation>
    </message>
    <message>
        <location line="+6"/>
        <source>Connecting to peers…</source>
        <translation type="unfinished"></translation>
    </message>
    <message>
<<<<<<< HEAD
        <location line="-727"/>
=======
        <location line="-766"/>
        <source>Request payments (generates QR codes and bitcoin: URIs)</source>
        <translation type="unfinished"></translation>
    </message>
    <message>
        <location line="+75"/>
>>>>>>> 6efbcec4
        <source>Show the list of used sending addresses and labels</source>
        <translation type="unfinished"></translation>
    </message>
    <message>
        <location line="+2"/>
        <source>Show the list of used receiving addresses and labels</source>
        <translation type="unfinished"></translation>
    </message>
    <message>
        <location line="+20"/>
        <source>&amp;Command-line options</source>
        <translation type="unfinished"></translation>
    </message>
    <message numerus="yes">
<<<<<<< HEAD
        <location line="+714"/>
=======
        <location line="+678"/>
>>>>>>> 6efbcec4
        <source>Processed %n block(s) of transaction history.</source>
        <translation>
            <numerusform>Processed %n block of transaction history.</numerusform>
            <numerusform>Processed %n blocks of transaction history.</numerusform>
        </translation>
    </message>
    <message>
        <location line="+23"/>
        <source>%1 behind</source>
        <translation>%1 behind</translation>
    </message>
    <message>
        <location line="+5"/>
        <source>Catching up…</source>
        <translation type="unfinished"></translation>
    </message>
    <message>
        <location line="+21"/>
        <source>Last received block was generated %1 ago.</source>
        <translation>Last received block was generated %1 ago.</translation>
    </message>
    <message>
        <location line="+2"/>
        <source>Transactions after this will not yet be visible.</source>
        <translation>Transactions after this will not yet be visible.</translation>
    </message>
    <message>
        <location line="+25"/>
        <source>Error</source>
        <translation>Error</translation>
    </message>
    <message>
        <location line="+4"/>
        <source>Warning</source>
        <translation>Warning</translation>
    </message>
    <message>
        <location line="+4"/>
        <source>Information</source>
        <translation>Information</translation>
    </message>
    <message>
        <location line="-80"/>
        <source>Up to date</source>
        <translation>Up to date</translation>
    </message>
    <message>
<<<<<<< HEAD
        <location line="-747"/>
=======
        <location line="-715"/>
        <source>Load Partially Signed Bitcoin Transaction</source>
        <translation type="unfinished"></translation>
    </message>
    <message>
        <location line="+2"/>
        <source>Load Partially Signed Bitcoin Transaction from clipboard</source>
        <translation type="unfinished"></translation>
    </message>
    <message>
        <location line="+2"/>
>>>>>>> 6efbcec4
        <source>Node window</source>
        <translation type="unfinished"></translation>
    </message>
    <message>
        <location line="+1"/>
        <source>Open node debugging and diagnostic console</source>
        <translation type="unfinished"></translation>
    </message>
    <message>
        <location line="+5"/>
        <source>&amp;Sending addresses</source>
        <translation type="unfinished"></translation>
    </message>
    <message>
        <location line="+2"/>
        <source>&amp;Receiving addresses</source>
        <translation type="unfinished"></translation>
    </message>
    <message>
        <location line="+6"/>
        <source>Open Wallet</source>
        <translation type="unfinished"></translation>
    </message>
    <message>
        <location line="+2"/>
        <source>Open a wallet</source>
        <translation type="unfinished"></translation>
    </message>
    <message>
        <location line="+4"/>
        <source>Close wallet</source>
        <translation type="unfinished"></translation>
    </message>
    <message>
        <location line="+7"/>
        <source>Close all wallets</source>
        <translation type="unfinished"></translation>
    </message>
    <message>
        <location line="+11"/>
        <source>&amp;Mask values</source>
        <translation type="unfinished"></translation>
    </message>
    <message>
        <location line="+2"/>
        <source>Mask the values in the Overview tab</source>
        <translation type="unfinished"></translation>
    </message>
    <message>
        <location line="+34"/>
        <source>default wallet</source>
        <translation type="unfinished"></translation>
    </message>
    <message>
        <location line="+21"/>
        <source>No wallets available</source>
        <translation type="unfinished"></translation>
    </message>
    <message>
        <location line="+64"/>
        <source>&amp;Window</source>
        <translation type="unfinished">&amp;Window</translation>
    </message>
    <message>
        <location line="+2"/>
        <source>Minimize</source>
        <translation type="unfinished"></translation>
    </message>
    <message>
        <location line="+10"/>
        <source>Zoom</source>
        <translation type="unfinished"></translation>
    </message>
    <message>
        <location line="+18"/>
        <source>Main Window</source>
        <translation type="unfinished"></translation>
    </message>
    <message>
<<<<<<< HEAD
        <location line="+256"/>
=======
        <location line="+248"/>
>>>>>>> 6efbcec4
        <source>%1 client</source>
        <translation type="unfinished"></translation>
    </message>
    <message numerus="yes">
        <location line="+158"/>
        <source>%n active connection(s) to Bitcoin network.</source>
        <extracomment>A substring of the tooltip.</extracomment>
        <translation type="unfinished">
            <numerusform></numerusform>
            <numerusform></numerusform>
        </translation>
    </message>
    <message>
<<<<<<< HEAD
        <location line="+375"/>
=======
        <location line="+10"/>
        <source>Click for more actions.</source>
        <extracomment>A substring of the tooltip. &quot;More actions&quot; are available via the context menu.</extracomment>
        <translation type="unfinished"></translation>
    </message>
    <message>
        <location line="+17"/>
        <source>Show Peers tab</source>
        <extracomment>A context menu item. The &quot;Peers tab&quot; is an element of the &quot;Node window&quot;.</extracomment>
        <translation type="unfinished"></translation>
    </message>
    <message>
        <location line="+8"/>
        <source>Disable network activity</source>
        <extracomment>A context menu item.</extracomment>
        <translation type="unfinished"></translation>
    </message>
    <message>
        <location line="+2"/>
        <source>Enable network activity</source>
        <extracomment>A context menu item. The network activity was disabled previously.</extracomment>
        <translation type="unfinished"></translation>
    </message>
    <message>
        <location line="+157"/>
>>>>>>> 6efbcec4
        <source>Error: %1</source>
        <translation type="unfinished"></translation>
    </message>
    <message>
        <location line="+4"/>
        <source>Warning: %1</source>
        <translation type="unfinished"></translation>
    </message>
    <message>
<<<<<<< HEAD
        <location line="+117"/>
=======
        <location line="+110"/>
>>>>>>> 6efbcec4
        <source>Date: %1
</source>
        <translation type="unfinished"></translation>
    </message>
    <message>
        <location line="+1"/>
        <source>Amount: %1
</source>
        <translation type="unfinished"></translation>
    </message>
    <message>
        <location line="+2"/>
        <source>Wallet: %1
</source>
        <translation type="unfinished"></translation>
    </message>
    <message>
        <location line="+2"/>
        <source>Type: %1
</source>
        <translation type="unfinished"></translation>
    </message>
    <message>
        <location line="+2"/>
        <source>Label: %1
</source>
        <translation type="unfinished"></translation>
    </message>
    <message>
        <location line="+2"/>
        <source>Address: %1
</source>
        <translation type="unfinished"></translation>
    </message>
    <message>
        <location line="+1"/>
        <source>Sent transaction</source>
        <translation>Sent transaction</translation>
    </message>
    <message>
        <location line="+0"/>
        <source>Incoming transaction</source>
        <translation>Incoming transaction</translation>
    </message>
    <message>
        <location line="+52"/>
        <source>HD key generation is &lt;b&gt;enabled&lt;/b&gt;</source>
        <translation type="unfinished"></translation>
    </message>
    <message>
        <location line="+0"/>
        <source>HD key generation is &lt;b&gt;disabled&lt;/b&gt;</source>
        <translation type="unfinished"></translation>
    </message>
    <message>
        <location line="+0"/>
        <source>Private key &lt;b&gt;disabled&lt;/b&gt;</source>
        <translation type="unfinished"></translation>
    </message>
    <message>
        <location line="+20"/>
        <source>Wallet is &lt;b&gt;encrypted&lt;/b&gt; and currently &lt;b&gt;unlocked&lt;/b&gt;</source>
        <translation>Wallet is &lt;b&gt;encrypted&lt;/b&gt; and currently &lt;b&gt;unlocked&lt;/b&gt;</translation>
    </message>
    <message>
        <location line="+17"/>
        <source>Wallet is &lt;b&gt;encrypted&lt;/b&gt; and currently &lt;b&gt;locked&lt;/b&gt;</source>
        <translation>Wallet is &lt;b&gt;encrypted&lt;/b&gt; and currently &lt;b&gt;locked&lt;/b&gt;</translation>
    </message>
    <message>
<<<<<<< HEAD
        <location line="+144"/>
=======
        <location line="+120"/>
>>>>>>> 6efbcec4
        <source>Original message:</source>
        <translation type="unfinished"></translation>
    </message>
</context>
<context>
    <name>CoinControlDialog</name>
    <message>
        <location filename="../forms/coincontroldialog.ui" line="+14"/>
        <source>Coin Selection</source>
        <translation type="unfinished"></translation>
    </message>
    <message>
        <location line="+34"/>
        <source>Quantity:</source>
        <translation type="unfinished"></translation>
    </message>
    <message>
        <location line="+29"/>
        <source>Bytes:</source>
        <translation type="unfinished"></translation>
    </message>
    <message>
        <location line="+45"/>
        <source>Amount:</source>
        <translation type="unfinished"></translation>
    </message>
    <message>
        <location line="+80"/>
        <source>Fee:</source>
        <translation type="unfinished"></translation>
    </message>
    <message>
        <location line="-48"/>
        <source>Dust:</source>
        <translation type="unfinished"></translation>
    </message>
    <message>
        <location line="+93"/>
        <source>After Fee:</source>
        <translation type="unfinished"></translation>
    </message>
    <message>
        <location line="+32"/>
        <source>Change:</source>
        <translation type="unfinished"></translation>
    </message>
    <message>
        <location line="+51"/>
        <source>Standard</source>
        <translation type="unfinished"></translation>
    </message>
    <message>
        <location line="+5"/>
        <source>Blind</source>
        <translation type="unfinished"></translation>
    </message>
    <message>
        <location line="+5"/>
        <source>Anon</source>
        <translation type="unfinished"></translation>
    </message>
    <message>
        <location line="+14"/>
        <source>(un)select all</source>
        <translation type="unfinished"></translation>
    </message>
    <message>
        <location line="+16"/>
        <source>Tree mode</source>
        <translation type="unfinished"></translation>
    </message>
    <message>
        <location line="+13"/>
        <source>List mode</source>
        <translation type="unfinished"></translation>
    </message>
    <message>
        <location line="+56"/>
        <source>Amount</source>
        <translation type="unfinished">Amount</translation>
    </message>
    <message>
        <location line="+8"/>
        <source>Received with label</source>
        <translation type="unfinished"></translation>
    </message>
    <message>
        <location line="+5"/>
        <source>Received with address</source>
        <translation type="unfinished"></translation>
    </message>
    <message>
        <location line="+5"/>
        <source>Date</source>
        <translation type="unfinished">Date</translation>
    </message>
    <message>
        <location line="+5"/>
        <source>Confirmations</source>
        <translation type="unfinished"></translation>
    </message>
    <message>
        <location line="+3"/>
        <source>Confirmed</source>
        <translation type="unfinished">Confirmed</translation>
    </message>
    <message>
        <location filename="../coincontroldialog.cpp" line="+56"/>
        <source>Copy address</source>
        <translation type="unfinished"></translation>
    </message>
    <message>
        <location line="+1"/>
        <source>Copy label</source>
        <translation type="unfinished"></translation>
    </message>
    <message>
        <location line="+1"/>
        <location line="+9"/>
        <source>Copy amount</source>
        <translation type="unfinished"></translation>
    </message>
    <message>
        <location line="-8"/>
        <source>Copy transaction ID</source>
        <translation type="unfinished"></translation>
    </message>
    <message>
        <location line="+2"/>
        <source>Lock unspent</source>
        <translation type="unfinished"></translation>
    </message>
    <message>
        <location line="+1"/>
        <source>Unlock unspent</source>
        <translation type="unfinished"></translation>
    </message>
    <message>
        <location line="+4"/>
        <source>Copy quantity</source>
        <translation type="unfinished"></translation>
    </message>
    <message>
        <location line="+2"/>
        <source>Copy fee</source>
        <translation type="unfinished"></translation>
    </message>
    <message>
        <location line="+1"/>
        <source>Copy after fee</source>
        <translation type="unfinished"></translation>
    </message>
    <message>
        <location line="+1"/>
        <source>Copy bytes</source>
        <translation type="unfinished"></translation>
    </message>
    <message>
        <location line="+1"/>
        <source>Copy dust</source>
        <translation type="unfinished"></translation>
    </message>
    <message>
        <location line="+1"/>
        <source>Copy change</source>
        <translation type="unfinished"></translation>
    </message>
    <message>
        <location line="+322"/>
        <source>(%1 locked)</source>
        <translation type="unfinished"></translation>
    </message>
    <message>
        <location line="+155"/>
        <source>yes</source>
        <translation type="unfinished"></translation>
    </message>
    <message>
        <location line="+0"/>
        <source>no</source>
        <translation type="unfinished"></translation>
    </message>
    <message>
        <location line="+14"/>
        <source>This label turns red if any recipient receives an amount smaller than the current dust threshold.</source>
        <translation type="unfinished"></translation>
    </message>
    <message>
        <location line="+5"/>
        <source>Can vary +/- %1 satoshi(s) per input.</source>
        <translation type="unfinished"></translation>
    </message>
    <message>
<<<<<<< HEAD
        <location line="+42"/>
        <location line="+55"/>
=======
        <location line="+47"/>
        <location line="+54"/>
>>>>>>> 6efbcec4
        <source>(no label)</source>
        <translation type="unfinished"></translation>
    </message>
    <message>
        <location line="-7"/>
        <source>change from %1 (%2)</source>
        <translation type="unfinished"></translation>
    </message>
    <message>
        <location line="+1"/>
        <source>(change)</source>
        <translation type="unfinished"></translation>
    </message>
</context>
<context>
    <name>ColdStakingDialog</name>
    <message>
        <location filename="../forms/coldstakingdialog.ui" line="+14"/>
        <source>Staking Setup</source>
        <translation type="unfinished"></translation>
    </message>
    <message>
        <location line="+8"/>
        <source>Wallet:</source>
        <translation type="unfinished"></translation>
    </message>
    <message>
        <location line="+7"/>
        <source>Unknown</source>
        <translation type="unfinished"></translation>
    </message>
    <message>
        <location line="+7"/>
        <source>Cold staking change address:</source>
        <translation type="unfinished"></translation>
    </message>
    <message>
        <location line="+7"/>
        <source>Set the cold staking address for change outputs.</source>
        <translation type="unfinished"></translation>
    </message>
    <message>
        <location line="+7"/>
        <source>Cold staking enabled:</source>
        <translation type="unfinished"></translation>
    </message>
    <message>
        <location line="+14"/>
        <source>Percent in cold staking script:</source>
        <translation type="unfinished"></translation>
    </message>
    <message>
        <location line="+24"/>
        <source>Apply</source>
        <translation type="unfinished"></translation>
    </message>
    <message>
        <location line="+13"/>
        <source>Cancel</source>
        <translation type="unfinished"></translation>
    </message>
</context>
<context>
    <name>CreateWalletActivity</name>
    <message>
<<<<<<< HEAD
        <location filename="../walletcontroller.cpp" line="+252"/>
=======
        <location filename="../walletcontroller.cpp" line="+253"/>
>>>>>>> 6efbcec4
        <source>Creating Wallet &lt;b&gt;%1&lt;/b&gt;…</source>
        <translation type="unfinished"></translation>
    </message>
    <message>
        <location line="+29"/>
        <source>Create wallet failed</source>
        <translation type="unfinished"></translation>
    </message>
    <message>
        <location line="+2"/>
        <source>Create wallet warning</source>
        <translation type="unfinished"></translation>
    </message>
</context>
<context>
    <name>CreateWalletDialog</name>
    <message>
        <location filename="../forms/createwalletdialog.ui" line="+14"/>
        <source>Create Wallet</source>
        <translation type="unfinished"></translation>
    </message>
    <message>
        <location line="+11"/>
        <source>Wallet Name</source>
        <translation type="unfinished"></translation>
    </message>
    <message>
        <location line="+13"/>
        <source>Wallet</source>
        <translation type="unfinished"></translation>
    </message>
    <message>
        <location line="+9"/>
        <source>Encrypt the wallet. The wallet will be encrypted with a passphrase of your choice.</source>
        <translation type="unfinished"></translation>
    </message>
    <message>
        <location line="+3"/>
        <source>Encrypt Wallet</source>
        <translation type="unfinished"></translation>
    </message>
    <message>
        <location line="+26"/>
        <source>Advanced Options</source>
        <translation type="unfinished"></translation>
    </message>
    <message>
        <location line="+9"/>
        <source>Disable private keys for this wallet. Wallets with private keys disabled will have no private keys and cannot have an HD seed or imported private keys. This is ideal for watch-only wallets.</source>
        <translation type="unfinished"></translation>
    </message>
    <message>
        <location line="+3"/>
        <source>Disable Private Keys</source>
        <translation type="unfinished"></translation>
    </message>
    <message>
        <location line="+7"/>
        <source>Make a blank wallet. Blank wallets do not initially have private keys or scripts. Private keys and addresses can be imported, or an HD seed can be set, at a later time.</source>
        <translation type="unfinished"></translation>
    </message>
    <message>
        <location line="+3"/>
        <source>Make Blank Wallet</source>
        <translation type="unfinished"></translation>
    </message>
    <message>
        <location line="+7"/>
        <source>Use descriptors for scriptPubKey management</source>
        <translation type="unfinished"></translation>
    </message>
    <message>
        <location line="+3"/>
        <source>Descriptor Wallet</source>
        <translation type="unfinished"></translation>
    </message>
    <message>
        <location filename="../createwalletdialog.cpp" line="+23"/>
        <source>Create</source>
        <translation type="unfinished"></translation>
    </message>
    <message>
        <location line="+48"/>
        <source>Compiled without sqlite support (required for descriptor wallets)</source>
        <translation type="unfinished"></translation>
    </message>
</context>
<context>
    <name>EditAddressDialog</name>
    <message>
        <location filename="../forms/editaddressdialog.ui" line="+14"/>
        <source>Edit Address</source>
        <translation>Edit Address</translation>
    </message>
    <message>
        <location line="+11"/>
        <source>&amp;Label</source>
        <translation>&amp;Label</translation>
    </message>
    <message>
        <location line="+10"/>
        <source>The label associated with this address list entry</source>
        <translation type="unfinished"></translation>
    </message>
    <message>
        <location line="+17"/>
        <source>The address associated with this address list entry. This can only be modified for sending addresses.</source>
        <translation type="unfinished"></translation>
    </message>
    <message>
        <location line="+11"/>
        <source>Standard</source>
        <translation type="unfinished"></translation>
    </message>
    <message>
        <location line="+5"/>
        <source>Stealth</source>
        <translation type="unfinished"></translation>
    </message>
    <message>
        <location line="+5"/>
        <source>Extended</source>
        <translation type="unfinished"></translation>
    </message>
    <message>
        <location line="+5"/>
        <source>Standard 256bit</source>
        <translation type="unfinished"></translation>
    </message>
    <message>
        <location line="+8"/>
        <source>Type</source>
        <translation type="unfinished"></translation>
    </message>
    <message>
        <location line="-44"/>
        <source>&amp;Address</source>
        <translation>&amp;Address</translation>
    </message>
    <message>
        <location filename="../editaddressdialog.cpp" line="+43"/>
        <source>New sending address</source>
        <translation type="unfinished"></translation>
    </message>
    <message>
        <location line="+3"/>
        <source>Edit receiving address</source>
        <translation type="unfinished"></translation>
    </message>
    <message>
        <location line="+4"/>
        <source>Edit sending address</source>
        <translation type="unfinished"></translation>
    </message>
    <message>
        <location line="+121"/>
        <source>Address &quot;%1&quot; already exists as a receiving address with label &quot;%2&quot; and so cannot be added as a sending address.</source>
        <translation type="unfinished"></translation>
    </message>
    <message>
        <location line="+5"/>
        <source>The entered address &quot;%1&quot; is already in the address book with label &quot;%2&quot;.</source>
        <translation type="unfinished"></translation>
    </message>
    <message>
        <location line="-28"/>
        <source>Could not unlock wallet.</source>
        <translation type="unfinished"></translation>
    </message>
    <message>
        <location line="-108"/>
        <source>New receiving address</source>
        <translation type="unfinished"></translation>
    </message>
    <message>
        <location line="+98"/>
        <source>The entered address &quot;%1&quot; is not a valid Particl address.</source>
        <translation type="unfinished"></translation>
    </message>
    <message>
        <location line="+15"/>
        <source>New key generation failed.</source>
        <translation type="unfinished"></translation>
    </message>
</context>
<context>
    <name>FreespaceChecker</name>
    <message>
        <location filename="../intro.cpp" line="+73"/>
        <source>A new data directory will be created.</source>
        <translation>A new data directory will be created.</translation>
    </message>
    <message>
        <location line="+22"/>
        <source>name</source>
        <translation>name</translation>
    </message>
    <message>
        <location line="+2"/>
        <source>Directory already exists. Add %1 if you intend to create a new directory here.</source>
        <translation>Directory already exists. Add %1 if you intend to create a new directory here.</translation>
    </message>
    <message>
        <location line="+3"/>
        <source>Path already exists, and is not a directory.</source>
        <translation>Path already exists, and is not a directory.</translation>
    </message>
    <message>
        <location line="+7"/>
        <source>Cannot create data directory here.</source>
        <translation>Cannot create data directory here.</translation>
    </message>
</context>
<context>
    <name>HelpMessageDialog</name>
    <message>
        <location filename="../utilitydialog.cpp" line="+37"/>
        <source>version</source>
        <translation type="unfinished">version</translation>
    </message>
    <message>
        <location line="+4"/>
        <source>About %1</source>
        <translation type="unfinished"></translation>
    </message>
    <message>
        <location line="+19"/>
        <source>Command-line options</source>
        <translation type="unfinished"></translation>
    </message>
</context>
<context>
    <name>Intro</name>
    <message>
        <location filename="../forms/intro.ui" line="+14"/>
        <source>Welcome</source>
        <translation>Welcome</translation>
    </message>
    <message>
        <location line="+9"/>
        <source>Welcome to %1.</source>
        <translation type="unfinished"></translation>
    </message>
    <message>
        <location line="+26"/>
        <source>As this is the first time the program is launched, you can choose where %1 will store its data.</source>
        <translation type="unfinished"></translation>
    </message>
    <message>
        <location line="+157"/>
        <source>When you click OK, %1 will begin to download and process the full %4 block chain (%2GB) starting with the earliest transactions in %3 when %4 initially launched.</source>
        <translation type="unfinished"></translation>
    </message>
    <message>
        <location line="+32"/>
        <source>Limit block chain storage to</source>
        <translation type="unfinished"></translation>
    </message>
    <message>
        <location line="+3"/>
        <source>Reverting this setting requires re-downloading the entire blockchain. It is faster to download the full chain first and prune it later. Disables some advanced features.</source>
        <translation type="unfinished"></translation>
    </message>
    <message>
        <location line="+7"/>
        <source> GB</source>
        <translation type="unfinished"></translation>
    </message>
    <message>
        <location line="-32"/>
        <source>This initial synchronisation is very demanding, and may expose hardware problems with your computer that had previously gone unnoticed. Each time you run %1, it will continue downloading where it left off.</source>
        <translation type="unfinished"></translation>
    </message>
    <message>
        <location line="+10"/>
        <source>If you have chosen to limit block chain storage (pruning), the historical data must still be downloaded and processed, but will be deleted afterward to keep your disk usage low.</source>
        <translation type="unfinished"></translation>
    </message>
    <message>
        <location line="-160"/>
        <source>Use the default data directory</source>
        <translation>Use the default data directory</translation>
    </message>
    <message>
        <location line="+7"/>
        <source>Use a custom data directory:</source>
        <translation>Use a custom data directory:</translation>
    </message>
    <message>
        <location filename="../intro.cpp" line="+194"/>
        <source>%1 GB of free space available</source>
        <translation type="unfinished"></translation>
    </message>
    <message>
        <location line="+2"/>
        <source>(of %1 GB needed)</source>
        <translation type="unfinished"></translation>
    </message>
    <message>
        <location line="+3"/>
        <source>(%1 GB needed for full chain)</source>
        <translation type="unfinished"></translation>
    </message>
    <message>
        <location line="+72"/>
        <source>At least %1 GB of data will be stored in this directory, and it will grow over time.</source>
        <translation type="unfinished"></translation>
    </message>
    <message>
        <location line="+3"/>
        <source>Approximately %1 GB of data will be stored in this directory.</source>
        <translation type="unfinished"></translation>
    </message>
    <message numerus="yes">
        <location line="+9"/>
        <source>(sufficient to restore backups %n day(s) old)</source>
        <extracomment>Explanatory text on the capability of the current prune target.</extracomment>
        <translation type="unfinished">
            <numerusform></numerusform>
            <numerusform></numerusform>
        </translation>
    </message>
    <message>
        <location line="+2"/>
        <source>%1 will download and store a copy of the Particl block chain.</source>
        <translation type="unfinished"></translation>
    </message>
    <message>
        <location line="+2"/>
        <source>The wallet will also be stored in this directory.</source>
        <translation type="unfinished"></translation>
    </message>
    <message>
        <location line="-144"/>
        <source>Error: Specified data directory &quot;%1&quot; cannot be created.</source>
        <translation type="unfinished"></translation>
    </message>
    <message>
        <location line="-111"/>
        <source>Particl</source>
        <translation type="unfinished"></translation>
    </message>
    <message>
        <location line="+141"/>
        <source>Error</source>
        <translation>Error</translation>
    </message>
</context>
<context>
    <name>MnemonicDialog</name>
    <message>
        <location filename="../forms/mnemonicdialog.ui" line="+14"/>
        <source>HD Wallet Setup</source>
        <translation type="unfinished"></translation>
    </message>
    <message>
        <location line="+10"/>
        <location line="+92"/>
        <location line="+234"/>
        <location filename="../mnemonicdialog.cpp" line="+106"/>
        <source>Import</source>
        <translation type="unfinished"></translation>
    </message>
    <message>
        <location line="-320"/>
        <source>Import Recovery Phrase</source>
        <translation type="unfinished"></translation>
    </message>
    <message>
        <location line="+7"/>
        <source>Enter your BIP39 compliant Recovery Phrase/Mnemonic - Typing your own words will probably not work how you expect, since the words require a particular structure (the last word is a checksum).</source>
        <translation type="unfinished"></translation>
    </message>
    <message>
        <location line="+12"/>
        <source>Recovery Passphrase </source>
        <translation type="unfinished"></translation>
    </message>
    <message>
        <location line="+7"/>
        <source>Enter a passphrase to protect your Recovery Phrase (optional)</source>
        <translation type="unfinished"></translation>
    </message>
    <message>
        <location line="+7"/>
        <source>Import Chain</source>
        <translation type="unfinished"></translation>
    </message>
    <message>
        <location line="+7"/>
        <source>Only needed if you&apos;re importing </source>
        <translation type="unfinished"></translation>
    </message>
    <message>
        <location line="+16"/>
        <source>Warning</source>
        <translation type="unfinished">Warning</translation>
    </message>
    <message>
        <location line="+7"/>
        <source>Please ensure you backup your Recovery Phrase and Passphrase - they are not recoverable!</source>
        <translation type="unfinished"></translation>
    </message>
    <message>
        <location line="+42"/>
        <location line="+171"/>
        <location line="+57"/>
        <source>Cancel</source>
        <translation type="unfinished"></translation>
    </message>
    <message>
        <location line="-205"/>
        <source>Create</source>
        <translation type="unfinished"></translation>
    </message>
    <message>
        <location line="+6"/>
        <source>Create New Recovery Phrase</source>
        <translation type="unfinished"></translation>
    </message>
    <message>
        <location line="+7"/>
        <source>This is your randomly generated Recovery Phrase/Mnemonic</source>
        <translation type="unfinished"></translation>
    </message>
    <message>
        <location line="+21"/>
        <source>Bytes of Entropy </source>
        <translation type="unfinished"></translation>
    </message>
    <message>
        <location line="+13"/>
        <source>Entropy is an advanced feature. Your mnemonic may be insecure if this feature is used incorrectly.</source>
        <translation type="unfinished"></translation>
    </message>
    <message>
        <location line="+22"/>
        <source>Select your language</source>
        <translation type="unfinished"></translation>
    </message>
    <message>
        <location line="+4"/>
        <source>English</source>
        <translation type="unfinished"></translation>
    </message>
    <message>
        <location line="+5"/>
        <source>French</source>
        <translation type="unfinished"></translation>
    </message>
    <message>
        <location line="+5"/>
        <source>Japanese</source>
        <translation type="unfinished"></translation>
    </message>
    <message>
        <location line="+5"/>
        <source>Spanish</source>
        <translation type="unfinished"></translation>
    </message>
    <message>
        <location line="+5"/>
        <source>Chinese_s</source>
        <translation type="unfinished"></translation>
    </message>
    <message>
        <location line="+5"/>
        <source>Chinese_t</source>
        <translation type="unfinished"></translation>
    </message>
    <message>
        <location line="+8"/>
        <source>Language</source>
        <translation type="unfinished"></translation>
    </message>
    <message>
        <location line="+23"/>
        <source>Generate</source>
        <translation type="unfinished"></translation>
    </message>
    <message>
        <location line="+42"/>
        <source>Hardware Device</source>
        <translation type="unfinished"></translation>
    </message>
    <message>
        <location line="+64"/>
        <source>Path</source>
        <translation type="unfinished"></translation>
    </message>
    <message>
        <location line="+7"/>
        <source>Path to derive account from, if not using default.</source>
        <translation type="unfinished"></translation>
    </message>
    <message>
        <location line="+7"/>
        <source>Notes  </source>
        <translation type="unfinished"></translation>
    </message>
    <message>
        <location line="+7"/>
        <source>Open particl app before importing, confirm on device if prompted and wait for chain rescan to complete.</source>
        <translation type="unfinished"></translation>
    </message>
    <message>
        <location line="+9"/>
        <source>Import account from hardware device</source>
        <translation type="unfinished"></translation>
    </message>
    <message>
        <location filename="../mnemonicdialog.cpp" line="-63"/>
        <source>Path to derive account from, if not using default. (optional, default=%1)</source>
        <translation type="unfinished"></translation>
    </message>
    <message>
        <location line="+1"/>
        <source>Enter a passphrase to protect your Recovery Phrase. (optional)</source>
        <translation type="unfinished"></translation>
    </message>
    <message>
        <location line="+2"/>
        <source>Enter your BIP39 compliant Recovery Phrase/Mnemonic.</source>
        <translation type="unfinished"></translation>
    </message>
</context>
<context>
    <name>ModalOverlay</name>
    <message>
        <location filename="../forms/modaloverlay.ui" line="+14"/>
        <source>Form</source>
        <translation type="unfinished">Form</translation>
    </message>
    <message>
        <location line="+201"/>
        <source>Number of blocks left</source>
        <translation type="unfinished"></translation>
    </message>
    <message>
        <location line="+7"/>
        <location line="+26"/>
        <location filename="../modaloverlay.cpp" line="+152"/>
        <source>Unknown…</source>
        <translation type="unfinished"></translation>
    </message>
    <message>
        <location line="+44"/>
        <location line="+20"/>
        <source>calculating…</source>
        <translation type="unfinished"></translation>
    </message>
    <message>
        <location line="-77"/>
        <source>Last block time</source>
        <translation type="unfinished">Last block time</translation>
    </message>
    <message>
        <location line="-102"/>
        <source>Recent transactions may not yet be visible, and therefore your wallet&apos;s balance might be incorrect. This information will be correct once your wallet has finished synchronizing with the particl network, as detailed below.</source>
        <translation type="unfinished"></translation>
    </message>
    <message>
        <location line="+19"/>
        <source>Attempting to spend coins that are affected by not-yet-displayed transactions will not be accepted by the network.</source>
        <translation type="unfinished"></translation>
    </message>
    <message>
        <location line="+109"/>
        <source>Progress</source>
        <translation type="unfinished"></translation>
    </message>
    <message>
        <location line="+24"/>
        <source>Progress increase per hour</source>
        <translation type="unfinished"></translation>
    </message>
    <message>
        <location line="+20"/>
        <source>Estimated time left until synced</source>
        <translation type="unfinished"></translation>
    </message>
    <message>
        <location line="+37"/>
        <source>Hide</source>
        <translation type="unfinished"></translation>
    </message>
    <message>
        <location line="+3"/>
        <source>Esc</source>
        <translation type="unfinished"></translation>
    </message>
    <message>
        <location filename="../modaloverlay.cpp" line="-118"/>
        <source>%1 is currently syncing.  It will download headers and blocks from peers and validate them until reaching the tip of the block chain.</source>
        <translation type="unfinished"></translation>
    </message>
    <message>
        <location line="+124"/>
        <source>Unknown. Syncing Headers (%1, %2%)…</source>
        <translation type="unfinished"></translation>
    </message>
</context>
<context>
    <name>OpenURIDialog</name>
    <message>
        <location filename="../forms/openuridialog.ui" line="+14"/>
        <source>Open bitcoin URI</source>
        <translation type="unfinished"></translation>
    </message>
    <message>
        <location line="+8"/>
        <source>URI:</source>
        <translation type="unfinished"></translation>
    </message>
</context>
<context>
    <name>OpenWalletActivity</name>
    <message>
        <location filename="../walletcontroller.cpp" line="+39"/>
        <source>Open wallet failed</source>
        <translation type="unfinished"></translation>
    </message>
    <message>
        <location line="+2"/>
        <source>Open wallet warning</source>
        <translation type="unfinished"></translation>
    </message>
    <message>
        <location line="+10"/>
        <source>default wallet</source>
        <translation type="unfinished"></translation>
    </message>
    <message>
        <location line="+2"/>
        <source>Opening Wallet &lt;b&gt;%1&lt;/b&gt;…</source>
        <translation type="unfinished"></translation>
    </message>
</context>
<context>
    <name>OptionsDialog</name>
    <message>
        <location filename="../forms/optionsdialog.ui" line="+14"/>
        <source>Options</source>
        <translation>Options</translation>
    </message>
    <message>
        <location line="+13"/>
        <source>&amp;Main</source>
        <translation>&amp;Main</translation>
    </message>
    <message>
        <location line="+6"/>
        <source>Automatically start %1 after logging in to the system.</source>
        <translation type="unfinished"></translation>
    </message>
    <message>
        <location line="+3"/>
        <source>&amp;Start %1 on system login</source>
        <translation type="unfinished"></translation>
    </message>
    <message>
        <location line="+22"/>
        <source>Enabling pruning significantly reduces the disk space required to store transactions. All blocks are still fully validated. Reverting this setting requires re-downloading the entire blockchain.</source>
        <translation type="unfinished"></translation>
    </message>
    <message>
        <location line="+50"/>
        <source>Size of &amp;database cache</source>
        <translation type="unfinished"></translation>
    </message>
    <message>
        <location line="+43"/>
        <source>Number of script &amp;verification threads</source>
        <translation type="unfinished"></translation>
    </message>
    <message>
        <location line="+81"/>
        <source>Display notification dialog for incoming stake transactions.</source>
        <translation type="unfinished"></translation>
    </message>
    <message>
        <location line="+3"/>
        <source>&amp;Show incoming stake notifications</source>
        <translation type="unfinished"></translation>
    </message>
    <message>
        <location line="+7"/>
        <source>Display zero value stake transactions.</source>
        <translation type="unfinished"></translation>
    </message>
    <message>
        <location line="+3"/>
        <source>&amp;Show zero value stakes</source>
        <translation type="unfinished"></translation>
    </message>
    <message>
        <location line="+30"/>
        <source>Automatically open the Particl client port on the router. This only works when your router supports UPnP and it is enabled.</source>
        <translation type="unfinished"></translation>
    </message>
    <message>
        <location line="+30"/>
        <source>Connect to the Particl network through a SOCKS5 proxy.</source>
        <translation type="unfinished"></translation>
    </message>
    <message>
        <location line="+37"/>
        <location line="+187"/>
        <source>IP address of the proxy (e.g. IPv4: 127.0.0.1 / IPv6: ::1)</source>
        <translation type="unfinished"></translation>
    </message>
    <message>
        <location line="-118"/>
        <location line="+23"/>
        <location line="+23"/>
        <source>Shows if the supplied default SOCKS5 proxy is used to reach peers via this network type.</source>
        <translation type="unfinished"></translation>
    </message>
    <message>
        <location line="+35"/>
        <source>Connect to the Particl network through a separate SOCKS5 proxy for Tor onion services.</source>
        <translation type="unfinished"></translation>
    </message>
    <message>
        <location line="+134"/>
        <source>Minimize instead of exit the application when the window is closed. When this option is enabled, the application will be closed only after selecting Exit in the menu.</source>
        <translation type="unfinished"></translation>
    </message>
    <message>
        <location line="+80"/>
        <location line="+13"/>
        <source>Third party URLs (e.g. a block explorer) that appear in the transactions tab as context menu items. %s in the URL is replaced by transaction hash. Multiple URLs are separated by vertical bar |.</source>
        <translation type="unfinished"></translation>
    </message>
    <message>
        <location line="+126"/>
        <source>Staking</source>
        <translation type="unfinished"></translation>
    </message>
    <message>
        <location line="+8"/>
        <source>Reserve Balance</source>
        <translation type="unfinished"></translation>
    </message>
    <message>
        <location line="+73"/>
        <source>Open the %1 configuration file from the working directory.</source>
        <translation type="unfinished"></translation>
    </message>
    <message>
        <location line="+3"/>
        <source>Open Configuration File</source>
        <translation type="unfinished"></translation>
    </message>
    <message>
        <location line="+10"/>
        <source>Reset all client options to default.</source>
        <translation>Reset all client options to default.</translation>
    </message>
    <message>
        <location line="+3"/>
        <source>&amp;Reset Options</source>
        <translation>&amp;Reset Options</translation>
    </message>
    <message>
        <location line="-673"/>
        <source>&amp;Network</source>
        <translation>&amp;Network</translation>
    </message>
    <message>
        <location line="-208"/>
        <source>Prune &amp;block storage to</source>
        <translation type="unfinished"></translation>
    </message>
    <message>
        <location line="+10"/>
        <source>GB</source>
        <translation type="unfinished"></translation>
    </message>
    <message>
        <location line="+25"/>
        <source>Reverting this setting requires re-downloading the entire blockchain.</source>
        <translation type="unfinished"></translation>
    </message>
    <message>
        <location line="+28"/>
        <source>MiB</source>
        <translation type="unfinished"></translation>
    </message>
    <message>
        <location line="+40"/>
        <source>(0 = auto, &lt;0 = leave that many cores free)</source>
        <translation type="unfinished"></translation>
    </message>
    <message>
        <location line="+36"/>
        <source>W&amp;allet</source>
        <translation type="unfinished"></translation>
    </message>
    <message>
        <location line="+6"/>
        <source>Expert</source>
        <translation type="unfinished"></translation>
    </message>
    <message>
        <location line="+9"/>
        <source>Enable coin &amp;control features</source>
        <translation type="unfinished"></translation>
    </message>
    <message>
        <location line="+7"/>
        <source>If you disable the spending of unconfirmed change, the change from a transaction cannot be used until that transaction has at least one confirmation. This also affects how your balance is computed.</source>
        <translation type="unfinished"></translation>
    </message>
    <message>
        <location line="+3"/>
        <source>&amp;Spend unconfirmed change</source>
        <translation type="unfinished"></translation>
    </message>
    <message>
        <location line="+53"/>
        <source>Map port using &amp;UPnP</source>
        <translation>Map port using &amp;UPnP</translation>
    </message>
    <message>
        <location line="+7"/>
        <source>Automatically open the Bitcoin client port on the router. This only works when your router supports NAT-PMP and it is enabled. The external port could be random.</source>
        <translation type="unfinished"></translation>
    </message>
    <message>
        <location line="+3"/>
        <source>Map port using NA&amp;T-PMP</source>
        <translation type="unfinished"></translation>
    </message>
    <message>
        <location line="+7"/>
        <source>Accept connections from outside.</source>
        <translation type="unfinished"></translation>
    </message>
    <message>
        <location line="+3"/>
        <source>Allow incomin&amp;g connections</source>
        <translation type="unfinished"></translation>
    </message>
    <message>
        <location line="+10"/>
        <source>&amp;Connect through SOCKS5 proxy (default proxy):</source>
        <translation type="unfinished"></translation>
    </message>
    <message>
        <location line="+9"/>
        <location line="+187"/>
        <source>Proxy &amp;IP:</source>
        <translation>Proxy &amp;IP:</translation>
    </message>
    <message>
        <location line="-155"/>
        <location line="+187"/>
        <source>&amp;Port:</source>
        <translation>&amp;Port:</translation>
    </message>
    <message>
        <location line="-162"/>
        <location line="+187"/>
        <source>Port of the proxy (e.g. 9050)</source>
        <translation>Port of the proxy (e.g. 9050)</translation>
    </message>
    <message>
        <location line="-163"/>
        <source>Used for reaching peers via:</source>
        <translation type="unfinished"></translation>
    </message>
    <message>
        <location line="+23"/>
        <source>IPv4</source>
        <translation type="unfinished"></translation>
    </message>
    <message>
        <location line="+23"/>
        <source>IPv6</source>
        <translation type="unfinished"></translation>
    </message>
    <message>
        <location line="+23"/>
        <source>Tor</source>
        <translation type="unfinished"></translation>
    </message>
    <message>
        <location line="+130"/>
        <source>&amp;Window</source>
        <translation>&amp;Window</translation>
    </message>
    <message>
        <location line="+6"/>
        <source>Show the icon in the system tray.</source>
        <translation type="unfinished"></translation>
    </message>
    <message>
        <location line="+3"/>
        <source>&amp;Show tray icon</source>
        <translation type="unfinished"></translation>
    </message>
    <message>
        <location line="+10"/>
        <source>Show only a tray icon after minimizing the window.</source>
        <translation>Show only a tray icon after minimizing the window.</translation>
    </message>
    <message>
        <location line="+3"/>
        <source>&amp;Minimize to the tray instead of the taskbar</source>
        <translation>&amp;Minimize to the tray instead of the taskbar</translation>
    </message>
    <message>
        <location line="+10"/>
        <source>M&amp;inimize on close</source>
        <translation>M&amp;inimize on close</translation>
    </message>
    <message>
        <location line="+21"/>
        <source>&amp;Display</source>
        <translation>&amp;Display</translation>
    </message>
    <message>
        <location line="+8"/>
        <source>User Interface &amp;language:</source>
        <translation>User Interface &amp;language:</translation>
    </message>
    <message>
        <location line="+13"/>
        <source>The user interface language can be set here. This setting will take effect after restarting %1.</source>
        <translation type="unfinished"></translation>
    </message>
    <message>
        <location line="+11"/>
        <source>&amp;Unit to show amounts in:</source>
        <translation>&amp;Unit to show amounts in:</translation>
    </message>
    <message>
        <location line="+13"/>
        <source>Choose the default subdivision unit to show in the interface and when sending coins.</source>
        <translation>Choose the default subdivision unit to show in the interface and when sending coins.</translation>
    </message>
    <message>
        <location line="-483"/>
        <source>Whether to show coin control features or not.</source>
        <translation type="unfinished"></translation>
    </message>
    <message>
        <location line="+283"/>
        <source>Use separate SOCKS&amp;5 proxy to reach peers via Tor onion services:</source>
        <translation type="unfinished"></translation>
    </message>
    <message>
        <location line="+214"/>
        <source>&amp;Third party transaction URLs</source>
        <translation type="unfinished"></translation>
    </message>
    <message>
        <location line="+22"/>
        <source>Monospaced font in the Overview tab:</source>
        <translation type="unfinished"></translation>
    </message>
    <message>
        <location line="+8"/>
        <source>embedded &quot;%1&quot;</source>
        <translation type="unfinished"></translation>
    </message>
    <message>
        <location line="+49"/>
        <source>closest matching &quot;%1&quot;</source>
        <translation type="unfinished"></translation>
    </message>
    <message>
        <location line="+93"/>
        <source>Options set in this dialog are overridden by the command line or in the configuration file:</source>
        <translation type="unfinished"></translation>
    </message>
    <message>
        <location line="+141"/>
        <source>&amp;OK</source>
        <translation>&amp;OK</translation>
    </message>
    <message>
        <location line="+13"/>
        <source>&amp;Cancel</source>
        <translation>&amp;Cancel</translation>
    </message>
    <message>
        <location filename="../optionsdialog.cpp" line="+104"/>
        <source>default</source>
        <translation>default</translation>
    </message>
    <message>
        <location line="+81"/>
        <source>none</source>
        <translation type="unfinished"></translation>
    </message>
    <message>
        <location line="+96"/>
        <source>Confirm options reset</source>
        <translation>Confirm options reset</translation>
    </message>
    <message>
        <location line="+1"/>
        <location line="+57"/>
        <source>Client restart required to activate changes.</source>
        <translation type="unfinished"></translation>
    </message>
    <message>
        <location line="-57"/>
        <source>Client will be shut down. Do you want to proceed?</source>
        <translation type="unfinished"></translation>
    </message>
    <message>
        <location line="+15"/>
        <source>Configuration options</source>
        <translation type="unfinished"></translation>
    </message>
    <message>
        <location line="+1"/>
        <source>The configuration file is used to specify advanced user options which override GUI settings. Additionally, any command-line options will override this configuration file.</source>
        <translation type="unfinished"></translation>
    </message>
    <message>
        <location line="+5"/>
        <source>Error</source>
        <translation type="unfinished">Error</translation>
    </message>
    <message>
        <location line="+0"/>
        <source>The configuration file could not be opened.</source>
        <translation type="unfinished"></translation>
    </message>
    <message>
        <location line="+40"/>
        <source>This change would require a client restart.</source>
        <translation type="unfinished"></translation>
    </message>
    <message>
        <location line="+28"/>
        <source>The supplied proxy address is invalid.</source>
        <translation>The supplied proxy address is invalid.</translation>
    </message>
</context>
<context>
    <name>OverviewPage</name>
    <message>
        <location filename="../forms/overviewpage.ui" line="+14"/>
        <source>Form</source>
        <translation>Form</translation>
    </message>
    <message>
        <location line="+319"/>
        <source>Watch-only:</source>
        <translation type="unfinished"></translation>
    </message>
    <message>
        <location line="+17"/>
        <source>Available:</source>
        <translation type="unfinished"></translation>
    </message>
    <message>
        <location line="+105"/>
        <location line="+32"/>
        <source>Your current spendable balance</source>
        <translation>Your current spendable balance</translation>
    </message>
    <message>
        <location line="-104"/>
        <source>Pending:</source>
        <translation type="unfinished"></translation>
    </message>
    <message>
        <location line="-137"/>
        <source>Total of transactions that have yet to be confirmed, and do not yet count toward the spendable balance</source>
        <translation>Total of transactions that have yet to be confirmed, and do not yet count toward the spendable balance</translation>
    </message>
    <message>
        <location line="+111"/>
        <source>Immature:</source>
        <translation>Immature:</translation>
    </message>
    <message>
        <location line="-161"/>
        <source>Mined balance that has not yet matured</source>
        <translation>Mined balance that has not yet matured</translation>
    </message>
    <message>
        <location line="-136"/>
        <source>Balances</source>
        <translation type="unfinished"></translation>
    </message>
    <message>
        <location line="+16"/>
        <location line="+482"/>
        <source>The displayed information may be out of date. Your wallet automatically synchronizes with the Particl network after a connection is established, but this process has not completed yet.</source>
        <translation type="unfinished"></translation>
    </message>
    <message>
        <location line="-438"/>
        <source>Your current staked balance</source>
        <translation type="unfinished"></translation>
    </message>
    <message>
        <location line="+19"/>
        <source>Your current watch-only staked balance</source>
        <translation type="unfinished"></translation>
    </message>
    <message>
        <location line="+123"/>
        <source>Staked:</source>
        <translation type="unfinished"></translation>
    </message>
    <message>
        <location line="+45"/>
        <source>Total:</source>
        <translation>Total:</translation>
    </message>
    <message>
        <location line="+10"/>
        <source>Your current total balance</source>
        <translation>Your current total balance</translation>
    </message>
    <message>
        <location line="+50"/>
        <source>Your current balance in watch-only addresses</source>
        <translation type="unfinished"></translation>
    </message>
    <message>
        <location line="+23"/>
        <source>Spendable:</source>
        <translation type="unfinished"></translation>
    </message>
    <message>
        <location line="+10"/>
        <source>Blind:</source>
        <translation type="unfinished"></translation>
    </message>
    <message>
        <location line="+10"/>
        <source>Your current spendable blinded balance</source>
        <translation type="unfinished"></translation>
    </message>
    <message>
        <location line="+16"/>
        <source>Anon:</source>
        <translation type="unfinished"></translation>
    </message>
    <message>
        <location line="+10"/>
        <source>Your current spendable anon balance</source>
        <translation type="unfinished"></translation>
    </message>
    <message>
        <location line="+35"/>
        <source>Reserved:</source>
        <translation type="unfinished"></translation>
    </message>
    <message>
        <location line="+71"/>
        <source>Recent transactions</source>
        <translation type="unfinished"></translation>
    </message>
    <message>
        <location line="-321"/>
        <source>Unconfirmed transactions to watch-only addresses</source>
        <translation type="unfinished"></translation>
    </message>
    <message>
        <location line="-63"/>
        <source>Mined balance in watch-only addresses that has not yet matured</source>
        <translation type="unfinished"></translation>
    </message>
    <message>
        <location line="+133"/>
        <source>Current total balance in watch-only addresses</source>
        <translation type="unfinished"></translation>
    </message>
    <message>
        <location filename="../overviewpage.cpp" line="+193"/>
        <source>Privacy mode activated for the Overview tab. To unmask the values, uncheck Settings-&gt;Mask values.</source>
        <translation type="unfinished"></translation>
    </message>
</context>
<context>
    <name>PSBTOperationsDialog</name>
    <message>
        <location filename="../forms/psbtoperationsdialog.ui" line="+14"/>
        <source>Dialog</source>
        <translation type="unfinished"></translation>
    </message>
    <message>
        <location line="+72"/>
        <source>Sign Tx</source>
        <translation type="unfinished"></translation>
    </message>
    <message>
        <location line="+16"/>
        <source>Broadcast Tx</source>
        <translation type="unfinished"></translation>
    </message>
    <message>
        <location line="+20"/>
        <source>Copy to Clipboard</source>
        <translation type="unfinished"></translation>
    </message>
    <message>
        <location line="+7"/>
        <source>Save…</source>
        <translation type="unfinished"></translation>
    </message>
    <message>
        <location line="+7"/>
        <source>Close</source>
        <translation type="unfinished"></translation>
    </message>
    <message>
        <location filename="../psbtoperationsdialog.cpp" line="+55"/>
        <source>Failed to load transaction: %1</source>
        <translation type="unfinished"></translation>
    </message>
    <message>
        <location line="+18"/>
        <source>Failed to sign transaction: %1</source>
        <translation type="unfinished"></translation>
    </message>
    <message>
        <location line="+8"/>
        <source>Could not sign any more inputs.</source>
        <translation type="unfinished"></translation>
    </message>
    <message>
        <location line="+2"/>
        <source>Signed %1 inputs, but more signatures are still required.</source>
        <translation type="unfinished"></translation>
    </message>
    <message>
        <location line="+3"/>
        <source>Signed transaction successfully. Transaction is ready to broadcast.</source>
        <translation type="unfinished"></translation>
    </message>
    <message>
        <location line="+12"/>
        <source>Unknown error processing transaction.</source>
        <translation type="unfinished"></translation>
    </message>
    <message>
        <location line="+10"/>
        <source>Transaction broadcast successfully! Transaction ID: %1</source>
        <translation type="unfinished"></translation>
    </message>
    <message>
        <location line="+3"/>
        <source>Transaction broadcast failed: %1</source>
        <translation type="unfinished"></translation>
    </message>
    <message>
        <location line="+9"/>
        <source>PSBT copied to clipboard.</source>
        <translation type="unfinished"></translation>
    </message>
    <message>
        <location line="+23"/>
        <source>Save Transaction Data</source>
        <translation type="unfinished"></translation>
    </message>
    <message>
        <location line="+2"/>
        <source>Partially Signed Transaction (Binary)</source>
        <extracomment>Expanded name of the binary PSBT file format. See: BIP 174.</extracomment>
        <translation type="unfinished"></translation>
    </message>
    <message>
        <location line="+7"/>
        <source>PSBT saved to disk.</source>
        <translation type="unfinished"></translation>
    </message>
    <message>
        <location line="+16"/>
        <source> * Sends %1 to %2</source>
        <translation type="unfinished"></translation>
    </message>
    <message>
        <location line="+10"/>
        <source>Unable to calculate transaction fee or total transaction amount.</source>
        <translation type="unfinished"></translation>
    </message>
    <message>
        <location line="+2"/>
        <source>Pays transaction fee: </source>
        <translation type="unfinished"></translation>
    </message>
    <message>
        <location line="+12"/>
        <source>Total Amount</source>
        <translation type="unfinished"></translation>
    </message>
    <message>
        <location line="+3"/>
        <source>or</source>
        <translation type="unfinished"></translation>
    </message>
    <message>
        <location line="+6"/>
        <source>Transaction has %1 unsigned inputs.</source>
        <translation type="unfinished"></translation>
    </message>
    <message>
        <location line="+42"/>
        <source>Transaction is missing some information about inputs.</source>
        <translation type="unfinished"></translation>
    </message>
    <message>
        <location line="+4"/>
        <source>Transaction still needs signature(s).</source>
        <translation type="unfinished"></translation>
    </message>
    <message>
        <location line="+3"/>
        <source>(But this wallet cannot sign transactions.)</source>
        <translation type="unfinished"></translation>
    </message>
    <message>
        <location line="+3"/>
        <source>(But this wallet does not have the right keys.)</source>
        <translation type="unfinished"></translation>
    </message>
    <message>
        <location line="+8"/>
        <source>Transaction is fully signed and ready for broadcast.</source>
        <translation type="unfinished"></translation>
    </message>
    <message>
        <location line="+4"/>
        <source>Transaction status is unknown.</source>
        <translation type="unfinished"></translation>
    </message>
</context>
<context>
    <name>PaymentServer</name>
    <message>
        <location filename="../paymentserver.cpp" line="+173"/>
        <source>Payment request error</source>
        <translation type="unfinished"></translation>
    </message>
    <message>
        <location line="+1"/>
        <source>Cannot start particl: click-to-pay handler</source>
        <translation type="unfinished"></translation>
    </message>
    <message>
        <location line="+50"/>
        <source>&apos;particl://&apos; is not a valid URI. Use &apos;particl:&apos; instead.</source>
        <translation type="unfinished"></translation>
    </message>
    <message>
        <location line="+30"/>
        <source>URI cannot be parsed! This can be caused by an invalid Particl address or malformed URI parameters.</source>
        <translation type="unfinished"></translation>
    </message>
    <message>
        <location line="-30"/>
        <location line="+16"/>
        <location line="+6"/>
        <location line="+7"/>
        <source>URI handling</source>
        <translation type="unfinished"></translation>
    </message>
    <message>
        <location line="-12"/>
        <location line="+23"/>
        <source>Cannot process payment request because BIP70 is not supported.
Due to widespread security flaws in BIP70 it&apos;s strongly recommended that any merchant instructions to switch wallets be ignored.
If you are receiving this error you should request the merchant provide a BIP21 compatible URI.</source>
        <translation type="unfinished"></translation>
    </message>
    <message>
        <location line="-1"/>
        <source>Payment request file handling</source>
        <translation type="unfinished"></translation>
    </message>
</context>
<context>
    <name>PeerTableModel</name>
    <message>
        <location filename="../peertablemodel.h" line="+101"/>
        <source>User Agent</source>
        <extracomment>Title of Peers Table column which contains the peer&apos;s User Agent string.</extracomment>
        <translation type="unfinished"></translation>
    </message>
    <message>
        <location line="-9"/>
        <source>Ping</source>
        <extracomment>Title of Peers Table column which indicates the current latency of the connection with the peer.</extracomment>
        <translation type="unfinished"></translation>
    </message>
    <message>
        <location line="-12"/>
        <source>Peer</source>
        <extracomment>Title of Peers Table column which contains a unique number used to identify a connection.</extracomment>
        <translation type="unfinished"></translation>
    </message>
    <message>
        <location line="+15"/>
        <source>Sent</source>
        <extracomment>Title of Peers Table column which indicates the total amount of network information we have sent to the peer.</extracomment>
        <translation type="unfinished"></translation>
    </message>
    <message>
        <location line="+3"/>
        <source>Received</source>
        <extracomment>Title of Peers Table column which indicates the total amount of network information we have received from the peer.</extracomment>
        <translation type="unfinished"></translation>
    </message>
    <message>
        <location line="-15"/>
        <source>Address</source>
        <extracomment>Title of Peers Table column which contains the IP/Onion/I2P address of the connected peer.</extracomment>
        <translation type="unfinished"></translation>
    </message>
    <message>
        <location line="+3"/>
        <source>Type</source>
        <extracomment>Title of Peers Table column which describes the type of peer connection. The &quot;type&quot; describes why the connection exists.</extracomment>
        <translation type="unfinished"></translation>
    </message>
    <message>
        <location line="+3"/>
        <source>Network</source>
        <extracomment>Title of Peers Table column which states the network the peer connected through.</extracomment>
        <translation type="unfinished">Network</translation>
    </message>
</context>
<context>
    <name>QObject</name>
    <message>
        <location filename="../bitcoinunits.cpp" line="+213"/>
        <source>Amount</source>
        <translation type="unfinished">Amount</translation>
    </message>
    <message>
<<<<<<< HEAD
        <location filename="../guiutil.cpp" line="+118"/>
        <source>Enter a Particl address (e.g. %1)</source>
=======
        <location filename="../guiutil.cpp" line="+120"/>
        <source>Enter a Bitcoin address (e.g. %1)</source>
>>>>>>> 6efbcec4
        <translation type="unfinished"></translation>
    </message>
    <message>
        <location line="+539"/>
        <source>Unroutable</source>
        <translation type="unfinished"></translation>
    </message>
    <message>
        <location line="+6"/>
        <source>Internal</source>
        <translation type="unfinished"></translation>
    </message>
    <message>
        <location line="+10"/>
        <source>Inbound</source>
        <translation type="unfinished"></translation>
    </message>
    <message>
        <location line="+0"/>
        <source>Outbound</source>
        <translation type="unfinished"></translation>
    </message>
    <message>
        <location line="+4"/>
        <source>Full Relay</source>
        <translation type="unfinished"></translation>
    </message>
    <message>
        <location line="+1"/>
        <source>Block Relay</source>
        <translation type="unfinished"></translation>
    </message>
    <message>
        <location line="+1"/>
        <source>Manual</source>
        <translation type="unfinished"></translation>
    </message>
    <message>
        <location line="+1"/>
        <source>Feeler</source>
        <translation type="unfinished"></translation>
    </message>
    <message>
        <location line="+1"/>
        <source>Address Fetch</source>
        <translation type="unfinished"></translation>
    </message>
    <message>
        <location line="+14"/>
        <source>%1 d</source>
        <translation type="unfinished"></translation>
    </message>
    <message>
        <location line="+2"/>
        <source>%1 h</source>
        <translation type="unfinished"></translation>
    </message>
    <message>
        <location line="+2"/>
        <source>%1 m</source>
        <translation type="unfinished"></translation>
    </message>
    <message>
        <location line="+2"/>
        <location line="+28"/>
        <source>%1 s</source>
        <translation type="unfinished"></translation>
    </message>
    <message>
        <location line="-12"/>
        <source>None</source>
        <translation type="unfinished"></translation>
    </message>
    <message>
        <location line="+6"/>
        <source>N/A</source>
        <translation type="unfinished">N/A</translation>
    </message>
    <message>
        <location line="+1"/>
        <source>%1 ms</source>
        <translation type="unfinished"></translation>
    </message>
    <message numerus="yes">
        <location line="+18"/>
        <source>%n second(s)</source>
        <translation>
            <numerusform>%n second</numerusform>
            <numerusform>%n seconds</numerusform>
        </translation>
    </message>
    <message numerus="yes">
        <location line="+4"/>
        <source>%n minute(s)</source>
        <translation>
            <numerusform>%n minute</numerusform>
            <numerusform>%n minutes</numerusform>
        </translation>
    </message>
    <message numerus="yes">
        <location line="+4"/>
        <source>%n hour(s)</source>
        <translation type="unfinished">
            <numerusform>%n hour</numerusform>
            <numerusform>%n hours</numerusform>
        </translation>
    </message>
    <message numerus="yes">
        <location line="+4"/>
        <source>%n day(s)</source>
        <translation type="unfinished">
            <numerusform>%n day</numerusform>
            <numerusform>%n days</numerusform>
        </translation>
    </message>
    <message numerus="yes">
        <location line="+4"/>
        <location line="+6"/>
        <source>%n week(s)</source>
        <translation type="unfinished">
            <numerusform>%n week</numerusform>
            <numerusform>%n weeks</numerusform>
        </translation>
    </message>
    <message>
        <location line="+0"/>
        <source>%1 and %2</source>
        <translation type="unfinished"></translation>
    </message>
    <message numerus="yes">
        <location line="+0"/>
        <source>%n year(s)</source>
        <translation type="unfinished">
            <numerusform>%n year</numerusform>
            <numerusform>%n years</numerusform>
        </translation>
    </message>
    <message>
        <location line="+8"/>
        <source>%1 B</source>
        <translation type="unfinished"></translation>
    </message>
    <message>
        <location line="+2"/>
        <source>%1 kB</source>
        <translation type="unfinished"></translation>
    </message>
    <message>
        <location line="+2"/>
        <source>%1 MB</source>
        <translation type="unfinished"></translation>
    </message>
    <message>
        <location line="+2"/>
        <source>%1 GB</source>
        <translation type="unfinished"></translation>
    </message>
    <message>
        <location filename="../bitcoin.cpp" line="+111"/>
        <source>Error: Specified data directory &quot;%1&quot; does not exist.</source>
        <translation type="unfinished"></translation>
    </message>
    <message>
        <location line="+6"/>
        <source>Error: Cannot parse configuration file: %1.</source>
        <translation type="unfinished"></translation>
    </message>
    <message>
        <location line="+15"/>
        <source>Error: %1</source>
        <translation type="unfinished"></translation>
    </message>
    <message>
        <location line="+9"/>
        <source>Error initializing settings: %1</source>
        <translation type="unfinished"></translation>
    </message>
    <message>
        <location line="+63"/>
        <source>%1 didn&apos;t yet exit safely…</source>
        <translation type="unfinished"></translation>
    </message>
    <message>
        <location filename="../modaloverlay.cpp" line="-35"/>
        <source>unknown</source>
        <translation type="unfinished"></translation>
    </message>
</context>
<context>
    <name>QRImageWidget</name>
    <message>
        <location filename="../qrimagewidget.cpp" line="+30"/>
        <source>Save Image…</source>
        <translation type="unfinished"></translation>
    </message>
    <message>
        <location line="+1"/>
        <source>Copy Image</source>
        <translation type="unfinished"></translation>
    </message>
    <message>
        <location line="+11"/>
        <source>Resulting URI too long, try to reduce the text for label / message.</source>
        <translation type="unfinished"></translation>
    </message>
    <message>
        <location line="+7"/>
        <source>Error encoding URI into QR Code.</source>
        <translation type="unfinished"></translation>
    </message>
    <message>
        <location line="+41"/>
        <source>QR code support not available.</source>
        <translation type="unfinished"></translation>
    </message>
    <message>
        <location line="+30"/>
        <source>Save QR Code</source>
        <translation type="unfinished"></translation>
    </message>
    <message>
        <location line="+3"/>
        <source>PNG Image</source>
        <extracomment>Expanded name of the PNG file format. See https://en.wikipedia.org/wiki/Portable_Network_Graphics</extracomment>
        <translation type="unfinished"></translation>
    </message>
</context>
<context>
    <name>RPCConsole</name>
    <message>
        <location filename="../forms/debugwindow.ui" line="+75"/>
        <location line="+26"/>
        <location line="+26"/>
        <location line="+29"/>
        <location line="+26"/>
        <location line="+36"/>
        <location line="+23"/>
        <location line="+36"/>
        <location line="+23"/>
        <location line="+36"/>
        <location line="+23"/>
        <location line="+722"/>
        <location line="+26"/>
        <location line="+26"/>
        <location line="+23"/>
        <location line="+23"/>
        <location line="+23"/>
        <location line="+29"/>
        <location line="+26"/>
        <location line="+23"/>
        <location line="+23"/>
        <location line="+23"/>
        <location line="+23"/>
        <location line="+26"/>
        <location line="+26"/>
        <location line="+23"/>
        <location line="+23"/>
        <location line="+23"/>
        <location line="+23"/>
        <location line="+23"/>
        <location line="+26"/>
        <location line="+23"/>
        <location line="+23"/>
        <location line="+26"/>
        <location filename="../rpcconsole.h" line="+138"/>
        <source>N/A</source>
        <translation>N/A</translation>
    </message>
    <message>
        <location line="-1549"/>
        <source>Client version</source>
        <translation>Client version</translation>
    </message>
    <message>
        <location line="-22"/>
        <source>&amp;Information</source>
        <translation>&amp;Information</translation>
    </message>
    <message>
        <location line="+15"/>
        <source>General</source>
        <translation type="unfinished"></translation>
    </message>
    <message>
        <location line="+56"/>
        <source>Datadir</source>
        <translation type="unfinished"></translation>
    </message>
    <message>
        <location line="+10"/>
        <source>To specify a non-default location of the data directory use the &apos;%1&apos; option.</source>
        <translation type="unfinished"></translation>
    </message>
    <message>
        <location line="+19"/>
        <source>Blocksdir</source>
        <translation type="unfinished"></translation>
    </message>
    <message>
        <location line="+10"/>
        <source>To specify a non-default location of the blocks directory use the &apos;%1&apos; option.</source>
        <translation type="unfinished"></translation>
    </message>
    <message>
        <location line="+19"/>
        <source>Startup time</source>
        <translation>Startup time</translation>
    </message>
    <message>
        <location line="+29"/>
        <location line="+922"/>
        <source>Network</source>
        <translation>Network</translation>
    </message>
    <message>
        <location line="-915"/>
        <source>Name</source>
        <translation type="unfinished"></translation>
    </message>
    <message>
        <location line="+23"/>
        <source>Number of connections</source>
        <translation>Number of connections</translation>
    </message>
    <message>
        <location line="+29"/>
        <source>Block chain</source>
        <translation>Block chain</translation>
    </message>
    <message>
        <location line="+59"/>
        <source>Memory Pool</source>
        <translation type="unfinished"></translation>
    </message>
    <message>
        <location line="+7"/>
        <source>Current number of transactions</source>
        <translation type="unfinished"></translation>
    </message>
    <message>
        <location line="+23"/>
        <source>Memory usage</source>
        <translation type="unfinished"></translation>
    </message>
    <message>
        <location line="+94"/>
        <source>Wallet: </source>
        <translation type="unfinished"></translation>
    </message>
    <message>
        <location line="+11"/>
        <source>(none)</source>
        <translation type="unfinished"></translation>
    </message>
    <message>
        <location line="+241"/>
        <source>&amp;Reset</source>
        <translation type="unfinished"></translation>
    </message>
    <message>
        <location line="+80"/>
        <location line="+708"/>
        <source>Received</source>
        <translation type="unfinished"></translation>
    </message>
    <message>
        <location line="-628"/>
        <location line="+605"/>
        <source>Sent</source>
        <translation type="unfinished"></translation>
    </message>
    <message>
        <location line="-564"/>
        <source>&amp;Peers</source>
        <translation type="unfinished"></translation>
    </message>
    <message>
        <location line="+76"/>
        <source>Banned peers</source>
        <translation type="unfinished"></translation>
    </message>
    <message>
        <location line="+68"/>
        <location filename="../rpcconsole.cpp" line="+1091"/>
        <source>Select a peer to view detailed information.</source>
        <translation type="unfinished"></translation>
    </message>
    <message>
        <location line="+106"/>
        <source>Version</source>
        <translation type="unfinished"></translation>
    </message>
    <message>
        <location line="+124"/>
        <source>Starting Block</source>
        <translation type="unfinished"></translation>
    </message>
    <message>
        <location line="+23"/>
        <source>Synced Headers</source>
        <translation type="unfinished"></translation>
    </message>
    <message>
        <location line="+23"/>
        <source>Synced Blocks</source>
        <translation type="unfinished"></translation>
    </message>
    <message>
        <location line="+285"/>
        <source>The mapped Autonomous System used for diversifying peer selection.</source>
        <translation type="unfinished"></translation>
    </message>
    <message>
        <location line="+3"/>
        <source>Mapped AS</source>
        <translation type="unfinished"></translation>
    </message>
    <message>
        <location line="-1516"/>
        <location line="+1081"/>
        <source>User Agent</source>
        <translation type="unfinished"></translation>
    </message>
    <message>
        <location line="-1155"/>
        <source>Node window</source>
        <translation type="unfinished"></translation>
    </message>
    <message>
        <location line="+253"/>
        <source>Current block height</source>
        <translation type="unfinished"></translation>
    </message>
    <message>
        <location line="+130"/>
        <source>Open the %1 debug log file from the current data directory. This can take a few seconds for large log files.</source>
        <translation type="unfinished"></translation>
    </message>
    <message>
        <location line="+84"/>
        <source>Decrease font size</source>
        <translation type="unfinished"></translation>
    </message>
    <message>
        <location line="+32"/>
        <source>Increase font size</source>
        <translation type="unfinished"></translation>
    </message>
    <message>
        <location line="+558"/>
        <source>Permissions</source>
        <translation type="unfinished"></translation>
    </message>
    <message>
        <location line="+23"/>
        <source>The direction and type of peer connection: %1</source>
        <translation type="unfinished"></translation>
    </message>
    <message>
        <location line="+3"/>
        <source>Direction/Type</source>
        <translation type="unfinished"></translation>
    </message>
    <message>
        <location line="+23"/>
        <source>The network protocol this peer is connected through: IPv4, IPv6, Onion, I2P, or CJDNS.</source>
        <translation type="unfinished"></translation>
    </message>
    <message>
        <location line="+72"/>
        <source>Services</source>
        <translation type="unfinished"></translation>
    </message>
    <message>
        <location line="+26"/>
        <source>Whether the peer requested us to relay transactions.</source>
        <translation type="unfinished"></translation>
    </message>
    <message>
        <location line="+3"/>
        <source>Wants Tx Relay</source>
        <translation type="unfinished"></translation>
    </message>
    <message>
        <location line="+23"/>
        <source>High bandwidth BIP152 compact block relay: %1</source>
        <translation type="unfinished"></translation>
    </message>
    <message>
        <location line="+3"/>
        <source>High Bandwidth</source>
        <translation type="unfinished"></translation>
    </message>
    <message>
        <location line="+92"/>
        <source>Connection Time</source>
        <translation type="unfinished"></translation>
    </message>
    <message>
        <location line="+23"/>
        <source>Elapsed time since a novel block passing initial validity checks was received from this peer.</source>
        <translation type="unfinished"></translation>
    </message>
    <message>
        <location line="+3"/>
        <source>Last Block</source>
        <translation type="unfinished"></translation>
    </message>
    <message>
        <location line="+23"/>
        <source>Elapsed time since a novel transaction accepted into our mempool was received from this peer.</source>
        <translation type="unfinished"></translation>
    </message>
    <message>
        <location line="+3"/>
        <source>Last Tx</source>
        <translation type="unfinished"></translation>
    </message>
    <message>
        <location line="+23"/>
        <source>Last Send</source>
        <translation type="unfinished"></translation>
    </message>
    <message>
        <location line="+23"/>
        <source>Last Receive</source>
        <translation type="unfinished"></translation>
    </message>
    <message>
        <location line="+69"/>
        <source>Ping Time</source>
        <translation type="unfinished"></translation>
    </message>
    <message>
        <location line="+23"/>
        <source>The duration of a currently outstanding ping.</source>
        <translation type="unfinished"></translation>
    </message>
    <message>
        <location line="+3"/>
        <source>Ping Wait</source>
        <translation type="unfinished"></translation>
    </message>
    <message>
        <location line="+23"/>
        <source>Min Ping</source>
        <translation type="unfinished"></translation>
    </message>
    <message>
        <location line="+23"/>
        <source>Time Offset</source>
        <translation type="unfinished"></translation>
    </message>
    <message>
        <location line="-1288"/>
        <source>Last block time</source>
        <translation>Last block time</translation>
    </message>
    <message>
        <location line="+110"/>
        <source>&amp;Open</source>
        <translation>&amp;Open</translation>
    </message>
    <message>
        <location line="+26"/>
        <source>&amp;Console</source>
        <translation>&amp;Console</translation>
    </message>
    <message>
        <location line="+217"/>
        <source>&amp;Network Traffic</source>
        <translation type="unfinished"></translation>
    </message>
    <message>
        <location line="+68"/>
        <source>Totals</source>
        <translation type="unfinished"></translation>
    </message>
    <message>
        <location filename="../rpcconsole.cpp" line="-201"/>
        <source>In:</source>
        <translation type="unfinished"></translation>
    </message>
    <message>
        <location line="+1"/>
        <source>Out:</source>
        <translation type="unfinished"></translation>
    </message>
    <message>
        <location filename="../forms/debugwindow.ui" line="-321"/>
        <source>Debug log file</source>
        <translation>Debug log file</translation>
    </message>
    <message>
        <location line="+155"/>
        <source>Clear console</source>
        <translation>Clear console</translation>
    </message>
    <message>
        <location filename="../rpcconsole.h" line="-1"/>
        <source>Yes</source>
        <translation type="unfinished"></translation>
    </message>
    <message>
        <location line="+0"/>
        <source>No</source>
        <translation type="unfinished"></translation>
    </message>
    <message>
        <location line="+0"/>
        <source>To</source>
        <translation type="unfinished"></translation>
    </message>
    <message>
        <location line="+0"/>
        <source>From</source>
        <translation type="unfinished"></translation>
    </message>
    <message>
        <location line="+1"/>
        <source>Ban for</source>
        <translation type="unfinished"></translation>
    </message>
    <message>
        <location line="+38"/>
        <source>Never</source>
        <translation type="unfinished"></translation>
    </message>
    <message>
        <location filename="../rpcconsole.cpp" line="-417"/>
        <source>Inbound: initiated by peer</source>
        <translation type="unfinished"></translation>
    </message>
    <message>
        <location line="+1"/>
        <source>Outbound Full Relay: default</source>
        <translation type="unfinished"></translation>
    </message>
    <message>
        <location line="+1"/>
        <source>Outbound Block Relay: does not relay transactions or addresses</source>
        <translation type="unfinished"></translation>
    </message>
    <message>
        <location line="+1"/>
        <source>Outbound Manual: added using RPC %1 or %2/%3 configuration options</source>
        <translation type="unfinished"></translation>
    </message>
    <message>
        <location line="+4"/>
        <source>Outbound Feeler: short-lived, for testing addresses</source>
        <translation type="unfinished"></translation>
    </message>
    <message>
        <location line="+1"/>
        <source>Outbound Address Fetch: short-lived, for soliciting addresses</source>
        <translation type="unfinished"></translation>
    </message>
    <message>
        <location line="+4"/>
        <source>we selected the peer for high bandwidth relay</source>
        <translation type="unfinished"></translation>
    </message>
    <message>
        <location line="+1"/>
        <source>the peer selected us for high bandwidth relay</source>
        <translation type="unfinished"></translation>
    </message>
    <message>
        <location line="+1"/>
        <source>no high bandwidth relay selected</source>
        <translation type="unfinished"></translation>
    </message>
    <message>
        <location line="+13"/>
        <source>Ctrl++</source>
        <extracomment>Main shortcut to increase the RPC console font size.</extracomment>
        <translation type="unfinished"></translation>
    </message>
    <message>
        <location line="+2"/>
        <source>Ctrl+=</source>
        <extracomment>Secondary shortcut to increase the RPC console font size.</extracomment>
        <translation type="unfinished"></translation>
    </message>
    <message>
        <location line="+4"/>
        <source>Ctrl+-</source>
        <extracomment>Main shortcut to decrease the RPC console font size.</extracomment>
        <translation type="unfinished"></translation>
    </message>
    <message>
        <location line="+2"/>
        <source>Ctrl+_</source>
        <extracomment>Secondary shortcut to decrease the RPC console font size.</extracomment>
        <translation type="unfinished"></translation>
    </message>
    <message>
        <location line="+385"/>
        <source>Network activity disabled</source>
        <translation type="unfinished"></translation>
    </message>
    <message>
        <location line="+77"/>
        <source>Executing command without any wallet</source>
        <translation type="unfinished"></translation>
    </message>
    <message>
        <location line="-2"/>
        <source>Executing command using &quot;%1&quot; wallet</source>
        <translation type="unfinished"></translation>
    </message>
    <message>
        <location line="-319"/>
        <source>Disconnect</source>
        <translation type="unfinished"></translation>
    </message>
    <message>
        <location line="+1"/>
        <source>1 hour</source>
        <translation type="unfinished"></translation>
    </message>
    <message>
        <location line="+1"/>
        <source>1 day</source>
        <translation type="unfinished"></translation>
    </message>
    <message>
        <location line="+1"/>
        <source>1 week</source>
        <translation type="unfinished"></translation>
    </message>
    <message>
        <location line="+1"/>
        <source>1 year</source>
        <translation type="unfinished"></translation>
    </message>
    <message>
        <location line="+19"/>
        <source>Unban</source>
        <translation type="unfinished"></translation>
    </message>
    <message>
        <location line="+150"/>
        <source>Welcome to the %1 RPC console.
Use up and down arrows to navigate history, and %2 to clear screen.
Use %3 and %4 to increase or decrease the font size.
Type %5 for an overview of available commands.
For more information on using this console, type %6.

%7WARNING: Scammers have been active, telling users to type commands here, stealing their wallet contents. Do not use this console without fully understanding the ramifications of a command.%8</source>
        <extracomment>RPC console welcome message. Placeholders %7 and %8 are style tags for the warning content, and they are not space separated from the rest of the text intentionally.</extracomment>
        <translation type="unfinished"></translation>
    </message>
    <message>
        <location line="+156"/>
        <source>Executing…</source>
        <extracomment>A console message indicating an entered command is currently being executed.</extracomment>
        <translation type="unfinished"></translation>
    </message>
    <message>
        <location line="+118"/>
        <source>(peer: %1)</source>
        <translation type="unfinished"></translation>
    </message>
    <message>
        <location line="+2"/>
        <source>via %1</source>
        <translation type="unfinished"></translation>
    </message>
    <message>
        <location filename="../rpcconsole.h" line="-38"/>
        <source>Unknown</source>
        <translation type="unfinished"></translation>
    </message>
</context>
<context>
    <name>ReceiveCoinsDialog</name>
    <message>
        <location filename="../forms/receivecoinsdialog.ui" line="+37"/>
        <source>&amp;Amount:</source>
        <translation type="unfinished"></translation>
    </message>
    <message>
        <location line="+16"/>
        <source>&amp;Label:</source>
        <translation type="unfinished">&amp;Label:</translation>
    </message>
    <message>
        <location line="+16"/>
        <source>&amp;Message:</source>
        <translation type="unfinished"></translation>
    </message>
    <message>
        <location line="-19"/>
        <source>An optional label to associate with the new receiving address.</source>
        <translation type="unfinished"></translation>
    </message>
    <message>
        <location line="+39"/>
        <source>Use this form to request payments. All fields are &lt;b&gt;optional&lt;/b&gt;.</source>
        <translation type="unfinished"></translation>
    </message>
    <message>
        <location line="-55"/>
        <location line="+193"/>
        <source>An optional amount to request. Leave this empty or zero to not request a specific amount.</source>
        <translation type="unfinished"></translation>
    </message>
    <message>
        <location line="-161"/>
        <source>An optional message to attach to the payment request, which will be displayed when the request is opened. Note: The message will not be sent with the payment over the Particl network.</source>
        <translation type="unfinished"></translation>
    </message>
    <message>
        <location line="+16"/>
        <source>An optional label to associate with the new receiving address (used by you to identify an invoice).  It is also attached to the payment request.</source>
        <translation type="unfinished"></translation>
    </message>
    <message>
        <location line="+21"/>
        <source>An optional message that is attached to the payment request and may be displayed to the sender.</source>
        <translation type="unfinished"></translation>
    </message>
    <message>
        <location line="+13"/>
        <source>Standard</source>
        <translation type="unfinished"></translation>
    </message>
    <message>
        <location line="+5"/>
        <source>Stealth</source>
        <translation type="unfinished"></translation>
    </message>
    <message>
        <location line="+5"/>
        <source>Extended</source>
        <translation type="unfinished"></translation>
    </message>
    <message>
        <location line="+5"/>
        <source>Standard 256bit</source>
        <translation type="unfinished"></translation>
    </message>
    <message>
        <location line="+14"/>
        <source>&amp;Create new receiving address</source>
        <translation type="unfinished"></translation>
    </message>
    <message>
        <location line="+23"/>
        <source>Clear all fields of the form.</source>
        <translation type="unfinished"></translation>
    </message>
    <message>
        <location line="+3"/>
        <source>Clear</source>
        <translation type="unfinished"></translation>
    </message>
    <message>
        <location line="+79"/>
        <source>Use bech32 encoding.</source>
        <translation type="unfinished"></translation>
    </message>
    <message>
        <location line="+3"/>
        <source>Use bech32 encoding</source>
        <translation type="unfinished"></translation>
    </message>
    <message>
        <location line="+61"/>
        <source>Requested payments history</source>
        <translation type="unfinished"></translation>
    </message>
    <message>
        <location line="+25"/>
        <source>Show the selected request (does the same as double clicking an entry)</source>
        <translation type="unfinished"></translation>
    </message>
    <message>
        <location line="+3"/>
        <source>Show</source>
        <translation type="unfinished"></translation>
    </message>
    <message>
        <location line="+17"/>
        <source>Remove the selected entries from the list</source>
        <translation type="unfinished"></translation>
    </message>
    <message>
        <location line="+3"/>
        <source>Remove</source>
        <translation type="unfinished"></translation>
    </message>
    <message>
        <location filename="../receivecoinsdialog.cpp" line="+47"/>
        <source>Copy URI</source>
        <translation type="unfinished"></translation>
    </message>
    <message>
        <location line="+1"/>
        <source>Copy address</source>
        <translation type="unfinished"></translation>
    </message>
    <message>
        <location line="+1"/>
        <source>Copy label</source>
        <translation type="unfinished"></translation>
    </message>
    <message>
        <location line="+1"/>
        <source>Copy message</source>
        <translation type="unfinished"></translation>
    </message>
    <message>
        <location line="+1"/>
        <source>Copy amount</source>
        <translation type="unfinished"></translation>
    </message>
    <message>
        <location line="+142"/>
        <source>Could not unlock wallet.</source>
        <translation type="unfinished"></translation>
    </message>
    <message>
        <location line="+5"/>
        <source>Could not generate new %1 address</source>
        <translation type="unfinished"></translation>
    </message>
</context>
<context>
    <name>ReceiveRequestDialog</name>
    <message>
        <location filename="../forms/receiverequestdialog.ui" line="+14"/>
        <source>Request payment to …</source>
        <translation type="unfinished"></translation>
    </message>
    <message>
        <location line="+76"/>
        <source>Address:</source>
        <translation type="unfinished"></translation>
    </message>
    <message>
        <location line="+29"/>
        <source>Amount:</source>
        <translation type="unfinished"></translation>
    </message>
    <message>
        <location line="+29"/>
        <source>Label:</source>
        <translation type="unfinished"></translation>
    </message>
    <message>
        <location line="+32"/>
        <source>Message:</source>
        <translation type="unfinished"></translation>
    </message>
    <message>
        <location line="+32"/>
        <source>Wallet:</source>
        <translation type="unfinished"></translation>
    </message>
    <message>
        <location line="+28"/>
        <source>Copy &amp;URI</source>
        <translation type="unfinished"></translation>
    </message>
    <message>
        <location line="+10"/>
        <source>Copy &amp;Address</source>
        <translation type="unfinished"></translation>
    </message>
    <message>
        <location line="+10"/>
        <source>&amp;Save Image…</source>
        <translation type="unfinished"></translation>
    </message>
    <message>
        <location filename="../receiverequestdialog.cpp" line="+49"/>
        <source>Request payment to %1</source>
        <translation type="unfinished"></translation>
    </message>
    <message>
        <location filename="../forms/receiverequestdialog.ui" line="-221"/>
        <source>Payment information</source>
        <translation type="unfinished"></translation>
    </message>
</context>
<context>
    <name>RecentRequestsTableModel</name>
    <message>
        <location filename="../recentrequeststablemodel.cpp" line="+30"/>
        <source>Date</source>
        <translation type="unfinished">Date</translation>
    </message>
    <message>
        <location line="+0"/>
        <source>Label</source>
        <translation type="unfinished"></translation>
    </message>
    <message>
        <location line="+0"/>
        <source>Message</source>
        <translation type="unfinished"></translation>
    </message>
    <message>
        <location line="+41"/>
        <source>(no label)</source>
        <translation type="unfinished"></translation>
    </message>
    <message>
        <location line="+9"/>
        <source>(no message)</source>
        <translation type="unfinished"></translation>
    </message>
    <message>
        <location line="+8"/>
        <source>(no amount requested)</source>
        <translation type="unfinished"></translation>
    </message>
    <message>
        <location line="+43"/>
        <source>Requested</source>
        <translation type="unfinished"></translation>
    </message>
</context>
<context>
    <name>SendCoinsDialog</name>
    <message>
        <location filename="../forms/sendcoinsdialog.ui" line="+14"/>
        <location filename="../sendcoinsdialog.cpp" line="+922"/>
        <source>Send Coins</source>
        <translation>Send Coins</translation>
    </message>
    <message>
        <location line="+76"/>
        <source>Coin Control Features</source>
        <translation type="unfinished"></translation>
    </message>
    <message>
        <location line="+30"/>
        <source>automatically selected</source>
        <translation type="unfinished"></translation>
    </message>
    <message>
        <location line="+19"/>
        <source>Insufficient funds!</source>
        <translation type="unfinished"></translation>
    </message>
    <message>
        <location line="+89"/>
        <source>Quantity:</source>
        <translation type="unfinished"></translation>
    </message>
    <message>
        <location line="+35"/>
        <source>Bytes:</source>
        <translation type="unfinished"></translation>
    </message>
    <message>
        <location line="+48"/>
        <source>Amount:</source>
        <translation type="unfinished"></translation>
    </message>
    <message>
        <location line="+80"/>
        <source>Fee:</source>
        <translation type="unfinished"></translation>
    </message>
    <message>
        <location line="+51"/>
        <source>After Fee:</source>
        <translation type="unfinished"></translation>
    </message>
    <message>
        <location line="+32"/>
        <source>Change:</source>
        <translation type="unfinished"></translation>
    </message>
    <message>
        <location line="+44"/>
        <source>If this is activated, but the change address is empty or invalid, change will be sent to a newly generated address.</source>
        <translation type="unfinished"></translation>
    </message>
    <message>
        <location line="+3"/>
        <source>Custom change address</source>
        <translation type="unfinished"></translation>
    </message>
    <message>
        <location line="+151"/>
        <source>Balance type to send from.</source>
        <translation type="unfinished"></translation>
    </message>
    <message>
        <location line="+4"/>
        <location line="+22"/>
        <source>Part</source>
        <translation type="unfinished"></translation>
    </message>
    <message>
        <location line="-17"/>
        <location line="+22"/>
        <source>Blind</source>
        <translation type="unfinished"></translation>
    </message>
    <message>
        <location line="-17"/>
        <location line="+22"/>
        <source>Anon</source>
        <translation type="unfinished"></translation>
    </message>
    <message>
        <location line="-14"/>
        <source>Balance type to send to.</source>
        <translation type="unfinished"></translation>
    </message>
    <message>
        <location line="+37"/>
        <source>Ring size for RCT txns.</source>
        <translation type="unfinished"></translation>
    </message>
    <message>
        <location line="+19"/>
        <source>Inputs per RCT proof.</source>
        <translation type="unfinished"></translation>
    </message>
    <message>
        <location line="+66"/>
        <source>Transaction Fee:</source>
        <translation type="unfinished"></translation>
    </message>
    <message>
        <location line="+38"/>
        <source>Using the fallbackfee can result in sending a transaction that will take several hours or days (or never) to confirm. Consider choosing your fee manually or wait until you have validated the complete chain.</source>
        <translation type="unfinished"></translation>
    </message>
    <message>
        <location line="+9"/>
        <source>Warning: Fee estimation is currently not possible.</source>
        <translation type="unfinished"></translation>
    </message>
    <message>
        <location line="+82"/>
        <source>per kilobyte</source>
        <translation type="unfinished"></translation>
    </message>
    <message>
        <location line="-53"/>
        <source>Hide</source>
        <translation type="unfinished"></translation>
    </message>
    <message>
        <location line="+83"/>
        <source>When there is less transaction volume than space in the blocks, miners as well as relaying nodes may enforce a minimum fee. Paying only this minimum fee is just fine, but be aware that this can result in a never confirming transaction once there is more demand for particl transactions than the network can process.</source>
        <translation type="unfinished"></translation>
    </message>
    <message>
        <location line="+29"/>
        <source>Recommended:</source>
        <translation type="unfinished"></translation>
    </message>
    <message>
        <location line="+30"/>
        <source>Custom:</source>
        <translation type="unfinished"></translation>
    </message>
    <message>
        <location line="+215"/>
        <source>Send to multiple recipients at once</source>
        <translation>Send to multiple recipients at once</translation>
    </message>
    <message>
        <location line="+3"/>
        <source>Add &amp;Recipient</source>
        <translation>Add &amp;Recipient</translation>
    </message>
    <message>
        <location line="-20"/>
        <source>Clear all fields of the form.</source>
        <translation type="unfinished"></translation>
    </message>
    <message>
        <location line="-1122"/>
        <source>Inputs…</source>
        <translation type="unfinished"></translation>
    </message>
    <message>
        <location line="+233"/>
        <source>Dust:</source>
        <translation type="unfinished"></translation>
    </message>
    <message>
        <location line="+487"/>
        <source>Choose…</source>
        <translation type="unfinished"></translation>
    </message>
    <message>
        <location line="+59"/>
        <source>Hide transaction fee settings</source>
        <translation type="unfinished"></translation>
    </message>
    <message>
        <location line="+51"/>
        <source>Specify a custom fee per kB (1,000 bytes) of the transaction&apos;s virtual size.

Note:  Since the fee is calculated on a per-byte basis, a fee rate of &quot;100 satoshis per kvB&quot; for a transaction size of 500 virtual bytes (half of 1 kvB) would ultimately yield a fee of only 50 satoshis.</source>
        <translation type="unfinished"></translation>
    </message>
    <message>
        <location line="+38"/>
        <source>A too low fee might result in a never confirming transaction (read the tooltip)</source>
        <translation type="unfinished"></translation>
    </message>
    <message>
        <location line="+105"/>
        <source>(Smart fee not initialized yet. This usually takes a few blocks…)</source>
        <translation type="unfinished"></translation>
    </message>
    <message>
        <location line="+26"/>
        <source>Confirmation time target:</source>
        <translation type="unfinished"></translation>
    </message>
    <message>
        <location line="+58"/>
        <source>Enable Replace-By-Fee</source>
        <translation type="unfinished"></translation>
    </message>
    <message>
        <location line="+3"/>
        <source>With Replace-By-Fee (BIP-125) you can increase a transaction&apos;s fee after it is sent. Without this, a higher fee may be recommended to compensate for increased transaction delay risk.</source>
        <translation type="unfinished"></translation>
    </message>
    <message>
        <location line="+65"/>
        <source>Clear &amp;All</source>
        <translation>Clear &amp;All</translation>
    </message>
    <message>
        <location line="+31"/>
        <source>Send to a coldstake script</source>
        <translation type="unfinished"></translation>
    </message>
    <message>
        <location line="+3"/>
        <source>Add &amp;Coldstake Recipient</source>
        <translation type="unfinished"></translation>
    </message>
    <message>
        <location line="+38"/>
        <source>Balance:</source>
        <translation>Balance:</translation>
    </message>
    <message>
        <location line="-101"/>
        <source>Confirm the send action</source>
        <translation>Confirm the send action</translation>
    </message>
    <message>
        <location line="+3"/>
        <source>S&amp;end</source>
        <translation>S&amp;end</translation>
    </message>
    <message>
        <location filename="../sendcoinsdialog.cpp" line="-820"/>
        <source>Copy quantity</source>
        <translation type="unfinished"></translation>
    </message>
    <message>
        <location line="+1"/>
        <source>Copy amount</source>
        <translation type="unfinished"></translation>
    </message>
    <message>
        <location line="+1"/>
        <source>Copy fee</source>
        <translation type="unfinished"></translation>
    </message>
    <message>
        <location line="+1"/>
        <source>Copy after fee</source>
        <translation type="unfinished"></translation>
    </message>
    <message>
        <location line="+1"/>
        <source>Copy bytes</source>
        <translation type="unfinished"></translation>
    </message>
    <message>
        <location line="+1"/>
        <source>Copy dust</source>
        <translation type="unfinished"></translation>
    </message>
    <message>
        <location line="+1"/>
        <source>Copy change</source>
        <translation type="unfinished"></translation>
    </message>
    <message>
        <location line="+88"/>
        <source>%1 (%2 blocks)</source>
        <translation type="unfinished"></translation>
    </message>
    <message>
        <location line="+29"/>
        <source>Cr&amp;eate Unsigned</source>
        <translation type="unfinished"></translation>
    </message>
    <message>
        <location line="+1"/>
        <source>Creates a Partially Signed Bitcoin Transaction (PSBT) for use with e.g. an offline %1 wallet, or a PSBT-compatible hardware wallet.</source>
        <translation type="unfinished"></translation>
    </message>
    <message>
        <location line="+181"/>
        <source> from wallet &apos;%1&apos;</source>
        <translation type="unfinished"></translation>
    </message>
    <message>
        <location line="+18"/>
        <source>%1 to &apos;%2&apos;</source>
        <translation type="unfinished"></translation>
    </message>
    <message>
        <location line="+5"/>
        <source>%1 to %2</source>
        <translation type="unfinished"></translation>
    </message>
    <message>
        <location line="+7"/>
        <source>Do you want to draft this transaction?</source>
        <translation type="unfinished"></translation>
    </message>
    <message>
        <location line="+2"/>
        <source>Are you sure you want to send?</source>
        <translation type="unfinished"></translation>
    </message>
    <message>
        <location line="+7"/>
        <source>Private keys disabled.</source>
        <translation type="unfinished"></translation>
    </message>
    <message>
        <location line="+15"/>
        <source>Estimated Transaction fee</source>
        <translation type="unfinished"></translation>
    </message>
    <message>
        <location line="+13"/>
        <source>removed for transaction fee</source>
        <translation type="unfinished"></translation>
    </message>
    <message>
        <location line="+2"/>
        <source>added as transaction fee</source>
        <translation type="unfinished"></translation>
    </message>
    <message>
        <location line="+32"/>
        <source>To review recipient list click &quot;Show Details…&quot;</source>
        <translation type="unfinished"></translation>
    </message>
    <message>
        <location line="+8"/>
        <source>Your hardware device must be connected to sign this txn.</source>
        <translation type="unfinished"></translation>
    </message>
    <message>
        <location line="+25"/>
        <source>Create Unsigned</source>
        <translation type="unfinished"></translation>
    </message>
    <message>
        <location line="+610"/>
        <source>Warning: Invalid Particl address</source>
        <translation type="unfinished"></translation>
    </message>
    <message>
        <location line="-647"/>
        <source>or</source>
        <translation type="unfinished"></translation>
    </message>
    <message>
        <location line="-23"/>
        <source>You can increase the fee later (signals Replace-By-Fee, BIP-125).</source>
        <translation type="unfinished"></translation>
    </message>
    <message>
        <location line="-33"/>
        <source>Please, review your transaction.</source>
        <translation type="unfinished"></translation>
    </message>
    <message>
        <location line="+35"/>
        <source>Not signalling Replace-By-Fee, BIP-125.</source>
        <translation type="unfinished"></translation>
    </message>
    <message>
        <location line="+18"/>
        <source>Total Amount</source>
        <translation type="unfinished"></translation>
    </message>
    <message>
        <location line="+39"/>
        <source>Confirm send coins</source>
        <translation type="unfinished"></translation>
    </message>
    <message>
        <location line="+0"/>
        <source>Confirm transaction proposal</source>
        <translation type="unfinished"></translation>
    </message>
    <message>
        <location line="+1"/>
        <source>Send</source>
        <translation type="unfinished"></translation>
    </message>
    <message>
        <location line="+320"/>
        <source>Watch-only balance:</source>
        <translation type="unfinished"></translation>
    </message>
    <message>
        <location line="+30"/>
        <source>The recipient address is not valid. Please recheck.</source>
        <translation type="unfinished"></translation>
    </message>
    <message>
        <location line="+3"/>
        <source>The amount to pay must be larger than 0.</source>
        <translation type="unfinished"></translation>
    </message>
    <message>
        <location line="+3"/>
        <source>The amount exceeds your balance.</source>
        <translation type="unfinished"></translation>
    </message>
    <message>
        <location line="+3"/>
        <source>The total exceeds your balance when the %1 transaction fee is included.</source>
        <translation type="unfinished"></translation>
    </message>
    <message>
        <location line="+3"/>
        <source>Duplicate address found: addresses should only be used once each.</source>
        <translation type="unfinished"></translation>
    </message>
    <message>
        <location line="+3"/>
        <source>Transaction creation failed!</source>
        <translation type="unfinished"></translation>
    </message>
    <message>
        <location line="+4"/>
        <source>A fee higher than %1 is considered an absurdly high fee.</source>
        <translation type="unfinished"></translation>
    </message>
    <message>
        <location line="+3"/>
        <source>Payment request expired.</source>
        <translation type="unfinished"></translation>
    </message>
    <message numerus="yes">
        <location line="+130"/>
        <source>Estimated to begin confirmation within %n block(s).</source>
        <translation>
            <numerusform>Estimated to begin confirmation within %n block.</numerusform>
            <numerusform>Estimated to begin confirmation within %n blocks.</numerusform>
        </translation>
    </message>
    <message>
        <location line="+115"/>
        <source>Warning: Unknown change address</source>
        <translation type="unfinished"></translation>
    </message>
    <message>
        <location line="+3"/>
        <source>Confirm custom change address</source>
        <translation type="unfinished"></translation>
    </message>
    <message>
        <location line="+0"/>
        <source>The address you selected for change is not part of this wallet. Any or all funds in your wallet may be sent to this address. Are you sure?</source>
        <translation type="unfinished"></translation>
    </message>
    <message>
        <location line="+21"/>
        <source>(no label)</source>
        <translation type="unfinished"></translation>
    </message>
</context>
<context>
    <name>SendCoinsEntry</name>
    <message>
        <location filename="../forms/sendcoinsentry.ui" line="+65"/>
        <location line="+918"/>
        <location line="+533"/>
        <source>A&amp;mount:</source>
        <translation>A&amp;mount:</translation>
    </message>
    <message>
        <location line="-1464"/>
        <source>Pay &amp;To:</source>
        <translation>Pay &amp;To:</translation>
    </message>
    <message>
        <location line="-13"/>
        <location line="+369"/>
        <source>Narration:</source>
        <translation type="unfinished"></translation>
    </message>
    <message>
        <location line="-325"/>
        <source>The Particl address to send the payment to</source>
        <translation type="unfinished"></translation>
    </message>
    <message>
        <location line="+85"/>
        <source>&amp;Label:</source>
        <translation>&amp;Label:</translation>
    </message>
    <message>
        <location line="-78"/>
        <location line="+237"/>
        <location line="+106"/>
        <source>Choose previously used address</source>
        <translation type="unfinished"></translation>
    </message>
    <message>
        <location line="-327"/>
        <location line="+237"/>
        <location line="+106"/>
        <source>Alt+A</source>
        <translation>Alt+A</translation>
    </message>
    <message>
        <location line="-336"/>
        <location line="+237"/>
        <location line="+106"/>
        <source>Paste address from clipboard</source>
        <translation>Paste address from clipboard</translation>
    </message>
    <message>
        <location line="-327"/>
        <location line="+237"/>
        <location line="+106"/>
        <source>Alt+P</source>
        <translation>Alt+P</translation>
    </message>
    <message>
        <location line="-336"/>
        <location line="+343"/>
        <location line="+471"/>
        <location line="+533"/>
        <source>Remove this entry</source>
        <translation type="unfinished"></translation>
    </message>
    <message>
        <location line="-1300"/>
        <source>The amount to send in the selected unit</source>
        <translation type="unfinished"></translation>
    </message>
    <message>
        <location line="+7"/>
        <location line="+83"/>
        <source>The fee will be deducted from the amount being sent. The recipient will receive less particl than you enter in the amount field. If multiple recipients are selected, the fee is split equally.</source>
        <translation type="unfinished"></translation>
    </message>
    <message>
        <location line="-80"/>
        <source>S&amp;ubtract fee from amount</source>
        <translation type="unfinished"></translation>
    </message>
    <message>
        <location line="+7"/>
        <location line="+83"/>
        <source>Use available balance</source>
        <translation type="unfinished"></translation>
    </message>
    <message>
        <location line="-74"/>
        <location line="+96"/>
        <source>A short message sent over the Particl network, encrypted if sending to a stealth address or in a blind or anon transaction.</source>
        <translation type="unfinished"></translation>
    </message>
    <message>
        <location line="-86"/>
        <source>Message:</source>
        <translation type="unfinished"></translation>
    </message>
    <message>
        <location line="+10"/>
        <source>A message that was attached to the particl: URI which will be stored with the transaction for your reference. Note: This message will not be sent over the Particl network.</source>
        <translation type="unfinished"></translation>
    </message>
    <message>
        <location line="+18"/>
        <source>This is a payment to a coldstake script.</source>
        <translation type="unfinished"></translation>
    </message>
    <message>
        <location line="+29"/>
        <source>Subtract fee from amount</source>
        <translation type="unfinished"></translation>
    </message>
    <message>
        <location line="+16"/>
        <source>Spend  Address:</source>
        <translation type="unfinished"></translation>
    </message>
    <message>
        <location line="+28"/>
        <source>The Particl address that will be able to spend the output (must be 256bit)</source>
        <translation type="unfinished"></translation>
    </message>
    <message>
        <location line="+62"/>
        <source>Amount:</source>
        <translation type="unfinished"></translation>
    </message>
    <message>
        <location line="+13"/>
        <source>Stake Address:</source>
        <translation type="unfinished"></translation>
    </message>
    <message>
        <location line="+31"/>
        <source>The Particl address that will be able to stake the output</source>
        <translation type="unfinished"></translation>
    </message>
    <message>
        <location line="+491"/>
        <source>This is an unauthenticated payment request.</source>
        <translation type="unfinished"></translation>
    </message>
    <message>
        <location line="+529"/>
        <source>This is an authenticated payment request.</source>
        <translation type="unfinished"></translation>
    </message>
    <message>
        <location line="-1288"/>
        <location line="+3"/>
        <source>Enter a label for this address to add it to the list of used addresses</source>
        <translation type="unfinished"></translation>
    </message>
    <message>
        <location line="+771"/>
        <location line="+529"/>
        <source>Pay To:</source>
        <translation type="unfinished"></translation>
    </message>
    <message>
        <location line="-495"/>
        <location line="+533"/>
        <source>Memo:</source>
        <translation type="unfinished"></translation>
    </message>
</context>
<context>
    <name>ShutdownWindow</name>
    <message>
        <location filename="../utilitydialog.cpp" line="+85"/>
        <source>%1 is shutting down…</source>
        <translation type="unfinished"></translation>
    </message>
    <message>
        <location line="+1"/>
        <source>Do not shut down the computer until this window disappears.</source>
        <translation type="unfinished"></translation>
    </message>
</context>
<context>
    <name>SignVerifyMessageDialog</name>
    <message>
        <location filename="../forms/signverifymessagedialog.ui" line="+14"/>
        <source>Signatures - Sign / Verify a Message</source>
        <translation>Signatures - Sign / Verify a Message</translation>
    </message>
    <message>
        <location line="+13"/>
        <source>&amp;Sign Message</source>
        <translation>&amp;Sign Message</translation>
    </message>
    <message>
        <location line="+6"/>
        <source>You can sign messages/agreements with your addresses to prove you can receive particl sent to them. Be careful not to sign anything vague or random, as phishing attacks may try to trick you into signing your identity over to them. Only sign fully-detailed statements you agree to.</source>
        <translation type="unfinished"></translation>
    </message>
    <message>
        <location line="+18"/>
        <source>The Particl address to sign the message with</source>
        <translation type="unfinished"></translation>
    </message>
    <message>
        <location line="+7"/>
        <location line="+216"/>
        <source>Choose previously used address</source>
        <translation type="unfinished"></translation>
    </message>
    <message>
        <location line="-206"/>
        <location line="+216"/>
        <source>Alt+A</source>
        <translation>Alt+A</translation>
    </message>
    <message>
        <location line="-206"/>
        <source>Paste address from clipboard</source>
        <translation>Paste address from clipboard</translation>
    </message>
    <message>
        <location line="+10"/>
        <source>Alt+P</source>
        <translation>Alt+P</translation>
    </message>
    <message>
        <location line="+12"/>
        <location line="+3"/>
        <source>Enter the message you want to sign here</source>
        <translation>Enter the message you want to sign here</translation>
    </message>
    <message>
        <location line="+7"/>
        <source>Signature</source>
        <translation>Signature</translation>
    </message>
    <message>
        <location line="+30"/>
        <source>Copy the current signature to the system clipboard</source>
        <translation>Copy the current signature to the system clipboard</translation>
    </message>
    <message>
        <location line="+21"/>
        <source>Sign the message to prove you own this Particl address</source>
        <translation type="unfinished"></translation>
    </message>
    <message>
        <location line="+106"/>
        <source>The Particl address the message was signed with</source>
        <translation type="unfinished"></translation>
    </message>
    <message>
        <location line="+51"/>
        <source>Verify the message to ensure it was signed with the specified Particl address</source>
        <translation type="unfinished"></translation>
    </message>
    <message>
        <location line="-154"/>
        <source>Sign &amp;Message</source>
        <translation>Sign &amp;Message</translation>
    </message>
    <message>
        <location line="+14"/>
        <source>Reset all sign message fields</source>
        <translation>Reset all sign message fields</translation>
    </message>
    <message>
        <location line="+3"/>
        <location line="+157"/>
        <source>Clear &amp;All</source>
        <translation>Clear &amp;All</translation>
    </message>
    <message>
        <location line="-98"/>
        <source>&amp;Verify Message</source>
        <translation>&amp;Verify Message</translation>
    </message>
    <message>
        <location line="+6"/>
        <source>Enter the receiver&apos;s address, message (ensure you copy line breaks, spaces, tabs, etc. exactly) and signature below to verify the message. Be careful not to read more into the signature than what is in the signed message itself, to avoid being tricked by a man-in-the-middle attack. Note that this only proves the signing party receives with the address, it cannot prove sendership of any transaction!</source>
        <translation type="unfinished"></translation>
    </message>
    <message>
        <location line="+50"/>
        <location line="+3"/>
        <source>The signed message to verify</source>
        <translation type="unfinished"></translation>
    </message>
    <message>
        <location line="+7"/>
        <location line="+3"/>
        <source>The signature given when the message was signed</source>
        <translation type="unfinished"></translation>
    </message>
    <message>
        <location line="+12"/>
        <source>Verify &amp;Message</source>
        <translation>Verify &amp;Message</translation>
    </message>
    <message>
        <location line="+14"/>
        <source>Reset all verify message fields</source>
        <translation>Reset all verify message fields</translation>
    </message>
    <message>
        <location line="-210"/>
        <source>Click &quot;Sign Message&quot; to generate signature</source>
        <translation type="unfinished"></translation>
    </message>
    <message>
        <location filename="../signverifymessagedialog.cpp" line="+120"/>
        <location line="+99"/>
        <source>The entered address is invalid.</source>
        <translation type="unfinished"></translation>
    </message>
    <message>
        <location line="-99"/>
        <location line="+7"/>
        <location line="+93"/>
        <location line="+7"/>
        <source>Please check the address and try again.</source>
        <translation type="unfinished"></translation>
    </message>
    <message>
        <location line="-100"/>
        <location line="+99"/>
        <source>The entered address does not refer to a key.</source>
        <translation type="unfinished"></translation>
    </message>
    <message>
        <location line="-91"/>
        <source>Wallet unlock was cancelled.</source>
        <translation type="unfinished"></translation>
    </message>
    <message>
        <location line="+11"/>
        <source>No error</source>
        <translation type="unfinished"></translation>
    </message>
    <message>
        <location line="+3"/>
        <source>Private key for the entered address is not available.</source>
        <translation type="unfinished"></translation>
    </message>
    <message>
        <location line="+3"/>
        <source>Message signing failed.</source>
        <translation type="unfinished"></translation>
    </message>
    <message>
        <location line="+12"/>
        <source>Message signed.</source>
        <translation type="unfinished"></translation>
    </message>
    <message>
        <location line="+69"/>
        <source>The signature could not be decoded.</source>
        <translation type="unfinished"></translation>
    </message>
    <message>
        <location line="+1"/>
        <location line="+7"/>
        <source>Please check the signature and try again.</source>
        <translation type="unfinished"></translation>
    </message>
    <message>
        <location line="-1"/>
        <source>The signature did not match the message digest.</source>
        <translation type="unfinished"></translation>
    </message>
    <message>
        <location line="+6"/>
        <source>Message verification failed.</source>
        <translation type="unfinished"></translation>
    </message>
    <message>
        <location line="-32"/>
        <source>Message verified.</source>
        <translation type="unfinished"></translation>
    </message>
</context>
<context>
    <name>TrafficGraphWidget</name>
    <message>
        <location filename="../trafficgraphwidget.cpp" line="+82"/>
        <source>kB/s</source>
        <translation type="unfinished"></translation>
    </message>
</context>
<context>
    <name>TransactionDesc</name>
    <message numerus="yes">
        <location filename="../transactiondesc.cpp" line="+45"/>
        <source>Open for %n more block(s)</source>
        <translation>
            <numerusform>Open for %n more block</numerusform>
            <numerusform>Open for %n more blocks</numerusform>
        </translation>
    </message>
    <message>
        <location line="+2"/>
        <source>Open until %1</source>
        <translation type="unfinished"></translation>
    </message>
    <message>
        <location line="+6"/>
        <source>conflicted with a transaction with %1 confirmations</source>
        <translation type="unfinished"></translation>
    </message>
    <message>
        <location line="+3"/>
        <source>0/unconfirmed, %1</source>
        <translation type="unfinished"></translation>
    </message>
    <message>
        <location line="+0"/>
        <source>in memory pool</source>
        <translation type="unfinished"></translation>
    </message>
    <message>
        <location line="+0"/>
        <source>not in memory pool</source>
        <translation type="unfinished"></translation>
    </message>
    <message>
        <location line="-1"/>
        <source>abandoned</source>
        <translation type="unfinished"></translation>
    </message>
    <message>
        <location line="+3"/>
        <source>%1/unconfirmed</source>
        <translation type="unfinished"></translation>
    </message>
    <message>
        <location line="+2"/>
        <source>%1 confirmations</source>
        <translation type="unfinished"></translation>
    </message>
    <message>
        <location line="+51"/>
        <source>Status</source>
        <translation type="unfinished"></translation>
    </message>
    <message>
        <location line="+3"/>
        <source>Date</source>
        <translation type="unfinished">Date</translation>
    </message>
    <message>
        <location line="+21"/>
        <source>Confirmations</source>
        <translation type="unfinished"></translation>
    </message>
    <message>
        <location line="+3"/>
        <source>Block hash</source>
        <translation type="unfinished"></translation>
    </message>
    <message>
        <location line="+1"/>
        <source>Block index</source>
        <translation type="unfinished"></translation>
    </message>
    <message>
        <location line="+1"/>
        <source>Block time</source>
        <translation type="unfinished"></translation>
    </message>
    <message>
        <location line="+21"/>
        <source>Source</source>
        <translation type="unfinished"></translation>
    </message>
    <message>
        <location line="+0"/>
        <source>Generated</source>
        <translation type="unfinished"></translation>
    </message>
    <message>
        <location line="+5"/>
        <location line="+14"/>
        <location line="+72"/>
        <source>From</source>
        <translation type="unfinished"></translation>
    </message>
    <message>
        <location line="-72"/>
        <source>unknown</source>
        <translation type="unfinished"></translation>
    </message>
    <message>
        <location line="+1"/>
        <location line="+20"/>
        <location line="+72"/>
        <source>To</source>
        <translation type="unfinished"></translation>
    </message>
    <message>
        <location line="-90"/>
        <source>own address</source>
        <translation type="unfinished"></translation>
    </message>
    <message>
        <location line="+0"/>
        <location line="+69"/>
        <source>watch-only</source>
        <translation type="unfinished"></translation>
    </message>
    <message>
        <location line="-67"/>
        <source>label</source>
        <translation type="unfinished"></translation>
    </message>
    <message>
        <location line="+36"/>
        <location line="+12"/>
        <location line="+58"/>
        <location line="+37"/>
        <location line="+68"/>
        <source>Credit</source>
        <translation type="unfinished"></translation>
    </message>
    <message numerus="yes">
        <location line="-173"/>
        <source>matures in %n more block(s)</source>
        <translation>
            <numerusform>matures in %n more block</numerusform>
            <numerusform>matures in %n more blocks</numerusform>
        </translation>
    </message>
    <message>
        <location line="+2"/>
        <source>not accepted</source>
        <translation type="unfinished"></translation>
    </message>
    <message>
        <location line="+64"/>
        <location line="+26"/>
        <location line="+73"/>
        <source>Debit</source>
        <translation type="unfinished"></translation>
    </message>
    <message>
        <location line="-89"/>
        <source>Total debit</source>
        <translation type="unfinished"></translation>
    </message>
    <message>
        <location line="+1"/>
        <source>Total credit</source>
        <translation type="unfinished"></translation>
    </message>
    <message>
        <location line="+5"/>
        <source>Transaction fee</source>
        <translation type="unfinished"></translation>
    </message>
    <message>
        <location line="+27"/>
        <source>Net amount</source>
        <translation type="unfinished"></translation>
    </message>
    <message>
        <location line="+6"/>
        <location line="+17"/>
        <source>Message</source>
        <translation type="unfinished"></translation>
    </message>
    <message>
        <location line="-15"/>
        <source>Comment</source>
        <translation type="unfinished"></translation>
    </message>
    <message>
        <location line="-223"/>
        <location line="+225"/>
        <source>Transaction ID</source>
        <translation type="unfinished"></translation>
    </message>
    <message>
        <location line="-210"/>
        <location line="+211"/>
        <source>Transaction total size</source>
        <translation type="unfinished"></translation>
    </message>
    <message>
        <location line="+1"/>
        <source>Transaction virtual size</source>
        <translation type="unfinished"></translation>
    </message>
    <message>
        <location line="+1"/>
        <source>Output index</source>
        <translation type="unfinished"></translation>
    </message>
    <message>
        <location line="+5"/>
        <source>Narration</source>
        <translation type="unfinished"></translation>
    </message>
    <message>
        <location line="+16"/>
        <source> (Certificate was not verified)</source>
        <translation type="unfinished"></translation>
    </message>
    <message>
        <location line="+3"/>
        <source>Merchant</source>
        <translation type="unfinished"></translation>
    </message>
    <message>
        <location line="+8"/>
        <source>Generated coins must mature %1 blocks before they can be spent. When you generated this block, it was broadcast to the network to be added to the block chain. If it fails to get into the chain, its state will change to &quot;not accepted&quot; and it won&apos;t be spendable. This may occasionally happen if another node generates a block within a few seconds of yours.</source>
        <translation type="unfinished"></translation>
    </message>
    <message>
        <location line="+8"/>
        <source>Debug information</source>
        <translation type="unfinished"></translation>
    </message>
    <message>
        <location line="+13"/>
        <source>Transaction</source>
        <translation type="unfinished"></translation>
    </message>
    <message>
        <location line="+3"/>
        <source>Inputs</source>
        <translation type="unfinished"></translation>
    </message>
    <message>
        <location line="+21"/>
        <source>Amount</source>
        <translation type="unfinished">Amount</translation>
    </message>
    <message>
        <location line="+1"/>
        <location line="+1"/>
        <source>true</source>
        <translation type="unfinished"></translation>
    </message>
    <message>
        <location line="-1"/>
        <location line="+1"/>
        <source>false</source>
        <translation type="unfinished"></translation>
    </message>
</context>
<context>
    <name>TransactionDescDialog</name>
    <message>
        <location filename="../forms/transactiondescdialog.ui" line="+20"/>
        <source>This pane shows a detailed description of the transaction</source>
        <translation>This pane shows a detailed description of the transaction</translation>
    </message>
    <message>
        <location filename="../transactiondescdialog.cpp" line="+18"/>
        <source>Details for %1</source>
        <translation type="unfinished"></translation>
    </message>
</context>
<context>
    <name>TransactionTableModel</name>
    <message>
        <location filename="../transactiontablemodel.cpp" line="+288"/>
        <source>Date</source>
        <translation type="unfinished">Date</translation>
    </message>
    <message>
        <location line="+0"/>
        <source>Type</source>
        <translation type="unfinished"></translation>
    </message>
    <message>
        <location line="+0"/>
        <source>Label</source>
        <translation type="unfinished"></translation>
    </message>
    <message>
        <location line="+0"/>
        <source>In</source>
        <translation type="unfinished"></translation>
    </message>
    <message>
        <location line="+0"/>
        <source>Out</source>
        <translation type="unfinished"></translation>
    </message>
    <message numerus="yes">
        <location line="+62"/>
        <source>Open for %n more block(s)</source>
        <translation>
            <numerusform>Open for %n more block</numerusform>
            <numerusform>Open for %n more blocks</numerusform>
        </translation>
    </message>
    <message>
        <location line="+3"/>
        <source>Open until %1</source>
        <translation type="unfinished"></translation>
    </message>
    <message>
        <location line="+3"/>
        <source>Unconfirmed</source>
        <translation type="unfinished"></translation>
    </message>
    <message>
        <location line="+3"/>
        <source>Abandoned</source>
        <translation type="unfinished"></translation>
    </message>
    <message>
        <location line="+3"/>
        <source>Confirming (%1 of %2 recommended confirmations)</source>
        <translation type="unfinished"></translation>
    </message>
    <message>
        <location line="+3"/>
        <source>Confirmed (%1 confirmations)</source>
        <translation type="unfinished"></translation>
    </message>
    <message>
        <location line="+3"/>
        <source>Conflicted</source>
        <translation type="unfinished"></translation>
    </message>
    <message>
        <location line="+3"/>
        <source>Immature (%1 confirmations, will be available after %2)</source>
        <translation type="unfinished"></translation>
    </message>
    <message>
        <location line="+3"/>
        <source>Generated but not accepted</source>
        <translation type="unfinished"></translation>
    </message>
    <message>
        <location line="+39"/>
        <source>Received with</source>
        <translation type="unfinished"></translation>
    </message>
    <message>
        <location line="+2"/>
        <source>Received from</source>
        <translation type="unfinished"></translation>
    </message>
    <message>
        <location line="+3"/>
        <source>Sent to</source>
        <translation type="unfinished"></translation>
    </message>
    <message>
        <location line="+2"/>
        <source>Payment to yourself</source>
        <translation type="unfinished"></translation>
    </message>
    <message>
        <location line="+2"/>
        <source>Mined</source>
        <translation type="unfinished"></translation>
    </message>
    <message>
        <location line="+2"/>
        <source>Staked</source>
        <translation type="unfinished"></translation>
    </message>
    <message>
        <location line="+29"/>
        <source>watch-only</source>
        <translation type="unfinished"></translation>
    </message>
    <message>
        <location line="+17"/>
        <source>(n/a)</source>
        <translation type="unfinished"></translation>
    </message>
    <message>
        <location line="+221"/>
        <source>(no label)</source>
        <translation type="unfinished"></translation>
    </message>
    <message>
        <location line="+39"/>
        <source>Transaction status. Hover over this field to show number of confirmations.</source>
        <translation type="unfinished"></translation>
    </message>
    <message>
        <location line="+2"/>
        <source>Date and time that the transaction was received.</source>
        <translation type="unfinished"></translation>
    </message>
    <message>
        <location line="+2"/>
        <source>Type of transaction.</source>
        <translation type="unfinished"></translation>
    </message>
    <message>
        <location line="+2"/>
        <source>Whether or not a watch-only address is involved in this transaction.</source>
        <translation type="unfinished"></translation>
    </message>
    <message>
        <location line="+2"/>
        <source>User-defined intent/purpose of the transaction.</source>
        <translation type="unfinished"></translation>
    </message>
    <message>
        <location line="+2"/>
        <source>Type of input coin.</source>
        <translation type="unfinished"></translation>
    </message>
    <message>
        <location line="+2"/>
        <source>Type of output coin.</source>
        <translation type="unfinished"></translation>
    </message>
    <message>
        <location line="+2"/>
        <source>Amount removed from or added to balance.</source>
        <translation type="unfinished"></translation>
    </message>
</context>
<context>
    <name>TransactionView</name>
    <message>
        <location filename="../transactionview.cpp" line="+70"/>
        <location line="+16"/>
        <source>All</source>
        <translation type="unfinished"></translation>
    </message>
    <message>
        <location line="-15"/>
        <source>Today</source>
        <translation type="unfinished"></translation>
    </message>
    <message>
        <location line="+1"/>
        <source>This week</source>
        <translation type="unfinished"></translation>
    </message>
    <message>
        <location line="+1"/>
        <source>This month</source>
        <translation type="unfinished"></translation>
    </message>
    <message>
        <location line="+1"/>
        <source>Last month</source>
        <translation type="unfinished"></translation>
    </message>
    <message>
        <location line="+1"/>
        <source>This year</source>
        <translation type="unfinished"></translation>
    </message>
    <message>
        <location line="+12"/>
        <source>Received with</source>
        <translation type="unfinished"></translation>
    </message>
    <message>
        <location line="+2"/>
        <source>Sent to</source>
        <translation type="unfinished"></translation>
    </message>
    <message>
        <location line="+2"/>
        <source>To yourself</source>
        <translation type="unfinished"></translation>
    </message>
    <message>
        <location line="+1"/>
        <source>Mined</source>
        <translation type="unfinished"></translation>
    </message>
    <message>
        <location line="+1"/>
        <source>Other</source>
        <translation type="unfinished"></translation>
    </message>
    <message>
        <location line="+6"/>
        <source>Enter address, transaction id, or label to search</source>
        <translation type="unfinished"></translation>
    </message>
    <message>
        <location line="+4"/>
        <source>Min amount</source>
        <translation type="unfinished"></translation>
    </message>
    <message>
        <location line="+77"/>
        <source>Abandon transaction</source>
        <translation type="unfinished"></translation>
    </message>
    <message>
        <location line="-3"/>
        <source>Increase transaction fee</source>
        <translation type="unfinished"></translation>
    </message>
    <message>
        <location line="-8"/>
        <source>Copy address</source>
        <translation type="unfinished"></translation>
    </message>
    <message>
        <location line="+1"/>
        <source>Copy label</source>
        <translation type="unfinished"></translation>
    </message>
    <message>
        <location line="+1"/>
        <source>Copy amount</source>
        <translation type="unfinished"></translation>
    </message>
    <message>
        <location line="+1"/>
        <source>Copy transaction ID</source>
        <translation type="unfinished"></translation>
    </message>
    <message>
        <location line="+1"/>
        <source>Copy raw transaction</source>
        <translation type="unfinished"></translation>
    </message>
    <message>
        <location line="+1"/>
        <source>Copy full transaction details</source>
        <translation type="unfinished"></translation>
    </message>
    <message>
        <location line="+7"/>
        <source>Edit address label</source>
        <translation type="unfinished"></translation>
    </message>
    <message>
        <location line="-6"/>
        <source>Show transaction details</source>
        <translation type="unfinished"></translation>
    </message>
    <message>
        <location line="-99"/>
        <source>Range…</source>
        <translation type="unfinished"></translation>
    </message>
    <message>
<<<<<<< HEAD
        <location line="+18"/>
        <source>Staked</source>
        <translation type="unfinished"></translation>
    </message>
    <message>
        <location line="+247"/>
=======
        <location line="+276"/>
>>>>>>> 6efbcec4
        <source>Export Transaction History</source>
        <translation type="unfinished"></translation>
    </message>
    <message>
        <location line="+3"/>
        <source>Comma separated file</source>
        <extracomment>Expanded name of the CSV file format. See https://en.wikipedia.org/wiki/Comma-separated_values</extracomment>
        <translation type="unfinished"></translation>
    </message>
    <message>
        <location line="+9"/>
        <source>Confirmed</source>
        <translation type="unfinished">Confirmed</translation>
    </message>
    <message>
        <location line="+2"/>
        <source>Watch-only</source>
        <translation type="unfinished"></translation>
    </message>
    <message>
        <location line="+1"/>
        <source>Date</source>
        <translation type="unfinished">Date</translation>
    </message>
    <message>
        <location line="+1"/>
        <source>Type</source>
        <translation type="unfinished"></translation>
    </message>
    <message>
        <location line="+1"/>
        <source>Label</source>
        <translation type="unfinished"></translation>
    </message>
    <message>
        <location line="+1"/>
        <source>Address</source>
        <translation type="unfinished"></translation>
    </message>
    <message>
        <location line="+2"/>
        <source>ID</source>
        <translation type="unfinished"></translation>
    </message>
    <message>
        <location line="+3"/>
        <source>Exporting Failed</source>
        <translation type="unfinished"></translation>
    </message>
    <message>
        <location line="+0"/>
        <source>There was an error trying to save the transaction history to %1.</source>
        <translation type="unfinished"></translation>
    </message>
    <message>
        <location line="+4"/>
        <source>Exporting Successful</source>
        <translation type="unfinished"></translation>
    </message>
    <message>
        <location line="+0"/>
        <source>The transaction history was successfully saved to %1.</source>
        <translation type="unfinished"></translation>
    </message>
    <message>
        <location line="+172"/>
        <source>Range:</source>
        <translation type="unfinished"></translation>
    </message>
    <message>
        <location line="+8"/>
        <source>to</source>
        <translation type="unfinished"></translation>
    </message>
</context>
<context>
    <name>UnitDisplayStatusBarControl</name>
    <message>
        <location filename="../bitcoingui.cpp" line="+41"/>
        <source>Unit to show amounts in. Click to select another unit.</source>
        <translation type="unfinished"></translation>
    </message>
</context>
<context>
    <name>WalletController</name>
    <message>
        <location filename="../walletcontroller.cpp" line="-250"/>
        <source>Close wallet</source>
        <translation type="unfinished"></translation>
    </message>
    <message>
        <location line="+1"/>
        <source>Are you sure you wish to close the wallet &lt;i&gt;%1&lt;/i&gt;?</source>
        <translation type="unfinished"></translation>
    </message>
    <message>
        <location line="+1"/>
        <source>Closing the wallet for too long can result in having to resync the entire chain if pruning is enabled.</source>
        <translation type="unfinished"></translation>
    </message>
    <message>
        <location line="+13"/>
        <source>Close all wallets</source>
        <translation type="unfinished"></translation>
    </message>
    <message>
        <location line="+1"/>
        <source>Are you sure you wish to close all wallets?</source>
        <translation type="unfinished"></translation>
    </message>
</context>
<context>
    <name>WalletFrame</name>
    <message>
        <location filename="../walletframe.cpp" line="+39"/>
        <source>No wallet has been loaded.
Go to File &gt; Open Wallet to load a wallet.
- OR -</source>
        <translation type="unfinished"></translation>
    </message>
    <message>
        <location line="+5"/>
        <source>Create a new wallet</source>
        <translation type="unfinished"></translation>
    </message>
</context>
<context>
    <name>WalletModel</name>
    <message>
        <location filename="../walletmodel.cpp" line="+562"/>
        <location line="+4"/>
        <location line="+8"/>
        <source>Wallet Model</source>
        <translation type="unfinished"></translation>
    </message>
    <message>
        <location line="+46"/>
        <location line="+52"/>
        <location line="+13"/>
        <location line="+5"/>
        <source>Fee bump error</source>
        <translation type="unfinished"></translation>
    </message>
    <message>
        <location line="-70"/>
        <source>Increasing transaction fee failed</source>
        <translation type="unfinished"></translation>
    </message>
    <message>
        <location line="+8"/>
        <source>Do you want to increase the fee?</source>
        <translation type="unfinished"></translation>
    </message>
    <message>
        <location line="+0"/>
        <source>Do you want to draft a transaction with fee increase?</source>
        <translation type="unfinished"></translation>
    </message>
    <message>
        <location line="+4"/>
        <source>Current fee:</source>
        <translation type="unfinished"></translation>
    </message>
    <message>
        <location line="+4"/>
        <source>Increase:</source>
        <translation type="unfinished"></translation>
    </message>
    <message>
        <location line="+4"/>
        <source>New fee:</source>
        <translation type="unfinished"></translation>
    </message>
    <message>
        <location line="+8"/>
        <source>Warning: This may pay the additional fee by reducing change outputs or adding inputs, when necessary. It may add a new change output if one does not already exist. These changes may potentially leak privacy.</source>
        <translation type="unfinished"></translation>
    </message>
    <message>
        <location line="+3"/>
        <source>Confirm fee bump</source>
        <translation type="unfinished"></translation>
    </message>
    <message>
        <location line="+21"/>
        <source>Can&apos;t draft transaction.</source>
        <translation type="unfinished"></translation>
    </message>
    <message>
        <location line="+7"/>
        <source>PSBT copied</source>
        <translation type="unfinished"></translation>
    </message>
    <message>
        <location line="+6"/>
        <source>Can&apos;t sign transaction.</source>
        <translation type="unfinished"></translation>
    </message>
    <message>
        <location line="+5"/>
        <source>Could not commit transaction</source>
        <translation type="unfinished"></translation>
    </message>
    <message>
        <location line="+25"/>
        <source>default wallet</source>
        <translation type="unfinished"></translation>
    </message>
</context>
<context>
    <name>WalletView</name>
    <message>
        <location filename="../walletview.cpp" line="+52"/>
        <source>&amp;Export</source>
        <translation type="unfinished">&amp;Export</translation>
    </message>
    <message>
        <location line="+1"/>
        <source>Export the data in the current tab to a file</source>
        <translation type="unfinished">Export the data in the current tab to a file</translation>
    </message>
    <message>
        <location line="+170"/>
        <location line="+9"/>
        <location line="+10"/>
        <source>Error</source>
        <translation type="unfinished">Error</translation>
    </message>
    <message>
        <location line="-19"/>
        <source>Unable to decode PSBT from clipboard (invalid base64)</source>
        <translation type="unfinished"></translation>
    </message>
    <message>
        <location line="+5"/>
        <source>Load Transaction Data</source>
        <translation type="unfinished"></translation>
    </message>
    <message>
        <location line="+1"/>
        <source>Partially Signed Transaction (*.psbt)</source>
        <translation type="unfinished"></translation>
    </message>
    <message>
        <location line="+3"/>
        <source>PSBT file must be smaller than 100 MiB</source>
        <translation type="unfinished"></translation>
    </message>
    <message>
        <location line="+10"/>
        <source>Unable to decode PSBT</source>
        <translation type="unfinished"></translation>
    </message>
    <message>
        <location line="+40"/>
        <source>Backup Wallet</source>
        <translation type="unfinished"></translation>
    </message>
    <message>
        <location line="+2"/>
        <source>Wallet Data</source>
        <extracomment>Name of the wallet data file format.</extracomment>
        <translation type="unfinished"></translation>
    </message>
    <message>
        <location line="+6"/>
        <source>Backup Failed</source>
        <translation type="unfinished"></translation>
    </message>
    <message>
        <location line="+0"/>
        <source>There was an error trying to save the wallet data to %1.</source>
        <translation type="unfinished"></translation>
    </message>
    <message>
        <location line="+4"/>
        <source>Backup Successful</source>
        <translation type="unfinished"></translation>
    </message>
    <message>
        <location line="+0"/>
        <source>The wallet data was successfully saved to %1.</source>
        <translation type="unfinished"></translation>
    </message>
    <message>
        <location line="+53"/>
        <source>Cancel</source>
        <translation type="unfinished"></translation>
    </message>
</context>
<context>
    <name>bitcoin-core</name>
    <message>
        <location filename="../bitcoinstrings.cpp" line="+12"/>
        <source>The %s developers</source>
        <translation type="unfinished"></translation>
    </message>
    <message>
        <location line="+1"/>
        <source>%s corrupt. Try using the wallet tool bitcoin-wallet to salvage or restoring a backup.</source>
        <translation type="unfinished"></translation>
    </message>
    <message>
        <location line="+3"/>
        <source>-maxtxfee is set very high! Fees this large could be paid on a single transaction.</source>
        <translation type="unfinished"></translation>
    </message>
    <message>
        <location line="+3"/>
        <source>Cannot downgrade wallet from version %i to version %i. Wallet version unchanged.</source>
        <translation type="unfinished"></translation>
    </message>
    <message>
        <location line="+3"/>
        <source>Cannot obtain a lock on data directory %s. %s is probably already running.</source>
        <translation type="unfinished"></translation>
    </message>
    <message>
        <location line="+2"/>
        <source>Cannot provide specific connections and have addrman find outgoing connections at the same.</source>
        <translation type="unfinished"></translation>
    </message>
    <message>
        <location line="+3"/>
        <source>Cannot upgrade a non HD split wallet from version %i to version %i without upgrading to support pre-split keypool. Please use version %i or no version specified.</source>
        <translation type="unfinished"></translation>
    </message>
    <message>
        <location line="+4"/>
        <source>Distributed under the MIT software license, see the accompanying file %s or %s</source>
        <translation type="unfinished"></translation>
    </message>
    <message>
        <location line="+3"/>
        <source>Error reading %s! All keys read correctly, but transaction data or address book entries might be missing or incorrect.</source>
        <translation type="unfinished"></translation>
    </message>
    <message>
        <location line="+3"/>
        <source>Error: Dumpfile format record is incorrect. Got &quot;%s&quot;, expected &quot;format&quot;.</source>
        <translation type="unfinished"></translation>
    </message>
    <message>
        <location line="+2"/>
        <source>Error: Dumpfile identifier record is incorrect. Got &quot;%s&quot;, expected &quot;%s&quot;.</source>
        <translation type="unfinished"></translation>
    </message>
    <message>
        <location line="+5"/>
        <source>Error: Listening for incoming connections failed (listen returned error %s)</source>
        <translation type="unfinished"></translation>
    </message>
    <message>
        <location line="+5"/>
        <source>Fee estimation failed. Fallbackfee is disabled. Wait a few blocks or enable -fallbackfee.</source>
        <translation type="unfinished"></translation>
    </message>
    <message>
        <location line="+3"/>
        <source>File %s already exists. If you are sure this is what you want, move it out of the way first.</source>
        <translation type="unfinished"></translation>
    </message>
    <message>
        <location line="+3"/>
        <source>Invalid amount for -maxtxfee=&lt;amount&gt;: &apos;%s&apos; (must be at least the minrelay fee of %s to prevent stuck transactions)</source>
        <translation type="unfinished"></translation>
    </message>
    <message>
        <location line="+3"/>
        <source>More than one onion bind address is provided. Using %s for the automatically created Tor onion service.</source>
        <translation type="unfinished"></translation>
    </message>
    <message>
        <location line="+3"/>
        <source>No dump file provided. To use createfromdump, -dumpfile=&lt;filename&gt; must be provided.</source>
        <translation type="unfinished"></translation>
    </message>
    <message>
        <location line="+3"/>
        <source>No dump file provided. To use dump, -dumpfile=&lt;filename&gt; must be provided.</source>
        <translation type="unfinished"></translation>
    </message>
    <message>
        <location line="+2"/>
        <source>No wallet file format provided. To use createfromdump, -format=&lt;format&gt; must be provided.</source>
        <translation type="unfinished"></translation>
    </message>
    <message>
        <location line="+3"/>
        <source>Please check that your computer&apos;s date and time are correct! If your clock is wrong, %s will not work properly.</source>
        <translation type="unfinished"></translation>
    </message>
    <message>
        <location line="+3"/>
        <source>Please contribute if you find %s useful. Visit %s for further information about the software.</source>
        <translation type="unfinished"></translation>
    </message>
    <message>
        <location line="+3"/>
        <source>Prune configured below the minimum of %d MiB.  Please use a higher number.</source>
        <translation type="unfinished"></translation>
    </message>
    <message>
        <location line="+2"/>
        <source>Prune: last wallet synchronisation goes beyond pruned data. You need to -reindex (download the whole blockchain again in case of pruned node)</source>
        <translation type="unfinished"></translation>
    </message>
    <message>
        <location line="+3"/>
        <source>SQLiteDatabase: Unknown sqlite wallet schema version %d. Only version %d is supported</source>
        <translation type="unfinished"></translation>
    </message>
    <message>
        <location line="+3"/>
        <source>The block database contains a block which appears to be from the future. This may be due to your computer&apos;s date and time being set incorrectly. Only rebuild the block database if you are sure that your computer&apos;s date and time are correct</source>
        <translation type="unfinished"></translation>
    </message>
    <message>
        <location line="+5"/>
        <source>The transaction amount is too small to send after the fee has been deducted</source>
        <translation type="unfinished"></translation>
    </message>
    <message>
        <location line="+2"/>
        <source>This error could occur if this wallet was not shutdown cleanly and was last loaded using a build with a newer version of Berkeley DB. If so, please use the software that last loaded this wallet</source>
        <translation type="unfinished"></translation>
    </message>
    <message>
        <location line="+4"/>
        <source>This is a pre-release test build - use at your own risk - do not use for mining or merchant applications</source>
        <translation type="unfinished"></translation>
    </message>
    <message>
        <location line="+3"/>
        <source>This is the maximum transaction fee you pay (in addition to the normal fee) to prioritize partial spend avoidance over regular coin selection.</source>
        <translation type="unfinished"></translation>
    </message>
    <message>
        <location line="+3"/>
        <source>This is the transaction fee you may discard if change is smaller than dust at this level</source>
        <translation type="unfinished"></translation>
    </message>
    <message>
        <location line="+3"/>
        <source>This is the transaction fee you may pay when fee estimates are not available.</source>
        <translation type="unfinished"></translation>
    </message>
    <message>
        <location line="+2"/>
        <source>Total length of network version string (%i) exceeds maximum length (%i). Reduce the number or size of uacomments.</source>
        <translation type="unfinished"></translation>
    </message>
    <message>
        <location line="+3"/>
        <source>Transaction needs a change address, but we can&apos;t generate it. Please call keypoolrefill first.</source>
        <translation type="unfinished"></translation>
    </message>
    <message>
        <location line="+3"/>
        <source>Unable to replay blocks. You will need to rebuild the database using -reindex-chainstate.</source>
        <translation type="unfinished"></translation>
    </message>
    <message>
        <location line="+3"/>
        <source>Unknown wallet file format &quot;%s&quot; provided. Please provide one of &quot;bdb&quot; or &quot;sqlite&quot;.</source>
        <translation type="unfinished"></translation>
    </message>
    <message>
        <location line="+3"/>
        <source>Warning: Dumpfile wallet format &quot;%s&quot; does not match command line specified format &quot;%s&quot;.</source>
        <translation type="unfinished"></translation>
    </message>
    <message>
        <location line="+3"/>
        <source>Warning: Private keys detected in wallet {%s} with disabled private keys</source>
        <translation type="unfinished"></translation>
    </message>
    <message>
        <location line="+2"/>
        <source>Warning: We do not appear to fully agree with our peers! You may need to upgrade, or other nodes may need to upgrade.</source>
        <translation type="unfinished"></translation>
    </message>
    <message>
        <location line="+3"/>
        <source>Witness data for blocks after height %d requires validation. Please restart with -reindex.</source>
        <translation type="unfinished"></translation>
    </message>
    <message>
        <location line="+7"/>
        <source>You need to rebuild the database using -reindex to go back to unpruned mode.  This will redownload the entire blockchain</source>
        <translation type="unfinished"></translation>
    </message>
    <message>
        <location line="+3"/>
        <source>%s is set very high!</source>
        <translation type="unfinished"></translation>
    </message>
    <message>
        <location line="+1"/>
        <source>-maxmempool must be at least %d MB</source>
        <translation type="unfinished"></translation>
    </message>
    <message>
        <location line="+1"/>
        <source>A fatal internal error occurred, see debug.log for details</source>
        <translation type="unfinished"></translation>
    </message>
    <message>
        <location line="+5"/>
        <source>Cannot resolve -%s address: &apos;%s&apos;</source>
        <translation type="unfinished"></translation>
    </message>
    <message>
        <location line="+1"/>
        <source>Cannot set -peerblockfilters without -blockfilterindex.</source>
        <translation type="unfinished"></translation>
    </message>
    <message>
        <location line="+1"/>
        <source>Cannot write to data directory &apos;%s&apos;; check permissions.</source>
        <translation type="unfinished"></translation>
    </message>
    <message>
        <location line="+1"/>
        <source>Change index out of range</source>
        <translation type="unfinished"></translation>
    </message>
    <message>
        <location line="+2"/>
        <source>Config setting for %s only applied on %s network when in [%s] section.</source>
        <translation type="unfinished"></translation>
    </message>
    <message>
        <location line="-106"/>
        <source>Error: Dumpfile version is not supported. This version of particl-wallet only supports version 1 dumpfiles. Got dumpfile with version %s</source>
        <translation type="unfinished"></translation>
    </message>
    <message>
        <location line="+5"/>
        <source>Failed to rebuild rolling indices by rewinding the chain, a reindex is required.</source>
        <translation type="unfinished"></translation>
    </message>
    <message>
        <location line="+82"/>
        <source>You need to rebuild the database using -reindex to change -balancesindex</source>
        <translation type="unfinished"></translation>
    </message>
    <message>
        <location line="+2"/>
        <source>You need to rebuild the database using -reindex to change -timestampindex</source>
        <translation type="unfinished"></translation>
    </message>
    <message>
        <location line="+8"/>
        <source>Anon output not found in db, %d</source>
        <translation type="unfinished"></translation>
    </message>
    <message>
        <location line="+1"/>
        <source>Anon pubkey not found in db, %s</source>
        <translation type="unfinished"></translation>
    </message>
    <message>
        <location line="+1"/>
        <source>Blinding factor is null %s %d</source>
        <translation type="unfinished"></translation>
    </message>
    <message>
        <location line="+1"/>
        <source>Block %d casts vote for option %u of proposal %u.
</source>
        <translation type="unfinished"></translation>
    </message>
    <message>
        <location line="+5"/>
        <source>Change too high for frozen blinded spend.</source>
        <translation type="unfinished"></translation>
    </message>
    <message>
        <location line="+2"/>
        <source>Copyright (C)</source>
        <translation type="unfinished"></translation>
    </message>
    <message>
        <location line="+1"/>
        <source>Corrupted block database detected</source>
        <translation type="unfinished"></translation>
    </message>
    <message>
        <location line="+1"/>
        <source>Could not find asmap file %s</source>
        <translation type="unfinished"></translation>
    </message>
    <message>
        <location line="+1"/>
        <source>Could not parse asmap file %s</source>
        <translation type="unfinished"></translation>
    </message>
    <message>
        <location line="+1"/>
        <source>Disk space is too low!</source>
        <translation type="unfinished"></translation>
    </message>
    <message>
        <location line="+1"/>
        <source>Do you want to rebuild the block database now?</source>
        <translation type="unfinished"></translation>
    </message>
    <message>
        <location line="+1"/>
        <source>Done loading</source>
        <translation type="unfinished"></translation>
    </message>
    <message>
        <location line="+1"/>
        <source>Dump file %s does not exist.</source>
        <translation type="unfinished"></translation>
    </message>
    <message>
        <location line="+1"/>
        <source>Duplicate index found, %d</source>
        <translation type="unfinished"></translation>
    </message>
    <message>
        <location line="+1"/>
        <source>Error creating %s</source>
        <translation type="unfinished"></translation>
    </message>
    <message>
        <location line="+1"/>
        <source>Error initializing block database</source>
        <translation type="unfinished"></translation>
    </message>
    <message>
        <location line="+1"/>
        <source>Error initializing wallet database environment %s!</source>
        <translation type="unfinished"></translation>
    </message>
    <message>
        <location line="+1"/>
        <source>Error loading %s</source>
        <translation type="unfinished"></translation>
    </message>
    <message>
        <location line="+1"/>
        <source>Error loading %s: Private keys can only be disabled during creation</source>
        <translation type="unfinished"></translation>
    </message>
    <message>
        <location line="+1"/>
        <source>Error loading %s: Wallet corrupted</source>
        <translation type="unfinished"></translation>
    </message>
    <message>
        <location line="+1"/>
        <source>Error loading %s: Wallet requires newer version of %s</source>
        <translation type="unfinished"></translation>
    </message>
    <message>
        <location line="+1"/>
        <source>Error loading block database</source>
        <translation type="unfinished"></translation>
    </message>
    <message>
        <location line="+1"/>
        <source>Error opening block database</source>
        <translation type="unfinished"></translation>
    </message>
    <message>
        <location line="+1"/>
        <source>Error reading from database, shutting down.</source>
        <translation type="unfinished"></translation>
    </message>
    <message>
        <location line="+1"/>
        <source>Error reading next record from wallet database</source>
        <translation type="unfinished"></translation>
    </message>
    <message>
        <location line="+1"/>
        <source>Error upgrading chainstate database</source>
        <translation type="unfinished"></translation>
    </message>
    <message>
        <location line="+1"/>
        <source>Error: Couldn&apos;t create cursor into database</source>
        <translation type="unfinished"></translation>
    </message>
    <message>
        <location line="+1"/>
        <source>Error: Disk space is low for %s</source>
        <translation type="unfinished"></translation>
    </message>
    <message>
        <location line="+1"/>
        <source>Error: Dumpfile checksum does not match. Computed %s, expected %s</source>
        <translation type="unfinished"></translation>
    </message>
    <message>
        <location line="+1"/>
        <source>Error: Got key that was not hex: %s</source>
        <translation type="unfinished"></translation>
    </message>
    <message>
        <location line="+1"/>
        <source>Error: Got value that was not hex: %s</source>
        <translation type="unfinished"></translation>
    </message>
    <message>
        <location line="+1"/>
        <source>Error: Keypool ran out, please call keypoolrefill first</source>
        <translation type="unfinished"></translation>
    </message>
    <message>
        <location line="+1"/>
        <source>Error: Missing checksum</source>
        <translation type="unfinished"></translation>
    </message>
    <message>
        <location line="+1"/>
        <source>Error: Unable to parse version %u as a uint32_t</source>
        <translation type="unfinished"></translation>
    </message>
    <message>
        <location line="+1"/>
        <source>Error: Unable to write record to new wallet</source>
        <translation type="unfinished"></translation>
    </message>
    <message>
        <location line="+1"/>
        <source>Failed to listen on any port. Use -listen=0 if you want this.</source>
        <translation type="unfinished"></translation>
    </message>
    <message>
        <location line="+1"/>
        <source>Failed to rescan the wallet during initialization</source>
        <translation type="unfinished"></translation>
    </message>
    <message>
        <location line="+1"/>
        <source>Failed to verify database</source>
        <translation type="unfinished"></translation>
    </message>
    <message>
        <location line="+1"/>
        <source>Fee rate (%s) is lower than the minimum fee rate setting (%s)</source>
        <translation type="unfinished"></translation>
    </message>
    <message>
        <location line="+1"/>
        <source>GetLegacyScriptPubKeyMan failed</source>
        <translation type="unfinished"></translation>
    </message>
    <message>
        <location line="+1"/>
        <source>GetLegacyScriptPubKeyMan failed.</source>
        <translation type="unfinished"></translation>
    </message>
    <message>
        <location line="+1"/>
        <source>Hit nMaxTries limit, %d, %d, have %d, lastindex %d</source>
        <translation type="unfinished"></translation>
    </message>
    <message>
        <location line="+1"/>
        <source>Ignoring duplicate -wallet %s.</source>
        <translation type="unfinished"></translation>
    </message>
    <message>
        <location line="+1"/>
        <source>Importing…</source>
        <translation type="unfinished"></translation>
    </message>
    <message>
        <location line="+1"/>
        <source>Incorrect or no genesis block found. Wrong datadir for network?</source>
        <translation type="unfinished"></translation>
    </message>
    <message>
        <location line="+1"/>
        <source>Initialization sanity check failed. %s is shutting down.</source>
        <translation type="unfinished"></translation>
    </message>
    <message>
        <location line="+1"/>
        <source>Insufficient funds</source>
        <translation type="unfinished"></translation>
    </message>
    <message>
        <location line="+1"/>
        <source>Insufficient funds.</source>
        <translation type="unfinished"></translation>
    </message>
    <message>
        <location line="+1"/>
        <source>Invalid -i2psam address or hostname: &apos;%s&apos;</source>
        <translation type="unfinished"></translation>
    </message>
    <message>
        <location line="+1"/>
        <source>Invalid -onion address or hostname: &apos;%s&apos;</source>
        <translation type="unfinished"></translation>
    </message>
    <message>
        <location line="+1"/>
        <source>Invalid -proxy address or hostname: &apos;%s&apos;</source>
        <translation type="unfinished"></translation>
    </message>
    <message>
        <location line="+1"/>
        <source>Invalid P2P permission: &apos;%s&apos;</source>
        <translation type="unfinished"></translation>
    </message>
    <message>
        <location line="+1"/>
        <source>Invalid amount for -%s=&lt;amount&gt;: &apos;%s&apos;</source>
        <translation type="unfinished"></translation>
    </message>
    <message>
        <location line="+1"/>
        <source>Invalid amount for -discardfee=&lt;amount&gt;: &apos;%s&apos;</source>
        <translation type="unfinished"></translation>
    </message>
    <message>
        <location line="+1"/>
        <source>Invalid amount for -fallbackfee=&lt;amount&gt;: &apos;%s&apos;</source>
        <translation type="unfinished"></translation>
    </message>
    <message>
        <location line="+1"/>
        <source>Invalid amount for -paytxfee=&lt;amount&gt;: &apos;%s&apos; (must be at least %s)</source>
        <translation type="unfinished"></translation>
    </message>
    <message>
        <location line="+1"/>
        <source>Invalid amount for -reservebalance=&lt;amount&gt;</source>
        <translation type="unfinished"></translation>
    </message>
    <message>
        <location line="+1"/>
        <source>Invalid netmask specified in -whitelist: &apos;%s&apos;</source>
        <translation type="unfinished"></translation>
    </message>
    <message>
        <location line="+1"/>
        <source>Loading P2P addresses…</source>
        <translation type="unfinished"></translation>
    </message>
    <message>
        <location line="+1"/>
        <source>Loading banlist…</source>
        <translation type="unfinished"></translation>
    </message>
    <message>
        <location line="+1"/>
        <source>Loading block index…</source>
        <translation type="unfinished"></translation>
    </message>
    <message>
        <location line="+1"/>
        <source>Loading wallet…</source>
        <translation type="unfinished"></translation>
    </message>
    <message>
        <location line="+1"/>
        <source>Need to specify a port with -whitebind: &apos;%s&apos;</source>
        <translation type="unfinished"></translation>
    </message>
    <message>
        <location line="+1"/>
        <source>No key for anonoutput, %s</source>
        <translation type="unfinished"></translation>
    </message>
    <message>
        <location line="+1"/>
        <source>No proxy server specified. Use -proxy=&lt;ip&gt; or -proxy=&lt;ip:port&gt;.</source>
        <translation type="unfinished"></translation>
    </message>
    <message>
        <location line="+1"/>
        <source>Not an anon output %s %d</source>
        <translation type="unfinished"></translation>
    </message>
    <message>
        <location line="+1"/>
        <source>Not enough anon outputs exist, last: %d, required: %d</source>
        <translation type="unfinished"></translation>
    </message>
    <message>
        <location line="+1"/>
        <source>Not enough file descriptors available.</source>
        <translation type="unfinished"></translation>
    </message>
    <message>
        <location line="+1"/>
        <source>Num inputs per signature out of range</source>
        <translation type="unfinished"></translation>
    </message>
    <message>
        <location line="+1"/>
        <source>Output isn&apos;t standard.</source>
        <translation type="unfinished"></translation>
    </message>
    <message>
        <location line="+1"/>
        <source>PrepareTransaction for device failed: %s</source>
        <translation type="unfinished"></translation>
    </message>
    <message>
        <location line="+1"/>
        <source>ProduceSignature from device failed: %s</source>
        <translation type="unfinished"></translation>
    </message>
    <message>
        <location line="+1"/>
        <source>Prune cannot be configured with a negative value.</source>
        <translation type="unfinished"></translation>
    </message>
    <message>
        <location line="+1"/>
        <source>Prune mode is incompatible with </source>
        <translation type="unfinished"></translation>
    </message>
    <message>
        <location line="+1"/>
        <source>Prune mode is incompatible with -coinstatsindex.</source>
        <translation type="unfinished"></translation>
    </message>
    <message>
        <location line="+1"/>
        <source>Prune mode is incompatible with -txindex.</source>
        <translation type="unfinished"></translation>
    </message>
    <message>
        <location line="+1"/>
        <source>Pruning blockstore…</source>
        <translation type="unfinished"></translation>
    </message>
    <message>
        <location line="+1"/>
        <source>Rebuilding rolling indices...</source>
        <translation type="unfinished"></translation>
    </message>
    <message>
        <location line="+1"/>
        <source>Reducing -maxconnections from %d to %d, because of system limitations.</source>
        <translation type="unfinished"></translation>
    </message>
    <message>
        <location line="+1"/>
        <source>Replaying blocks…</source>
        <translation type="unfinished"></translation>
    </message>
    <message>
        <location line="+1"/>
        <source>Rescanning…</source>
        <translation type="unfinished"></translation>
    </message>
    <message>
        <location line="+1"/>
        <source>Ring size out of range [%d, %d]</source>
        <translation type="unfinished"></translation>
    </message>
    <message>
        <location line="+1"/>
        <source>Ring size out of range</source>
        <translation type="unfinished"></translation>
    </message>
    <message>
        <location line="+1"/>
        <source>SQLiteDatabase: Failed to execute statement to verify database: %s</source>
        <translation type="unfinished"></translation>
    </message>
    <message>
        <location line="+1"/>
        <source>SQLiteDatabase: Failed to prepare statement to verify database: %s</source>
        <translation type="unfinished"></translation>
    </message>
    <message>
        <location line="+1"/>
        <source>SQLiteDatabase: Failed to read database verification error: %s</source>
        <translation type="unfinished"></translation>
    </message>
    <message>
        <location line="+1"/>
        <source>SQLiteDatabase: Unexpected application id. Expected %u, got %u</source>
        <translation type="unfinished"></translation>
    </message>
    <message>
        <location line="+1"/>
        <source>Section [%s] is not recognized.</source>
        <translation type="unfinished"></translation>
    </message>
    <message>
        <location line="+1"/>
        <source>Signing transaction failed</source>
        <translation type="unfinished"></translation>
    </message>
    <message>
        <location line="+1"/>
        <source>Specified -walletdir &quot;%s&quot; does not exist</source>
        <translation type="unfinished"></translation>
    </message>
    <message>
        <location line="+1"/>
        <source>Specified -walletdir &quot;%s&quot; is a relative path</source>
        <translation type="unfinished"></translation>
    </message>
    <message>
        <location line="+1"/>
        <source>Specified -walletdir &quot;%s&quot; is not a directory</source>
        <translation type="unfinished"></translation>
    </message>
    <message>
        <location line="+1"/>
        <source>Specified blocks directory &quot;%s&quot; does not exist.</source>
        <translation type="unfinished"></translation>
    </message>
    <message>
        <location line="+1"/>
        <source>Starting network threads…</source>
        <translation type="unfinished"></translation>
    </message>
    <message>
        <location line="+1"/>
        <source>The source code is available from %s.</source>
        <translation type="unfinished"></translation>
    </message>
    <message>
        <location line="+1"/>
        <source>The specified config file %s does not exist</source>
        <translation type="unfinished"></translation>
    </message>
    <message>
        <location line="+1"/>
        <source>The transaction amount is too small to pay the fee</source>
        <translation type="unfinished"></translation>
    </message>
    <message>
        <location line="+1"/>
        <source>The wallet will avoid paying less than the minimum relay fee.</source>
        <translation type="unfinished"></translation>
    </message>
    <message>
        <location line="+1"/>
        <source>This is experimental software.</source>
        <translation type="unfinished"></translation>
    </message>
    <message>
        <location line="+1"/>
        <source>This is the minimum transaction fee you pay on every transaction.</source>
        <translation type="unfinished"></translation>
    </message>
    <message>
        <location line="+1"/>
        <source>This is the transaction fee you will pay if you send a transaction.</source>
        <translation type="unfinished"></translation>
    </message>
    <message>
        <location line="+1"/>
        <source>Transaction amount too small</source>
        <translation type="unfinished"></translation>
    </message>
    <message>
        <location line="+1"/>
        <source>Transaction amounts must not be negative</source>
        <translation type="unfinished"></translation>
    </message>
    <message>
        <location line="+1"/>
        <source>Transaction amounts must not be negative.</source>
        <translation type="unfinished"></translation>
    </message>
    <message>
        <location line="+1"/>
        <source>Transaction fee and change calculation failed.</source>
        <translation type="unfinished"></translation>
    </message>
    <message>
        <location line="+1"/>
        <source>Transaction has too long of a mempool chain</source>
        <translation type="unfinished"></translation>
    </message>
    <message>
        <location line="+1"/>
        <source>Transaction must have at least one recipient</source>
        <translation type="unfinished"></translation>
    </message>
    <message>
        <location line="+1"/>
        <source>Transaction must have at least one recipient.</source>
        <translation type="unfinished"></translation>
    </message>
    <message>
        <location line="+1"/>
        <source>Transaction too large</source>
        <translation type="unfinished"></translation>
    </message>
    <message>
        <location line="+1"/>
        <source>Unable to bind to %s on this computer (bind returned error %s)</source>
        <translation type="unfinished"></translation>
    </message>
    <message>
        <location line="+1"/>
        <source>Unable to bind to %s on this computer. %s is probably already running.</source>
        <translation type="unfinished"></translation>
    </message>
    <message>
        <location line="+1"/>
        <source>Unable to create the PID file &apos;%s&apos;: %s</source>
        <translation type="unfinished"></translation>
    </message>
    <message>
        <location line="+1"/>
        <source>Unable to generate initial keys</source>
        <translation type="unfinished"></translation>
    </message>
    <message>
        <location line="+1"/>
        <source>Unable to generate keys</source>
        <translation type="unfinished"></translation>
    </message>
    <message>
        <location line="+1"/>
        <source>Unable to open %s for writing</source>
        <translation type="unfinished"></translation>
    </message>
    <message>
        <location line="+1"/>
        <source>Unable to reduce plain output to add blind change.</source>
        <translation type="unfinished"></translation>
    </message>
    <message>
        <location line="+1"/>
        <source>Unable to start HTTP server. See debug log for details.</source>
        <translation type="unfinished"></translation>
    </message>
    <message>
        <location line="+1"/>
        <source>Unknown -blockfilterindex value %s.</source>
        <translation type="unfinished"></translation>
    </message>
    <message>
        <location line="+1"/>
        <source>Unknown address type &apos;%s&apos;</source>
        <translation type="unfinished"></translation>
    </message>
    <message>
        <location line="+1"/>
        <source>Unknown change type &apos;%s&apos;</source>
        <translation type="unfinished"></translation>
    </message>
    <message>
        <location line="+1"/>
        <source>Unknown mixin selection mode: %d</source>
        <translation type="unfinished"></translation>
    </message>
    <message>
        <location line="+1"/>
        <source>Unknown network specified in -onlynet: &apos;%s&apos;</source>
        <translation type="unfinished"></translation>
    </message>
    <message>
        <location line="+1"/>
        <source>Unsupported logging category %s=%s.</source>
        <translation type="unfinished"></translation>
    </message>
    <message>
        <location line="+7"/>
        <source>You need to rebuild the database using -reindex to change -addressindex</source>
        <translation type="unfinished"></translation>
    </message>
    <message>
        <location line="+1"/>
        <source>You need to rebuild the database using -reindex to change -spentindex</source>
        <translation type="unfinished"></translation>
    </message>
    <message>
        <location line="-7"/>
        <source>Upgrading txindex database</source>
        <translation type="unfinished"></translation>
    </message>
    <message>
        <location line="+1"/>
        <source>User Agent comment (%s) contains unsafe characters.</source>
        <translation type="unfinished"></translation>
    </message>
    <message>
        <location line="+1"/>
        <source>Verifying blocks…</source>
        <translation type="unfinished"></translation>
    </message>
    <message>
        <location line="+1"/>
        <source>Verifying wallet(s)…</source>
        <translation type="unfinished"></translation>
    </message>
    <message>
        <location line="+1"/>
        <source>Wallet needed to be rewritten: restart %s to complete</source>
        <translation type="unfinished"></translation>
    </message>
    <message>
        <location line="+1"/>
        <source>Warning: unknown new rules activated (versionbit %i)</source>
        <translation type="unfinished"></translation>
    </message>
</context>
</TS><|MERGE_RESOLUTION|>--- conflicted
+++ resolved
@@ -344,7 +344,7 @@
 <context>
     <name>BitcoinApplication</name>
     <message>
-        <location filename="../bitcoin.cpp" line="+426"/>
+        <location filename="../bitcoin.cpp" line="+427"/>
         <source>Runaway exception</source>
         <translation type="unfinished"></translation>
     </message>
@@ -367,11 +367,7 @@
 <context>
     <name>BitcoinGUI</name>
     <message>
-<<<<<<< HEAD
-        <location filename="../bitcoingui.cpp" line="+252"/>
-=======
-        <location filename="../bitcoingui.cpp" line="+245"/>
->>>>>>> 6efbcec4
+        <location filename="../bitcoingui.cpp" line="+250"/>
         <source>&amp;Overview</source>
         <translation>&amp;Overview</translation>
     </message>
@@ -485,37 +481,23 @@
         <source>Wallet:</source>
         <translation type="unfinished"></translation>
     </message>
-    <message>
-<<<<<<< HEAD
-        <location line="+399"/>
-        <source>Click to disable network activity.</source>
-        <translation type="unfinished"></translation>
-    </message>
     <message numerus="yes">
-        <location line="+0"/>
-        <source>%n active connection(s) to Particl network</source>
+        <location line="+403"/>
+        <source>%n active connection(s) to Particl network.</source>
+        <extracomment>A substring of the tooltip.</extracomment>
         <translation type="unfinished">
             <numerusform></numerusform>
             <numerusform></numerusform>
         </translation>
     </message>
     <message>
-        <location line="+2"/>
-=======
-        <location line="+358"/>
->>>>>>> 6efbcec4
+        <location line="+3"/>
         <source>Network activity disabled.</source>
         <extracomment>A substring of the tooltip.</extracomment>
         <translation type="unfinished"></translation>
     </message>
     <message>
-<<<<<<< HEAD
-        <location line="+0"/>
-        <source>Click to enable network activity again.</source>
-        <translation type="unfinished"></translation>
-    </message>
-    <message>
-        <location line="+387"/>
+        <location line="+414"/>
         <source>Wallet is &lt;b&gt;encrypted&lt;/b&gt; and currently &lt;b&gt;unlocked&lt;/b&gt; for staking only</source>
         <translation type="unfinished"></translation>
     </message>
@@ -523,19 +505,9 @@
         <location line="+64"/>
         <source>Proxy is &lt;b&gt;enabled&lt;/b&gt;: %1</source>
         <translation type="unfinished"></translation>
-=======
-        <location line="+426"/>
-        <source>Proxy is &lt;b&gt;enabled&lt;/b&gt;: %1</source>
-        <translation type="unfinished"></translation>
-    </message>
-    <message>
-        <location line="-1096"/>
-        <source>Send coins to a Bitcoin address</source>
-        <translation>Send coins to a Bitcoin address</translation>
->>>>>>> 6efbcec4
-    </message>
-    <message>
-        <location line="-1107"/>
+    </message>
+    <message>
+        <location line="-1139"/>
         <source>Backup wallet to another location</source>
         <translation>Backup wallet to another location</translation>
     </message>
@@ -650,11 +622,7 @@
         <translation>Tabs toolbar</translation>
     </message>
     <message>
-<<<<<<< HEAD
-        <location line="+448"/>
-=======
-        <location line="+422"/>
->>>>>>> 6efbcec4
+        <location line="+470"/>
         <source>Syncing Headers (%1%)…</source>
         <translation type="unfinished"></translation>
     </message>
@@ -684,16 +652,7 @@
         <translation type="unfinished"></translation>
     </message>
     <message>
-<<<<<<< HEAD
-        <location line="-727"/>
-=======
-        <location line="-766"/>
-        <source>Request payments (generates QR codes and bitcoin: URIs)</source>
-        <translation type="unfinished"></translation>
-    </message>
-    <message>
-        <location line="+75"/>
->>>>>>> 6efbcec4
+        <location line="-749"/>
         <source>Show the list of used sending addresses and labels</source>
         <translation type="unfinished"></translation>
     </message>
@@ -708,11 +667,7 @@
         <translation type="unfinished"></translation>
     </message>
     <message numerus="yes">
-<<<<<<< HEAD
-        <location line="+714"/>
-=======
-        <location line="+678"/>
->>>>>>> 6efbcec4
+        <location line="+736"/>
         <source>Processed %n block(s) of transaction history.</source>
         <translation>
             <numerusform>Processed %n block of transaction history.</numerusform>
@@ -760,21 +715,7 @@
         <translation>Up to date</translation>
     </message>
     <message>
-<<<<<<< HEAD
-        <location line="-747"/>
-=======
-        <location line="-715"/>
-        <source>Load Partially Signed Bitcoin Transaction</source>
-        <translation type="unfinished"></translation>
-    </message>
-    <message>
-        <location line="+2"/>
-        <source>Load Partially Signed Bitcoin Transaction from clipboard</source>
-        <translation type="unfinished"></translation>
-    </message>
-    <message>
-        <location line="+2"/>
->>>>>>> 6efbcec4
+        <location line="-769"/>
         <source>Node window</source>
         <translation type="unfinished"></translation>
     </message>
@@ -854,28 +795,12 @@
         <translation type="unfinished"></translation>
     </message>
     <message>
-<<<<<<< HEAD
-        <location line="+256"/>
-=======
-        <location line="+248"/>
->>>>>>> 6efbcec4
+        <location line="+259"/>
         <source>%1 client</source>
         <translation type="unfinished"></translation>
     </message>
-    <message numerus="yes">
-        <location line="+158"/>
-        <source>%n active connection(s) to Bitcoin network.</source>
-        <extracomment>A substring of the tooltip.</extracomment>
-        <translation type="unfinished">
-            <numerusform></numerusform>
-            <numerusform></numerusform>
-        </translation>
-    </message>
-    <message>
-<<<<<<< HEAD
-        <location line="+375"/>
-=======
-        <location line="+10"/>
+    <message>
+        <location line="+208"/>
         <source>Click for more actions.</source>
         <extracomment>A substring of the tooltip. &quot;More actions&quot; are available via the context menu.</extracomment>
         <translation type="unfinished"></translation>
@@ -899,8 +824,7 @@
         <translation type="unfinished"></translation>
     </message>
     <message>
-        <location line="+157"/>
->>>>>>> 6efbcec4
+        <location line="+159"/>
         <source>Error: %1</source>
         <translation type="unfinished"></translation>
     </message>
@@ -910,11 +834,7 @@
         <translation type="unfinished"></translation>
     </message>
     <message>
-<<<<<<< HEAD
-        <location line="+117"/>
-=======
-        <location line="+110"/>
->>>>>>> 6efbcec4
+        <location line="+127"/>
         <source>Date: %1
 </source>
         <translation type="unfinished"></translation>
@@ -985,11 +905,7 @@
         <translation>Wallet is &lt;b&gt;encrypted&lt;/b&gt; and currently &lt;b&gt;locked&lt;/b&gt;</translation>
     </message>
     <message>
-<<<<<<< HEAD
-        <location line="+144"/>
-=======
-        <location line="+120"/>
->>>>>>> 6efbcec4
+        <location line="+143"/>
         <source>Original message:</source>
         <translation type="unfinished"></translation>
     </message>
@@ -1183,13 +1099,8 @@
         <translation type="unfinished"></translation>
     </message>
     <message>
-<<<<<<< HEAD
-        <location line="+42"/>
+        <location line="+51"/>
         <location line="+55"/>
-=======
-        <location line="+47"/>
-        <location line="+54"/>
->>>>>>> 6efbcec4
         <source>(no label)</source>
         <translation type="unfinished"></translation>
     </message>
@@ -1255,11 +1166,7 @@
 <context>
     <name>CreateWalletActivity</name>
     <message>
-<<<<<<< HEAD
-        <location filename="../walletcontroller.cpp" line="+252"/>
-=======
-        <location filename="../walletcontroller.cpp" line="+253"/>
->>>>>>> 6efbcec4
+        <location filename="../walletcontroller.cpp" line="+255"/>
         <source>Creating Wallet &lt;b&gt;%1&lt;/b&gt;…</source>
         <translation type="unfinished"></translation>
     </message>
@@ -2701,13 +2608,8 @@
         <translation type="unfinished">Amount</translation>
     </message>
     <message>
-<<<<<<< HEAD
-        <location filename="../guiutil.cpp" line="+118"/>
+        <location filename="../guiutil.cpp" line="+120"/>
         <source>Enter a Particl address (e.g. %1)</source>
-=======
-        <location filename="../guiutil.cpp" line="+120"/>
-        <source>Enter a Bitcoin address (e.g. %1)</source>
->>>>>>> 6efbcec4
         <translation type="unfinished"></translation>
     </message>
     <message>
@@ -3699,7 +3601,7 @@
 <context>
     <name>RecentRequestsTableModel</name>
     <message>
-        <location filename="../recentrequeststablemodel.cpp" line="+30"/>
+        <location filename="../recentrequeststablemodel.cpp" line="+32"/>
         <source>Date</source>
         <translation type="unfinished">Date</translation>
     </message>
@@ -3738,7 +3640,7 @@
     <name>SendCoinsDialog</name>
     <message>
         <location filename="../forms/sendcoinsdialog.ui" line="+14"/>
-        <location filename="../sendcoinsdialog.cpp" line="+922"/>
+        <location filename="../sendcoinsdialog.cpp" line="+934"/>
         <source>Send Coins</source>
         <translation>Send Coins</translation>
     </message>
@@ -3973,7 +3875,7 @@
         <translation>S&amp;end</translation>
     </message>
     <message>
-        <location filename="../sendcoinsdialog.cpp" line="-820"/>
+        <location filename="../sendcoinsdialog.cpp" line="-832"/>
         <source>Copy quantity</source>
         <translation type="unfinished"></translation>
     </message>
@@ -4023,7 +3925,7 @@
         <translation type="unfinished"></translation>
     </message>
     <message>
-        <location line="+181"/>
+        <location line="+193"/>
         <source> from wallet &apos;%1&apos;</source>
         <translation type="unfinished"></translation>
     </message>
@@ -5148,16 +5050,12 @@
         <translation type="unfinished"></translation>
     </message>
     <message>
-<<<<<<< HEAD
         <location line="+18"/>
         <source>Staked</source>
         <translation type="unfinished"></translation>
     </message>
     <message>
-        <location line="+247"/>
-=======
-        <location line="+276"/>
->>>>>>> 6efbcec4
+        <location line="+261"/>
         <source>Export Transaction History</source>
         <translation type="unfinished"></translation>
     </message>
@@ -5244,7 +5142,7 @@
 <context>
     <name>WalletController</name>
     <message>
-        <location filename="../walletcontroller.cpp" line="-250"/>
+        <location filename="../walletcontroller.cpp" line="-253"/>
         <source>Close wallet</source>
         <translation type="unfinished"></translation>
     </message>
@@ -5294,7 +5192,7 @@
         <translation type="unfinished"></translation>
     </message>
     <message>
-        <location line="+46"/>
+        <location line="+27"/>
         <location line="+52"/>
         <location line="+13"/>
         <location line="+5"/>
