--- conflicted
+++ resolved
@@ -141,11 +141,7 @@
         <translation type="unfinished"></translation>
     </message>
     <message>
-<<<<<<< HEAD
-        <location line="+19"/>
-=======
-        <location line="+16"/>
->>>>>>> f8e94002
+        <location line="+20"/>
         <source>There was an error trying to save the address list to %1. Please try again.</source>
         <extracomment>An error message. %1 is a stand-in argument for the name of the file we attempted to save to.</extracomment>
         <translation type="unfinished"></translation>
@@ -348,11 +344,7 @@
 <context>
     <name>BitcoinApplication</name>
     <message>
-<<<<<<< HEAD
-        <location filename="../bitcoin.cpp" line="+427"/>
-=======
-        <location filename="../bitcoin.cpp" line="+420"/>
->>>>>>> f8e94002
+        <location filename="../bitcoin.cpp" line="+426"/>
         <source>Runaway exception</source>
         <translation type="unfinished"></translation>
     </message>
@@ -2605,11 +2597,7 @@
         <translation type="unfinished"></translation>
     </message>
     <message>
-<<<<<<< HEAD
-        <location line="+534"/>
-=======
-        <location line="+540"/>
->>>>>>> f8e94002
+        <location line="+539"/>
         <source>Unroutable</source>
         <translation type="unfinished"></translation>
     </message>
@@ -3648,11 +3636,7 @@
     <name>SendCoinsDialog</name>
     <message>
         <location filename="../forms/sendcoinsdialog.ui" line="+14"/>
-<<<<<<< HEAD
-        <location filename="../sendcoinsdialog.cpp" line="+921"/>
-=======
-        <location filename="../sendcoinsdialog.cpp" line="+674"/>
->>>>>>> f8e94002
+        <location filename="../sendcoinsdialog.cpp" line="+922"/>
         <source>Send Coins</source>
         <translation>Send Coins</translation>
     </message>
@@ -3887,11 +3871,7 @@
         <translation>S&amp;end</translation>
     </message>
     <message>
-<<<<<<< HEAD
-        <location filename="../sendcoinsdialog.cpp" line="-819"/>
-=======
-        <location filename="../sendcoinsdialog.cpp" line="-582"/>
->>>>>>> f8e94002
+        <location filename="../sendcoinsdialog.cpp" line="-820"/>
         <source>Copy quantity</source>
         <translation type="unfinished"></translation>
     </message>
@@ -3991,7 +3971,6 @@
         <translation type="unfinished"></translation>
     </message>
     <message>
-<<<<<<< HEAD
         <location line="+8"/>
         <source>Your hardware device must be connected to sign this txn.</source>
         <translation type="unfinished"></translation>
@@ -3999,30 +3978,15 @@
     <message>
         <location line="+25"/>
         <source>Create Unsigned</source>
-=======
-        <location line="+2"/>
-        <source>Partially Signed Transaction (Binary)</source>
-        <extracomment>Expanded name of the binary PSBT file format. See: BIP 174.</extracomment>
-        <translation type="unfinished"></translation>
-    </message>
-    <message>
-        <location line="+7"/>
-        <source>PSBT saved</source>
-        <translation type="unfinished"></translation>
-    </message>
-    <message>
-        <location line="-76"/>
-        <source>or</source>
->>>>>>> f8e94002
-        <translation type="unfinished"></translation>
-    </message>
-    <message>
-        <location line="+609"/>
+        <translation type="unfinished"></translation>
+    </message>
+    <message>
+        <location line="+610"/>
         <source>Warning: Invalid Particl address</source>
         <translation type="unfinished"></translation>
     </message>
     <message>
-        <location line="-646"/>
+        <location line="-647"/>
         <source>or</source>
         <translation type="unfinished"></translation>
     </message>
@@ -4062,11 +4026,7 @@
         <translation type="unfinished"></translation>
     </message>
     <message>
-<<<<<<< HEAD
-        <location line="+319"/>
-=======
-        <location line="+229"/>
->>>>>>> f8e94002
+        <location line="+320"/>
         <source>Watch-only balance:</source>
         <translation type="unfinished"></translation>
     </message>
@@ -4531,11 +4491,7 @@
 <context>
     <name>TransactionDesc</name>
     <message numerus="yes">
-<<<<<<< HEAD
-        <location filename="../transactiondesc.cpp" line="+43"/>
-=======
-        <location filename="../transactiondesc.cpp" line="+36"/>
->>>>>>> f8e94002
+        <location filename="../transactiondesc.cpp" line="+45"/>
         <source>Open for %n more block(s)</source>
         <translation>
             <numerusform>Open for %n more block</numerusform>
@@ -4808,11 +4764,7 @@
 <context>
     <name>TransactionTableModel</name>
     <message>
-<<<<<<< HEAD
-        <location filename="../transactiontablemodel.cpp" line="+280"/>
-=======
-        <location filename="../transactiontablemodel.cpp" line="+260"/>
->>>>>>> f8e94002
+        <location filename="../transactiontablemodel.cpp" line="+288"/>
         <source>Date</source>
         <translation type="unfinished">Date</translation>
     </message>
@@ -4837,11 +4789,7 @@
         <translation type="unfinished"></translation>
     </message>
     <message numerus="yes">
-<<<<<<< HEAD
-        <location line="+64"/>
-=======
-        <location line="+60"/>
->>>>>>> f8e94002
+        <location line="+62"/>
         <source>Open for %n more block(s)</source>
         <translation>
             <numerusform>Open for %n more block</numerusform>
@@ -5637,7 +5585,7 @@
         <translation type="unfinished"></translation>
     </message>
     <message>
-        <location line="-112"/>
+        <location line="-106"/>
         <source>Error: Dumpfile version is not supported. This version of particl-wallet only supports version 1 dumpfiles. Got dumpfile with version %s</source>
         <translation type="unfinished"></translation>
     </message>
@@ -5647,7 +5595,7 @@
         <translation type="unfinished"></translation>
     </message>
     <message>
-        <location line="+88"/>
+        <location line="+82"/>
         <source>You need to rebuild the database using -reindex to change -balancesindex</source>
         <translation type="unfinished"></translation>
     </message>
@@ -6174,24 +6122,16 @@
     </message>
     <message>
         <location line="+1"/>
-<<<<<<< HEAD
         <source>Transaction amounts must not be negative.</source>
         <translation type="unfinished"></translation>
     </message>
     <message>
         <location line="+1"/>
-        <source>Transaction fee and change calculation failed</source>
-        <translation type="unfinished"></translation>
-    </message>
-    <message>
-        <location line="+1"/>
         <source>Transaction fee and change calculation failed.</source>
         <translation type="unfinished"></translation>
     </message>
     <message>
         <location line="+1"/>
-=======
->>>>>>> f8e94002
         <source>Transaction has too long of a mempool chain</source>
         <translation type="unfinished"></translation>
     </message>
