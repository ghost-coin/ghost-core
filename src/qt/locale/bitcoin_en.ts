<?xml version="1.0" encoding="utf-8"?>
<!DOCTYPE TS>
<TS version="2.1" language="en">
<context>
    <name>AddressBookPage</name>
    <message>
        <location filename="../forms/addressbookpage.ui" line="+37"/>
        <source>Right-click to edit address or label</source>
        <translation type="unfinished"></translation>
    </message>
    <message>
        <location line="+27"/>
        <source>Create a new address</source>
        <translation>Create a new address</translation>
    </message>
    <message>
        <location line="+3"/>
        <source>&amp;New</source>
        <translation type="unfinished"></translation>
    </message>
    <message>
        <location line="+14"/>
        <source>Copy the currently selected address to the system clipboard</source>
        <translation>Copy the currently selected address to the system clipboard</translation>
    </message>
    <message>
        <location line="+3"/>
        <source>&amp;Copy</source>
        <translation type="unfinished"></translation>
    </message>
    <message>
        <location line="+67"/>
        <source>C&amp;lose</source>
        <translation type="unfinished"></translation>
    </message>
    <message>
        <location line="-53"/>
        <source>Delete the currently selected address from the list</source>
        <translation>Delete the currently selected address from the list</translation>
    </message>
    <message>
        <location line="-71"/>
        <source>Enter address or label to search</source>
        <translation type="unfinished"></translation>
    </message>
    <message>
        <location line="+101"/>
        <source>Export the data in the current tab to a file</source>
        <translation>Export the data in the current tab to a file</translation>
    </message>
    <message>
        <location line="+3"/>
        <source>&amp;Export</source>
        <translation>&amp;Export</translation>
    </message>
    <message>
        <location line="-30"/>
        <source>&amp;Delete</source>
        <translation>&amp;Delete</translation>
    </message>
    <message>
        <location filename="../addressbookpage.cpp" line="+85"/>
        <source>Choose the address to send coins to</source>
        <translation type="unfinished"></translation>
    </message>
    <message>
        <location line="+1"/>
        <source>Choose the address to receive coins with</source>
        <translation type="unfinished"></translation>
    </message>
    <message>
        <location line="+5"/>
        <source>C&amp;hoose</source>
        <translation type="unfinished"></translation>
    </message>
    <message>
        <location line="+6"/>
        <source>Sending addresses</source>
        <translation type="unfinished"></translation>
    </message>
    <message>
        <location line="+1"/>
        <source>Receiving addresses</source>
        <translation type="unfinished"></translation>
    </message>
    <message>
        <location line="+7"/>
        <source>These are your Particl addresses for sending payments. Always check the amount and the receiving address before sending coins.</source>
        <translation type="unfinished"></translation>
    </message>
    <message>
<<<<<<< HEAD
        <location line="+4"/>
        <source>These are your Particl addresses for receiving payments. It is recommended to use a new receiving address for each transaction.</source>
=======
        <location line="+5"/>
        <source>These are your Bitcoin addresses for receiving payments. It is recommended to use a new receiving address for each transaction.</source>
>>>>>>> 7ebd8c63
        <translation type="unfinished"></translation>
    </message>
    <message>
        <location line="+7"/>
        <source>&amp;Copy Address</source>
        <translation type="unfinished"></translation>
    </message>
    <message>
        <location line="+1"/>
        <source>Copy &amp;Label</source>
        <translation type="unfinished"></translation>
    </message>
    <message>
        <location line="+1"/>
        <source>&amp;Edit</source>
        <translation type="unfinished"></translation>
    </message>
    <message>
        <location line="+177"/>
        <source>Export Address List</source>
        <translation type="unfinished"></translation>
    </message>
    <message>
        <location line="+1"/>
        <source>Comma separated file (*.csv)</source>
        <translation type="unfinished"></translation>
    </message>
    <message>
        <location line="+13"/>
        <source>Exporting Failed</source>
        <translation type="unfinished"></translation>
    </message>
    <message>
        <location line="+1"/>
        <source>There was an error trying to save the address list to %1. Please try again.</source>
        <translation type="unfinished"></translation>
    </message>
</context>
<context>
    <name>AddressTableModel</name>
    <message>
        <location filename="../addresstablemodel.cpp" line="+164"/>
        <source>Label</source>
        <translation type="unfinished"></translation>
    </message>
    <message>
        <location line="+0"/>
        <source>Address</source>
        <translation type="unfinished"></translation>
    </message>
    <message>
        <location line="+36"/>
        <source>(no label)</source>
        <translation type="unfinished"></translation>
    </message>
</context>
<context>
    <name>AskPassphraseDialog</name>
    <message>
        <location filename="../forms/askpassphrasedialog.ui" line="+26"/>
        <source>Passphrase Dialog</source>
        <translation>Passphrase Dialog</translation>
    </message>
    <message>
        <location line="+30"/>
        <source>Enter passphrase</source>
        <translation>Enter passphrase</translation>
    </message>
    <message>
        <location line="+14"/>
        <source>New passphrase</source>
        <translation>New passphrase</translation>
    </message>
    <message>
        <location line="+14"/>
        <source>Repeat new passphrase</source>
        <translation>Repeat new passphrase</translation>
    </message>
    <message>
        <location line="+14"/>
        <source>Show password</source>
        <translation type="unfinished"></translation>
    </message>
    <message>
        <location filename="../askpassphrasedialog.cpp" line="+46"/>
        <source>Enter the new passphrase to the wallet.&lt;br/&gt;Please use a passphrase of &lt;b&gt;ten or more random characters&lt;/b&gt;, or &lt;b&gt;eight or more words&lt;/b&gt;.</source>
        <translation type="unfinished"></translation>
    </message>
    <message>
        <location line="+3"/>
        <source>Encrypt wallet</source>
        <translation type="unfinished"></translation>
    </message>
    <message>
        <location line="+3"/>
        <source>This operation needs your wallet passphrase to unlock the wallet.</source>
        <translation type="unfinished"></translation>
    </message>
    <message>
        <location line="+5"/>
        <source>Unlock wallet</source>
        <translation type="unfinished"></translation>
    </message>
    <message>
        <location line="+3"/>
        <source>This operation needs your wallet passphrase to decrypt the wallet.</source>
        <translation type="unfinished"></translation>
    </message>
    <message>
        <location line="+5"/>
        <source>Decrypt wallet</source>
        <translation type="unfinished"></translation>
    </message>
    <message>
        <location line="+3"/>
        <source>Change passphrase</source>
        <translation type="unfinished"></translation>
    </message>
    <message>
        <location line="+1"/>
        <source>Enter the old passphrase and new passphrase to the wallet.</source>
        <translation type="unfinished"></translation>
    </message>
    <message>
        <location line="+45"/>
        <source>Confirm wallet encryption</source>
        <translation type="unfinished"></translation>
    </message>
    <message>
        <location line="+1"/>
        <source>Warning: If you encrypt your wallet and lose your passphrase, you will &lt;b&gt;LOSE ALL OF YOUR BITCOINS&lt;/b&gt;!</source>
        <translation type="unfinished"></translation>
    </message>
    <message>
        <location line="+0"/>
        <source>Are you sure you wish to encrypt your wallet?</source>
        <translation type="unfinished"></translation>
    </message>
    <message>
        <location line="+9"/>
        <location line="+58"/>
        <source>Wallet encrypted</source>
        <translation type="unfinished"></translation>
    </message>
    <message>
        <location line="-56"/>
        <source>%1 will close now to finish the encryption process. Remember that encrypting your wallet cannot fully protect your bitcoins from being stolen by malware infecting your computer.</source>
        <translation type="unfinished"></translation>
    </message>
    <message>
        <location line="+4"/>
        <source>IMPORTANT: Any previous backups you have made of your wallet file should be replaced with the newly generated, encrypted wallet file. For security reasons, previous backups of the unencrypted wallet file will become useless as soon as you start using the new, encrypted wallet.</source>
        <translation type="unfinished"></translation>
    </message>
    <message>
        <location line="+9"/>
        <location line="+7"/>
        <location line="+42"/>
        <location line="+6"/>
        <source>Wallet encryption failed</source>
        <translation type="unfinished"></translation>
    </message>
    <message>
        <location line="-54"/>
        <source>Wallet encryption failed due to an internal error. Your wallet was not encrypted.</source>
        <translation type="unfinished"></translation>
    </message>
    <message>
        <location line="+7"/>
        <location line="+48"/>
        <source>The supplied passphrases do not match.</source>
        <translation type="unfinished"></translation>
    </message>
    <message>
        <location line="-37"/>
        <source>Wallet unlock failed</source>
        <translation type="unfinished"></translation>
    </message>
    <message>
        <location line="+1"/>
        <location line="+11"/>
        <location line="+19"/>
        <source>The passphrase entered for the wallet decryption was incorrect.</source>
        <translation type="unfinished"></translation>
    </message>
    <message>
        <location line="-20"/>
        <source>Wallet decryption failed</source>
        <translation type="unfinished"></translation>
    </message>
    <message>
        <location line="+14"/>
        <source>Wallet passphrase was successfully changed.</source>
        <translation type="unfinished"></translation>
    </message>
    <message>
        <location line="+47"/>
        <location line="+33"/>
        <source>Warning: The Caps Lock key is on!</source>
        <translation type="unfinished"></translation>
    </message>
</context>
<context>
    <name>BanTableModel</name>
    <message>
        <location filename="../bantablemodel.cpp" line="+88"/>
        <source>IP/Netmask</source>
        <translation type="unfinished"></translation>
    </message>
    <message>
        <location line="+0"/>
        <source>Banned Until</source>
        <translation type="unfinished"></translation>
    </message>
</context>
<context>
    <name>BitcoinGUI</name>
    <message>
        <location filename="../bitcoingui.cpp" line="+307"/>
        <source>Sign &amp;message...</source>
        <translation>Sign &amp;message...</translation>
    </message>
    <message>
        <location line="+483"/>
        <source>Synchronizing with network...</source>
        <translation>Synchronizing with network...</translation>
    </message>
    <message>
        <location line="-561"/>
        <source>&amp;Overview</source>
        <translation>&amp;Overview</translation>
    </message>
    <message>
        <location line="-140"/>
        <source>Node</source>
        <translation type="unfinished"></translation>
    </message>
    <message>
        <location line="+141"/>
        <source>Show general overview of wallet</source>
        <translation>Show general overview of wallet</translation>
    </message>
    <message>
        <location line="+28"/>
        <source>&amp;Transactions</source>
        <translation>&amp;Transactions</translation>
    </message>
    <message>
        <location line="+1"/>
        <source>Browse transaction history</source>
        <translation>Browse transaction history</translation>
    </message>
    <message>
        <location line="+23"/>
        <source>E&amp;xit</source>
        <translation>E&amp;xit</translation>
    </message>
    <message>
        <location line="+1"/>
        <source>Quit application</source>
        <translation>Quit application</translation>
    </message>
    <message>
        <location line="+3"/>
        <source>&amp;About %1</source>
        <translation type="unfinished"></translation>
    </message>
    <message>
        <location line="+1"/>
        <source>Show information about %1</source>
        <translation type="unfinished"></translation>
    </message>
    <message>
        <location line="+3"/>
        <source>About &amp;Qt</source>
        <translation>About &amp;Qt</translation>
    </message>
    <message>
        <location line="+1"/>
        <source>Show information about Qt</source>
        <translation>Show information about Qt</translation>
    </message>
    <message>
        <location line="+2"/>
        <source>&amp;Options...</source>
        <translation>&amp;Options...</translation>
    </message>
    <message>
        <location line="+1"/>
        <source>Modify configuration options for %1</source>
        <translation type="unfinished"></translation>
    </message>
    <message>
        <location line="+6"/>
        <source>&amp;Encrypt Wallet...</source>
        <translation>&amp;Encrypt Wallet...</translation>
    </message>
    <message>
        <location line="+3"/>
        <source>&amp;Backup Wallet...</source>
        <translation>&amp;Backup Wallet...</translation>
    </message>
    <message>
        <location line="+2"/>
        <source>&amp;Change Passphrase...</source>
        <translation>&amp;Change Passphrase...</translation>
    </message>
    <message>
        <location line="+12"/>
        <source>&amp;Sending addresses...</source>
        <translation type="unfinished"></translation>
    </message>
    <message>
        <location line="+2"/>
        <source>&amp;Receiving addresses...</source>
        <translation type="unfinished"></translation>
    </message>
    <message>
        <location line="+3"/>
        <source>Open &amp;URI...</source>
        <translation type="unfinished"></translation>
    </message>
    <message>
        <location line="+104"/>
        <source>Wallet:</source>
        <translation type="unfinished"></translation>
    </message>
    <message>
        <location line="+83"/>
        <source>default wallet</source>
        <translation type="unfinished"></translation>
    </message>
    <message>
        <location line="+226"/>
        <source>Click to disable network activity.</source>
        <translation type="unfinished"></translation>
    </message>
    <message>
        <location line="+2"/>
        <source>Network activity disabled.</source>
        <translation type="unfinished"></translation>
    </message>
    <message>
        <location line="+0"/>
        <source>Click to enable network activity again.</source>
        <translation type="unfinished"></translation>
    </message>
    <message>
        <location line="+27"/>
        <source>Syncing Headers (%1%)...</source>
        <translation type="unfinished"></translation>
    </message>
    <message>
        <location line="+37"/>
        <source>Reindexing blocks on disk...</source>
        <translation>Reindexing blocks on disk...</translation>
    </message>
    <message>
<<<<<<< HEAD
        <location line="-511"/>
        <source>Send coins to a Particl address</source>
        <translation>Send coins to a Particl address</translation>
=======
        <location line="+316"/>
        <source>Proxy is &lt;b&gt;enabled&lt;/b&gt;: %1</source>
        <translation type="unfinished"></translation>
    </message>
    <message>
        <location line="-880"/>
        <source>Send coins to a Bitcoin address</source>
        <translation>Send coins to a Bitcoin address</translation>
>>>>>>> 7ebd8c63
    </message>
    <message>
        <location line="+67"/>
        <source>Backup wallet to another location</source>
        <translation>Backup wallet to another location</translation>
    </message>
    <message>
        <location line="+2"/>
        <source>Change the passphrase used for wallet encryption</source>
        <translation>Change the passphrase used for wallet encryption</translation>
    </message>
    <message>
        <location line="+6"/>
        <source>&amp;Debug window</source>
        <translation>&amp;Debug window</translation>
    </message>
    <message>
        <location line="+1"/>
        <source>Open debugging and diagnostic console</source>
        <translation>Open debugging and diagnostic console</translation>
    </message>
    <message>
        <location line="-4"/>
        <source>&amp;Verify message...</source>
        <translation>&amp;Verify message...</translation>
    </message>
    <message>
<<<<<<< HEAD
        <location line="+517"/>
        <source>Particl</source>
        <translation>Particl</translation>
=======
        <location line="+570"/>
        <source>Bitcoin</source>
        <translation>Bitcoin</translation>
>>>>>>> 7ebd8c63
    </message>
    <message>
        <location line="-792"/>
        <source>Wallet</source>
        <translation>Wallet</translation>
    </message>
    <message>
        <location line="+149"/>
        <source>&amp;Send</source>
        <translation>&amp;Send</translation>
    </message>
    <message>
        <location line="+11"/>
        <source>&amp;Receive</source>
        <translation>&amp;Receive</translation>
    </message>
    <message>
        <location line="+50"/>
        <source>&amp;Show / Hide</source>
        <translation>&amp;Show / Hide</translation>
    </message>
    <message>
        <location line="+1"/>
        <source>Show or hide the main Window</source>
        <translation>Show or hide the main Window</translation>
    </message>
    <message>
        <location line="+3"/>
        <source>Encrypt the private keys that belong to your wallet</source>
        <translation>Encrypt the private keys that belong to your wallet</translation>
    </message>
    <message>
        <location line="+7"/>
        <source>Sign messages with your Particl addresses to prove you own them</source>
        <translation>Sign messages with your Particl addresses to prove you own them</translation>
    </message>
    <message>
        <location line="+2"/>
        <source>Verify messages to ensure they were signed with specified Particl addresses</source>
        <translation>Verify messages to ensure they were signed with specified Particl addresses</translation>
    </message>
    <message>
        <location line="+58"/>
        <source>&amp;File</source>
        <translation>&amp;File</translation>
    </message>
    <message>
        <location line="+14"/>
        <source>&amp;Settings</source>
        <translation>&amp;Settings</translation>
    </message>
    <message>
        <location line="+9"/>
        <source>&amp;Help</source>
        <translation>&amp;Help</translation>
    </message>
    <message>
        <location line="+15"/>
        <source>Tabs toolbar</source>
        <translation>Tabs toolbar</translation>
    </message>
    <message>
        <location line="-158"/>
        <source>Request payments (generates QR codes and bitcoin: URIs)</source>
        <translation type="unfinished"></translation>
    </message>
    <message>
        <location line="+70"/>
        <source>Show the list of used sending addresses and labels</source>
        <translation type="unfinished"></translation>
    </message>
    <message>
        <location line="+2"/>
        <source>Show the list of used receiving addresses and labels</source>
        <translation type="unfinished"></translation>
    </message>
    <message>
        <location line="+3"/>
        <source>Open a bitcoin: URI or payment request</source>
        <translation type="unfinished"></translation>
    </message>
    <message>
        <location line="+2"/>
        <source>&amp;Command-line options</source>
        <translation type="unfinished"></translation>
    </message>
    <message numerus="yes">
<<<<<<< HEAD
        <location line="+357"/>
        <source>%n active connection(s) to Particl network</source>
=======
        <location line="+410"/>
        <source>%n active connection(s) to Bitcoin network</source>
>>>>>>> 7ebd8c63
        <translation>
            <numerusform>%n active connection to Particl network</numerusform>
            <numerusform>%n active connections to Particl network</numerusform>
        </translation>
    </message>
    <message>
        <location line="+60"/>
        <source>Indexing blocks on disk...</source>
        <translation type="unfinished"></translation>
    </message>
    <message>
        <location line="+2"/>
        <source>Processing blocks on disk...</source>
        <translation type="unfinished"></translation>
    </message>
    <message numerus="yes">
        <location line="+19"/>
        <source>Processed %n block(s) of transaction history.</source>
        <translation>
            <numerusform>Processed %n block of transaction history.</numerusform>
            <numerusform>Processed %n blocks of transaction history.</numerusform>
        </translation>
    </message>
    <message>
        <location line="+24"/>
        <source>%1 behind</source>
        <translation>%1 behind</translation>
    </message>
    <message>
        <location line="+24"/>
        <source>Last received block was generated %1 ago.</source>
        <translation>Last received block was generated %1 ago.</translation>
    </message>
    <message>
        <location line="+2"/>
        <source>Transactions after this will not yet be visible.</source>
        <translation>Transactions after this will not yet be visible.</translation>
    </message>
    <message>
        <location line="+27"/>
        <source>Error</source>
        <translation>Error</translation>
    </message>
    <message>
        <location line="+3"/>
        <source>Warning</source>
        <translation>Warning</translation>
    </message>
    <message>
        <location line="+3"/>
        <source>Information</source>
        <translation>Information</translation>
    </message>
    <message>
        <location line="-78"/>
        <source>Up to date</source>
        <translation>Up to date</translation>
    </message>
    <message>
<<<<<<< HEAD
        <location line="-441"/>
        <source>Show the %1 help message to get a list with possible Particl command-line options</source>
=======
        <location line="-494"/>
        <source>Show the %1 help message to get a list with possible Bitcoin command-line options</source>
>>>>>>> 7ebd8c63
        <translation type="unfinished"></translation>
    </message>
    <message>
        <location line="+253"/>
        <source>%1 client</source>
        <translation type="unfinished"></translation>
    </message>
    <message>
        <location line="+227"/>
        <source>Connecting to peers...</source>
        <translation type="unfinished"></translation>
    </message>
    <message>
        <location line="+38"/>
        <source>Catching up...</source>
        <translation>Catching up...</translation>
    </message>
    <message>
        <location line="+151"/>
        <source>Date: %1
</source>
        <translation type="unfinished"></translation>
    </message>
    <message>
        <location line="+1"/>
        <source>Amount: %1
</source>
        <translation type="unfinished"></translation>
    </message>
    <message>
        <location line="+2"/>
        <source>Wallet: %1
</source>
        <translation type="unfinished"></translation>
    </message>
    <message>
        <location line="+2"/>
        <source>Type: %1
</source>
        <translation type="unfinished"></translation>
    </message>
    <message>
        <location line="+2"/>
        <source>Label: %1
</source>
        <translation type="unfinished"></translation>
    </message>
    <message>
        <location line="+2"/>
        <source>Address: %1
</source>
        <translation type="unfinished"></translation>
    </message>
    <message>
        <location line="+1"/>
        <source>Sent transaction</source>
        <translation>Sent transaction</translation>
    </message>
    <message>
        <location line="+0"/>
        <source>Incoming transaction</source>
        <translation>Incoming transaction</translation>
    </message>
    <message>
        <location line="+52"/>
        <source>HD key generation is &lt;b&gt;enabled&lt;/b&gt;</source>
        <translation type="unfinished"></translation>
    </message>
    <message>
        <location line="+0"/>
        <source>HD key generation is &lt;b&gt;disabled&lt;/b&gt;</source>
        <translation type="unfinished"></translation>
    </message>
    <message>
        <location line="+19"/>
        <source>Wallet is &lt;b&gt;encrypted&lt;/b&gt; and currently &lt;b&gt;unlocked&lt;/b&gt;</source>
        <translation>Wallet is &lt;b&gt;encrypted&lt;/b&gt; and currently &lt;b&gt;unlocked&lt;/b&gt;</translation>
    </message>
    <message>
        <location line="+8"/>
        <source>Wallet is &lt;b&gt;encrypted&lt;/b&gt; and currently &lt;b&gt;locked&lt;/b&gt;</source>
        <translation>Wallet is &lt;b&gt;encrypted&lt;/b&gt; and currently &lt;b&gt;locked&lt;/b&gt;</translation>
    </message>
    <message>
<<<<<<< HEAD
        <location filename="../bitcoin.cpp" line="+534"/>
        <source>A fatal error occurred. Particl can no longer continue safely and will quit.</source>
=======
        <location filename="../bitcoin.cpp" line="+529"/>
        <source>A fatal error occurred. Bitcoin can no longer continue safely and will quit.</source>
>>>>>>> 7ebd8c63
        <translation type="unfinished"></translation>
    </message>
</context>
<context>
    <name>CoinControlDialog</name>
    <message>
        <location filename="../forms/coincontroldialog.ui" line="+14"/>
        <source>Coin Selection</source>
        <translation type="unfinished"></translation>
    </message>
    <message>
        <location line="+34"/>
        <source>Quantity:</source>
        <translation type="unfinished"></translation>
    </message>
    <message>
        <location line="+29"/>
        <source>Bytes:</source>
        <translation type="unfinished"></translation>
    </message>
    <message>
        <location line="+45"/>
        <source>Amount:</source>
        <translation type="unfinished"></translation>
    </message>
    <message>
        <location line="+80"/>
        <source>Fee:</source>
        <translation type="unfinished"></translation>
    </message>
    <message>
        <location line="-48"/>
        <source>Dust:</source>
        <translation type="unfinished"></translation>
    </message>
    <message>
        <location line="+93"/>
        <source>After Fee:</source>
        <translation type="unfinished"></translation>
    </message>
    <message>
        <location line="+32"/>
        <source>Change:</source>
        <translation type="unfinished"></translation>
    </message>
    <message>
        <location line="+56"/>
        <source>(un)select all</source>
        <translation type="unfinished"></translation>
    </message>
    <message>
        <location line="+16"/>
        <source>Tree mode</source>
        <translation type="unfinished"></translation>
    </message>
    <message>
        <location line="+13"/>
        <source>List mode</source>
        <translation type="unfinished"></translation>
    </message>
    <message>
        <location line="+56"/>
        <source>Amount</source>
        <translation type="unfinished">Amount</translation>
    </message>
    <message>
        <location line="+5"/>
        <source>Received with label</source>
        <translation type="unfinished"></translation>
    </message>
    <message>
        <location line="+5"/>
        <source>Received with address</source>
        <translation type="unfinished"></translation>
    </message>
    <message>
        <location line="+5"/>
        <source>Date</source>
        <translation type="unfinished">Date</translation>
    </message>
    <message>
        <location line="+5"/>
        <source>Confirmations</source>
        <translation type="unfinished"></translation>
    </message>
    <message>
        <location line="+3"/>
        <source>Confirmed</source>
        <translation type="unfinished">Confirmed</translation>
    </message>
    <message>
        <location filename="../coincontroldialog.cpp" line="+53"/>
        <source>Copy address</source>
        <translation type="unfinished"></translation>
    </message>
    <message>
        <location line="+1"/>
        <source>Copy label</source>
        <translation type="unfinished"></translation>
    </message>
    <message>
        <location line="+1"/>
        <location line="+26"/>
        <source>Copy amount</source>
        <translation type="unfinished"></translation>
    </message>
    <message>
        <location line="-25"/>
        <source>Copy transaction ID</source>
        <translation type="unfinished"></translation>
    </message>
    <message>
        <location line="+1"/>
        <source>Lock unspent</source>
        <translation type="unfinished"></translation>
    </message>
    <message>
        <location line="+1"/>
        <source>Unlock unspent</source>
        <translation type="unfinished"></translation>
    </message>
    <message>
        <location line="+22"/>
        <source>Copy quantity</source>
        <translation type="unfinished"></translation>
    </message>
    <message>
        <location line="+2"/>
        <source>Copy fee</source>
        <translation type="unfinished"></translation>
    </message>
    <message>
        <location line="+1"/>
        <source>Copy after fee</source>
        <translation type="unfinished"></translation>
    </message>
    <message>
        <location line="+1"/>
        <source>Copy bytes</source>
        <translation type="unfinished"></translation>
    </message>
    <message>
        <location line="+1"/>
        <source>Copy dust</source>
        <translation type="unfinished"></translation>
    </message>
    <message>
        <location line="+1"/>
        <source>Copy change</source>
        <translation type="unfinished"></translation>
    </message>
    <message>
        <location line="+315"/>
        <source>(%1 locked)</source>
        <translation type="unfinished"></translation>
    </message>
    <message>
        <location line="+155"/>
        <source>yes</source>
        <translation type="unfinished"></translation>
    </message>
    <message>
        <location line="+0"/>
        <source>no</source>
        <translation type="unfinished"></translation>
    </message>
    <message>
        <location line="+14"/>
        <source>This label turns red if any recipient receives an amount smaller than the current dust threshold.</source>
        <translation type="unfinished"></translation>
    </message>
    <message>
        <location line="+5"/>
        <source>Can vary +/- %1 satoshi(s) per input.</source>
        <translation type="unfinished"></translation>
    </message>
    <message>
        <location line="+45"/>
        <location line="+54"/>
        <source>(no label)</source>
        <translation type="unfinished"></translation>
    </message>
    <message>
        <location line="-7"/>
        <source>change from %1 (%2)</source>
        <translation type="unfinished"></translation>
    </message>
    <message>
        <location line="+1"/>
        <source>(change)</source>
        <translation type="unfinished"></translation>
    </message>
</context>
<context>
    <name>EditAddressDialog</name>
    <message>
        <location filename="../forms/editaddressdialog.ui" line="+14"/>
        <source>Edit Address</source>
        <translation>Edit Address</translation>
    </message>
    <message>
        <location line="+11"/>
        <source>&amp;Label</source>
        <translation>&amp;Label</translation>
    </message>
    <message>
        <location line="+10"/>
        <source>The label associated with this address list entry</source>
        <translation type="unfinished"></translation>
    </message>
    <message>
        <location line="+17"/>
        <source>The address associated with this address list entry. This can only be modified for sending addresses.</source>
        <translation type="unfinished"></translation>
    </message>
    <message>
        <location line="-10"/>
        <source>&amp;Address</source>
        <translation>&amp;Address</translation>
    </message>
    <message>
        <location filename="../editaddressdialog.cpp" line="+29"/>
        <source>New sending address</source>
        <translation type="unfinished"></translation>
    </message>
    <message>
        <location line="+3"/>
        <source>Edit receiving address</source>
        <translation type="unfinished"></translation>
    </message>
    <message>
        <location line="+4"/>
        <source>Edit sending address</source>
        <translation type="unfinished"></translation>
    </message>
    <message>
<<<<<<< HEAD
        <location line="+72"/>
        <source>The entered address &quot;%1&quot; is not a valid Particl address.</source>
=======
        <location line="+71"/>
        <source>The entered address &quot;%1&quot; is not a valid Bitcoin address.</source>
>>>>>>> 7ebd8c63
        <translation type="unfinished"></translation>
    </message>
    <message>
        <location line="+33"/>
        <source>Address &quot;%1&quot; already exists as a receiving address with label &quot;%2&quot; and so cannot be added as a sending address.</source>
        <translation type="unfinished"></translation>
    </message>
    <message>
        <location line="+5"/>
        <source>The entered address &quot;%1&quot; is already in the address book with label &quot;%2&quot;.</source>
        <translation type="unfinished"></translation>
    </message>
    <message>
        <location line="-28"/>
        <source>Could not unlock wallet.</source>
        <translation type="unfinished"></translation>
    </message>
    <message>
        <location line="+5"/>
        <source>New key generation failed.</source>
        <translation type="unfinished"></translation>
    </message>
</context>
<context>
    <name>FreespaceChecker</name>
    <message>
        <location filename="../intro.cpp" line="+77"/>
        <source>A new data directory will be created.</source>
        <translation>A new data directory will be created.</translation>
    </message>
    <message>
        <location line="+22"/>
        <source>name</source>
        <translation>name</translation>
    </message>
    <message>
        <location line="+2"/>
        <source>Directory already exists. Add %1 if you intend to create a new directory here.</source>
        <translation>Directory already exists. Add %1 if you intend to create a new directory here.</translation>
    </message>
    <message>
        <location line="+3"/>
        <source>Path already exists, and is not a directory.</source>
        <translation>Path already exists, and is not a directory.</translation>
    </message>
    <message>
        <location line="+7"/>
        <source>Cannot create data directory here.</source>
        <translation>Cannot create data directory here.</translation>
    </message>
</context>
<context>
    <name>HelpMessageDialog</name>
    <message>
        <location filename="../utilitydialog.cpp" line="+41"/>
        <source>version</source>
        <translation type="unfinished">version</translation>
    </message>
    <message>
        <location line="+5"/>
        <location line="+2"/>
        <source>(%1-bit)</source>
        <translation type="unfinished"></translation>
    </message>
    <message>
        <location line="+5"/>
        <source>About %1</source>
        <translation type="unfinished"></translation>
    </message>
    <message>
        <location line="+19"/>
        <source>Command-line options</source>
        <translation type="unfinished"></translation>
    </message>
</context>
<context>
    <name>Intro</name>
    <message>
        <location filename="../forms/intro.ui" line="+14"/>
        <source>Welcome</source>
        <translation>Welcome</translation>
    </message>
    <message>
        <location line="+9"/>
        <source>Welcome to %1.</source>
        <translation type="unfinished"></translation>
    </message>
    <message>
        <location line="+26"/>
        <source>As this is the first time the program is launched, you can choose where %1 will store its data.</source>
        <translation type="unfinished"></translation>
    </message>
    <message>
        <location line="+157"/>
        <source>When you click OK, %1 will begin to download and process the full %4 block chain (%2GB) starting with the earliest transactions in %3 when %4 initially launched.</source>
        <translation type="unfinished"></translation>
    </message>
    <message>
        <location line="+10"/>
        <source>This initial synchronisation is very demanding, and may expose hardware problems with your computer that had previously gone unnoticed. Each time you run %1, it will continue downloading where it left off.</source>
        <translation type="unfinished"></translation>
    </message>
    <message>
        <location line="+10"/>
        <source>If you have chosen to limit block chain storage (pruning), the historical data must still be downloaded and processed, but will be deleted afterward to keep your disk usage low.</source>
        <translation type="unfinished"></translation>
    </message>
    <message>
        <location line="-160"/>
        <source>Use the default data directory</source>
        <translation>Use the default data directory</translation>
    </message>
    <message>
        <location line="+7"/>
        <source>Use a custom data directory:</source>
        <translation>Use a custom data directory:</translation>
    </message>
    <message>
        <location filename="../intro.cpp" line="+20"/>
        <source>Bitcoin</source>
        <translation type="unfinished">Bitcoin</translation>
    </message>
    <message>
        <location line="+6"/>
        <source>At least %1 GB of data will be stored in this directory, and it will grow over time.</source>
        <translation type="unfinished"></translation>
    </message>
    <message>
        <location line="+5"/>
        <source>Approximately %1 GB of data will be stored in this directory.</source>
        <translation type="unfinished"></translation>
    </message>
    <message>
        <location line="+8"/>
        <source>%1 will download and store a copy of the Bitcoin block chain.</source>
        <translation type="unfinished"></translation>
    </message>
    <message>
        <location line="+2"/>
        <source>The wallet will also be stored in this directory.</source>
        <translation type="unfinished"></translation>
    </message>
    <message>
        <location line="+73"/>
        <source>Error: Specified data directory &quot;%1&quot; cannot be created.</source>
        <translation type="unfinished"></translation>
    </message>
    <message>
        <location line="+27"/>
        <source>Error</source>
        <translation>Error</translation>
    </message>
    <message numerus="yes">
        <location line="+9"/>
        <source>%n GB of free space available</source>
        <translation>
            <numerusform>%n GB of free space available</numerusform>
            <numerusform>%n GB of free space available</numerusform>
        </translation>
    </message>
    <message numerus="yes">
        <location line="+3"/>
        <source>(of %n GB needed)</source>
        <translation>
            <numerusform>(of %n GB needed)</numerusform>
            <numerusform>(of %n GB needed)</numerusform>
        </translation>
    </message>
</context>
<context>
    <name>ModalOverlay</name>
    <message>
        <location filename="../forms/modaloverlay.ui" line="+14"/>
        <source>Form</source>
        <translation type="unfinished">Form</translation>
    </message>
    <message>
        <location line="+119"/>
        <source>Recent transactions may not yet be visible, and therefore your wallet&apos;s balance might be incorrect. This information will be correct once your wallet has finished synchronizing with the bitcoin network, as detailed below.</source>
        <translation type="unfinished"></translation>
    </message>
    <message>
        <location line="+19"/>
        <source>Attempting to spend bitcoins that are affected by not-yet-displayed transactions will not be accepted by the network.</source>
        <translation type="unfinished"></translation>
    </message>
    <message>
        <location line="+63"/>
        <source>Number of blocks left</source>
        <translation type="unfinished"></translation>
    </message>
    <message>
        <location line="+7"/>
        <location line="+26"/>
        <location filename="../modaloverlay.cpp" line="+140"/>
        <source>Unknown...</source>
        <translation type="unfinished"></translation>
    </message>
    <message>
        <location line="-13"/>
        <source>Last block time</source>
        <translation type="unfinished">Last block time</translation>
    </message>
    <message>
        <location line="+26"/>
        <source>Progress</source>
        <translation type="unfinished"></translation>
    </message>
    <message>
        <location line="+34"/>
        <source>Progress increase per hour</source>
        <translation type="unfinished"></translation>
    </message>
    <message>
        <location line="+7"/>
        <location line="+20"/>
        <source>calculating...</source>
        <translation type="unfinished"></translation>
    </message>
    <message>
        <location line="-7"/>
        <source>Estimated time left until synced</source>
        <translation type="unfinished"></translation>
    </message>
    <message>
        <location line="+37"/>
        <source>Hide</source>
        <translation type="unfinished"></translation>
    </message>
    <message>
        <location filename="../modaloverlay.cpp" line="-1"/>
        <source>Unknown. Syncing Headers (%1)...</source>
        <translation type="unfinished"></translation>
    </message>
</context>
<context>
    <name>OpenURIDialog</name>
    <message>
        <location filename="../forms/openuridialog.ui" line="+14"/>
        <source>Open URI</source>
        <translation type="unfinished"></translation>
    </message>
    <message>
        <location line="+6"/>
        <source>Open payment request from URI or file</source>
        <translation type="unfinished"></translation>
    </message>
    <message>
        <location line="+9"/>
        <source>URI:</source>
        <translation type="unfinished"></translation>
    </message>
    <message>
        <location line="+10"/>
        <source>Select payment request file</source>
        <translation type="unfinished"></translation>
    </message>
    <message>
        <location filename="../openuridialog.cpp" line="+45"/>
        <source>Select payment request file to open</source>
        <translation type="unfinished"></translation>
    </message>
</context>
<context>
    <name>OptionsDialog</name>
    <message>
        <location filename="../forms/optionsdialog.ui" line="+14"/>
        <source>Options</source>
        <translation>Options</translation>
    </message>
    <message>
        <location line="+13"/>
        <source>&amp;Main</source>
        <translation>&amp;Main</translation>
    </message>
    <message>
        <location line="+6"/>
        <source>Automatically start %1 after logging in to the system.</source>
        <translation type="unfinished"></translation>
    </message>
    <message>
        <location line="+3"/>
        <source>&amp;Start %1 on system login</source>
        <translation type="unfinished"></translation>
    </message>
    <message>
        <location line="+72"/>
        <source>Size of &amp;database cache</source>
        <translation type="unfinished"></translation>
    </message>
    <message>
        <location line="+16"/>
        <source>MB</source>
        <translation type="unfinished"></translation>
    </message>
    <message>
        <location line="+27"/>
        <source>Number of script &amp;verification threads</source>
        <translation type="unfinished"></translation>
    </message>
    <message>
        <location line="+161"/>
        <location line="+187"/>
        <source>IP address of the proxy (e.g. IPv4: 127.0.0.1 / IPv6: ::1)</source>
        <translation type="unfinished"></translation>
    </message>
    <message>
        <location line="-118"/>
        <location line="+23"/>
        <location line="+23"/>
        <source>Shows if the supplied default SOCKS5 proxy is used to reach peers via this network type.</source>
        <translation type="unfinished"></translation>
    </message>
    <message>
        <location line="+38"/>
        <source>Use separate SOCKS&amp;5 proxy to reach peers via Tor hidden services:</source>
        <translation type="unfinished"></translation>
    </message>
    <message>
        <location line="+108"/>
        <source>Hide the icon from the system tray.</source>
        <translation type="unfinished"></translation>
    </message>
    <message>
        <location line="+3"/>
        <source>&amp;Hide tray icon</source>
        <translation type="unfinished"></translation>
    </message>
    <message>
        <location line="+17"/>
        <source>Minimize instead of exit the application when the window is closed. When this option is enabled, the application will be closed only after selecting Exit in the menu.</source>
        <translation type="unfinished"></translation>
    </message>
    <message>
        <location line="+80"/>
        <location line="+13"/>
        <source>Third party URLs (e.g. a block explorer) that appear in the transactions tab as context menu items. %s in the URL is replaced by transaction hash. Multiple URLs are separated by vertical bar |.</source>
        <translation type="unfinished"></translation>
    </message>
    <message>
        <location line="+31"/>
        <source>Active command-line options that override above options:</source>
        <translation type="unfinished"></translation>
    </message>
    <message>
        <location line="+45"/>
        <source>Open the %1 configuration file from the working directory.</source>
        <translation type="unfinished"></translation>
    </message>
    <message>
        <location line="+3"/>
        <source>Open Configuration File</source>
        <translation type="unfinished"></translation>
    </message>
    <message>
        <location line="+10"/>
        <source>Reset all client options to default.</source>
        <translation>Reset all client options to default.</translation>
    </message>
    <message>
        <location line="+3"/>
        <source>&amp;Reset Options</source>
        <translation>&amp;Reset Options</translation>
    </message>
    <message>
        <location line="-529"/>
        <source>&amp;Network</source>
        <translation>&amp;Network</translation>
    </message>
    <message>
        <location line="-191"/>
        <source>Disables some advanced features but all blocks will still be fully validated. Reverting this setting requires re-downloading the entire blockchain. Actual disk usage may be somewhat higher.</source>
        <translation type="unfinished"></translation>
    </message>
    <message>
        <location line="+3"/>
        <source>Prune &amp;block storage to</source>
        <translation type="unfinished"></translation>
    </message>
    <message>
        <location line="+10"/>
        <source>GB</source>
        <translation type="unfinished"></translation>
    </message>
    <message>
        <location line="+25"/>
        <source>Reverting this setting requires re-downloading the entire blockchain.</source>
        <translation type="unfinished"></translation>
    </message>
    <message>
        <location line="+68"/>
        <source>(0 = auto, &lt;0 = leave that many cores free)</source>
        <translation type="unfinished"></translation>
    </message>
    <message>
        <location line="+36"/>
        <source>W&amp;allet</source>
        <translation type="unfinished"></translation>
    </message>
    <message>
        <location line="+6"/>
        <source>Expert</source>
        <translation type="unfinished"></translation>
    </message>
    <message>
        <location line="+9"/>
        <source>Enable coin &amp;control features</source>
        <translation type="unfinished"></translation>
    </message>
    <message>
        <location line="+7"/>
        <source>If you disable the spending of unconfirmed change, the change from a transaction cannot be used until that transaction has at least one confirmation. This also affects how your balance is computed.</source>
        <translation type="unfinished"></translation>
    </message>
    <message>
        <location line="+3"/>
        <source>&amp;Spend unconfirmed change</source>
        <translation type="unfinished"></translation>
    </message>
    <message>
        <location line="+30"/>
        <source>Automatically open the Particl client port on the router. This only works when your router supports UPnP and it is enabled.</source>
        <translation>Automatically open the Particl client port on the router. This only works when your router supports UPnP and it is enabled.</translation>
    </message>
    <message>
        <location line="+3"/>
        <source>Map port using &amp;UPnP</source>
        <translation>Map port using &amp;UPnP</translation>
    </message>
    <message>
        <location line="+7"/>
        <source>Accept connections from outside.</source>
        <translation type="unfinished"></translation>
    </message>
    <message>
        <location line="+3"/>
        <source>Allow incomin&amp;g connections</source>
        <translation type="unfinished"></translation>
    </message>
    <message>
        <location line="+7"/>
        <source>Connect to the Particl network through a SOCKS5 proxy.</source>
        <translation type="unfinished"></translation>
    </message>
    <message>
        <location line="+3"/>
        <source>&amp;Connect through SOCKS5 proxy (default proxy):</source>
        <translation type="unfinished"></translation>
    </message>
    <message>
        <location line="+9"/>
        <location line="+187"/>
        <source>Proxy &amp;IP:</source>
        <translation>Proxy &amp;IP:</translation>
    </message>
    <message>
        <location line="-155"/>
        <location line="+187"/>
        <source>&amp;Port:</source>
        <translation>&amp;Port:</translation>
    </message>
    <message>
        <location line="-162"/>
        <location line="+187"/>
        <source>Port of the proxy (e.g. 9050)</source>
        <translation>Port of the proxy (e.g. 9050)</translation>
    </message>
    <message>
        <location line="-163"/>
        <source>Used for reaching peers via:</source>
        <translation type="unfinished"></translation>
    </message>
    <message>
        <location line="+23"/>
        <source>IPv4</source>
        <translation type="unfinished"></translation>
    </message>
    <message>
        <location line="+23"/>
        <source>IPv6</source>
        <translation type="unfinished"></translation>
    </message>
    <message>
        <location line="+23"/>
        <source>Tor</source>
        <translation type="unfinished"></translation>
    </message>
    <message>
        <location line="+25"/>
        <source>Connect to the Particl network through a separate SOCKS5 proxy for Tor hidden services.</source>
        <translation type="unfinished"></translation>
    </message>
    <message>
        <location line="+105"/>
        <source>&amp;Window</source>
        <translation>&amp;Window</translation>
    </message>
    <message>
        <location line="+16"/>
        <source>Show only a tray icon after minimizing the window.</source>
        <translation>Show only a tray icon after minimizing the window.</translation>
    </message>
    <message>
        <location line="+3"/>
        <source>&amp;Minimize to the tray instead of the taskbar</source>
        <translation>&amp;Minimize to the tray instead of the taskbar</translation>
    </message>
    <message>
        <location line="+10"/>
        <source>M&amp;inimize on close</source>
        <translation>M&amp;inimize on close</translation>
    </message>
    <message>
        <location line="+21"/>
        <source>&amp;Display</source>
        <translation>&amp;Display</translation>
    </message>
    <message>
        <location line="+8"/>
        <source>User Interface &amp;language:</source>
        <translation>User Interface &amp;language:</translation>
    </message>
    <message>
        <location line="+13"/>
        <source>The user interface language can be set here. This setting will take effect after restarting %1.</source>
        <translation type="unfinished"></translation>
    </message>
    <message>
        <location line="+11"/>
        <source>&amp;Unit to show amounts in:</source>
        <translation>&amp;Unit to show amounts in:</translation>
    </message>
    <message>
        <location line="+13"/>
        <source>Choose the default subdivision unit to show in the interface and when sending coins.</source>
        <translation>Choose the default subdivision unit to show in the interface and when sending coins.</translation>
    </message>
    <message>
        <location line="-450"/>
        <source>Whether to show coin control features or not.</source>
        <translation type="unfinished"></translation>
    </message>
    <message>
        <location line="+464"/>
        <source>&amp;Third party transaction URLs</source>
        <translation type="unfinished"></translation>
    </message>
    <message>
        <location line="+182"/>
        <source>&amp;OK</source>
        <translation>&amp;OK</translation>
    </message>
    <message>
        <location line="+13"/>
        <source>&amp;Cancel</source>
        <translation>&amp;Cancel</translation>
    </message>
    <message>
        <location filename="../optionsdialog.cpp" line="+92"/>
        <source>default</source>
        <translation>default</translation>
    </message>
    <message>
        <location line="+52"/>
        <source>none</source>
        <translation type="unfinished"></translation>
    </message>
    <message>
        <location line="+77"/>
        <source>Confirm options reset</source>
        <translation>Confirm options reset</translation>
    </message>
    <message>
        <location line="+1"/>
        <location line="+60"/>
        <source>Client restart required to activate changes.</source>
        <translation type="unfinished"></translation>
    </message>
    <message>
        <location line="-60"/>
        <source>Client will be shut down. Do you want to proceed?</source>
        <translation type="unfinished"></translation>
    </message>
    <message>
        <location line="+15"/>
        <source>Configuration options</source>
        <translation type="unfinished"></translation>
    </message>
    <message>
        <location line="+1"/>
        <source>The configuration file is used to specify advanced user options which override GUI settings. Additionally, any command-line options will override this configuration file.</source>
        <translation type="unfinished"></translation>
    </message>
    <message>
        <location line="+5"/>
        <source>Error</source>
        <translation type="unfinished">Error</translation>
    </message>
    <message>
        <location line="+0"/>
        <source>The configuration file could not be opened.</source>
        <translation type="unfinished"></translation>
    </message>
    <message>
        <location line="+43"/>
        <source>This change would require a client restart.</source>
        <translation type="unfinished"></translation>
    </message>
    <message>
        <location line="+28"/>
        <source>The supplied proxy address is invalid.</source>
        <translation>The supplied proxy address is invalid.</translation>
    </message>
</context>
<context>
    <name>OverviewPage</name>
    <message>
        <location filename="../forms/overviewpage.ui" line="+14"/>
        <source>Form</source>
        <translation>Form</translation>
    </message>
    <message>
        <location line="+62"/>
        <location line="+386"/>
        <source>The displayed information may be out of date. Your wallet automatically synchronizes with the Particl network after a connection is established, but this process has not completed yet.</source>
        <translation>The displayed information may be out of date. Your wallet automatically synchronizes with the Particl network after a connection is established, but this process has not completed yet.</translation>
    </message>
    <message>
        <location line="-139"/>
        <source>Watch-only:</source>
        <translation type="unfinished"></translation>
    </message>
    <message>
        <location line="+10"/>
        <source>Available:</source>
        <translation type="unfinished"></translation>
    </message>
    <message>
        <location line="+16"/>
        <source>Your current spendable balance</source>
        <translation>Your current spendable balance</translation>
    </message>
    <message>
        <location line="+41"/>
        <source>Pending:</source>
        <translation type="unfinished"></translation>
    </message>
    <message>
        <location line="-236"/>
        <source>Total of transactions that have yet to be confirmed, and do not yet count toward the spendable balance</source>
        <translation>Total of transactions that have yet to be confirmed, and do not yet count toward the spendable balance</translation>
    </message>
    <message>
        <location line="+112"/>
        <source>Immature:</source>
        <translation>Immature:</translation>
    </message>
    <message>
        <location line="-29"/>
        <source>Mined balance that has not yet matured</source>
        <translation>Mined balance that has not yet matured</translation>
    </message>
    <message>
        <location line="-177"/>
        <source>Balances</source>
        <translation type="unfinished"></translation>
    </message>
    <message>
        <location line="+161"/>
        <source>Total:</source>
        <translation>Total:</translation>
    </message>
    <message>
        <location line="+61"/>
        <source>Your current total balance</source>
        <translation>Your current total balance</translation>
    </message>
    <message>
        <location line="+92"/>
        <source>Your current balance in watch-only addresses</source>
        <translation type="unfinished"></translation>
    </message>
    <message>
        <location line="+23"/>
        <source>Spendable:</source>
        <translation type="unfinished"></translation>
    </message>
    <message>
        <location line="+49"/>
        <source>Recent transactions</source>
        <translation type="unfinished"></translation>
    </message>
    <message>
        <location line="-317"/>
        <source>Unconfirmed transactions to watch-only addresses</source>
        <translation type="unfinished"></translation>
    </message>
    <message>
        <location line="+50"/>
        <source>Mined balance in watch-only addresses that has not yet matured</source>
        <translation type="unfinished"></translation>
    </message>
    <message>
        <location line="+128"/>
        <source>Current total balance in watch-only addresses</source>
        <translation type="unfinished"></translation>
    </message>
</context>
<context>
    <name>PaymentServer</name>
    <message>
        <location filename="../paymentserver.cpp" line="+317"/>
        <location line="+215"/>
        <location line="+42"/>
        <location line="+110"/>
        <location line="+14"/>
        <location line="+18"/>
        <source>Payment request error</source>
        <translation type="unfinished"></translation>
    </message>
    <message>
        <location line="-398"/>
        <source>Cannot start bitcoin: click-to-pay handler</source>
        <translation type="unfinished"></translation>
    </message>
    <message>
        <location line="+82"/>
        <location line="+21"/>
        <location line="+13"/>
        <location line="+7"/>
        <source>URI handling</source>
        <translation type="unfinished"></translation>
    </message>
    <message>
        <location line="-41"/>
        <source>&apos;bitcoin://&apos; is not a valid URI. Use &apos;bitcoin:&apos; instead.</source>
        <translation type="unfinished"></translation>
    </message>
    <message>
        <location line="+22"/>
        <source>Payment request fetch URL is invalid: %1</source>
        <translation type="unfinished"></translation>
    </message>
    <message>
        <location line="+12"/>
        <source>Invalid payment address %1</source>
        <translation type="unfinished"></translation>
    </message>
    <message>
        <location line="+8"/>
        <source>URI cannot be parsed! This can be caused by an invalid Particl address or malformed URI parameters.</source>
        <translation type="unfinished"></translation>
    </message>
    <message>
        <location line="+13"/>
        <source>Payment request file handling</source>
        <translation type="unfinished"></translation>
    </message>
    <message>
        <location line="+1"/>
        <source>Payment request file cannot be read! This can be caused by an invalid payment request file.</source>
        <translation type="unfinished"></translation>
    </message>
    <message>
        <location line="+61"/>
        <location line="+9"/>
        <location line="+31"/>
        <location line="+10"/>
        <location line="+17"/>
        <location line="+85"/>
        <source>Payment request rejected</source>
        <translation type="unfinished"></translation>
    </message>
    <message>
        <location line="-152"/>
        <source>Payment request network doesn&apos;t match client network.</source>
        <translation type="unfinished"></translation>
    </message>
    <message>
        <location line="+9"/>
        <source>Payment request expired.</source>
        <translation type="unfinished"></translation>
    </message>
    <message>
        <location line="+6"/>
        <source>Payment request is not initialized.</source>
        <translation type="unfinished"></translation>
    </message>
    <message>
        <location line="+26"/>
        <source>Unverified payment requests to custom payment scripts are unsupported.</source>
        <translation type="unfinished"></translation>
    </message>
    <message>
        <location line="+9"/>
        <location line="+17"/>
        <source>Invalid payment request.</source>
        <translation type="unfinished"></translation>
    </message>
    <message>
        <location line="-10"/>
        <source>Requested payment amount of %1 is too small (considered dust).</source>
        <translation type="unfinished"></translation>
    </message>
    <message>
        <location line="+65"/>
        <source>Refund from %1</source>
        <translation type="unfinished"></translation>
    </message>
    <message>
        <location line="+31"/>
        <source>Payment request %1 is too large (%2 bytes, allowed %3 bytes).</source>
        <translation type="unfinished"></translation>
    </message>
    <message>
        <location line="+9"/>
        <source>Error communicating with %1: %2</source>
        <translation type="unfinished"></translation>
    </message>
    <message>
        <location line="+20"/>
        <source>Payment request cannot be parsed!</source>
        <translation type="unfinished"></translation>
    </message>
    <message>
        <location line="+13"/>
        <source>Bad response from server %1</source>
        <translation type="unfinished"></translation>
    </message>
    <message>
        <location line="+22"/>
        <source>Network request error</source>
        <translation type="unfinished"></translation>
    </message>
    <message>
        <location line="+11"/>
        <source>Payment acknowledged</source>
        <translation type="unfinished"></translation>
    </message>
</context>
<context>
    <name>PeerTableModel</name>
    <message>
        <location filename="../peertablemodel.cpp" line="+109"/>
        <source>User Agent</source>
        <translation type="unfinished"></translation>
    </message>
    <message>
        <location line="+0"/>
        <source>Node/Service</source>
        <translation type="unfinished"></translation>
    </message>
    <message>
        <location line="+0"/>
        <source>NodeId</source>
        <translation type="unfinished"></translation>
    </message>
    <message>
        <location line="+0"/>
        <source>Ping</source>
        <translation type="unfinished"></translation>
    </message>
    <message>
        <location line="+0"/>
        <source>Sent</source>
        <translation type="unfinished"></translation>
    </message>
    <message>
        <location line="+0"/>
        <source>Received</source>
        <translation type="unfinished"></translation>
    </message>
</context>
<context>
    <name>QObject</name>
    <message>
        <location filename="../bitcoinunits.cpp" line="+197"/>
        <source>Amount</source>
        <translation type="unfinished">Amount</translation>
    </message>
    <message>
<<<<<<< HEAD
        <location filename="../guiutil.cpp" line="+136"/>
        <source>Enter a Particl address (e.g. %1)</source>
=======
        <location filename="../guiutil.cpp" line="+124"/>
        <source>Enter a Bitcoin address (e.g. %1)</source>
>>>>>>> 7ebd8c63
        <translation type="unfinished"></translation>
    </message>
    <message>
        <location line="+722"/>
        <source>%1 d</source>
        <translation type="unfinished"></translation>
    </message>
    <message>
        <location line="+2"/>
        <source>%1 h</source>
        <translation type="unfinished"></translation>
    </message>
    <message>
        <location line="+2"/>
        <source>%1 m</source>
        <translation type="unfinished"></translation>
    </message>
    <message>
        <location line="+2"/>
        <location line="+50"/>
        <source>%1 s</source>
        <translation type="unfinished"></translation>
    </message>
    <message>
        <location line="-10"/>
        <source>None</source>
        <translation type="unfinished"></translation>
    </message>
    <message>
        <location line="+5"/>
        <source>N/A</source>
        <translation type="unfinished">N/A</translation>
    </message>
    <message>
        <location line="+0"/>
        <source>%1 ms</source>
        <translation type="unfinished"></translation>
    </message>
    <message numerus="yes">
        <location line="+18"/>
        <source>%n second(s)</source>
        <translation>
            <numerusform>%n second</numerusform>
            <numerusform>%n seconds</numerusform>
        </translation>
    </message>
    <message numerus="yes">
        <location line="+4"/>
        <source>%n minute(s)</source>
        <translation>
            <numerusform>%n minute</numerusform>
            <numerusform>%n minutes</numerusform>
        </translation>
    </message>
    <message numerus="yes">
        <location line="+4"/>
        <source>%n hour(s)</source>
        <translation type="unfinished">
            <numerusform>%n hour</numerusform>
            <numerusform>%n hours</numerusform>
        </translation>
    </message>
    <message numerus="yes">
        <location line="+4"/>
        <source>%n day(s)</source>
        <translation type="unfinished">
            <numerusform>%n day</numerusform>
            <numerusform>%n days</numerusform>
        </translation>
    </message>
    <message numerus="yes">
        <location line="+4"/>
        <location line="+6"/>
        <source>%n week(s)</source>
        <translation type="unfinished">
            <numerusform>%n week</numerusform>
            <numerusform>%n weeks</numerusform>
        </translation>
    </message>
    <message>
        <location line="+0"/>
        <source>%1 and %2</source>
        <translation type="unfinished"></translation>
    </message>
    <message numerus="yes">
        <location line="+0"/>
        <source>%n year(s)</source>
        <translation type="unfinished">
            <numerusform>%n year</numerusform>
            <numerusform>%n years</numerusform>
        </translation>
    </message>
    <message>
        <location line="+8"/>
        <source>%1 B</source>
        <translation type="unfinished"></translation>
    </message>
    <message>
        <location line="+2"/>
        <source>%1 KB</source>
        <translation type="unfinished"></translation>
    </message>
    <message>
        <location line="+2"/>
        <source>%1 MB</source>
        <translation type="unfinished"></translation>
    </message>
    <message>
        <location line="+2"/>
        <source>%1 GB</source>
        <translation type="unfinished"></translation>
    </message>
    <message>
        <location filename="../bitcoin.cpp" line="+193"/>
        <source>%1 didn&apos;t yet exit safely...</source>
        <translation type="unfinished"></translation>
    </message>
    <message>
        <location filename="../modaloverlay.cpp" line="-29"/>
        <source>unknown</source>
        <translation type="unfinished"></translation>
    </message>
</context>
<context>
    <name>QObject::QObject</name>
    <message>
        <location filename="../bitcoin.cpp" line="-118"/>
        <source>Error parsing command line arguments: %1.</source>
        <translation type="unfinished"></translation>
    </message>
    <message>
        <location line="+39"/>
        <source>Error: Specified data directory &quot;%1&quot; does not exist.</source>
        <translation type="unfinished"></translation>
    </message>
    <message>
        <location line="+5"/>
        <source>Error: Cannot parse configuration file: %1.</source>
        <translation type="unfinished"></translation>
    </message>
    <message>
        <location line="+14"/>
        <source>Error: %1</source>
        <translation type="unfinished"></translation>
    </message>
</context>
<context>
    <name>QRImageWidget</name>
    <message>
        <location filename="../receiverequestdialog.cpp" line="+32"/>
        <source>&amp;Save Image...</source>
        <translation type="unfinished"></translation>
    </message>
    <message>
        <location line="+3"/>
        <source>&amp;Copy Image</source>
        <translation type="unfinished"></translation>
    </message>
    <message>
        <location line="+32"/>
        <source>Save QR Code</source>
        <translation type="unfinished"></translation>
    </message>
    <message>
        <location line="+0"/>
        <source>PNG Image (*.png)</source>
        <translation type="unfinished"></translation>
    </message>
</context>
<context>
    <name>RPCConsole</name>
    <message>
        <location filename="../forms/debugwindow.ui" line="+56"/>
        <location line="+26"/>
        <location line="+26"/>
        <location line="+23"/>
        <location line="+26"/>
        <location line="+36"/>
        <location line="+23"/>
        <location line="+36"/>
        <location line="+23"/>
        <location line="+36"/>
        <location line="+23"/>
        <location line="+679"/>
        <location line="+23"/>
        <location line="+23"/>
        <location line="+23"/>
        <location line="+23"/>
        <location line="+23"/>
        <location line="+23"/>
        <location line="+23"/>
        <location line="+23"/>
        <location line="+23"/>
        <location line="+23"/>
        <location line="+23"/>
        <location line="+23"/>
        <location line="+23"/>
        <location line="+23"/>
        <location line="+26"/>
        <location line="+23"/>
        <location line="+23"/>
        <source>N/A</source>
        <translation>N/A</translation>
    </message>
    <message>
        <location line="-1361"/>
        <source>Client version</source>
        <translation>Client version</translation>
    </message>
    <message>
        <location line="-22"/>
        <source>&amp;Information</source>
        <translation>&amp;Information</translation>
    </message>
    <message>
        <location line="-10"/>
        <source>Debug window</source>
        <translation type="unfinished"></translation>
    </message>
    <message>
        <location line="+25"/>
        <source>General</source>
        <translation type="unfinished"></translation>
    </message>
    <message>
        <location line="+56"/>
        <source>Using BerkeleyDB version</source>
        <translation type="unfinished"></translation>
    </message>
    <message>
        <location line="+26"/>
        <source>Datadir</source>
        <translation type="unfinished"></translation>
    </message>
    <message>
        <location line="+26"/>
        <source>Startup time</source>
        <translation>Startup time</translation>
    </message>
    <message>
        <location line="+29"/>
        <source>Network</source>
        <translation>Network</translation>
    </message>
    <message>
        <location line="+7"/>
        <source>Name</source>
        <translation type="unfinished"></translation>
    </message>
    <message>
        <location line="+23"/>
        <source>Number of connections</source>
        <translation>Number of connections</translation>
    </message>
    <message>
        <location line="+29"/>
        <source>Block chain</source>
        <translation>Block chain</translation>
    </message>
    <message>
        <location line="+7"/>
        <source>Current number of blocks</source>
        <translation>Current number of blocks</translation>
    </message>
    <message>
        <location line="+52"/>
        <source>Memory Pool</source>
        <translation type="unfinished"></translation>
    </message>
    <message>
        <location line="+7"/>
        <source>Current number of transactions</source>
        <translation type="unfinished"></translation>
    </message>
    <message>
        <location line="+23"/>
        <source>Memory usage</source>
        <translation type="unfinished"></translation>
    </message>
    <message>
        <location line="+94"/>
        <source>Wallet: </source>
        <translation type="unfinished"></translation>
    </message>
    <message>
        <location line="+8"/>
        <source>(none)</source>
        <translation type="unfinished"></translation>
    </message>
    <message>
        <location line="+238"/>
        <source>&amp;Reset</source>
        <translation type="unfinished"></translation>
    </message>
    <message>
        <location line="+80"/>
        <location line="+558"/>
        <source>Received</source>
        <translation type="unfinished"></translation>
    </message>
    <message>
        <location line="-478"/>
        <location line="+455"/>
        <source>Sent</source>
        <translation type="unfinished"></translation>
    </message>
    <message>
        <location line="-414"/>
        <source>&amp;Peers</source>
        <translation type="unfinished"></translation>
    </message>
    <message>
        <location line="+53"/>
        <source>Banned peers</source>
        <translation type="unfinished"></translation>
    </message>
    <message>
        <location line="+60"/>
        <location filename="../rpcconsole.cpp" line="+502"/>
        <location line="+760"/>
        <source>Select a peer to view detailed information.</source>
        <translation type="unfinished"></translation>
    </message>
    <message>
        <location line="+25"/>
        <source>Whitelisted</source>
        <translation type="unfinished"></translation>
    </message>
    <message>
        <location line="+23"/>
        <source>Direction</source>
        <translation type="unfinished"></translation>
    </message>
    <message>
        <location line="+23"/>
        <source>Version</source>
        <translation type="unfinished"></translation>
    </message>
    <message>
        <location line="+69"/>
        <source>Starting Block</source>
        <translation type="unfinished"></translation>
    </message>
    <message>
        <location line="+23"/>
        <source>Synced Headers</source>
        <translation type="unfinished"></translation>
    </message>
    <message>
        <location line="+23"/>
        <source>Synced Blocks</source>
        <translation type="unfinished"></translation>
    </message>
    <message>
        <location line="-1095"/>
        <location line="+1003"/>
        <source>User Agent</source>
        <translation type="unfinished"></translation>
    </message>
    <message>
        <location line="-700"/>
        <source>Open the %1 debug log file from the current data directory. This can take a few seconds for large log files.</source>
        <translation type="unfinished"></translation>
    </message>
    <message>
        <location line="+84"/>
        <source>Decrease font size</source>
        <translation type="unfinished"></translation>
    </message>
    <message>
        <location line="+29"/>
        <source>Increase font size</source>
        <translation type="unfinished"></translation>
    </message>
    <message>
        <location line="+610"/>
        <source>Services</source>
        <translation type="unfinished"></translation>
    </message>
    <message>
        <location line="+92"/>
        <source>Ban Score</source>
        <translation type="unfinished"></translation>
    </message>
    <message>
        <location line="+23"/>
        <source>Connection Time</source>
        <translation type="unfinished"></translation>
    </message>
    <message>
        <location line="+23"/>
        <source>Last Send</source>
        <translation type="unfinished"></translation>
    </message>
    <message>
        <location line="+23"/>
        <source>Last Receive</source>
        <translation type="unfinished"></translation>
    </message>
    <message>
        <location line="+69"/>
        <source>Ping Time</source>
        <translation type="unfinished"></translation>
    </message>
    <message>
        <location line="+23"/>
        <source>The duration of a currently outstanding ping.</source>
        <translation type="unfinished"></translation>
    </message>
    <message>
        <location line="+3"/>
        <source>Ping Wait</source>
        <translation type="unfinished"></translation>
    </message>
    <message>
        <location line="+23"/>
        <source>Min Ping</source>
        <translation type="unfinished"></translation>
    </message>
    <message>
        <location line="+23"/>
        <source>Time Offset</source>
        <translation type="unfinished"></translation>
    </message>
    <message>
        <location line="-1132"/>
        <source>Last block time</source>
        <translation>Last block time</translation>
    </message>
    <message>
        <location line="+110"/>
        <source>&amp;Open</source>
        <translation>&amp;Open</translation>
    </message>
    <message>
        <location line="+26"/>
        <source>&amp;Console</source>
        <translation>&amp;Console</translation>
    </message>
    <message>
        <location line="+211"/>
        <source>&amp;Network Traffic</source>
        <translation type="unfinished"></translation>
    </message>
    <message>
        <location line="+68"/>
        <source>Totals</source>
        <translation type="unfinished"></translation>
    </message>
    <message>
        <location filename="../rpcconsole.cpp" line="-414"/>
        <source>In:</source>
        <translation type="unfinished"></translation>
    </message>
    <message>
        <location line="+1"/>
        <source>Out:</source>
        <translation type="unfinished"></translation>
    </message>
    <message>
        <location filename="../forms/debugwindow.ui" line="-315"/>
        <source>Debug log file</source>
        <translation>Debug log file</translation>
    </message>
    <message>
        <location line="+152"/>
        <source>Clear console</source>
        <translation>Clear console</translation>
    </message>
    <message>
        <location filename="../rpcconsole.cpp" line="-253"/>
        <source>1 &amp;hour</source>
        <translation type="unfinished"></translation>
    </message>
    <message>
        <location line="+1"/>
        <source>1 &amp;day</source>
        <translation type="unfinished"></translation>
    </message>
    <message>
        <location line="+1"/>
        <source>1 &amp;week</source>
        <translation type="unfinished"></translation>
    </message>
    <message>
        <location line="+1"/>
        <source>1 &amp;year</source>
        <translation type="unfinished"></translation>
    </message>
    <message>
        <location line="-4"/>
        <source>&amp;Disconnect</source>
        <translation type="unfinished"></translation>
    </message>
    <message>
        <location line="+1"/>
        <location line="+1"/>
        <location line="+1"/>
        <location line="+1"/>
        <source>Ban for</source>
        <translation type="unfinished"></translation>
    </message>
    <message>
        <location line="+48"/>
        <source>&amp;Unban</source>
        <translation type="unfinished"></translation>
    </message>
    <message>
        <location line="+54"/>
        <source>default wallet</source>
        <translation type="unfinished"></translation>
    </message>
    <message>
        <location line="+110"/>
        <source>Welcome to the %1 RPC console.</source>
        <translation type="unfinished"></translation>
    </message>
    <message>
        <location line="+1"/>
        <source>Use up and down arrows to navigate history, and %1 to clear screen.</source>
        <translation type="unfinished"></translation>
    </message>
    <message>
        <location line="+1"/>
        <source>Type %1 for an overview of available commands.</source>
        <translation type="unfinished"></translation>
    </message>
    <message>
        <location line="+1"/>
        <source>For more information on using this console type %1.</source>
        <translation type="unfinished"></translation>
    </message>
    <message>
        <location line="+2"/>
        <source>WARNING: Scammers have been active, telling users to type commands here, stealing their wallet contents. Do not use this console without fully understanding the ramifications of a command.</source>
        <translation type="unfinished"></translation>
    </message>
    <message>
        <location line="+36"/>
        <source>Network activity disabled</source>
        <translation type="unfinished"></translation>
    </message>
    <message>
        <location line="+68"/>
        <source>Executing command without any wallet</source>
        <translation type="unfinished"></translation>
    </message>
    <message>
        <location line="+2"/>
        <source>Executing command using &quot;%1&quot; wallet</source>
        <translation type="unfinished"></translation>
    </message>
    <message>
        <location line="+190"/>
        <source>(node id: %1)</source>
        <translation type="unfinished"></translation>
    </message>
    <message>
        <location line="+2"/>
        <source>via %1</source>
        <translation type="unfinished"></translation>
    </message>
    <message>
        <location line="+3"/>
        <location line="+1"/>
        <source>never</source>
        <translation type="unfinished"></translation>
    </message>
    <message>
        <location line="+10"/>
        <source>Inbound</source>
        <translation type="unfinished"></translation>
    </message>
    <message>
        <location line="+0"/>
        <source>Outbound</source>
        <translation type="unfinished"></translation>
    </message>
    <message>
        <location line="+2"/>
        <source>Yes</source>
        <translation type="unfinished"></translation>
    </message>
    <message>
        <location line="+0"/>
        <source>No</source>
        <translation type="unfinished"></translation>
    </message>
    <message>
        <location line="+12"/>
        <location line="+6"/>
        <source>Unknown</source>
        <translation type="unfinished"></translation>
    </message>
</context>
<context>
    <name>ReceiveCoinsDialog</name>
    <message>
        <location filename="../forms/receivecoinsdialog.ui" line="+37"/>
        <source>&amp;Amount:</source>
        <translation type="unfinished"></translation>
    </message>
    <message>
        <location line="+46"/>
        <source>&amp;Label:</source>
        <translation type="unfinished">&amp;Label:</translation>
    </message>
    <message>
        <location line="-30"/>
        <source>&amp;Message:</source>
        <translation type="unfinished"></translation>
    </message>
    <message>
        <location line="-3"/>
        <location line="+46"/>
        <source>An optional message to attach to the payment request, which will be displayed when the request is opened. Note: The message will not be sent with the payment over the Particl network.</source>
        <translation type="unfinished"></translation>
    </message>
    <message>
        <location line="-30"/>
        <location line="+14"/>
        <source>An optional label to associate with the new receiving address.</source>
        <translation type="unfinished"></translation>
    </message>
    <message>
        <location line="-7"/>
        <source>Use this form to request payments. All fields are &lt;b&gt;optional&lt;/b&gt;.</source>
        <translation type="unfinished"></translation>
    </message>
    <message>
        <location line="-39"/>
        <location line="+153"/>
        <source>An optional amount to request. Leave this empty or zero to not request a specific amount.</source>
        <translation type="unfinished"></translation>
    </message>
    <message>
        <location line="-59"/>
        <source>Clear all fields of the form.</source>
        <translation type="unfinished"></translation>
    </message>
    <message>
        <location line="+3"/>
        <source>Clear</source>
        <translation type="unfinished"></translation>
    </message>
    <message>
        <location line="+78"/>
        <source>Native segwit addresses (aka Bech32 or BIP-173) reduce your transaction fees later on and offer better protection against typos, but old wallets don&apos;t support them. When unchecked, an address compatible with older wallets will be created instead.</source>
        <translation type="unfinished"></translation>
    </message>
    <message>
        <location line="+3"/>
        <source>Generate native segwit (Bech32) address</source>
        <translation type="unfinished"></translation>
    </message>
    <message>
        <location line="+61"/>
        <source>Requested payments history</source>
        <translation type="unfinished"></translation>
    </message>
    <message>
        <location line="-162"/>
        <source>&amp;Request payment</source>
        <translation type="unfinished"></translation>
    </message>
    <message>
        <location line="+187"/>
        <source>Show the selected request (does the same as double clicking an entry)</source>
        <translation type="unfinished"></translation>
    </message>
    <message>
        <location line="+3"/>
        <source>Show</source>
        <translation type="unfinished"></translation>
    </message>
    <message>
        <location line="+17"/>
        <source>Remove the selected entries from the list</source>
        <translation type="unfinished"></translation>
    </message>
    <message>
        <location line="+3"/>
        <source>Remove</source>
        <translation type="unfinished"></translation>
    </message>
    <message>
        <location filename="../receivecoinsdialog.cpp" line="+47"/>
        <source>Copy URI</source>
        <translation type="unfinished"></translation>
    </message>
    <message>
        <location line="+1"/>
        <source>Copy label</source>
        <translation type="unfinished"></translation>
    </message>
    <message>
        <location line="+1"/>
        <source>Copy message</source>
        <translation type="unfinished"></translation>
    </message>
    <message>
        <location line="+1"/>
        <source>Copy amount</source>
        <translation type="unfinished"></translation>
    </message>
</context>
<context>
    <name>ReceiveRequestDialog</name>
    <message>
        <location filename="../forms/receiverequestdialog.ui" line="+29"/>
        <source>QR Code</source>
        <translation type="unfinished"></translation>
    </message>
    <message>
        <location line="+46"/>
        <source>Copy &amp;URI</source>
        <translation type="unfinished"></translation>
    </message>
    <message>
        <location line="+10"/>
        <source>Copy &amp;Address</source>
        <translation type="unfinished"></translation>
    </message>
    <message>
        <location line="+10"/>
        <source>&amp;Save Image...</source>
        <translation type="unfinished"></translation>
    </message>
    <message>
        <location filename="../receiverequestdialog.cpp" line="+65"/>
        <source>Request payment to %1</source>
        <translation type="unfinished"></translation>
    </message>
    <message>
        <location line="+6"/>
        <source>Payment information</source>
        <translation type="unfinished"></translation>
    </message>
    <message>
        <location line="+1"/>
        <source>URI</source>
        <translation type="unfinished"></translation>
    </message>
    <message>
        <location line="+2"/>
        <source>Address</source>
        <translation type="unfinished"></translation>
    </message>
    <message>
        <location line="+2"/>
        <source>Amount</source>
        <translation type="unfinished">Amount</translation>
    </message>
    <message>
        <location line="+2"/>
        <source>Label</source>
        <translation type="unfinished"></translation>
    </message>
    <message>
        <location line="+2"/>
        <source>Message</source>
        <translation type="unfinished"></translation>
    </message>
    <message>
        <location line="+2"/>
        <source>Wallet</source>
        <translation type="unfinished">Wallet</translation>
    </message>
    <message>
        <location line="+11"/>
        <source>Resulting URI too long, try to reduce the text for label / message.</source>
        <translation type="unfinished"></translation>
    </message>
    <message>
        <location line="+5"/>
        <source>Error encoding URI into QR Code.</source>
        <translation type="unfinished"></translation>
    </message>
</context>
<context>
    <name>RecentRequestsTableModel</name>
    <message>
        <location filename="../recentrequeststablemodel.cpp" line="+27"/>
        <source>Date</source>
        <translation type="unfinished">Date</translation>
    </message>
    <message>
        <location line="+0"/>
        <source>Label</source>
        <translation type="unfinished"></translation>
    </message>
    <message>
        <location line="+0"/>
        <source>Message</source>
        <translation type="unfinished"></translation>
    </message>
    <message>
        <location line="+39"/>
        <source>(no label)</source>
        <translation type="unfinished"></translation>
    </message>
    <message>
        <location line="+9"/>
        <source>(no message)</source>
        <translation type="unfinished"></translation>
    </message>
    <message>
        <location line="+8"/>
        <source>(no amount requested)</source>
        <translation type="unfinished"></translation>
    </message>
    <message>
        <location line="+42"/>
        <source>Requested</source>
        <translation type="unfinished"></translation>
    </message>
</context>
<context>
    <name>SendCoinsDialog</name>
    <message>
        <location filename="../forms/sendcoinsdialog.ui" line="+14"/>
        <location filename="../sendcoinsdialog.cpp" line="+588"/>
        <source>Send Coins</source>
        <translation>Send Coins</translation>
    </message>
    <message>
        <location line="+76"/>
        <source>Coin Control Features</source>
        <translation type="unfinished"></translation>
    </message>
    <message>
        <location line="+20"/>
        <source>Inputs...</source>
        <translation type="unfinished"></translation>
    </message>
    <message>
        <location line="+10"/>
        <source>automatically selected</source>
        <translation type="unfinished"></translation>
    </message>
    <message>
        <location line="+19"/>
        <source>Insufficient funds!</source>
        <translation type="unfinished"></translation>
    </message>
    <message>
        <location line="+89"/>
        <source>Quantity:</source>
        <translation type="unfinished"></translation>
    </message>
    <message>
        <location line="+35"/>
        <source>Bytes:</source>
        <translation type="unfinished"></translation>
    </message>
    <message>
        <location line="+48"/>
        <source>Amount:</source>
        <translation type="unfinished"></translation>
    </message>
    <message>
        <location line="+80"/>
        <source>Fee:</source>
        <translation type="unfinished"></translation>
    </message>
    <message>
        <location line="+51"/>
        <source>After Fee:</source>
        <translation type="unfinished"></translation>
    </message>
    <message>
        <location line="+32"/>
        <source>Change:</source>
        <translation type="unfinished"></translation>
    </message>
    <message>
        <location line="+44"/>
        <source>If this is activated, but the change address is empty or invalid, change will be sent to a newly generated address.</source>
        <translation type="unfinished"></translation>
    </message>
    <message>
        <location line="+3"/>
        <source>Custom change address</source>
        <translation type="unfinished"></translation>
    </message>
    <message>
        <location line="+206"/>
        <source>Transaction Fee:</source>
        <translation type="unfinished"></translation>
    </message>
    <message>
        <location line="+14"/>
        <source>Choose...</source>
        <translation type="unfinished"></translation>
    </message>
    <message>
        <location line="+24"/>
        <source>Using the fallbackfee can result in sending a transaction that will take several hours or days (or never) to confirm. Consider choosing your fee manually or wait until you have validated the complete chain.</source>
        <translation type="unfinished"></translation>
    </message>
    <message>
        <location line="+9"/>
        <source>Warning: Fee estimation is currently not possible.</source>
        <translation type="unfinished"></translation>
    </message>
    <message>
        <location line="+26"/>
        <source>collapse fee-settings</source>
        <translation type="unfinished"></translation>
    </message>
    <message>
        <location line="+51"/>
        <source>Specify a custom fee per kB (1,000 bytes) of the transaction&apos;s virtual size.

Note:  Since the fee is calculated on a per-byte basis, a fee of &quot;100 satoshis per kB&quot; for a transaction size of 500 bytes (half of 1 kB) would ultimately yield a fee of only 50 satoshis.</source>
        <translation type="unfinished"></translation>
    </message>
    <message>
        <location line="+5"/>
        <source>per kilobyte</source>
        <translation type="unfinished"></translation>
    </message>
    <message>
        <location line="-53"/>
        <source>Hide</source>
        <translation type="unfinished"></translation>
    </message>
    <message>
        <location line="+80"/>
        <location line="+13"/>
        <source>Paying only the minimum fee is just fine as long as there is less transaction volume than space in the blocks. But be aware that this can end up in a never confirming transaction once there is more demand for bitcoin transactions than the network can process.</source>
        <translation type="unfinished"></translation>
    </message>
    <message>
        <location line="+3"/>
        <source>(read the tooltip)</source>
        <translation type="unfinished"></translation>
    </message>
    <message>
        <location line="+29"/>
        <source>Recommended:</source>
        <translation type="unfinished"></translation>
    </message>
    <message>
        <location line="+30"/>
        <source>Custom:</source>
        <translation type="unfinished"></translation>
    </message>
    <message>
        <location line="+52"/>
        <source>(Smart fee not initialized yet. This usually takes a few blocks...)</source>
        <translation type="unfinished"></translation>
    </message>
    <message>
        <location line="+185"/>
        <source>Send to multiple recipients at once</source>
        <translation>Send to multiple recipients at once</translation>
    </message>
    <message>
        <location line="+3"/>
        <source>Add &amp;Recipient</source>
        <translation>Add &amp;Recipient</translation>
    </message>
    <message>
        <location line="-20"/>
        <source>Clear all fields of the form.</source>
        <translation type="unfinished"></translation>
    </message>
    <message>
        <location line="-835"/>
        <source>Dust:</source>
        <translation type="unfinished"></translation>
    </message>
    <message>
        <location line="+696"/>
        <source>Confirmation time target:</source>
        <translation type="unfinished"></translation>
    </message>
    <message>
        <location line="+74"/>
        <source>Enable Replace-By-Fee</source>
        <translation type="unfinished"></translation>
    </message>
    <message>
        <location line="+3"/>
        <source>With Replace-By-Fee (BIP-125) you can increase a transaction&apos;s fee after it is sent. Without this, a higher fee may be recommended to compensate for increased transaction delay risk.</source>
        <translation type="unfinished"></translation>
    </message>
    <message>
        <location line="+65"/>
        <source>Clear &amp;All</source>
        <translation>Clear &amp;All</translation>
    </message>
    <message>
        <location line="+55"/>
        <source>Balance:</source>
        <translation>Balance:</translation>
    </message>
    <message>
        <location line="-84"/>
        <source>Confirm the send action</source>
        <translation>Confirm the send action</translation>
    </message>
    <message>
        <location line="+3"/>
        <source>S&amp;end</source>
        <translation>S&amp;end</translation>
    </message>
    <message>
        <location filename="../sendcoinsdialog.cpp" line="-504"/>
        <source>Copy quantity</source>
        <translation type="unfinished"></translation>
    </message>
    <message>
        <location line="+1"/>
        <source>Copy amount</source>
        <translation type="unfinished"></translation>
    </message>
    <message>
        <location line="+1"/>
        <source>Copy fee</source>
        <translation type="unfinished"></translation>
    </message>
    <message>
        <location line="+1"/>
        <source>Copy after fee</source>
        <translation type="unfinished"></translation>
    </message>
    <message>
        <location line="+1"/>
        <source>Copy bytes</source>
        <translation type="unfinished"></translation>
    </message>
    <message>
        <location line="+1"/>
        <source>Copy dust</source>
        <translation type="unfinished"></translation>
    </message>
    <message>
        <location line="+1"/>
        <source>Copy change</source>
        <translation type="unfinished"></translation>
    </message>
    <message>
        <location line="+76"/>
        <source>%1 (%2 blocks)</source>
        <translation type="unfinished"></translation>
    </message>
    <message>
        <location line="+131"/>
        <location line="+5"/>
        <location line="+5"/>
        <location line="+4"/>
        <source>%1 to %2</source>
        <translation type="unfinished"></translation>
    </message>
    <message>
        <location line="+6"/>
        <source>Are you sure you want to send?</source>
        <translation type="unfinished"></translation>
    </message>
    <message>
        <location line="+42"/>
        <source>or</source>
        <translation type="unfinished"></translation>
    </message>
    <message>
        <location line="-19"/>
        <source>You can increase the fee later (signals Replace-By-Fee, BIP-125).</source>
        <translation type="unfinished"></translation>
    </message>
    <message>
        <location line="-57"/>
        <source>from wallet %1</source>
        <translation type="unfinished"></translation>
    </message>
    <message>
        <location line="+36"/>
        <source>Please, review your transaction.</source>
        <translation type="unfinished"></translation>
    </message>
    <message>
        <location line="+7"/>
        <source>Transaction fee</source>
        <translation type="unfinished"></translation>
    </message>
    <message>
        <location line="+16"/>
        <source>Not signalling Replace-By-Fee, BIP-125.</source>
        <translation type="unfinished"></translation>
    </message>
    <message>
        <location line="+14"/>
        <source>Total Amount</source>
        <translation type="unfinished"></translation>
    </message>
    <message>
        <location line="+5"/>
        <source>Confirm send coins</source>
        <translation type="unfinished"></translation>
    </message>
    <message>
        <location line="+192"/>
        <source>The recipient address is not valid. Please recheck.</source>
        <translation type="unfinished"></translation>
    </message>
    <message>
        <location line="+3"/>
        <source>The amount to pay must be larger than 0.</source>
        <translation type="unfinished"></translation>
    </message>
    <message>
        <location line="+3"/>
        <source>The amount exceeds your balance.</source>
        <translation type="unfinished"></translation>
    </message>
    <message>
        <location line="+3"/>
        <source>The total exceeds your balance when the %1 transaction fee is included.</source>
        <translation type="unfinished"></translation>
    </message>
    <message>
        <location line="+3"/>
        <source>Duplicate address found: addresses should only be used once each.</source>
        <translation type="unfinished"></translation>
    </message>
    <message>
        <location line="+3"/>
        <source>Transaction creation failed!</source>
        <translation type="unfinished"></translation>
    </message>
    <message>
        <location line="+4"/>
        <source>The transaction was rejected with the following reason: %1</source>
        <translation type="unfinished"></translation>
    </message>
    <message>
        <location line="+4"/>
        <source>A fee higher than %1 is considered an absurdly high fee.</source>
        <translation type="unfinished"></translation>
    </message>
    <message>
        <location line="+3"/>
        <source>Payment request expired.</source>
        <translation type="unfinished"></translation>
    </message>
    <message>
        <location line="+91"/>
        <source>Pay only the required fee of %1</source>
        <translation type="unfinished"></translation>
    </message>
    <message numerus="yes">
        <location line="+43"/>
        <source>Estimated to begin confirmation within %n block(s).</source>
        <translation>
            <numerusform>Estimated to begin confirmation within %n block.</numerusform>
            <numerusform>Estimated to begin confirmation within %n blocks.</numerusform>
        </translation>
    </message>
    <message>
        <location line="+101"/>
        <source>Warning: Invalid Particl address</source>
        <translation type="unfinished"></translation>
    </message>
    <message>
        <location line="+5"/>
        <source>Warning: Unknown change address</source>
        <translation type="unfinished"></translation>
    </message>
    <message>
        <location line="+3"/>
        <source>Confirm custom change address</source>
        <translation type="unfinished"></translation>
    </message>
    <message>
        <location line="+0"/>
        <source>The address you selected for change is not part of this wallet. Any or all funds in your wallet may be sent to this address. Are you sure?</source>
        <translation type="unfinished"></translation>
    </message>
    <message>
        <location line="+21"/>
        <source>(no label)</source>
        <translation type="unfinished"></translation>
    </message>
</context>
<context>
    <name>SendCoinsEntry</name>
    <message>
        <location filename="../forms/sendcoinsentry.ui" line="+155"/>
        <location line="+546"/>
        <location line="+533"/>
        <source>A&amp;mount:</source>
        <translation>A&amp;mount:</translation>
    </message>
    <message>
        <location line="-1192"/>
        <source>Pay &amp;To:</source>
        <translation>Pay &amp;To:</translation>
    </message>
    <message>
        <location line="+93"/>
        <source>&amp;Label:</source>
        <translation>&amp;Label:</translation>
    </message>
    <message>
        <location line="-68"/>
        <source>Choose previously used address</source>
        <translation type="unfinished"></translation>
    </message>
    <message>
        <location line="-46"/>
        <source>This is a normal payment.</source>
        <translation type="unfinished"></translation>
    </message>
    <message>
        <location line="+39"/>
        <source>The Particl address to send the payment to</source>
        <translation type="unfinished"></translation>
    </message>
    <message>
        <location line="+23"/>
        <source>Alt+A</source>
        <translation>Alt+A</translation>
    </message>
    <message>
        <location line="+7"/>
        <source>Paste address from clipboard</source>
        <translation>Paste address from clipboard</translation>
    </message>
    <message>
        <location line="+16"/>
        <source>Alt+P</source>
        <translation>Alt+P</translation>
    </message>
    <message>
        <location line="+7"/>
        <location line="+555"/>
        <location line="+533"/>
        <source>Remove this entry</source>
        <translation type="unfinished"></translation>
    </message>
    <message>
        <location line="-1028"/>
        <source>The fee will be deducted from the amount being sent. The recipient will receive less bitcoins than you enter in the amount field. If multiple recipients are selected, the fee is split equally.</source>
        <translation type="unfinished"></translation>
    </message>
    <message>
        <location line="+3"/>
        <source>S&amp;ubtract fee from amount</source>
        <translation type="unfinished"></translation>
    </message>
    <message>
        <location line="+7"/>
        <source>Use available balance</source>
        <translation type="unfinished"></translation>
    </message>
    <message>
        <location line="+9"/>
        <source>Message:</source>
        <translation type="unfinished"></translation>
    </message>
    <message>
        <location line="+443"/>
        <source>This is an unauthenticated payment request.</source>
        <translation type="unfinished"></translation>
    </message>
    <message>
        <location line="+529"/>
        <source>This is an authenticated payment request.</source>
        <translation type="unfinished"></translation>
    </message>
    <message>
        <location line="-1016"/>
        <source>Enter a label for this address to add it to the list of used addresses</source>
        <translation type="unfinished"></translation>
    </message>
    <message>
        <location line="+54"/>
        <source>A message that was attached to the particl: URI which will be stored with the transaction for your reference. Note: This message will not be sent over the Particl network.</source>
        <translation type="unfinished"></translation>
    </message>
    <message>
        <location line="+448"/>
        <location line="+529"/>
        <source>Pay To:</source>
        <translation type="unfinished"></translation>
    </message>
    <message>
        <location line="-495"/>
        <location line="+533"/>
        <source>Memo:</source>
        <translation type="unfinished"></translation>
    </message>
    <message>
        <location filename="../sendcoinsentry.cpp" line="+35"/>
        <source>Enter a label for this address to add it to your address book</source>
        <translation type="unfinished"></translation>
    </message>
</context>
<context>
    <name>SendConfirmationDialog</name>
    <message>
        <location filename="../sendcoinsdialog.cpp" line="+83"/>
        <location line="+5"/>
        <source>Yes</source>
        <translation type="unfinished"></translation>
    </message>
</context>
<context>
    <name>ShutdownWindow</name>
    <message>
        <location filename="../utilitydialog.cpp" line="+84"/>
        <source>%1 is shutting down...</source>
        <translation type="unfinished"></translation>
    </message>
    <message>
        <location line="+1"/>
        <source>Do not shut down the computer until this window disappears.</source>
        <translation type="unfinished"></translation>
    </message>
</context>
<context>
    <name>SignVerifyMessageDialog</name>
    <message>
        <location filename="../forms/signverifymessagedialog.ui" line="+14"/>
        <source>Signatures - Sign / Verify a Message</source>
        <translation>Signatures - Sign / Verify a Message</translation>
    </message>
    <message>
        <location line="+13"/>
        <source>&amp;Sign Message</source>
        <translation>&amp;Sign Message</translation>
    </message>
    <message>
        <location line="+6"/>
        <source>You can sign messages/agreements with your addresses to prove you can receive bitcoins sent to them. Be careful not to sign anything vague or random, as phishing attacks may try to trick you into signing your identity over to them. Only sign fully-detailed statements you agree to.</source>
        <translation type="unfinished"></translation>
    </message>
    <message>
        <location line="+18"/>
        <source>The Particl address to sign the message with</source>
        <translation type="unfinished"></translation>
    </message>
    <message>
        <location line="+7"/>
        <location line="+210"/>
        <source>Choose previously used address</source>
        <translation type="unfinished"></translation>
    </message>
    <message>
        <location line="-200"/>
        <location line="+210"/>
        <source>Alt+A</source>
        <translation>Alt+A</translation>
    </message>
    <message>
        <location line="-200"/>
        <source>Paste address from clipboard</source>
        <translation>Paste address from clipboard</translation>
    </message>
    <message>
        <location line="+10"/>
        <source>Alt+P</source>
        <translation>Alt+P</translation>
    </message>
    <message>
        <location line="+12"/>
        <source>Enter the message you want to sign here</source>
        <translation>Enter the message you want to sign here</translation>
    </message>
    <message>
        <location line="+7"/>
        <source>Signature</source>
        <translation>Signature</translation>
    </message>
    <message>
        <location line="+27"/>
        <source>Copy the current signature to the system clipboard</source>
        <translation>Copy the current signature to the system clipboard</translation>
    </message>
    <message>
        <location line="+21"/>
        <source>Sign the message to prove you own this Particl address</source>
        <translation>Sign the message to prove you own this Particl address</translation>
    </message>
    <message>
        <location line="+3"/>
        <source>Sign &amp;Message</source>
        <translation>Sign &amp;Message</translation>
    </message>
    <message>
        <location line="+14"/>
        <source>Reset all sign message fields</source>
        <translation>Reset all sign message fields</translation>
    </message>
    <message>
        <location line="+3"/>
        <location line="+143"/>
        <source>Clear &amp;All</source>
        <translation>Clear &amp;All</translation>
    </message>
    <message>
        <location line="-84"/>
        <source>&amp;Verify Message</source>
        <translation>&amp;Verify Message</translation>
    </message>
    <message>
        <location line="+6"/>
        <source>Enter the receiver&apos;s address, message (ensure you copy line breaks, spaces, tabs, etc. exactly) and signature below to verify the message. Be careful not to read more into the signature than what is in the signed message itself, to avoid being tricked by a man-in-the-middle attack. Note that this only proves the signing party receives with the address, it cannot prove sendership of any transaction!</source>
        <translation type="unfinished"></translation>
    </message>
    <message>
        <location line="+21"/>
        <source>The Particl address the message was signed with</source>
        <translation type="unfinished"></translation>
    </message>
    <message>
        <location line="+37"/>
        <source>Verify the message to ensure it was signed with the specified Particl address</source>
        <translation>Verify the message to ensure it was signed with the specified Particl address</translation>
    </message>
    <message>
        <location line="+3"/>
        <source>Verify &amp;Message</source>
        <translation>Verify &amp;Message</translation>
    </message>
    <message>
        <location line="+14"/>
        <source>Reset all verify message fields</source>
        <translation>Reset all verify message fields</translation>
    </message>
    <message>
        <location filename="../signverifymessagedialog.cpp" line="+39"/>
        <source>Click &quot;Sign Message&quot; to generate signature</source>
        <translation type="unfinished"></translation>
    </message>
    <message>
        <location line="+81"/>
        <location line="+78"/>
        <source>The entered address is invalid.</source>
        <translation type="unfinished"></translation>
    </message>
    <message>
        <location line="-78"/>
        <location line="+7"/>
        <location line="+71"/>
        <location line="+6"/>
        <source>Please check the address and try again.</source>
        <translation type="unfinished"></translation>
    </message>
    <message>
        <location line="-77"/>
        <location line="+77"/>
        <source>The entered address does not refer to a key.</source>
        <translation type="unfinished"></translation>
    </message>
    <message>
        <location line="-69"/>
        <source>Wallet unlock was cancelled.</source>
        <translation type="unfinished"></translation>
    </message>
    <message>
        <location line="+8"/>
        <source>Private key for the entered address is not available.</source>
        <translation type="unfinished"></translation>
    </message>
    <message>
        <location line="+12"/>
        <source>Message signing failed.</source>
        <translation type="unfinished"></translation>
    </message>
    <message>
        <location line="+5"/>
        <source>Message signed.</source>
        <translation type="unfinished"></translation>
    </message>
    <message>
        <location line="+55"/>
        <source>The signature could not be decoded.</source>
        <translation type="unfinished"></translation>
    </message>
    <message>
        <location line="+0"/>
        <location line="+13"/>
        <source>Please check the signature and try again.</source>
        <translation type="unfinished"></translation>
    </message>
    <message>
        <location line="+0"/>
        <source>The signature did not match the message digest.</source>
        <translation type="unfinished"></translation>
    </message>
    <message>
        <location line="+6"/>
        <source>Message verification failed.</source>
        <translation type="unfinished"></translation>
    </message>
    <message>
        <location line="+5"/>
        <source>Message verified.</source>
        <translation type="unfinished"></translation>
    </message>
</context>
<context>
    <name>SplashScreen</name>
    <message>
        <location filename="../networkstyle.cpp" line="+19"/>
        <source>[testnet]</source>
        <translation>[testnet]</translation>
    </message>
</context>
<context>
    <name>TrafficGraphWidget</name>
    <message>
        <location filename="../trafficgraphwidget.cpp" line="+81"/>
        <source>KB/s</source>
        <translation type="unfinished"></translation>
    </message>
</context>
<context>
    <name>TransactionDesc</name>
    <message numerus="yes">
        <location filename="../transactiondesc.cpp" line="+31"/>
        <source>Open for %n more block(s)</source>
        <translation>
            <numerusform>Open for %n more block</numerusform>
            <numerusform>Open for %n more blocks</numerusform>
        </translation>
    </message>
    <message>
        <location line="+2"/>
        <source>Open until %1</source>
        <translation type="unfinished"></translation>
    </message>
    <message>
        <location line="+6"/>
        <source>conflicted with a transaction with %1 confirmations</source>
        <translation type="unfinished"></translation>
    </message>
    <message>
        <location line="+2"/>
        <source>0/unconfirmed, %1</source>
        <translation type="unfinished"></translation>
    </message>
    <message>
        <location line="+0"/>
        <source>in memory pool</source>
        <translation type="unfinished"></translation>
    </message>
    <message>
        <location line="+0"/>
        <source>not in memory pool</source>
        <translation type="unfinished"></translation>
    </message>
    <message>
        <location line="+0"/>
        <source>abandoned</source>
        <translation type="unfinished"></translation>
    </message>
    <message>
        <location line="+2"/>
        <source>%1/unconfirmed</source>
        <translation type="unfinished"></translation>
    </message>
    <message>
        <location line="+2"/>
        <source>%1 confirmations</source>
        <translation type="unfinished"></translation>
    </message>
    <message>
        <location line="+23"/>
        <source>Status</source>
        <translation type="unfinished"></translation>
    </message>
    <message>
        <location line="+3"/>
        <source>Date</source>
        <translation type="unfinished">Date</translation>
    </message>
    <message>
        <location line="+7"/>
        <source>Source</source>
        <translation type="unfinished"></translation>
    </message>
    <message>
        <location line="+0"/>
        <source>Generated</source>
        <translation type="unfinished"></translation>
    </message>
    <message>
        <location line="+5"/>
        <location line="+14"/>
        <location line="+72"/>
        <source>From</source>
        <translation type="unfinished"></translation>
    </message>
    <message>
        <location line="-72"/>
        <source>unknown</source>
        <translation type="unfinished"></translation>
    </message>
    <message>
        <location line="+1"/>
        <location line="+20"/>
        <location line="+70"/>
        <source>To</source>
        <translation type="unfinished"></translation>
    </message>
    <message>
        <location line="-88"/>
        <source>own address</source>
        <translation type="unfinished"></translation>
    </message>
    <message>
        <location line="+0"/>
        <location line="+69"/>
        <source>watch-only</source>
        <translation type="unfinished"></translation>
    </message>
    <message>
        <location line="-67"/>
        <source>label</source>
        <translation type="unfinished"></translation>
    </message>
    <message>
        <location line="+36"/>
        <location line="+12"/>
        <location line="+54"/>
        <location line="+30"/>
        <location line="+58"/>
        <source>Credit</source>
        <translation type="unfinished"></translation>
    </message>
    <message numerus="yes">
        <location line="-152"/>
        <source>matures in %n more block(s)</source>
        <translation>
            <numerusform>matures in %n more block</numerusform>
            <numerusform>matures in %n more blocks</numerusform>
        </translation>
    </message>
    <message>
        <location line="+2"/>
        <source>not accepted</source>
        <translation type="unfinished"></translation>
    </message>
    <message>
        <location line="+60"/>
        <location line="+26"/>
        <location line="+61"/>
        <source>Debit</source>
        <translation type="unfinished"></translation>
    </message>
    <message>
        <location line="-77"/>
        <source>Total debit</source>
        <translation type="unfinished"></translation>
    </message>
    <message>
        <location line="+1"/>
        <source>Total credit</source>
        <translation type="unfinished"></translation>
    </message>
    <message>
        <location line="+5"/>
        <source>Transaction fee</source>
        <translation type="unfinished"></translation>
    </message>
    <message>
        <location line="+22"/>
        <source>Net amount</source>
        <translation type="unfinished"></translation>
    </message>
    <message>
        <location line="+6"/>
        <location line="+12"/>
        <source>Message</source>
        <translation type="unfinished"></translation>
    </message>
    <message>
        <location line="-10"/>
        <source>Comment</source>
        <translation type="unfinished"></translation>
    </message>
    <message>
        <location line="+2"/>
        <source>Transaction ID</source>
        <translation type="unfinished"></translation>
    </message>
    <message>
        <location line="+1"/>
        <source>Transaction total size</source>
        <translation type="unfinished"></translation>
    </message>
    <message>
        <location line="+1"/>
        <source>Transaction virtual size</source>
        <translation type="unfinished"></translation>
    </message>
    <message>
        <location line="+1"/>
        <source>Output index</source>
        <translation type="unfinished"></translation>
    </message>
    <message>
        <location line="+18"/>
        <source>Merchant</source>
        <translation type="unfinished"></translation>
    </message>
    <message>
        <location line="+7"/>
        <source>Generated coins must mature %1 blocks before they can be spent. When you generated this block, it was broadcast to the network to be added to the block chain. If it fails to get into the chain, its state will change to &quot;not accepted&quot; and it won&apos;t be spendable. This may occasionally happen if another node generates a block within a few seconds of yours.</source>
        <translation type="unfinished"></translation>
    </message>
    <message>
        <location line="+8"/>
        <source>Debug information</source>
        <translation type="unfinished"></translation>
    </message>
    <message>
        <location line="+8"/>
        <source>Transaction</source>
        <translation type="unfinished"></translation>
    </message>
    <message>
        <location line="+3"/>
        <source>Inputs</source>
        <translation type="unfinished"></translation>
    </message>
    <message>
        <location line="+21"/>
        <source>Amount</source>
        <translation type="unfinished">Amount</translation>
    </message>
    <message>
        <location line="+1"/>
        <location line="+1"/>
        <source>true</source>
        <translation type="unfinished"></translation>
    </message>
    <message>
        <location line="-1"/>
        <location line="+1"/>
        <source>false</source>
        <translation type="unfinished"></translation>
    </message>
</context>
<context>
    <name>TransactionDescDialog</name>
    <message>
        <location filename="../forms/transactiondescdialog.ui" line="+20"/>
        <source>This pane shows a detailed description of the transaction</source>
        <translation>This pane shows a detailed description of the transaction</translation>
    </message>
    <message>
        <location filename="../transactiondescdialog.cpp" line="+17"/>
        <source>Details for %1</source>
        <translation type="unfinished"></translation>
    </message>
</context>
<context>
    <name>TransactionTableModel</name>
    <message>
        <location filename="../transactiontablemodel.cpp" line="+226"/>
        <source>Date</source>
        <translation type="unfinished">Date</translation>
    </message>
    <message>
        <location line="+0"/>
        <source>Type</source>
        <translation type="unfinished"></translation>
    </message>
    <message>
        <location line="+0"/>
        <source>Label</source>
        <translation type="unfinished"></translation>
    </message>
    <message numerus="yes">
        <location line="+58"/>
        <source>Open for %n more block(s)</source>
        <translation>
            <numerusform>Open for %n more block</numerusform>
            <numerusform>Open for %n more blocks</numerusform>
        </translation>
    </message>
    <message>
        <location line="+3"/>
        <source>Open until %1</source>
        <translation type="unfinished"></translation>
    </message>
    <message>
        <location line="+3"/>
        <source>Unconfirmed</source>
        <translation type="unfinished"></translation>
    </message>
    <message>
        <location line="+3"/>
        <source>Abandoned</source>
        <translation type="unfinished"></translation>
    </message>
    <message>
        <location line="+3"/>
        <source>Confirming (%1 of %2 recommended confirmations)</source>
        <translation type="unfinished"></translation>
    </message>
    <message>
        <location line="+3"/>
        <source>Confirmed (%1 confirmations)</source>
        <translation type="unfinished"></translation>
    </message>
    <message>
        <location line="+3"/>
        <source>Conflicted</source>
        <translation type="unfinished"></translation>
    </message>
    <message>
        <location line="+3"/>
        <source>Immature (%1 confirmations, will be available after %2)</source>
        <translation type="unfinished"></translation>
    </message>
    <message>
        <location line="+3"/>
        <source>Generated but not accepted</source>
        <translation type="unfinished"></translation>
    </message>
    <message>
        <location line="+39"/>
        <source>Received with</source>
        <translation type="unfinished"></translation>
    </message>
    <message>
        <location line="+2"/>
        <source>Received from</source>
        <translation type="unfinished"></translation>
    </message>
    <message>
        <location line="+3"/>
        <source>Sent to</source>
        <translation type="unfinished"></translation>
    </message>
    <message>
        <location line="+2"/>
        <source>Payment to yourself</source>
        <translation type="unfinished"></translation>
    </message>
    <message>
        <location line="+2"/>
        <source>Mined</source>
        <translation type="unfinished"></translation>
    </message>
    <message>
        <location line="+28"/>
        <source>watch-only</source>
        <translation type="unfinished"></translation>
    </message>
    <message>
        <location line="+15"/>
        <source>(n/a)</source>
        <translation type="unfinished"></translation>
    </message>
    <message>
        <location line="+208"/>
        <source>(no label)</source>
        <translation type="unfinished"></translation>
    </message>
    <message>
        <location line="+39"/>
        <source>Transaction status. Hover over this field to show number of confirmations.</source>
        <translation type="unfinished"></translation>
    </message>
    <message>
        <location line="+2"/>
        <source>Date and time that the transaction was received.</source>
        <translation type="unfinished"></translation>
    </message>
    <message>
        <location line="+2"/>
        <source>Type of transaction.</source>
        <translation type="unfinished"></translation>
    </message>
    <message>
        <location line="+2"/>
        <source>Whether or not a watch-only address is involved in this transaction.</source>
        <translation type="unfinished"></translation>
    </message>
    <message>
        <location line="+2"/>
        <source>User-defined intent/purpose of the transaction.</source>
        <translation type="unfinished"></translation>
    </message>
    <message>
        <location line="+2"/>
        <source>Amount removed from or added to balance.</source>
        <translation type="unfinished"></translation>
    </message>
</context>
<context>
    <name>TransactionView</name>
    <message>
        <location filename="../transactionview.cpp" line="+70"/>
        <location line="+16"/>
        <source>All</source>
        <translation type="unfinished"></translation>
    </message>
    <message>
        <location line="-15"/>
        <source>Today</source>
        <translation type="unfinished"></translation>
    </message>
    <message>
        <location line="+1"/>
        <source>This week</source>
        <translation type="unfinished"></translation>
    </message>
    <message>
        <location line="+1"/>
        <source>This month</source>
        <translation type="unfinished"></translation>
    </message>
    <message>
        <location line="+1"/>
        <source>Last month</source>
        <translation type="unfinished"></translation>
    </message>
    <message>
        <location line="+1"/>
        <source>This year</source>
        <translation type="unfinished"></translation>
    </message>
    <message>
        <location line="+1"/>
        <source>Range...</source>
        <translation type="unfinished"></translation>
    </message>
    <message>
        <location line="+11"/>
        <source>Received with</source>
        <translation type="unfinished"></translation>
    </message>
    <message>
        <location line="+2"/>
        <source>Sent to</source>
        <translation type="unfinished"></translation>
    </message>
    <message>
        <location line="+2"/>
        <source>To yourself</source>
        <translation type="unfinished"></translation>
    </message>
    <message>
        <location line="+1"/>
        <source>Mined</source>
        <translation type="unfinished"></translation>
    </message>
    <message>
        <location line="+1"/>
        <source>Other</source>
        <translation type="unfinished"></translation>
    </message>
    <message>
        <location line="+5"/>
        <source>Enter address, transaction id, or label to search</source>
        <translation type="unfinished"></translation>
    </message>
    <message>
        <location line="+4"/>
        <source>Min amount</source>
        <translation type="unfinished"></translation>
    </message>
    <message>
        <location line="+47"/>
        <source>Abandon transaction</source>
        <translation type="unfinished"></translation>
    </message>
    <message>
        <location line="+1"/>
        <source>Increase transaction fee</source>
        <translation type="unfinished"></translation>
    </message>
    <message>
        <location line="+2"/>
        <source>Copy address</source>
        <translation type="unfinished"></translation>
    </message>
    <message>
        <location line="+1"/>
        <source>Copy label</source>
        <translation type="unfinished"></translation>
    </message>
    <message>
        <location line="+1"/>
        <source>Copy amount</source>
        <translation type="unfinished"></translation>
    </message>
    <message>
        <location line="+1"/>
        <source>Copy transaction ID</source>
        <translation type="unfinished"></translation>
    </message>
    <message>
        <location line="+1"/>
        <source>Copy raw transaction</source>
        <translation type="unfinished"></translation>
    </message>
    <message>
        <location line="+1"/>
        <source>Copy full transaction details</source>
        <translation type="unfinished"></translation>
    </message>
    <message>
        <location line="+1"/>
        <source>Edit label</source>
        <translation type="unfinished"></translation>
    </message>
    <message>
        <location line="+1"/>
        <source>Show transaction details</source>
        <translation type="unfinished"></translation>
    </message>
    <message>
        <location line="+193"/>
        <source>Export Transaction History</source>
        <translation type="unfinished"></translation>
    </message>
    <message>
        <location line="+1"/>
        <source>Comma separated file (*.csv)</source>
        <translation type="unfinished"></translation>
    </message>
    <message>
        <location line="+9"/>
        <source>Confirmed</source>
        <translation type="unfinished">Confirmed</translation>
    </message>
    <message>
        <location line="+2"/>
        <source>Watch-only</source>
        <translation type="unfinished"></translation>
    </message>
    <message>
        <location line="+1"/>
        <source>Date</source>
        <translation type="unfinished">Date</translation>
    </message>
    <message>
        <location line="+1"/>
        <source>Type</source>
        <translation type="unfinished"></translation>
    </message>
    <message>
        <location line="+1"/>
        <source>Label</source>
        <translation type="unfinished"></translation>
    </message>
    <message>
        <location line="+1"/>
        <source>Address</source>
        <translation type="unfinished"></translation>
    </message>
    <message>
        <location line="+2"/>
        <source>ID</source>
        <translation type="unfinished"></translation>
    </message>
    <message>
        <location line="+3"/>
        <source>Exporting Failed</source>
        <translation type="unfinished"></translation>
    </message>
    <message>
        <location line="+0"/>
        <source>There was an error trying to save the transaction history to %1.</source>
        <translation type="unfinished"></translation>
    </message>
    <message>
        <location line="+4"/>
        <source>Exporting Successful</source>
        <translation type="unfinished"></translation>
    </message>
    <message>
        <location line="+0"/>
        <source>The transaction history was successfully saved to %1.</source>
        <translation type="unfinished"></translation>
    </message>
    <message>
        <location line="+166"/>
        <source>Range:</source>
        <translation type="unfinished"></translation>
    </message>
    <message>
        <location line="+8"/>
        <source>to</source>
        <translation type="unfinished"></translation>
    </message>
</context>
<context>
    <name>UnitDisplayStatusBarControl</name>
    <message>
        <location filename="../bitcoingui.cpp" line="+159"/>
        <source>Unit to show amounts in. Click to select another unit.</source>
        <translation type="unfinished"></translation>
    </message>
</context>
<context>
    <name>WalletFrame</name>
    <message>
        <location filename="../walletframe.cpp" line="+29"/>
        <source>No wallet has been loaded.</source>
        <translation type="unfinished"></translation>
    </message>
</context>
<context>
    <name>WalletModel</name>
    <message>
        <location filename="../walletmodel.cpp" line="+215"/>
        <source>Send Coins</source>
        <translation type="unfinished">Send Coins</translation>
    </message>
    <message>
        <location line="+289"/>
        <location line="+39"/>
        <location line="+6"/>
        <source>Fee bump error</source>
        <translation type="unfinished"></translation>
    </message>
    <message>
        <location line="-45"/>
        <source>Increasing transaction fee failed</source>
        <translation type="unfinished"></translation>
    </message>
    <message>
        <location line="+6"/>
        <source>Do you want to increase the fee?</source>
        <translation type="unfinished"></translation>
    </message>
    <message>
        <location line="+4"/>
        <source>Current fee:</source>
        <translation type="unfinished"></translation>
    </message>
    <message>
        <location line="+4"/>
        <source>Increase:</source>
        <translation type="unfinished"></translation>
    </message>
    <message>
        <location line="+4"/>
        <source>New fee:</source>
        <translation type="unfinished"></translation>
    </message>
    <message>
        <location line="+4"/>
        <source>Confirm fee bump</source>
        <translation type="unfinished"></translation>
    </message>
    <message>
        <location line="+17"/>
        <source>Can&apos;t sign transaction.</source>
        <translation type="unfinished"></translation>
    </message>
    <message>
        <location line="+6"/>
        <source>Could not commit transaction</source>
        <translation type="unfinished"></translation>
    </message>
</context>
<context>
    <name>WalletView</name>
    <message>
        <location filename="../walletview.cpp" line="+47"/>
        <source>&amp;Export</source>
        <translation type="unfinished">&amp;Export</translation>
    </message>
    <message>
        <location line="+1"/>
        <source>Export the data in the current tab to a file</source>
        <translation type="unfinished">Export the data in the current tab to a file</translation>
    </message>
    <message>
        <location line="+207"/>
        <source>Backup Wallet</source>
        <translation type="unfinished"></translation>
    </message>
    <message>
        <location line="+1"/>
        <source>Wallet Data (*.dat)</source>
        <translation type="unfinished"></translation>
    </message>
    <message>
        <location line="+6"/>
        <source>Backup Failed</source>
        <translation type="unfinished"></translation>
    </message>
    <message>
        <location line="+0"/>
        <source>There was an error trying to save the wallet data to %1.</source>
        <translation type="unfinished"></translation>
    </message>
    <message>
        <location line="+4"/>
        <source>Backup Successful</source>
        <translation type="unfinished"></translation>
    </message>
    <message>
        <location line="+0"/>
        <source>The wallet data was successfully saved to %1.</source>
        <translation type="unfinished"></translation>
    </message>
    <message>
        <location line="+54"/>
        <source>Cancel</source>
        <translation type="unfinished"></translation>
    </message>
</context>
<context>
    <name>bitcoin-core</name>
    <message>
        <location filename="../bitcoinstrings.cpp" line="+29"/>
        <source>Distributed under the MIT software license, see the accompanying file %s or %s</source>
        <translation type="unfinished"></translation>
    </message>
    <message>
        <location line="+22"/>
        <source>Prune configured below the minimum of %d MiB.  Please use a higher number.</source>
        <translation type="unfinished"></translation>
    </message>
    <message>
        <location line="+2"/>
        <source>Prune: last wallet synchronisation goes beyond pruned data. You need to -reindex (download the whole blockchain again in case of pruned node)</source>
        <translation type="unfinished"></translation>
    </message>
    <message>
        <location line="+3"/>
        <source>Rescans are not possible in pruned mode. You will need to use -reindex which will download the whole blockchain again.</source>
        <translation type="unfinished"></translation>
    </message>
    <message>
        <location line="+81"/>
        <source>Error: A fatal internal error occurred, see debug.log for details</source>
        <translation type="unfinished"></translation>
    </message>
    <message>
        <location line="+25"/>
        <source>Pruning blockstore...</source>
        <translation type="unfinished"></translation>
    </message>
    <message>
        <location line="+28"/>
        <source>Unable to start HTTP server. See debug log for details.</source>
        <translation type="unfinished"></translation>
    </message>
    <message>
<<<<<<< HEAD
        <location line="-397"/>
        <source>Particl Core</source>
=======
        <location line="-178"/>
        <source>Bitcoin Core</source>
>>>>>>> 7ebd8c63
        <translation type="unfinished">Bitcoin Core</translation>
    </message>
    <message>
        <location line="+1"/>
        <source>The %s developers</source>
        <translation type="unfinished"></translation>
    </message>
    <message>
        <location line="+7"/>
        <source>Cannot obtain a lock on data directory %s. %s is probably already running.</source>
        <translation type="unfinished"></translation>
    </message>
    <message>
        <location line="+2"/>
        <source>Cannot provide specific connections and have addrman find outgoing connections at the same.</source>
        <translation type="unfinished"></translation>
    </message>
    <message>
        <location line="+12"/>
        <source>Error reading %s! All keys read correctly, but transaction data or address book entries might be missing or incorrect.</source>
        <translation type="unfinished"></translation>
    </message>
    <message>
        <location line="+11"/>
        <source>Please check that your computer&apos;s date and time are correct! If your clock is wrong, %s will not work properly.</source>
        <translation type="unfinished"></translation>
    </message>
    <message>
        <location line="+3"/>
        <source>Please contribute if you find %s useful. Visit %s for further information about the software.</source>
        <translation type="unfinished"></translation>
    </message>
    <message>
        <location line="+11"/>
        <source>The block database contains a block which appears to be from the future. This may be due to your computer&apos;s date and time being set incorrectly. Only rebuild the block database if you are sure that your computer&apos;s date and time are correct</source>
        <translation type="unfinished"></translation>
    </message>
    <message>
        <location line="+7"/>
        <source>This is a pre-release test build - use at your own risk - do not use for mining or merchant applications</source>
        <translation type="unfinished"></translation>
    </message>
    <message>
        <location line="+3"/>
        <source>This is the transaction fee you may discard if change is smaller than dust at this level</source>
        <translation type="unfinished"></translation>
    </message>
    <message>
        <location line="+12"/>
        <source>Unable to replay blocks. You will need to rebuild the database using -reindex-chainstate.</source>
        <translation type="unfinished"></translation>
    </message>
    <message>
        <location line="+3"/>
        <source>Unable to rewind the database to a pre-fork state. You will need to redownload the blockchain</source>
        <translation type="unfinished"></translation>
    </message>
    <message>
        <location line="+11"/>
        <source>Warning: The network does not appear to fully agree! Some miners appear to be experiencing issues.</source>
        <translation type="unfinished"></translation>
    </message>
    <message>
        <location line="+10"/>
        <source>Warning: We do not appear to fully agree with our peers! You may need to upgrade, or other nodes may need to upgrade.</source>
        <translation type="unfinished"></translation>
    </message>
    <message>
        <location line="+6"/>
        <source>%d of last 100 blocks have unexpected version</source>
        <translation type="unfinished"></translation>
    </message>
    <message>
        <location line="+1"/>
        <source>%s corrupt, salvage failed</source>
        <translation type="unfinished"></translation>
    </message>
    <message>
        <location line="+2"/>
        <source>-maxmempool must be at least %d MB</source>
        <translation type="unfinished"></translation>
    </message>
    <message>
        <location line="+2"/>
        <source>Cannot resolve -%s address: &apos;%s&apos;</source>
        <translation type="unfinished"></translation>
    </message>
    <message>
        <location line="+2"/>
        <source>Change index out of range</source>
        <translation type="unfinished"></translation>
    </message>
    <message>
        <location line="+1"/>
        <source>Copyright (C) %i-%i</source>
        <translation type="unfinished"></translation>
    </message>
    <message>
        <location line="+1"/>
        <source>Corrupted block database detected</source>
        <translation>Corrupted block database detected</translation>
    </message>
    <message>
        <location line="+1"/>
        <source>Do you want to rebuild the block database now?</source>
        <translation>Do you want to rebuild the block database now?</translation>
    </message>
    <message>
        <location line="+2"/>
        <source>Error creating %s: You can&apos;t create non-HD wallets with this version.</source>
        <translation type="unfinished"></translation>
    </message>
    <message>
        <location line="+1"/>
        <source>Error initializing block database</source>
        <translation>Error initializing block database</translation>
    </message>
    <message>
        <location line="+1"/>
        <source>Error initializing wallet database environment %s!</source>
        <translation>Error initializing wallet database environment %s!</translation>
    </message>
    <message>
        <location line="+1"/>
        <source>Error loading %s</source>
        <translation type="unfinished"></translation>
    </message>
    <message>
        <location line="+1"/>
        <source>Error loading %s: Private keys can only be disabled during creation</source>
        <translation type="unfinished"></translation>
    </message>
    <message>
        <location line="+1"/>
        <source>Error loading %s: Wallet corrupted</source>
        <translation type="unfinished"></translation>
    </message>
    <message>
        <location line="+1"/>
        <source>Error loading %s: Wallet requires newer version of %s</source>
        <translation type="unfinished"></translation>
    </message>
    <message>
        <location line="+2"/>
        <source>Error loading block database</source>
        <translation>Error loading block database</translation>
    </message>
    <message>
        <location line="+2"/>
        <source>Error opening block database</source>
        <translation>Error opening block database</translation>
    </message>
    <message>
        <location line="+5"/>
        <source>Error: Disk space is low!</source>
        <translation>Error: Disk space is low!</translation>
    </message>
    <message>
        <location line="+1"/>
        <source>Failed to listen on any port. Use -listen=0 if you want this.</source>
        <translation>Failed to listen on any port. Use -listen=0 if you want this.</translation>
    </message>
    <message>
        <location line="+1"/>
        <source>Failed to rescan the wallet during initialization</source>
        <translation type="unfinished"></translation>
    </message>
    <message>
        <location line="+1"/>
        <source>Importing...</source>
        <translation type="unfinished"></translation>
    </message>
    <message>
        <location line="+1"/>
        <source>Incorrect or no genesis block found. Wrong datadir for network?</source>
        <translation>Incorrect or no genesis block found. Wrong datadir for network?</translation>
    </message>
    <message>
        <location line="+2"/>
        <source>Initialization sanity check failed. %s is shutting down.</source>
        <translation type="unfinished"></translation>
    </message>
    <message>
        <location line="+4"/>
        <source>Invalid amount for -%s=&lt;amount&gt;: &apos;%s&apos;</source>
        <translation type="unfinished"></translation>
    </message>
    <message>
        <location line="+1"/>
        <source>Invalid amount for -discardfee=&lt;amount&gt;: &apos;%s&apos;</source>
        <translation type="unfinished"></translation>
    </message>
    <message>
        <location line="+1"/>
        <source>Invalid amount for -fallbackfee=&lt;amount&gt;: &apos;%s&apos;</source>
        <translation type="unfinished"></translation>
    </message>
    <message>
        <location line="+47"/>
        <source>Upgrading txindex database</source>
        <translation type="unfinished"></translation>
    </message>
    <message>
        <location line="-43"/>
        <source>Loading P2P addresses...</source>
        <translation type="unfinished"></translation>
    </message>
    <message>
        <location line="+1"/>
        <source>Loading banlist...</source>
        <translation type="unfinished"></translation>
    </message>
    <message>
        <location line="+4"/>
        <source>Not enough file descriptors available.</source>
        <translation>Not enough file descriptors available.</translation>
    </message>
    <message>
        <location line="+1"/>
        <source>Prune cannot be configured with a negative value.</source>
        <translation type="unfinished"></translation>
    </message>
    <message>
        <location line="+1"/>
        <source>Prune mode is incompatible with -txindex.</source>
        <translation type="unfinished"></translation>
    </message>
    <message>
        <location line="+3"/>
        <source>Replaying blocks...</source>
        <translation type="unfinished"></translation>
    </message>
    <message>
        <location line="+2"/>
        <source>Rewinding blocks...</source>
        <translation type="unfinished"></translation>
    </message>
    <message>
        <location line="+7"/>
        <source>The source code is available from %s.</source>
        <translation type="unfinished"></translation>
    </message>
    <message>
        <location line="+8"/>
        <source>Transaction fee and change calculation failed</source>
        <translation type="unfinished"></translation>
    </message>
    <message>
        <location line="+6"/>
        <source>Unable to bind to %s on this computer. %s is probably already running.</source>
        <translation type="unfinished"></translation>
    </message>
    <message>
        <location line="+2"/>
        <source>Unable to generate keys</source>
        <translation type="unfinished"></translation>
    </message>
    <message>
        <location line="+3"/>
        <source>Unsupported argument -benchmark ignored, use -debug=bench.</source>
        <translation type="unfinished"></translation>
    </message>
    <message>
        <location line="+1"/>
        <source>Unsupported argument -debugnet ignored, use -debug=net.</source>
        <translation type="unfinished"></translation>
    </message>
    <message>
        <location line="+1"/>
        <source>Unsupported argument -tor found, use -onion.</source>
        <translation type="unfinished"></translation>
    </message>
    <message>
        <location line="+1"/>
        <source>Unsupported logging category %s=%s.</source>
        <translation type="unfinished"></translation>
    </message>
    <message>
        <location line="+1"/>
        <source>Upgrading UTXO database</source>
        <translation type="unfinished"></translation>
    </message>
    <message>
        <location line="+2"/>
        <source>User Agent comment (%s) contains unsafe characters.</source>
        <translation type="unfinished"></translation>
    </message>
    <message>
        <location line="+1"/>
        <source>Verifying blocks...</source>
        <translation>Verifying blocks...</translation>
    </message>
    <message>
        <location line="+3"/>
        <source>Wallet needed to be rewritten: restart %s to complete</source>
        <translation type="unfinished"></translation>
    </message>
    <message>
        <location line="-165"/>
        <source>Error: Listening for incoming connections failed (listen returned error %s)</source>
        <translation type="unfinished"></translation>
    </message>
    <message>
        <location line="+5"/>
        <source>Invalid amount for -maxtxfee=&lt;amount&gt;: &apos;%s&apos; (must be at least the minrelay fee of %s to prevent stuck transactions)</source>
        <translation type="unfinished"></translation>
    </message>
    <message>
        <location line="+22"/>
        <source>The transaction amount is too small to send after the fee has been deducted</source>
        <translation type="unfinished"></translation>
    </message>
    <message>
        <location line="+44"/>
        <source>You need to rebuild the database using -reindex to go back to unpruned mode.  This will redownload the entire blockchain</source>
        <translation type="unfinished"></translation>
    </message>
    <message>
        <location line="+22"/>
        <source>Error loading %s: You can&apos;t disable HD on an already existing HD wallet</source>
        <translation type="unfinished"></translation>
    </message>
    <message>
        <location line="+4"/>
        <source>Error reading from database, shutting down.</source>
        <translation type="unfinished"></translation>
    </message>
    <message>
        <location line="+1"/>
        <source>Error upgrading chainstate database</source>
        <translation type="unfinished"></translation>
    </message>
    <message>
        <location line="+8"/>
        <source>Information</source>
        <translation>Information</translation>
    </message>
    <message>
        <location line="+3"/>
        <source>Invalid -onion address or hostname: &apos;%s&apos;</source>
        <translation type="unfinished"></translation>
    </message>
    <message>
        <location line="+1"/>
        <source>Invalid -proxy address or hostname: &apos;%s&apos;</source>
        <translation type="unfinished"></translation>
    </message>
    <message>
        <location line="+4"/>
        <source>Invalid amount for -paytxfee=&lt;amount&gt;: &apos;%s&apos; (must be at least %s)</source>
        <translation type="unfinished"></translation>
    </message>
    <message>
        <location line="+1"/>
        <source>Invalid netmask specified in -whitelist: &apos;%s&apos;</source>
        <translation type="unfinished"></translation>
    </message>
    <message>
        <location line="+6"/>
        <source>Need to specify a port with -whitebind: &apos;%s&apos;</source>
        <translation type="unfinished"></translation>
    </message>
    <message>
        <location line="+5"/>
        <source>Reducing -maxconnections from %d to %d, because of system limitations.</source>
        <translation type="unfinished"></translation>
    </message>
    <message>
        <location line="+4"/>
        <source>Signing transaction failed</source>
        <translation>Signing transaction failed</translation>
    </message>
    <message>
        <location line="+1"/>
        <source>Specified -walletdir &quot;%s&quot; does not exist</source>
        <translation type="unfinished"></translation>
    </message>
    <message>
        <location line="+1"/>
        <source>Specified -walletdir &quot;%s&quot; is a relative path</source>
        <translation type="unfinished"></translation>
    </message>
    <message>
        <location line="+1"/>
        <source>Specified -walletdir &quot;%s&quot; is not a directory</source>
        <translation type="unfinished"></translation>
    </message>
    <message>
        <location line="+1"/>
        <source>Specified blocks directory &quot;%s&quot; does not exist.
</source>
        <translation type="unfinished"></translation>
    </message>
    <message>
        <location line="+3"/>
        <source>The transaction amount is too small to pay the fee</source>
        <translation type="unfinished"></translation>
    </message>
    <message>
        <location line="+2"/>
        <source>This is experimental software.</source>
        <translation type="unfinished"></translation>
    </message>
    <message>
        <location line="+3"/>
        <source>Transaction amount too small</source>
        <translation>Transaction amount too small</translation>
    </message>
    <message>
        <location line="+5"/>
        <source>Transaction too large for fee policy</source>
        <translation type="unfinished"></translation>
    </message>
    <message>
        <location line="+1"/>
        <source>Transaction too large</source>
        <translation>Transaction too large</translation>
    </message>
    <message>
        <location line="+1"/>
        <source>Unable to bind to %s on this computer (bind returned error %s)</source>
        <translation type="unfinished"></translation>
    </message>
    <message>
        <location line="+2"/>
        <source>Unable to generate initial keys</source>
        <translation type="unfinished"></translation>
    </message>
    <message>
        <location line="+12"/>
        <source>Verifying wallet(s)...</source>
        <translation type="unfinished"></translation>
    </message>
    <message>
        <location line="+1"/>
        <source>Wallet %s resides outside wallet directory %s</source>
        <translation type="unfinished"></translation>
    </message>
    <message>
        <location line="+2"/>
        <source>Warning</source>
        <translation>Warning</translation>
    </message>
    <message>
        <location line="+1"/>
        <source>Warning: unknown new rules activated (versionbit %i)</source>
        <translation type="unfinished"></translation>
    </message>
    <message>
        <location line="+1"/>
        <source>Zapping all transactions from wallet...</source>
        <translation type="unfinished"></translation>
    </message>
    <message>
        <location line="-191"/>
        <source>-maxtxfee is set very high! Fees this large could be paid on a single transaction.</source>
        <translation type="unfinished"></translation>
    </message>
    <message>
        <location line="+18"/>
        <source>Error loading %s: You can&apos;t enable HD on an already existing non-HD wallet</source>
        <translation type="unfinished"></translation>
    </message>
    <message>
        <location line="+40"/>
        <source>This is the transaction fee you may pay when fee estimates are not available.</source>
        <translation type="unfinished"></translation>
    </message>
    <message>
        <location line="+2"/>
        <source>This product includes software developed by the OpenSSL Project for use in the OpenSSL Toolkit %s and cryptographic software written by Eric Young and UPnP software written by Thomas Bernard.</source>
        <translation type="unfinished"></translation>
    </message>
    <message>
        <location line="+4"/>
        <source>Total length of network version string (%i) exceeds maximum length (%i). Reduce the number or size of uacomments.</source>
        <translation type="unfinished"></translation>
    </message>
    <message>
        <location line="+9"/>
        <source>Unsupported argument -socks found. Setting SOCKS version isn&apos;t possible anymore, only SOCKS5 proxies are supported.</source>
        <translation type="unfinished"></translation>
    </message>
    <message>
        <location line="+3"/>
        <source>Unsupported argument -whitelistalwaysrelay ignored, use -whitelistrelay and/or -whitelistforcerelay.</source>
        <translation type="unfinished"></translation>
    </message>
    <message>
        <location line="+8"/>
        <source>Warning: Unknown block versions being mined! It&apos;s possible unknown rules are in effect</source>
        <translation type="unfinished"></translation>
    </message>
    <message>
        <location line="+3"/>
        <source>Warning: Wallet file corrupt, data salvaged! Original %s saved as %s in %s; if your balance or transactions are incorrect you should restore from a backup.</source>
        <translation type="unfinished"></translation>
    </message>
    <message>
        <location line="+12"/>
        <source>%s is set very high!</source>
        <translation type="unfinished"></translation>
    </message>
    <message>
        <location line="+19"/>
        <source>Error loading wallet %s. Duplicate -wallet filename specified.</source>
        <translation type="unfinished"></translation>
    </message>
    <message>
        <location line="+21"/>
        <source>Keypool ran out, please call keypoolrefill first</source>
        <translation type="unfinished"></translation>
    </message>
    <message>
        <location line="+19"/>
        <source>Starting network threads...</source>
        <translation type="unfinished"></translation>
    </message>
    <message>
        <location line="+3"/>
        <source>The wallet will avoid paying less than the minimum relay fee.</source>
        <translation type="unfinished"></translation>
    </message>
    <message>
        <location line="+2"/>
        <source>This is the minimum transaction fee you pay on every transaction.</source>
        <translation type="unfinished"></translation>
    </message>
    <message>
        <location line="+1"/>
        <source>This is the transaction fee you will pay if you send a transaction.</source>
        <translation type="unfinished"></translation>
    </message>
    <message>
        <location line="+2"/>
        <source>Transaction amounts must not be negative</source>
        <translation type="unfinished"></translation>
    </message>
    <message>
        <location line="+2"/>
        <source>Transaction has too long of a mempool chain</source>
        <translation type="unfinished"></translation>
    </message>
    <message>
        <location line="+1"/>
        <source>Transaction must have at least one recipient</source>
        <translation type="unfinished"></translation>
    </message>
    <message>
        <location line="+8"/>
        <source>Unknown network specified in -onlynet: &apos;%s&apos;</source>
        <translation>Unknown network specified in -onlynet: &apos;%s&apos;</translation>
    </message>
    <message>
        <location line="-46"/>
        <source>Insufficient funds</source>
        <translation>Insufficient funds</translation>
    </message>
    <message>
        <location line="-128"/>
        <source>Can&apos;t generate a change-address key. Private keys are disabled for this wallet.</source>
        <translation type="unfinished"></translation>
    </message>
    <message>
        <location line="+8"/>
        <source>Cannot upgrade a non HD split wallet without upgrading to support pre split keypool. Please use -upgradewallet=169900 or -upgradewallet with no version specified.</source>
        <translation type="unfinished"></translation>
    </message>
    <message>
        <location line="+14"/>
        <source>Fee estimation failed. Fallbackfee is disabled. Wait a few blocks or enable -fallbackfee.</source>
        <translation type="unfinished"></translation>
    </message>
    <message>
        <location line="+54"/>
        <source>Warning: Private keys detected in wallet {%s} with disabled private keys</source>
        <translation type="unfinished"></translation>
    </message>
    <message>
        <location line="+24"/>
        <source>Cannot write to data directory &apos;%s&apos;; check permissions.</source>
        <translation type="unfinished"></translation>
    </message>
    <message>
        <location line="+39"/>
        <source>Loading block index...</source>
        <translation>Loading block index...</translation>
    </message>
    <message>
        <location line="+1"/>
        <source>Loading wallet...</source>
        <translation>Loading wallet...</translation>
    </message>
    <message>
        <location line="-42"/>
        <source>Cannot downgrade wallet</source>
        <translation>Cannot downgrade wallet</translation>
    </message>
    <message>
        <location line="+50"/>
        <source>Rescanning...</source>
        <translation>Rescanning...</translation>
    </message>
    <message>
        <location line="-43"/>
        <source>Done loading</source>
        <translation>Done loading</translation>
    </message>
    <message>
        <location line="+14"/>
        <source>Error</source>
        <translation>Error</translation>
    </message>
</context>
</TS><|MERGE_RESOLUTION|>--- conflicted
+++ resolved
@@ -89,13 +89,8 @@
         <translation type="unfinished"></translation>
     </message>
     <message>
-<<<<<<< HEAD
         <location line="+4"/>
         <source>These are your Particl addresses for receiving payments. It is recommended to use a new receiving address for each transaction.</source>
-=======
-        <location line="+5"/>
-        <source>These are your Bitcoin addresses for receiving payments. It is recommended to use a new receiving address for each transaction.</source>
->>>>>>> 7ebd8c63
         <translation type="unfinished"></translation>
     </message>
     <message>
@@ -454,20 +449,9 @@
         <translation>Reindexing blocks on disk...</translation>
     </message>
     <message>
-<<<<<<< HEAD
         <location line="-511"/>
         <source>Send coins to a Particl address</source>
         <translation>Send coins to a Particl address</translation>
-=======
-        <location line="+316"/>
-        <source>Proxy is &lt;b&gt;enabled&lt;/b&gt;: %1</source>
-        <translation type="unfinished"></translation>
-    </message>
-    <message>
-        <location line="-880"/>
-        <source>Send coins to a Bitcoin address</source>
-        <translation>Send coins to a Bitcoin address</translation>
->>>>>>> 7ebd8c63
     </message>
     <message>
         <location line="+67"/>
@@ -495,15 +479,9 @@
         <translation>&amp;Verify message...</translation>
     </message>
     <message>
-<<<<<<< HEAD
         <location line="+517"/>
         <source>Particl</source>
         <translation>Particl</translation>
-=======
-        <location line="+570"/>
-        <source>Bitcoin</source>
-        <translation>Bitcoin</translation>
->>>>>>> 7ebd8c63
     </message>
     <message>
         <location line="-792"/>
@@ -591,13 +569,8 @@
         <translation type="unfinished"></translation>
     </message>
     <message numerus="yes">
-<<<<<<< HEAD
         <location line="+357"/>
         <source>%n active connection(s) to Particl network</source>
-=======
-        <location line="+410"/>
-        <source>%n active connection(s) to Bitcoin network</source>
->>>>>>> 7ebd8c63
         <translation>
             <numerusform>%n active connection to Particl network</numerusform>
             <numerusform>%n active connections to Particl network</numerusform>
@@ -657,13 +630,8 @@
         <translation>Up to date</translation>
     </message>
     <message>
-<<<<<<< HEAD
         <location line="-441"/>
         <source>Show the %1 help message to get a list with possible Particl command-line options</source>
-=======
-        <location line="-494"/>
-        <source>Show the %1 help message to get a list with possible Bitcoin command-line options</source>
->>>>>>> 7ebd8c63
         <translation type="unfinished"></translation>
     </message>
     <message>
@@ -748,13 +716,8 @@
         <translation>Wallet is &lt;b&gt;encrypted&lt;/b&gt; and currently &lt;b&gt;locked&lt;/b&gt;</translation>
     </message>
     <message>
-<<<<<<< HEAD
         <location filename="../bitcoin.cpp" line="+534"/>
         <source>A fatal error occurred. Particl can no longer continue safely and will quit.</source>
-=======
-        <location filename="../bitcoin.cpp" line="+529"/>
-        <source>A fatal error occurred. Bitcoin can no longer continue safely and will quit.</source>
->>>>>>> 7ebd8c63
         <translation type="unfinished"></translation>
     </message>
 </context>
@@ -991,13 +954,8 @@
         <translation type="unfinished"></translation>
     </message>
     <message>
-<<<<<<< HEAD
         <location line="+72"/>
         <source>The entered address &quot;%1&quot; is not a valid Particl address.</source>
-=======
-        <location line="+71"/>
-        <source>The entered address &quot;%1&quot; is not a valid Bitcoin address.</source>
->>>>>>> 7ebd8c63
         <translation type="unfinished"></translation>
     </message>
     <message>
@@ -1879,13 +1837,8 @@
         <translation type="unfinished">Amount</translation>
     </message>
     <message>
-<<<<<<< HEAD
         <location filename="../guiutil.cpp" line="+136"/>
         <source>Enter a Particl address (e.g. %1)</source>
-=======
-        <location filename="../guiutil.cpp" line="+124"/>
-        <source>Enter a Bitcoin address (e.g. %1)</source>
->>>>>>> 7ebd8c63
         <translation type="unfinished"></translation>
     </message>
     <message>
@@ -4138,13 +4091,8 @@
         <translation type="unfinished"></translation>
     </message>
     <message>
-<<<<<<< HEAD
-        <location line="-397"/>
+        <location line="-178"/>
         <source>Particl Core</source>
-=======
-        <location line="-178"/>
-        <source>Bitcoin Core</source>
->>>>>>> 7ebd8c63
         <translation type="unfinished">Bitcoin Core</translation>
     </message>
     <message>
