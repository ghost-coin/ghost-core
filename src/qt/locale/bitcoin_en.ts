<?xml version="1.0" encoding="utf-8"?>
<!DOCTYPE TS>
<TS version="2.1" language="en">
<context>
    <name>AddressBookPage</name>
    <message>
        <location filename="../forms/addressbookpage.ui" line="+37"/>
        <source>Right-click to edit address or label</source>
        <translation type="unfinished"></translation>
    </message>
    <message>
        <location line="+27"/>
        <source>Create a new address</source>
        <translation>Create a new address</translation>
    </message>
    <message>
        <location line="+3"/>
        <source>&amp;New</source>
        <translation type="unfinished"></translation>
    </message>
    <message>
        <location line="+14"/>
        <source>Copy the currently selected address to the system clipboard</source>
        <translation>Copy the currently selected address to the system clipboard</translation>
    </message>
    <message>
        <location line="+3"/>
        <source>&amp;Copy</source>
        <translation type="unfinished"></translation>
    </message>
    <message>
        <location line="+67"/>
        <source>C&amp;lose</source>
        <translation type="unfinished"></translation>
    </message>
    <message>
        <location line="-53"/>
        <source>Delete the currently selected address from the list</source>
        <translation>Delete the currently selected address from the list</translation>
    </message>
    <message>
        <location line="-71"/>
        <source>Enter address or label to search</source>
        <translation type="unfinished"></translation>
    </message>
    <message>
        <location line="+101"/>
        <source>Export the data in the current tab to a file</source>
        <translation>Export the data in the current tab to a file</translation>
    </message>
    <message>
        <location line="+3"/>
        <source>&amp;Export</source>
        <translation>&amp;Export</translation>
    </message>
    <message>
        <location line="-30"/>
        <source>&amp;Delete</source>
        <translation>&amp;Delete</translation>
    </message>
    <message>
        <location filename="../addressbookpage.cpp" line="+84"/>
        <source>Choose the address to send coins to</source>
        <translation type="unfinished"></translation>
    </message>
    <message>
        <location line="+1"/>
        <source>Choose the address to receive coins with</source>
        <translation type="unfinished"></translation>
    </message>
    <message>
        <location line="+5"/>
        <source>C&amp;hoose</source>
        <translation type="unfinished"></translation>
    </message>
    <message>
        <location line="+6"/>
        <source>Sending addresses</source>
        <translation type="unfinished"></translation>
    </message>
    <message>
        <location line="+1"/>
        <source>Receiving addresses</source>
        <translation type="unfinished"></translation>
    </message>
    <message>
        <location line="+7"/>
        <source>These are your Ghost addresses for sending payments. Always check the amount and the receiving address before sending coins.</source>
        <translation type="unfinished"></translation>
    </message>
    <message>
        <location line="+5"/>
        <source>These are your Ghost addresses for receiving payments. Use the &apos;Create new receiving address&apos; button in the receive tab to create new addresses.
Signing is only possible with addresses of the type &apos;legacy&apos;.</source>
        <translation type="unfinished"></translation>
    </message>
    <message>
        <location line="+7"/>
        <source>&amp;Copy Address</source>
        <translation type="unfinished"></translation>
    </message>
    <message>
        <location line="+1"/>
        <source>Copy &amp;Label</source>
        <translation type="unfinished"></translation>
    </message>
    <message>
        <location line="+1"/>
        <source>&amp;Edit</source>
        <translation type="unfinished"></translation>
    </message>
    <message>
        <location line="+1"/>
        <source>&amp;Verify Address On Hardware Wallet</source>
        <translation type="unfinished"></translation>
    </message>
    <message>
        <location line="+206"/>
        <source>Export Address List</source>
        <translation type="unfinished"></translation>
    </message>
    <message>
        <location line="+1"/>
        <source>Comma separated file (*.csv)</source>
        <translation type="unfinished"></translation>
    </message>
    <message>
        <location line="+17"/>
        <source>Exporting Failed</source>
        <translation type="unfinished"></translation>
    </message>
    <message>
        <location line="+1"/>
        <source>There was an error trying to save the address list to %1. Please try again.</source>
        <translation type="unfinished"></translation>
    </message>
</context>
<context>
    <name>AddressTableModel</name>
    <message>
        <location filename="../addresstablemodel.cpp" line="+180"/>
        <source>Label</source>
        <translation type="unfinished"></translation>
    </message>
    <message>
        <location line="+0"/>
        <source>Address</source>
        <translation type="unfinished"></translation>
    </message>
    <message>
        <location line="+0"/>
        <source>Path</source>
        <translation type="unfinished"></translation>
    </message>
    <message>
        <location line="+36"/>
        <source>(no label)</source>
        <translation type="unfinished"></translation>
    </message>
</context>
<context>
    <name>AskPassphraseDialog</name>
    <message>
        <location filename="../forms/askpassphrasedialog.ui" line="+26"/>
        <source>Passphrase Dialog</source>
        <translation>Passphrase Dialog</translation>
    </message>
    <message>
        <location line="+30"/>
        <source>Enter passphrase</source>
        <translation>Enter passphrase</translation>
    </message>
    <message>
        <location line="+14"/>
        <source>New passphrase</source>
        <translation>New passphrase</translation>
    </message>
    <message>
        <location line="+14"/>
        <source>Repeat new passphrase</source>
        <translation>Repeat new passphrase</translation>
    </message>
    <message>
        <location line="+14"/>
        <source>Show passphrase</source>
        <translation type="unfinished"></translation>
    </message>
    <message>
        <location line="+23"/>
        <source>Unlock For Staking Only</source>
        <translation type="unfinished"></translation>
    </message>
    <message>
        <location filename="../askpassphrasedialog.cpp" line="+54"/>
        <source>Encrypt wallet</source>
        <translation type="unfinished"></translation>
    </message>
    <message>
        <location line="+3"/>
        <location line="+8"/>
        <source>This operation needs your wallet passphrase to unlock the wallet.</source>
        <translation type="unfinished"></translation>
    </message>
    <message>
        <location line="-3"/>
        <location line="+10"/>
        <source>Unlock wallet</source>
        <translation type="unfinished"></translation>
    </message>
    <message>
        <location line="+3"/>
        <source>This operation needs your wallet passphrase to decrypt the wallet.</source>
        <translation type="unfinished"></translation>
    </message>
    <message>
        <location line="+5"/>
        <source>Decrypt wallet</source>
        <translation type="unfinished"></translation>
    </message>
    <message>
        <location line="+3"/>
        <source>Change passphrase</source>
        <translation type="unfinished"></translation>
    </message>
    <message>
        <location line="+50"/>
        <source>Confirm wallet encryption</source>
        <translation type="unfinished"></translation>
    </message>
    <message>
        <location line="+1"/>
        <source>Warning: If you encrypt your wallet and lose your passphrase, you will &lt;b&gt;LOSE ALL OF YOUR GHOST&lt;/b&gt;!</source>
        <translation type="unfinished"></translation>
    </message>
    <message>
        <location line="+0"/>
        <source>Are you sure you wish to encrypt your wallet?</source>
        <translation type="unfinished"></translation>
    </message>
    <message>
        <location line="+19"/>
        <location line="+58"/>
        <source>Wallet encrypted</source>
        <translation type="unfinished"></translation>
    </message>
    <message>
        <location line="-160"/>
        <source>Enter the new passphrase for the wallet.&lt;br/&gt;Please use a passphrase of &lt;b&gt;ten or more random characters&lt;/b&gt;, or &lt;b&gt;eight or more words&lt;/b&gt;.</source>
        <translation type="unfinished"></translation>
    </message>
    <message>
        <location line="+33"/>
        <source>Enter the old passphrase and new passphrase for the wallet.</source>
        <translation type="unfinished"></translation>
    </message>
    <message>
        <location line="+57"/>
        <source>Remember that encrypting your wallet cannot fully protect your ghost from being stolen by malware infecting your computer.</source>
        <translation type="unfinished"></translation>
    </message>
    <message>
        <location line="+4"/>
        <source>Wallet to be encrypted</source>
        <translation type="unfinished"></translation>
    </message>
    <message>
        <location line="+2"/>
        <source>Your wallet is about to be encrypted. </source>
        <translation type="unfinished"></translation>
    </message>
    <message>
        <location line="+8"/>
        <source>Your wallet is now encrypted. </source>
        <translation type="unfinished"></translation>
    </message>
    <message>
        <location line="+2"/>
        <source>IMPORTANT: Any previous backups you have made of your wallet file should be replaced with the newly generated, encrypted wallet file. For security reasons, previous backups of the unencrypted wallet file will become useless as soon as you start using the new, encrypted wallet.</source>
        <translation type="unfinished"></translation>
    </message>
    <message>
        <location line="+8"/>
        <location line="+8"/>
        <location line="+44"/>
        <location line="+6"/>
        <source>Wallet encryption failed</source>
        <translation type="unfinished"></translation>
    </message>
    <message>
        <location line="-57"/>
        <source>Wallet encryption failed due to an internal error. Your wallet was not encrypted.</source>
        <translation type="unfinished"></translation>
    </message>
    <message>
        <location line="+8"/>
        <location line="+50"/>
        <source>The supplied passphrases do not match.</source>
        <translation type="unfinished"></translation>
    </message>
    <message>
        <location line="-38"/>
        <location line="+6"/>
        <source>Wallet unlock failed</source>
        <translation type="unfinished"></translation>
    </message>
    <message>
        <location line="-5"/>
        <location line="+12"/>
        <location line="+19"/>
        <source>The passphrase entered for the wallet decryption was incorrect.</source>
        <translation type="unfinished"></translation>
    </message>
    <message>
        <location line="-20"/>
        <source>Wallet decryption failed</source>
        <translation type="unfinished"></translation>
    </message>
    <message>
        <location line="+14"/>
        <source>Wallet passphrase was successfully changed.</source>
        <translation type="unfinished"></translation>
    </message>
    <message>
        <location line="+48"/>
        <location line="+33"/>
        <source>Warning: The Caps Lock key is on!</source>
        <translation type="unfinished"></translation>
    </message>
</context>
<context>
    <name>BanTableModel</name>
    <message>
        <location filename="../bantablemodel.cpp" line="+86"/>
        <source>IP/Netmask</source>
        <translation type="unfinished"></translation>
    </message>
    <message>
        <location line="+0"/>
        <source>Banned Until</source>
        <translation type="unfinished"></translation>
    </message>
</context>
<context>
    <name>BitcoinGUI</name>
    <message>
        <location filename="../bitcoingui.cpp" line="+327"/>
        <source>Sign &amp;message...</source>
        <translation>Sign &amp;message...</translation>
    </message>
    <message>
        <location line="+727"/>
        <source>Synchronizing with network...</source>
        <translation>Synchronizing with network...</translation>
    </message>
    <message>
        <location line="-805"/>
        <source>&amp;Overview</source>
        <translation>&amp;Overview</translation>
    </message>
    <message>
        <location line="+1"/>
        <source>Show general overview of wallet</source>
        <translation>Show general overview of wallet</translation>
    </message>
    <message>
        <location line="+28"/>
        <source>&amp;Transactions</source>
        <translation>&amp;Transactions</translation>
    </message>
    <message>
        <location line="+1"/>
        <source>Browse transaction history</source>
        <translation>Browse transaction history</translation>
    </message>
    <message>
        <location line="+23"/>
        <source>E&amp;xit</source>
        <translation>E&amp;xit</translation>
    </message>
    <message>
        <location line="+1"/>
        <source>Quit application</source>
        <translation>Quit application</translation>
    </message>
    <message>
        <location line="+3"/>
        <source>&amp;About %1</source>
        <translation type="unfinished"></translation>
    </message>
    <message>
        <location line="+1"/>
        <source>Show information about %1</source>
        <translation type="unfinished"></translation>
    </message>
    <message>
        <location line="+3"/>
        <source>About &amp;Qt</source>
        <translation>About &amp;Qt</translation>
    </message>
    <message>
        <location line="+1"/>
        <source>Show information about Qt</source>
        <translation>Show information about Qt</translation>
    </message>
    <message>
        <location line="+2"/>
        <source>&amp;Options...</source>
        <translation>&amp;Options...</translation>
    </message>
    <message>
        <location line="+1"/>
        <source>Modify configuration options for %1</source>
        <translation type="unfinished"></translation>
    </message>
    <message>
        <location line="+6"/>
        <source>&amp;Encrypt Wallet...</source>
        <translation>&amp;Encrypt Wallet...</translation>
    </message>
    <message>
        <location line="+3"/>
        <source>&amp;Backup Wallet...</source>
        <translation>&amp;Backup Wallet...</translation>
    </message>
    <message>
        <location line="+2"/>
        <source>&amp;Change Passphrase...</source>
        <translation>&amp;Change Passphrase...</translation>
    </message>
    <message>
        <location line="+22"/>
        <source>Open &amp;URI...</source>
        <translation type="unfinished"></translation>
    </message>
    <message>
        <location line="+1"/>
        <source>Open a ghost: URI or payment request</source>
        <translation type="unfinished"></translation>
    </message>
    <message>
        <location line="+10"/>
        <source>Create Wallet...</source>
        <translation type="unfinished"></translation>
    </message>
    <message>
        <location line="+2"/>
        <source>Create a new wallet</source>
        <translation type="unfinished"></translation>
    </message>
    <message>
        <location line="+220"/>
        <source>Wallet:</source>
        <translation type="unfinished"></translation>
    </message>
    <message>
        <location line="+399"/>
        <source>Click to disable network activity.</source>
        <translation type="unfinished"></translation>
    </message>
    <message>
        <location line="+2"/>
        <source>Network activity disabled.</source>
        <translation type="unfinished"></translation>
    </message>
    <message>
        <location line="+0"/>
        <source>Click to enable network activity again.</source>
        <translation type="unfinished"></translation>
    </message>
    <message>
        <location line="+27"/>
        <source>Syncing Headers (%1%)...</source>
        <translation type="unfinished"></translation>
    </message>
    <message>
        <location line="+57"/>
        <source>Reindexing blocks on disk...</source>
        <translation>Reindexing blocks on disk...</translation>
    </message>
    <message>
        <location line="+367"/>
        <source>Proxy is &lt;b&gt;enabled&lt;/b&gt;: %1</source>
        <translation type="unfinished"></translation>
    </message>
    <message>
        <location line="-1175"/>
        <source>Send coins to a Ghost address</source>
        <translation>Send coins to a Ghost address</translation>
    </message>
    <message>
        <location line="+67"/>
        <source>Backup wallet to another location</source>
        <translation>Backup wallet to another location</translation>
    </message>
    <message>
        <location line="+2"/>
        <source>Change the passphrase used for wallet encryption</source>
        <translation>Change the passphrase used for wallet encryption</translation>
    </message>
    <message>
        <location line="+3"/>
        <source>&amp;Verify message...</source>
        <translation>&amp;Verify message...</translation>
    </message>
    <message>
        <location line="-73"/>
        <source>&amp;Send</source>
        <translation>&amp;Send</translation>
    </message>
    <message>
        <location line="+11"/>
        <source>&amp;Receive</source>
        <translation>&amp;Receive</translation>
    </message>
    <message>
        <location line="+50"/>
        <source>&amp;Show / Hide</source>
        <translation>&amp;Show / Hide</translation>
    </message>
    <message>
        <location line="+1"/>
        <source>Show or hide the main Window</source>
        <translation>Show or hide the main Window</translation>
    </message>
    <message>
        <location line="+3"/>
        <source>Encrypt the private keys that belong to your wallet</source>
        <translation>Encrypt the private keys that belong to your wallet</translation>
    </message>
    <message>
        <location line="+7"/>
        <source>Sign messages with your Ghost addresses to prove you own them</source>
        <translation>Sign messages with your Ghost addresses to prove you own them</translation>
    </message>
    <message>
        <location line="+2"/>
        <source>Verify messages to ensure they were signed with specified Ghost addresses</source>
        <translation>Verify messages to ensure they were signed with specified Ghost addresses</translation>
    </message>
    <message>
        <location line="+136"/>
        <source>&amp;File</source>
        <translation>&amp;File</translation>
    </message>
    <message>
        <location line="+18"/>
        <source>&amp;Settings</source>
        <translation>&amp;Settings</translation>
    </message>
    <message>
        <location line="+64"/>
        <source>&amp;Help</source>
        <translation>&amp;Help</translation>
    </message>
    <message>
        <location line="+11"/>
        <source>Tabs toolbar</source>
        <translation>Tabs toolbar</translation>
    </message>
    <message>
        <location line="-291"/>
        <source>Request payments (generates QR codes and ghost: URIs)</source>
        <translation type="unfinished"></translation>
    </message>
    <message>
        <location line="+75"/>
        <source>Show the list of used sending addresses and labels</source>
        <translation type="unfinished"></translation>
    </message>
    <message>
        <location line="+2"/>
        <source>Show the list of used receiving addresses and labels</source>
        <translation type="unfinished"></translation>
    </message>
    <message>
        <location line="+20"/>
        <source>&amp;Command-line options</source>
        <translation type="unfinished"></translation>
    </message>
    <message numerus="yes">
        <location line="+614"/>
        <source>%n active connection(s) to Ghost network</source>
        <translation>
            <numerusform>%n active connection to Ghost network</numerusform>
            <numerusform>%n active connections to Ghost network</numerusform>
        </translation>
    </message>
    <message>
        <location line="+80"/>
        <source>Indexing blocks on disk...</source>
        <translation type="unfinished"></translation>
    </message>
    <message>
        <location line="+2"/>
        <source>Processing blocks on disk...</source>
        <translation type="unfinished"></translation>
    </message>
    <message numerus="yes">
        <location line="+19"/>
        <source>Processed %n block(s) of transaction history.</source>
        <translation>
            <numerusform>Processed %n block of transaction history.</numerusform>
            <numerusform>Processed %n blocks of transaction history.</numerusform>
        </translation>
    </message>
    <message>
        <location line="+23"/>
        <source>%1 behind</source>
        <translation>%1 behind</translation>
    </message>
    <message>
        <location line="+26"/>
        <source>Last received block was generated %1 ago.</source>
        <translation>Last received block was generated %1 ago.</translation>
    </message>
    <message>
        <location line="+2"/>
        <source>Transactions after this will not yet be visible.</source>
        <translation>Transactions after this will not yet be visible.</translation>
    </message>
    <message>
        <location line="+25"/>
        <source>Error</source>
        <translation>Error</translation>
    </message>
    <message>
        <location line="+4"/>
        <source>Warning</source>
        <translation>Warning</translation>
    </message>
    <message>
        <location line="+4"/>
        <source>Information</source>
        <translation>Information</translation>
    </message>
    <message>
        <location line="-80"/>
        <source>Up to date</source>
        <translation>Up to date</translation>
    </message>
    <message>
        <location line="-753"/>
        <source>&amp;Load PSBT from file...</source>
        <translation type="unfinished"></translation>
    </message>
    <message>
        <location line="+1"/>
        <source>Load Partially Signed Ghost Transaction</source>
        <translation type="unfinished"></translation>
    </message>
    <message>
        <location line="+1"/>
        <source>Load PSBT from clipboard...</source>
        <translation type="unfinished"></translation>
    </message>
    <message>
        <location line="+1"/>
        <source>Load Partially Signed Ghost Transaction from clipboard</source>
        <translation type="unfinished"></translation>
    </message>
    <message>
        <location line="+2"/>
        <source>Node window</source>
        <translation type="unfinished"></translation>
    </message>
    <message>
        <location line="+1"/>
        <source>Open node debugging and diagnostic console</source>
        <translation type="unfinished"></translation>
    </message>
    <message>
        <location line="+5"/>
        <source>&amp;Sending addresses</source>
        <translation type="unfinished"></translation>
    </message>
    <message>
        <location line="+2"/>
        <source>&amp;Receiving addresses</source>
        <translation type="unfinished"></translation>
    </message>
    <message>
        <location line="+6"/>
        <source>Open Wallet</source>
        <translation type="unfinished"></translation>
    </message>
    <message>
        <location line="+2"/>
        <source>Open a wallet</source>
        <translation type="unfinished"></translation>
    </message>
    <message>
        <location line="+3"/>
        <source>Close Wallet...</source>
        <translation type="unfinished"></translation>
    </message>
    <message>
        <location line="+1"/>
        <source>Close wallet</source>
        <translation type="unfinished"></translation>
    </message>
    <message>
        <location line="+6"/>
        <source>Close All Wallets...</source>
        <translation type="unfinished"></translation>
    </message>
    <message>
        <location line="+1"/>
        <source>Close all wallets</source>
        <translation type="unfinished"></translation>
    </message>
    <message>
        <location line="+4"/>
        <source>Show the %1 help message to get a list with possible Ghost command-line options</source>
        <translation type="unfinished"></translation>
    </message>
    <message>
        <location line="+2"/>
        <source>&amp;HD Wallet...</source>
        <translation type="unfinished"></translation>
    </message>
    <message>
        <location line="+2"/>
        <source>&amp;Staking Setup</source>
        <translation type="unfinished"></translation>
    </message>
    <message>
        <location line="+3"/>
        <source>&amp;Mask values</source>
        <translation type="unfinished"></translation>
    </message>
    <message>
        <location line="+2"/>
        <source>Mask the values in the Overview tab</source>
        <translation type="unfinished"></translation>
    </message>
    <message>
        <location line="+34"/>
        <source>default wallet</source>
        <translation type="unfinished"></translation>
    </message>
    <message>
        <location line="+21"/>
        <source>No wallets available</source>
        <translation type="unfinished"></translation>
    </message>
    <message>
        <location line="+64"/>
        <source>&amp;Window</source>
        <translation type="unfinished">&amp;Window</translation>
    </message>
    <message>
        <location line="+2"/>
        <source>Minimize</source>
        <translation type="unfinished"></translation>
    </message>
    <message>
        <location line="+10"/>
        <source>Zoom</source>
        <translation type="unfinished"></translation>
    </message>
    <message>
        <location line="+18"/>
        <source>Main Window</source>
        <translation type="unfinished"></translation>
    </message>
    <message>
        <location line="+257"/>
        <source>%1 client</source>
        <translation type="unfinished"></translation>
    </message>
    <message>
        <location line="+289"/>
        <source>Connecting to peers...</source>
        <translation type="unfinished"></translation>
    </message>
    <message>
        <location line="+37"/>
        <source>Catching up...</source>
        <translation>Catching up...</translation>
    </message>
    <message>
        <location line="+49"/>
        <source>Error: %1</source>
        <translation type="unfinished"></translation>
    </message>
    <message>
        <location line="+4"/>
        <source>Warning: %1</source>
        <translation type="unfinished"></translation>
    </message>
    <message>
        <location line="+117"/>
        <source>Date: %1
</source>
        <translation type="unfinished"></translation>
    </message>
    <message>
        <location line="+1"/>
        <source>Amount: %1
</source>
        <translation type="unfinished"></translation>
    </message>
    <message>
        <location line="+2"/>
        <source>Wallet: %1
</source>
        <translation type="unfinished"></translation>
    </message>
    <message>
        <location line="+2"/>
        <source>Type: %1
</source>
        <translation type="unfinished"></translation>
    </message>
    <message>
        <location line="+2"/>
        <source>Label: %1
</source>
        <translation type="unfinished"></translation>
    </message>
    <message>
        <location line="+2"/>
        <source>Address: %1
</source>
        <translation type="unfinished"></translation>
    </message>
    <message>
        <location line="+1"/>
        <source>Sent transaction</source>
        <translation>Sent transaction</translation>
    </message>
    <message>
        <location line="+0"/>
        <source>Incoming transaction</source>
        <translation>Incoming transaction</translation>
    </message>
    <message>
        <location line="+52"/>
        <source>HD key generation is &lt;b&gt;enabled&lt;/b&gt;</source>
        <translation type="unfinished"></translation>
    </message>
    <message>
        <location line="+0"/>
        <source>HD key generation is &lt;b&gt;disabled&lt;/b&gt;</source>
        <translation type="unfinished"></translation>
    </message>
    <message>
        <location line="+0"/>
        <source>Private key &lt;b&gt;disabled&lt;/b&gt;</source>
        <translation type="unfinished"></translation>
    </message>
    <message>
        <location line="+20"/>
        <source>Wallet is &lt;b&gt;encrypted&lt;/b&gt; and currently &lt;b&gt;unlocked&lt;/b&gt;</source>
        <translation>Wallet is &lt;b&gt;encrypted&lt;/b&gt; and currently &lt;b&gt;unlocked&lt;/b&gt;</translation>
    </message>
    <message>
        <location line="+8"/>
        <source>Wallet is &lt;b&gt;encrypted&lt;/b&gt; and currently &lt;b&gt;unlocked&lt;/b&gt; for staking only</source>
        <translation type="unfinished"></translation>
    </message>
    <message>
        <location line="+9"/>
        <source>Wallet is &lt;b&gt;encrypted&lt;/b&gt; and currently &lt;b&gt;locked&lt;/b&gt;</source>
        <translation>Wallet is &lt;b&gt;encrypted&lt;/b&gt; and currently &lt;b&gt;locked&lt;/b&gt;</translation>
    </message>
    <message>
        <location line="+152"/>
        <source>Original message:</source>
        <translation type="unfinished"></translation>
    </message>
    <message>
        <location filename="../bitcoin.cpp" line="+425"/>
        <source>A fatal error occurred. %1 can no longer continue safely and will quit.</source>
        <translation type="unfinished"></translation>
    </message>
</context>
<context>
    <name>CoinControlDialog</name>
    <message>
        <location filename="../forms/coincontroldialog.ui" line="+14"/>
        <source>Coin Selection</source>
        <translation type="unfinished"></translation>
    </message>
    <message>
        <location line="+34"/>
        <source>Quantity:</source>
        <translation type="unfinished"></translation>
    </message>
    <message>
        <location line="+29"/>
        <source>Bytes:</source>
        <translation type="unfinished"></translation>
    </message>
    <message>
        <location line="+45"/>
        <source>Amount:</source>
        <translation type="unfinished"></translation>
    </message>
    <message>
        <location line="+80"/>
        <source>Fee:</source>
        <translation type="unfinished"></translation>
    </message>
    <message>
        <location line="-48"/>
        <source>Dust:</source>
        <translation type="unfinished"></translation>
    </message>
    <message>
        <location line="+93"/>
        <source>After Fee:</source>
        <translation type="unfinished"></translation>
    </message>
    <message>
        <location line="+32"/>
        <source>Change:</source>
        <translation type="unfinished"></translation>
    </message>
    <message>
        <location line="+51"/>
        <source>Standard</source>
        <translation type="unfinished"></translation>
    </message>
    <message>
        <location line="+5"/>
        <source>Blind</source>
        <translation type="unfinished"></translation>
    </message>
    <message>
        <location line="+5"/>
        <source>Anon</source>
        <translation type="unfinished"></translation>
    </message>
    <message>
        <location line="+14"/>
        <source>(un)select all</source>
        <translation type="unfinished"></translation>
    </message>
    <message>
        <location line="+16"/>
        <source>Tree mode</source>
        <translation type="unfinished"></translation>
    </message>
    <message>
        <location line="+13"/>
        <source>List mode</source>
        <translation type="unfinished"></translation>
    </message>
    <message>
        <location line="+56"/>
        <source>Amount</source>
        <translation type="unfinished">Amount</translation>
    </message>
    <message>
        <location line="+8"/>
        <source>Received with label</source>
        <translation type="unfinished"></translation>
    </message>
    <message>
        <location line="+5"/>
        <source>Received with address</source>
        <translation type="unfinished"></translation>
    </message>
    <message>
        <location line="+5"/>
        <source>Date</source>
        <translation type="unfinished">Date</translation>
    </message>
    <message>
        <location line="+5"/>
        <source>Confirmations</source>
        <translation type="unfinished"></translation>
    </message>
    <message>
        <location line="+3"/>
        <source>Confirmed</source>
        <translation type="unfinished">Confirmed</translation>
    </message>
    <message>
        <location filename="../coincontroldialog.cpp" line="+55"/>
        <source>Copy address</source>
        <translation type="unfinished"></translation>
    </message>
    <message>
        <location line="+1"/>
        <source>Copy label</source>
        <translation type="unfinished"></translation>
    </message>
    <message>
        <location line="+1"/>
        <location line="+26"/>
        <source>Copy amount</source>
        <translation type="unfinished"></translation>
    </message>
    <message>
        <location line="-25"/>
        <source>Copy transaction ID</source>
        <translation type="unfinished"></translation>
    </message>
    <message>
        <location line="+1"/>
        <source>Lock unspent</source>
        <translation type="unfinished"></translation>
    </message>
    <message>
        <location line="+1"/>
        <source>Unlock unspent</source>
        <translation type="unfinished"></translation>
    </message>
    <message>
        <location line="+22"/>
        <source>Copy quantity</source>
        <translation type="unfinished"></translation>
    </message>
    <message>
        <location line="+2"/>
        <source>Copy fee</source>
        <translation type="unfinished"></translation>
    </message>
    <message>
        <location line="+1"/>
        <source>Copy after fee</source>
        <translation type="unfinished"></translation>
    </message>
    <message>
        <location line="+1"/>
        <source>Copy bytes</source>
        <translation type="unfinished"></translation>
    </message>
    <message>
        <location line="+1"/>
        <source>Copy dust</source>
        <translation type="unfinished"></translation>
    </message>
    <message>
        <location line="+1"/>
        <source>Copy change</source>
        <translation type="unfinished"></translation>
    </message>
    <message>
        <location line="+322"/>
        <source>(%1 locked)</source>
        <translation type="unfinished"></translation>
    </message>
    <message>
        <location line="+155"/>
        <source>yes</source>
        <translation type="unfinished"></translation>
    </message>
    <message>
        <location line="+0"/>
        <source>no</source>
        <translation type="unfinished"></translation>
    </message>
    <message>
        <location line="+14"/>
        <source>This label turns red if any recipient receives an amount smaller than the current dust threshold.</source>
        <translation type="unfinished"></translation>
    </message>
    <message>
        <location line="+5"/>
        <source>Can vary +/- %1 satoshi(s) per input.</source>
        <translation type="unfinished"></translation>
    </message>
    <message>
        <location line="+42"/>
        <location line="+55"/>
        <source>(no label)</source>
        <translation type="unfinished"></translation>
    </message>
    <message>
        <location line="-7"/>
        <source>change from %1 (%2)</source>
        <translation type="unfinished"></translation>
    </message>
    <message>
        <location line="+1"/>
        <source>(change)</source>
        <translation type="unfinished"></translation>
    </message>
</context>
<context>
    <name>ColdStakingDialog</name>
    <message>
        <location filename="../forms/coldstakingdialog.ui" line="+14"/>
        <source>Staking Setup</source>
        <translation type="unfinished"></translation>
    </message>
    <message>
        <location line="+8"/>
        <source>Wallet:</source>
        <translation type="unfinished"></translation>
    </message>
    <message>
        <location line="+7"/>
        <source>Unknown</source>
        <translation type="unfinished"></translation>
    </message>
    <message>
        <location line="+7"/>
        <source>Cold staking change address:</source>
        <translation type="unfinished"></translation>
    </message>
    <message>
        <location line="+7"/>
        <source>Set the cold staking address for change outputs.</source>
        <translation type="unfinished"></translation>
    </message>
    <message>
        <location line="+7"/>
        <source>Cold staking enabled:</source>
        <translation type="unfinished"></translation>
    </message>
    <message>
        <location line="+14"/>
        <source>Percent in cold staking script:</source>
        <translation type="unfinished"></translation>
    </message>
    <message>
        <location line="+24"/>
        <source>Apply</source>
        <translation type="unfinished"></translation>
    </message>
    <message>
        <location line="+13"/>
        <source>Cancel</source>
        <translation type="unfinished"></translation>
    </message>
</context>
<context>
    <name>CreateWalletActivity</name>
    <message>
        <location filename="../walletcontroller.cpp" line="+243"/>
        <source>Creating Wallet &lt;b&gt;%1&lt;/b&gt;...</source>
        <translation type="unfinished"></translation>
    </message>
    <message>
        <location line="+29"/>
        <source>Create wallet failed</source>
        <translation type="unfinished"></translation>
    </message>
    <message>
        <location line="+2"/>
        <source>Create wallet warning</source>
        <translation type="unfinished"></translation>
    </message>
</context>
<context>
    <name>CreateWalletDialog</name>
    <message>
        <location filename="../forms/createwalletdialog.ui" line="+14"/>
        <source>Create Wallet</source>
        <translation type="unfinished"></translation>
    </message>
    <message>
        <location line="+24"/>
        <source>Wallet</source>
        <translation type="unfinished"></translation>
    </message>
    <message>
        <location line="-13"/>
        <source>Wallet Name</source>
        <translation type="unfinished"></translation>
    </message>
    <message>
        <location line="+22"/>
        <source>Encrypt the wallet. The wallet will be encrypted with a passphrase of your choice.</source>
        <translation type="unfinished"></translation>
    </message>
    <message>
        <location line="+3"/>
        <source>Encrypt Wallet</source>
        <translation type="unfinished"></translation>
    </message>
    <message>
        <location line="+26"/>
        <source>Advanced Options</source>
        <translation type="unfinished"></translation>
    </message>
    <message>
        <location line="+9"/>
        <source>Disable private keys for this wallet. Wallets with private keys disabled will have no private keys and cannot have an HD seed or imported private keys. This is ideal for watch-only wallets.</source>
        <translation type="unfinished"></translation>
    </message>
    <message>
        <location line="+3"/>
        <source>Disable Private Keys</source>
        <translation type="unfinished"></translation>
    </message>
    <message>
        <location line="+7"/>
        <source>Make a blank wallet. Blank wallets do not initially have private keys or scripts. Private keys and addresses can be imported, or an HD seed can be set, at a later time.</source>
        <translation type="unfinished"></translation>
    </message>
    <message>
        <location line="+3"/>
        <source>Make Blank Wallet</source>
        <translation type="unfinished"></translation>
    </message>
    <message>
        <location line="+7"/>
        <source>Use descriptors for scriptPubKey management</source>
        <translation type="unfinished"></translation>
    </message>
    <message>
        <location line="+3"/>
        <source>Descriptor Wallet</source>
        <translation type="unfinished"></translation>
    </message>
    <message>
        <location filename="../createwalletdialog.cpp" line="+21"/>
        <source>Create</source>
        <translation type="unfinished"></translation>
    </message>
    <message>
        <location line="+42"/>
        <source>Compiled without sqlite support (required for descriptor wallets)</source>
        <translation type="unfinished"></translation>
    </message>
</context>
<context>
    <name>EditAddressDialog</name>
    <message>
        <location filename="../forms/editaddressdialog.ui" line="+14"/>
        <source>Edit Address</source>
        <translation>Edit Address</translation>
    </message>
    <message>
        <location line="+11"/>
        <source>&amp;Label</source>
        <translation>&amp;Label</translation>
    </message>
    <message>
        <location line="+10"/>
        <source>The label associated with this address list entry</source>
        <translation type="unfinished"></translation>
    </message>
    <message>
        <location line="+17"/>
        <source>The address associated with this address list entry. This can only be modified for sending addresses.</source>
        <translation type="unfinished"></translation>
    </message>
    <message>
        <location line="+11"/>
        <source>Standard</source>
        <translation type="unfinished"></translation>
    </message>
    <message>
        <location line="+5"/>
        <source>Stealth</source>
        <translation type="unfinished"></translation>
    </message>
    <message>
        <location line="+5"/>
        <source>Extended</source>
        <translation type="unfinished"></translation>
    </message>
    <message>
        <location line="+5"/>
        <source>Standard 256bit</source>
        <translation type="unfinished"></translation>
    </message>
    <message>
        <location line="+8"/>
        <source>Type</source>
        <translation type="unfinished"></translation>
    </message>
    <message>
        <location line="-44"/>
        <source>&amp;Address</source>
        <translation>&amp;Address</translation>
    </message>
    <message>
        <location filename="../editaddressdialog.cpp" line="+43"/>
        <source>New sending address</source>
        <translation type="unfinished"></translation>
    </message>
    <message>
        <location line="+3"/>
        <source>Edit receiving address</source>
        <translation type="unfinished"></translation>
    </message>
    <message>
        <location line="+4"/>
        <source>Edit sending address</source>
        <translation type="unfinished"></translation>
    </message>
    <message>
<<<<<<< HEAD
        <location line="+88"/>
        <source>The entered address &quot;%1&quot; is not a valid Ghost address.</source>
=======
        <location line="+91"/>
        <source>The entered address &quot;%1&quot; is not a valid Particl address.</source>
>>>>>>> f0fdf2d9
        <translation type="unfinished"></translation>
    </message>
    <message>
        <location line="+33"/>
        <source>Address &quot;%1&quot; already exists as a receiving address with label &quot;%2&quot; and so cannot be added as a sending address.</source>
        <translation type="unfinished"></translation>
    </message>
    <message>
        <location line="+5"/>
        <source>The entered address &quot;%1&quot; is already in the address book with label &quot;%2&quot;.</source>
        <translation type="unfinished"></translation>
    </message>
    <message>
        <location line="-28"/>
        <source>Could not unlock wallet.</source>
        <translation type="unfinished"></translation>
    </message>
    <message>
        <location line="-111"/>
        <source>New receiving address</source>
        <translation type="unfinished"></translation>
    </message>
    <message>
        <location line="+116"/>
        <source>New key generation failed.</source>
        <translation type="unfinished"></translation>
    </message>
</context>
<context>
    <name>FreespaceChecker</name>
    <message>
        <location filename="../intro.cpp" line="+72"/>
        <source>A new data directory will be created.</source>
        <translation>A new data directory will be created.</translation>
    </message>
    <message>
        <location line="+22"/>
        <source>name</source>
        <translation>name</translation>
    </message>
    <message>
        <location line="+2"/>
        <source>Directory already exists. Add %1 if you intend to create a new directory here.</source>
        <translation>Directory already exists. Add %1 if you intend to create a new directory here.</translation>
    </message>
    <message>
        <location line="+3"/>
        <source>Path already exists, and is not a directory.</source>
        <translation>Path already exists, and is not a directory.</translation>
    </message>
    <message>
        <location line="+7"/>
        <source>Cannot create data directory here.</source>
        <translation>Cannot create data directory here.</translation>
    </message>
</context>
<context>
    <name>HelpMessageDialog</name>
    <message>
        <location filename="../utilitydialog.cpp" line="+37"/>
        <source>version</source>
        <translation type="unfinished">version</translation>
    </message>
    <message>
        <location line="+4"/>
        <source>About %1</source>
        <translation type="unfinished"></translation>
    </message>
    <message>
        <location line="+19"/>
        <source>Command-line options</source>
        <translation type="unfinished"></translation>
    </message>
</context>
<context>
    <name>Intro</name>
    <message>
        <location filename="../forms/intro.ui" line="+14"/>
        <source>Welcome</source>
        <translation>Welcome</translation>
    </message>
    <message>
        <location line="+9"/>
        <source>Welcome to %1.</source>
        <translation type="unfinished"></translation>
    </message>
    <message>
        <location line="+26"/>
        <source>As this is the first time the program is launched, you can choose where %1 will store its data.</source>
        <translation type="unfinished"></translation>
    </message>
    <message>
        <location line="+157"/>
        <source>When you click OK, %1 will begin to download and process the full %4 block chain (%2GB) starting with the earliest transactions in %3 when %4 initially launched.</source>
        <translation type="unfinished"></translation>
    </message>
    <message>
        <location line="+10"/>
        <source>Reverting this setting requires re-downloading the entire blockchain. It is faster to download the full chain first and prune it later. Disables some advanced features.</source>
        <translation type="unfinished"></translation>
    </message>
    <message>
        <location line="+10"/>
        <source>This initial synchronisation is very demanding, and may expose hardware problems with your computer that had previously gone unnoticed. Each time you run %1, it will continue downloading where it left off.</source>
        <translation type="unfinished"></translation>
    </message>
    <message>
        <location line="+10"/>
        <source>If you have chosen to limit block chain storage (pruning), the historical data must still be downloaded and processed, but will be deleted afterward to keep your disk usage low.</source>
        <translation type="unfinished"></translation>
    </message>
    <message>
        <location line="-170"/>
        <source>Use the default data directory</source>
        <translation>Use the default data directory</translation>
    </message>
    <message>
        <location line="+7"/>
        <source>Use a custom data directory:</source>
        <translation>Use a custom data directory:</translation>
    </message>
    <message>
        <location filename="../intro.cpp" line="+32"/>
        <source>Ghost</source>
        <translation type="unfinished">Ghost</translation>
    </message>
    <message>
        <location line="+8"/>
        <source>Discard blocks after verification, except most recent %1 GB (prune)</source>
        <translation type="unfinished"></translation>
    </message>
    <message>
        <location line="+212"/>
        <source>At least %1 GB of data will be stored in this directory, and it will grow over time.</source>
        <translation type="unfinished"></translation>
    </message>
    <message>
        <location line="+3"/>
        <source>Approximately %1 GB of data will be stored in this directory.</source>
        <translation type="unfinished"></translation>
    </message>
    <message>
        <location line="+4"/>
        <source>%1 will download and store a copy of the Ghost block chain.</source>
        <translation type="unfinished"></translation>
    </message>
    <message>
        <location line="+2"/>
        <source>The wallet will also be stored in this directory.</source>
        <translation type="unfinished"></translation>
    </message>
    <message>
        <location line="-137"/>
        <source>Error: Specified data directory &quot;%1&quot; cannot be created.</source>
        <translation type="unfinished"></translation>
    </message>
    <message>
        <location line="+30"/>
        <source>Error</source>
        <translation>Error</translation>
    </message>
    <message numerus="yes">
        <location line="+21"/>
        <source>%n GB of free space available</source>
        <translation>
            <numerusform>%n GB of free space available</numerusform>
            <numerusform>%n GB of free space available</numerusform>
        </translation>
    </message>
    <message numerus="yes">
        <location line="+2"/>
        <source>(of %n GB needed)</source>
        <translation>
            <numerusform>(of %n GB needed)</numerusform>
            <numerusform>(of %n GB needed)</numerusform>
        </translation>
    </message>
    <message numerus="yes">
        <location line="+3"/>
        <source>(%n GB needed for full chain)</source>
        <translation type="unfinished">
            <numerusform></numerusform>
            <numerusform></numerusform>
        </translation>
    </message>
</context>
<context>
    <name>MnemonicDialog</name>
    <message>
        <location filename="../forms/mnemonicdialog.ui" line="+14"/>
        <source>HD Wallet Setup</source>
        <translation type="unfinished"></translation>
    </message>
    <message>
        <location line="+10"/>
        <location line="+92"/>
        <location line="+234"/>
        <location filename="../mnemonicdialog.cpp" line="+106"/>
        <source>Import</source>
        <translation type="unfinished"></translation>
    </message>
    <message>
        <location line="-320"/>
        <source>Import Recovery Phrase</source>
        <translation type="unfinished"></translation>
    </message>
    <message>
        <location line="+7"/>
        <source>Enter your BIP39 compliant Recovery Phrase/Mnemonic - Typing your own words will probably not work how you expect, since the words require a particular structure (the last word is a checksum).</source>
        <translation type="unfinished"></translation>
    </message>
    <message>
        <location line="+12"/>
        <source>Recovery Passphrase </source>
        <translation type="unfinished"></translation>
    </message>
    <message>
        <location line="+7"/>
        <source>Enter a passphrase to protect your Recovery Phrase (optional)</source>
        <translation type="unfinished"></translation>
    </message>
    <message>
        <location line="+7"/>
        <source>Create Import Chain</source>
        <translation type="unfinished"></translation>
    </message>
    <message>
        <location line="+7"/>
        <source>Only needed if you&apos;re importing from the previous chain</source>
        <translation type="unfinished"></translation>
    </message>
    <message>
        <location line="+16"/>
        <source>Warning</source>
        <translation type="unfinished">Warning</translation>
    </message>
    <message>
        <location line="+7"/>
        <source>Please ensure you backup your Recovery Phrase and Passphrase - they are not recoverable!</source>
        <translation type="unfinished"></translation>
    </message>
    <message>
        <location line="+42"/>
        <location line="+171"/>
        <location line="+57"/>
        <source>Cancel</source>
        <translation type="unfinished"></translation>
    </message>
    <message>
        <location line="-205"/>
        <source>Create</source>
        <translation type="unfinished"></translation>
    </message>
    <message>
        <location line="+6"/>
        <source>Create New Recovery Phrase</source>
        <translation type="unfinished"></translation>
    </message>
    <message>
        <location line="+7"/>
        <source>This is your randomly generated Recovery Phrase/Mnemonic</source>
        <translation type="unfinished"></translation>
    </message>
    <message>
        <location line="+21"/>
        <source>Bytes of Entropy </source>
        <translation type="unfinished"></translation>
    </message>
    <message>
        <location line="+13"/>
        <source>Entropy is an advanced feature. Your mnemonic may be insecure if this feature is used incorrectly.</source>
        <translation type="unfinished"></translation>
    </message>
    <message>
        <location line="+22"/>
        <source>Select your language</source>
        <translation type="unfinished"></translation>
    </message>
    <message>
        <location line="+4"/>
        <source>English</source>
        <translation type="unfinished"></translation>
    </message>
    <message>
        <location line="+5"/>
        <source>French</source>
        <translation type="unfinished"></translation>
    </message>
    <message>
        <location line="+5"/>
        <source>Japanese</source>
        <translation type="unfinished"></translation>
    </message>
    <message>
        <location line="+5"/>
        <source>Spanish</source>
        <translation type="unfinished"></translation>
    </message>
    <message>
        <location line="+5"/>
        <source>Chinese_s</source>
        <translation type="unfinished"></translation>
    </message>
    <message>
        <location line="+5"/>
        <source>Chinese_t</source>
        <translation type="unfinished"></translation>
    </message>
    <message>
        <location line="+8"/>
        <source>Language</source>
        <translation type="unfinished"></translation>
    </message>
    <message>
        <location line="+23"/>
        <source>Generate</source>
        <translation type="unfinished"></translation>
    </message>
    <message>
        <location line="+42"/>
        <source>Hardware Device</source>
        <translation type="unfinished"></translation>
    </message>
    <message>
        <location line="+64"/>
        <source>Path</source>
        <translation type="unfinished"></translation>
    </message>
    <message>
        <location line="+7"/>
        <source>Path to derive account from, if not using default.</source>
        <translation type="unfinished"></translation>
    </message>
    <message>
        <location line="+7"/>
        <source>Notes  </source>
        <translation type="unfinished"></translation>
    </message>
    <message>
        <location line="+7"/>
        <source>Open ghost app before importing, confirm on device if prompted and wait for chain rescan to complete.</source>
        <translation type="unfinished"></translation>
    </message>
    <message>
        <location line="+9"/>
        <source>Import account from hardware device</source>
        <translation type="unfinished"></translation>
    </message>
    <message>
        <location filename="../mnemonicdialog.cpp" line="-63"/>
        <source>Path to derive account from, if not using default. (optional, default=%1)</source>
        <translation type="unfinished"></translation>
    </message>
    <message>
        <location line="+1"/>
        <source>Enter a passphrase to protect your Recovery Phrase. (optional)</source>
        <translation type="unfinished"></translation>
    </message>
    <message>
        <location line="+2"/>
        <source>Enter your BIP39 compliant Recovery Phrase/Mnemonic.</source>
        <translation type="unfinished"></translation>
    </message>
</context>
<context>
    <name>ModalOverlay</name>
    <message>
        <location filename="../forms/modaloverlay.ui" line="+14"/>
        <source>Form</source>
        <translation type="unfinished">Form</translation>
    </message>
    <message>
        <location line="+119"/>
        <source>Recent transactions may not yet be visible, and therefore your wallet&apos;s balance might be incorrect. This information will be correct once your wallet has finished synchronizing with the ghost network, as detailed below.</source>
        <translation type="unfinished"></translation>
    </message>
    <message>
        <location line="+19"/>
        <source>Attempting to spend coins that are affected by not-yet-displayed transactions will not be accepted by the network.</source>
        <translation type="unfinished"></translation>
    </message>
    <message>
        <location line="+63"/>
        <source>Number of blocks left</source>
        <translation type="unfinished"></translation>
    </message>
    <message>
        <location line="+7"/>
        <location line="+26"/>
        <location filename="../modaloverlay.cpp" line="+153"/>
        <source>Unknown...</source>
        <translation type="unfinished"></translation>
    </message>
    <message>
        <location line="-13"/>
        <source>Last block time</source>
        <translation type="unfinished">Last block time</translation>
    </message>
    <message>
        <location line="+26"/>
        <source>Progress</source>
        <translation type="unfinished"></translation>
    </message>
    <message>
        <location line="+34"/>
        <source>Progress increase per hour</source>
        <translation type="unfinished"></translation>
    </message>
    <message>
        <location line="+7"/>
        <location line="+20"/>
        <source>calculating...</source>
        <translation type="unfinished"></translation>
    </message>
    <message>
        <location line="-7"/>
        <source>Estimated time left until synced</source>
        <translation type="unfinished"></translation>
    </message>
    <message>
        <location line="+37"/>
        <source>Hide</source>
        <translation type="unfinished"></translation>
    </message>
    <message>
        <location line="+3"/>
        <source>Esc</source>
        <translation type="unfinished"></translation>
    </message>
    <message>
        <location filename="../modaloverlay.cpp" line="-119"/>
        <source>%1 is currently syncing.  It will download headers and blocks from peers and validate them until reaching the tip of the block chain.</source>
        <translation type="unfinished"></translation>
    </message>
    <message>
        <location line="+125"/>
        <source>Unknown. Syncing Headers (%1, %2%)...</source>
        <translation type="unfinished"></translation>
    </message>
</context>
<context>
    <name>OpenURIDialog</name>
    <message>
        <location filename="../forms/openuridialog.ui" line="+14"/>
        <source>Open bitcoin URI</source>
        <translation type="unfinished"></translation>
    </message>
    <message>
        <location line="+8"/>
        <source>URI:</source>
        <translation type="unfinished"></translation>
    </message>
</context>
<context>
    <name>OpenWalletActivity</name>
    <message>
        <location filename="../walletcontroller.cpp" line="+39"/>
        <source>Open wallet failed</source>
        <translation type="unfinished"></translation>
    </message>
    <message>
        <location line="+2"/>
        <source>Open wallet warning</source>
        <translation type="unfinished"></translation>
    </message>
    <message>
        <location line="+10"/>
        <source>default wallet</source>
        <translation type="unfinished"></translation>
    </message>
    <message>
        <location line="+2"/>
        <source>Opening Wallet &lt;b&gt;%1&lt;/b&gt;...</source>
        <translation type="unfinished"></translation>
    </message>
</context>
<context>
    <name>OptionsDialog</name>
    <message>
        <location filename="../forms/optionsdialog.ui" line="+14"/>
        <source>Options</source>
        <translation>Options</translation>
    </message>
    <message>
        <location line="+13"/>
        <source>&amp;Main</source>
        <translation>&amp;Main</translation>
    </message>
    <message>
        <location line="+6"/>
        <source>Automatically start %1 after logging in to the system.</source>
        <translation type="unfinished"></translation>
    </message>
    <message>
        <location line="+3"/>
        <source>&amp;Start %1 on system login</source>
        <translation type="unfinished"></translation>
    </message>
    <message>
        <location line="+72"/>
        <source>Size of &amp;database cache</source>
        <translation type="unfinished"></translation>
    </message>
    <message>
        <location line="+43"/>
        <source>Number of script &amp;verification threads</source>
        <translation type="unfinished"></translation>
    </message>
    <message>
        <location line="+181"/>
        <location line="+187"/>
        <source>IP address of the proxy (e.g. IPv4: 127.0.0.1 / IPv6: ::1)</source>
        <translation type="unfinished"></translation>
    </message>
    <message>
        <location line="-118"/>
        <location line="+23"/>
        <location line="+23"/>
        <source>Shows if the supplied default SOCKS5 proxy is used to reach peers via this network type.</source>
        <translation type="unfinished"></translation>
    </message>
    <message>
        <location line="+146"/>
        <source>Hide the icon from the system tray.</source>
        <translation type="unfinished"></translation>
    </message>
    <message>
        <location line="+3"/>
        <source>&amp;Hide tray icon</source>
        <translation type="unfinished"></translation>
    </message>
    <message>
        <location line="+17"/>
        <source>Minimize instead of exit the application when the window is closed. When this option is enabled, the application will be closed only after selecting Exit in the menu.</source>
        <translation type="unfinished"></translation>
    </message>
    <message>
        <location line="+80"/>
        <location line="+13"/>
        <source>Third party URLs (e.g. a block explorer) that appear in the transactions tab as context menu items. %s in the URL is replaced by transaction hash. Multiple URLs are separated by vertical bar |.</source>
        <translation type="unfinished"></translation>
    </message>
    <message>
        <location line="+26"/>
        <source>Staking</source>
        <translation type="unfinished"></translation>
    </message>
    <message>
        <location line="+8"/>
        <source>Reserve Balance</source>
        <translation type="unfinished"></translation>
    </message>
    <message>
        <location line="+73"/>
        <source>Open the %1 configuration file from the working directory.</source>
        <translation type="unfinished"></translation>
    </message>
    <message>
        <location line="+3"/>
        <source>Open Configuration File</source>
        <translation type="unfinished"></translation>
    </message>
    <message>
        <location line="+10"/>
        <source>Reset all client options to default.</source>
        <translation>Reset all client options to default.</translation>
    </message>
    <message>
        <location line="+3"/>
        <source>&amp;Reset Options</source>
        <translation>&amp;Reset Options</translation>
    </message>
    <message>
        <location line="-560"/>
        <source>&amp;Network</source>
        <translation>&amp;Network</translation>
    </message>
    <message>
        <location line="-211"/>
        <source>Disables some advanced features but all blocks will still be fully validated. Reverting this setting requires re-downloading the entire blockchain. Actual disk usage may be somewhat higher.</source>
        <translation type="unfinished"></translation>
    </message>
    <message>
        <location line="+3"/>
        <source>Prune &amp;block storage to</source>
        <translation type="unfinished"></translation>
    </message>
    <message>
        <location line="+10"/>
        <source>GB</source>
        <translation type="unfinished"></translation>
    </message>
    <message>
        <location line="+25"/>
        <source>Reverting this setting requires re-downloading the entire blockchain.</source>
        <translation type="unfinished"></translation>
    </message>
    <message>
        <location line="+28"/>
        <source>MiB</source>
        <translation type="unfinished"></translation>
    </message>
    <message>
        <location line="+40"/>
        <source>(0 = auto, &lt;0 = leave that many cores free)</source>
        <translation type="unfinished"></translation>
    </message>
    <message>
        <location line="+36"/>
        <source>W&amp;allet</source>
        <translation type="unfinished"></translation>
    </message>
    <message>
        <location line="+6"/>
        <source>Expert</source>
        <translation type="unfinished"></translation>
    </message>
    <message>
        <location line="+9"/>
        <source>Enable coin &amp;control features</source>
        <translation type="unfinished"></translation>
    </message>
    <message>
        <location line="+7"/>
        <source>If you disable the spending of unconfirmed change, the change from a transaction cannot be used until that transaction has at least one confirmation. This also affects how your balance is computed.</source>
        <translation type="unfinished"></translation>
    </message>
    <message>
        <location line="+3"/>
        <source>&amp;Spend unconfirmed change</source>
        <translation type="unfinished"></translation>
    </message>
    <message>
        <location line="+7"/>
        <source>Display notification dialog for incoming stake transactions.</source>
        <translation type="unfinished"></translation>
    </message>
    <message>
        <location line="+3"/>
        <source>&amp;Show incoming stake notifications</source>
        <translation type="unfinished"></translation>
    </message>
    <message>
        <location line="+7"/>
        <source>Display zero value stake transactions.</source>
        <translation type="unfinished"></translation>
    </message>
    <message>
        <location line="+3"/>
        <source>&amp;Show zero value stakes</source>
        <translation type="unfinished"></translation>
    </message>
    <message>
        <location line="+30"/>
        <source>Automatically open the Ghost client port on the router. This only works when your router supports UPnP and it is enabled.</source>
        <translation>Automatically open the Ghost client port on the router. This only works when your router supports UPnP and it is enabled.</translation>
    </message>
    <message>
        <location line="+3"/>
        <source>Map port using &amp;UPnP</source>
        <translation>Map port using &amp;UPnP</translation>
    </message>
    <message>
        <location line="+7"/>
        <source>Accept connections from outside.</source>
        <translation type="unfinished"></translation>
    </message>
    <message>
        <location line="+3"/>
        <source>Allow incomin&amp;g connections</source>
        <translation type="unfinished"></translation>
    </message>
    <message>
        <location line="+7"/>
        <source>Connect to the Ghost network through a SOCKS5 proxy.</source>
        <translation type="unfinished"></translation>
    </message>
    <message>
        <location line="+3"/>
        <source>&amp;Connect through SOCKS5 proxy (default proxy):</source>
        <translation type="unfinished"></translation>
    </message>
    <message>
        <location line="+9"/>
        <location line="+187"/>
        <source>Proxy &amp;IP:</source>
        <translation>Proxy &amp;IP:</translation>
    </message>
    <message>
        <location line="-155"/>
        <location line="+187"/>
        <source>&amp;Port:</source>
        <translation>&amp;Port:</translation>
    </message>
    <message>
        <location line="-162"/>
        <location line="+187"/>
        <source>Port of the proxy (e.g. 9050)</source>
        <translation>Port of the proxy (e.g. 9050)</translation>
    </message>
    <message>
        <location line="-163"/>
        <source>Used for reaching peers via:</source>
        <translation type="unfinished"></translation>
    </message>
    <message>
        <location line="+23"/>
        <source>IPv4</source>
        <translation type="unfinished"></translation>
    </message>
    <message>
        <location line="+23"/>
        <source>IPv6</source>
        <translation type="unfinished"></translation>
    </message>
    <message>
        <location line="+23"/>
        <source>Tor</source>
        <translation type="unfinished"></translation>
    </message>
    <message>
        <location line="+130"/>
        <source>&amp;Window</source>
        <translation>&amp;Window</translation>
    </message>
    <message>
        <location line="+16"/>
        <source>Show only a tray icon after minimizing the window.</source>
        <translation>Show only a tray icon after minimizing the window.</translation>
    </message>
    <message>
        <location line="+3"/>
        <source>&amp;Minimize to the tray instead of the taskbar</source>
        <translation>&amp;Minimize to the tray instead of the taskbar</translation>
    </message>
    <message>
        <location line="+10"/>
        <source>M&amp;inimize on close</source>
        <translation>M&amp;inimize on close</translation>
    </message>
    <message>
        <location line="+21"/>
        <source>&amp;Display</source>
        <translation>&amp;Display</translation>
    </message>
    <message>
        <location line="+8"/>
        <source>User Interface &amp;language:</source>
        <translation>User Interface &amp;language:</translation>
    </message>
    <message>
        <location line="+13"/>
        <source>The user interface language can be set here. This setting will take effect after restarting %1.</source>
        <translation type="unfinished"></translation>
    </message>
    <message>
        <location line="+11"/>
        <source>&amp;Unit to show amounts in:</source>
        <translation>&amp;Unit to show amounts in:</translation>
    </message>
    <message>
        <location line="+13"/>
        <source>Choose the default subdivision unit to show in the interface and when sending coins.</source>
        <translation>Choose the default subdivision unit to show in the interface and when sending coins.</translation>
    </message>
    <message>
        <location line="-470"/>
        <source>Whether to show coin control features or not.</source>
        <translation type="unfinished"></translation>
    </message>
    <message>
        <location line="+270"/>
        <source>Connect to the Ghost network through a separate SOCKS5 proxy for Tor onion services.</source>
        <translation type="unfinished"></translation>
    </message>
    <message>
        <location line="+3"/>
        <source>Use separate SOCKS&amp;5 proxy to reach peers via Tor onion services:</source>
        <translation type="unfinished"></translation>
    </message>
    <message>
        <location line="+211"/>
        <source>&amp;Third party transaction URLs</source>
        <translation type="unfinished"></translation>
    </message>
    <message>
        <location line="+72"/>
        <source>Options set in this dialog are overridden by the command line or in the configuration file:</source>
        <translation type="unfinished"></translation>
    </message>
    <message>
        <location line="+141"/>
        <source>&amp;OK</source>
        <translation>&amp;OK</translation>
    </message>
    <message>
        <location line="+13"/>
        <source>&amp;Cancel</source>
        <translation>&amp;Cancel</translation>
    </message>
    <message>
        <location filename="../optionsdialog.cpp" line="+96"/>
        <source>default</source>
        <translation>default</translation>
    </message>
    <message>
        <location line="+67"/>
        <source>none</source>
        <translation type="unfinished"></translation>
    </message>
    <message>
        <location line="+93"/>
        <source>Confirm options reset</source>
        <translation>Confirm options reset</translation>
    </message>
    <message>
        <location line="+1"/>
        <location line="+60"/>
        <source>Client restart required to activate changes.</source>
        <translation type="unfinished"></translation>
    </message>
    <message>
        <location line="-60"/>
        <source>Client will be shut down. Do you want to proceed?</source>
        <translation type="unfinished"></translation>
    </message>
    <message>
        <location line="+15"/>
        <source>Configuration options</source>
        <translation type="unfinished"></translation>
    </message>
    <message>
        <location line="+1"/>
        <source>The configuration file is used to specify advanced user options which override GUI settings. Additionally, any command-line options will override this configuration file.</source>
        <translation type="unfinished"></translation>
    </message>
    <message>
        <location line="+5"/>
        <source>Error</source>
        <translation type="unfinished">Error</translation>
    </message>
    <message>
        <location line="+0"/>
        <source>The configuration file could not be opened.</source>
        <translation type="unfinished"></translation>
    </message>
    <message>
        <location line="+43"/>
        <source>This change would require a client restart.</source>
        <translation type="unfinished"></translation>
    </message>
    <message>
        <location line="+28"/>
        <source>The supplied proxy address is invalid.</source>
        <translation>The supplied proxy address is invalid.</translation>
    </message>
</context>
<context>
    <name>OverviewPage</name>
    <message>
        <location filename="../forms/overviewpage.ui" line="+14"/>
        <source>Form</source>
        <translation>Form</translation>
    </message>
    <message>
        <location line="+62"/>
        <location line="+547"/>
        <source>The displayed information may be out of date. Your wallet automatically synchronizes with the Ghost network after a connection is established, but this process has not completed yet.</source>
        <translation>The displayed information may be out of date. Your wallet automatically synchronizes with the Ghost network after a connection is established, but this process has not completed yet.</translation>
    </message>
    <message>
        <location line="-253"/>
        <source>Watch-only:</source>
        <translation type="unfinished"></translation>
    </message>
    <message>
        <location line="+17"/>
        <source>Available:</source>
        <translation type="unfinished"></translation>
    </message>
    <message>
        <location line="+133"/>
        <location line="+32"/>
        <source>Your current spendable balance</source>
        <translation>Your current spendable balance</translation>
    </message>
    <message>
        <location line="-125"/>
        <source>Pending:</source>
        <translation type="unfinished"></translation>
    </message>
    <message>
        <location line="-157"/>
        <source>Total of transactions that have yet to be confirmed, and do not yet count toward the spendable balance</source>
        <translation>Total of transactions that have yet to be confirmed, and do not yet count toward the spendable balance</translation>
    </message>
    <message>
        <location line="+124"/>
        <source>Immature:</source>
        <translation>Immature:</translation>
    </message>
    <message>
        <location line="-174"/>
        <source>Mined balance that has not yet matured</source>
        <translation>Mined balance that has not yet matured</translation>
    </message>
    <message>
        <location line="-160"/>
        <source>Balances</source>
        <translation type="unfinished"></translation>
    </message>
    <message>
        <location line="+70"/>
        <source>Your current staked balance</source>
        <translation type="unfinished"></translation>
    </message>
    <message>
        <location line="+26"/>
        <source>Your current watch-only staked balance</source>
        <translation type="unfinished"></translation>
    </message>
    <message>
        <location line="+130"/>
        <source>Staked:</source>
        <translation type="unfinished"></translation>
    </message>
    <message>
        <location line="+51"/>
        <source>Total:</source>
        <translation>Total:</translation>
    </message>
    <message>
        <location line="+17"/>
        <source>Your current total balance</source>
        <translation>Your current total balance</translation>
    </message>
    <message>
        <location line="+57"/>
        <source>Your current balance in watch-only addresses</source>
        <translation type="unfinished"></translation>
    </message>
    <message>
        <location line="+23"/>
        <source>Spendable:</source>
        <translation type="unfinished"></translation>
    </message>
    <message>
        <location line="+10"/>
        <source>Blind:</source>
        <translation type="unfinished"></translation>
    </message>
    <message>
        <location line="+17"/>
        <source>Your current spendable blinded balance</source>
        <translation type="unfinished"></translation>
    </message>
    <message>
        <location line="+16"/>
        <source>Anon:</source>
        <translation type="unfinished"></translation>
    </message>
    <message>
        <location line="+17"/>
        <source>Your current spendable anon balance</source>
        <translation type="unfinished"></translation>
    </message>
    <message>
        <location line="+42"/>
        <source>Reserved:</source>
        <translation type="unfinished"></translation>
    </message>
    <message>
        <location line="+71"/>
        <source>Recent transactions</source>
        <translation type="unfinished"></translation>
    </message>
    <message>
        <location line="-362"/>
        <source>Unconfirmed transactions to watch-only addresses</source>
        <translation type="unfinished"></translation>
    </message>
    <message>
        <location line="-63"/>
        <source>Mined balance in watch-only addresses that has not yet matured</source>
        <translation type="unfinished"></translation>
    </message>
    <message>
        <location line="+139"/>
        <source>Current total balance in watch-only addresses</source>
        <translation type="unfinished"></translation>
    </message>
    <message>
        <location filename="../overviewpage.cpp" line="+190"/>
        <source>Privacy mode activated for the Overview tab. To unmask the values, uncheck Settings-&gt;Mask values.</source>
        <translation type="unfinished"></translation>
    </message>
</context>
<context>
    <name>PSBTOperationsDialog</name>
    <message>
        <location filename="../forms/psbtoperationsdialog.ui" line="+14"/>
        <source>Dialog</source>
        <translation type="unfinished"></translation>
    </message>
    <message>
        <location line="+72"/>
        <source>Sign Tx</source>
        <translation type="unfinished"></translation>
    </message>
    <message>
        <location line="+16"/>
        <source>Broadcast Tx</source>
        <translation type="unfinished"></translation>
    </message>
    <message>
        <location line="+20"/>
        <source>Copy to Clipboard</source>
        <translation type="unfinished"></translation>
    </message>
    <message>
        <location line="+7"/>
        <source>Save...</source>
        <translation type="unfinished"></translation>
    </message>
    <message>
        <location line="+7"/>
        <source>Close</source>
        <translation type="unfinished"></translation>
    </message>
    <message>
        <location filename="../psbtoperationsdialog.cpp" line="+55"/>
        <source>Failed to load transaction: %1</source>
        <translation type="unfinished"></translation>
    </message>
    <message>
        <location line="+18"/>
        <source>Failed to sign transaction: %1</source>
        <translation type="unfinished"></translation>
    </message>
    <message>
        <location line="+8"/>
        <source>Could not sign any more inputs.</source>
        <translation type="unfinished"></translation>
    </message>
    <message>
        <location line="+2"/>
        <source>Signed %1 inputs, but more signatures are still required.</source>
        <translation type="unfinished"></translation>
    </message>
    <message>
        <location line="+3"/>
        <source>Signed transaction successfully. Transaction is ready to broadcast.</source>
        <translation type="unfinished"></translation>
    </message>
    <message>
        <location line="+12"/>
        <source>Unknown error processing transaction.</source>
        <translation type="unfinished"></translation>
    </message>
    <message>
        <location line="+10"/>
        <source>Transaction broadcast successfully! Transaction ID: %1</source>
        <translation type="unfinished"></translation>
    </message>
    <message>
        <location line="+3"/>
        <source>Transaction broadcast failed: %1</source>
        <translation type="unfinished"></translation>
    </message>
    <message>
        <location line="+9"/>
        <source>PSBT copied to clipboard.</source>
        <translation type="unfinished"></translation>
    </message>
    <message>
        <location line="+23"/>
        <source>Save Transaction Data</source>
        <translation type="unfinished"></translation>
    </message>
    <message>
        <location line="+1"/>
        <source>Partially Signed Transaction (Binary) (*.psbt)</source>
        <translation type="unfinished"></translation>
    </message>
    <message>
        <location line="+7"/>
        <source>PSBT saved to disk.</source>
        <translation type="unfinished"></translation>
    </message>
    <message>
        <location line="+16"/>
        <source> * Sends %1 to %2</source>
        <translation type="unfinished"></translation>
    </message>
    <message>
        <location line="+10"/>
        <source>Unable to calculate transaction fee or total transaction amount.</source>
        <translation type="unfinished"></translation>
    </message>
    <message>
        <location line="+2"/>
        <source>Pays transaction fee: </source>
        <translation type="unfinished"></translation>
    </message>
    <message>
        <location line="+12"/>
        <source>Total Amount</source>
        <translation type="unfinished"></translation>
    </message>
    <message>
        <location line="+3"/>
        <source>or</source>
        <translation type="unfinished"></translation>
    </message>
    <message>
        <location line="+6"/>
        <source>Transaction has %1 unsigned inputs.</source>
        <translation type="unfinished"></translation>
    </message>
    <message>
        <location line="+42"/>
        <source>Transaction is missing some information about inputs.</source>
        <translation type="unfinished"></translation>
    </message>
    <message>
        <location line="+4"/>
        <source>Transaction still needs signature(s).</source>
        <translation type="unfinished"></translation>
    </message>
    <message>
        <location line="+3"/>
        <source>(But this wallet cannot sign transactions.)</source>
        <translation type="unfinished"></translation>
    </message>
    <message>
        <location line="+3"/>
        <source>(But this wallet does not have the right keys.)</source>
        <translation type="unfinished"></translation>
    </message>
    <message>
        <location line="+8"/>
        <source>Transaction is fully signed and ready for broadcast.</source>
        <translation type="unfinished"></translation>
    </message>
    <message>
        <location line="+4"/>
        <source>Transaction status is unknown.</source>
        <translation type="unfinished"></translation>
    </message>
</context>
<context>
    <name>PaymentServer</name>
    <message>
        <location filename="../paymentserver.cpp" line="+174"/>
        <source>Payment request error</source>
        <translation type="unfinished"></translation>
    </message>
    <message>
        <location line="+1"/>
        <source>Cannot start ghost: click-to-pay handler</source>
        <translation type="unfinished"></translation>
    </message>
    <message>
        <location line="+50"/>
        <location line="+13"/>
        <location line="+6"/>
        <location line="+7"/>
        <source>URI handling</source>
        <translation type="unfinished"></translation>
    </message>
    <message>
        <location line="-26"/>
        <source>&apos;ghost://&apos; is not a valid URI. Use &apos;ghost:&apos; instead.</source>
        <translation type="unfinished"></translation>
    </message>
    <message>
        <location line="+14"/>
        <location line="+23"/>
        <source>Cannot process payment request because BIP70 is not supported.</source>
        <translation type="unfinished"></translation>
    </message>
    <message>
        <location line="-22"/>
        <location line="+23"/>
        <source>Due to widespread security flaws in BIP70 it&apos;s strongly recommended that any merchant instructions to switch wallets be ignored.</source>
        <translation type="unfinished"></translation>
    </message>
    <message>
        <location line="-22"/>
        <location line="+23"/>
        <source>If you are receiving this error you should request the merchant provide a BIP21 compatible URI.</source>
        <translation type="unfinished"></translation>
    </message>
    <message>
        <location line="-20"/>
        <source>Invalid payment address</source>
        <translation type="unfinished"></translation>
    </message>
    <message>
        <location line="+8"/>
        <source>URI cannot be parsed! This can be caused by an invalid Ghost address or malformed URI parameters.</source>
        <translation type="unfinished"></translation>
    </message>
    <message>
        <location line="+9"/>
        <source>Payment request file handling</source>
        <translation type="unfinished"></translation>
    </message>
</context>
<context>
    <name>PeerTableModel</name>
    <message>
        <location filename="../peertablemodel.cpp" line="+107"/>
        <source>User Agent</source>
        <translation type="unfinished"></translation>
    </message>
    <message>
        <location line="+0"/>
        <source>Node/Service</source>
        <translation type="unfinished"></translation>
    </message>
    <message>
        <location line="+0"/>
        <source>NodeId</source>
        <translation type="unfinished"></translation>
    </message>
    <message>
        <location line="+0"/>
        <source>Ping</source>
        <translation type="unfinished"></translation>
    </message>
    <message>
        <location line="+0"/>
        <source>Sent</source>
        <translation type="unfinished"></translation>
    </message>
    <message>
        <location line="+0"/>
        <source>Received</source>
        <translation type="unfinished"></translation>
    </message>
</context>
<context>
    <name>QObject</name>
    <message>
        <location filename="../bitcoinunits.cpp" line="+209"/>
        <source>Amount</source>
        <translation type="unfinished">Amount</translation>
    </message>
    <message>
        <location filename="../guiutil.cpp" line="+108"/>
        <source>Enter a Ghost address (e.g. %1)</source>
        <translation type="unfinished"></translation>
    </message>
    <message>
        <location line="+654"/>
        <source>%1 d</source>
        <translation type="unfinished"></translation>
    </message>
    <message>
        <location line="+2"/>
        <source>%1 h</source>
        <translation type="unfinished"></translation>
    </message>
    <message>
        <location line="+2"/>
        <source>%1 m</source>
        <translation type="unfinished"></translation>
    </message>
    <message>
        <location line="+2"/>
        <location line="+26"/>
        <source>%1 s</source>
        <translation type="unfinished"></translation>
    </message>
    <message>
        <location line="-10"/>
        <source>None</source>
        <translation type="unfinished"></translation>
    </message>
    <message>
        <location line="+5"/>
        <source>N/A</source>
        <translation type="unfinished">N/A</translation>
    </message>
    <message>
        <location line="+0"/>
        <source>%1 ms</source>
        <translation type="unfinished"></translation>
    </message>
    <message numerus="yes">
        <location line="+18"/>
        <source>%n second(s)</source>
        <translation>
            <numerusform>%n second</numerusform>
            <numerusform>%n seconds</numerusform>
        </translation>
    </message>
    <message numerus="yes">
        <location line="+4"/>
        <source>%n minute(s)</source>
        <translation>
            <numerusform>%n minute</numerusform>
            <numerusform>%n minutes</numerusform>
        </translation>
    </message>
    <message numerus="yes">
        <location line="+4"/>
        <source>%n hour(s)</source>
        <translation type="unfinished">
            <numerusform>%n hour</numerusform>
            <numerusform>%n hours</numerusform>
        </translation>
    </message>
    <message numerus="yes">
        <location line="+4"/>
        <source>%n day(s)</source>
        <translation type="unfinished">
            <numerusform>%n day</numerusform>
            <numerusform>%n days</numerusform>
        </translation>
    </message>
    <message numerus="yes">
        <location line="+4"/>
        <location line="+6"/>
        <source>%n week(s)</source>
        <translation type="unfinished">
            <numerusform>%n week</numerusform>
            <numerusform>%n weeks</numerusform>
        </translation>
    </message>
    <message>
        <location line="+0"/>
        <source>%1 and %2</source>
        <translation type="unfinished"></translation>
    </message>
    <message numerus="yes">
        <location line="+0"/>
        <source>%n year(s)</source>
        <translation type="unfinished">
            <numerusform>%n year</numerusform>
            <numerusform>%n years</numerusform>
        </translation>
    </message>
    <message>
        <location line="+8"/>
        <source>%1 B</source>
        <translation type="unfinished"></translation>
    </message>
    <message>
        <location line="+2"/>
        <source>%1 KB</source>
        <translation type="unfinished"></translation>
    </message>
    <message>
        <location line="+2"/>
        <source>%1 MB</source>
        <translation type="unfinished"></translation>
    </message>
    <message>
        <location line="+2"/>
        <source>%1 GB</source>
        <translation type="unfinished"></translation>
    </message>
    <message>
        <location filename="../bitcoin.cpp" line="+112"/>
        <source>Error: Specified data directory &quot;%1&quot; does not exist.</source>
        <translation type="unfinished"></translation>
    </message>
    <message>
        <location line="+6"/>
        <source>Error: Cannot parse configuration file: %1.</source>
        <translation type="unfinished"></translation>
    </message>
    <message>
        <location line="+15"/>
        <source>Error: %1</source>
        <translation type="unfinished"></translation>
    </message>
    <message>
        <location line="+9"/>
        <source>Error initializing settings: %1</source>
        <translation type="unfinished"></translation>
    </message>
    <message>
        <location line="+63"/>
        <source>%1 didn&apos;t yet exit safely...</source>
        <translation type="unfinished"></translation>
    </message>
    <message>
        <location filename="../modaloverlay.cpp" line="-36"/>
        <source>unknown</source>
        <translation type="unfinished"></translation>
    </message>
</context>
<context>
    <name>QRImageWidget</name>
    <message>
        <location filename="../qrimagewidget.cpp" line="+30"/>
        <source>&amp;Save Image...</source>
        <translation type="unfinished"></translation>
    </message>
    <message>
        <location line="+3"/>
        <source>&amp;Copy Image</source>
        <translation type="unfinished"></translation>
    </message>
    <message>
        <location line="+13"/>
        <source>Resulting URI too long, try to reduce the text for label / message.</source>
        <translation type="unfinished"></translation>
    </message>
    <message>
        <location line="+7"/>
        <source>Error encoding URI into QR Code.</source>
        <translation type="unfinished"></translation>
    </message>
    <message>
        <location line="+41"/>
        <source>QR code support not available.</source>
        <translation type="unfinished"></translation>
    </message>
    <message>
        <location line="+32"/>
        <source>Save QR Code</source>
        <translation type="unfinished"></translation>
    </message>
    <message>
        <location line="+0"/>
        <source>PNG Image (*.png)</source>
        <translation type="unfinished"></translation>
    </message>
</context>
<context>
    <name>RPCConsole</name>
    <message>
        <location filename="../forms/debugwindow.ui" line="+75"/>
        <location line="+26"/>
        <location line="+26"/>
        <location line="+26"/>
        <location line="+29"/>
        <location line="+26"/>
        <location line="+36"/>
        <location line="+23"/>
        <location line="+36"/>
        <location line="+23"/>
        <location line="+36"/>
        <location line="+23"/>
        <location line="+710"/>
        <location line="+23"/>
        <location line="+23"/>
        <location line="+23"/>
        <location line="+23"/>
        <location line="+23"/>
        <location line="+23"/>
        <location line="+23"/>
        <location line="+23"/>
        <location line="+23"/>
        <location line="+23"/>
        <location line="+23"/>
        <location line="+23"/>
        <location line="+23"/>
        <location line="+26"/>
        <location line="+23"/>
        <location line="+23"/>
        <location line="+26"/>
        <location filename="../rpcconsole.cpp" line="+1127"/>
        <location line="+8"/>
        <source>N/A</source>
        <translation>N/A</translation>
    </message>
    <message>
        <location line="-1427"/>
        <source>Client version</source>
        <translation>Client version</translation>
    </message>
    <message>
        <location line="-22"/>
        <source>&amp;Information</source>
        <translation>&amp;Information</translation>
    </message>
    <message>
        <location line="+15"/>
        <source>General</source>
        <translation type="unfinished"></translation>
    </message>
    <message>
        <location line="+56"/>
        <source>Using BerkeleyDB version</source>
        <translation type="unfinished"></translation>
    </message>
    <message>
        <location line="+26"/>
        <source>Datadir</source>
        <translation type="unfinished"></translation>
    </message>
    <message>
        <location line="+10"/>
        <source>To specify a non-default location of the data directory use the &apos;%1&apos; option.</source>
        <translation type="unfinished"></translation>
    </message>
    <message>
        <location line="+19"/>
        <source>Blocksdir</source>
        <translation type="unfinished"></translation>
    </message>
    <message>
        <location line="+10"/>
        <source>To specify a non-default location of the blocks directory use the &apos;%1&apos; option.</source>
        <translation type="unfinished"></translation>
    </message>
    <message>
        <location line="+19"/>
        <source>Startup time</source>
        <translation>Startup time</translation>
    </message>
    <message>
        <location line="+29"/>
        <source>Network</source>
        <translation>Network</translation>
    </message>
    <message>
        <location line="+7"/>
        <source>Name</source>
        <translation type="unfinished"></translation>
    </message>
    <message>
        <location line="+23"/>
        <source>Number of connections</source>
        <translation>Number of connections</translation>
    </message>
    <message>
        <location line="+29"/>
        <source>Block chain</source>
        <translation>Block chain</translation>
    </message>
    <message>
        <location line="+59"/>
        <source>Memory Pool</source>
        <translation type="unfinished"></translation>
    </message>
    <message>
        <location line="+7"/>
        <source>Current number of transactions</source>
        <translation type="unfinished"></translation>
    </message>
    <message>
        <location line="+23"/>
        <source>Memory usage</source>
        <translation type="unfinished"></translation>
    </message>
    <message>
        <location line="+94"/>
        <source>Wallet: </source>
        <translation type="unfinished"></translation>
    </message>
    <message>
        <location line="+11"/>
        <source>(none)</source>
        <translation type="unfinished"></translation>
    </message>
    <message>
        <location line="+241"/>
        <source>&amp;Reset</source>
        <translation type="unfinished"></translation>
    </message>
    <message>
        <location line="+80"/>
        <location line="+560"/>
        <source>Received</source>
        <translation type="unfinished"></translation>
    </message>
    <message>
        <location line="-480"/>
        <location line="+457"/>
        <source>Sent</source>
        <translation type="unfinished"></translation>
    </message>
    <message>
        <location line="-416"/>
        <source>&amp;Peers</source>
        <translation type="unfinished"></translation>
    </message>
    <message>
        <location line="+67"/>
        <source>Banned peers</source>
        <translation type="unfinished"></translation>
    </message>
    <message>
        <location line="+65"/>
        <location filename="../rpcconsole.cpp" line="-637"/>
        <location line="+766"/>
        <source>Select a peer to view detailed information.</source>
        <translation type="unfinished"></translation>
    </message>
    <message>
        <location line="+54"/>
        <source>Direction</source>
        <translation type="unfinished"></translation>
    </message>
    <message>
        <location line="+23"/>
        <source>Version</source>
        <translation type="unfinished"></translation>
    </message>
    <message>
        <location line="+69"/>
        <source>Starting Block</source>
        <translation type="unfinished"></translation>
    </message>
    <message>
        <location line="+23"/>
        <source>Synced Headers</source>
        <translation type="unfinished"></translation>
    </message>
    <message>
        <location line="+23"/>
        <source>Synced Blocks</source>
        <translation type="unfinished"></translation>
    </message>
    <message>
        <location line="+233"/>
        <source>The mapped Autonomous System used for diversifying peer selection.</source>
        <translation type="unfinished"></translation>
    </message>
    <message>
        <location line="+3"/>
        <source>Mapped AS</source>
        <translation type="unfinished"></translation>
    </message>
    <message>
        <location line="-1394"/>
        <location line="+1066"/>
        <source>User Agent</source>
        <translation type="unfinished"></translation>
    </message>
    <message>
        <location line="-1140"/>
        <source>Node window</source>
        <translation type="unfinished"></translation>
    </message>
    <message>
        <location line="+279"/>
        <source>Current block height</source>
        <translation type="unfinished"></translation>
    </message>
    <message>
        <location line="+130"/>
        <source>Open the %1 debug log file from the current data directory. This can take a few seconds for large log files.</source>
        <translation type="unfinished"></translation>
    </message>
    <message>
        <location line="+84"/>
        <source>Decrease font size</source>
        <translation type="unfinished"></translation>
    </message>
    <message>
        <location line="+32"/>
        <source>Increase font size</source>
        <translation type="unfinished"></translation>
    </message>
    <message>
        <location line="+546"/>
        <source>Permissions</source>
        <translation type="unfinished"></translation>
    </message>
    <message>
        <location line="+92"/>
        <source>Services</source>
        <translation type="unfinished"></translation>
    </message>
    <message>
        <location line="+92"/>
        <source>Connection Time</source>
        <translation type="unfinished"></translation>
    </message>
    <message>
        <location line="+23"/>
        <source>Last Send</source>
        <translation type="unfinished"></translation>
    </message>
    <message>
        <location line="+23"/>
        <source>Last Receive</source>
        <translation type="unfinished"></translation>
    </message>
    <message>
        <location line="+69"/>
        <source>Ping Time</source>
        <translation type="unfinished"></translation>
    </message>
    <message>
        <location line="+23"/>
        <source>The duration of a currently outstanding ping.</source>
        <translation type="unfinished"></translation>
    </message>
    <message>
        <location line="+3"/>
        <source>Ping Wait</source>
        <translation type="unfinished"></translation>
    </message>
    <message>
        <location line="+23"/>
        <source>Min Ping</source>
        <translation type="unfinished"></translation>
    </message>
    <message>
        <location line="+23"/>
        <source>Time Offset</source>
        <translation type="unfinished"></translation>
    </message>
    <message>
        <location line="-1140"/>
        <source>Last block time</source>
        <translation>Last block time</translation>
    </message>
    <message>
        <location line="+110"/>
        <source>&amp;Open</source>
        <translation>&amp;Open</translation>
    </message>
    <message>
        <location line="+26"/>
        <source>&amp;Console</source>
        <translation>&amp;Console</translation>
    </message>
    <message>
        <location line="+217"/>
        <source>&amp;Network Traffic</source>
        <translation type="unfinished"></translation>
    </message>
    <message>
        <location line="+68"/>
        <source>Totals</source>
        <translation type="unfinished"></translation>
    </message>
    <message>
        <location filename="../rpcconsole.cpp" line="-416"/>
        <source>In:</source>
        <translation type="unfinished"></translation>
    </message>
    <message>
        <location line="+1"/>
        <source>Out:</source>
        <translation type="unfinished"></translation>
    </message>
    <message>
        <location filename="../forms/debugwindow.ui" line="-321"/>
        <source>Debug log file</source>
        <translation>Debug log file</translation>
    </message>
    <message>
        <location line="+155"/>
        <source>Clear console</source>
        <translation>Clear console</translation>
    </message>
    <message>
        <location filename="../rpcconsole.cpp" line="-243"/>
        <source>1 &amp;hour</source>
        <translation type="unfinished"></translation>
    </message>
    <message>
        <location line="+1"/>
        <source>1 &amp;day</source>
        <translation type="unfinished"></translation>
    </message>
    <message>
        <location line="+1"/>
        <source>1 &amp;week</source>
        <translation type="unfinished"></translation>
    </message>
    <message>
        <location line="+1"/>
        <source>1 &amp;year</source>
        <translation type="unfinished"></translation>
    </message>
    <message>
        <location line="-4"/>
        <source>&amp;Disconnect</source>
        <translation type="unfinished"></translation>
    </message>
    <message>
        <location line="+1"/>
        <location line="+1"/>
        <location line="+1"/>
        <location line="+1"/>
        <source>Ban for</source>
        <translation type="unfinished"></translation>
    </message>
    <message>
        <location line="+38"/>
        <source>&amp;Unban</source>
        <translation type="unfinished"></translation>
    </message>
    <message>
        <location line="+164"/>
        <source>Welcome to the %1 RPC console.</source>
        <translation type="unfinished"></translation>
    </message>
    <message>
        <location line="+1"/>
        <source>Use up and down arrows to navigate history, and %1 to clear screen.</source>
        <translation type="unfinished"></translation>
    </message>
    <message>
        <location line="+1"/>
        <source>Type %1 for an overview of available commands.</source>
        <translation type="unfinished"></translation>
    </message>
    <message>
        <location line="+1"/>
        <source>For more information on using this console type %1.</source>
        <translation type="unfinished"></translation>
    </message>
    <message>
        <location line="+2"/>
        <source>WARNING: Scammers have been active, telling users to type commands here, stealing their wallet contents. Do not use this console without fully understanding the ramifications of a command.</source>
        <translation type="unfinished"></translation>
    </message>
    <message>
        <location line="+36"/>
        <source>Network activity disabled</source>
        <translation type="unfinished"></translation>
    </message>
    <message>
        <location line="+66"/>
        <source>Executing command without any wallet</source>
        <translation type="unfinished"></translation>
    </message>
    <message>
        <location line="-2"/>
        <source>Executing command using &quot;%1&quot; wallet</source>
        <translation type="unfinished"></translation>
    </message>
    <message>
        <location line="+192"/>
        <source>(node id: %1)</source>
        <translation type="unfinished"></translation>
    </message>
    <message>
        <location line="+2"/>
        <source>via %1</source>
        <translation type="unfinished"></translation>
    </message>
    <message>
        <location line="+3"/>
        <location line="+1"/>
        <source>never</source>
        <translation type="unfinished"></translation>
    </message>
    <message>
        <location line="+10"/>
        <source>Inbound</source>
        <translation type="unfinished"></translation>
    </message>
    <message>
        <location line="+0"/>
        <source>Outbound</source>
        <translation type="unfinished"></translation>
    </message>
    <message>
        <location line="+20"/>
        <location line="+6"/>
        <source>Unknown</source>
        <translation type="unfinished"></translation>
    </message>
</context>
<context>
    <name>ReceiveCoinsDialog</name>
    <message>
        <location filename="../forms/receivecoinsdialog.ui" line="+37"/>
        <source>&amp;Amount:</source>
        <translation type="unfinished"></translation>
    </message>
    <message>
        <location line="+16"/>
        <source>&amp;Label:</source>
        <translation type="unfinished">&amp;Label:</translation>
    </message>
    <message>
        <location line="+16"/>
        <source>&amp;Message:</source>
        <translation type="unfinished"></translation>
    </message>
    <message>
        <location line="-3"/>
        <source>An optional message to attach to the payment request, which will be displayed when the request is opened. Note: The message will not be sent with the payment over the Ghost network.</source>
        <translation type="unfinished"></translation>
    </message>
    <message>
        <location line="-16"/>
        <source>An optional label to associate with the new receiving address.</source>
        <translation type="unfinished"></translation>
    </message>
    <message>
        <location line="+39"/>
        <source>Use this form to request payments. All fields are &lt;b&gt;optional&lt;/b&gt;.</source>
        <translation type="unfinished"></translation>
    </message>
    <message>
        <location line="-55"/>
        <location line="+193"/>
        <source>An optional amount to request. Leave this empty or zero to not request a specific amount.</source>
        <translation type="unfinished"></translation>
    </message>
    <message>
        <location line="-145"/>
        <source>An optional label to associate with the new receiving address (used by you to identify an invoice).  It is also attached to the payment request.</source>
        <translation type="unfinished"></translation>
    </message>
    <message>
        <location line="+21"/>
        <source>An optional message that is attached to the payment request and may be displayed to the sender.</source>
        <translation type="unfinished"></translation>
    </message>
    <message>
        <location line="+13"/>
        <source>Standard</source>
        <translation type="unfinished"></translation>
    </message>
    <message>
        <location line="+5"/>
        <source>Stealth</source>
        <translation type="unfinished"></translation>
    </message>
    <message>
        <location line="+5"/>
        <source>Extended</source>
        <translation type="unfinished"></translation>
    </message>
    <message>
        <location line="+5"/>
        <source>Standard 256bit</source>
        <translation type="unfinished"></translation>
    </message>
    <message>
        <location line="+14"/>
        <source>&amp;Create new receiving address</source>
        <translation type="unfinished"></translation>
    </message>
    <message>
        <location line="+23"/>
        <source>Clear all fields of the form.</source>
        <translation type="unfinished"></translation>
    </message>
    <message>
        <location line="+3"/>
        <source>Clear</source>
        <translation type="unfinished"></translation>
    </message>
    <message>
        <location line="+79"/>
        <source>Use bech32 encoding.</source>
        <translation type="unfinished"></translation>
    </message>
    <message>
        <location line="+3"/>
        <source>Use bech32 encoding</source>
        <translation type="unfinished"></translation>
    </message>
    <message>
        <location line="+61"/>
        <source>Requested payments history</source>
        <translation type="unfinished"></translation>
    </message>
    <message>
        <location line="+25"/>
        <source>Show the selected request (does the same as double clicking an entry)</source>
        <translation type="unfinished"></translation>
    </message>
    <message>
        <location line="+3"/>
        <source>Show</source>
        <translation type="unfinished"></translation>
    </message>
    <message>
        <location line="+17"/>
        <source>Remove the selected entries from the list</source>
        <translation type="unfinished"></translation>
    </message>
    <message>
        <location line="+3"/>
        <source>Remove</source>
        <translation type="unfinished"></translation>
    </message>
    <message>
        <location filename="../receivecoinsdialog.cpp" line="+45"/>
        <source>Copy URI</source>
        <translation type="unfinished"></translation>
    </message>
    <message>
        <location line="+1"/>
        <source>Copy label</source>
        <translation type="unfinished"></translation>
    </message>
    <message>
        <location line="+1"/>
        <source>Copy message</source>
        <translation type="unfinished"></translation>
    </message>
    <message>
        <location line="+1"/>
        <source>Copy amount</source>
        <translation type="unfinished"></translation>
    </message>
    <message>
        <location line="+149"/>
        <source>Could not unlock wallet.</source>
        <translation type="unfinished"></translation>
    </message>
    <message>
        <location line="+5"/>
        <source>Could not generate new %1 address</source>
        <translation type="unfinished"></translation>
    </message>
</context>
<context>
    <name>ReceiveRequestDialog</name>
    <message>
        <location filename="../forms/receiverequestdialog.ui" line="+14"/>
        <source>Request payment to ...</source>
        <translation type="unfinished"></translation>
    </message>
    <message>
        <location line="+76"/>
        <source>Address:</source>
        <translation type="unfinished"></translation>
    </message>
    <message>
        <location line="+29"/>
        <source>Amount:</source>
        <translation type="unfinished"></translation>
    </message>
    <message>
        <location line="+29"/>
        <source>Label:</source>
        <translation type="unfinished"></translation>
    </message>
    <message>
        <location line="+32"/>
        <source>Message:</source>
        <translation type="unfinished"></translation>
    </message>
    <message>
        <location line="+32"/>
        <source>Wallet:</source>
        <translation type="unfinished"></translation>
    </message>
    <message>
        <location line="+28"/>
        <source>Copy &amp;URI</source>
        <translation type="unfinished"></translation>
    </message>
    <message>
        <location line="+10"/>
        <source>Copy &amp;Address</source>
        <translation type="unfinished"></translation>
    </message>
    <message>
        <location line="+10"/>
        <source>&amp;Save Image...</source>
        <translation type="unfinished"></translation>
    </message>
    <message>
        <location filename="../receiverequestdialog.cpp" line="+49"/>
        <source>Request payment to %1</source>
        <translation type="unfinished"></translation>
    </message>
    <message>
        <location filename="../forms/receiverequestdialog.ui" line="-221"/>
        <source>Payment information</source>
        <translation type="unfinished"></translation>
    </message>
</context>
<context>
    <name>RecentRequestsTableModel</name>
    <message>
        <location filename="../recentrequeststablemodel.cpp" line="+27"/>
        <source>Date</source>
        <translation type="unfinished">Date</translation>
    </message>
    <message>
        <location line="+0"/>
        <source>Label</source>
        <translation type="unfinished"></translation>
    </message>
    <message>
        <location line="+0"/>
        <source>Message</source>
        <translation type="unfinished"></translation>
    </message>
    <message>
        <location line="+39"/>
        <source>(no label)</source>
        <translation type="unfinished"></translation>
    </message>
    <message>
        <location line="+9"/>
        <source>(no message)</source>
        <translation type="unfinished"></translation>
    </message>
    <message>
        <location line="+8"/>
        <source>(no amount requested)</source>
        <translation type="unfinished"></translation>
    </message>
    <message>
        <location line="+42"/>
        <source>Requested</source>
        <translation type="unfinished"></translation>
    </message>
</context>
<context>
    <name>SendCoinsDialog</name>
    <message>
        <location filename="../forms/sendcoinsdialog.ui" line="+14"/>
        <location filename="../sendcoinsdialog.cpp" line="+925"/>
        <source>Send Coins</source>
        <translation>Send Coins</translation>
    </message>
    <message>
        <location line="+76"/>
        <source>Coin Control Features</source>
        <translation type="unfinished"></translation>
    </message>
    <message>
        <location line="+20"/>
        <source>Inputs...</source>
        <translation type="unfinished"></translation>
    </message>
    <message>
        <location line="+10"/>
        <source>automatically selected</source>
        <translation type="unfinished"></translation>
    </message>
    <message>
        <location line="+19"/>
        <source>Insufficient funds!</source>
        <translation type="unfinished"></translation>
    </message>
    <message>
        <location line="+89"/>
        <source>Quantity:</source>
        <translation type="unfinished"></translation>
    </message>
    <message>
        <location line="+35"/>
        <source>Bytes:</source>
        <translation type="unfinished"></translation>
    </message>
    <message>
        <location line="+48"/>
        <source>Amount:</source>
        <translation type="unfinished"></translation>
    </message>
    <message>
        <location line="+80"/>
        <source>Fee:</source>
        <translation type="unfinished"></translation>
    </message>
    <message>
        <location line="+51"/>
        <source>After Fee:</source>
        <translation type="unfinished"></translation>
    </message>
    <message>
        <location line="+32"/>
        <source>Change:</source>
        <translation type="unfinished"></translation>
    </message>
    <message>
        <location line="+44"/>
        <source>If this is activated, but the change address is empty or invalid, change will be sent to a newly generated address.</source>
        <translation type="unfinished"></translation>
    </message>
    <message>
        <location line="+3"/>
        <source>Custom change address</source>
        <translation type="unfinished"></translation>
    </message>
    <message>
        <location line="+151"/>
        <source>Balance type to send from.</source>
        <translation type="unfinished"></translation>
    </message>
    <message>
        <location line="+4"/>
        <location line="+22"/>
        <source>Part</source>
        <translation type="unfinished"></translation>
    </message>
    <message>
        <location line="-17"/>
        <location line="+22"/>
        <source>Blind</source>
        <translation type="unfinished"></translation>
    </message>
    <message>
        <location line="-17"/>
        <location line="+22"/>
        <source>Anon</source>
        <translation type="unfinished"></translation>
    </message>
    <message>
        <location line="-14"/>
        <source>Balance type to send to.</source>
        <translation type="unfinished"></translation>
    </message>
    <message>
        <location line="+37"/>
        <source>Ring size for RCT txns.</source>
        <translation type="unfinished"></translation>
    </message>
    <message>
        <location line="+19"/>
        <source>Inputs per RCT proof.</source>
        <translation type="unfinished"></translation>
    </message>
    <message>
        <location line="+66"/>
        <source>Transaction Fee:</source>
        <translation type="unfinished"></translation>
    </message>
    <message>
        <location line="+14"/>
        <source>Choose...</source>
        <translation type="unfinished"></translation>
    </message>
    <message>
        <location line="+24"/>
        <source>Using the fallbackfee can result in sending a transaction that will take several hours or days (or never) to confirm. Consider choosing your fee manually or wait until you have validated the complete chain.</source>
        <translation type="unfinished"></translation>
    </message>
    <message>
        <location line="+9"/>
        <source>Warning: Fee estimation is currently not possible.</source>
        <translation type="unfinished"></translation>
    </message>
    <message>
        <location line="+77"/>
        <source>Specify a custom fee per kB (1,000 bytes) of the transaction&apos;s virtual size.

Note:  Since the fee is calculated on a per-byte basis, a fee of &quot;100 satoshis per kB&quot; for a transaction size of 500 bytes (half of 1 kB) would ultimately yield a fee of only 50 satoshis.</source>
        <translation type="unfinished"></translation>
    </message>
    <message>
        <location line="+5"/>
        <source>per kilobyte</source>
        <translation type="unfinished"></translation>
    </message>
    <message>
        <location line="-53"/>
        <source>Hide</source>
        <translation type="unfinished"></translation>
    </message>
    <message>
        <location line="+112"/>
        <source>Recommended:</source>
        <translation type="unfinished"></translation>
    </message>
    <message>
        <location line="+30"/>
        <source>Custom:</source>
        <translation type="unfinished"></translation>
    </message>
    <message>
        <location line="+49"/>
        <source>(Smart fee not initialized yet. This usually takes a few blocks...)</source>
        <translation type="unfinished"></translation>
    </message>
    <message>
        <location line="+166"/>
        <source>Send to multiple recipients at once</source>
        <translation>Send to multiple recipients at once</translation>
    </message>
    <message>
        <location line="+3"/>
        <source>Add &amp;Recipient</source>
        <translation>Add &amp;Recipient</translation>
    </message>
    <message>
        <location line="-20"/>
        <source>Clear all fields of the form.</source>
        <translation type="unfinished"></translation>
    </message>
    <message>
        <location line="-889"/>
        <source>Dust:</source>
        <translation type="unfinished"></translation>
    </message>
    <message>
        <location line="+546"/>
        <source>Hide transaction fee settings</source>
        <translation type="unfinished"></translation>
    </message>
    <message>
        <location line="+86"/>
        <source>When there is less transaction volume than space in the blocks, miners as well as relaying nodes may enforce a minimum fee. Paying only this minimum fee is just fine, but be aware that this can result in a never confirming transaction once there is more demand for ghost transactions than the network can process.</source>
        <translation type="unfinished"></translation>
    </message>
    <message>
        <location line="+3"/>
        <source>A too low fee might result in a never confirming transaction (read the tooltip)</source>
        <translation type="unfinished"></translation>
    </message>
    <message>
        <location line="+131"/>
        <source>Confirmation time target:</source>
        <translation type="unfinished"></translation>
    </message>
    <message>
        <location line="+58"/>
        <source>Enable Replace-By-Fee</source>
        <translation type="unfinished"></translation>
    </message>
    <message>
        <location line="+3"/>
        <source>With Replace-By-Fee (BIP-125) you can increase a transaction&apos;s fee after it is sent. Without this, a higher fee may be recommended to compensate for increased transaction delay risk.</source>
        <translation type="unfinished"></translation>
    </message>
    <message>
        <location line="+65"/>
        <source>Clear &amp;All</source>
        <translation>Clear &amp;All</translation>
    </message>
    <message>
        <location line="+31"/>
        <source>Send to a coldstake script</source>
        <translation type="unfinished"></translation>
    </message>
    <message>
        <location line="+3"/>
        <source>Add &amp;Coldstake Recipient</source>
        <translation type="unfinished"></translation>
    </message>
    <message>
        <location line="+38"/>
        <source>Balance:</source>
        <translation>Balance:</translation>
    </message>
    <message>
        <location line="-101"/>
        <source>Confirm the send action</source>
        <translation>Confirm the send action</translation>
    </message>
    <message>
        <location line="+3"/>
        <source>S&amp;end</source>
        <translation>S&amp;end</translation>
    </message>
    <message>
        <location filename="../sendcoinsdialog.cpp" line="-823"/>
        <source>Copy quantity</source>
        <translation type="unfinished"></translation>
    </message>
    <message>
        <location line="+1"/>
        <source>Copy amount</source>
        <translation type="unfinished"></translation>
    </message>
    <message>
        <location line="+1"/>
        <source>Copy fee</source>
        <translation type="unfinished"></translation>
    </message>
    <message>
        <location line="+1"/>
        <source>Copy after fee</source>
        <translation type="unfinished"></translation>
    </message>
    <message>
        <location line="+1"/>
        <source>Copy bytes</source>
        <translation type="unfinished"></translation>
    </message>
    <message>
        <location line="+1"/>
        <source>Copy dust</source>
        <translation type="unfinished"></translation>
    </message>
    <message>
        <location line="+1"/>
        <source>Copy change</source>
        <translation type="unfinished"></translation>
    </message>
    <message>
        <location line="+87"/>
        <source>%1 (%2 blocks)</source>
        <translation type="unfinished"></translation>
    </message>
    <message>
        <location line="+22"/>
        <source>Cr&amp;eate Unsigned</source>
        <translation type="unfinished"></translation>
    </message>
    <message>
        <location line="+194"/>
        <source> from wallet &apos;%1&apos;</source>
        <translation type="unfinished"></translation>
    </message>
    <message>
        <location line="+18"/>
        <source>%1 to &apos;%2&apos;</source>
        <translation type="unfinished"></translation>
    </message>
    <message>
        <location line="+5"/>
        <source>%1 to %2</source>
        <translation type="unfinished"></translation>
    </message>
    <message>
        <location line="+7"/>
        <source>Do you want to draft this transaction?</source>
        <translation type="unfinished"></translation>
    </message>
    <message>
        <location line="+2"/>
        <source>Are you sure you want to send?</source>
        <translation type="unfinished"></translation>
    </message>
    <message>
        <location line="+102"/>
        <source>Create Unsigned</source>
        <translation type="unfinished"></translation>
    </message>
    <message>
        <location line="-37"/>
        <source>or</source>
        <translation type="unfinished"></translation>
    </message>
    <message>
        <location line="-23"/>
        <source>You can increase the fee later (signals Replace-By-Fee, BIP-125).</source>
        <translation type="unfinished"></translation>
    </message>
    <message>
        <location line="-33"/>
        <source>Please, review your transaction.</source>
        <translation type="unfinished"></translation>
    </message>
    <message>
        <location line="-234"/>
        <source>Creates a Partially Signed Bitcoin Transaction (PSBT) for use with e.g. an offline %1 wallet, or a PSBT-compatible hardware wallet.</source>
        <translation type="unfinished"></translation>
    </message>
    <message>
        <location line="+232"/>
        <source>Private keys disabled.</source>
        <translation type="unfinished"></translation>
    </message>
    <message>
        <location line="+15"/>
        <source>Estimated Transaction fee</source>
        <translation type="unfinished"></translation>
    </message>
    <message>
        <location line="+13"/>
        <source>removed for transaction fee</source>
        <translation type="unfinished"></translation>
    </message>
    <message>
        <location line="+2"/>
        <source>added as transaction fee</source>
        <translation type="unfinished"></translation>
    </message>
    <message>
        <location line="+7"/>
        <source>Not signalling Replace-By-Fee, BIP-125.</source>
        <translation type="unfinished"></translation>
    </message>
    <message>
        <location line="+18"/>
        <source>Total Amount</source>
        <translation type="unfinished"></translation>
    </message>
    <message>
        <location line="+7"/>
        <source>To review recipient list click &quot;Show Details...&quot;</source>
        <translation type="unfinished"></translation>
    </message>
    <message>
        <location line="+8"/>
        <source>Your hardware device must be connected to sign this txn.</source>
        <translation type="unfinished"></translation>
    </message>
    <message>
        <location line="+24"/>
        <source>Confirm send coins</source>
        <translation type="unfinished"></translation>
    </message>
    <message>
        <location line="+0"/>
        <source>Confirm transaction proposal</source>
        <translation type="unfinished"></translation>
    </message>
    <message>
        <location line="+1"/>
        <source>Send</source>
        <translation type="unfinished"></translation>
    </message>
    <message>
        <location line="+319"/>
        <source>Watch-only balance:</source>
        <translation type="unfinished"></translation>
    </message>
    <message>
        <location line="+30"/>
        <source>The recipient address is not valid. Please recheck.</source>
        <translation type="unfinished"></translation>
    </message>
    <message>
        <location line="+3"/>
        <source>The amount to pay must be larger than 0.</source>
        <translation type="unfinished"></translation>
    </message>
    <message>
        <location line="+3"/>
        <source>The amount exceeds your balance.</source>
        <translation type="unfinished"></translation>
    </message>
    <message>
        <location line="+3"/>
        <source>The total exceeds your balance when the %1 transaction fee is included.</source>
        <translation type="unfinished"></translation>
    </message>
    <message>
        <location line="+3"/>
        <source>Duplicate address found: addresses should only be used once each.</source>
        <translation type="unfinished"></translation>
    </message>
    <message>
        <location line="+3"/>
        <source>Transaction creation failed!</source>
        <translation type="unfinished"></translation>
    </message>
    <message>
        <location line="+4"/>
        <source>A fee higher than %1 is considered an absurdly high fee.</source>
        <translation type="unfinished"></translation>
    </message>
    <message>
        <location line="+3"/>
        <source>Payment request expired.</source>
        <translation type="unfinished"></translation>
    </message>
    <message numerus="yes">
        <location line="+130"/>
        <source>Estimated to begin confirmation within %n block(s).</source>
        <translation>
            <numerusform>Estimated to begin confirmation within %n block.</numerusform>
            <numerusform>Estimated to begin confirmation within %n blocks.</numerusform>
        </translation>
    </message>
    <message>
        <location line="+107"/>
        <source>Warning: Invalid Ghost address</source>
        <translation type="unfinished"></translation>
    </message>
    <message>
        <location line="+7"/>
        <source>Warning: Unknown change address</source>
        <translation type="unfinished"></translation>
    </message>
    <message>
        <location line="+3"/>
        <source>Confirm custom change address</source>
        <translation type="unfinished"></translation>
    </message>
    <message>
        <location line="+0"/>
        <source>The address you selected for change is not part of this wallet. Any or all funds in your wallet may be sent to this address. Are you sure?</source>
        <translation type="unfinished"></translation>
    </message>
    <message>
        <location line="+21"/>
        <source>(no label)</source>
        <translation type="unfinished"></translation>
    </message>
</context>
<context>
    <name>SendCoinsEntry</name>
    <message>
        <location filename="../forms/sendcoinsentry.ui" line="+65"/>
        <location line="+918"/>
        <location line="+533"/>
        <source>A&amp;mount:</source>
        <translation>A&amp;mount:</translation>
    </message>
    <message>
        <location line="-1464"/>
        <source>Pay &amp;To:</source>
        <translation>Pay &amp;To:</translation>
    </message>
    <message>
        <location line="+116"/>
        <source>&amp;Label:</source>
        <translation>&amp;Label:</translation>
    </message>
    <message>
        <location line="-78"/>
        <location line="+237"/>
        <location line="+106"/>
        <source>Choose previously used address</source>
        <translation type="unfinished"></translation>
    </message>
    <message>
        <location line="-394"/>
        <location line="+369"/>
        <source>Narration:</source>
        <translation type="unfinished"></translation>
    </message>
    <message>
        <location line="-325"/>
        <source>The Ghost address to send the payment to</source>
        <translation type="unfinished"></translation>
    </message>
    <message>
        <location line="+23"/>
        <location line="+237"/>
        <location line="+106"/>
        <source>Alt+A</source>
        <translation>Alt+A</translation>
    </message>
    <message>
        <location line="-336"/>
        <location line="+237"/>
        <location line="+106"/>
        <source>Paste address from clipboard</source>
        <translation>Paste address from clipboard</translation>
    </message>
    <message>
        <location line="-327"/>
        <location line="+237"/>
        <location line="+106"/>
        <source>Alt+P</source>
        <translation>Alt+P</translation>
    </message>
    <message>
        <location line="-336"/>
        <location line="+343"/>
        <location line="+471"/>
        <location line="+533"/>
        <source>Remove this entry</source>
        <translation type="unfinished"></translation>
    </message>
    <message>
        <location line="-1300"/>
        <source>The amount to send in the selected unit</source>
        <translation type="unfinished"></translation>
    </message>
    <message>
        <location line="+7"/>
        <location line="+83"/>
        <source>The fee will be deducted from the amount being sent. The recipient will receive less ghost than you enter in the amount field. If multiple recipients are selected, the fee is split equally.</source>
        <translation type="unfinished"></translation>
    </message>
    <message>
        <location line="-80"/>
        <source>S&amp;ubtract fee from amount</source>
        <translation type="unfinished"></translation>
    </message>
    <message>
        <location line="+7"/>
        <location line="+83"/>
        <source>Use available balance</source>
        <translation type="unfinished"></translation>
    </message>
    <message>
        <location line="-74"/>
        <location line="+96"/>
        <source>A short message sent over the Ghost network, encrypted if sending to a stealth address or in a blind or anon transaction.</source>
        <translation type="unfinished"></translation>
    </message>
    <message>
        <location line="-86"/>
        <source>Message:</source>
        <translation type="unfinished"></translation>
    </message>
    <message>
        <location line="+28"/>
        <source>This is a payment to a coldstake script.</source>
        <translation type="unfinished"></translation>
    </message>
    <message>
        <location line="+29"/>
        <source>Subtract fee from amount</source>
        <translation type="unfinished"></translation>
    </message>
    <message>
        <location line="+16"/>
        <source>Spend  Address:</source>
        <translation type="unfinished"></translation>
    </message>
    <message>
        <location line="+28"/>
        <source>The Ghost address that will be able to spend the output (must be 256bit)</source>
        <translation type="unfinished"></translation>
    </message>
    <message>
        <location line="+62"/>
        <source>Amount:</source>
        <translation type="unfinished"></translation>
    </message>
    <message>
        <location line="+13"/>
        <source>Stake Address:</source>
        <translation type="unfinished"></translation>
    </message>
    <message>
        <location line="+31"/>
        <source>The Ghost address that will be able to stake the output</source>
        <translation type="unfinished"></translation>
    </message>
    <message>
        <location line="+491"/>
        <source>This is an unauthenticated payment request.</source>
        <translation type="unfinished"></translation>
    </message>
    <message>
        <location line="+529"/>
        <source>This is an authenticated payment request.</source>
        <translation type="unfinished"></translation>
    </message>
    <message>
        <location line="-1288"/>
        <location line="+3"/>
        <source>Enter a label for this address to add it to the list of used addresses</source>
        <translation type="unfinished"></translation>
    </message>
    <message>
        <location line="+68"/>
        <source>A message that was attached to the ghost: URI which will be stored with the transaction for your reference. Note: This message will not be sent over the Ghost network.</source>
        <translation type="unfinished"></translation>
    </message>
    <message>
        <location line="+703"/>
        <location line="+529"/>
        <source>Pay To:</source>
        <translation type="unfinished"></translation>
    </message>
    <message>
        <location line="-495"/>
        <location line="+533"/>
        <source>Memo:</source>
        <translation type="unfinished"></translation>
    </message>
</context>
<context>
    <name>ShutdownWindow</name>
    <message>
        <location filename="../utilitydialog.cpp" line="+85"/>
        <source>%1 is shutting down...</source>
        <translation type="unfinished"></translation>
    </message>
    <message>
        <location line="+1"/>
        <source>Do not shut down the computer until this window disappears.</source>
        <translation type="unfinished"></translation>
    </message>
</context>
<context>
    <name>SignVerifyMessageDialog</name>
    <message>
        <location filename="../forms/signverifymessagedialog.ui" line="+14"/>
        <source>Signatures - Sign / Verify a Message</source>
        <translation>Signatures - Sign / Verify a Message</translation>
    </message>
    <message>
        <location line="+13"/>
        <source>&amp;Sign Message</source>
        <translation>&amp;Sign Message</translation>
    </message>
    <message>
        <location line="+6"/>
        <source>You can sign messages/agreements with your addresses to prove you can receive ghost sent to them. Be careful not to sign anything vague or random, as phishing attacks may try to trick you into signing your identity over to them. Only sign fully-detailed statements you agree to.</source>
        <translation type="unfinished"></translation>
    </message>
    <message>
        <location line="+18"/>
        <source>The Ghost address to sign the message with</source>
        <translation type="unfinished"></translation>
    </message>
    <message>
        <location line="+7"/>
        <location line="+216"/>
        <source>Choose previously used address</source>
        <translation type="unfinished"></translation>
    </message>
    <message>
        <location line="-206"/>
        <location line="+216"/>
        <source>Alt+A</source>
        <translation>Alt+A</translation>
    </message>
    <message>
        <location line="-206"/>
        <source>Paste address from clipboard</source>
        <translation>Paste address from clipboard</translation>
    </message>
    <message>
        <location line="+10"/>
        <source>Alt+P</source>
        <translation>Alt+P</translation>
    </message>
    <message>
        <location line="+12"/>
        <location line="+3"/>
        <source>Enter the message you want to sign here</source>
        <translation>Enter the message you want to sign here</translation>
    </message>
    <message>
        <location line="+7"/>
        <source>Signature</source>
        <translation>Signature</translation>
    </message>
    <message>
        <location line="+30"/>
        <source>Copy the current signature to the system clipboard</source>
        <translation>Copy the current signature to the system clipboard</translation>
    </message>
    <message>
        <location line="+21"/>
        <source>Sign the message to prove you own this Ghost address</source>
        <translation>Sign the message to prove you own this Ghost address</translation>
    </message>
    <message>
        <location line="+3"/>
        <source>Sign &amp;Message</source>
        <translation>Sign &amp;Message</translation>
    </message>
    <message>
        <location line="+14"/>
        <source>Reset all sign message fields</source>
        <translation>Reset all sign message fields</translation>
    </message>
    <message>
        <location line="+3"/>
        <location line="+157"/>
        <source>Clear &amp;All</source>
        <translation>Clear &amp;All</translation>
    </message>
    <message>
        <location line="-98"/>
        <source>&amp;Verify Message</source>
        <translation>&amp;Verify Message</translation>
    </message>
    <message>
        <location line="+6"/>
        <source>Enter the receiver&apos;s address, message (ensure you copy line breaks, spaces, tabs, etc. exactly) and signature below to verify the message. Be careful not to read more into the signature than what is in the signed message itself, to avoid being tricked by a man-in-the-middle attack. Note that this only proves the signing party receives with the address, it cannot prove sendership of any transaction!</source>
        <translation type="unfinished"></translation>
    </message>
    <message>
        <location line="+21"/>
        <source>The Ghost address the message was signed with</source>
        <translation type="unfinished"></translation>
    </message>
    <message>
        <location line="+29"/>
        <location line="+3"/>
        <source>The signed message to verify</source>
        <translation type="unfinished"></translation>
    </message>
    <message>
        <location line="+7"/>
        <location line="+3"/>
        <source>The signature given when the message was signed</source>
        <translation type="unfinished"></translation>
    </message>
    <message>
        <location line="+9"/>
        <source>Verify the message to ensure it was signed with the specified Ghost address</source>
        <translation>Verify the message to ensure it was signed with the specified Ghost address</translation>
    </message>
    <message>
        <location line="+3"/>
        <source>Verify &amp;Message</source>
        <translation>Verify &amp;Message</translation>
    </message>
    <message>
        <location line="+14"/>
        <source>Reset all verify message fields</source>
        <translation>Reset all verify message fields</translation>
    </message>
    <message>
        <location line="-210"/>
        <source>Click &quot;Sign Message&quot; to generate signature</source>
        <translation type="unfinished"></translation>
    </message>
    <message>
        <location filename="../signverifymessagedialog.cpp" line="+120"/>
        <location line="+99"/>
        <source>The entered address is invalid.</source>
        <translation type="unfinished"></translation>
    </message>
    <message>
        <location line="-99"/>
        <location line="+7"/>
        <location line="+93"/>
        <location line="+7"/>
        <source>Please check the address and try again.</source>
        <translation type="unfinished"></translation>
    </message>
    <message>
        <location line="-100"/>
        <location line="+99"/>
        <source>The entered address does not refer to a key.</source>
        <translation type="unfinished"></translation>
    </message>
    <message>
        <location line="-91"/>
        <source>Wallet unlock was cancelled.</source>
        <translation type="unfinished"></translation>
    </message>
    <message>
        <location line="+11"/>
        <source>No error</source>
        <translation type="unfinished"></translation>
    </message>
    <message>
        <location line="+3"/>
        <source>Private key for the entered address is not available.</source>
        <translation type="unfinished"></translation>
    </message>
    <message>
        <location line="+3"/>
        <source>Message signing failed.</source>
        <translation type="unfinished"></translation>
    </message>
    <message>
        <location line="+12"/>
        <source>Message signed.</source>
        <translation type="unfinished"></translation>
    </message>
    <message>
        <location line="+69"/>
        <source>The signature could not be decoded.</source>
        <translation type="unfinished"></translation>
    </message>
    <message>
        <location line="+1"/>
        <location line="+7"/>
        <source>Please check the signature and try again.</source>
        <translation type="unfinished"></translation>
    </message>
    <message>
        <location line="-1"/>
        <source>The signature did not match the message digest.</source>
        <translation type="unfinished"></translation>
    </message>
    <message>
        <location line="+6"/>
        <source>Message verification failed.</source>
        <translation type="unfinished"></translation>
    </message>
    <message>
        <location line="-32"/>
        <source>Message verified.</source>
        <translation type="unfinished"></translation>
    </message>
</context>
<context>
    <name>TrafficGraphWidget</name>
    <message>
        <location filename="../trafficgraphwidget.cpp" line="+82"/>
        <source>KB/s</source>
        <translation type="unfinished"></translation>
    </message>
</context>
<context>
    <name>TransactionDesc</name>
    <message numerus="yes">
        <location filename="../transactiondesc.cpp" line="+44"/>
        <source>Open for %n more block(s)</source>
        <translation>
            <numerusform>Open for %n more block</numerusform>
            <numerusform>Open for %n more blocks</numerusform>
        </translation>
    </message>
    <message>
        <location line="+2"/>
        <source>Open until %1</source>
        <translation type="unfinished"></translation>
    </message>
    <message>
        <location line="+6"/>
        <source>conflicted with a transaction with %1 confirmations</source>
        <translation type="unfinished"></translation>
    </message>
    <message>
        <location line="+2"/>
        <source>0/unconfirmed, %1</source>
        <translation type="unfinished"></translation>
    </message>
    <message>
        <location line="+0"/>
        <source>in memory pool</source>
        <translation type="unfinished"></translation>
    </message>
    <message>
        <location line="+0"/>
        <source>not in memory pool</source>
        <translation type="unfinished"></translation>
    </message>
    <message>
        <location line="+0"/>
        <source>abandoned</source>
        <translation type="unfinished"></translation>
    </message>
    <message>
        <location line="+2"/>
        <source>%1/unconfirmed</source>
        <translation type="unfinished"></translation>
    </message>
    <message>
        <location line="+2"/>
        <source>%1 confirmations</source>
        <translation type="unfinished"></translation>
    </message>
    <message>
        <location line="+50"/>
        <source>Status</source>
        <translation type="unfinished"></translation>
    </message>
    <message>
        <location line="+3"/>
        <source>Date</source>
        <translation type="unfinished">Date</translation>
    </message>
    <message>
        <location line="+20"/>
        <source>Confirmations</source>
        <translation type="unfinished"></translation>
    </message>
    <message>
        <location line="+3"/>
        <source>Block hash</source>
        <translation type="unfinished"></translation>
    </message>
    <message>
        <location line="+1"/>
        <source>Block index</source>
        <translation type="unfinished"></translation>
    </message>
    <message>
        <location line="+1"/>
        <source>Block time</source>
        <translation type="unfinished"></translation>
    </message>
    <message>
        <location line="+21"/>
        <source>Source</source>
        <translation type="unfinished"></translation>
    </message>
    <message>
        <location line="+0"/>
        <source>Generated</source>
        <translation type="unfinished"></translation>
    </message>
    <message>
        <location line="+5"/>
        <location line="+14"/>
        <location line="+72"/>
        <source>From</source>
        <translation type="unfinished"></translation>
    </message>
    <message>
        <location line="-72"/>
        <source>unknown</source>
        <translation type="unfinished"></translation>
    </message>
    <message>
        <location line="+1"/>
        <location line="+20"/>
        <location line="+72"/>
        <source>To</source>
        <translation type="unfinished"></translation>
    </message>
    <message>
        <location line="-90"/>
        <source>own address</source>
        <translation type="unfinished"></translation>
    </message>
    <message>
        <location line="+0"/>
        <location line="+69"/>
        <source>watch-only</source>
        <translation type="unfinished"></translation>
    </message>
    <message>
        <location line="-67"/>
        <source>label</source>
        <translation type="unfinished"></translation>
    </message>
    <message>
        <location line="+36"/>
        <location line="+12"/>
        <location line="+58"/>
        <location line="+37"/>
        <location line="+68"/>
        <source>Credit</source>
        <translation type="unfinished"></translation>
    </message>
    <message numerus="yes">
        <location line="-173"/>
        <source>matures in %n more block(s)</source>
        <translation>
            <numerusform>matures in %n more block</numerusform>
            <numerusform>matures in %n more blocks</numerusform>
        </translation>
    </message>
    <message>
        <location line="+2"/>
        <source>not accepted</source>
        <translation type="unfinished"></translation>
    </message>
    <message>
        <location line="+64"/>
        <location line="+26"/>
        <location line="+73"/>
        <source>Debit</source>
        <translation type="unfinished"></translation>
    </message>
    <message>
        <location line="-89"/>
        <source>Total debit</source>
        <translation type="unfinished"></translation>
    </message>
    <message>
        <location line="+1"/>
        <source>Total credit</source>
        <translation type="unfinished"></translation>
    </message>
    <message>
        <location line="+5"/>
        <source>Transaction fee</source>
        <translation type="unfinished"></translation>
    </message>
    <message>
        <location line="+27"/>
        <source>Net amount</source>
        <translation type="unfinished"></translation>
    </message>
    <message>
        <location line="+6"/>
        <location line="+17"/>
        <source>Message</source>
        <translation type="unfinished"></translation>
    </message>
    <message>
        <location line="-15"/>
        <source>Comment</source>
        <translation type="unfinished"></translation>
    </message>
    <message>
        <location line="-222"/>
        <location line="+224"/>
        <source>Transaction ID</source>
        <translation type="unfinished"></translation>
    </message>
    <message>
        <location line="-210"/>
        <location line="+211"/>
        <source>Transaction total size</source>
        <translation type="unfinished"></translation>
    </message>
    <message>
        <location line="+1"/>
        <source>Transaction virtual size</source>
        <translation type="unfinished"></translation>
    </message>
    <message>
        <location line="+1"/>
        <source>Output index</source>
        <translation type="unfinished"></translation>
    </message>
    <message>
        <location line="+5"/>
        <source>Narration</source>
        <translation type="unfinished"></translation>
    </message>
    <message>
        <location line="+16"/>
        <source> (Certificate was not verified)</source>
        <translation type="unfinished"></translation>
    </message>
    <message>
        <location line="+3"/>
        <source>Merchant</source>
        <translation type="unfinished"></translation>
    </message>
    <message>
        <location line="+8"/>
        <source>Generated coins must mature %1 blocks before they can be spent. When you generated this block, it was broadcast to the network to be added to the block chain. If it fails to get into the chain, its state will change to &quot;not accepted&quot; and it won&apos;t be spendable. This may occasionally happen if another node generates a block within a few seconds of yours.</source>
        <translation type="unfinished"></translation>
    </message>
    <message>
        <location line="+8"/>
        <source>Debug information</source>
        <translation type="unfinished"></translation>
    </message>
    <message>
        <location line="+13"/>
        <source>Transaction</source>
        <translation type="unfinished"></translation>
    </message>
    <message>
        <location line="+3"/>
        <source>Inputs</source>
        <translation type="unfinished"></translation>
    </message>
    <message>
        <location line="+21"/>
        <source>Amount</source>
        <translation type="unfinished">Amount</translation>
    </message>
    <message>
        <location line="+1"/>
        <location line="+1"/>
        <source>true</source>
        <translation type="unfinished"></translation>
    </message>
    <message>
        <location line="-1"/>
        <location line="+1"/>
        <source>false</source>
        <translation type="unfinished"></translation>
    </message>
</context>
<context>
    <name>TransactionDescDialog</name>
    <message>
        <location filename="../forms/transactiondescdialog.ui" line="+20"/>
        <source>This pane shows a detailed description of the transaction</source>
        <translation>This pane shows a detailed description of the transaction</translation>
    </message>
    <message>
        <location filename="../transactiondescdialog.cpp" line="+18"/>
        <source>Details for %1</source>
        <translation type="unfinished"></translation>
    </message>
</context>
<context>
    <name>TransactionTableModel</name>
    <message>
        <location filename="../transactiontablemodel.cpp" line="+279"/>
        <source>Date</source>
        <translation type="unfinished">Date</translation>
    </message>
    <message>
        <location line="+0"/>
        <source>Type</source>
        <translation type="unfinished"></translation>
    </message>
    <message>
        <location line="+0"/>
        <source>Label</source>
        <translation type="unfinished"></translation>
    </message>
    <message>
        <location line="+0"/>
        <source>In</source>
        <translation type="unfinished"></translation>
    </message>
    <message>
        <location line="+0"/>
        <source>Out</source>
        <translation type="unfinished"></translation>
    </message>
    <message numerus="yes">
        <location line="+60"/>
        <source>Open for %n more block(s)</source>
        <translation>
            <numerusform>Open for %n more block</numerusform>
            <numerusform>Open for %n more blocks</numerusform>
        </translation>
    </message>
    <message>
        <location line="+3"/>
        <source>Open until %1</source>
        <translation type="unfinished"></translation>
    </message>
    <message>
        <location line="+3"/>
        <source>Unconfirmed</source>
        <translation type="unfinished"></translation>
    </message>
    <message>
        <location line="+3"/>
        <source>Abandoned</source>
        <translation type="unfinished"></translation>
    </message>
    <message>
        <location line="+3"/>
        <source>Confirming (%1 of %2 recommended confirmations)</source>
        <translation type="unfinished"></translation>
    </message>
    <message>
        <location line="+3"/>
        <source>Confirmed (%1 confirmations)</source>
        <translation type="unfinished"></translation>
    </message>
    <message>
        <location line="+3"/>
        <source>Conflicted</source>
        <translation type="unfinished"></translation>
    </message>
    <message>
        <location line="+3"/>
        <source>Immature (%1 confirmations, will be available after %2)</source>
        <translation type="unfinished"></translation>
    </message>
    <message>
        <location line="+3"/>
        <source>Generated but not accepted</source>
        <translation type="unfinished"></translation>
    </message>
    <message>
        <location line="+39"/>
        <source>Received with</source>
        <translation type="unfinished"></translation>
    </message>
    <message>
        <location line="+2"/>
        <source>Received from</source>
        <translation type="unfinished"></translation>
    </message>
    <message>
        <location line="+3"/>
        <source>Sent to</source>
        <translation type="unfinished"></translation>
    </message>
    <message>
        <location line="+2"/>
        <source>Payment to yourself</source>
        <translation type="unfinished"></translation>
    </message>
    <message>
        <location line="+2"/>
        <source>Mined</source>
        <translation type="unfinished"></translation>
    </message>
    <message>
        <location line="+2"/>
        <source>Staked</source>
        <translation type="unfinished"></translation>
    </message>
    <message>
        <location line="+29"/>
        <source>watch-only</source>
        <translation type="unfinished"></translation>
    </message>
    <message>
        <location line="+17"/>
        <source>(n/a)</source>
        <translation type="unfinished"></translation>
    </message>
    <message>
        <location line="+217"/>
        <source>(no label)</source>
        <translation type="unfinished"></translation>
    </message>
    <message>
        <location line="+39"/>
        <source>Transaction status. Hover over this field to show number of confirmations.</source>
        <translation type="unfinished"></translation>
    </message>
    <message>
        <location line="+2"/>
        <source>Date and time that the transaction was received.</source>
        <translation type="unfinished"></translation>
    </message>
    <message>
        <location line="+2"/>
        <source>Type of transaction.</source>
        <translation type="unfinished"></translation>
    </message>
    <message>
        <location line="+2"/>
        <source>Whether or not a watch-only address is involved in this transaction.</source>
        <translation type="unfinished"></translation>
    </message>
    <message>
        <location line="+2"/>
        <source>User-defined intent/purpose of the transaction.</source>
        <translation type="unfinished"></translation>
    </message>
    <message>
        <location line="+2"/>
        <source>Type of input coin.</source>
        <translation type="unfinished"></translation>
    </message>
    <message>
        <location line="+2"/>
        <source>Type of output coin.</source>
        <translation type="unfinished"></translation>
    </message>
    <message>
        <location line="+2"/>
        <source>Amount removed from or added to balance.</source>
        <translation type="unfinished"></translation>
    </message>
</context>
<context>
    <name>TransactionView</name>
    <message>
        <location filename="../transactionview.cpp" line="+69"/>
        <location line="+16"/>
        <source>All</source>
        <translation type="unfinished"></translation>
    </message>
    <message>
        <location line="-15"/>
        <source>Today</source>
        <translation type="unfinished"></translation>
    </message>
    <message>
        <location line="+1"/>
        <source>This week</source>
        <translation type="unfinished"></translation>
    </message>
    <message>
        <location line="+1"/>
        <source>This month</source>
        <translation type="unfinished"></translation>
    </message>
    <message>
        <location line="+1"/>
        <source>Last month</source>
        <translation type="unfinished"></translation>
    </message>
    <message>
        <location line="+1"/>
        <source>This year</source>
        <translation type="unfinished"></translation>
    </message>
    <message>
        <location line="+1"/>
        <source>Range...</source>
        <translation type="unfinished"></translation>
    </message>
    <message>
        <location line="+11"/>
        <source>Received with</source>
        <translation type="unfinished"></translation>
    </message>
    <message>
        <location line="+2"/>
        <source>Sent to</source>
        <translation type="unfinished"></translation>
    </message>
    <message>
        <location line="+2"/>
        <source>To yourself</source>
        <translation type="unfinished"></translation>
    </message>
    <message>
        <location line="+1"/>
        <source>Mined</source>
        <translation type="unfinished"></translation>
    </message>
    <message>
        <location line="+1"/>
        <source>Other</source>
        <translation type="unfinished"></translation>
    </message>
    <message>
        <location line="+1"/>
        <source>Staked</source>
        <translation type="unfinished"></translation>
    </message>
    <message>
        <location line="+5"/>
        <source>Enter address, transaction id, or label to search</source>
        <translation type="unfinished"></translation>
    </message>
    <message>
        <location line="+4"/>
        <source>Min amount</source>
        <translation type="unfinished"></translation>
    </message>
    <message>
        <location line="+51"/>
        <source>Abandon transaction</source>
        <translation type="unfinished"></translation>
    </message>
    <message>
        <location line="+1"/>
        <source>Increase transaction fee</source>
        <translation type="unfinished"></translation>
    </message>
    <message>
        <location line="+2"/>
        <source>Copy address</source>
        <translation type="unfinished"></translation>
    </message>
    <message>
        <location line="+1"/>
        <source>Copy label</source>
        <translation type="unfinished"></translation>
    </message>
    <message>
        <location line="+1"/>
        <source>Copy amount</source>
        <translation type="unfinished"></translation>
    </message>
    <message>
        <location line="+1"/>
        <source>Copy transaction ID</source>
        <translation type="unfinished"></translation>
    </message>
    <message>
        <location line="+1"/>
        <source>Copy raw transaction</source>
        <translation type="unfinished"></translation>
    </message>
    <message>
        <location line="+1"/>
        <source>Copy full transaction details</source>
        <translation type="unfinished"></translation>
    </message>
    <message>
        <location line="+1"/>
        <source>Edit label</source>
        <translation type="unfinished"></translation>
    </message>
    <message>
        <location line="+1"/>
        <source>Show transaction details</source>
        <translation type="unfinished"></translation>
    </message>
    <message>
        <location line="+196"/>
        <source>Export Transaction History</source>
        <translation type="unfinished"></translation>
    </message>
    <message>
        <location line="+1"/>
        <source>Comma separated file (*.csv)</source>
        <translation type="unfinished"></translation>
    </message>
    <message>
        <location line="+9"/>
        <source>Confirmed</source>
        <translation type="unfinished">Confirmed</translation>
    </message>
    <message>
        <location line="+2"/>
        <source>Watch-only</source>
        <translation type="unfinished"></translation>
    </message>
    <message>
        <location line="+1"/>
        <source>Date</source>
        <translation type="unfinished">Date</translation>
    </message>
    <message>
        <location line="+1"/>
        <source>Type</source>
        <translation type="unfinished"></translation>
    </message>
    <message>
        <location line="+1"/>
        <source>Label</source>
        <translation type="unfinished"></translation>
    </message>
    <message>
        <location line="+1"/>
        <source>Address</source>
        <translation type="unfinished"></translation>
    </message>
    <message>
        <location line="+2"/>
        <source>ID</source>
        <translation type="unfinished"></translation>
    </message>
    <message>
        <location line="+3"/>
        <source>Exporting Failed</source>
        <translation type="unfinished"></translation>
    </message>
    <message>
        <location line="+0"/>
        <source>There was an error trying to save the transaction history to %1.</source>
        <translation type="unfinished"></translation>
    </message>
    <message>
        <location line="+4"/>
        <source>Exporting Successful</source>
        <translation type="unfinished"></translation>
    </message>
    <message>
        <location line="+0"/>
        <source>The transaction history was successfully saved to %1.</source>
        <translation type="unfinished"></translation>
    </message>
    <message>
        <location line="+172"/>
        <source>Range:</source>
        <translation type="unfinished"></translation>
    </message>
    <message>
        <location line="+8"/>
        <source>to</source>
        <translation type="unfinished"></translation>
    </message>
</context>
<context>
    <name>UnitDisplayStatusBarControl</name>
    <message>
        <location filename="../bitcoingui.cpp" line="+40"/>
        <source>Unit to show amounts in. Click to select another unit.</source>
        <translation type="unfinished"></translation>
    </message>
</context>
<context>
    <name>WalletController</name>
    <message>
        <location filename="../walletcontroller.cpp" line="-241"/>
        <source>Close wallet</source>
        <translation type="unfinished"></translation>
    </message>
    <message>
        <location line="+1"/>
        <source>Are you sure you wish to close the wallet &lt;i&gt;%1&lt;/i&gt;?</source>
        <translation type="unfinished"></translation>
    </message>
    <message>
        <location line="+1"/>
        <source>Closing the wallet for too long can result in having to resync the entire chain if pruning is enabled.</source>
        <translation type="unfinished"></translation>
    </message>
    <message>
        <location line="+13"/>
        <source>Close all wallets</source>
        <translation type="unfinished"></translation>
    </message>
    <message>
        <location line="+1"/>
        <source>Are you sure you wish to close all wallets?</source>
        <translation type="unfinished"></translation>
    </message>
</context>
<context>
    <name>WalletFrame</name>
    <message>
        <location filename="../walletframe.cpp" line="+39"/>
        <source>No wallet has been loaded.
Go to File &gt; Open Wallet to load a wallet.
- OR -</source>
        <translation type="unfinished"></translation>
    </message>
    <message>
        <location line="+5"/>
        <source>Create a new wallet</source>
        <translation type="unfinished"></translation>
    </message>
</context>
<context>
    <name>WalletModel</name>
    <message>
        <location filename="../walletmodel.cpp" line="+562"/>
        <location line="+4"/>
        <location line="+8"/>
        <source>Wallet Model</source>
        <translation type="unfinished"></translation>
    </message>
    <message>
        <location line="+46"/>
        <location line="+45"/>
        <location line="+13"/>
        <location line="+5"/>
        <source>Fee bump error</source>
        <translation type="unfinished"></translation>
    </message>
    <message>
        <location line="-63"/>
        <source>Increasing transaction fee failed</source>
        <translation type="unfinished"></translation>
    </message>
    <message>
        <location line="+8"/>
        <source>Do you want to increase the fee?</source>
        <translation type="unfinished"></translation>
    </message>
    <message>
        <location line="+0"/>
        <source>Do you want to draft a transaction with fee increase?</source>
        <translation type="unfinished"></translation>
    </message>
    <message>
        <location line="+4"/>
        <source>Current fee:</source>
        <translation type="unfinished"></translation>
    </message>
    <message>
        <location line="+4"/>
        <source>Increase:</source>
        <translation type="unfinished"></translation>
    </message>
    <message>
        <location line="+4"/>
        <source>New fee:</source>
        <translation type="unfinished"></translation>
    </message>
    <message>
        <location line="+4"/>
        <source>Confirm fee bump</source>
        <translation type="unfinished"></translation>
    </message>
    <message>
        <location line="+21"/>
        <source>Can&apos;t draft transaction.</source>
        <translation type="unfinished"></translation>
    </message>
    <message>
        <location line="+7"/>
        <source>PSBT copied</source>
        <translation type="unfinished"></translation>
    </message>
    <message>
        <location line="+6"/>
        <source>Can&apos;t sign transaction.</source>
        <translation type="unfinished"></translation>
    </message>
    <message>
        <location line="+5"/>
        <source>Could not commit transaction</source>
        <translation type="unfinished"></translation>
    </message>
    <message>
        <location line="+25"/>
        <source>default wallet</source>
        <translation type="unfinished"></translation>
    </message>
</context>
<context>
    <name>WalletView</name>
    <message>
        <location filename="../walletview.cpp" line="+52"/>
        <source>&amp;Export</source>
        <translation type="unfinished">&amp;Export</translation>
    </message>
    <message>
        <location line="+1"/>
        <source>Export the data in the current tab to a file</source>
        <translation type="unfinished">Export the data in the current tab to a file</translation>
    </message>
    <message>
        <location line="+170"/>
        <location line="+9"/>
        <location line="+10"/>
        <source>Error</source>
        <translation type="unfinished">Error</translation>
    </message>
    <message>
        <location line="-19"/>
        <source>Unable to decode PSBT from clipboard (invalid base64)</source>
        <translation type="unfinished"></translation>
    </message>
    <message>
        <location line="+5"/>
        <source>Load Transaction Data</source>
        <translation type="unfinished"></translation>
    </message>
    <message>
        <location line="+1"/>
        <source>Partially Signed Transaction (*.psbt)</source>
        <translation type="unfinished"></translation>
    </message>
    <message>
        <location line="+3"/>
        <source>PSBT file must be smaller than 100 MiB</source>
        <translation type="unfinished"></translation>
    </message>
    <message>
        <location line="+10"/>
        <source>Unable to decode PSBT</source>
        <translation type="unfinished"></translation>
    </message>
    <message>
        <location line="+40"/>
        <source>Backup Wallet</source>
        <translation type="unfinished"></translation>
    </message>
    <message>
        <location line="+1"/>
        <source>Wallet Data (*.dat)</source>
        <translation type="unfinished"></translation>
    </message>
    <message>
        <location line="+6"/>
        <source>Backup Failed</source>
        <translation type="unfinished"></translation>
    </message>
    <message>
        <location line="+0"/>
        <source>There was an error trying to save the wallet data to %1.</source>
        <translation type="unfinished"></translation>
    </message>
    <message>
        <location line="+4"/>
        <source>Backup Successful</source>
        <translation type="unfinished"></translation>
    </message>
    <message>
        <location line="+0"/>
        <source>The wallet data was successfully saved to %1.</source>
        <translation type="unfinished"></translation>
    </message>
    <message>
        <location line="+53"/>
        <source>Cancel</source>
        <translation type="unfinished"></translation>
    </message>
</context>
<context>
    <name>bitcoin-core</name>
    <message>
        <location filename="../bitcoinstrings.cpp" line="+27"/>
        <source>Distributed under the MIT software license, see the accompanying file %s or %s</source>
        <translation type="unfinished"></translation>
    </message>
    <message>
        <location line="+26"/>
        <source>Prune configured below the minimum of %d MiB.  Please use a higher number.</source>
        <translation type="unfinished"></translation>
    </message>
    <message>
        <location line="+2"/>
        <source>Prune: last wallet synchronisation goes beyond pruned data. You need to -reindex (download the whole blockchain again in case of pruned node)</source>
        <translation type="unfinished"></translation>
    </message>
    <message>
        <location line="+135"/>
        <source>Pruning blockstore...</source>
        <translation type="unfinished"></translation>
    </message>
    <message>
        <location line="+43"/>
        <source>Unable to start HTTP server. See debug log for details.</source>
        <translation type="unfinished"></translation>
    </message>
    <message>
        <location line="-221"/>
        <source>The %s developers</source>
        <translation type="unfinished"></translation>
    </message>
    <message>
        <location line="+7"/>
        <source>Cannot obtain a lock on data directory %s. %s is probably already running.</source>
        <translation type="unfinished"></translation>
    </message>
    <message>
        <location line="+2"/>
        <source>Cannot provide specific connections and have addrman find outgoing connections at the same.</source>
        <translation type="unfinished"></translation>
    </message>
    <message>
        <location line="+9"/>
        <source>Error reading %s! All keys read correctly, but transaction data or address book entries might be missing or incorrect.</source>
        <translation type="unfinished"></translation>
    </message>
    <message>
        <location line="+14"/>
        <source>More than one onion bind address is provided. Using %s for the automatically created Tor onion service.</source>
        <translation type="unfinished"></translation>
    </message>
    <message>
        <location line="+3"/>
        <source>Please check that your computer&apos;s date and time are correct! If your clock is wrong, %s will not work properly.</source>
        <translation type="unfinished"></translation>
    </message>
    <message>
        <location line="+3"/>
        <source>Please contribute if you find %s useful. Visit %s for further information about the software.</source>
        <translation type="unfinished"></translation>
    </message>
    <message>
        <location line="+8"/>
        <source>SQLiteDatabase: Failed to prepare the statement to fetch sqlite wallet schema version: %s</source>
        <translation type="unfinished"></translation>
    </message>
    <message>
        <location line="+3"/>
        <source>SQLiteDatabase: Failed to prepare the statement to fetch the application id: %s</source>
        <translation type="unfinished"></translation>
    </message>
    <message>
        <location line="+3"/>
        <source>SQLiteDatabase: Unknown sqlite wallet schema version %d. Only version %d is supported</source>
        <translation type="unfinished"></translation>
    </message>
    <message>
        <location line="+3"/>
        <source>The block database contains a block which appears to be from the future. This may be due to your computer&apos;s date and time being set incorrectly. Only rebuild the block database if you are sure that your computer&apos;s date and time are correct</source>
        <translation type="unfinished"></translation>
    </message>
    <message>
        <location line="+11"/>
        <source>This is a pre-release test build - use at your own risk - do not use for mining or merchant applications</source>
        <translation type="unfinished"></translation>
    </message>
    <message>
        <location line="+6"/>
        <source>This is the transaction fee you may discard if change is smaller than dust at this level</source>
        <translation type="unfinished"></translation>
    </message>
    <message>
        <location line="+11"/>
        <source>Unable to replay blocks. You will need to rebuild the database using -reindex-chainstate.</source>
        <translation type="unfinished"></translation>
    </message>
    <message>
        <location line="+3"/>
        <source>Unable to rewind the database to a pre-fork state. You will need to redownload the blockchain</source>
        <translation type="unfinished"></translation>
    </message>
    <message>
        <location line="+5"/>
        <source>Warning: The network does not appear to fully agree! Some miners appear to be experiencing issues.</source>
        <translation type="unfinished"></translation>
    </message>
    <message>
        <location line="+3"/>
        <source>Warning: We do not appear to fully agree with our peers! You may need to upgrade, or other nodes may need to upgrade.</source>
        <translation type="unfinished"></translation>
    </message>
    <message>
        <location line="+11"/>
        <source>-maxmempool must be at least %d MB</source>
        <translation type="unfinished"></translation>
    </message>
    <message>
        <location line="+7"/>
        <source>Cannot resolve -%s address: &apos;%s&apos;</source>
        <translation type="unfinished"></translation>
    </message>
    <message>
        <location line="+3"/>
        <source>Change index out of range</source>
        <translation type="unfinished"></translation>
    </message>
    <message>
        <location line="+2"/>
        <source>Config setting for %s only applied on %s network when in [%s] section.</source>
        <translation type="unfinished"></translation>
    </message>
    <message>
        <location line="+2"/>
        <source>Corrupted block database detected</source>
        <translation>Corrupted block database detected</translation>
    </message>
    <message>
        <location line="+1"/>
        <source>Could not find asmap file %s</source>
        <translation type="unfinished"></translation>
    </message>
    <message>
        <location line="+1"/>
        <source>Could not parse asmap file %s</source>
        <translation type="unfinished"></translation>
    </message>
    <message>
        <location line="+2"/>
        <source>Do you want to rebuild the block database now?</source>
        <translation>Do you want to rebuild the block database now?</translation>
    </message>
    <message>
        <location line="+3"/>
        <source>Error initializing block database</source>
        <translation>Error initializing block database</translation>
    </message>
    <message>
        <location line="+1"/>
        <source>Error initializing wallet database environment %s!</source>
        <translation>Error initializing wallet database environment %s!</translation>
    </message>
    <message>
        <location line="+1"/>
        <source>Error loading %s</source>
        <translation type="unfinished"></translation>
    </message>
    <message>
        <location line="+1"/>
        <source>Error loading %s: Private keys can only be disabled during creation</source>
        <translation type="unfinished"></translation>
    </message>
    <message>
        <location line="+1"/>
        <source>Error loading %s: Wallet corrupted</source>
        <translation type="unfinished"></translation>
    </message>
    <message>
        <location line="+1"/>
        <source>Error loading %s: Wallet requires newer version of %s</source>
        <translation type="unfinished"></translation>
    </message>
    <message>
        <location line="+1"/>
        <source>Error loading block database</source>
        <translation>Error loading block database</translation>
    </message>
    <message>
        <location line="+1"/>
        <source>Error opening block database</source>
        <translation>Error opening block database</translation>
    </message>
    <message>
        <location line="+5"/>
        <source>Failed to listen on any port. Use -listen=0 if you want this.</source>
        <translation>Failed to listen on any port. Use -listen=0 if you want this.</translation>
    </message>
    <message>
        <location line="+1"/>
        <source>Failed to rescan the wallet during initialization</source>
        <translation type="unfinished"></translation>
    </message>
    <message>
        <location line="+1"/>
        <source>Failed to verify database</source>
        <translation type="unfinished"></translation>
    </message>
    <message>
        <location line="+5"/>
        <source>Ignoring duplicate -wallet %s.</source>
        <translation type="unfinished"></translation>
    </message>
    <message>
        <location line="+1"/>
        <source>Importing...</source>
        <translation type="unfinished"></translation>
    </message>
    <message>
        <location line="+1"/>
        <source>Incorrect or no genesis block found. Wrong datadir for network?</source>
        <translation>Incorrect or no genesis block found. Wrong datadir for network?</translation>
    </message>
    <message>
        <location line="+1"/>
        <source>Initialization sanity check failed. %s is shutting down.</source>
        <translation type="unfinished"></translation>
    </message>
    <message>
        <location line="+5"/>
        <source>Invalid P2P permission: &apos;%s&apos;</source>
        <translation type="unfinished"></translation>
    </message>
    <message>
        <location line="+1"/>
        <source>Invalid amount for -%s=&lt;amount&gt;: &apos;%s&apos;</source>
        <translation type="unfinished"></translation>
    </message>
    <message>
        <location line="+1"/>
        <source>Invalid amount for -discardfee=&lt;amount&gt;: &apos;%s&apos;</source>
        <translation type="unfinished"></translation>
    </message>
    <message>
        <location line="+1"/>
        <source>Invalid amount for -fallbackfee=&lt;amount&gt;: &apos;%s&apos;</source>
        <translation type="unfinished"></translation>
    </message>
    <message>
        <location line="+30"/>
        <source>SQLiteDatabase: Failed to execute statement to verify database: %s</source>
        <translation type="unfinished"></translation>
    </message>
    <message>
        <location line="+1"/>
        <source>SQLiteDatabase: Failed to fetch sqlite wallet schema version: %s</source>
        <translation type="unfinished"></translation>
    </message>
    <message>
        <location line="+1"/>
        <source>SQLiteDatabase: Failed to fetch the application id: %s</source>
        <translation type="unfinished"></translation>
    </message>
    <message>
        <location line="+1"/>
        <source>SQLiteDatabase: Failed to prepare statement to verify database: %s</source>
        <translation type="unfinished"></translation>
    </message>
    <message>
        <location line="+1"/>
        <source>SQLiteDatabase: Failed to read database verification error: %s</source>
        <translation type="unfinished"></translation>
    </message>
    <message>
        <location line="+1"/>
        <source>SQLiteDatabase: Unexpected application id. Expected %u, got %u</source>
        <translation type="unfinished"></translation>
    </message>
    <message>
        <location line="+6"/>
        <source>Specified blocks directory &quot;%s&quot; does not exist.</source>
        <translation type="unfinished"></translation>
    </message>
    <message>
        <location line="+26"/>
        <source>Unknown address type &apos;%s&apos;</source>
        <translation type="unfinished"></translation>
    </message>
    <message>
        <location line="+1"/>
        <source>Unknown change type &apos;%s&apos;</source>
        <translation type="unfinished"></translation>
    </message>
    <message>
        <location line="+4"/>
        <source>Upgrading txindex database</source>
        <translation type="unfinished"></translation>
    </message>
    <message>
        <location line="-68"/>
        <source>Loading P2P addresses...</source>
        <translation type="unfinished"></translation>
    </message>
    <message>
        <location line="+1"/>
        <source>Loading banlist...</source>
        <translation type="unfinished"></translation>
    </message>
    <message>
        <location line="+8"/>
        <source>Not enough file descriptors available.</source>
        <translation>Not enough file descriptors available.</translation>
    </message>
    <message>
        <location line="+5"/>
        <source>Prune cannot be configured with a negative value.</source>
        <translation type="unfinished"></translation>
    </message>
    <message>
        <location line="+3"/>
        <source>Prune mode is incompatible with -txindex.</source>
        <translation type="unfinished"></translation>
    </message>
    <message>
        <location line="+4"/>
        <source>Replaying blocks...</source>
        <translation type="unfinished"></translation>
    </message>
    <message>
        <location line="+2"/>
        <source>Rewinding blocks...</source>
        <translation type="unfinished"></translation>
    </message>
    <message>
        <location line="+16"/>
        <source>The source code is available from %s.</source>
        <translation type="unfinished"></translation>
    </message>
    <message>
        <location line="+10"/>
        <source>Transaction fee and change calculation failed</source>
        <translation type="unfinished"></translation>
    </message>
    <message>
        <location line="+7"/>
        <source>Unable to bind to %s on this computer. %s is probably already running.</source>
        <translation type="unfinished"></translation>
    </message>
    <message>
        <location line="+3"/>
        <source>Unable to generate keys</source>
        <translation type="unfinished"></translation>
    </message>
    <message>
        <location line="+8"/>
        <source>Unsupported logging category %s=%s.</source>
        <translation type="unfinished"></translation>
    </message>
    <message>
        <location line="+2"/>
        <source>User Agent comment (%s) contains unsafe characters.</source>
        <translation type="unfinished"></translation>
    </message>
    <message>
        <location line="+1"/>
        <source>Verifying blocks...</source>
        <translation>Verifying blocks...</translation>
    </message>
    <message>
        <location line="+2"/>
        <source>Wallet needed to be rewritten: restart %s to complete</source>
        <translation type="unfinished"></translation>
    </message>
    <message>
        <location line="-211"/>
        <source>Error: Listening for incoming connections failed (listen returned error %s)</source>
        <translation type="unfinished"></translation>
    </message>
    <message>
        <location line="-20"/>
        <source>%s corrupt. Try using the wallet tool ghost-wallet to salvage or restoring a backup.</source>
        <translation type="unfinished"></translation>
    </message>
    <message>
        <location line="+11"/>
        <source>Cannot upgrade a non HD split wallet without upgrading to support pre split keypool. Please use version 169900 or no version specified.</source>
        <translation type="unfinished"></translation>
    </message>
    <message>
        <location line="+11"/>
        <source>Failed to rebuild rolling indices by rewinding the chain, a reindex is required.</source>
        <translation type="unfinished"></translation>
    </message>
    <message>
        <location line="+6"/>
        <source>Invalid amount for -maxtxfee=&lt;amount&gt;: &apos;%s&apos; (must be at least the minrelay fee of %s to prevent stuck transactions)</source>
        <translation type="unfinished"></translation>
    </message>
    <message>
        <location line="+31"/>
        <source>The transaction amount is too small to send after the fee has been deducted</source>
        <translation type="unfinished"></translation>
    </message>
    <message>
        <location line="+2"/>
        <source>This error could occur if this wallet was not shutdown cleanly and was last loaded using a build with a newer version of Berkeley DB. If so, please use the software that last loaded this wallet</source>
        <translation type="unfinished"></translation>
    </message>
    <message>
        <location line="+7"/>
        <source>This is the maximum transaction fee you pay (in addition to the normal fee) to prioritize partial spend avoidance over regular coin selection.</source>
        <translation type="unfinished"></translation>
    </message>
    <message>
        <location line="+11"/>
        <source>Transaction needs a change address, but we can&apos;t generate it. Please call keypoolrefill first.</source>
        <translation type="unfinished"></translation>
    </message>
    <message>
        <location line="+17"/>
        <source>You need to rebuild the database using -reindex to change -balancesindex</source>
        <translation type="unfinished"></translation>
    </message>
    <message>
        <location line="+2"/>
        <source>You need to rebuild the database using -reindex to change -timestampindex</source>
        <translation type="unfinished"></translation>
    </message>
    <message>
        <location line="+2"/>
        <source>You need to rebuild the database using -reindex to go back to unpruned mode.  This will redownload the entire blockchain</source>
        <translation type="unfinished"></translation>
    </message>
    <message>
        <location line="+5"/>
        <source>A fatal internal error occurred, see debug.log for details</source>
        <translation type="unfinished"></translation>
    </message>
    <message>
        <location line="+1"/>
        <source>Anon output not found in db, %d</source>
        <translation type="unfinished"></translation>
    </message>
    <message>
        <location line="+1"/>
        <source>Anon pubkey not found in db, %s</source>
        <translation type="unfinished"></translation>
    </message>
    <message>
        <location line="+1"/>
        <source>Blinding factor is null %s %d</source>
        <translation type="unfinished"></translation>
    </message>
    <message>
        <location line="+1"/>
        <source>Block %d casts vote for option %u of proposal %u.
</source>
        <translation type="unfinished"></translation>
    </message>
    <message>
        <location line="+3"/>
        <source>Cannot set -peerblockfilters without -blockfilterindex.</source>
        <translation type="unfinished"></translation>
    </message>
    <message>
        <location line="+3"/>
        <source>Change too high for frozen blinded spend.</source>
        <translation type="unfinished"></translation>
    </message>
    <message>
        <location line="+2"/>
        <source>Copyright (C)</source>
        <translation type="unfinished"></translation>
    </message>
    <message>
        <location line="+4"/>
        <source>Disk space is too low!</source>
        <translation type="unfinished"></translation>
    </message>
    <message>
        <location line="+3"/>
        <source>Duplicate index found, %d</source>
        <translation type="unfinished"></translation>
    </message>
    <message>
        <location line="+9"/>
        <source>Error reading from database, shutting down.</source>
        <translation type="unfinished"></translation>
    </message>
    <message>
        <location line="+1"/>
        <source>Error upgrading chainstate database</source>
        <translation type="unfinished"></translation>
    </message>
    <message>
        <location line="+1"/>
        <source>Error: Disk space is low for %s</source>
        <translation type="unfinished"></translation>
    </message>
    <message>
        <location line="+1"/>
        <source>Error: Keypool ran out, please call keypoolrefill first</source>
        <translation type="unfinished"></translation>
    </message>
    <message>
        <location line="+4"/>
        <source>Fee rate (%s) is lower than the minimum fee rate setting (%s)</source>
        <translation type="unfinished"></translation>
    </message>
    <message>
        <location line="+1"/>
        <source>GetLegacyScriptPubKeyMan failed</source>
        <translation type="unfinished"></translation>
    </message>
    <message>
        <location line="+1"/>
        <source>GetLegacyScriptPubKeyMan failed.</source>
        <translation type="unfinished"></translation>
    </message>
    <message>
        <location line="+1"/>
        <source>Hit nMaxTries limit, %d, %d, have %d, lastindex %d</source>
        <translation type="unfinished"></translation>
    </message>
    <message>
        <location line="+6"/>
        <source>Insufficient funds.</source>
        <translation type="unfinished"></translation>
    </message>
    <message>
        <location line="+1"/>
        <source>Invalid -onion address or hostname: &apos;%s&apos;</source>
        <translation type="unfinished"></translation>
    </message>
    <message>
        <location line="+1"/>
        <source>Invalid -proxy address or hostname: &apos;%s&apos;</source>
        <translation type="unfinished"></translation>
    </message>
    <message>
        <location line="+5"/>
        <source>Invalid amount for -paytxfee=&lt;amount&gt;: &apos;%s&apos; (must be at least %s)</source>
        <translation type="unfinished"></translation>
    </message>
    <message>
        <location line="+1"/>
        <source>Invalid amount for -reservebalance=&lt;amount&gt;</source>
        <translation type="unfinished"></translation>
    </message>
    <message>
        <location line="+1"/>
        <source>Invalid netmask specified in -whitelist: &apos;%s&apos;</source>
        <translation type="unfinished"></translation>
    </message>
    <message>
        <location line="+5"/>
        <source>Need to specify a port with -whitebind: &apos;%s&apos;</source>
        <translation type="unfinished"></translation>
    </message>
    <message>
        <location line="+1"/>
        <source>No key for anonoutput, %s</source>
        <translation type="unfinished"></translation>
    </message>
    <message>
        <location line="+1"/>
        <source>No proxy server specified. Use -proxy=&lt;ip&gt; or -proxy=&lt;ip:port&gt;.</source>
        <translation type="unfinished"></translation>
    </message>
    <message>
        <location line="+1"/>
        <source>Not an anon output %s %d</source>
        <translation type="unfinished"></translation>
    </message>
    <message>
        <location line="+1"/>
        <source>Not enough anon outputs exist, last: %d, required: %d</source>
        <translation type="unfinished"></translation>
    </message>
    <message>
        <location line="+2"/>
        <source>Num inputs per signature out of range</source>
        <translation type="unfinished"></translation>
    </message>
    <message>
        <location line="+1"/>
        <source>Output isn&apos;t standard.</source>
        <translation type="unfinished"></translation>
    </message>
    <message>
        <location line="+1"/>
        <source>PrepareTransaction for device failed: %s</source>
        <translation type="unfinished"></translation>
    </message>
    <message>
        <location line="+1"/>
        <source>ProduceSignature from device failed: %s</source>
        <translation type="unfinished"></translation>
    </message>
    <message>
        <location line="+2"/>
        <source>Prune mode is incompatible with </source>
        <translation type="unfinished"></translation>
    </message>
    <message>
        <location line="+1"/>
        <source>Prune mode is incompatible with -blockfilterindex.</source>
        <translation type="unfinished"></translation>
    </message>
    <message>
        <location line="+3"/>
        <source>Rebuilding rolling indices...</source>
        <translation type="unfinished"></translation>
    </message>
    <message>
        <location line="+1"/>
        <source>Reducing -maxconnections from %d to %d, because of system limitations.</source>
        <translation type="unfinished"></translation>
    </message>
    <message>
        <location line="+4"/>
        <source>Ring size out of range [%d, %d]</source>
        <translation type="unfinished"></translation>
    </message>
    <message>
        <location line="+1"/>
        <source>Ring size out of range</source>
        <translation type="unfinished"></translation>
    </message>
    <message>
        <location line="+7"/>
        <source>Section [%s] is not recognized.</source>
        <translation type="unfinished"></translation>
    </message>
    <message>
        <location line="+1"/>
        <source>Signing transaction failed</source>
        <translation>Signing transaction failed</translation>
    </message>
    <message>
        <location line="+1"/>
        <source>Specified -walletdir &quot;%s&quot; does not exist</source>
        <translation type="unfinished"></translation>
    </message>
    <message>
        <location line="+1"/>
        <source>Specified -walletdir &quot;%s&quot; is a relative path</source>
        <translation type="unfinished"></translation>
    </message>
    <message>
        <location line="+1"/>
        <source>Specified -walletdir &quot;%s&quot; is not a directory</source>
        <translation type="unfinished"></translation>
    </message>
    <message>
        <location line="+4"/>
        <source>The specified config file %s does not exist
</source>
        <translation type="unfinished"></translation>
    </message>
    <message>
        <location line="+1"/>
        <source>The transaction amount is too small to pay the fee</source>
        <translation type="unfinished"></translation>
    </message>
    <message>
        <location line="+2"/>
        <source>This is experimental software.</source>
        <translation type="unfinished"></translation>
    </message>
    <message>
        <location line="+3"/>
        <source>Transaction amount too small</source>
        <translation>Transaction amount too small</translation>
    </message>
    <message>
        <location line="+2"/>
        <source>Transaction amounts must not be negative.</source>
        <translation type="unfinished"></translation>
    </message>
    <message>
        <location line="+2"/>
        <source>Transaction fee and change calculation failed.</source>
        <translation type="unfinished"></translation>
    </message>
    <message>
        <location line="+3"/>
        <source>Transaction must have at least one recipient.</source>
        <translation type="unfinished"></translation>
    </message>
    <message>
        <location line="+1"/>
        <source>Transaction too large</source>
        <translation>Transaction too large</translation>
    </message>
    <message>
        <location line="+1"/>
        <source>Unable to bind to %s on this computer (bind returned error %s)</source>
        <translation type="unfinished"></translation>
    </message>
    <message>
        <location line="+2"/>
        <source>Unable to create the PID file &apos;%s&apos;: %s</source>
        <translation type="unfinished"></translation>
    </message>
    <message>
        <location line="+1"/>
        <source>Unable to generate initial keys</source>
        <translation type="unfinished"></translation>
    </message>
    <message>
        <location line="+2"/>
        <source>Unable to reduce plain output to add blind change.</source>
        <translation type="unfinished"></translation>
    </message>
    <message>
        <location line="+2"/>
        <source>Unknown -blockfilterindex value %s.</source>
        <translation type="unfinished"></translation>
    </message>
    <message>
        <location line="+3"/>
        <source>Unknown mixin selection mode: %d</source>
        <translation type="unfinished"></translation>
    </message>
    <message>
        <location line="+6"/>
        <source>Verifying wallet(s)...</source>
        <translation type="unfinished"></translation>
    </message>
    <message>
        <location line="+2"/>
        <source>Warning: unknown new rules activated (versionbit %i)</source>
        <translation type="unfinished"></translation>
    </message>
    <message>
        <location line="+1"/>
        <source>You need to rebuild the database using -reindex to change -addressindex</source>
        <translation type="unfinished"></translation>
    </message>
    <message>
        <location line="+1"/>
        <source>You need to rebuild the database using -reindex to change -spentindex</source>
        <translation type="unfinished"></translation>
    </message>
    <message>
        <location line="-231"/>
        <source>-maxtxfee is set very high! Fees this large could be paid on a single transaction.</source>
        <translation type="unfinished"></translation>
    </message>
    <message>
        <location line="+71"/>
        <source>This is the transaction fee you may pay when fee estimates are not available.</source>
        <translation type="unfinished"></translation>
    </message>
    <message>
        <location line="+2"/>
        <source>Total length of network version string (%i) exceeds maximum length (%i). Reduce the number or size of uacomments.</source>
        <translation type="unfinished"></translation>
    </message>
    <message>
        <location line="+27"/>
        <source>%s is set very high!</source>
        <translation type="unfinished"></translation>
    </message>
    <message>
        <location line="+94"/>
        <source>Starting network threads...</source>
        <translation type="unfinished"></translation>
    </message>
    <message>
        <location line="+4"/>
        <source>The wallet will avoid paying less than the minimum relay fee.</source>
        <translation type="unfinished"></translation>
    </message>
    <message>
        <location line="+2"/>
        <source>This is the minimum transaction fee you pay on every transaction.</source>
        <translation type="unfinished"></translation>
    </message>
    <message>
        <location line="+1"/>
        <source>This is the transaction fee you will pay if you send a transaction.</source>
        <translation type="unfinished"></translation>
    </message>
    <message>
        <location line="+2"/>
        <source>Transaction amounts must not be negative</source>
        <translation type="unfinished"></translation>
    </message>
    <message>
        <location line="+4"/>
        <source>Transaction has too long of a mempool chain</source>
        <translation type="unfinished"></translation>
    </message>
    <message>
        <location line="+1"/>
        <source>Transaction must have at least one recipient</source>
        <translation type="unfinished"></translation>
    </message>
    <message>
        <location line="+14"/>
        <source>Unknown network specified in -onlynet: &apos;%s&apos;</source>
        <translation>Unknown network specified in -onlynet: &apos;%s&apos;</translation>
    </message>
    <message>
        <location line="-77"/>
        <source>Insufficient funds</source>
        <translation>Insufficient funds</translation>
    </message>
    <message>
        <location line="-123"/>
        <source>Fee estimation failed. Fallbackfee is disabled. Wait a few blocks or enable -fallbackfee.</source>
        <translation type="unfinished"></translation>
    </message>
    <message>
        <location line="+63"/>
        <source>Warning: Private keys detected in wallet {%s} with disabled private keys</source>
        <translation type="unfinished"></translation>
    </message>
    <message>
        <location line="+25"/>
        <source>Cannot write to data directory &apos;%s&apos;; check permissions.</source>
        <translation type="unfinished"></translation>
    </message>
    <message>
        <location line="+48"/>
        <source>Loading block index...</source>
        <translation>Loading block index...</translation>
    </message>
    <message>
        <location line="+1"/>
        <source>Loading wallet...</source>
        <translation>Loading wallet...</translation>
    </message>
    <message>
        <location line="-52"/>
        <source>Cannot downgrade wallet</source>
        <translation>Cannot downgrade wallet</translation>
    </message>
    <message>
        <location line="+71"/>
        <source>Rescanning...</source>
        <translation>Rescanning...</translation>
    </message>
    <message>
        <location line="-58"/>
        <source>Done loading</source>
        <translation>Done loading</translation>
    </message>
</context>
</TS><|MERGE_RESOLUTION|>--- conflicted
+++ resolved
@@ -1287,13 +1287,8 @@
         <translation type="unfinished"></translation>
     </message>
     <message>
-<<<<<<< HEAD
         <location line="+88"/>
         <source>The entered address &quot;%1&quot; is not a valid Ghost address.</source>
-=======
-        <location line="+91"/>
-        <source>The entered address &quot;%1&quot; is not a valid Particl address.</source>
->>>>>>> f0fdf2d9
         <translation type="unfinished"></translation>
     </message>
     <message>
