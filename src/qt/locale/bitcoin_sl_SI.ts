<TS language="sl_SI" version="2.1">
<context>
    <name>AddressBookPage</name>
    <message>
        <source>Right-click to edit address or label</source>
        <translation>Desni klik za urejanje naslovov ali oznak</translation>
    </message>
    <message>
        <source>Create a new address</source>
        <translation>Ustvari nov naslov</translation>
    </message>
    <message>
        <source>&amp;New</source>
        <translation>&amp;Novo</translation>
    </message>
    <message>
        <source>Copy the currently selected address to the system clipboard</source>
        <translation>Kopiraj trenutno izbrani naslov v odložišče</translation>
    </message>
    <message>
        <source>&amp;Copy</source>
        <translation>&amp;Kopiraj</translation>
    </message>
    <message>
        <source>C&amp;lose</source>
        <translation>&amp;Zapri</translation>
    </message>
    <message>
        <source>Delete the currently selected address from the list</source>
        <translation>Izbriši trenutno označeni naslov  iz seznama</translation>
    </message>
    <message>
        <source>Enter address or label to search</source>
        <translation>Iščite po naslovu ali oznaki</translation>
    </message>
    <message>
        <source>Export the data in the current tab to a file</source>
        <translation>Izvozi podatke v trenutnem zavihku v datoteko</translation>
    </message>
    <message>
        <source>&amp;Export</source>
        <translation>&amp;Izvozi</translation>
    </message>
    <message>
        <source>&amp;Delete</source>
        <translation>I&amp;zbriši</translation>
    </message>
    <message>
        <source>Choose the address to send coins to</source>
        <translation>Izberi naslov prejemnika kovancev</translation>
    </message>
    <message>
        <source>Choose the address to receive coins with</source>
        <translation>Izberi naslov, na katerega želiš prejeti kovance</translation>
    </message>
    <message>
        <source>C&amp;hoose</source>
        <translation>&amp;Izberi</translation>
    </message>
    <message>
        <source>Sending addresses</source>
        <translation>Imenik naslovov za pošiljanje</translation>
    </message>
    <message>
        <source>Receiving addresses</source>
        <translation>Imenik naslovov za prejemanje</translation>
    </message>
    <message>
        <source>These are your Particl addresses for sending payments. Always check the amount and the receiving address before sending coins.</source>
        <translation>To so vaši Particl naslovi za pošiljanje. Pred pošiljanjem vedno preverite količino in prejemnikov naslov.</translation>
    </message>
    <message>
        <source>These are your Particl addresses for receiving payments. It is recommended to use a new receiving address for each transaction.</source>
        <translation>To so vaši Particl naslovi za prejemanje. Priporočeno je, da za vsako transakcijo uporabite nov naslov.</translation>
    </message>
    <message>
        <source>&amp;Copy Address</source>
        <translation>&amp;Kopiraj naslov</translation>
    </message>
    <message>
        <source>Copy &amp;Label</source>
        <translation>Kopiraj &amp;oznako</translation>
    </message>
    <message>
        <source>&amp;Edit</source>
        <translation>&amp;Uredi</translation>
    </message>
    <message>
        <source>Export Address List</source>
        <translation>Izvozi seznam naslovov</translation>
    </message>
    <message>
        <source>Comma separated file (*.csv)</source>
        <translation>Podatki ločenimi z vejico (*.csv)</translation>
    </message>
    <message>
        <source>Exporting Failed</source>
        <translation>Podatkov ni bilo mogoče izvoziti.</translation>
    </message>
    </context>
<context>
    <name>AddressTableModel</name>
    <message>
        <source>Label</source>
        <translation>Oznaka</translation>
    </message>
    <message>
        <source>Address</source>
        <translation>Naslov</translation>
    </message>
    <message>
        <source>(no label)</source>
        <translation>(brez oznake)</translation>
    </message>
</context>
<context>
    <name>AskPassphraseDialog</name>
    <message>
        <source>Passphrase Dialog</source>
        <translation>Vnos gesla</translation>
    </message>
    <message>
        <source>Enter passphrase</source>
        <translation>Vnesite geslo</translation>
    </message>
    <message>
        <source>New passphrase</source>
        <translation>Novo geslo</translation>
    </message>
    <message>
        <source>Repeat new passphrase</source>
        <translation>Ponovite novo geslo</translation>
    </message>
    <message>
        <source>Show password</source>
        <translation>Pokaži geslo</translation>
    </message>
    <message>
        <source>Enter the new passphrase to the wallet.&lt;br/&gt;Please use a passphrase of &lt;b&gt;ten or more random characters&lt;/b&gt;, or &lt;b&gt;eight or more words&lt;/b&gt;.</source>
        <translation>Vnesite novo geslo za dostop do denarnice. Prosimo, da uporabite geslo sestavljeno iz &lt;b&gt;desetih ali več&lt;/b&gt; naključnih znakov ali &lt;b&gt;osmih ali večih&lt;/b&gt; besed.</translation>
    </message>
    <message>
        <source>Encrypt wallet</source>
        <translation>Šifriraj denarnico</translation>
    </message>
    <message>
        <source>This operation needs your wallet passphrase to unlock the wallet.</source>
        <translation>To dejanje zahteva geslo za odklepanje vaše denarnice.</translation>
    </message>
    <message>
        <source>Unlock wallet</source>
        <translation>Odkleni denarnico</translation>
    </message>
    <message>
        <source>This operation needs your wallet passphrase to decrypt the wallet.</source>
        <translation>To dejanje zahteva geslo za dešifriranje vaše denarnice.</translation>
    </message>
    <message>
        <source>Decrypt wallet</source>
        <translation>Odšifriraj denarnico</translation>
    </message>
    <message>
        <source>Change passphrase</source>
        <translation>Spremeni geslo</translation>
    </message>
    <message>
        <source>Enter the old passphrase and new passphrase to the wallet.</source>
        <translation>Vnesite staro in novo geslo denarnice.</translation>
    </message>
    <message>
        <source>Confirm wallet encryption</source>
        <translation>Potrdi šifriranje denarnice</translation>
    </message>
    <message>
        <source>Warning: If you encrypt your wallet and lose your passphrase, you will &lt;b&gt;LOSE ALL OF YOUR PARTICL&lt;/b&gt;!</source>
        <translation>Opozorilo: V primeru izgube gesla šifrirane denarnice, boste &lt;b&gt;IZGUBILI VSE SVOJE BITCOINE&lt;/b&gt;!</translation>
    </message>
    <message>
        <source>Are you sure you wish to encrypt your wallet?</source>
        <translation>Ali ste prepričani, da želite šifrirati svojo denarnico?</translation>
    </message>
    <message>
        <source>Wallet encrypted</source>
        <translation>Denarnica šifrirana</translation>
    </message>
    <message>
        <source>%1 will close now to finish the encryption process. Remember that encrypting your wallet cannot fully protect your bitcoins from being stolen by malware infecting your computer.</source>
        <translation>%1 se bo zaprl, da bi dokončal postopek šifriranja. Zapomnite si, da šifriranje vaše denarnice vaših ne more popolnoma zaščititi vaših bitcoinov pred krajami zlonamernih programov, ki bi lahko bili nameščeni na vašem računalniku.</translation>
    </message>
    <message>
        <source>IMPORTANT: Any previous backups you have made of your wallet file should be replaced with the newly generated, encrypted wallet file. For security reasons, previous backups of the unencrypted wallet file will become useless as soon as you start using the new, encrypted wallet.</source>
        <translation>POMEMBNO: Vse starejše varnostne kopije denarnice je potrebno zamenjati z novoizdelano, šifrirano, varnostno kopijo. Zaradi varnosti bodo stare varnostne kopije postale neuporabne takoj, ko začnete uporabljati novo, šifrirano denarnico.</translation>
    </message>
    <message>
        <source>Wallet encryption failed</source>
        <translation>Šifriranje denarnice ni uspelo</translation>
    </message>
    <message>
        <source>Wallet encryption failed due to an internal error. Your wallet was not encrypted.</source>
        <translation>Šifriranje denarnice ni uspelo zaradi notranje napake. Vaša denarnica ni bila šifrirana.</translation>
    </message>
    <message>
        <source>The supplied passphrases do not match.</source>
        <translation>Navedeni gesli se ne ujemata.</translation>
    </message>
    <message>
        <source>Wallet unlock failed</source>
        <translation>Denarnice ni bilo mogoče odkleniti.</translation>
    </message>
    <message>
        <source>The passphrase entered for the wallet decryption was incorrect.</source>
        <translation>Geslo za dešifriranje denarnice, ki ste ga vnesli, ni pravilno.</translation>
    </message>
    <message>
        <source>Wallet decryption failed</source>
        <translation>Dešifriranje denarnice ni uspelo</translation>
    </message>
    <message>
        <source>Wallet passphrase was successfully changed.</source>
        <translation>Geslo za dostop do denarnice je bilo uspešno spremenjeno.</translation>
    </message>
    <message>
        <source>Warning: The Caps Lock key is on!</source>
        <translation>Opozorilo: Vključena je tipka Caps Lock!</translation>
    </message>
</context>
<context>
    <name>BanTableModel</name>
    <message>
        <source>IP/Netmask</source>
        <translation>IP/Netmaska</translation>
    </message>
    <message>
        <source>Banned Until</source>
        <translation>Prepoved do</translation>
    </message>
</context>
<context>
    <name>BitcoinGUI</name>
    <message>
        <source>Sign &amp;message...</source>
        <translation>Podpiši &amp;sporočilo ...</translation>
    </message>
    <message>
        <source>Synchronizing with network...</source>
        <translation>Dohitevam omrežje ...</translation>
    </message>
    <message>
        <source>&amp;Overview</source>
        <translation>Pre&amp;gled</translation>
    </message>
    <message>
        <source>Node</source>
        <translation>Vozlišče</translation>
    </message>
    <message>
        <source>Show general overview of wallet</source>
        <translation>Oglejte si splošne informacije o vaši denarnici</translation>
    </message>
    <message>
        <source>&amp;Transactions</source>
        <translation>&amp;Transakcije</translation>
    </message>
    <message>
        <source>Browse transaction history</source>
        <translation>Brskajte po zgodovini transakcij</translation>
    </message>
    <message>
        <source>E&amp;xit</source>
        <translation>I&amp;zhod</translation>
    </message>
    <message>
        <source>Quit application</source>
        <translation>Ustavite program</translation>
    </message>
    <message>
        <source>&amp;About %1</source>
        <translation>&amp;O nas%1</translation>
    </message>
    <message>
        <source>Show information about %1</source>
        <translation>Prikaži informacije o %1</translation>
    </message>
    <message>
        <source>About &amp;Qt</source>
        <translation>O &amp;Qt</translation>
    </message>
    <message>
        <source>Show information about Qt</source>
        <translation>Oglejte si informacije o Qt</translation>
    </message>
    <message>
        <source>&amp;Options...</source>
        <translation>&amp;Možnosti ...</translation>
    </message>
    <message>
        <source>Modify configuration options for %1</source>
        <translation>Spremeni možnosti konfiguracije za %1</translation>
    </message>
    <message>
        <source>&amp;Encrypt Wallet...</source>
        <translation>&amp;Šifriraj denarnico ...</translation>
    </message>
    <message>
        <source>&amp;Backup Wallet...</source>
        <translation>Shrani &amp;varnostno kopijo denarnice ...</translation>
    </message>
    <message>
        <source>&amp;Change Passphrase...</source>
        <translation>&amp;Spremeni geslo ...</translation>
    </message>
    <message>
        <source>&amp;Sending addresses...</source>
        <translation>Naslovi za po&amp;šiljanje ...</translation>
    </message>
    <message>
        <source>&amp;Receiving addresses...</source>
        <translation>Naslovi za &amp;prejemanje...</translation>
    </message>
    <message>
        <source>Open &amp;URI...</source>
        <translation>Odpri &amp;URI ...</translation>
    </message>
    <message>
        <source>Wallet:</source>
        <translation>Denarnica:</translation>
    </message>
    <message>
        <source>default wallet</source>
        <translation>privzeta denarnica</translation>
    </message>
    <message>
        <source>Click to disable network activity.</source>
        <translation>Kliknite, da onemogočite omrežno aktivnosti.</translation>
    </message>
    <message>
        <source>Network activity disabled.</source>
        <translation>Omrežna aktivnost onemogočena.</translation>
    </message>
    <message>
        <source>Click to enable network activity again.</source>
        <translation>Kliknite, da ponovno vključite omrežno aktivnost.</translation>
    </message>
    <message>
        <source>Syncing Headers (%1%)...</source>
        <translation>Sinhronizacija glav (%1%)...</translation>
    </message>
    <message>
        <source>Reindexing blocks on disk...</source>
        <translation>Poustvarjam kazalo blokov na disku ...</translation>
    </message>
    <message>
<<<<<<< HEAD
        <source>Send coins to a Particl address</source>
        <translation>Izvedite plačilo na naslov Particl</translation>
=======
        <source>Proxy is &lt;b&gt;enabled&lt;/b&gt;: %1</source>
        <translation>Namestniški strežnik je omogočen&lt;/b&gt;: %1</translation>
    </message>
    <message>
        <source>Send coins to a Bitcoin address</source>
        <translation>Izvedite plačilo na naslov Bitcoin</translation>
>>>>>>> ddc3ec92
    </message>
    <message>
        <source>Backup wallet to another location</source>
        <translation>Shranite varnostno kopijo svoje denarnice na drugo lokacijo</translation>
    </message>
    <message>
        <source>Change the passphrase used for wallet encryption</source>
        <translation>Spremenite geslo za šifriranje denarnice</translation>
    </message>
    <message>
        <source>&amp;Debug window</source>
        <translation>&amp;Razhroščevalno okno</translation>
    </message>
    <message>
        <source>Open debugging and diagnostic console</source>
        <translation>Odprite razhroščevalno in diagnostično konzolo</translation>
    </message>
    <message>
        <source>&amp;Verify message...</source>
        <translation>&amp;Preveri sporočilo ...</translation>
    </message>
    <message>
        <source>Particl</source>
        <translation>Particl</translation>
    </message>
    <message>
        <source>Wallet</source>
        <translation>Denarnica</translation>
    </message>
    <message>
        <source>&amp;Send</source>
        <translation>&amp;Pošlji</translation>
    </message>
    <message>
        <source>&amp;Receive</source>
        <translation>P&amp;rejmi</translation>
    </message>
    <message>
        <source>&amp;Show / Hide</source>
        <translation>&amp;Prikaži / Skrij</translation>
    </message>
    <message>
        <source>Show or hide the main Window</source>
        <translation>Prikaži ali skrij glavno okno</translation>
    </message>
    <message>
        <source>Encrypt the private keys that belong to your wallet</source>
        <translation>Šifrirajte zasebne ključe, ki se nahajajo v denarnici</translation>
    </message>
    <message>
        <source>Sign messages with your Particl addresses to prove you own them</source>
        <translation>Podpišite poljubno sporočilo z enim svojih naslovov Particl, da prejemniku sporočila dokažete, da je ta naslov v vaši lasti.</translation>
    </message>
    <message>
        <source>Verify messages to ensure they were signed with specified Particl addresses</source>
        <translation>Preverite, če je bilo prejeto sporočilo podpisano z določenim naslovom Particl</translation>
    </message>
    <message>
        <source>&amp;File</source>
        <translation>&amp;Datoteka</translation>
    </message>
    <message>
        <source>&amp;Settings</source>
        <translation>&amp;Nastavitve</translation>
    </message>
    <message>
        <source>&amp;Help</source>
        <translation>&amp;Pomoč</translation>
    </message>
    <message>
        <source>Tabs toolbar</source>
        <translation>Orodna vrstica zavihkov</translation>
    </message>
    <message>
        <source>Request payments (generates QR codes and particl: URIs)</source>
        <translation>Zahtevajte plačilo (ustvarite zahtevek s kodo QR in URI tipa particl:)</translation>
    </message>
    <message>
        <source>Show the list of used sending addresses and labels</source>
        <translation>Preglejte in uredite seznam naslovov, na katere ste kdaj poslali plačila</translation>
    </message>
    <message>
        <source>Show the list of used receiving addresses and labels</source>
        <translation>Preglejte in uredite seznam naslovov, na katere ste kdaj prejeli plačila</translation>
    </message>
    <message>
        <source>Open a particl: URI or payment request</source>
        <translation>Izvedite plačilo iz zahtevka v datoteki ali iz URI tipa particl:</translation>
    </message>
    <message>
        <source>&amp;Command-line options</source>
        <translation>Opcije &amp;ukazne vrstice</translation>
    </message>
    <message numerus="yes">
        <source>%n active connection(s) to Particl network</source>
        <translation><numerusform>%n aktivna povezava v omrežje Particl</numerusform><numerusform>%n aktivni povezavi v omrežje Particl</numerusform><numerusform>%n aktivne povezave v omrežje Particl</numerusform><numerusform>%n aktivnih povezav v omrežje Particl</numerusform></translation>
    </message>
    <message>
        <source>Indexing blocks on disk...</source>
        <translation>Indeksirani bloki na disku ...</translation>
    </message>
    <message>
        <source>Processing blocks on disk...</source>
        <translation>Obdelava blokov na disku ...</translation>
    </message>
    <message numerus="yes">
        <source>Processed %n block(s) of transaction history.</source>
        <translation><numerusform>%n obdelan blok zgodovine transakcij.</numerusform><numerusform>%n obdelana bloka zgodovine transakcij.</numerusform><numerusform>%n obdelani bloki zgodovine transakcij.</numerusform><numerusform>%n obdelanih blokov zgodovine transakcij.</numerusform></translation>
    </message>
    <message>
        <source>%1 behind</source>
        <translation>imam še %1 zaostanka</translation>
    </message>
    <message>
        <source>Last received block was generated %1 ago.</source>
        <translation>Zadnji prejeti blok je star %1.</translation>
    </message>
    <message>
        <source>Transactions after this will not yet be visible.</source>
        <translation>Novejše transakcije še ne bodo vidne.</translation>
    </message>
    <message>
        <source>Error</source>
        <translation>Napaka</translation>
    </message>
    <message>
        <source>Warning</source>
        <translation>Opozorilo</translation>
    </message>
    <message>
        <source>Information</source>
        <translation>Informacije</translation>
    </message>
    <message>
        <source>Up to date</source>
        <translation>Posodobljeno</translation>
    </message>
    <message>
        <source>%1 client</source>
        <translation>%1 odjemalec</translation>
    </message>
    <message>
        <source>Catching up...</source>
        <translation>Dohitevam omrežje ...</translation>
    </message>
    <message>
        <source>Date: %1
</source>
        <translation>Datum: %1
</translation>
    </message>
    <message>
        <source>Amount: %1
</source>
        <translation>Znesek: %1
</translation>
    </message>
    <message>
        <source>Type: %1
</source>
        <translation>Vrsta: %1
</translation>
    </message>
    <message>
        <source>Label: %1
</source>
        <translation>Oznaka: %1
</translation>
    </message>
    <message>
        <source>Address: %1
</source>
        <translation>Naslov: %1
</translation>
    </message>
    <message>
        <source>Sent transaction</source>
        <translation>Odlivi</translation>
    </message>
    <message>
        <source>Incoming transaction</source>
        <translation>Prilivi</translation>
    </message>
    <message>
        <source>Wallet is &lt;b&gt;encrypted&lt;/b&gt; and currently &lt;b&gt;unlocked&lt;/b&gt;</source>
        <translation>Denarnica je &lt;b&gt;šifrirana&lt;/b&gt; in trenutno &lt;b&gt;odklenjena&lt;/b&gt;</translation>
    </message>
    <message>
        <source>Wallet is &lt;b&gt;encrypted&lt;/b&gt; and currently &lt;b&gt;locked&lt;/b&gt;</source>
        <translation>Denarnica je &lt;b&gt;šifrirana&lt;/b&gt; in trenutno &lt;b&gt;zaklenjena&lt;/b&gt;</translation>
    </message>
    </context>
<context>
    <name>CoinControlDialog</name>
    <message>
        <source>Coin Selection</source>
        <translation>Izbira vhodnih kovancev</translation>
    </message>
    <message>
        <source>Quantity:</source>
        <translation>Št.vhodov:</translation>
    </message>
    <message>
        <source>Bytes:</source>
        <translation>Št.bajtov:</translation>
    </message>
    <message>
        <source>Amount:</source>
        <translation>Znesek:</translation>
    </message>
    <message>
        <source>Fee:</source>
        <translation>Provizija:</translation>
    </message>
    <message>
        <source>Dust:</source>
        <translation>Prah:</translation>
    </message>
    <message>
        <source>After Fee:</source>
        <translation>Po proviziji:</translation>
    </message>
    <message>
        <source>Change:</source>
        <translation>Vračilo:</translation>
    </message>
    <message>
        <source>(un)select all</source>
        <translation>izberi vse/nič</translation>
    </message>
    <message>
        <source>Tree mode</source>
        <translation>Drevesni prikaz</translation>
    </message>
    <message>
        <source>List mode</source>
        <translation>Seznam</translation>
    </message>
    <message>
        <source>Amount</source>
        <translation>Znesek</translation>
    </message>
    <message>
        <source>Received with label</source>
        <translation>Oznaka priliva</translation>
    </message>
    <message>
        <source>Received with address</source>
        <translation>Naslov priliva</translation>
    </message>
    <message>
        <source>Date</source>
        <translation>Datum</translation>
    </message>
    <message>
        <source>Confirmations</source>
        <translation>Potrditve</translation>
    </message>
    <message>
        <source>Confirmed</source>
        <translation>Potrjeno</translation>
    </message>
    <message>
        <source>(no label)</source>
        <translation>(brez oznake)</translation>
    </message>
    </context>
<context>
    <name>EditAddressDialog</name>
    <message>
        <source>Edit Address</source>
        <translation>Uredi naslov</translation>
    </message>
    <message>
        <source>&amp;Label</source>
        <translation>&amp;Oznaka</translation>
    </message>
    <message>
        <source>The label associated with this address list entry</source>
        <translation>Oznaka, pod katero je spodnji naslov naveden v vašem imeniku naslovov.</translation>
    </message>
    <message>
        <source>The address associated with this address list entry. This can only be modified for sending addresses.</source>
        <translation>Naslov tega vnosa v imeniku. Spremeniti ga je mogoče le pri vnosih iz imenika naslovov za pošiljanje.</translation>
    </message>
    <message>
        <source>&amp;Address</source>
        <translation>&amp;Naslov</translation>
    </message>
    </context>
<context>
    <name>FreespaceChecker</name>
    <message>
        <source>A new data directory will be created.</source>
        <translation>Ustvarjena bo nova podatkovna mapa.</translation>
    </message>
    <message>
        <source>name</source>
        <translation>ime</translation>
    </message>
    <message>
        <source>Directory already exists. Add %1 if you intend to create a new directory here.</source>
        <translation>Mapa že obstaja. Dodajte %1, če tu želite ustvariti novo mapo.</translation>
    </message>
    <message>
        <source>Path already exists, and is not a directory.</source>
        <translation>Pot že obstaja, vendar ni mapa.</translation>
    </message>
    <message>
        <source>Cannot create data directory here.</source>
        <translation>Na tem mestu ni mogoče ustvariti nove mape.</translation>
    </message>
</context>
<context>
    <name>HelpMessageDialog</name>
    <message>
        <source>version</source>
        <translation>različica</translation>
    </message>
    <message>
        <source>(%1-bit)</source>
        <translation>(%1-bit)</translation>
    </message>
    <message>
        <source>About %1</source>
        <translation>O %1</translation>
    </message>
    <message>
        <source>Command-line options</source>
        <translation>Možnosti ukazne vrstice</translation>
    </message>
</context>
<context>
    <name>Intro</name>
    <message>
        <source>Welcome</source>
        <translation>Dobrodošli</translation>
    </message>
    <message>
        <source>Welcome to %1.</source>
        <translation>Dobrodošli v %1</translation>
    </message>
    <message>
        <source>Use the default data directory</source>
        <translation>Uporabi privzeto podatkovno mapo</translation>
    </message>
    <message>
        <source>Use a custom data directory:</source>
        <translation>Uporabi to podatkovno mapo:</translation>
    </message>
    <message>
        <source>Particl</source>
        <translation>Particl</translation>
    </message>
    <message>
        <source>Error: Specified data directory "%1" cannot be created.</source>
        <translation>Napaka: Ni mogoče ustvariti mape "%1".</translation>
    </message>
    <message>
        <source>Error</source>
        <translation>Napaka</translation>
    </message>
    <message numerus="yes">
        <source>%n GB of free space available</source>
        <translation><numerusform>%n GiB prostega prostora na voljo</numerusform><numerusform>%n GiB prostega prostora na voljo</numerusform><numerusform>%n GiB prostega prostora na voljo</numerusform><numerusform>%n GiB prostega prostora na voljo</numerusform></translation>
    </message>
    <message numerus="yes">
        <source>(of %n GB needed)</source>
        <translation><numerusform>(od potrebnih %n GiB)</numerusform><numerusform>(od potrebnih %n GiB)</numerusform><numerusform>(od potrebnih %n GiB)</numerusform><numerusform>(od potrebnih %n GiB)</numerusform></translation>
    </message>
</context>
<context>
    <name>ModalOverlay</name>
    <message>
        <source>Form</source>
        <translation>Oblika</translation>
    </message>
    <message>
        <source>Last block time</source>
        <translation>Čas zadnjega bloka</translation>
    </message>
    <message>
        <source>Hide</source>
        <translation>Skrij</translation>
    </message>
    </context>
<context>
    <name>OpenURIDialog</name>
    <message>
        <source>Open URI</source>
        <translation>Odpri URl</translation>
    </message>
    <message>
        <source>Open payment request from URI or file</source>
        <translation>Vnesite zahtevek za plačilo iz URI ali pa ga naložite iz datoteke</translation>
    </message>
    <message>
        <source>URI:</source>
        <translation>URI:</translation>
    </message>
    <message>
        <source>Select payment request file</source>
        <translation>Izbiranje datoteke z zahtevkom za plačilo</translation>
    </message>
    </context>
<context>
    <name>OptionsDialog</name>
    <message>
        <source>Options</source>
        <translation>Možnosti</translation>
    </message>
    <message>
        <source>&amp;Main</source>
        <translation>&amp;Glavno</translation>
    </message>
    <message>
        <source>Size of &amp;database cache</source>
        <translation>Velikost &amp;predpomnilnika podatkovne baze</translation>
    </message>
    <message>
        <source>MB</source>
        <translation>MiB</translation>
    </message>
    <message>
        <source>Number of script &amp;verification threads</source>
        <translation>Število programskih &amp;niti za preverjanje</translation>
    </message>
    <message>
        <source>IP address of the proxy (e.g. IPv4: 127.0.0.1 / IPv6: ::1)</source>
        <translation>Naslov IP posredniškega strežnika (npr. IPv4: 127.0.0.1 ali IPv6: ::1)</translation>
    </message>
    <message>
        <source>Minimize instead of exit the application when the window is closed. When this option is enabled, the application will be closed only after selecting Exit in the menu.</source>
        <translation>Ko zaprete glavno okno programa, bo program tekel še naprej, okno pa bo zgolj minimirano. Program v tem primeru ustavite tako, da v meniju izberete ukaz Izhod.</translation>
    </message>
    <message>
        <source>Third party URLs (e.g. a block explorer) that appear in the transactions tab as context menu items. %s in the URL is replaced by transaction hash. Multiple URLs are separated by vertical bar |.</source>
        <translation>Naslovi URL tretjih oseb (npr. raziskovalec blokov), ki bodo navedeni v kontekstnem meniju seznama transakcij. Niz %s iz naslova URL je nadomeščen s hash vrednostjo transakcije. Več zaporednih naslovov URL je med seboj ločenih z znakom |.</translation>
    </message>
    <message>
        <source>Active command-line options that override above options:</source>
        <translation>Aktivne opcije iz ukazne vrstice, ki preglasijo zgornje opcije:</translation>
    </message>
    <message>
        <source>Reset all client options to default.</source>
        <translation>Ponastavi vse nastavitve programa na privzete vrednosti.</translation>
    </message>
    <message>
        <source>&amp;Reset Options</source>
        <translation>&amp;Ponastavi nastavitve</translation>
    </message>
    <message>
        <source>&amp;Network</source>
        <translation>&amp;Omrežje</translation>
    </message>
    <message>
        <source>(0 = auto, &lt;0 = leave that many cores free)</source>
        <translation>(0 = samodejno, &lt;0 = toliko procesorskih jeder naj ostane prostih)</translation>
    </message>
    <message>
        <source>W&amp;allet</source>
        <translation>&amp;Denarnica</translation>
    </message>
    <message>
        <source>Expert</source>
        <translation>Napredne možnosti</translation>
    </message>
    <message>
        <source>Enable coin &amp;control features</source>
        <translation>Omogoči upravljanje s kovanci</translation>
    </message>
    <message>
        <source>If you disable the spending of unconfirmed change, the change from a transaction cannot be used until that transaction has at least one confirmation. This also affects how your balance is computed.</source>
        <translation>Če onemogočite trošenje drobiža iz še nepotrjenih transakcij, potem vrnjenega drobiža ne morete uporabiti, dokler plačilo ni vsaj enkrat potrjeno. Ta opcija vpliva tudi na izračun stanja sredstev.</translation>
    </message>
    <message>
        <source>&amp;Spend unconfirmed change</source>
        <translation>Omogoči &amp;trošenje drobiža iz še nepotrjenih plačil</translation>
    </message>
    <message>
        <source>Automatically open the Particl client port on the router. This only works when your router supports UPnP and it is enabled.</source>
        <translation>Program samodejno odpre ustrezna vrata na usmerjevalniku. To deluje samo, če vaš usmerjevalnik podpira in ima omogočen UPnP.</translation>
    </message>
    <message>
        <source>Map port using &amp;UPnP</source>
        <translation>Preslikaj vrata z uporabo &amp;UPnP</translation>
    </message>
    <message>
        <source>Connect to the Particl network through a SOCKS5 proxy.</source>
        <translation>Poveži se v omrežje Particl preko posredniškega strežnika SOCKS5.</translation>
    </message>
    <message>
        <source>&amp;Connect through SOCKS5 proxy (default proxy):</source>
        <translation>&amp;Poveži se preko posredniškega strežnika SOCKS5 (privzeti strežnik):</translation>
    </message>
    <message>
        <source>Proxy &amp;IP:</source>
        <translation>Naslov &amp;IP posredniškega strežnika:</translation>
    </message>
    <message>
        <source>&amp;Port:</source>
        <translation>&amp;Vrata:</translation>
    </message>
    <message>
        <source>Port of the proxy (e.g. 9050)</source>
        <translation>Vrata posredniškega strežnika (npr. 9050)</translation>
    </message>
    <message>
        <source>&amp;Window</source>
        <translation>O&amp;kno</translation>
    </message>
    <message>
        <source>Show only a tray icon after minimizing the window.</source>
        <translation>Po minimiranju okna samo prikaži ikono programa v pladnju.</translation>
    </message>
    <message>
        <source>&amp;Minimize to the tray instead of the taskbar</source>
        <translation>&amp;Minimiraj na pladenj namesto na opravilno vrstico</translation>
    </message>
    <message>
        <source>M&amp;inimize on close</source>
        <translation>Ob zapiranju okno zgolj m&amp;inimiraj</translation>
    </message>
    <message>
        <source>&amp;Display</source>
        <translation>&amp;Prikaz</translation>
    </message>
    <message>
        <source>User Interface &amp;language:</source>
        <translation>&amp;Jezik uporabniškega vmesnika:</translation>
    </message>
    <message>
        <source>&amp;Unit to show amounts in:</source>
        <translation>&amp;Enota za prikaz zneskov:</translation>
    </message>
    <message>
        <source>Choose the default subdivision unit to show in the interface and when sending coins.</source>
        <translation>Izberite privzeto mersko enoto za prikaz v uporabniškem vmesniku in pri pošiljanju kovancev.</translation>
    </message>
    <message>
        <source>Whether to show coin control features or not.</source>
        <translation>Omogoči dodatno možnost podrobnega nadzora nad posameznimi kovanci v transakcijah.</translation>
    </message>
    <message>
        <source>&amp;OK</source>
        <translation>&amp;Potrdi</translation>
    </message>
    <message>
        <source>&amp;Cancel</source>
        <translation>&amp;Prekliči</translation>
    </message>
    <message>
        <source>default</source>
        <translation>privzeto</translation>
    </message>
    <message>
        <source>none</source>
        <translation>nič</translation>
    </message>
    <message>
        <source>Confirm options reset</source>
        <translation>Potrditev ponastavitve</translation>
    </message>
    <message>
        <source>Client restart required to activate changes.</source>
        <translation>Za uveljavitev sprememb je potreben ponoven zagon programa.</translation>
    </message>
    <message>
        <source>Client will be shut down. Do you want to proceed?</source>
        <translation>Program bo zaustavljen. Želite nadaljevati z izhodom?</translation>
    </message>
    <message>
        <source>Error</source>
        <translation>Napaka</translation>
    </message>
    <message>
        <source>This change would require a client restart.</source>
        <translation>Ta sprememba zahteva ponoven zagon programa.</translation>
    </message>
    <message>
        <source>The supplied proxy address is invalid.</source>
        <translation>Vnešeni naslov posredniškega strežnika ni veljaven.</translation>
    </message>
</context>
<context>
    <name>OverviewPage</name>
    <message>
        <source>Form</source>
        <translation>Oblika</translation>
    </message>
    <message>
        <source>The displayed information may be out of date. Your wallet automatically synchronizes with the Particl network after a connection is established, but this process has not completed yet.</source>
        <translation>Prikazani podatki so morda zastareli. Program ob vzpostavitvi povezave samodejno sinhronizira denarnico z omrežjem Particl, a trenutno ta proces še ni zaključen.</translation>
    </message>
    <message>
        <source>Watch-only:</source>
        <translation>Opazovano:</translation>
    </message>
    <message>
        <source>Available:</source>
        <translation>Na voljo:</translation>
    </message>
    <message>
        <source>Your current spendable balance</source>
        <translation>Skupni znesek vaših sredstev, s katerimi lahko prosto razpolagate</translation>
    </message>
    <message>
        <source>Pending:</source>
        <translation>Nepotrjeno:</translation>
    </message>
    <message>
        <source>Total of transactions that have yet to be confirmed, and do not yet count toward the spendable balance</source>
        <translation>Skupni znesek sredstev s katerimi še ne razpolagate prosto, ker so del še nepotrjenih transakcij.</translation>
    </message>
    <message>
        <source>Immature:</source>
        <translation>Nedozorelo:</translation>
    </message>
    <message>
        <source>Mined balance that has not yet matured</source>
        <translation>Nedozorel narudarjeni znesek</translation>
    </message>
    <message>
        <source>Balances</source>
        <translation>Stanje sredstev</translation>
    </message>
    <message>
        <source>Total:</source>
        <translation>Skupaj:</translation>
    </message>
    <message>
        <source>Your current total balance</source>
        <translation>Trenutna vsota vseh vaših sredstev</translation>
    </message>
    <message>
        <source>Your current balance in watch-only addresses</source>
        <translation>Trenutno stanje vaših sredstev na opazovanih naslovih</translation>
    </message>
    <message>
        <source>Spendable:</source>
        <translation>Na voljo:</translation>
    </message>
    <message>
        <source>Recent transactions</source>
        <translation>Nedavne transakcije</translation>
    </message>
    <message>
        <source>Unconfirmed transactions to watch-only addresses</source>
        <translation>Nepotrjene transakcije na opazovanih naslovih</translation>
    </message>
    <message>
        <source>Mined balance in watch-only addresses that has not yet matured</source>
        <translation>Nedozoreli narudarjeni znesek na opazovanih naslovih</translation>
    </message>
    <message>
        <source>Current total balance in watch-only addresses</source>
        <translation>Trenutno skupno stanje sredstev na opazovanih naslovih</translation>
    </message>
</context>
<context>
    <name>PaymentServer</name>
    </context>
<context>
    <name>PeerTableModel</name>
    <message>
        <source>User Agent</source>
        <translation>Ime agenta</translation>
    </message>
    <message>
        <source>Node/Service</source>
        <translation>Naslov</translation>
    </message>
    <message>
        <source>Sent</source>
        <translation>Oddano</translation>
    </message>
    <message>
        <source>Received</source>
        <translation>Prejeto</translation>
    </message>
</context>
<context>
    <name>QObject</name>
    <message>
        <source>Amount</source>
        <translation>Znesek</translation>
    </message>
    <message>
        <source>Enter a Particl address (e.g. %1)</source>
        <translation>Vnesite naslov Particl (npr. %1):</translation>
    </message>
    <message>
        <source>%1 d</source>
        <translation>%1 d</translation>
    </message>
    <message>
        <source>%1 h</source>
        <translation>%1 h</translation>
    </message>
    <message>
        <source>%1 m</source>
        <translation>%1 m</translation>
    </message>
    <message>
        <source>%1 s</source>
        <translation>%1 s</translation>
    </message>
    <message>
        <source>None</source>
        <translation>Nič</translation>
    </message>
    <message>
        <source>N/A</source>
        <translation>Neznano</translation>
    </message>
    <message>
        <source>%1 ms</source>
        <translation>%1 ms</translation>
    </message>
    <message>
        <source>%1 and %2</source>
        <translation>%1 in %2</translation>
    </message>
    <message>
        <source>%1 B</source>
        <translation>%1 B</translation>
    </message>
    <message>
        <source>%1 KB</source>
        <translation>%1 KiB</translation>
    </message>
    <message>
        <source>%1 MB</source>
        <translation>%1 MiB</translation>
    </message>
    <message>
        <source>%1 GB</source>
        <translation>%1 GiB</translation>
    </message>
    <message>
        <source>unknown</source>
        <translation>neznano</translation>
    </message>
</context>
<context>
    <name>QObject::QObject</name>
    </context>
<context>
    <name>QRImageWidget</name>
    </context>
<context>
    <name>RPCConsole</name>
    <message>
        <source>N/A</source>
        <translation>Neznano</translation>
    </message>
    <message>
        <source>Client version</source>
        <translation>Različica odjemalca</translation>
    </message>
    <message>
        <source>&amp;Information</source>
        <translation>&amp;Informacije</translation>
    </message>
    <message>
        <source>Debug window</source>
        <translation>Razhroščevalno okno</translation>
    </message>
    <message>
        <source>General</source>
        <translation>Splošno</translation>
    </message>
    <message>
        <source>Using BerkeleyDB version</source>
        <translation>BerkeleyDB različica v rabi</translation>
    </message>
    <message>
        <source>Startup time</source>
        <translation>Čas zagona</translation>
    </message>
    <message>
        <source>Network</source>
        <translation>Omrežje</translation>
    </message>
    <message>
        <source>Name</source>
        <translation>Ime</translation>
    </message>
    <message>
        <source>Number of connections</source>
        <translation>Število povezav</translation>
    </message>
    <message>
        <source>Block chain</source>
        <translation>Veriga blokov</translation>
    </message>
    <message>
        <source>Current number of blocks</source>
        <translation>Trenutno število blokov</translation>
    </message>
    <message>
        <source>Received</source>
        <translation>Prejeto</translation>
    </message>
    <message>
        <source>Sent</source>
        <translation>Oddano</translation>
    </message>
    <message>
        <source>&amp;Peers</source>
        <translation>&amp;Soležniki</translation>
    </message>
    <message>
        <source>Select a peer to view detailed information.</source>
        <translation>Izberite soležnika, o katerem si želite ogledati podrobnejše informacije.</translation>
    </message>
    <message>
        <source>Direction</source>
        <translation>Smer povezave</translation>
    </message>
    <message>
        <source>Version</source>
        <translation>Različica</translation>
    </message>
    <message>
        <source>User Agent</source>
        <translation>Ime agenta</translation>
    </message>
    <message>
        <source>Services</source>
        <translation>Storitve</translation>
    </message>
    <message>
        <source>Ban Score</source>
        <translation>Kazenske točke</translation>
    </message>
    <message>
        <source>Connection Time</source>
        <translation>Trajanje povezave</translation>
    </message>
    <message>
        <source>Last Send</source>
        <translation>Nazadje oddano</translation>
    </message>
    <message>
        <source>Last Receive</source>
        <translation>Nazadnje prejeto</translation>
    </message>
    <message>
        <source>Ping Time</source>
        <translation>Odzivni čas</translation>
    </message>
    <message>
        <source>Time Offset</source>
        <translation>Časovni odklon</translation>
    </message>
    <message>
        <source>Last block time</source>
        <translation>Čas zadnjega bloka</translation>
    </message>
    <message>
        <source>&amp;Open</source>
        <translation>&amp;Odpri</translation>
    </message>
    <message>
        <source>&amp;Console</source>
        <translation>&amp;Konzola</translation>
    </message>
    <message>
        <source>&amp;Network Traffic</source>
        <translation>&amp;Omrežni promet</translation>
    </message>
    <message>
        <source>Totals</source>
        <translation>Promet</translation>
    </message>
    <message>
        <source>In:</source>
        <translation>Dohodnih:</translation>
    </message>
    <message>
        <source>Out:</source>
        <translation>Odhodnih:</translation>
    </message>
    <message>
        <source>Debug log file</source>
        <translation>Razhroščevalni dnevnik</translation>
    </message>
    <message>
        <source>Clear console</source>
        <translation>Počisti konzolo</translation>
    </message>
    <message>
        <source>default wallet</source>
        <translation>privzeta denarnica</translation>
    </message>
    <message>
        <source>via %1</source>
        <translation>preko %1</translation>
    </message>
    <message>
        <source>never</source>
        <translation>nikoli</translation>
    </message>
    <message>
        <source>Inbound</source>
        <translation>Dohodna</translation>
    </message>
    <message>
        <source>Outbound</source>
        <translation>Odhodna</translation>
    </message>
    <message>
        <source>Yes</source>
        <translation>Da</translation>
    </message>
    <message>
        <source>No</source>
        <translation>Ne</translation>
    </message>
    <message>
        <source>Unknown</source>
        <translation>Neznano</translation>
    </message>
</context>
<context>
    <name>ReceiveCoinsDialog</name>
    <message>
        <source>&amp;Amount:</source>
        <translation>&amp;Znesek:</translation>
    </message>
    <message>
        <source>&amp;Label:</source>
        <translation>&amp;Oznaka:</translation>
    </message>
    <message>
        <source>&amp;Message:</source>
        <translation>&amp;Sporočilo:</translation>
    </message>
    <message>
        <source>An optional message to attach to the payment request, which will be displayed when the request is opened. Note: The message will not be sent with the payment over the Particl network.</source>
        <translation>Neobvezno sporočilo kot priponka zahtevku za plačilo, ki bo prikazano, ko bo zahtevek odprt. Opomba: Opravljeno plačilo.prek omrežja Particl tega sporočila ne bo vsebovalo.</translation>
    </message>
    <message>
        <source>An optional label to associate with the new receiving address.</source>
        <translation>Oznaka novega sprejemnega naslova.</translation>
    </message>
    <message>
        <source>Use this form to request payments. All fields are &lt;b&gt;optional&lt;/b&gt;.</source>
        <translation>S tem obrazcem ustvarite nov zahtevek za plačilo. Vsa polja so &lt;b&gt;neobvezna&lt;/b&gt;.</translation>
    </message>
    <message>
        <source>An optional amount to request. Leave this empty or zero to not request a specific amount.</source>
        <translation>Zahtevani znesek. Če ne zahtevate določenega zneska, pustite prazno ali nastavite vrednost na 0.</translation>
    </message>
    <message>
        <source>Clear all fields of the form.</source>
        <translation>Počisti vsa polja.</translation>
    </message>
    <message>
        <source>Clear</source>
        <translation>Počisti</translation>
    </message>
    <message>
        <source>Requested payments history</source>
        <translation>Zgodovina zahtevkov za plačilo</translation>
    </message>
    <message>
        <source>&amp;Request payment</source>
        <translation>&amp;Zahtevaj plačilo</translation>
    </message>
    <message>
        <source>Show the selected request (does the same as double clicking an entry)</source>
        <translation>Prikaz izbranega zahtevka. (Isto funkcijo opravi dvojni klik na zapis.)</translation>
    </message>
    <message>
        <source>Show</source>
        <translation>Pokaži</translation>
    </message>
    <message>
        <source>Remove the selected entries from the list</source>
        <translation>Odstrani označene vnose iz seznama</translation>
    </message>
    <message>
        <source>Remove</source>
        <translation>Odstrani</translation>
    </message>
    </context>
<context>
    <name>ReceiveRequestDialog</name>
    <message>
        <source>QR Code</source>
        <translation>QR Koda</translation>
    </message>
    <message>
        <source>Copy &amp;URI</source>
        <translation>Kopiraj &amp;URl</translation>
    </message>
    <message>
        <source>Copy &amp;Address</source>
        <translation>Kopiraj &amp;naslov</translation>
    </message>
    <message>
        <source>&amp;Save Image...</source>
        <translation>&amp;Shrani sliko ...</translation>
    </message>
    <message>
        <source>Address</source>
        <translation>Naslov</translation>
    </message>
    <message>
        <source>Label</source>
        <translation>Oznaka</translation>
    </message>
    <message>
        <source>Wallet</source>
        <translation>Denarnica</translation>
    </message>
    </context>
<context>
    <name>RecentRequestsTableModel</name>
    <message>
        <source>Label</source>
        <translation>Oznaka</translation>
    </message>
    <message>
        <source>(no label)</source>
        <translation>(brez oznake)</translation>
    </message>
    </context>
<context>
    <name>SendCoinsDialog</name>
    <message>
        <source>Send Coins</source>
        <translation>Pošlji</translation>
    </message>
    <message>
        <source>Coin Control Features</source>
        <translation>Upravljanje s kovanci</translation>
    </message>
    <message>
        <source>Inputs...</source>
        <translation>Vhodi ...</translation>
    </message>
    <message>
        <source>automatically selected</source>
        <translation>samodejno izbrani</translation>
    </message>
    <message>
        <source>Insufficient funds!</source>
        <translation>Premalo sredstev!</translation>
    </message>
    <message>
        <source>Quantity:</source>
        <translation>Št.vhodov:</translation>
    </message>
    <message>
        <source>Bytes:</source>
        <translation>Št.bajtov:</translation>
    </message>
    <message>
        <source>Amount:</source>
        <translation>Znesek:</translation>
    </message>
    <message>
        <source>Fee:</source>
        <translation>Provizija:</translation>
    </message>
    <message>
        <source>After Fee:</source>
        <translation>Po proviziji:</translation>
    </message>
    <message>
        <source>Change:</source>
        <translation>Vračilo:</translation>
    </message>
    <message>
        <source>If this is activated, but the change address is empty or invalid, change will be sent to a newly generated address.</source>
        <translation>Če to vključite, nato pa vnesete neveljaven naslov, ali pa pustite polje prazno, bo vrnjen drobiž poslan na novo ustvarjen naslov.</translation>
    </message>
    <message>
        <source>Custom change address</source>
        <translation>Naslov za vračilo drobiža po meri</translation>
    </message>
    <message>
        <source>Transaction Fee:</source>
        <translation>Provizija:</translation>
    </message>
    <message>
        <source>Choose...</source>
        <translation>Izberi ...</translation>
    </message>
    <message>
        <source>collapse fee-settings</source>
        <translation>Skrije nastavitve provizije</translation>
    </message>
    <message>
        <source>per kilobyte</source>
        <translation>na KiB</translation>
    </message>
    <message>
        <source>Hide</source>
        <translation>Skrij</translation>
    </message>
    <message>
        <source>Paying only the minimum fee is just fine as long as there is less transaction volume than space in the blocks. But be aware that this can end up in a never confirming transaction once there is more demand for particl transactions than the network can process.</source>
        <translation>Dokler bo v blokih še dovolj prostora za vse nastajajoče transakcije, zadostuje, če plačate samo minimalno provizijo. Ko pa se bo količina vseh transakcij povečala do meja zmogljivosti omrežja, se lahko zgodi, da vaša transakcija brez večje provizije nikoli ne bo potrjena.</translation>
    </message>
    <message>
        <source>(read the tooltip)</source>
        <translation>(oglejte si namig)</translation>
    </message>
    <message>
        <source>Recommended:</source>
        <translation>Priporočena:</translation>
    </message>
    <message>
        <source>Custom:</source>
        <translation>Po meri:</translation>
    </message>
    <message>
        <source>(Smart fee not initialized yet. This usually takes a few blocks...)</source>
        <translation>(Samodejni obračun provizije še ni pripravljen. Po navadi izračun traja nekaj blokov ...)</translation>
    </message>
    <message>
        <source>Send to multiple recipients at once</source>
        <translation>Pošlji več prejemnikom hkrati</translation>
    </message>
    <message>
        <source>Add &amp;Recipient</source>
        <translation>Dodaj &amp;prejemnika</translation>
    </message>
    <message>
        <source>Clear all fields of the form.</source>
        <translation>Počisti vsa polja.</translation>
    </message>
    <message>
        <source>Dust:</source>
        <translation>Prah:</translation>
    </message>
    <message>
        <source>Clear &amp;All</source>
        <translation>Počisti &amp;vse </translation>
    </message>
    <message>
        <source>Balance:</source>
        <translation>Stanje:</translation>
    </message>
    <message>
        <source>Confirm the send action</source>
        <translation>Potrdi pošiljanje</translation>
    </message>
    <message>
        <source>S&amp;end</source>
        <translation>&amp;Pošlji</translation>
    </message>
    <message>
        <source>Transaction fee</source>
        <translation>Provizija transakcije</translation>
    </message>
    <message>
        <source>(no label)</source>
        <translation>(brez oznake)</translation>
    </message>
</context>
<context>
    <name>SendCoinsEntry</name>
    <message>
        <source>A&amp;mount:</source>
        <translation>&amp;Znesek:</translation>
    </message>
    <message>
        <source>Pay &amp;To:</source>
        <translation>Prejemnik &amp;plačila:</translation>
    </message>
    <message>
        <source>&amp;Label:</source>
        <translation>&amp;Oznaka:</translation>
    </message>
    <message>
        <source>Choose previously used address</source>
        <translation>Izberite enega od že uporabljenih naslovov</translation>
    </message>
    <message>
        <source>This is a normal payment.</source>
        <translation>Plačilo je navadne vrste.</translation>
    </message>
    <message>
        <source>The Particl address to send the payment to</source>
        <translation>Naslov Particl, na katerega bo plačilo poslano</translation>
    </message>
    <message>
        <source>Alt+A</source>
        <translation>Alt+A</translation>
    </message>
    <message>
        <source>Paste address from clipboard</source>
        <translation>Prilepite naslov iz odložišča</translation>
    </message>
    <message>
        <source>Alt+P</source>
        <translation>Alt+P</translation>
    </message>
    <message>
        <source>Remove this entry</source>
        <translation>Izpraznite vsebino polja</translation>
    </message>
    <message>
        <source>The fee will be deducted from the amount being sent. The recipient will receive less particl than you enter in the amount field. If multiple recipients are selected, the fee is split equally.</source>
        <translation>Znesek plačila bo zmanjšan za znesek provizije. Prejemnik bo prejel manjše število kovancev, kot je bil vnešeni znesek. Če je prejemnikov več, bo provizija med njih enakomerno porazdeljena.</translation>
    </message>
    <message>
        <source>S&amp;ubtract fee from amount</source>
        <translation>O&amp;dštej provizijo od zneska</translation>
    </message>
    <message>
        <source>Message:</source>
        <translation>Sporočilo:</translation>
    </message>
    <message>
        <source>This is an unauthenticated payment request.</source>
        <translation>Zahtevek za plačilo je neoverjen.</translation>
    </message>
    <message>
        <source>This is an authenticated payment request.</source>
        <translation>Zahtevek za plačilo je overjen.</translation>
    </message>
    <message>
        <source>Enter a label for this address to add it to the list of used addresses</source>
        <translation>Če vnesete oznako za zgornji naslov, se bo skupaj z naslovom shranila v imenk že uporabljenih naslovov</translation>
    </message>
    <message>
        <source>A message that was attached to the particl: URI which will be stored with the transaction for your reference. Note: This message will not be sent over the Particl network.</source>
        <translation>Sporočilo, ki ste ga pripeli na URI tipa particl:. Shranjeno bo skupaj s podatki o transakciji. Opomba: Sporočilo ne bo poslano preko omrežja Particl.</translation>
    </message>
    <message>
        <source>Pay To:</source>
        <translation>Prejemnik:</translation>
    </message>
    <message>
        <source>Memo:</source>
        <translation>Opomba:</translation>
    </message>
    </context>
<context>
    <name>SendConfirmationDialog</name>
    </context>
<context>
    <name>ShutdownWindow</name>
    <message>
        <source>Do not shut down the computer until this window disappears.</source>
        <translation>Dokler to okno ne izgine, ne zaustavljajte računalnika.</translation>
    </message>
</context>
<context>
    <name>SignVerifyMessageDialog</name>
    <message>
        <source>Signatures - Sign / Verify a Message</source>
        <translation>Podpiši / preveri sporočilo</translation>
    </message>
    <message>
        <source>&amp;Sign Message</source>
        <translation>&amp;Podpiši sporočilo</translation>
    </message>
    <message>
        <source>You can sign messages/agreements with your addresses to prove you can receive particl sent to them. Be careful not to sign anything vague or random, as phishing attacks may try to trick you into signing your identity over to them. Only sign fully-detailed statements you agree to.</source>
        <translation>S svojimi naslovi lahko podpisujete sporočila ali pogodbe in s tem dokazujete, da na teh naslovih lahko prejemate kovance. Bodite previdni in ne podpisujte ničesar nejasnega ali naključnega, ker vas zlikovci preko ribarjenja (phishing) lahko prelisičijo, da na njih prepišete svojo identiteto. Podpisujte samo podrobno opisane izjave, s katerimi se strinjate.</translation>
    </message>
    <message>
        <source>The Particl address to sign the message with</source>
        <translation>Naslov Particl, s katerim podpisujete sporočilo</translation>
    </message>
    <message>
        <source>Choose previously used address</source>
        <translation>Izberite enega od že uporabljenih naslovov</translation>
    </message>
    <message>
        <source>Alt+A</source>
        <translation>Alt+A</translation>
    </message>
    <message>
        <source>Paste address from clipboard</source>
        <translation>Prilepite naslov iz odložišča</translation>
    </message>
    <message>
        <source>Alt+P</source>
        <translation>Alt+P</translation>
    </message>
    <message>
        <source>Enter the message you want to sign here</source>
        <translation>Vnesite sporočilo, ki ga želite podpisati</translation>
    </message>
    <message>
        <source>Signature</source>
        <translation>Podpis</translation>
    </message>
    <message>
        <source>Copy the current signature to the system clipboard</source>
        <translation>Kopiranje trenutnega podpisa na sistemsko odložišče.</translation>
    </message>
    <message>
        <source>Sign the message to prove you own this Particl address</source>
        <translation>Podpišite sporočilo, da dokažete lastništvo nad zgornjim naslovom.</translation>
    </message>
    <message>
        <source>Sign &amp;Message</source>
        <translation>Podpiši &amp;sporočilo</translation>
    </message>
    <message>
        <source>Reset all sign message fields</source>
        <translation>Počisti vsa polja za vnos v oknu za podpisovanje</translation>
    </message>
    <message>
        <source>Clear &amp;All</source>
        <translation>Počisti &amp;vse </translation>
    </message>
    <message>
        <source>&amp;Verify Message</source>
        <translation>&amp;Preveri sporočilo</translation>
    </message>
    <message>
        <source>Enter the receiver's address, message (ensure you copy line breaks, spaces, tabs, etc. exactly) and signature below to verify the message. Be careful not to read more into the signature than what is in the signed message itself, to avoid being tricked by a man-in-the-middle attack. Note that this only proves the signing party receives with the address, it cannot prove sendership of any transaction!</source>
        <translation>Da preverite verodostojnost sporočila, spodaj vnesite: prejemnikov naslov, prejeto sporočilo (pazljivo skopirajte vse prelome vrstic, presledke, tabulatorje ipd.,) in prejeti podpis. Da se izognete napadom tipa man-in-the-middle, vedite, da iz veljavnega podpisa ne sledi nič drugega, kot tisto, kar je navedeno v sporočilu. Podpis samo potrjuje dejstvo, da ima podpisnik v lasti prejemni naslov, ne more pa dokazati vira nobene transakcije!</translation>
    </message>
    <message>
        <source>The Particl address the message was signed with</source>
        <translation>Naslov Particl, s katerim je bilo sporočilo podpisano</translation>
    </message>
    <message>
        <source>Verify the message to ensure it was signed with the specified Particl address</source>
        <translation>Preverite, ali je bilo sporočilo v resnici podpisano z navedenim naslovom Particl.</translation>
    </message>
    <message>
        <source>Verify &amp;Message</source>
        <translation>Preveri &amp;sporočilo</translation>
    </message>
    <message>
        <source>Reset all verify message fields</source>
        <translation>Počisti vsa polja za vnos v oknu za preverjanje</translation>
    </message>
    </context>
<context>
    <name>SplashScreen</name>
    <message>
        <source>[testnet]</source>
        <translation>[testnet]</translation>
    </message>
</context>
<context>
    <name>TrafficGraphWidget</name>
    <message>
        <source>KB/s</source>
        <translation>KiB/s</translation>
    </message>
</context>
<context>
    <name>TransactionDesc</name>
    </context>
<context>
    <name>TransactionDescDialog</name>
    <message>
        <source>This pane shows a detailed description of the transaction</source>
        <translation>V tem podoknu so prikazane podrobnosti o transakciji</translation>
    </message>
    </context>
<context>
    <name>TransactionTableModel</name>
    <message>
        <source>Label</source>
        <translation>Oznaka</translation>
    </message>
    <message>
        <source>(no label)</source>
        <translation>(brez oznake)</translation>
    </message>
    </context>
<context>
    <name>TransactionView</name>
    <message>
        <source>Comma separated file (*.csv)</source>
        <translation>Podatki ločenimi z vejico (*.csv)</translation>
    </message>
    <message>
        <source>Label</source>
        <translation>Oznaka</translation>
    </message>
    <message>
        <source>Address</source>
        <translation>Naslov</translation>
    </message>
    <message>
        <source>Exporting Failed</source>
        <translation>Podatkov ni bilo mogoče izvoziti.</translation>
    </message>
    </context>
<context>
    <name>UnitDisplayStatusBarControl</name>
    <message>
        <source>Unit to show amounts in. Click to select another unit.</source>
        <translation>Merska enota za prikaz zneskov. Kliknite za izbiro druge enote.</translation>
    </message>
</context>
<context>
    <name>WalletFrame</name>
    </context>
<context>
    <name>WalletModel</name>
    </context>
<context>
    <name>WalletView</name>
    <message>
        <source>Export the data in the current tab to a file</source>
        <translation>Izvozi podatke v trenutnem zavihku v datoteko</translation>
    </message>
    </context>
<context>
    <name>bitcoin-core</name>
    <message>
        <source>Particl Core</source>
        <translation>Particl Core</translation>
    </message>
    <message>
        <source>Corrupted block database detected</source>
        <translation>Podatkovna baza blokov je okvarjena</translation>
    </message>
    <message>
        <source>Do you want to rebuild the block database now?</source>
        <translation>Želite zdaj obnoviti podatkovno bazo blokov?</translation>
    </message>
    <message>
        <source>Error initializing block database</source>
        <translation>Napaka pri inicializaciji podatkovne baze blokov</translation>
    </message>
    <message>
        <source>Error initializing wallet database environment %s!</source>
        <translation>Napaka pri inicializaciji okolja podatkovne baze denarnice %s!</translation>
    </message>
    <message>
        <source>Error loading block database</source>
        <translation>Napaka pri nalaganju podatkovne baze blokov</translation>
    </message>
    <message>
        <source>Error opening block database</source>
        <translation>Napaka pri odpiranju podatkovne baze blokov</translation>
    </message>
    <message>
        <source>Error: Disk space is low!</source>
        <translation>Opozorilo: Premalo prostora na disku!</translation>
    </message>
    <message>
        <source>Failed to listen on any port. Use -listen=0 if you want this.</source>
        <translation>Ni mogoče poslušati na nobenih vratih. Če to zares želite, uporabite opcijo -listen=0.</translation>
    </message>
    <message>
        <source>Importing...</source>
        <translation>Uvažam ...</translation>
    </message>
    <message>
        <source>Incorrect or no genesis block found. Wrong datadir for network?</source>
        <translation>Izvornega bloka ni mogoče najti ali pa je neveljaven. Preverite, če ste izbrali pravo podatkovno mapo za izbrano omrežje.</translation>
    </message>
    <message>
        <source>Not enough file descriptors available.</source>
        <translation>Na voljo ni dovolj deskriptorjev datotek.</translation>
    </message>
    <message>
        <source>Prune cannot be configured with a negative value.</source>
        <translation>Negativne vrednosti parametra funkcije obrezovanja niso sprejemljive.</translation>
    </message>
    <message>
        <source>Prune mode is incompatible with -txindex.</source>
        <translation>Funkcija obrezovanja ni združljiva z opcijo -txindex.</translation>
    </message>
    <message>
        <source>Verifying blocks...</source>
        <translation>Preverjam celovitost blokov ...</translation>
    </message>
    <message>
        <source>Error: Listening for incoming connections failed (listen returned error %s)</source>
        <translation>Napaka: Ni mogoče sprejemati dohodnih povezav (vrnjena napaka: %s)</translation>
    </message>
    <message>
        <source>Information</source>
        <translation>Informacije</translation>
    </message>
    <message>
        <source>Need to specify a port with -whitebind: '%s'</source>
        <translation>Pri opciji -whitebind morate navesti vrata: %s</translation>
    </message>
    <message>
        <source>Signing transaction failed</source>
        <translation>Transakcije ni bilo mogoče podpisati.</translation>
    </message>
    <message>
        <source>This is experimental software.</source>
        <translation>Program je eksperimentalne narave.</translation>
    </message>
    <message>
        <source>Transaction amount too small</source>
        <translation>Znesek je pramajhen</translation>
    </message>
    <message>
        <source>Transaction too large</source>
        <translation>Transkacija je prevelika</translation>
    </message>
    <message>
        <source>Unable to bind to %s on this computer (bind returned error %s)</source>
        <translation>Na tem računalniku ni bilo mogoče vezati naslova %s (vrnjena napaka: %s)</translation>
    </message>
    <message>
        <source>Warning</source>
        <translation>Opozorilo</translation>
    </message>
    <message>
        <source>Zapping all transactions from wallet...</source>
        <translation>Brišem vse transakcije iz denarnice ...</translation>
    </message>
    <message>
        <source>Unknown network specified in -onlynet: '%s'</source>
        <translation>Neznano omrežje določeno v -onlynet: '%s'.</translation>
    </message>
    <message>
        <source>Insufficient funds</source>
        <translation>Premalo sredstev</translation>
    </message>
    <message>
        <source>Loading block index...</source>
        <translation>Nalagam kazalo blokov ...</translation>
    </message>
    <message>
        <source>Loading wallet...</source>
        <translation>Nalagam denarnico ...</translation>
    </message>
    <message>
        <source>Cannot downgrade wallet</source>
        <translation>Ne morem </translation>
    </message>
    <message>
        <source>Rescanning...</source>
        <translation>Ponovno pregledujem verigo ...</translation>
    </message>
    <message>
        <source>Done loading</source>
        <translation>Nalaganje končano</translation>
    </message>
    <message>
        <source>Error</source>
        <translation>Napaka</translation>
    </message>
</context>
</TS><|MERGE_RESOLUTION|>--- conflicted
+++ resolved
@@ -350,17 +350,12 @@
         <translation>Poustvarjam kazalo blokov na disku ...</translation>
     </message>
     <message>
-<<<<<<< HEAD
+        <source>Proxy is &lt;b&gt;enabled&lt;/b&gt;: %1</source>
+        <translation>Namestniški strežnik je omogočen&lt;/b&gt;: %1</translation>
+    </message>
+    <message>
         <source>Send coins to a Particl address</source>
         <translation>Izvedite plačilo na naslov Particl</translation>
-=======
-        <source>Proxy is &lt;b&gt;enabled&lt;/b&gt;: %1</source>
-        <translation>Namestniški strežnik je omogočen&lt;/b&gt;: %1</translation>
-    </message>
-    <message>
-        <source>Send coins to a Bitcoin address</source>
-        <translation>Izvedite plačilo na naslov Bitcoin</translation>
->>>>>>> ddc3ec92
     </message>
     <message>
         <source>Backup wallet to another location</source>
