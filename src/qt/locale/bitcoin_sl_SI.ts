<TS language="sl_SI" version="2.1">
<context>
    <name>AddressBookPage</name>
    <message>
        <source>Right-click to edit address or label</source>
        <translation>Desni klik za urejanje naslovov ali oznak</translation>
    </message>
    <message>
        <source>Create a new address</source>
        <translation>Ustvari nov naslov</translation>
    </message>
    <message>
        <source>&amp;New</source>
        <translation>&amp;Novo</translation>
    </message>
    <message>
        <source>Copy the currently selected address to the system clipboard</source>
        <translation>Kopiraj trenutno izbrani naslov v odložišče</translation>
    </message>
    <message>
        <source>&amp;Copy</source>
        <translation>&amp;Kopiraj</translation>
    </message>
    <message>
        <source>C&amp;lose</source>
        <translation>&amp;Zapri</translation>
    </message>
    <message>
        <source>Delete the currently selected address from the list</source>
        <translation>Izbriši trenutno označeni naslov  iz seznama</translation>
    </message>
    <message>
        <source>Enter address or label to search</source>
        <translation>Iščite po naslovu ali oznaki</translation>
    </message>
    <message>
        <source>Export the data in the current tab to a file</source>
        <translation>Izvozi podatke v trenutnem zavihku v datoteko</translation>
    </message>
    <message>
        <source>&amp;Export</source>
        <translation>&amp;Izvozi</translation>
    </message>
    <message>
        <source>&amp;Delete</source>
        <translation>I&amp;zbriši</translation>
    </message>
    <message>
        <source>Choose the address to send coins to</source>
        <translation>Izberi naslov prejemnika kovancev</translation>
    </message>
    <message>
        <source>Choose the address to receive coins with</source>
        <translation>Izberi naslov, na katerega želiš prejeti kovance</translation>
    </message>
    <message>
        <source>C&amp;hoose</source>
        <translation>&amp;Izberi</translation>
    </message>
    <message>
        <source>Sending addresses</source>
        <translation>Imenik naslovov za pošiljanje</translation>
    </message>
    <message>
        <source>Receiving addresses</source>
        <translation>Imenik naslovov za prejemanje</translation>
    </message>
    <message>
        <source>These are your Bitcoin addresses for sending payments. Always check the amount and the receiving address before sending coins.</source>
        <translation>To so vaši Bitcoin naslovi za pošiljanje. Pred pošiljanjem vedno preverite količino in prejemnikov naslov.</translation>
    </message>
    <message>
        <source>These are your Bitcoin addresses for receiving payments. It is recommended to use a new receiving address for each transaction.</source>
        <translation>To so vaši Bitcoin naslovi za prejemanje. Priporočeno je, da za vsako transakcijo uporabite nov naslov.</translation>
    </message>
    <message>
        <source>&amp;Copy Address</source>
        <translation>&amp;Kopiraj naslov</translation>
    </message>
    <message>
        <source>Copy &amp;Label</source>
        <translation>Kopiraj &amp;oznako</translation>
    </message>
    <message>
        <source>&amp;Edit</source>
        <translation>&amp;Uredi</translation>
    </message>
    <message>
        <source>Export Address List</source>
        <translation>Izvozi seznam naslovov</translation>
    </message>
    <message>
        <source>Comma separated file (*.csv)</source>
        <translation>Podatki ločenimi z vejico (*.csv)</translation>
    </message>
    <message>
        <source>Exporting Failed</source>
        <translation>Podatkov ni bilo mogoče izvoziti.</translation>
    </message>
    </context>
<context>
    <name>AddressTableModel</name>
    <message>
        <source>Label</source>
        <translation>Oznaka</translation>
    </message>
    <message>
        <source>Address</source>
        <translation>Naslov</translation>
    </message>
    <message>
        <source>(no label)</source>
        <translation>(brez oznake)</translation>
    </message>
</context>
<context>
    <name>AskPassphraseDialog</name>
    <message>
        <source>Passphrase Dialog</source>
        <translation>Vnos gesla</translation>
    </message>
    <message>
        <source>Enter passphrase</source>
        <translation>Vnesite geslo</translation>
    </message>
    <message>
        <source>New passphrase</source>
        <translation>Novo geslo</translation>
    </message>
    <message>
        <source>Repeat new passphrase</source>
        <translation>Ponovite novo geslo</translation>
    </message>
    <message>
        <source>Show password</source>
        <translation>Pokaži geslo</translation>
    </message>
    <message>
        <source>Enter the new passphrase to the wallet.&lt;br/&gt;Please use a passphrase of &lt;b&gt;ten or more random characters&lt;/b&gt;, or &lt;b&gt;eight or more words&lt;/b&gt;.</source>
        <translation>Vnesite novo geslo za dostop do denarnice. Prosimo, da uporabite geslo sestavljeno iz &lt;b&gt;desetih ali več&lt;/b&gt; naključnih znakov ali &lt;b&gt;osmih ali večih&lt;/b&gt; besed.</translation>
    </message>
    <message>
        <source>Encrypt wallet</source>
        <translation>Šifriraj denarnico</translation>
    </message>
    <message>
        <source>This operation needs your wallet passphrase to unlock the wallet.</source>
        <translation>To dejanje zahteva geslo za odklepanje vaše denarnice.</translation>
    </message>
    <message>
        <source>Unlock wallet</source>
        <translation>Odkleni denarnico</translation>
    </message>
    <message>
        <source>This operation needs your wallet passphrase to decrypt the wallet.</source>
        <translation>To dejanje zahteva geslo za dešifriranje vaše denarnice.</translation>
    </message>
    <message>
        <source>Decrypt wallet</source>
        <translation>Odšifriraj denarnico</translation>
    </message>
    <message>
        <source>Change passphrase</source>
        <translation>Spremeni geslo</translation>
    </message>
    <message>
        <source>Enter the old passphrase and new passphrase to the wallet.</source>
        <translation>Vnesite staro in novo geslo denarnice.</translation>
    </message>
    <message>
        <source>Confirm wallet encryption</source>
        <translation>Potrdi šifriranje denarnice</translation>
    </message>
    <message>
        <source>Warning: If you encrypt your wallet and lose your passphrase, you will &lt;b&gt;LOSE ALL OF YOUR BITCOINS&lt;/b&gt;!</source>
        <translation>Opozorilo: V primeru izgube gesla šifrirane denarnice, boste &lt;b&gt;IZGUBILI VSE SVOJE BITCOINE&lt;/b&gt;!</translation>
    </message>
    </context>
<context>
    <name>BanTableModel</name>
    <message>
        <source>IP/Netmask</source>
        <translation>IP/Netmaska</translation>
    </message>
    <message>
        <source>Banned Until</source>
        <translation>Prepoved do</translation>
    </message>
</context>
<context>
    <name>BitcoinGUI</name>
    <message>
        <source>Sign &amp;message...</source>
        <translation>Podpiši &amp;sporočilo ...</translation>
    </message>
    <message>
        <source>Synchronizing with network...</source>
        <translation>Dohitevam omrežje ...</translation>
    </message>
    <message>
        <source>&amp;Overview</source>
        <translation>Pre&amp;gled</translation>
    </message>
    <message>
        <source>Node</source>
        <translation>Vozlišče</translation>
    </message>
    <message>
        <source>Show general overview of wallet</source>
        <translation>Oglejte si splošne informacije o vaši denarnici</translation>
    </message>
    <message>
        <source>&amp;Transactions</source>
        <translation>&amp;Transakcije</translation>
    </message>
    <message>
        <source>Browse transaction history</source>
        <translation>Brskajte po zgodovini transakcij</translation>
    </message>
    <message>
        <source>E&amp;xit</source>
        <translation>I&amp;zhod</translation>
    </message>
    <message>
        <source>Quit application</source>
        <translation>Ustavite program</translation>
    </message>
    <message>
        <source>About &amp;Qt</source>
        <translation>O &amp;Qt</translation>
    </message>
    <message>
        <source>Show information about Qt</source>
        <translation>Oglejte si informacije o Qt</translation>
    </message>
    <message>
        <source>&amp;Options...</source>
        <translation>&amp;Možnosti ...</translation>
    </message>
    <message>
        <source>&amp;Encrypt Wallet...</source>
        <translation>&amp;Šifriraj denarnico ...</translation>
    </message>
    <message>
        <source>&amp;Backup Wallet...</source>
        <translation>Shrani &amp;varnostno kopijo denarnice ...</translation>
    </message>
    <message>
        <source>&amp;Change Passphrase...</source>
        <translation>&amp;Spremeni geslo ...</translation>
    </message>
    <message>
        <source>&amp;Sending addresses...</source>
        <translation>Naslovi za po&amp;šiljanje ...</translation>
    </message>
    <message>
        <source>&amp;Receiving addresses...</source>
        <translation>Naslovi za &amp;prejemanje...</translation>
    </message>
    <message>
        <source>Open &amp;URI...</source>
        <translation>Odpri &amp;URI ...</translation>
    </message>
    <message>
        <source>Reindexing blocks on disk...</source>
        <translation>Poustvarjam kazalo blokov na disku ...</translation>
    </message>
    <message>
        <source>Send coins to a Particl address</source>
        <translation>Izvedite plačilo na naslov Particl</translation>
    </message>
    <message>
        <source>Backup wallet to another location</source>
        <translation>Shranite varnostno kopijo svoje denarnice na drugo lokacijo</translation>
    </message>
    <message>
        <source>Change the passphrase used for wallet encryption</source>
        <translation>Spremenite geslo za šifriranje denarnice</translation>
    </message>
    <message>
        <source>&amp;Debug window</source>
        <translation>&amp;Razhroščevalno okno</translation>
    </message>
    <message>
        <source>Open debugging and diagnostic console</source>
        <translation>Odprite razhroščevalno in diagnostično konzolo</translation>
    </message>
    <message>
        <source>&amp;Verify message...</source>
        <translation>&amp;Preveri sporočilo ...</translation>
    </message>
    <message>
        <source>Particl</source>
        <translation>Particl</translation>
    </message>
    <message>
        <source>Wallet</source>
        <translation>Denarnica</translation>
    </message>
    <message>
        <source>&amp;Send</source>
        <translation>&amp;Pošlji</translation>
    </message>
    <message>
        <source>&amp;Receive</source>
        <translation>P&amp;rejmi</translation>
    </message>
    <message>
        <source>&amp;Show / Hide</source>
        <translation>&amp;Prikaži / Skrij</translation>
    </message>
    <message>
        <source>Show or hide the main Window</source>
        <translation>Prikaži ali skrij glavno okno</translation>
    </message>
    <message>
        <source>Encrypt the private keys that belong to your wallet</source>
        <translation>Šifrirajte zasebne ključe, ki se nahajajo v denarnici</translation>
    </message>
    <message>
        <source>Sign messages with your Particl addresses to prove you own them</source>
        <translation>Podpišite poljubno sporočilo z enim svojih naslovov Particl, da prejemniku sporočila dokažete, da je ta naslov v vaši lasti.</translation>
    </message>
    <message>
        <source>Verify messages to ensure they were signed with specified Particl addresses</source>
        <translation>Preverite, če je bilo prejeto sporočilo podpisano z določenim naslovom Particl</translation>
    </message>
    <message>
        <source>&amp;File</source>
        <translation>&amp;Datoteka</translation>
    </message>
    <message>
        <source>&amp;Settings</source>
        <translation>&amp;Nastavitve</translation>
    </message>
    <message>
        <source>&amp;Help</source>
        <translation>&amp;Pomoč</translation>
    </message>
    <message>
        <source>Tabs toolbar</source>
        <translation>Orodna vrstica zavihkov</translation>
    </message>
    <message>
        <source>Request payments (generates QR codes and bitcoin: URIs)</source>
        <translation>Zahtevajte plačilo (ustvarite zahtevek s kodo QR in URI tipa bitcoin:)</translation>
    </message>
    <message>
        <source>Show the list of used sending addresses and labels</source>
        <translation>Preglejte in uredite seznam naslovov, na katere ste kdaj poslali plačila</translation>
    </message>
    <message>
        <source>Show the list of used receiving addresses and labels</source>
        <translation>Preglejte in uredite seznam naslovov, na katere ste kdaj prejeli plačila</translation>
    </message>
    <message>
        <source>Open a bitcoin: URI or payment request</source>
        <translation>Izvedite plačilo iz zahtevka v datoteki ali iz URI tipa bitcoin:</translation>
    </message>
    <message>
        <source>&amp;Command-line options</source>
        <translation>Opcije &amp;ukazne vrstice</translation>
    </message>
    <message numerus="yes">
        <source>%n active connection(s) to Particl network</source>
        <translation><numerusform>%n aktivna povezava v omrežje Particl</numerusform><numerusform>%n aktivni povezavi v omrežje Particl</numerusform><numerusform>%n aktivne povezave v omrežje Particl</numerusform><numerusform>%n aktivnih povezav v omrežje Particl</numerusform></translation>
    </message>
    <message>
        <source>Indexing blocks on disk...</source>
        <translation>Indeksirani bloki na disku ...</translation>
    </message>
    <message>
        <source>Processing blocks on disk...</source>
        <translation>Obdelava blokov na disku ...</translation>
    </message>
    <message numerus="yes">
        <source>Processed %n block(s) of transaction history.</source>
        <translation><numerusform>%n obdelan blok zgodovine transakcij.</numerusform><numerusform>%n obdelana bloka zgodovine transakcij.</numerusform><numerusform>%n obdelani bloki zgodovine transakcij.</numerusform><numerusform>%n obdelanih blokov zgodovine transakcij.</numerusform></translation>
    </message>
    <message>
        <source>%1 behind</source>
        <translation>imam še %1 zaostanka</translation>
    </message>
    <message>
        <source>Last received block was generated %1 ago.</source>
        <translation>Zadnji prejeti blok je star %1.</translation>
    </message>
    <message>
        <source>Transactions after this will not yet be visible.</source>
        <translation>Novejše transakcije še ne bodo vidne.</translation>
    </message>
    <message>
        <source>Error</source>
        <translation>Napaka</translation>
    </message>
    <message>
        <source>Warning</source>
        <translation>Opozorilo</translation>
    </message>
    <message>
        <source>Information</source>
        <translation>Informacije</translation>
    </message>
    <message>
        <source>Up to date</source>
        <translation>Posodobljeno</translation>
    </message>
    <message>
        <source>%1 client</source>
        <translation>%1 odjemalec</translation>
    </message>
    <message>
        <source>Catching up...</source>
        <translation>Dohitevam omrežje ...</translation>
    </message>
    <message>
        <source>Date: %1
</source>
        <translation>Datum: %1
</translation>
    </message>
    <message>
        <source>Amount: %1
</source>
        <translation>Znesek: %1
</translation>
    </message>
    <message>
        <source>Type: %1
</source>
        <translation>Vrsta: %1
</translation>
    </message>
    <message>
        <source>Label: %1
</source>
        <translation>Oznaka: %1
</translation>
    </message>
    <message>
        <source>Address: %1
</source>
        <translation>Naslov: %1
</translation>
    </message>
    <message>
        <source>Sent transaction</source>
        <translation>Odlivi</translation>
    </message>
    <message>
        <source>Incoming transaction</source>
        <translation>Prilivi</translation>
    </message>
    <message>
        <source>Wallet is &lt;b&gt;encrypted&lt;/b&gt; and currently &lt;b&gt;unlocked&lt;/b&gt;</source>
        <translation>Denarnica je &lt;b&gt;šifrirana&lt;/b&gt; in trenutno &lt;b&gt;odklenjena&lt;/b&gt;</translation>
    </message>
    <message>
        <source>Wallet is &lt;b&gt;encrypted&lt;/b&gt; and currently &lt;b&gt;locked&lt;/b&gt;</source>
        <translation>Denarnica je &lt;b&gt;šifrirana&lt;/b&gt; in trenutno &lt;b&gt;zaklenjena&lt;/b&gt;</translation>
    </message>
    </context>
<context>
    <name>CoinControlDialog</name>
    <message>
        <source>Coin Selection</source>
        <translation>Izbira vhodnih kovancev</translation>
    </message>
    <message>
        <source>Quantity:</source>
        <translation>Št.vhodov:</translation>
    </message>
    <message>
        <source>Bytes:</source>
        <translation>Št.bajtov:</translation>
    </message>
    <message>
        <source>Amount:</source>
        <translation>Znesek:</translation>
    </message>
    <message>
        <source>Fee:</source>
        <translation>Provizija:</translation>
    </message>
    <message>
        <source>Dust:</source>
        <translation>Prah:</translation>
    </message>
    <message>
        <source>After Fee:</source>
        <translation>Po proviziji:</translation>
    </message>
    <message>
        <source>Change:</source>
        <translation>Vračilo:</translation>
    </message>
    <message>
        <source>(un)select all</source>
        <translation>izberi vse/nič</translation>
    </message>
    <message>
        <source>Tree mode</source>
        <translation>Drevesni prikaz</translation>
    </message>
    <message>
        <source>List mode</source>
        <translation>Seznam</translation>
    </message>
    <message>
        <source>Amount</source>
        <translation>Znesek</translation>
    </message>
    <message>
        <source>Received with label</source>
        <translation>Oznaka priliva</translation>
    </message>
    <message>
        <source>Received with address</source>
        <translation>Naslov priliva</translation>
    </message>
    <message>
        <source>Date</source>
        <translation>Datum</translation>
    </message>
    <message>
        <source>Confirmations</source>
        <translation>Potrditve</translation>
    </message>
    <message>
        <source>Confirmed</source>
        <translation>Potrjeno</translation>
    </message>
    <message>
        <source>(no label)</source>
        <translation>(brez oznake)</translation>
    </message>
    </context>
<context>
    <name>EditAddressDialog</name>
    <message>
        <source>Edit Address</source>
        <translation>Uredi naslov</translation>
    </message>
    <message>
        <source>&amp;Label</source>
        <translation>&amp;Oznaka</translation>
    </message>
    <message>
        <source>The label associated with this address list entry</source>
        <translation>Oznaka, pod katero je spodnji naslov naveden v vašem imeniku naslovov.</translation>
    </message>
    <message>
        <source>The address associated with this address list entry. This can only be modified for sending addresses.</source>
        <translation>Naslov tega vnosa v imeniku. Spremeniti ga je mogoče le pri vnosih iz imenika naslovov za pošiljanje.</translation>
    </message>
    <message>
        <source>&amp;Address</source>
        <translation>&amp;Naslov</translation>
    </message>
    </context>
<context>
    <name>FreespaceChecker</name>
    <message>
        <source>A new data directory will be created.</source>
        <translation>Ustvarjena bo nova podatkovna mapa.</translation>
    </message>
    <message>
        <source>name</source>
        <translation>ime</translation>
    </message>
    <message>
        <source>Directory already exists. Add %1 if you intend to create a new directory here.</source>
        <translation>Mapa že obstaja. Dodajte %1, če tu želite ustvariti novo mapo.</translation>
    </message>
    <message>
        <source>Path already exists, and is not a directory.</source>
        <translation>Pot že obstaja, vendar ni mapa.</translation>
    </message>
    <message>
        <source>Cannot create data directory here.</source>
        <translation>Na tem mestu ni mogoče ustvariti nove mape.</translation>
    </message>
</context>
<context>
    <name>HelpMessageDialog</name>
    <message>
        <source>version</source>
        <translation>različica</translation>
    </message>
    <message>
        <source>(%1-bit)</source>
        <translation>(%1-bit)</translation>
    </message>
    <message>
        <source>About %1</source>
        <translation>O %1</translation>
    </message>
    <message>
        <source>Command-line options</source>
        <translation>Možnosti ukazne vrstice</translation>
    </message>
</context>
<context>
    <name>Intro</name>
    <message>
        <source>Welcome</source>
        <translation>Dobrodošli</translation>
    </message>
    <message>
        <source>Welcome to %1.</source>
        <translation>Dobrodošli v %1</translation>
    </message>
    <message>
        <source>Use the default data directory</source>
        <translation>Uporabi privzeto podatkovno mapo</translation>
    </message>
    <message>
        <source>Use a custom data directory:</source>
        <translation>Uporabi to podatkovno mapo:</translation>
    </message>
    <message>
        <source>Bitcoin</source>
        <translation>Bitcoin</translation>
    </message>
    <message>
        <source>Error: Specified data directory "%1" cannot be created.</source>
        <translation>Napaka: Ni mogoče ustvariti mape "%1".</translation>
    </message>
    <message>
        <source>Error</source>
        <translation>Napaka</translation>
    </message>
    <message numerus="yes">
        <source>%n GB of free space available</source>
        <translation><numerusform>%n GiB prostega prostora na voljo</numerusform><numerusform>%n GiB prostega prostora na voljo</numerusform><numerusform>%n GiB prostega prostora na voljo</numerusform><numerusform>%n GiB prostega prostora na voljo</numerusform></translation>
    </message>
    <message numerus="yes">
        <source>(of %n GB needed)</source>
        <translation><numerusform>(od potrebnih %n GiB)</numerusform><numerusform>(od potrebnih %n GiB)</numerusform><numerusform>(od potrebnih %n GiB)</numerusform><numerusform>(od potrebnih %n GiB)</numerusform></translation>
    </message>
</context>
<context>
    <name>ModalOverlay</name>
    <message>
        <source>Form</source>
        <translation>Oblika</translation>
    </message>
    <message>
        <source>Last block time</source>
        <translation>Čas zadnjega bloka</translation>
    </message>
    <message>
        <source>Hide</source>
        <translation>Skrij</translation>
    </message>
    </context>
<context>
    <name>OpenURIDialog</name>
    <message>
        <source>Open URI</source>
        <translation>Odpri URl</translation>
    </message>
    <message>
        <source>Open payment request from URI or file</source>
        <translation>Vnesite zahtevek za plačilo iz URI ali pa ga naložite iz datoteke</translation>
    </message>
    <message>
        <source>URI:</source>
        <translation>URI:</translation>
    </message>
    <message>
        <source>Select payment request file</source>
        <translation>Izbiranje datoteke z zahtevkom za plačilo</translation>
    </message>
    </context>
<context>
    <name>OptionsDialog</name>
    <message>
        <source>Options</source>
        <translation>Možnosti</translation>
    </message>
    <message>
        <source>&amp;Main</source>
        <translation>&amp;Glavno</translation>
    </message>
    <message>
        <source>Size of &amp;database cache</source>
        <translation>Velikost &amp;predpomnilnika podatkovne baze</translation>
    </message>
    <message>
        <source>MB</source>
        <translation>MiB</translation>
    </message>
    <message>
        <source>Number of script &amp;verification threads</source>
        <translation>Število programskih &amp;niti za preverjanje</translation>
    </message>
    <message>
        <source>IP address of the proxy (e.g. IPv4: 127.0.0.1 / IPv6: ::1)</source>
        <translation>Naslov IP posredniškega strežnika (npr. IPv4: 127.0.0.1 ali IPv6: ::1)</translation>
    </message>
    <message>
        <source>Minimize instead of exit the application when the window is closed. When this option is enabled, the application will be closed only after selecting Exit in the menu.</source>
        <translation>Ko zaprete glavno okno programa, bo program tekel še naprej, okno pa bo zgolj minimirano. Program v tem primeru ustavite tako, da v meniju izberete ukaz Izhod.</translation>
    </message>
    <message>
        <source>Third party URLs (e.g. a block explorer) that appear in the transactions tab as context menu items. %s in the URL is replaced by transaction hash. Multiple URLs are separated by vertical bar |.</source>
        <translation>Naslovi URL tretjih oseb (npr. raziskovalec blokov), ki bodo navedeni v kontekstnem meniju seznama transakcij. Niz %s iz naslova URL je nadomeščen s hash vrednostjo transakcije. Več zaporednih naslovov URL je med seboj ločenih z znakom |.</translation>
    </message>
    <message>
        <source>Active command-line options that override above options:</source>
        <translation>Aktivne opcije iz ukazne vrstice, ki preglasijo zgornje opcije:</translation>
    </message>
    <message>
        <source>Reset all client options to default.</source>
        <translation>Ponastavi vse nastavitve programa na privzete vrednosti.</translation>
    </message>
    <message>
        <source>&amp;Reset Options</source>
        <translation>&amp;Ponastavi nastavitve</translation>
    </message>
    <message>
        <source>&amp;Network</source>
        <translation>&amp;Omrežje</translation>
    </message>
    <message>
        <source>(0 = auto, &lt;0 = leave that many cores free)</source>
        <translation>(0 = samodejno, &lt;0 = toliko procesorskih jeder naj ostane prostih)</translation>
    </message>
    <message>
        <source>W&amp;allet</source>
        <translation>&amp;Denarnica</translation>
    </message>
    <message>
        <source>Expert</source>
        <translation>Napredne možnosti</translation>
    </message>
    <message>
        <source>Enable coin &amp;control features</source>
        <translation>Omogoči upravljanje s kovanci</translation>
    </message>
    <message>
        <source>If you disable the spending of unconfirmed change, the change from a transaction cannot be used until that transaction has at least one confirmation. This also affects how your balance is computed.</source>
        <translation>Če onemogočite trošenje drobiža iz še nepotrjenih transakcij, potem vrnjenega drobiža ne morete uporabiti, dokler plačilo ni vsaj enkrat potrjeno. Ta opcija vpliva tudi na izračun stanja sredstev.</translation>
    </message>
    <message>
        <source>&amp;Spend unconfirmed change</source>
        <translation>Omogoči &amp;trošenje drobiža iz še nepotrjenih plačil</translation>
    </message>
    <message>
        <source>Automatically open the Particl client port on the router. This only works when your router supports UPnP and it is enabled.</source>
        <translation>Program samodejno odpre ustrezna vrata na usmerjevalniku. To deluje samo, če vaš usmerjevalnik podpira in ima omogočen UPnP.</translation>
    </message>
    <message>
        <source>Map port using &amp;UPnP</source>
        <translation>Preslikaj vrata z uporabo &amp;UPnP</translation>
    </message>
    <message>
        <source>Connect to the Particl network through a SOCKS5 proxy.</source>
        <translation>Poveži se v omrežje Particl preko posredniškega strežnika SOCKS5.</translation>
    </message>
    <message>
        <source>&amp;Connect through SOCKS5 proxy (default proxy):</source>
        <translation>&amp;Poveži se preko posredniškega strežnika SOCKS5 (privzeti strežnik):</translation>
    </message>
    <message>
        <source>Proxy &amp;IP:</source>
        <translation>Naslov &amp;IP posredniškega strežnika:</translation>
    </message>
    <message>
        <source>&amp;Port:</source>
        <translation>&amp;Vrata:</translation>
    </message>
    <message>
        <source>Port of the proxy (e.g. 9050)</source>
        <translation>Vrata posredniškega strežnika (npr. 9050)</translation>
    </message>
    <message>
        <source>&amp;Window</source>
        <translation>O&amp;kno</translation>
    </message>
    <message>
        <source>Show only a tray icon after minimizing the window.</source>
        <translation>Po minimiranju okna samo prikaži ikono programa v pladnju.</translation>
    </message>
    <message>
        <source>&amp;Minimize to the tray instead of the taskbar</source>
        <translation>&amp;Minimiraj na pladenj namesto na opravilno vrstico</translation>
    </message>
    <message>
        <source>M&amp;inimize on close</source>
        <translation>Ob zapiranju okno zgolj m&amp;inimiraj</translation>
    </message>
    <message>
        <source>&amp;Display</source>
        <translation>&amp;Prikaz</translation>
    </message>
    <message>
        <source>User Interface &amp;language:</source>
        <translation>&amp;Jezik uporabniškega vmesnika:</translation>
    </message>
    <message>
        <source>&amp;Unit to show amounts in:</source>
        <translation>&amp;Enota za prikaz zneskov:</translation>
    </message>
    <message>
        <source>Choose the default subdivision unit to show in the interface and when sending coins.</source>
        <translation>Izberite privzeto mersko enoto za prikaz v uporabniškem vmesniku in pri pošiljanju kovancev.</translation>
    </message>
    <message>
        <source>Whether to show coin control features or not.</source>
        <translation>Omogoči dodatno možnost podrobnega nadzora nad posameznimi kovanci v transakcijah.</translation>
    </message>
    <message>
        <source>&amp;OK</source>
        <translation>&amp;Potrdi</translation>
    </message>
    <message>
        <source>&amp;Cancel</source>
        <translation>&amp;Prekliči</translation>
    </message>
    <message>
        <source>default</source>
        <translation>privzeto</translation>
    </message>
    <message>
        <source>none</source>
        <translation>nič</translation>
    </message>
    <message>
        <source>Confirm options reset</source>
        <translation>Potrditev ponastavitve</translation>
    </message>
    <message>
        <source>Client restart required to activate changes.</source>
        <translation>Za uveljavitev sprememb je potreben ponoven zagon programa.</translation>
    </message>
    <message>
        <source>Client will be shut down. Do you want to proceed?</source>
        <translation>Program bo zaustavljen. Želite nadaljevati z izhodom?</translation>
    </message>
    <message>
        <source>Error</source>
        <translation>Napaka</translation>
    </message>
    <message>
        <source>This change would require a client restart.</source>
        <translation>Ta sprememba zahteva ponoven zagon programa.</translation>
    </message>
    <message>
        <source>The supplied proxy address is invalid.</source>
        <translation>Vnešeni naslov posredniškega strežnika ni veljaven.</translation>
    </message>
</context>
<context>
    <name>OverviewPage</name>
    <message>
        <source>Form</source>
        <translation>Oblika</translation>
    </message>
    <message>
        <source>The displayed information may be out of date. Your wallet automatically synchronizes with the Particl network after a connection is established, but this process has not completed yet.</source>
        <translation>Prikazani podatki so morda zastareli. Program ob vzpostavitvi povezave samodejno sinhronizira denarnico z omrežjem Particl, a trenutno ta proces še ni zaključen.</translation>
    </message>
    <message>
        <source>Watch-only:</source>
        <translation>Opazovano:</translation>
    </message>
    <message>
        <source>Available:</source>
        <translation>Na voljo:</translation>
    </message>
    <message>
        <source>Your current spendable balance</source>
        <translation>Skupni znesek vaših sredstev, s katerimi lahko prosto razpolagate</translation>
    </message>
    <message>
        <source>Pending:</source>
        <translation>Nepotrjeno:</translation>
    </message>
    <message>
        <source>Total of transactions that have yet to be confirmed, and do not yet count toward the spendable balance</source>
        <translation>Skupni znesek sredstev s katerimi še ne razpolagate prosto, ker so del še nepotrjenih transakcij.</translation>
    </message>
    <message>
        <source>Immature:</source>
        <translation>Nedozorelo:</translation>
    </message>
    <message>
        <source>Mined balance that has not yet matured</source>
        <translation>Nedozorel narudarjeni znesek</translation>
    </message>
    <message>
        <source>Balances</source>
        <translation>Stanje sredstev</translation>
    </message>
    <message>
        <source>Total:</source>
        <translation>Skupaj:</translation>
    </message>
    <message>
        <source>Your current total balance</source>
        <translation>Trenutna vsota vseh vaših sredstev</translation>
    </message>
    <message>
        <source>Your current balance in watch-only addresses</source>
        <translation>Trenutno stanje vaših sredstev na opazovanih naslovih</translation>
    </message>
    <message>
        <source>Spendable:</source>
        <translation>Na voljo:</translation>
    </message>
    <message>
        <source>Recent transactions</source>
        <translation>Nedavne transakcije</translation>
    </message>
    <message>
        <source>Unconfirmed transactions to watch-only addresses</source>
        <translation>Nepotrjene transakcije na opazovanih naslovih</translation>
    </message>
    <message>
        <source>Mined balance in watch-only addresses that has not yet matured</source>
        <translation>Nedozoreli narudarjeni znesek na opazovanih naslovih</translation>
    </message>
    <message>
        <source>Current total balance in watch-only addresses</source>
        <translation>Trenutno skupno stanje sredstev na opazovanih naslovih</translation>
    </message>
</context>
<context>
    <name>PaymentServer</name>
    </context>
<context>
    <name>PeerTableModel</name>
    <message>
        <source>User Agent</source>
        <translation>Ime agenta</translation>
    </message>
    <message>
        <source>Node/Service</source>
        <translation>Naslov</translation>
    </message>
    <message>
        <source>Sent</source>
        <translation>Oddano</translation>
    </message>
    <message>
        <source>Received</source>
        <translation>Prejeto</translation>
    </message>
</context>
<context>
    <name>QObject</name>
    <message>
        <source>Amount</source>
        <translation>Znesek</translation>
    </message>
    <message>
        <source>Enter a Particl address (e.g. %1)</source>
        <translation>Vnesite naslov Particl (npr. %1):</translation>
    </message>
    <message>
        <source>%1 d</source>
        <translation>%1 d</translation>
    </message>
    <message>
        <source>%1 h</source>
        <translation>%1 h</translation>
    </message>
    <message>
        <source>%1 m</source>
        <translation>%1 m</translation>
    </message>
    <message>
        <source>%1 s</source>
        <translation>%1 s</translation>
    </message>
    <message>
        <source>None</source>
        <translation>Nič</translation>
    </message>
    <message>
        <source>N/A</source>
        <translation>Neznano</translation>
    </message>
    <message>
        <source>%1 ms</source>
        <translation>%1 ms</translation>
    </message>
    <message>
        <source>%1 and %2</source>
        <translation>%1 in %2</translation>
    </message>
    <message>
        <source>%1 B</source>
        <translation>%1 B</translation>
    </message>
    <message>
        <source>%1 KB</source>
        <translation>%1 KiB</translation>
    </message>
    <message>
        <source>%1 MB</source>
        <translation>%1 MiB</translation>
    </message>
    <message>
        <source>%1 GB</source>
        <translation>%1 GiB</translation>
    </message>
    <message>
        <source>unknown</source>
        <translation>neznano</translation>
    </message>
</context>
<context>
    <name>QObject::QObject</name>
    </context>
<context>
    <name>QRImageWidget</name>
    </context>
<context>
    <name>RPCConsole</name>
    <message>
        <source>N/A</source>
        <translation>Neznano</translation>
    </message>
    <message>
        <source>Client version</source>
        <translation>Različica odjemalca</translation>
    </message>
    <message>
        <source>&amp;Information</source>
        <translation>&amp;Informacije</translation>
    </message>
    <message>
        <source>Debug window</source>
        <translation>Razhroščevalno okno</translation>
    </message>
    <message>
        <source>General</source>
        <translation>Splošno</translation>
    </message>
    <message>
        <source>Using BerkeleyDB version</source>
        <translation>BerkeleyDB različica v rabi</translation>
    </message>
    <message>
        <source>Startup time</source>
        <translation>Čas zagona</translation>
    </message>
    <message>
        <source>Network</source>
        <translation>Omrežje</translation>
    </message>
    <message>
        <source>Name</source>
        <translation>Ime</translation>
    </message>
    <message>
        <source>Number of connections</source>
        <translation>Število povezav</translation>
    </message>
    <message>
        <source>Block chain</source>
        <translation>Veriga blokov</translation>
    </message>
    <message>
        <source>Current number of blocks</source>
        <translation>Trenutno število blokov</translation>
    </message>
    <message>
        <source>Received</source>
        <translation>Prejeto</translation>
    </message>
    <message>
        <source>Sent</source>
        <translation>Oddano</translation>
    </message>
    <message>
        <source>&amp;Peers</source>
        <translation>&amp;Soležniki</translation>
    </message>
    <message>
        <source>Select a peer to view detailed information.</source>
        <translation>Izberite soležnika, o katerem si želite ogledati podrobnejše informacije.</translation>
    </message>
    <message>
        <source>Direction</source>
        <translation>Smer povezave</translation>
    </message>
    <message>
        <source>Version</source>
        <translation>Različica</translation>
    </message>
    <message>
        <source>User Agent</source>
        <translation>Ime agenta</translation>
    </message>
    <message>
        <source>Services</source>
        <translation>Storitve</translation>
    </message>
    <message>
        <source>Ban Score</source>
        <translation>Kazenske točke</translation>
    </message>
    <message>
        <source>Connection Time</source>
        <translation>Trajanje povezave</translation>
    </message>
    <message>
        <source>Last Send</source>
        <translation>Nazadje oddano</translation>
    </message>
    <message>
        <source>Last Receive</source>
        <translation>Nazadnje prejeto</translation>
    </message>
    <message>
        <source>Ping Time</source>
        <translation>Odzivni čas</translation>
    </message>
    <message>
        <source>Time Offset</source>
        <translation>Časovni odklon</translation>
    </message>
    <message>
        <source>Last block time</source>
        <translation>Čas zadnjega bloka</translation>
    </message>
    <message>
        <source>&amp;Open</source>
        <translation>&amp;Odpri</translation>
    </message>
    <message>
        <source>&amp;Console</source>
        <translation>&amp;Konzola</translation>
    </message>
    <message>
        <source>&amp;Network Traffic</source>
        <translation>&amp;Omrežni promet</translation>
    </message>
    <message>
        <source>Totals</source>
        <translation>Promet</translation>
    </message>
    <message>
        <source>In:</source>
        <translation>Dohodnih:</translation>
    </message>
    <message>
        <source>Out:</source>
        <translation>Odhodnih:</translation>
    </message>
    <message>
        <source>Debug log file</source>
        <translation>Razhroščevalni dnevnik</translation>
    </message>
    <message>
        <source>Clear console</source>
        <translation>Počisti konzolo</translation>
    </message>
    <message>
        <source>via %1</source>
        <translation>preko %1</translation>
    </message>
    <message>
        <source>never</source>
        <translation>nikoli</translation>
    </message>
    <message>
        <source>Inbound</source>
        <translation>Dohodna</translation>
    </message>
    <message>
        <source>Outbound</source>
        <translation>Odhodna</translation>
    </message>
    <message>
        <source>Yes</source>
        <translation>Da</translation>
    </message>
    <message>
        <source>No</source>
        <translation>Ne</translation>
    </message>
    <message>
        <source>Unknown</source>
        <translation>Neznano</translation>
    </message>
</context>
<context>
    <name>ReceiveCoinsDialog</name>
    <message>
        <source>&amp;Amount:</source>
        <translation>&amp;Znesek:</translation>
    </message>
    <message>
        <source>&amp;Label:</source>
        <translation>&amp;Oznaka:</translation>
    </message>
    <message>
        <source>&amp;Message:</source>
        <translation>&amp;Sporočilo:</translation>
    </message>
    <message>
        <source>An optional message to attach to the payment request, which will be displayed when the request is opened. Note: The message will not be sent with the payment over the Particl network.</source>
        <translation>Neobvezno sporočilo kot priponka zahtevku za plačilo, ki bo prikazano, ko bo zahtevek odprt. Opomba: Opravljeno plačilo.prek omrežja Bitcoin tega sporočila ne bo vsebovalo.</translation>
    </message>
    <message>
        <source>An optional label to associate with the new receiving address.</source>
        <translation>Oznaka novega sprejemnega naslova.</translation>
    </message>
    <message>
        <source>Use this form to request payments. All fields are &lt;b&gt;optional&lt;/b&gt;.</source>
        <translation>S tem obrazcem ustvarite nov zahtevek za plačilo. Vsa polja so &lt;b&gt;neobvezna&lt;/b&gt;.</translation>
    </message>
    <message>
        <source>An optional amount to request. Leave this empty or zero to not request a specific amount.</source>
        <translation>Zahtevani znesek. Če ne zahtevate določenega zneska, pustite prazno ali nastavite vrednost na 0.</translation>
    </message>
    <message>
        <source>Clear all fields of the form.</source>
        <translation>Počisti vsa polja.</translation>
    </message>
    <message>
        <source>Clear</source>
        <translation>Počisti</translation>
    </message>
    <message>
        <source>Requested payments history</source>
        <translation>Zgodovina zahtevkov za plačilo</translation>
    </message>
    <message>
        <source>&amp;Request payment</source>
        <translation>&amp;Zahtevaj plačilo</translation>
    </message>
    <message>
        <source>Show the selected request (does the same as double clicking an entry)</source>
        <translation>Prikaz izbranega zahtevka. (Isto funkcijo opravi dvojni klik na zapis.)</translation>
    </message>
    <message>
        <source>Show</source>
        <translation>Pokaži</translation>
    </message>
    <message>
        <source>Remove the selected entries from the list</source>
        <translation>Odstrani označene vnose iz seznama</translation>
    </message>
    <message>
        <source>Remove</source>
        <translation>Odstrani</translation>
    </message>
    </context>
<context>
    <name>ReceiveRequestDialog</name>
    <message>
        <source>QR Code</source>
        <translation>QR Koda</translation>
    </message>
    <message>
        <source>Copy &amp;URI</source>
        <translation>Kopiraj &amp;URl</translation>
    </message>
    <message>
        <source>Copy &amp;Address</source>
        <translation>Kopiraj &amp;naslov</translation>
    </message>
    <message>
        <source>&amp;Save Image...</source>
        <translation>&amp;Shrani sliko ...</translation>
    </message>
    <message>
        <source>Address</source>
        <translation>Naslov</translation>
    </message>
    <message>
        <source>Label</source>
        <translation>Oznaka</translation>
    </message>
    <message>
        <source>Wallet</source>
        <translation>Denarnica</translation>
    </message>
    </context>
<context>
    <name>RecentRequestsTableModel</name>
    <message>
        <source>Label</source>
        <translation>Oznaka</translation>
    </message>
    <message>
        <source>(no label)</source>
        <translation>(brez oznake)</translation>
    </message>
    </context>
<context>
    <name>SendCoinsDialog</name>
    <message>
        <source>Send Coins</source>
        <translation>Pošlji</translation>
    </message>
    <message>
        <source>Coin Control Features</source>
        <translation>Upravljanje s kovanci</translation>
    </message>
    <message>
        <source>Inputs...</source>
        <translation>Vhodi ...</translation>
    </message>
    <message>
        <source>automatically selected</source>
        <translation>samodejno izbrani</translation>
    </message>
    <message>
        <source>Insufficient funds!</source>
        <translation>Premalo sredstev!</translation>
    </message>
    <message>
        <source>Quantity:</source>
        <translation>Št.vhodov:</translation>
    </message>
    <message>
        <source>Bytes:</source>
        <translation>Št.bajtov:</translation>
    </message>
    <message>
        <source>Amount:</source>
        <translation>Znesek:</translation>
    </message>
    <message>
        <source>Fee:</source>
        <translation>Provizija:</translation>
    </message>
    <message>
        <source>After Fee:</source>
        <translation>Po proviziji:</translation>
    </message>
    <message>
        <source>Change:</source>
        <translation>Vračilo:</translation>
    </message>
    <message>
        <source>If this is activated, but the change address is empty or invalid, change will be sent to a newly generated address.</source>
        <translation>Če to vključite, nato pa vnesete neveljaven naslov, ali pa pustite polje prazno, bo vrnjen drobiž poslan na novo ustvarjen naslov.</translation>
    </message>
    <message>
        <source>Custom change address</source>
        <translation>Naslov za vračilo drobiža po meri</translation>
    </message>
    <message>
        <source>Transaction Fee:</source>
        <translation>Provizija:</translation>
    </message>
    <message>
        <source>Choose...</source>
        <translation>Izberi ...</translation>
    </message>
    <message>
        <source>collapse fee-settings</source>
        <translation>Skrije nastavitve provizije</translation>
    </message>
    <message>
        <source>per kilobyte</source>
        <translation>na KiB</translation>
    </message>
    <message>
        <source>Hide</source>
        <translation>Skrij</translation>
    </message>
    <message>
        <source>Paying only the minimum fee is just fine as long as there is less transaction volume than space in the blocks. But be aware that this can end up in a never confirming transaction once there is more demand for bitcoin transactions than the network can process.</source>
        <translation>Dokler bo v blokih še dovolj prostora za vse nastajajoče transakcije, zadostuje, če plačate samo minimalno provizijo. Ko pa se bo količina vseh transakcij povečala do meja zmogljivosti omrežja, se lahko zgodi, da vaša transakcija brez večje provizije nikoli ne bo potrjena.</translation>
    </message>
    <message>
        <source>(read the tooltip)</source>
        <translation>(oglejte si namig)</translation>
    </message>
    <message>
        <source>Recommended:</source>
        <translation>Priporočena:</translation>
    </message>
    <message>
        <source>Custom:</source>
        <translation>Po meri:</translation>
    </message>
    <message>
        <source>(Smart fee not initialized yet. This usually takes a few blocks...)</source>
        <translation>(Samodejni obračun provizije še ni pripravljen. Po navadi izračun traja nekaj blokov ...)</translation>
    </message>
    <message>
        <source>Send to multiple recipients at once</source>
        <translation>Pošlji več prejemnikom hkrati</translation>
    </message>
    <message>
        <source>Add &amp;Recipient</source>
        <translation>Dodaj &amp;prejemnika</translation>
    </message>
    <message>
        <source>Clear all fields of the form.</source>
        <translation>Počisti vsa polja.</translation>
    </message>
    <message>
        <source>Dust:</source>
        <translation>Prah:</translation>
    </message>
    <message>
        <source>Clear &amp;All</source>
        <translation>Počisti &amp;vse </translation>
    </message>
    <message>
        <source>Balance:</source>
        <translation>Stanje:</translation>
    </message>
    <message>
        <source>Confirm the send action</source>
        <translation>Potrdi pošiljanje</translation>
    </message>
    <message>
        <source>S&amp;end</source>
        <translation>&amp;Pošlji</translation>
    </message>
    <message>
        <source>Transaction fee</source>
        <translation>Provizija transakcije</translation>
    </message>
    <message>
        <source>(no label)</source>
        <translation>(brez oznake)</translation>
    </message>
</context>
<context>
    <name>SendCoinsEntry</name>
    <message>
        <source>A&amp;mount:</source>
        <translation>&amp;Znesek:</translation>
    </message>
    <message>
        <source>Pay &amp;To:</source>
        <translation>Prejemnik &amp;plačila:</translation>
    </message>
    <message>
        <source>&amp;Label:</source>
        <translation>&amp;Oznaka:</translation>
    </message>
    <message>
        <source>Choose previously used address</source>
        <translation>Izberite enega od že uporabljenih naslovov</translation>
    </message>
    <message>
        <source>This is a normal payment.</source>
        <translation>Plačilo je navadne vrste.</translation>
    </message>
    <message>
        <source>The Particl address to send the payment to</source>
        <translation>Naslov Particl, na katerega bo plačilo poslano</translation>
    </message>
    <message>
        <source>Alt+A</source>
        <translation>Alt+A</translation>
    </message>
    <message>
        <source>Paste address from clipboard</source>
        <translation>Prilepite naslov iz odložišča</translation>
    </message>
    <message>
        <source>Alt+P</source>
        <translation>Alt+P</translation>
    </message>
    <message>
        <source>Remove this entry</source>
        <translation>Izpraznite vsebino polja</translation>
    </message>
    <message>
        <source>The fee will be deducted from the amount being sent. The recipient will receive less bitcoins than you enter in the amount field. If multiple recipients are selected, the fee is split equally.</source>
        <translation>Znesek plačila bo zmanjšan za znesek provizije. Prejemnik bo prejel manjše število kovancev, kot je bil vnešeni znesek. Če je prejemnikov več, bo provizija med njih enakomerno porazdeljena.</translation>
    </message>
    <message>
        <source>S&amp;ubtract fee from amount</source>
        <translation>O&amp;dštej provizijo od zneska</translation>
    </message>
    <message>
        <source>Message:</source>
        <translation>Sporočilo:</translation>
    </message>
    <message>
        <source>This is an unauthenticated payment request.</source>
        <translation>Zahtevek za plačilo je neoverjen.</translation>
    </message>
    <message>
        <source>This is an authenticated payment request.</source>
        <translation>Zahtevek za plačilo je overjen.</translation>
    </message>
    <message>
        <source>Enter a label for this address to add it to the list of used addresses</source>
        <translation>Če vnesete oznako za zgornji naslov, se bo skupaj z naslovom shranila v imenk že uporabljenih naslovov</translation>
    </message>
    <message>
        <source>A message that was attached to the bitcoin: URI which will be stored with the transaction for your reference. Note: This message will not be sent over the Particl network.</source>
        <translation>Sporočilo, ki ste ga pripeli na URI tipa bitcoin:. Shranjeno bo skupaj s podatki o transakciji. Opomba: Sporočilo ne bo poslano preko omrežja Particl.</translation>
    </message>
    <message>
        <source>Pay To:</source>
        <translation>Prejemnik:</translation>
    </message>
    <message>
        <source>Memo:</source>
        <translation>Opomba:</translation>
    </message>
    </context>
<context>
    <name>SendConfirmationDialog</name>
    </context>
<context>
    <name>ShutdownWindow</name>
    <message>
        <source>Do not shut down the computer until this window disappears.</source>
        <translation>Dokler to okno ne izgine, ne zaustavljajte računalnika.</translation>
    </message>
</context>
<context>
    <name>SignVerifyMessageDialog</name>
    <message>
        <source>Signatures - Sign / Verify a Message</source>
        <translation>Podpiši / preveri sporočilo</translation>
    </message>
    <message>
        <source>&amp;Sign Message</source>
        <translation>&amp;Podpiši sporočilo</translation>
    </message>
    <message>
        <source>You can sign messages/agreements with your addresses to prove you can receive bitcoins sent to them. Be careful not to sign anything vague or random, as phishing attacks may try to trick you into signing your identity over to them. Only sign fully-detailed statements you agree to.</source>
        <translation>S svojimi naslovi lahko podpisujete sporočila ali pogodbe in s tem dokazujete, da na teh naslovih lahko prejemate kovance. Bodite previdni in ne podpisujte ničesar nejasnega ali naključnega, ker vas zlikovci preko ribarjenja (phishing) lahko prelisičijo, da na njih prepišete svojo identiteto. Podpisujte samo podrobno opisane izjave, s katerimi se strinjate.</translation>
    </message>
    <message>
        <source>The Particl address to sign the message with</source>
        <translation>Naslov Particl, s katerim podpisujete sporočilo</translation>
    </message>
    <message>
        <source>Choose previously used address</source>
        <translation>Izberite enega od že uporabljenih naslovov</translation>
    </message>
    <message>
        <source>Alt+A</source>
        <translation>Alt+A</translation>
    </message>
    <message>
        <source>Paste address from clipboard</source>
        <translation>Prilepite naslov iz odložišča</translation>
    </message>
    <message>
        <source>Alt+P</source>
        <translation>Alt+P</translation>
    </message>
    <message>
        <source>Enter the message you want to sign here</source>
        <translation>Vnesite sporočilo, ki ga želite podpisati</translation>
    </message>
    <message>
        <source>Signature</source>
        <translation>Podpis</translation>
    </message>
    <message>
        <source>Copy the current signature to the system clipboard</source>
        <translation>Kopiranje trenutnega podpisa na sistemsko odložišče.</translation>
    </message>
    <message>
        <source>Sign the message to prove you own this Particl address</source>
        <translation>Podpišite sporočilo, da dokažete lastništvo nad zgornjim naslovom.</translation>
    </message>
    <message>
        <source>Sign &amp;Message</source>
        <translation>Podpiši &amp;sporočilo</translation>
    </message>
    <message>
        <source>Reset all sign message fields</source>
        <translation>Počisti vsa polja za vnos v oknu za podpisovanje</translation>
    </message>
    <message>
        <source>Clear &amp;All</source>
        <translation>Počisti &amp;vse </translation>
    </message>
    <message>
        <source>&amp;Verify Message</source>
        <translation>&amp;Preveri sporočilo</translation>
    </message>
    <message>
        <source>Enter the receiver's address, message (ensure you copy line breaks, spaces, tabs, etc. exactly) and signature below to verify the message. Be careful not to read more into the signature than what is in the signed message itself, to avoid being tricked by a man-in-the-middle attack. Note that this only proves the signing party receives with the address, it cannot prove sendership of any transaction!</source>
        <translation>Da preverite verodostojnost sporočila, spodaj vnesite: prejemnikov naslov, prejeto sporočilo (pazljivo skopirajte vse prelome vrstic, presledke, tabulatorje ipd.,) in prejeti podpis. Da se izognete napadom tipa man-in-the-middle, vedite, da iz veljavnega podpisa ne sledi nič drugega, kot tisto, kar je navedeno v sporočilu. Podpis samo potrjuje dejstvo, da ima podpisnik v lasti prejemni naslov, ne more pa dokazati vira nobene transakcije!</translation>
    </message>
    <message>
        <source>The Particl address the message was signed with</source>
        <translation>Naslov Particl, s katerim je bilo sporočilo podpisano</translation>
    </message>
    <message>
        <source>Verify the message to ensure it was signed with the specified Particl address</source>
        <translation>Preverite, ali je bilo sporočilo v resnici podpisano z navedenim naslovom Particl.</translation>
    </message>
    <message>
        <source>Verify &amp;Message</source>
        <translation>Preveri &amp;sporočilo</translation>
    </message>
    <message>
        <source>Reset all verify message fields</source>
        <translation>Počisti vsa polja za vnos v oknu za preverjanje</translation>
    </message>
    </context>
<context>
    <name>SplashScreen</name>
    <message>
        <source>[testnet]</source>
        <translation>[testnet]</translation>
    </message>
</context>
<context>
    <name>TrafficGraphWidget</name>
    <message>
        <source>KB/s</source>
        <translation>KiB/s</translation>
    </message>
</context>
<context>
    <name>TransactionDesc</name>
    </context>
<context>
    <name>TransactionDescDialog</name>
    <message>
        <source>This pane shows a detailed description of the transaction</source>
        <translation>V tem podoknu so prikazane podrobnosti o transakciji</translation>
    </message>
    </context>
<context>
    <name>TransactionTableModel</name>
    <message>
        <source>Label</source>
        <translation>Oznaka</translation>
    </message>
    <message>
        <source>(no label)</source>
        <translation>(brez oznake)</translation>
    </message>
    </context>
<context>
    <name>TransactionView</name>
    <message>
        <source>Comma separated file (*.csv)</source>
        <translation>Podatki ločenimi z vejico (*.csv)</translation>
    </message>
    <message>
        <source>Label</source>
        <translation>Oznaka</translation>
    </message>
    <message>
        <source>Address</source>
        <translation>Naslov</translation>
    </message>
    <message>
        <source>Exporting Failed</source>
        <translation>Podatkov ni bilo mogoče izvoziti.</translation>
    </message>
    </context>
<context>
    <name>UnitDisplayStatusBarControl</name>
    <message>
        <source>Unit to show amounts in. Click to select another unit.</source>
        <translation>Merska enota za prikaz zneskov. Kliknite za izbiro druge enote.</translation>
    </message>
</context>
<context>
    <name>WalletFrame</name>
    </context>
<context>
    <name>WalletModel</name>
    </context>
<context>
    <name>WalletView</name>
    <message>
        <source>Export the data in the current tab to a file</source>
        <translation>Izvozi podatke v trenutnem zavihku v datoteko</translation>
    </message>
    </context>
<context>
    <name>bitcoin-core</name>
    <message>
<<<<<<< HEAD
        <source>Options:</source>
        <translation>Možnosti:</translation>
    </message>
    <message>
        <source>Specify data directory</source>
        <translation>Izberite podatkovno mapo</translation>
    </message>
    <message>
        <source>Connect to a node to retrieve peer addresses, and disconnect</source>
        <translation>Povežite se z vozliščem za pridobitev naslovov soležnikov in nato prekinite povezavo.</translation>
    </message>
    <message>
        <source>Specify your own public address</source>
        <translation>Določite vaš lasten javni naslov</translation>
    </message>
    <message>
        <source>Accept command line and JSON-RPC commands</source>
        <translation>Sprejemaj ukaze iz ukazne vrstice in preko JSON-RPC</translation>
    </message>
    <message>
        <source>Run in the background as a daemon and accept commands</source>
        <translation>Teci v ozadju in sprejemaj ukaze</translation>
    </message>
    <message>
        <source>Particl Core</source>
        <translation>Particl Core</translation>
=======
        <source>Bitcoin Core</source>
        <translation>Bitcoin Core</translation>
>>>>>>> e5776690
    </message>
    <message>
        <source>Corrupted block database detected</source>
        <translation>Podatkovna baza blokov je okvarjena</translation>
    </message>
    <message>
        <source>Do you want to rebuild the block database now?</source>
        <translation>Želite zdaj obnoviti podatkovno bazo blokov?</translation>
    </message>
    <message>
        <source>Error initializing block database</source>
        <translation>Napaka pri inicializaciji podatkovne baze blokov</translation>
    </message>
    <message>
        <source>Error initializing wallet database environment %s!</source>
        <translation>Napaka pri inicializaciji okolja podatkovne baze denarnice %s!</translation>
    </message>
    <message>
        <source>Error loading block database</source>
        <translation>Napaka pri nalaganju podatkovne baze blokov</translation>
    </message>
    <message>
        <source>Error opening block database</source>
        <translation>Napaka pri odpiranju podatkovne baze blokov</translation>
    </message>
    <message>
        <source>Error: Disk space is low!</source>
        <translation>Opozorilo: Premalo prostora na disku!</translation>
    </message>
    <message>
        <source>Failed to listen on any port. Use -listen=0 if you want this.</source>
        <translation>Ni mogoče poslušati na nobenih vratih. Če to zares želite, uporabite opcijo -listen=0.</translation>
    </message>
    <message>
        <source>Importing...</source>
        <translation>Uvažam ...</translation>
    </message>
    <message>
        <source>Incorrect or no genesis block found. Wrong datadir for network?</source>
        <translation>Izvornega bloka ni mogoče najti ali pa je neveljaven. Preverite, če ste izbrali pravo podatkovno mapo za izbrano omrežje.</translation>
    </message>
    <message>
        <source>Not enough file descriptors available.</source>
        <translation>Na voljo ni dovolj deskriptorjev datotek.</translation>
    </message>
    <message>
        <source>Prune cannot be configured with a negative value.</source>
        <translation>Negativne vrednosti parametra funkcije obrezovanja niso sprejemljive.</translation>
    </message>
    <message>
        <source>Prune mode is incompatible with -txindex.</source>
        <translation>Funkcija obrezovanja ni združljiva z opcijo -txindex.</translation>
    </message>
    <message>
        <source>Verifying blocks...</source>
        <translation>Preverjam celovitost blokov ...</translation>
    </message>
    <message>
        <source>Error: Listening for incoming connections failed (listen returned error %s)</source>
        <translation>Napaka: Ni mogoče sprejemati dohodnih povezav (vrnjena napaka: %s)</translation>
    </message>
    <message>
        <source>Information</source>
        <translation>Informacije</translation>
    </message>
    <message>
        <source>Need to specify a port with -whitebind: '%s'</source>
        <translation>Pri opciji -whitebind morate navesti vrata: %s</translation>
    </message>
    <message>
        <source>Signing transaction failed</source>
        <translation>Transakcije ni bilo mogoče podpisati.</translation>
    </message>
    <message>
        <source>This is experimental software.</source>
        <translation>Program je eksperimentalne narave.</translation>
    </message>
    <message>
        <source>Transaction amount too small</source>
        <translation>Znesek je pramajhen</translation>
    </message>
    <message>
        <source>Transaction too large</source>
        <translation>Transkacija je prevelika</translation>
    </message>
    <message>
        <source>Unable to bind to %s on this computer (bind returned error %s)</source>
        <translation>Na tem računalniku ni bilo mogoče vezati naslova %s (vrnjena napaka: %s)</translation>
    </message>
    <message>
        <source>Warning</source>
        <translation>Opozorilo</translation>
    </message>
    <message>
        <source>Zapping all transactions from wallet...</source>
        <translation>Brišem vse transakcije iz denarnice ...</translation>
    </message>
    <message>
        <source>Unknown network specified in -onlynet: '%s'</source>
        <translation>Neznano omrežje določeno v -onlynet: '%s'.</translation>
    </message>
    <message>
        <source>Insufficient funds</source>
        <translation>Premalo sredstev</translation>
    </message>
    <message>
        <source>Loading block index...</source>
        <translation>Nalagam kazalo blokov ...</translation>
    </message>
    <message>
        <source>Loading wallet...</source>
        <translation>Nalagam denarnico ...</translation>
    </message>
    <message>
        <source>Cannot downgrade wallet</source>
        <translation>Ne morem </translation>
    </message>
    <message>
        <source>Rescanning...</source>
        <translation>Ponovno pregledujem verigo ...</translation>
    </message>
    <message>
        <source>Done loading</source>
        <translation>Nalaganje končano</translation>
    </message>
    <message>
        <source>Error</source>
        <translation>Napaka</translation>
    </message>
</context>
</TS><|MERGE_RESOLUTION|>--- conflicted
+++ resolved
@@ -66,12 +66,12 @@
         <translation>Imenik naslovov za prejemanje</translation>
     </message>
     <message>
-        <source>These are your Bitcoin addresses for sending payments. Always check the amount and the receiving address before sending coins.</source>
-        <translation>To so vaši Bitcoin naslovi za pošiljanje. Pred pošiljanjem vedno preverite količino in prejemnikov naslov.</translation>
-    </message>
-    <message>
-        <source>These are your Bitcoin addresses for receiving payments. It is recommended to use a new receiving address for each transaction.</source>
-        <translation>To so vaši Bitcoin naslovi za prejemanje. Priporočeno je, da za vsako transakcijo uporabite nov naslov.</translation>
+        <source>These are your Particl addresses for sending payments. Always check the amount and the receiving address before sending coins.</source>
+        <translation>To so vaši Particl naslovi za pošiljanje. Pred pošiljanjem vedno preverite količino in prejemnikov naslov.</translation>
+    </message>
+    <message>
+        <source>These are your Particl addresses for receiving payments. It is recommended to use a new receiving address for each transaction.</source>
+        <translation>To so vaši Particl naslovi za prejemanje. Priporočeno je, da za vsako transakcijo uporabite nov naslov.</translation>
     </message>
     <message>
         <source>&amp;Copy Address</source>
@@ -172,7 +172,7 @@
         <translation>Potrdi šifriranje denarnice</translation>
     </message>
     <message>
-        <source>Warning: If you encrypt your wallet and lose your passphrase, you will &lt;b&gt;LOSE ALL OF YOUR BITCOINS&lt;/b&gt;!</source>
+        <source>Warning: If you encrypt your wallet and lose your passphrase, you will &lt;b&gt;LOSE ALL OF YOUR PARTICL&lt;/b&gt;!</source>
         <translation>Opozorilo: V primeru izgube gesla šifrirane denarnice, boste &lt;b&gt;IZGUBILI VSE SVOJE BITCOINE&lt;/b&gt;!</translation>
     </message>
     </context>
@@ -342,8 +342,8 @@
         <translation>Orodna vrstica zavihkov</translation>
     </message>
     <message>
-        <source>Request payments (generates QR codes and bitcoin: URIs)</source>
-        <translation>Zahtevajte plačilo (ustvarite zahtevek s kodo QR in URI tipa bitcoin:)</translation>
+        <source>Request payments (generates QR codes and particl: URIs)</source>
+        <translation>Zahtevajte plačilo (ustvarite zahtevek s kodo QR in URI tipa particl:)</translation>
     </message>
     <message>
         <source>Show the list of used sending addresses and labels</source>
@@ -354,8 +354,8 @@
         <translation>Preglejte in uredite seznam naslovov, na katere ste kdaj prejeli plačila</translation>
     </message>
     <message>
-        <source>Open a bitcoin: URI or payment request</source>
-        <translation>Izvedite plačilo iz zahtevka v datoteki ali iz URI tipa bitcoin:</translation>
+        <source>Open a particl: URI or payment request</source>
+        <translation>Izvedite plačilo iz zahtevka v datoteki ali iz URI tipa particl:</translation>
     </message>
     <message>
         <source>&amp;Command-line options</source>
@@ -619,8 +619,8 @@
         <translation>Uporabi to podatkovno mapo:</translation>
     </message>
     <message>
-        <source>Bitcoin</source>
-        <translation>Bitcoin</translation>
+        <source>Particl</source>
+        <translation>Particl</translation>
     </message>
     <message>
         <source>Error: Specified data directory "%1" cannot be created.</source>
@@ -1205,7 +1205,7 @@
     </message>
     <message>
         <source>An optional message to attach to the payment request, which will be displayed when the request is opened. Note: The message will not be sent with the payment over the Particl network.</source>
-        <translation>Neobvezno sporočilo kot priponka zahtevku za plačilo, ki bo prikazano, ko bo zahtevek odprt. Opomba: Opravljeno plačilo.prek omrežja Bitcoin tega sporočila ne bo vsebovalo.</translation>
+        <translation>Neobvezno sporočilo kot priponka zahtevku za plačilo, ki bo prikazano, ko bo zahtevek odprt. Opomba: Opravljeno plačilo.prek omrežja Particl tega sporočila ne bo vsebovalo.</translation>
     </message>
     <message>
         <source>An optional label to associate with the new receiving address.</source>
@@ -1369,7 +1369,7 @@
         <translation>Skrij</translation>
     </message>
     <message>
-        <source>Paying only the minimum fee is just fine as long as there is less transaction volume than space in the blocks. But be aware that this can end up in a never confirming transaction once there is more demand for bitcoin transactions than the network can process.</source>
+        <source>Paying only the minimum fee is just fine as long as there is less transaction volume than space in the blocks. But be aware that this can end up in a never confirming transaction once there is more demand for particl transactions than the network can process.</source>
         <translation>Dokler bo v blokih še dovolj prostora za vse nastajajoče transakcije, zadostuje, če plačate samo minimalno provizijo. Ko pa se bo količina vseh transakcij povečala do meja zmogljivosti omrežja, se lahko zgodi, da vaša transakcija brez večje provizije nikoli ne bo potrjena.</translation>
     </message>
     <message>
@@ -1472,7 +1472,7 @@
         <translation>Izpraznite vsebino polja</translation>
     </message>
     <message>
-        <source>The fee will be deducted from the amount being sent. The recipient will receive less bitcoins than you enter in the amount field. If multiple recipients are selected, the fee is split equally.</source>
+        <source>The fee will be deducted from the amount being sent. The recipient will receive less particl than you enter in the amount field. If multiple recipients are selected, the fee is split equally.</source>
         <translation>Znesek plačila bo zmanjšan za znesek provizije. Prejemnik bo prejel manjše število kovancev, kot je bil vnešeni znesek. Če je prejemnikov več, bo provizija med njih enakomerno porazdeljena.</translation>
     </message>
     <message>
@@ -1496,8 +1496,8 @@
         <translation>Če vnesete oznako za zgornji naslov, se bo skupaj z naslovom shranila v imenk že uporabljenih naslovov</translation>
     </message>
     <message>
-        <source>A message that was attached to the bitcoin: URI which will be stored with the transaction for your reference. Note: This message will not be sent over the Particl network.</source>
-        <translation>Sporočilo, ki ste ga pripeli na URI tipa bitcoin:. Shranjeno bo skupaj s podatki o transakciji. Opomba: Sporočilo ne bo poslano preko omrežja Particl.</translation>
+        <source>A message that was attached to the particl: URI which will be stored with the transaction for your reference. Note: This message will not be sent over the Particl network.</source>
+        <translation>Sporočilo, ki ste ga pripeli na URI tipa particl:. Shranjeno bo skupaj s podatki o transakciji. Opomba: Sporočilo ne bo poslano preko omrežja Particl.</translation>
     </message>
     <message>
         <source>Pay To:</source>
@@ -1529,7 +1529,7 @@
         <translation>&amp;Podpiši sporočilo</translation>
     </message>
     <message>
-        <source>You can sign messages/agreements with your addresses to prove you can receive bitcoins sent to them. Be careful not to sign anything vague or random, as phishing attacks may try to trick you into signing your identity over to them. Only sign fully-detailed statements you agree to.</source>
+        <source>You can sign messages/agreements with your addresses to prove you can receive particl sent to them. Be careful not to sign anything vague or random, as phishing attacks may try to trick you into signing your identity over to them. Only sign fully-detailed statements you agree to.</source>
         <translation>S svojimi naslovi lahko podpisujete sporočila ali pogodbe in s tem dokazujete, da na teh naslovih lahko prejemate kovance. Bodite previdni in ne podpisujte ničesar nejasnega ali naključnega, ker vas zlikovci preko ribarjenja (phishing) lahko prelisičijo, da na njih prepišete svojo identiteto. Podpisujte samo podrobno opisane izjave, s katerimi se strinjate.</translation>
     </message>
     <message>
@@ -1682,37 +1682,8 @@
 <context>
     <name>bitcoin-core</name>
     <message>
-<<<<<<< HEAD
-        <source>Options:</source>
-        <translation>Možnosti:</translation>
-    </message>
-    <message>
-        <source>Specify data directory</source>
-        <translation>Izberite podatkovno mapo</translation>
-    </message>
-    <message>
-        <source>Connect to a node to retrieve peer addresses, and disconnect</source>
-        <translation>Povežite se z vozliščem za pridobitev naslovov soležnikov in nato prekinite povezavo.</translation>
-    </message>
-    <message>
-        <source>Specify your own public address</source>
-        <translation>Določite vaš lasten javni naslov</translation>
-    </message>
-    <message>
-        <source>Accept command line and JSON-RPC commands</source>
-        <translation>Sprejemaj ukaze iz ukazne vrstice in preko JSON-RPC</translation>
-    </message>
-    <message>
-        <source>Run in the background as a daemon and accept commands</source>
-        <translation>Teci v ozadju in sprejemaj ukaze</translation>
-    </message>
-    <message>
         <source>Particl Core</source>
         <translation>Particl Core</translation>
-=======
-        <source>Bitcoin Core</source>
-        <translation>Bitcoin Core</translation>
->>>>>>> e5776690
     </message>
     <message>
         <source>Corrupted block database detected</source>
