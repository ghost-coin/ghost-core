<TS language="hr" version="2.1">
<context>
    <name>AddressBookPage</name>
    <message>
        <source>Right-click to edit address or label</source>
        <translation>Desni klik za uređivanje adrese ili oznake</translation>
    </message>
    <message>
        <source>Create a new address</source>
        <translation>Dodajte novu adresu</translation>
    </message>
    <message>
        <source>&amp;New</source>
        <translation>&amp;Nova</translation>
    </message>
    <message>
        <source>Copy the currently selected address to the system clipboard</source>
        <translation>Kopirajte trenutno odabranu adresu u međuspremnik</translation>
    </message>
    <message>
        <source>&amp;Copy</source>
        <translation>&amp;Kopirajte</translation>
    </message>
    <message>
        <source>C&amp;lose</source>
        <translation>&amp;Zatvorite</translation>
    </message>
    <message>
        <source>Delete the currently selected address from the list</source>
        <translation>Obrišite trenutno odabranu adresu s popisa.</translation>
    </message>
    <message>
        <source>Enter address or label to search</source>
        <translation>Unesite adresu ili oznaku za pretraživanje</translation>
    </message>
    <message>
        <source>Export the data in the current tab to a file</source>
        <translation>Izvezite podatke iz trenutne kartice u datoteku</translation>
    </message>
    <message>
        <source>&amp;Export</source>
        <translation>&amp;Izvezite</translation>
    </message>
    <message>
        <source>&amp;Delete</source>
        <translation>Iz&amp;brišite</translation>
    </message>
    <message>
        <source>Choose the address to send coins to</source>
        <translation>Odaberite adresu na koju ćete poslati novac</translation>
    </message>
    <message>
        <source>Choose the address to receive coins with</source>
        <translation>Odaberite adresu na koju ćete primiti novac</translation>
    </message>
    <message>
        <source>C&amp;hoose</source>
        <translation>&amp;Odaberite</translation>
    </message>
    <message>
        <source>Sending addresses</source>
        <translation>Adrese pošiljatelja</translation>
    </message>
    <message>
        <source>Receiving addresses</source>
        <translation>Adrese primatelja</translation>
    </message>
    <message>
        <source>These are your Particl addresses for sending payments. Always check the amount and the receiving address before sending coins.</source>
        <translation>Ovo su vaše Particl adrese za slanje novca. Uvijek provjerite iznos i adresu primatelja prije slanja novca.</translation>
    </message>
    <message>
<<<<<<< HEAD
        <source>These are your Particl addresses for receiving payments. It is recommended to use a new receiving address for each transaction.</source>
        <translation>Ovo su vaše Particl adrese za primanje novca. Preporučamo da koristite novu adresu za primanje za svaku transakciju.</translation>
=======
        <source>These are your Bitcoin addresses for receiving payments. It is recommended to use a new receiving address for each transaction.</source>
        <translation>Ovo su vaše Bitcoin adrese za primanje novca. Preporučeno je da koristite novu primateljsku adresu za svaku transakciju.</translation>
>>>>>>> cf8aa5c7
    </message>
    <message>
        <source>&amp;Copy Address</source>
        <translation>&amp;Kopirajte adresu</translation>
    </message>
    <message>
        <source>Copy &amp;Label</source>
        <translation>Kopirajte &amp;oznaku</translation>
    </message>
    <message>
        <source>&amp;Edit</source>
        <translation>&amp;Uredite</translation>
    </message>
    <message>
        <source>Export Address List</source>
        <translation>Izvezite listu adresa</translation>
    </message>
    <message>
        <source>Comma separated file (*.csv)</source>
        <translation>Datoteka podataka odvojenih zarezima (*.csv)</translation>
    </message>
    <message>
        <source>Exporting Failed</source>
        <translation>Izvoz neuspješan</translation>
    </message>
    <message>
        <source>There was an error trying to save the address list to %1. Please try again.</source>
        <translation>Došlo je do pogreške kod spremanja liste adresa na %1. Molimo pokušajte ponovno.</translation>
    </message>
</context>
<context>
    <name>AddressTableModel</name>
    <message>
        <source>Label</source>
        <translation>Oznaka</translation>
    </message>
    <message>
        <source>Address</source>
        <translation>Adresa</translation>
    </message>
    <message>
        <source>(no label)</source>
        <translation>(nema oznake)</translation>
    </message>
</context>
<context>
    <name>AskPassphraseDialog</name>
    <message>
        <source>Passphrase Dialog</source>
        <translation>Dijalog lozinke</translation>
    </message>
    <message>
        <source>Enter passphrase</source>
        <translation>Unesite lozinku</translation>
    </message>
    <message>
        <source>New passphrase</source>
        <translation>Nova lozinka</translation>
    </message>
    <message>
        <source>Repeat new passphrase</source>
        <translation>Ponovite novu lozinku</translation>
    </message>
    <message>
        <source>Show password</source>
        <translation>Prikažite lozinku</translation>
    </message>
    <message>
        <source>Enter the new passphrase to the wallet.&lt;br/&gt;Please use a passphrase of &lt;b&gt;ten or more random characters&lt;/b&gt;, or &lt;b&gt;eight or more words&lt;/b&gt;.</source>
        <translation>Unesite novu lozinku za novčanik. &lt;br/&gt;Molimo vas da koristite zaporku od &lt;b&gt;deset ili više slučajnih znakova&lt;/b&gt;, ili &lt;b&gt;osam ili više riječi.&lt;/b&gt;</translation>
    </message>
    <message>
        <source>Encrypt wallet</source>
        <translation>Šifrirajte novčanik</translation>
    </message>
    <message>
        <source>This operation needs your wallet passphrase to unlock the wallet.</source>
        <translation>Ova operacija treba lozinku vašeg novčanika kako bi se novčanik otključao.</translation>
    </message>
    <message>
        <source>Unlock wallet</source>
        <translation>Otključajte novčanik</translation>
    </message>
    <message>
        <source>This operation needs your wallet passphrase to decrypt the wallet.</source>
        <translation>Ova operacija treba lozinku vašeg novčanika kako bi se novčanik dešifrirao.</translation>
    </message>
    <message>
        <source>Decrypt wallet</source>
        <translation>Dešifrirajte novčanik</translation>
    </message>
    <message>
        <source>Change passphrase</source>
        <translation>Promijenite lozinku</translation>
    </message>
    <message>
        <source>Enter the old passphrase and new passphrase to the wallet.</source>
        <translation>Unesite staru i novu lozinku za novčanik.</translation>
    </message>
    <message>
        <source>Confirm wallet encryption</source>
        <translation>Potvrdite šifriranje novčanika</translation>
    </message>
    <message>
        <source>Warning: If you encrypt your wallet and lose your passphrase, you will &lt;b&gt;LOSE ALL OF YOUR PARTICL&lt;/b&gt;!</source>
        <translation>Upozorenje: Ako šifrirate vaš novčanik i izgubite lozinku, &lt;b&gt;IZGUBIT ĆETE SVE SVOJE BITCOINE!&lt;/b&gt;</translation>
    </message>
    <message>
        <source>Are you sure you wish to encrypt your wallet?</source>
        <translation>Jeste li sigurni da želite šifrirati svoj novčanik?</translation>
    </message>
    <message>
        <source>Wallet encrypted</source>
        <translation>Novčanik šifriran</translation>
    </message>
    <message>
        <source>%1 will close now to finish the encryption process. Remember that encrypting your wallet cannot fully protect your bitcoins from being stolen by malware infecting your computer.</source>
        <translation>%1 će se sada zatvoriti kako bi dovršio postupak šifriranja. Zapamtite da šifriranje vašeg novčanika ne može u potpunosti zaštititi vaše bitcoine od krađe preko zloćudnog softvera koji bi bio na vašem računalu.</translation>
    </message>
    <message>
        <source>IMPORTANT: Any previous backups you have made of your wallet file should be replaced with the newly generated, encrypted wallet file. For security reasons, previous backups of the unencrypted wallet file will become useless as soon as you start using the new, encrypted wallet.</source>
        <translation>VAŽNO: Sve prethodne pričuve vašeg novčanika trebale bi biti zamijenjene novo stvorenom, šifriranom datotekom novčanika. Zbog sigurnosnih razloga, prethodne pričuve nešifriranog novčanika će postati beskorisne čim počnete koristiti novi, šifrirani novčanik.</translation>
    </message>
    <message>
        <source>Wallet encryption failed</source>
        <translation>Šifriranje novčanika nije uspjelo</translation>
    </message>
    <message>
        <source>Wallet encryption failed due to an internal error. Your wallet was not encrypted.</source>
        <translation>Šifriranje novčanika nije uspjelo zbog interne pogreške. Vaš novčanik nije šifriran.</translation>
    </message>
    <message>
        <source>The supplied passphrases do not match.</source>
        <translation>Priložene lozinke se ne podudaraju.</translation>
    </message>
    <message>
        <source>Wallet unlock failed</source>
        <translation>Otključavanje novčanika nije uspjelo</translation>
    </message>
    <message>
        <source>The passphrase entered for the wallet decryption was incorrect.</source>
        <translation>Lozinka za dešifriranje novčanika nije točna.</translation>
    </message>
    <message>
        <source>Wallet decryption failed</source>
        <translation>Dešifriranje novčanika nije uspjelo</translation>
    </message>
    <message>
        <source>Wallet passphrase was successfully changed.</source>
        <translation>Lozinka novčanika je uspješno promijenjena.</translation>
    </message>
    <message>
        <source>Warning: The Caps Lock key is on!</source>
        <translation>Upozorenje: Caps Lock je uključen!</translation>
    </message>
</context>
<context>
    <name>BanTableModel</name>
    <message>
        <source>IP/Netmask</source>
        <translation>IP/Mrežna maska</translation>
    </message>
    <message>
        <source>Banned Until</source>
        <translation>Zabranjen do</translation>
    </message>
</context>
<context>
    <name>BitcoinGUI</name>
    <message>
        <source>Sign &amp;message...</source>
        <translation>P&amp;otpišite poruku...</translation>
    </message>
    <message>
        <source>Synchronizing with network...</source>
        <translation>Sinkronizira se s mrežom...</translation>
    </message>
    <message>
        <source>&amp;Overview</source>
        <translation>&amp;Pregled</translation>
    </message>
    <message>
        <source>Node</source>
        <translation>Čvor</translation>
    </message>
    <message>
        <source>Show general overview of wallet</source>
        <translation>Prikaži opći pregled novčanika</translation>
    </message>
    <message>
        <source>&amp;Transactions</source>
        <translation>&amp;Transakcije</translation>
    </message>
    <message>
        <source>Browse transaction history</source>
        <translation>Pretražite povijest transakcija</translation>
    </message>
    <message>
        <source>E&amp;xit</source>
        <translation>&amp;Izlaz</translation>
    </message>
    <message>
        <source>Quit application</source>
        <translation>Zatvorite aplikaciju</translation>
    </message>
    <message>
        <source>&amp;About %1</source>
        <translation>&amp;Više o %1</translation>
    </message>
    <message>
        <source>Show information about %1</source>
        <translation>Prikažite informacije o programu %1</translation>
    </message>
    <message>
        <source>About &amp;Qt</source>
        <translation>Više o &amp;Qt</translation>
    </message>
    <message>
        <source>Show information about Qt</source>
        <translation>Prikažite informacije o Qt</translation>
    </message>
    <message>
        <source>&amp;Options...</source>
        <translation>Pos&amp;tavke...</translation>
    </message>
    <message>
        <source>Modify configuration options for %1</source>
        <translation>Promijenite postavke za %1</translation>
    </message>
    <message>
        <source>&amp;Encrypt Wallet...</source>
        <translation>Ši&amp;frirajte novčanik...</translation>
    </message>
    <message>
        <source>&amp;Backup Wallet...</source>
        <translation>Spremite &amp;kopiju novčanika...</translation>
    </message>
    <message>
        <source>&amp;Change Passphrase...</source>
        <translation>Promijenite &amp;lozinku...</translation>
    </message>
    <message>
        <source>&amp;Sending addresses...</source>
        <translation>Adrese za &amp;slanje</translation>
    </message>
    <message>
        <source>&amp;Receiving addresses...</source>
        <translation>Adrese za &amp;primanje</translation>
    </message>
    <message>
        <source>Open &amp;URI...</source>
        <translation>Otvorite &amp;URI...</translation>
    </message>
    <message>
        <source>Wallet:</source>
        <translation>Novčanik:</translation>
    </message>
    <message>
        <source>default wallet</source>
        <translation>uobičajeni novčanik</translation>
    </message>
    <message>
        <source>Click to disable network activity.</source>
        <translation>Kliknite da isključite mrežnu aktivnost.</translation>
    </message>
    <message>
        <source>Network activity disabled.</source>
        <translation>Mrežna aktivnost isključena.</translation>
    </message>
    <message>
        <source>Click to enable network activity again.</source>
        <translation>Kliknite da ponovo uključite mrežnu aktivnost.</translation>
    </message>
    <message>
        <source>Syncing Headers (%1%)...</source>
        <translation>Sinkroniziraju se zaglavlja (%1%)...</translation>
    </message>
    <message>
        <source>Reindexing blocks on disk...</source>
        <translation>Re-indeksiranje blokova na disku...</translation>
    </message>
    <message>
<<<<<<< HEAD
        <source>Send coins to a Particl address</source>
        <translation>Slanje novca na particl adresu</translation>
=======
        <source>Proxy is &lt;b&gt;enabled&lt;/b&gt;: %1</source>
        <translation>Proxy je &lt;b&gt;uključen&lt;/b&gt;: %1</translation>
    </message>
    <message>
        <source>Send coins to a Bitcoin address</source>
        <translation>Pošaljite novac na Bitcoin adresu</translation>
>>>>>>> cf8aa5c7
    </message>
    <message>
        <source>Backup wallet to another location</source>
        <translation>Napravite sigurnosnu kopiju novčanika na drugoj lokaciji</translation>
    </message>
    <message>
        <source>Change the passphrase used for wallet encryption</source>
        <translation>Promijenite lozinku za šifriranje novčanika</translation>
    </message>
    <message>
        <source>&amp;Debug window</source>
        <translation>Konzola za dijagnostiku</translation>
    </message>
    <message>
        <source>Open debugging and diagnostic console</source>
        <translation>Otvorite konzolu za dijagnostiku</translation>
    </message>
    <message>
        <source>&amp;Verify message...</source>
        <translation>&amp;Potvrdite poruku...</translation>
    </message>
    <message>
        <source>Particl</source>
        <translation>Particl</translation>
    </message>
    <message>
        <source>Wallet</source>
        <translation>Novčanik</translation>
    </message>
    <message>
        <source>&amp;Send</source>
        <translation>&amp;Pošaljite</translation>
    </message>
    <message>
        <source>&amp;Receive</source>
        <translation>Pri&amp;mite</translation>
    </message>
    <message>
        <source>&amp;Show / Hide</source>
        <translation>Po&amp;kažite / Sakrijte</translation>
    </message>
    <message>
        <source>Show or hide the main Window</source>
        <translation>Prikažite ili sakrijte glavni prozor</translation>
    </message>
    <message>
        <source>Encrypt the private keys that belong to your wallet</source>
        <translation>Šifrirajte privatne ključeve u novčaniku</translation>
    </message>
    <message>
<<<<<<< HEAD
        <source>Sign messages with your Particl addresses to prove you own them</source>
        <translation>Poruku potpišemo s particl adresom, kako bi dokazali vlasništvo nad tom adresom</translation>
    </message>
    <message>
        <source>Verify messages to ensure they were signed with specified Particl addresses</source>
        <translation>Provjeravanje poruke, kao dokaz, da je potpisana navedenom particl adresom</translation>
=======
        <source>Sign messages with your Bitcoin addresses to prove you own them</source>
        <translation>Poruku potpišemo s Bitcoin adresom, kako bi dokazali vlasništvo nad tom adresom</translation>
    </message>
    <message>
        <source>Verify messages to ensure they were signed with specified Bitcoin addresses</source>
        <translation>Provjerite poruku da je potpisana s navedenom Bitcoin adresom</translation>
>>>>>>> cf8aa5c7
    </message>
    <message>
        <source>&amp;File</source>
        <translation>&amp;Datoteka</translation>
    </message>
    <message>
        <source>&amp;Settings</source>
        <translation>&amp;Postavke</translation>
    </message>
    <message>
        <source>&amp;Help</source>
        <translation>&amp;Pomoć</translation>
    </message>
    <message>
        <source>Tabs toolbar</source>
        <translation>Traka kartica</translation>
    </message>
    <message>
<<<<<<< HEAD
        <source>Request payments (generates QR codes and particl: URIs)</source>
        <translation>Zatraži uplatu (stvara QR kod i particl: URI adresu)</translation>
=======
        <source>Request payments (generates QR codes and bitcoin: URIs)</source>
        <translation>Zatražite uplatu (stvara QR kod i bitcoin: URI adresu)</translation>
>>>>>>> cf8aa5c7
    </message>
    <message>
        <source>Show the list of used sending addresses and labels</source>
        <translation>Prikažite popis korištenih adresa i oznaka za slanje novca</translation>
    </message>
    <message>
        <source>Show the list of used receiving addresses and labels</source>
        <translation>Prikažite popis korištenih adresa i oznaka za primanje novca</translation>
    </message>
    <message>
<<<<<<< HEAD
        <source>Open a particl: URI or payment request</source>
        <translation>Otvori particl: URI adresu ili zahtjev za uplatu</translation>
=======
        <source>Open a bitcoin: URI or payment request</source>
        <translation>Otvorite bitcoin: URI adresu ili zahtjev za uplatu</translation>
>>>>>>> cf8aa5c7
    </message>
    <message>
        <source>&amp;Command-line options</source>
        <translation>Opcije &amp;naredbene linije</translation>
    </message>
    <message numerus="yes">
        <source>%n active connection(s) to Particl network</source>
        <translation><numerusform>%n aktivna veza na Particl mrežu</numerusform><numerusform>%n aktivnih veza na Particl mrežu</numerusform><numerusform>%n aktivnih veza na Particl mrežu</numerusform></translation>
    </message>
    <message>
        <source>Indexing blocks on disk...</source>
        <translation>Indeksiraju se blokovi na disku...</translation>
    </message>
    <message>
        <source>Processing blocks on disk...</source>
        <translation>Procesiraju se blokovi na disku...</translation>
    </message>
    <message numerus="yes">
        <source>Processed %n block(s) of transaction history.</source>
        <translation><numerusform>Obrađen %n blok povijesti transakcije.</numerusform><numerusform>Obrađeno %n bloka povijesti transakcije.</numerusform><numerusform>Obrađeno %n blokova povijesti transakcije.</numerusform></translation>
    </message>
    <message>
        <source>%1 behind</source>
        <translation>%1 iza</translation>
    </message>
    <message>
        <source>Last received block was generated %1 ago.</source>
        <translation>Zadnji primljeni blok je bio ustvaren prije %1.</translation>
    </message>
    <message>
        <source>Transactions after this will not yet be visible.</source>
        <translation>Transakcije izvršene za tim blokom nisu još prikazane.</translation>
    </message>
    <message>
        <source>Error</source>
        <translation>Greška</translation>
    </message>
    <message>
        <source>Warning</source>
        <translation>Upozorenje</translation>
    </message>
    <message>
        <source>Information</source>
        <translation>Informacija</translation>
    </message>
    <message>
        <source>Up to date</source>
        <translation>Ažurno</translation>
    </message>
    <message>
        <source>Show the %1 help message to get a list with possible Bitcoin command-line options</source>
        <translation>Prikažite pomoć programa %1 kako biste ispisali moguće opcije preko terminala</translation>
    </message>
    <message>
        <source>%1 client</source>
        <translation>%1 klijent</translation>
    </message>
    <message>
        <source>Connecting to peers...</source>
        <translation>Spaja se na klijente...</translation>
    </message>
    <message>
        <source>Catching up...</source>
        <translation>Ažuriranje...</translation>
    </message>
    <message>
        <source>Date: %1
</source>
        <translation>Datum: %1
</translation>
    </message>
    <message>
        <source>Amount: %1
</source>
        <translation>Iznos: %1
</translation>
    </message>
    <message>
        <source>Wallet: %1
</source>
        <translation>Novčanik: %1</translation>
    </message>
    <message>
        <source>Type: %1
</source>
        <translation>Vrsta: %1
</translation>
    </message>
    <message>
        <source>Label: %1
</source>
        <translation>Oznaka: %1
</translation>
    </message>
    <message>
        <source>Address: %1
</source>
        <translation>Adresa: %1
</translation>
    </message>
    <message>
        <source>Sent transaction</source>
        <translation>Poslana transakcija</translation>
    </message>
    <message>
        <source>Incoming transaction</source>
        <translation>Dolazna transakcija</translation>
    </message>
    <message>
        <source>HD key generation is &lt;b&gt;enabled&lt;/b&gt;</source>
        <translation>Generiranje HD ključeva je &lt;b&gt;uključeno&lt;/b&gt;</translation>
    </message>
    <message>
        <source>HD key generation is &lt;b&gt;disabled&lt;/b&gt;</source>
        <translation>Generiranje HD ključeva je &lt;b&gt;isključeno&lt;/b&gt;</translation>
    </message>
    <message>
        <source>Wallet is &lt;b&gt;encrypted&lt;/b&gt; and currently &lt;b&gt;unlocked&lt;/b&gt;</source>
        <translation>Novčanik je &lt;b&gt;šifriran&lt;/b&gt; i trenutno &lt;b&gt;otključan&lt;/b&gt;</translation>
    </message>
    <message>
        <source>Wallet is &lt;b&gt;encrypted&lt;/b&gt; and currently &lt;b&gt;locked&lt;/b&gt;</source>
        <translation>Novčanik je &lt;b&gt;šifriran&lt;/b&gt; i trenutno &lt;b&gt;zaključan&lt;/b&gt;</translation>
    </message>
    <message>
        <source>A fatal error occurred. Bitcoin can no longer continue safely and will quit.</source>
        <translation>Dogodila se kobna greška. Bitcoin ne može više sigurno nastaviti te će se zatvoriti.</translation>
    </message>
</context>
<context>
    <name>CoinControlDialog</name>
    <message>
        <source>Coin Selection</source>
        <translation>Izbor ulaza transakcije</translation>
    </message>
    <message>
        <source>Quantity:</source>
        <translation>Količina:</translation>
    </message>
    <message>
        <source>Bytes:</source>
        <translation>Bajtova:</translation>
    </message>
    <message>
        <source>Amount:</source>
        <translation>Iznos:</translation>
    </message>
    <message>
        <source>Fee:</source>
        <translation>Naknada:</translation>
    </message>
    <message>
        <source>Dust:</source>
        <translation>Prašina:</translation>
    </message>
    <message>
        <source>After Fee:</source>
        <translation>Nakon naknade:</translation>
    </message>
    <message>
        <source>Change:</source>
        <translation>Vraćeno:</translation>
    </message>
    <message>
        <source>(un)select all</source>
        <translation>Izaberi sve/ništa</translation>
    </message>
    <message>
        <source>Tree mode</source>
        <translation>Prikažite kao stablo</translation>
    </message>
    <message>
        <source>List mode</source>
        <translation>Prikažite kao listu</translation>
    </message>
    <message>
        <source>Amount</source>
        <translation>Iznos</translation>
    </message>
    <message>
        <source>Received with label</source>
        <translation>Primljeno pod oznakom</translation>
    </message>
    <message>
        <source>Received with address</source>
        <translation>Primljeno na adresu</translation>
    </message>
    <message>
        <source>Date</source>
        <translation>Datum</translation>
    </message>
    <message>
        <source>Confirmations</source>
        <translation>Broj potvrda</translation>
    </message>
    <message>
        <source>Confirmed</source>
        <translation>Potvrđeno</translation>
    </message>
    <message>
        <source>Copy address</source>
        <translation>Kopirajte adresu</translation>
    </message>
    <message>
        <source>Copy label</source>
        <translation>Kopirajte oznaku</translation>
    </message>
    <message>
        <source>Copy amount</source>
        <translation>Kopirajte iznos</translation>
    </message>
    <message>
        <source>Copy transaction ID</source>
        <translation>Kopirajte ID transakcije</translation>
    </message>
    <message>
        <source>Lock unspent</source>
        <translation>Zaključajte nepotrošen input</translation>
    </message>
    <message>
        <source>Unlock unspent</source>
        <translation>Otključajte nepotrošen input</translation>
    </message>
    <message>
        <source>Copy quantity</source>
        <translation>Kopirajte iznos</translation>
    </message>
    <message>
        <source>Copy fee</source>
        <translation>Kopirajte naknadu</translation>
    </message>
    <message>
        <source>Copy after fee</source>
        <translation>Kopirajte iznos nakon naknade</translation>
    </message>
    <message>
        <source>Copy bytes</source>
        <translation>Kopirajte količinu bajtova</translation>
    </message>
    <message>
        <source>Copy dust</source>
        <translation>Kopirajte prašinu</translation>
    </message>
    <message>
        <source>Copy change</source>
        <translation>Kopirajte ostatak</translation>
    </message>
    <message>
        <source>(%1 locked)</source>
        <translation>(%1 zaključen)</translation>
    </message>
    <message>
        <source>yes</source>
        <translation>da</translation>
    </message>
    <message>
        <source>no</source>
        <translation>ne</translation>
    </message>
    <message>
        <source>This label turns red if any recipient receives an amount smaller than the current dust threshold.</source>
        <translation>Oznaka postane crvene boje ako bilo koji primatelj dobije iznos manji od trenutnog praga "prašine" (sićušnog iznosa).</translation>
    </message>
    <message>
        <source>Can vary +/- %1 satoshi(s) per input.</source>
        <translation>Može varirati +/- %1 satoši(ja) po inputu.</translation>
    </message>
    <message>
        <source>(no label)</source>
        <translation>(nema oznake)</translation>
    </message>
    <message>
        <source>change from %1 (%2)</source>
        <translation>ostatak od %1 (%2)</translation>
    </message>
    <message>
        <source>(change)</source>
        <translation>(ostatak)</translation>
    </message>
</context>
<context>
    <name>EditAddressDialog</name>
    <message>
        <source>Edit Address</source>
        <translation>Uredite adresu</translation>
    </message>
    <message>
        <source>&amp;Label</source>
        <translation>&amp;Oznaka</translation>
    </message>
    <message>
        <source>The label associated with this address list entry</source>
<<<<<<< HEAD
        <translation>Oznaka particl adrese</translation>
    </message>
    <message>
        <source>The address associated with this address list entry. This can only be modified for sending addresses.</source>
        <translation>Particl adresa. Izmjene adrese su moguće samo za adrese za slanje.</translation>
=======
        <translation>Oznaka ovog zapisa u adresaru</translation>
    </message>
    <message>
        <source>The address associated with this address list entry. This can only be modified for sending addresses.</source>
        <translation>Adresa ovog zapisa u adresaru. Može se mijenjati samo kod adresa za slanje.</translation>
>>>>>>> cf8aa5c7
    </message>
    <message>
        <source>&amp;Address</source>
        <translation>&amp;Adresa</translation>
    </message>
    <message>
        <source>New sending address</source>
        <translation>Nova adresa za slanje</translation>
    </message>
    <message>
        <source>Edit receiving address</source>
        <translation>Uredi adresu za primanje</translation>
    </message>
    <message>
        <source>Edit sending address</source>
        <translation>Uredi adresu za slanje</translation>
    </message>
    <message>
<<<<<<< HEAD
        <source>The entered address "%1" is not a valid Particl address.</source>
        <translation>Upisana adresa "%1" nije valjana particl adresa.</translation>
=======
        <source>The entered address "%1" is not a valid Bitcoin address.</source>
        <translation>Upisana adresa "%1" nije valjana Bitcoin adresa.</translation>
    </message>
    <message>
        <source>Address "%1" already exists as a receiving address with label "%2" and so cannot be added as a sending address.</source>
        <translation>Adresa "%1" već postoji kao primateljska adresa s oznakom "%2" te se ne može dodati kao pošiljateljska adresa.</translation>
    </message>
    <message>
        <source>The entered address "%1" is already in the address book with label "%2".</source>
        <translation>Unesena adresa "%1" postoji već u imeniku pod oznakom "%2".</translation>
>>>>>>> cf8aa5c7
    </message>
    <message>
        <source>Could not unlock wallet.</source>
        <translation>Ne može se otključati novčanik.</translation>
    </message>
    <message>
        <source>New key generation failed.</source>
        <translation>Stvaranje novog ključa nije uspjelo.</translation>
    </message>
</context>
<context>
    <name>FreespaceChecker</name>
    <message>
        <source>A new data directory will be created.</source>
        <translation>Bit će stvorena nova podatkovna mapa.</translation>
    </message>
    <message>
        <source>name</source>
        <translation>ime</translation>
    </message>
    <message>
        <source>Directory already exists. Add %1 if you intend to create a new directory here.</source>
        <translation>Mapa već postoji. Dodajte %1 ako namjeravate stvoriti novu mapu ovdje.</translation>
    </message>
    <message>
        <source>Path already exists, and is not a directory.</source>
        <translation>Put već postoji i nije mapa.</translation>
    </message>
    <message>
        <source>Cannot create data directory here.</source>
        <translation>Nije moguće stvoriti direktorij za podatke na tom mjestu.</translation>
    </message>
</context>
<context>
    <name>HelpMessageDialog</name>
    <message>
        <source>version</source>
        <translation>verzija</translation>
    </message>
    <message>
        <source>(%1-bit)</source>
        <translation>(%1-bit)</translation>
    </message>
    <message>
        <source>About %1</source>
        <translation>O programu %1</translation>
    </message>
    <message>
        <source>Command-line options</source>
        <translation>Opcije programa u naredbenoj liniji</translation>
    </message>
</context>
<context>
    <name>Intro</name>
    <message>
        <source>Welcome</source>
        <translation>Dobrodošli</translation>
    </message>
    <message>
<<<<<<< HEAD
        <source>Particl</source>
        <translation>Particl</translation>
=======
        <source>Welcome to %1.</source>
        <translation>Dobrodošli u %1.</translation>
    </message>
    <message>
        <source>As this is the first time the program is launched, you can choose where %1 will store its data.</source>
        <translation>Kako je ovo prvi put da je ova aplikacija pokrenuta, možete izabrati gdje će %1 spremati svoje podatke.</translation>
    </message>
    <message>
        <source>When you click OK, %1 will begin to download and process the full %4 block chain (%2GB) starting with the earliest transactions in %3 when %4 initially launched.</source>
        <translation>Kada kliknete OK, %1 počet će preuzimati i procesirati cijeli lanac blokova (%2GB) počevši s najranijim transakcijama u %3 kad je %4 prvi put pokrenut.</translation>
    </message>
    <message>
        <source>This initial synchronisation is very demanding, and may expose hardware problems with your computer that had previously gone unnoticed. Each time you run %1, it will continue downloading where it left off.</source>
        <translation>Početna sinkronizacija je vrlo zahtjevna i može otkriti hardverske probleme kod vašeg računala koji su prije prošli nezamijećeno. Svaki put kad pokrenete %1, nastavit će preuzimati odakle je stao.</translation>
    </message>
    <message>
        <source>If you have chosen to limit block chain storage (pruning), the historical data must still be downloaded and processed, but will be deleted afterward to keep your disk usage low.</source>
        <translation>Ako odlučite ograničiti spremanje lanca blokova pomoću pruninga (obrezivanja), treba preuzeti i procesirati povijesne podatke. Bit će obrisani naknadno kako bi se smanjila količina zauzetog prostora na disku.</translation>
    </message>
    <message>
        <source>Use the default data directory</source>
        <translation>Koristite uobičajenu podatkovnu mapu</translation>
    </message>
    <message>
        <source>Use a custom data directory:</source>
        <translation>Odaberite različitu podatkovnu mapu:</translation>
    </message>
    <message>
        <source>Bitcoin</source>
        <translation>Bitcoin</translation>
>>>>>>> cf8aa5c7
    </message>
    <message>
        <source>At least %1 GB of data will be stored in this directory, and it will grow over time.</source>
        <translation>Bit će spremljeno barem %1 GB podataka u ovoj mapi te će se povećati tijekom vremena.</translation>
    </message>
    <message>
        <source>Approximately %1 GB of data will be stored in this directory.</source>
        <translation>Otprilike %1 GB podataka bit će spremljeno u ovoj mapi.</translation>
    </message>
    <message>
        <source>%1 will download and store a copy of the Bitcoin block chain.</source>
        <translation>%1 preuzet će i pohraniti kopiju Bitcoinovog lanca blokova.</translation>
    </message>
    <message>
        <source>The wallet will also be stored in this directory.</source>
        <translation>Novčanik bit će pohranjen u ovoj mapi.</translation>
    </message>
    <message>
        <source>Error: Specified data directory "%1" cannot be created.</source>
        <translation>Greška: Zadana podatkovna mapa "%1" ne može biti stvorena.</translation>
    </message>
    <message>
        <source>Error</source>
        <translation>Greška</translation>
    </message>
    <message numerus="yes">
        <source>%n GB of free space available</source>
        <translation><numerusform>Dostupno %n GB slobodnog prostora</numerusform><numerusform>Dostupno %n GB slobodnog prostora</numerusform><numerusform>Dostupno %n GB slobodnog prostora</numerusform></translation>
    </message>
    </context>
<context>
    <name>ModalOverlay</name>
    <message>
        <source>Form</source>
        <translation>Oblik</translation>
    </message>
    <message>
        <source>Recent transactions may not yet be visible, and therefore your wallet's balance might be incorrect. This information will be correct once your wallet has finished synchronizing with the bitcoin network, as detailed below.</source>
        <translation>Nedavne transakcije možda još nisu vidljive pa vam stanje novčanika može biti netočno. Ove informacije bit će točne nakon što vaš novčanik dovrši sinkronizaciju s Bitcoinovom mrežom, kako je opisano dolje.</translation>
    </message>
    <message>
        <source>Attempting to spend bitcoins that are affected by not-yet-displayed transactions will not be accepted by the network.</source>
        <translation>Mreža neće prihvatiti pokušaje trošenja bitcoina koji su utjecani sa strane transakcija koje još nisu vidljive.</translation>
    </message>
    <message>
        <source>Number of blocks left</source>
        <translation>Broj preostalih blokova</translation>
    </message>
    <message>
        <source>Unknown...</source>
        <translation>Nepoznato...</translation>
    </message>
    <message>
        <source>Last block time</source>
        <translation>Posljednje vrijeme bloka</translation>
    </message>
    <message>
        <source>Progress</source>
        <translation>Napredak</translation>
    </message>
    <message>
        <source>Progress increase per hour</source>
        <translation>Postotak povećanja napretka na sat</translation>
    </message>
    <message>
        <source>calculating...</source>
        <translation>računa...</translation>
    </message>
    <message>
        <source>Estimated time left until synced</source>
        <translation>Preostalo vrijeme do završetka sinkronizacije</translation>
    </message>
    <message>
        <source>Hide</source>
        <translation>Sakrijte</translation>
    </message>
    <message>
        <source>Unknown. Syncing Headers (%1)...</source>
        <translation>Nepoznato. Sinkroniziraju se zaglavlja (%1)...</translation>
    </message>
</context>
<context>
    <name>OpenURIDialog</name>
    <message>
        <source>Open URI</source>
        <translation>Otvori URI adresu</translation>
    </message>
    <message>
        <source>Open payment request from URI or file</source>
        <translation>Otvori zahtjev za plaćanje iz URI adrese ili datoteke</translation>
    </message>
    <message>
        <source>URI:</source>
        <translation>URI:</translation>
    </message>
    <message>
        <source>Select payment request file</source>
        <translation>Izaberi datoteku zahtjeva za plaćanje</translation>
    </message>
    <message>
        <source>Select payment request file to open</source>
        <translation>Izaberi datoteku zahtjeva za plaćanje</translation>
    </message>
</context>
<context>
    <name>OptionsDialog</name>
    <message>
        <source>Options</source>
        <translation>Postavke</translation>
    </message>
    <message>
        <source>&amp;Main</source>
        <translation>&amp;Glavno</translation>
    </message>
    <message>
        <source>Automatically start %1 after logging in to the system.</source>
        <translation>Automatski pokrenite %1 nakon prijave u sustav.</translation>
    </message>
    <message>
        <source>&amp;Start %1 on system login</source>
        <translation>&amp;Pokrenite %1 kod prijave u sustav</translation>
    </message>
    <message>
        <source>Size of &amp;database cache</source>
        <translation>Veličina predmemorije baze podataka</translation>
    </message>
    <message>
        <source>MB</source>
        <translation>MB</translation>
    </message>
    <message>
        <source>Number of script &amp;verification threads</source>
        <translation>Broj CPU niti za verifikaciju transakcija</translation>
    </message>
    <message>
        <source>IP address of the proxy (e.g. IPv4: 127.0.0.1 / IPv6: ::1)</source>
        <translation>IP adresa proxy servera (npr. IPv4: 127.0.0.1 / IPv6: ::1)</translation>
    </message>
    <message>
        <source>Shows if the supplied default SOCKS5 proxy is used to reach peers via this network type.</source>
        <translation>Prikazuje se ako je isporučeni uobičajeni SOCKS5 proxy korišten radi dohvaćanja klijenata preko ovog tipa mreže.</translation>
    </message>
    <message>
        <source>Use separate SOCKS&amp;5 proxy to reach peers via Tor hidden services:</source>
        <translation>Koristite zaseban SOCKS&amp;5 proxy kako biste dohvatili klijente preko Tora:</translation>
    </message>
    <message>
        <source>Hide the icon from the system tray.</source>
        <translation>Sakrijte ikonu sa sustavne trake.</translation>
    </message>
    <message>
        <source>&amp;Hide tray icon</source>
        <translation>&amp;Sakrijte ikonu</translation>
    </message>
    <message>
        <source>Minimize instead of exit the application when the window is closed. When this option is enabled, the application will be closed only after selecting Exit in the menu.</source>
        <translation>Minimizirati aplikaciju umjesto zatvoriti, kada se zatvori prozor. Kada je ova opcija omogućena, aplikacija će biti zatvorena tek nakon odabira naredbe Izlaz u izborniku.</translation>
    </message>
    <message>
        <source>Third party URLs (e.g. a block explorer) that appear in the transactions tab as context menu items. %s in the URL is replaced by transaction hash. Multiple URLs are separated by vertical bar |.</source>
        <translation>URL-ovi treće stranke (npr. preglednik blokova) koji se javljaju u kartici transakcija kao elementi kontekstnog izbornika. %s u URL-u zamijenjen je hashom transakcije. Višestruki URL-ovi su odvojeni vertikalnom crtom |.</translation>
    </message>
    <message>
        <source>Active command-line options that override above options:</source>
        <translation>Aktivne terminalne opcije koje poništavaju navedene opcije:</translation>
    </message>
    <message>
        <source>Open the %1 configuration file from the working directory.</source>
        <translation>Otvorite konfiguracijsku datoteku programa %1 s radne mape.</translation>
    </message>
    <message>
        <source>Open Configuration File</source>
        <translation>Otvorite konfiguracijsku datoteku</translation>
    </message>
    <message>
        <source>Reset all client options to default.</source>
        <translation>Nastavi sve postavke programa na početne vrijednosti.</translation>
    </message>
    <message>
        <source>&amp;Reset Options</source>
        <translation>Po&amp;nastavi postavke</translation>
    </message>
    <message>
        <source>&amp;Network</source>
        <translation>&amp;Mreža</translation>
    </message>
    <message>
        <source>Disables some advanced features but all blocks will still be fully validated. Reverting this setting requires re-downloading the entire blockchain. Actual disk usage may be somewhat higher.</source>
        <translation>Isključuje napredne mogućnosti ali će svi blokovi ipak biti potpuno validirani. Vraćanje na prijašnje stanje zahtijeva ponovo preuzimanje cijelog lanca blokova. Realna količina zauzetog prostora na disku može biti ponešto veća.</translation>
    </message>
    <message>
        <source>Prune &amp;block storage to</source>
        <translation>Obrezujte pohranu &amp;blokova na</translation>
    </message>
    <message>
        <source>GB</source>
        <translation>GB</translation>
    </message>
    <message>
        <source>Reverting this setting requires re-downloading the entire blockchain.</source>
        <translation>Vraćanje na prijašnje stanje zahtijeva ponovo preuzimanje cijelog lanca blokova.</translation>
    </message>
    <message>
        <source>(0 = auto, &lt;0 = leave that many cores free)</source>
        <translation>(0 = automatski odredite, &lt;0 = ostavite slobodno upravo toliko jezgri)</translation>
    </message>
    <message>
        <source>W&amp;allet</source>
        <translation>&amp;Novčanik</translation>
    </message>
    <message>
        <source>Expert</source>
        <translation>Stručne postavke</translation>
    </message>
    <message>
        <source>Enable coin &amp;control features</source>
        <translation>Uključite postavke kontroliranja inputa</translation>
    </message>
    <message>
        <source>If you disable the spending of unconfirmed change, the change from a transaction cannot be used until that transaction has at least one confirmation. This also affects how your balance is computed.</source>
        <translation>Ako isključite trošenje nepotvrđenog ostatka, ostatak transakcije ne može biti korišten dok ta transakcija ne dobije barem jednu potvrdu. Također utječe na to kako je vaše stanje računato.</translation>
    </message>
    <message>
        <source>&amp;Spend unconfirmed change</source>
        <translation>&amp;Trošenje nepotvrđenih vraćenih iznosa</translation>
    </message>
    <message>
        <source>Automatically open the Particl client port on the router. This only works when your router supports UPnP and it is enabled.</source>
        <translation>Automatski otvori port Particl klijenta na ruteru. To radi samo ako ruter podržava UPnP i ako je omogućen.</translation>
    </message>
    <message>
        <source>Map port using &amp;UPnP</source>
        <translation>Mapiraj port koristeći &amp;UPnP</translation>
    </message>
    <message>
        <source>Accept connections from outside.</source>
        <translation>Prihvatite veze izvana.</translation>
    </message>
    <message>
        <source>Allow incomin&amp;g connections</source>
        <translation>Dozvolite dolazeće veze</translation>
    </message>
    <message>
        <source>Connect to the Bitcoin network through a SOCKS5 proxy.</source>
        <translation>Spojite se na Bitcoin mrežu kroz SOCKS5 proxy.</translation>
    </message>
    <message>
        <source>&amp;Connect through SOCKS5 proxy (default proxy):</source>
        <translation>&amp;Spojite se kroz SOCKS5 proxy (uobičajeni proxy)</translation>
    </message>
    <message>
        <source>Proxy &amp;IP:</source>
        <translation>Proxy &amp;IP:</translation>
    </message>
    <message>
        <source>&amp;Port:</source>
        <translation>&amp;Vrata:</translation>
    </message>
    <message>
        <source>Port of the proxy (e.g. 9050)</source>
        <translation>Proxy vrata (npr. 9050)</translation>
    </message>
    <message>
        <source>Used for reaching peers via:</source>
        <translation>Korišten za dohvaćanje klijenata preko:</translation>
    </message>
    <message>
        <source>IPv4</source>
        <translation>IPv4-a</translation>
    </message>
    <message>
        <source>IPv6</source>
        <translation>IPv6-a</translation>
    </message>
    <message>
        <source>Tor</source>
        <translation>Tora</translation>
    </message>
    <message>
        <source>Connect to the Bitcoin network through a separate SOCKS5 proxy for Tor hidden services.</source>
        <translation>Spojite se na Bitcoin mrežu kroz zaseban SOCKS5 proxy za povezivanje na Tor.</translation>
    </message>
    <message>
        <source>&amp;Window</source>
        <translation>&amp;Prozor</translation>
    </message>
    <message>
        <source>Show only a tray icon after minimizing the window.</source>
        <translation>Prikaži samo ikonu u sistemskoj traci nakon minimiziranja prozora</translation>
    </message>
    <message>
        <source>&amp;Minimize to the tray instead of the taskbar</source>
        <translation>&amp;Minimiziraj u sistemsku traku umjesto u traku programa</translation>
    </message>
    <message>
        <source>M&amp;inimize on close</source>
        <translation>M&amp;inimiziraj kod zatvaranja</translation>
    </message>
    <message>
        <source>&amp;Display</source>
        <translation>&amp;Prikaz</translation>
    </message>
    <message>
        <source>User Interface &amp;language:</source>
        <translation>Jezi&amp;k sučelja:</translation>
    </message>
    <message>
        <source>The user interface language can be set here. This setting will take effect after restarting %1.</source>
        <translation>Jezik korisničkog sučelja može se postaviti ovdje. Postavka će vrijediti nakon ponovnog pokretanja programa %1.</translation>
    </message>
    <message>
        <source>&amp;Unit to show amounts in:</source>
        <translation>&amp;Jedinica za prikaz iznosa:</translation>
    </message>
    <message>
        <source>Choose the default subdivision unit to show in the interface and when sending coins.</source>
        <translation>Izaberite željeni najmanji dio particla koji će biti prikazan u sučelju i koji će se koristiti za plaćanje.</translation>
    </message>
    <message>
        <source>Whether to show coin control features or not.</source>
        <translation>Ovisi želite li prikazati mogućnosti kontroliranja inputa ili ne.</translation>
    </message>
    <message>
        <source>&amp;Third party transaction URLs</source>
        <translation>&amp;URL-ovi treće stranke o transakciji</translation>
    </message>
    <message>
        <source>&amp;OK</source>
        <translation>&amp;U redu</translation>
    </message>
    <message>
        <source>&amp;Cancel</source>
        <translation>&amp;Odustani</translation>
    </message>
    <message>
        <source>default</source>
        <translation>standardne vrijednosti</translation>
    </message>
    <message>
        <source>none</source>
        <translation>ništa</translation>
    </message>
    <message>
        <source>Confirm options reset</source>
        <translation>Potvrdite resetiranje opcija</translation>
    </message>
    <message>
        <source>Client restart required to activate changes.</source>
        <translation>Potrebno je ponovno pokretanje klijenta kako bi se promjene aktivirale.</translation>
    </message>
    <message>
        <source>Client will be shut down. Do you want to proceed?</source>
        <translation>Zatvorit će se klijent. Želite li nastaviti?</translation>
    </message>
    <message>
        <source>Configuration options</source>
        <translation>Konfiguracijske postavke</translation>
    </message>
    <message>
        <source>The configuration file is used to specify advanced user options which override GUI settings. Additionally, any command-line options will override this configuration file.</source>
        <translation>Ova konfiguracijska datoteka je korištena za specificiranje napredne korisničke opcije koje će poništiti postavke GUI-a. Također će bilo koje opcije navedene preko terminala poništiti ovu konfiguracijsku datoteku.</translation>
    </message>
    <message>
        <source>Error</source>
        <translation>Greška</translation>
    </message>
    <message>
        <source>The configuration file could not be opened.</source>
        <translation>Konfiguracijska datoteka nije se mogla otvoriti.</translation>
    </message>
    <message>
        <source>This change would require a client restart.</source>
        <translation>Ova promjena zahtijeva da se klijent ponovo pokrene.</translation>
    </message>
    <message>
        <source>The supplied proxy address is invalid.</source>
        <translation>Priložena proxy adresa je nevažeća.</translation>
    </message>
</context>
<context>
    <name>OverviewPage</name>
    <message>
        <source>Form</source>
        <translation>Oblik</translation>
    </message>
    <message>
        <source>The displayed information may be out of date. Your wallet automatically synchronizes with the Particl network after a connection is established, but this process has not completed yet.</source>
        <translation>Prikazani podatci mogu biti zastarjeli. Vaš novčanik se automatski sinkronizira s Particl mrežom kada je veza uspostavljena, ali taj proces još nije završen.</translation>
    </message>
    <message>
        <source>Watch-only:</source>
        <translation>Isključivno promatrane adrese:</translation>
    </message>
    <message>
        <source>Available:</source>
        <translation>Dostupno:</translation>
    </message>
    <message>
        <source>Your current spendable balance</source>
        <translation>Trenutno stanje koje možete trošiti</translation>
    </message>
    <message>
        <source>Pending:</source>
        <translation>Neriješeno:</translation>
    </message>
    <message>
        <source>Total of transactions that have yet to be confirmed, and do not yet count toward the spendable balance</source>
        <translation>Ukupan iznos transakcija koje se još moraju potvrditi te se ne računa kao stanje koje se može trošiti</translation>
    </message>
    <message>
        <source>Immature:</source>
        <translation>Nezrelo:</translation>
    </message>
    <message>
        <source>Mined balance that has not yet matured</source>
        <translation>Izrudareno stanje koje još nije dozrijevalo</translation>
    </message>
    <message>
        <source>Balances</source>
        <translation>Stanja</translation>
    </message>
    <message>
        <source>Total:</source>
        <translation>Ukupno:</translation>
    </message>
    <message>
        <source>Your current total balance</source>
        <translation>Vaše trenutno svekupno stanje</translation>
    </message>
    <message>
        <source>Your current balance in watch-only addresses</source>
        <translation>Vaše trenutno stanje kod eksluzivno promatranih (watch-only) adresa</translation>
    </message>
    <message>
        <source>Spendable:</source>
        <translation>Stanje koje se može trošiti:</translation>
    </message>
    <message>
        <source>Recent transactions</source>
        <translation>Nedavne transakcije</translation>
    </message>
    <message>
        <source>Unconfirmed transactions to watch-only addresses</source>
        <translation>Nepotvrđene transakcije isključivo promatranim adresama</translation>
    </message>
    <message>
        <source>Mined balance in watch-only addresses that has not yet matured</source>
        <translation>Izrudareno stanje na isključivo promatranim adresama koje još nije dozrijevalo</translation>
    </message>
    <message>
        <source>Current total balance in watch-only addresses</source>
        <translation>Trenutno ukupno stanje na isključivo promatranim adresama</translation>
    </message>
</context>
<context>
    <name>PaymentServer</name>
    <message>
        <source>Payment request error</source>
        <translation>Greška kod zahtjeva za plaćanje</translation>
    </message>
    <message>
        <source>Cannot start bitcoin: click-to-pay handler</source>
        <translation>Ne može se pokrenuti klijent: rukovatelj "kliknite da platite"</translation>
    </message>
    <message>
        <source>URI handling</source>
        <translation>URI upravljanje</translation>
    </message>
    <message>
        <source>'bitcoin://' is not a valid URI. Use 'bitcoin:' instead.</source>
        <translation>'bitcoin://' nije ispravan URI. Koristite 'bitcoin:' umjesto toga.</translation>
    </message>
    <message>
        <source>Payment request fetch URL is invalid: %1</source>
        <translation>URL za dohvatu zahtjeva za plaćanje neispravan: %1</translation>
    </message>
    <message>
        <source>Invalid payment address %1</source>
        <translation>Nevažeća adresa za plaćanje %1</translation>
    </message>
    <message>
        <source>URI cannot be parsed! This can be caused by an invalid Bitcoin address or malformed URI parameters.</source>
        <translation>Ne može se parsirati URI! Uzrok tomu može biti nevažeća Bitcoin adresa ili neispravni parametri kod URI-a.</translation>
    </message>
    <message>
        <source>Payment request file handling</source>
        <translation>Rukovanje datotekom zahtjeva za plaćanje</translation>
    </message>
    <message>
        <source>Payment request file cannot be read! This can be caused by an invalid payment request file.</source>
        <translation>Nije moguće iščitati datoteku zahtjeva za plaćanje! Uzrok tomu može biti nevažeća datoteka zahtjeva za plaćanje.</translation>
    </message>
    <message>
        <source>Payment request rejected</source>
        <translation>Zahtjev za plaćanje odbijen</translation>
    </message>
    <message>
        <source>Payment request network doesn't match client network.</source>
        <translation>Mreža zahtjeva za plaćanje ne poklapa se s mrežom klijenta.</translation>
    </message>
    <message>
        <source>Payment request expired.</source>
        <translation>Zahtjev za plaćanje istekao.</translation>
    </message>
    <message>
        <source>Payment request is not initialized.</source>
        <translation>Zahtjev za plaćanje nije inicijaliziran.</translation>
    </message>
    <message>
        <source>Unverified payment requests to custom payment scripts are unsupported.</source>
        <translation>Neprovjereni zahtjevi za plaćanje prilagođenim skriptima za plaćanje su nepodržani.</translation>
    </message>
    <message>
        <source>Invalid payment request.</source>
        <translation>Nevažeći zahtjev za plaćanje.</translation>
    </message>
    <message>
        <source>Requested payment amount of %1 is too small (considered dust).</source>
        <translation>Traženi iznos plaćanja %1 je premalen (smatra se "prašinom", sićušnim iznosom).</translation>
    </message>
    <message>
        <source>Refund from %1</source>
        <translation>Povrat iz %1</translation>
    </message>
    <message>
        <source>Payment request %1 is too large (%2 bytes, allowed %3 bytes).</source>
        <translation>Zahtjev za plaćanje %1 je prevelik (%2 bajt(ov)a, dozvoljeno %3 bajt(ov)a).</translation>
    </message>
    <message>
        <source>Error communicating with %1: %2</source>
        <translation>Greška kod komuniciranja s %1: %2</translation>
    </message>
    <message>
        <source>Payment request cannot be parsed!</source>
        <translation>Zahtjev za plaćanje ne može se parsirati!</translation>
    </message>
    <message>
        <source>Bad response from server %1</source>
        <translation>Neispravan odgovor sa strane servera %1</translation>
    </message>
    <message>
        <source>Network request error</source>
        <translation>Greška kod mrežnog zahtjeva</translation>
    </message>
    <message>
        <source>Payment acknowledged</source>
        <translation>Plaćanje priznato</translation>
    </message>
</context>
<context>
    <name>PeerTableModel</name>
    <message>
        <source>User Agent</source>
        <translation>Korisnički agent</translation>
    </message>
    <message>
        <source>Node/Service</source>
        <translation>Čvor/Servis</translation>
    </message>
    <message>
        <source>NodeId</source>
        <translation>NodeId (ID čvora)</translation>
    </message>
    <message>
        <source>Ping</source>
        <translation>Ping</translation>
    </message>
    <message>
        <source>Sent</source>
        <translation>Poslano</translation>
    </message>
    <message>
        <source>Received</source>
        <translation>Primljeno</translation>
    </message>
</context>
<context>
    <name>QObject</name>
    <message>
        <source>Amount</source>
        <translation>Iznos</translation>
    </message>
    <message>
        <source>Enter a Bitcoin address (e.g. %1)</source>
        <translation>Unesite Bitcoin adresu (npr. %1)</translation>
    </message>
    <message>
        <source>%1 d</source>
        <translation>%1 d</translation>
    </message>
    <message>
        <source>%1 h</source>
        <translation>%1 h</translation>
    </message>
    <message>
        <source>%1 m</source>
        <translation>%1 m</translation>
    </message>
    <message>
        <source>%1 s</source>
        <translation>%1 s</translation>
    </message>
    <message>
        <source>None</source>
        <translation>Ništa</translation>
    </message>
    <message>
        <source>N/A</source>
        <translation>N/A</translation>
    </message>
    <message>
        <source>%1 ms</source>
        <translation>%1 ms</translation>
    </message>
    <message numerus="yes">
        <source>%n second(s)</source>
        <translation><numerusform>%n sekund</numerusform><numerusform>%n sekundi</numerusform><numerusform>%n sekundi</numerusform></translation>
    </message>
    <message numerus="yes">
        <source>%n minute(s)</source>
        <translation><numerusform>%n minut</numerusform><numerusform>%n minuta</numerusform><numerusform>%n minuta</numerusform></translation>
    </message>
    <message numerus="yes">
        <source>%n hour(s)</source>
        <translation><numerusform>%n sat</numerusform><numerusform>%n sata</numerusform><numerusform>%n sati</numerusform></translation>
    </message>
    <message numerus="yes">
        <source>%n day(s)</source>
        <translation><numerusform>%n dan</numerusform><numerusform>%n dana</numerusform><numerusform>%n dana</numerusform></translation>
    </message>
    <message numerus="yes">
        <source>%n week(s)</source>
        <translation><numerusform>%n tjedan</numerusform><numerusform>%n tjedna</numerusform><numerusform>%n tjedana</numerusform></translation>
    </message>
    <message>
        <source>%1 and %2</source>
        <translation>%1 i %2</translation>
    </message>
    <message numerus="yes">
        <source>%n year(s)</source>
        <translation><numerusform>%n godina</numerusform><numerusform>%n godine</numerusform><numerusform>%n godina</numerusform></translation>
    </message>
    <message>
        <source>%1 B</source>
        <translation>%1 B</translation>
    </message>
    <message>
        <source>%1 KB</source>
        <translation>%1 KB</translation>
    </message>
    <message>
        <source>%1 MB</source>
        <translation>%1 MB</translation>
    </message>
    <message>
        <source>%1 GB</source>
        <translation>%1 GB</translation>
    </message>
    <message>
        <source>%1 didn't yet exit safely...</source>
        <translation>%1 se još nije sigurno zatvorio.</translation>
    </message>
    <message>
        <source>unknown</source>
        <translation>nepoznato</translation>
    </message>
</context>
<context>
    <name>QObject::QObject</name>
    <message>
        <source>Error parsing command line arguments: %1.</source>
        <translation>Greška kod parsiranja argumenata unesnih preko terminala: %1.</translation>
    </message>
    <message>
        <source>Error: Specified data directory "%1" does not exist.</source>
        <translation>Greška: Zadana podatkovna mapa "%1" ne postoji.</translation>
    </message>
    <message>
        <source>Error: Cannot parse configuration file: %1.</source>
        <translation>Greška: Ne može se parsirati konfiguracijska datoteka: %1.</translation>
    </message>
    <message>
        <source>Error: %1</source>
        <translation>Greška: %1</translation>
    </message>
</context>
<context>
    <name>QRImageWidget</name>
    <message>
        <source>&amp;Save Image...</source>
        <translation>&amp;Spremi sliku...</translation>
    </message>
    <message>
        <source>Save QR Code</source>
        <translation>Spremi QR kod</translation>
    </message>
    <message>
        <source>PNG Image (*.png)</source>
        <translation>PNG slika (*.png)</translation>
    </message>
</context>
<context>
    <name>RPCConsole</name>
    <message>
        <source>N/A</source>
        <translation>N/A</translation>
    </message>
    <message>
        <source>Client version</source>
        <translation>Verzija klijenta</translation>
    </message>
    <message>
        <source>&amp;Information</source>
        <translation>&amp;Informacije</translation>
    </message>
    <message>
        <source>Debug window</source>
        <translation>Konzola za dijagnostiku</translation>
    </message>
    <message>
        <source>General</source>
        <translation>Općenito</translation>
    </message>
    <message>
        <source>Using BerkeleyDB version</source>
        <translation>Verzija BerkeleyDB-a</translation>
    </message>
    <message>
        <source>Datadir</source>
        <translation>Datadir (podatkovna mapa)</translation>
    </message>
    <message>
        <source>Startup time</source>
        <translation>Vrijeme pokretanja</translation>
    </message>
    <message>
        <source>Network</source>
        <translation>Mreža</translation>
    </message>
    <message>
        <source>Name</source>
        <translation>Ime</translation>
    </message>
    <message>
        <source>Number of connections</source>
        <translation>Broj veza</translation>
    </message>
    <message>
        <source>Block chain</source>
        <translation>Lanac blokova</translation>
    </message>
    <message>
        <source>Current number of blocks</source>
        <translation>Trenutni broj blokova</translation>
    </message>
    <message>
        <source>Memory Pool</source>
        <translation>Memorijski bazen</translation>
    </message>
    <message>
        <source>Current number of transactions</source>
        <translation>Trenutan broj transakcija</translation>
    </message>
    <message>
        <source>Memory usage</source>
        <translation>Korištena memorija</translation>
    </message>
    <message>
        <source>Wallet: </source>
        <translation>Novčanik:</translation>
    </message>
    <message>
        <source>(none)</source>
        <translation>(ništa)</translation>
    </message>
    <message>
        <source>&amp;Reset</source>
        <translation>&amp;Resetirajte</translation>
    </message>
    <message>
        <source>Received</source>
        <translation>Primljeno</translation>
    </message>
    <message>
        <source>Sent</source>
        <translation>Poslano</translation>
    </message>
    <message>
        <source>&amp;Peers</source>
        <translation>&amp;Klijenti</translation>
    </message>
    <message>
        <source>Banned peers</source>
        <translation>Zabranjeni klijenti</translation>
    </message>
    <message>
        <source>Select a peer to view detailed information.</source>
        <translation>Odaberite klijent kako biste vidjeli detaljne informacije.</translation>
    </message>
    <message>
        <source>Whitelisted</source>
        <translation>Na bijeloj listi</translation>
    </message>
    <message>
        <source>Direction</source>
        <translation>Smjer</translation>
    </message>
    <message>
        <source>Version</source>
        <translation>Verzija</translation>
    </message>
    <message>
        <source>Starting Block</source>
        <translation>Početni blok</translation>
    </message>
    <message>
        <source>Synced Headers</source>
        <translation>Broj sinkroniziranih zaglavlja</translation>
    </message>
    <message>
        <source>Synced Blocks</source>
        <translation>Broj sinkronizranih blokova</translation>
    </message>
    <message>
        <source>User Agent</source>
        <translation>Korisnički agent</translation>
    </message>
    <message>
        <source>Open the %1 debug log file from the current data directory. This can take a few seconds for large log files.</source>
        <translation>Otvorite datoteku zapisa programa %1 iz trenutne podatkovne mape. Može potrajati nekoliko sekundi za velike datoteke zapisa.</translation>
    </message>
    <message>
        <source>Decrease font size</source>
        <translation>Smanjite veličinu fonta</translation>
    </message>
    <message>
        <source>Increase font size</source>
        <translation>Povećajte veličinu fonta</translation>
    </message>
    <message>
        <source>Services</source>
        <translation>Usluge</translation>
    </message>
    <message>
        <source>Ban Score</source>
        <translation>Broj zabrana</translation>
    </message>
    <message>
        <source>Connection Time</source>
        <translation>Trajanje veze</translation>
    </message>
    <message>
        <source>Last Send</source>
        <translation>Zadnja pošiljka</translation>
    </message>
    <message>
        <source>Last Receive</source>
        <translation>Zadnji primitak</translation>
    </message>
    <message>
        <source>Ping Time</source>
        <translation>Vrijeme pinga</translation>
    </message>
    <message>
        <source>The duration of a currently outstanding ping.</source>
        <translation>Trajanje trenutno izvanrednog pinga</translation>
    </message>
    <message>
        <source>Ping Wait</source>
        <translation>Zakašnjenje pinga</translation>
    </message>
    <message>
        <source>Min Ping</source>
        <translation>Min ping</translation>
    </message>
    <message>
        <source>Time Offset</source>
        <translation>Vremenski ofset</translation>
    </message>
    <message>
        <source>Last block time</source>
        <translation>Posljednje vrijeme bloka</translation>
    </message>
    <message>
        <source>&amp;Open</source>
        <translation>&amp;Otvori</translation>
    </message>
    <message>
        <source>&amp;Console</source>
        <translation>&amp;Konzola</translation>
    </message>
    <message>
        <source>&amp;Network Traffic</source>
        <translation>&amp;Mrežni promet</translation>
    </message>
    <message>
        <source>Totals</source>
        <translation>Ukupno:</translation>
    </message>
    <message>
        <source>In:</source>
        <translation>Dolazne:</translation>
    </message>
    <message>
        <source>Out:</source>
        <translation>Izlazne:</translation>
    </message>
    <message>
        <source>Debug log file</source>
        <translation>Datoteka ispisa za debagiranje</translation>
    </message>
    <message>
        <source>Clear console</source>
        <translation>Očisti konzolu</translation>
    </message>
    <message>
        <source>1 &amp;hour</source>
        <translation>1 &amp;sat</translation>
    </message>
    <message>
        <source>1 &amp;day</source>
        <translation>1 &amp;dan</translation>
    </message>
    <message>
        <source>1 &amp;week</source>
        <translation>1 &amp;tjedan</translation>
    </message>
    <message>
        <source>1 &amp;year</source>
        <translation>1 &amp;godinu</translation>
    </message>
    <message>
        <source>&amp;Disconnect</source>
        <translation>&amp;Odspojite</translation>
    </message>
    <message>
        <source>Ban for</source>
        <translation>Zabranite za</translation>
    </message>
    <message>
        <source>&amp;Unban</source>
        <translation>&amp;Ukinite zabranu</translation>
    </message>
    <message>
        <source>default wallet</source>
        <translation>uobičajeni novčanik</translation>
    </message>
    <message>
        <source>Welcome to the %1 RPC console.</source>
        <translation>Dobrodošli u %1 RPC konzolu.</translation>
    </message>
    <message>
        <source>Use up and down arrows to navigate history, and %1 to clear screen.</source>
        <translation>Koristite tipke gore i dolje za izbor već korištenih naredbi. %1 kako biste očistili ekran i povijest naredbi.</translation>
    </message>
    <message>
        <source>Type %1 for an overview of available commands.</source>
        <translation>Utipkajte %1 za pregled dostupnih naredbi.</translation>
    </message>
    <message>
        <source>For more information on using this console type %1.</source>
        <translation>Za više informacija o korištenju ove konzole utipkajte %1.</translation>
    </message>
    <message>
        <source>WARNING: Scammers have been active, telling users to type commands here, stealing their wallet contents. Do not use this console without fully understanding the ramifications of a command.</source>
        <translation>UPOZORENJE: Prevaranti su aktivni i govore korisnicima da utipkaju naredbe ovdje kako bi ispraznili sadržaje njihovih novčanika. Ne koristite ovu konzolu bez da u potpunosti razumijete posljedice naredbe.</translation>
    </message>
    <message>
        <source>Network activity disabled</source>
        <translation>Mrežna aktivnost isključena</translation>
    </message>
    <message>
        <source>Executing command without any wallet</source>
        <translation>Izvršava se naredba bez bilo kakvog novčanika</translation>
    </message>
    <message>
        <source>Executing command using "%1" wallet</source>
        <translation>Izvršava se naredba koristeći novčanik "%1"</translation>
    </message>
    <message>
        <source>(node id: %1)</source>
        <translation>(ID čvora: %1)</translation>
    </message>
    <message>
        <source>via %1</source>
        <translation>preko %1</translation>
    </message>
    <message>
        <source>never</source>
        <translation>nikad</translation>
    </message>
    <message>
        <source>Inbound</source>
        <translation>Dolazni</translation>
    </message>
    <message>
        <source>Outbound</source>
        <translation>Izlazni</translation>
    </message>
    <message>
        <source>Yes</source>
        <translation>Da</translation>
    </message>
    <message>
        <source>No</source>
        <translation>Ne</translation>
    </message>
    <message>
        <source>Unknown</source>
        <translation>Nepoznato</translation>
    </message>
</context>
<context>
    <name>ReceiveCoinsDialog</name>
    <message>
        <source>&amp;Amount:</source>
        <translation>&amp;Iznos:</translation>
    </message>
    <message>
        <source>&amp;Label:</source>
        <translation>&amp;Oznaka:</translation>
    </message>
    <message>
        <source>&amp;Message:</source>
        <translation>&amp;Poruka:</translation>
    </message>
    <message>
        <source>An optional message to attach to the payment request, which will be displayed when the request is opened. Note: The message will not be sent with the payment over the Bitcoin network.</source>
        <translation>Opcionalna poruka koja se može dodati kao privitak zahtjevu za plaćanje. Bit će prikazana kad je zahtjev otvoren. Napomena: Ova poruka neće biti poslana zajedno s uplatom preko Bitcoin mreže.</translation>
    </message>
    <message>
        <source>An optional label to associate with the new receiving address.</source>
        <translation>Opcionalna oznaka koja će se povezati s novom primateljskom adresom.</translation>
    </message>
    <message>
        <source>Use this form to request payments. All fields are &lt;b&gt;optional&lt;/b&gt;.</source>
        <translation>Koristite ovaj formular kako biste zahtijevali uplate. Sva su polja &lt;b&gt;opcionalna&lt;/b&gt;.</translation>
    </message>
    <message>
        <source>An optional amount to request. Leave this empty or zero to not request a specific amount.</source>
        <translation>Opcionalan iznos koji možete zahtijevati. Ostavite ovo prazno ili unesite nulu ako ne želite zahtijevati specifičan iznos.</translation>
    </message>
    <message>
        <source>Clear all fields of the form.</source>
        <translation>Obriši sva polja</translation>
    </message>
    <message>
        <source>Clear</source>
        <translation>Obrišite</translation>
    </message>
    <message>
        <source>Native segwit addresses (aka Bech32 or BIP-173) reduce your transaction fees later on and offer better protection against typos, but old wallets don't support them. When unchecked, an address compatible with older wallets will be created instead.</source>
        <translation>Izvorne SegWit adrese (tzv. Bech32 ili BIP-173) smanjuju vaše transakcijske naknade ubuduće i nude bolju zaštitu protiv tipfelera, ali stari novčanici ih ne podržavaju. Kada je ova opcija isključena, bit će umjesto toga stvorena adresa koja je kompatibilna sa starijim novčanicima.</translation>
    </message>
    <message>
        <source>Generate native segwit (Bech32) address</source>
        <translation>Generirajte izvornu SegWit (Bech32) adresu</translation>
    </message>
    <message>
        <source>Requested payments history</source>
        <translation>Povijest zahtjeva za plaćanje</translation>
    </message>
    <message>
        <source>&amp;Request payment</source>
        <translation>&amp;Zatraži plaćanje</translation>
    </message>
    <message>
        <source>Show the selected request (does the same as double clicking an entry)</source>
        <translation>Prikazuje izabran zahtjev (isto učini dvostruki klik na zapis)</translation>
    </message>
    <message>
        <source>Show</source>
        <translation>Pokaži</translation>
    </message>
    <message>
        <source>Remove the selected entries from the list</source>
        <translation>Uklonite odabrane zapise s popisa</translation>
    </message>
    <message>
        <source>Remove</source>
        <translation>Uklonite</translation>
    </message>
    <message>
        <source>Copy URI</source>
        <translation>Kopirajte URI</translation>
    </message>
    <message>
        <source>Copy label</source>
        <translation>Kopiraj oznaku</translation>
    </message>
    <message>
        <source>Copy message</source>
        <translation>Kopirajte poruku</translation>
    </message>
    <message>
        <source>Copy amount</source>
        <translation>Kopiraj iznos</translation>
    </message>
</context>
<context>
    <name>ReceiveRequestDialog</name>
    <message>
        <source>QR Code</source>
        <translation>QR kôd</translation>
    </message>
    <message>
        <source>Copy &amp;URI</source>
        <translation>Kopiraj &amp;URI</translation>
    </message>
    <message>
        <source>Copy &amp;Address</source>
        <translation>Kopiraj &amp;adresu</translation>
    </message>
    <message>
        <source>&amp;Save Image...</source>
        <translation>&amp;Spremi sliku...</translation>
    </message>
    <message>
        <source>Request payment to %1</source>
        <translation>&amp;Zatražite plaćanje na adresu %1</translation>
    </message>
    <message>
        <source>Payment information</source>
        <translation>Informacije o uplati</translation>
    </message>
    <message>
        <source>URI</source>
        <translation>URI</translation>
    </message>
    <message>
        <source>Address</source>
        <translation>Adresa</translation>
    </message>
    <message>
        <source>Amount</source>
        <translation>Iznos</translation>
    </message>
    <message>
        <source>Label</source>
        <translation>Oznaka</translation>
    </message>
    <message>
        <source>Message</source>
        <translation>Poruka</translation>
    </message>
    <message>
        <source>Wallet</source>
        <translation>Novčanik</translation>
    </message>
    <message>
        <source>Resulting URI too long, try to reduce the text for label / message.</source>
        <translation>URI je predug, probajte skratiti tekst za naslov / poruku.</translation>
    </message>
    <message>
        <source>Error encoding URI into QR Code.</source>
        <translation>Greška kod kodiranja URI adrese u QR kod.</translation>
    </message>
</context>
<context>
    <name>RecentRequestsTableModel</name>
    <message>
        <source>Date</source>
        <translation>Datum</translation>
    </message>
    <message>
        <source>Label</source>
        <translation>Oznaka</translation>
    </message>
    <message>
        <source>Message</source>
        <translation>Poruka</translation>
    </message>
    <message>
        <source>(no label)</source>
        <translation>(nema oznake)</translation>
    </message>
    <message>
        <source>(no message)</source>
        <translation>(bez poruke)</translation>
    </message>
    <message>
        <source>(no amount requested)</source>
        <translation>(nikakav iznos zahtijevan)</translation>
    </message>
    <message>
        <source>Requested</source>
        <translation>Zatraženo</translation>
    </message>
</context>
<context>
    <name>SendCoinsDialog</name>
    <message>
        <source>Send Coins</source>
        <translation>Slanje novca</translation>
    </message>
    <message>
        <source>Coin Control Features</source>
        <translation>Mogućnosti kontroliranja inputa</translation>
    </message>
    <message>
        <source>Inputs...</source>
        <translation>Inputi...</translation>
    </message>
    <message>
        <source>automatically selected</source>
        <translation>automatski izabrano</translation>
    </message>
    <message>
        <source>Insufficient funds!</source>
        <translation>Nedovoljna sredstva</translation>
    </message>
    <message>
        <source>Quantity:</source>
        <translation>Količina:</translation>
    </message>
    <message>
        <source>Bytes:</source>
        <translation>Bajtova:</translation>
    </message>
    <message>
        <source>Amount:</source>
        <translation>Iznos:</translation>
    </message>
    <message>
        <source>Fee:</source>
        <translation>Naknada:</translation>
    </message>
    <message>
        <source>After Fee:</source>
        <translation>Nakon naknade:</translation>
    </message>
    <message>
        <source>Change:</source>
        <translation>Vraćeno:</translation>
    </message>
    <message>
        <source>If this is activated, but the change address is empty or invalid, change will be sent to a newly generated address.</source>
        <translation>Ako je ovo aktivirano, ali adresa u koju treba poslati ostatak je prazna ili nevažeća, onda će ostatak biti poslan u novo generiranu adresu.</translation>
    </message>
    <message>
        <source>Custom change address</source>
        <translation>Zadana adresa u koju će ostatak biti poslan</translation>
    </message>
    <message>
        <source>Transaction Fee:</source>
        <translation>Naknada za transakciju:</translation>
    </message>
    <message>
        <source>Choose...</source>
        <translation>Birajte...</translation>
    </message>
    <message>
        <source>Using the fallbackfee can result in sending a transaction that will take several hours or days (or never) to confirm. Consider choosing your fee manually or wait until you have validated the complete chain.</source>
        <translation>Korištenje rezervnu naknadu može rezultirati slanjem transakcije kojoj može trebati nekoliko sati ili dana (ili pak nikad) da se potvrdi. Uzmite u obzir ručno biranje naknade ili pričekajte da se cijeli lanac validira.</translation>
    </message>
    <message>
        <source>Warning: Fee estimation is currently not possible.</source>
        <translation>Upozorenje: Procjena naknada trenutno nije moguća.</translation>
    </message>
    <message>
        <source>collapse fee-settings</source>
        <translation>Sažimajte opcije naknade</translation>
    </message>
    <message>
        <source>Specify a custom fee per kB (1,000 bytes) of the transaction's virtual size.

Note:  Since the fee is calculated on a per-byte basis, a fee of "100 satoshis per kB" for a transaction size of 500 bytes (half of 1 kB) would ultimately yield a fee of only 50 satoshis.</source>
        <translation>Zadajte prilagođeu naknadu po kB (1000 bajtova) virtualne veličine transakcije.

Napomena: Budući da se naknada računa po bajtu, naknada od "100 satošija po kB" za transakciju veličine 500 bajtova (polovica od 1 kB) rezultirala bi ultimativno naknadom od samo 50 satošija.</translation>
    </message>
    <message>
        <source>per kilobyte</source>
        <translation>po kilobajtu</translation>
    </message>
    <message>
        <source>Hide</source>
        <translation>Sakrijte</translation>
    </message>
    <message>
        <source>Paying only the minimum fee is just fine as long as there is less transaction volume than space in the blocks. But be aware that this can end up in a never confirming transaction once there is more demand for bitcoin transactions than the network can process.</source>
        <translation>Plaćanje minimalnu naknadu je dovoljno ukoliko je volumen transakcija manja od prostora u blokovima. Budite svjesni da ovo može završiti tako da se transakcija nikad ne potvrdi ako je potražnja za Bitcoin transakcijama veća nego što mreža može procesirati.</translation>
    </message>
    <message>
        <source>(read the tooltip)</source>
        <translation>(pročitajte opis alata)</translation>
    </message>
    <message>
        <source>Recommended:</source>
        <translation>Preporučeno:</translation>
    </message>
    <message>
        <source>Custom:</source>
        <translation>Zadano:</translation>
    </message>
    <message>
        <source>(Smart fee not initialized yet. This usually takes a few blocks...)</source>
        <translation>(Pametna procjena naknada još nije inicijalizirana. Uobičajeno traje nekoliko blokova...)</translation>
    </message>
    <message>
        <source>Send to multiple recipients at once</source>
        <translation>Pošalji novce većem broju primatelja u jednoj transakciji</translation>
    </message>
    <message>
        <source>Add &amp;Recipient</source>
        <translation>&amp;Dodaj primatelja</translation>
    </message>
    <message>
        <source>Clear all fields of the form.</source>
        <translation>Obriši sva polja</translation>
    </message>
    <message>
        <source>Dust:</source>
        <translation>Prah:</translation>
    </message>
    <message>
        <source>Confirmation time target:</source>
        <translation>Ciljno vrijeme potvrde:</translation>
    </message>
    <message>
        <source>Enable Replace-By-Fee</source>
        <translation>Uključite Replace-By-Fee</translation>
    </message>
    <message>
        <source>With Replace-By-Fee (BIP-125) you can increase a transaction's fee after it is sent. Without this, a higher fee may be recommended to compensate for increased transaction delay risk.</source>
        <translation>Pomoću mogućnosti Replace-By-Fee (BIP-125) možete povećati naknadu transakcije nakon što je poslana. Bez ovoga može biti preporučena veća naknada kako bi nadoknadila povećani rizik zakašnjenja transakcije.</translation>
    </message>
    <message>
        <source>Clear &amp;All</source>
        <translation>Obriši &amp;sve</translation>
    </message>
    <message>
        <source>Balance:</source>
        <translation>Stanje:</translation>
    </message>
    <message>
        <source>Confirm the send action</source>
        <translation>Potvrdi akciju slanja</translation>
    </message>
    <message>
        <source>S&amp;end</source>
        <translation>&amp;Pošalji</translation>
    </message>
    <message>
        <source>Copy quantity</source>
        <translation>Kopiraj iznos</translation>
    </message>
    <message>
        <source>Copy amount</source>
        <translation>Kopiraj iznos</translation>
    </message>
    <message>
        <source>Copy fee</source>
        <translation>Kopirajte naknadu</translation>
    </message>
    <message>
        <source>Copy after fee</source>
        <translation>Kopirajte iznos nakon naknade</translation>
    </message>
    <message>
        <source>Copy bytes</source>
        <translation>Kopirajte količinu bajtova</translation>
    </message>
    <message>
        <source>Copy dust</source>
        <translation>Kopirajte sićušne iznose ("prašinu")</translation>
    </message>
    <message>
        <source>Copy change</source>
        <translation>Kopirajte ostatak</translation>
    </message>
    <message>
        <source>%1 (%2 blocks)</source>
        <translation>%1 (%2 blokova)</translation>
    </message>
    <message>
        <source>%1 to %2</source>
        <translation>%1 na %2</translation>
    </message>
    <message>
        <source>Are you sure you want to send?</source>
        <translation>Jeste li sigurni da želite poslati transakciju?</translation>
    </message>
    <message>
        <source>or</source>
        <translation>ili</translation>
    </message>
    <message>
        <source>You can increase the fee later (signals Replace-By-Fee, BIP-125).</source>
        <translation>Možete kasnije povećati naknadu (javlja Replace-By-Fee, BIP-125).</translation>
    </message>
    <message>
        <source>from wallet %1</source>
        <translation>iz novčanika %1</translation>
    </message>
    <message>
        <source>Please, review your transaction.</source>
        <translation>Molim vas, pregledajte svoju transakciju.</translation>
    </message>
    <message>
        <source>Transaction fee</source>
        <translation>Naknada za transakciju</translation>
    </message>
    <message>
        <source>Not signalling Replace-By-Fee, BIP-125.</source>
        <translation>Ne javlja Replace-By-Fee, BIP-125.</translation>
    </message>
    <message>
        <source>Total Amount</source>
        <translation>Ukupni iznos</translation>
    </message>
    <message>
        <source>Confirm send coins</source>
        <translation>Potvrdi slanje novca</translation>
    </message>
    <message>
        <source>The recipient address is not valid. Please recheck.</source>
        <translation>Adresa primatelja je nevažeća. Provjerite ponovno, molim vas.</translation>
    </message>
    <message>
        <source>The amount to pay must be larger than 0.</source>
        <translation>Iznos mora biti veći od 0.</translation>
    </message>
    <message>
        <source>The amount exceeds your balance.</source>
        <translation>Iznos je veći od raspoložljivog stanja novčanika.</translation>
    </message>
    <message>
        <source>The total exceeds your balance when the %1 transaction fee is included.</source>
        <translation>Iznos je veći od stanja novčanika kad se doda naknada za transakcije od %1.</translation>
    </message>
    <message>
        <source>Duplicate address found: addresses should only be used once each.</source>
        <translation>Duplikatna adresa pronađena: adrese trebaju biti korištene samo jedanput.</translation>
    </message>
    <message>
        <source>Transaction creation failed!</source>
        <translation>Neuspješno stvorenje transakcije!</translation>
    </message>
    <message>
        <source>The transaction was rejected with the following reason: %1</source>
        <translation>Transakcija je bila odbijena zbog sljedećeg razloga: %1</translation>
    </message>
    <message>
        <source>A fee higher than %1 is considered an absurdly high fee.</source>
        <translation>Naknada veća od %1 smatra se apsurdno visokim naknadom.</translation>
    </message>
    <message>
        <source>Payment request expired.</source>
        <translation>Zahtjev za plaćanje istekao.</translation>
    </message>
    <message>
        <source>Pay only the required fee of %1</source>
        <translation>Platite samo potrebnu naknadu u iznosu od %1</translation>
    </message>
    <message numerus="yes">
        <source>Estimated to begin confirmation within %n block(s).</source>
        <translation><numerusform>Procijenjeno je da će početi potvrđivanje unutar %n bloka.</numerusform><numerusform>Procijenjeno je da će početi potvrđivanje unutar %n bloka.</numerusform><numerusform>Procijenjeno je da će početi potvrđivanje unutar %n blokova.</numerusform></translation>
    </message>
    <message>
        <source>Warning: Invalid Bitcoin address</source>
        <translation>Upozorenje: Nevažeća Bitcoin adresa</translation>
    </message>
    <message>
        <source>Warning: Unknown change address</source>
        <translation>Upozorenje: Nepoznata adresa u koju će ostatak biti poslan</translation>
    </message>
    <message>
        <source>Confirm custom change address</source>
        <translation>Potvrdite zadanu adresu u koju će ostatak biti poslan</translation>
    </message>
    <message>
        <source>The address you selected for change is not part of this wallet. Any or all funds in your wallet may be sent to this address. Are you sure?</source>
        <translation>Adresa koju ste izabrali kamo ćete poslati ostatak nije dio ovog novčanika. Bilo koji iznosi u vašem novčaniku mogu biti poslani na ovu adresu. Jeste li sigurni?</translation>
    </message>
    <message>
        <source>(no label)</source>
        <translation>(nema oznake)</translation>
    </message>
</context>
<context>
    <name>SendCoinsEntry</name>
    <message>
        <source>A&amp;mount:</source>
        <translation>&amp;Iznos:</translation>
    </message>
    <message>
        <source>Pay &amp;To:</source>
        <translation>&amp;Primatelj plaćanja:</translation>
    </message>
    <message>
        <source>&amp;Label:</source>
        <translation>&amp;Oznaka:</translation>
    </message>
    <message>
        <source>Choose previously used address</source>
        <translation>Odaberite prethodno korištenu adresu</translation>
    </message>
    <message>
        <source>This is a normal payment.</source>
        <translation>Ovo je normalna uplata.</translation>
    </message>
    <message>
        <source>The Bitcoin address to send the payment to</source>
        <translation>Bitcoin adresa na koju ćete poslati uplatu</translation>
    </message>
    <message>
        <source>Alt+A</source>
        <translation>Alt+A</translation>
    </message>
    <message>
        <source>Paste address from clipboard</source>
        <translation>Zalijepi adresu iz međuspremnika</translation>
    </message>
    <message>
        <source>Alt+P</source>
        <translation>Alt+P</translation>
    </message>
    <message>
        <source>Remove this entry</source>
        <translation>Obrišite ovaj zapis</translation>
    </message>
    <message>
        <source>The fee will be deducted from the amount being sent. The recipient will receive less bitcoins than you enter in the amount field. If multiple recipients are selected, the fee is split equally.</source>
        <translation>Naknada će biti oduzeta od poslanog iznosa. Primatelj će primiti manji iznos od onoga koji unesete u polje iznosa. Ako je odabrano više primatelja, onda će naknada biti podjednako raspodijeljena.</translation>
    </message>
    <message>
        <source>S&amp;ubtract fee from amount</source>
        <translation>Oduzmite naknadu od iznosa</translation>
    </message>
    <message>
        <source>Use available balance</source>
        <translation>Koristite dostupno stanje</translation>
    </message>
    <message>
        <source>Message:</source>
        <translation>Poruka:</translation>
    </message>
    <message>
        <source>This is an unauthenticated payment request.</source>
        <translation>Ovo je neautenticiran zahtjev za plaćanje.</translation>
    </message>
    <message>
        <source>This is an authenticated payment request.</source>
        <translation>Ovo je autenticiran zahtjev za plaćanje.</translation>
    </message>
    <message>
        <source>Enter a label for this address to add it to the list of used addresses</source>
        <translation>Unesite oznaku za ovu adresu kako bi ju dodali u vaš adresar</translation>
    </message>
    <message>
        <source>A message that was attached to the bitcoin: URI which will be stored with the transaction for your reference. Note: This message will not be sent over the Bitcoin network.</source>
        <translation>Poruka koja je dodana uplati: URI koji će biti spremljen s transakcijom za referencu. Napomena: Ova poruka neće biti poslana preko Bitcoin mreže.</translation>
    </message>
    <message>
        <source>Pay To:</source>
        <translation>Primatelj plaćanja:</translation>
    </message>
    <message>
        <source>Memo:</source>
        <translation>Zapis:</translation>
    </message>
    <message>
        <source>Enter a label for this address to add it to your address book</source>
        <translation>Unesite oznaku za ovu adresu kako bi ju dodali u vaš adresar</translation>
    </message>
</context>
<context>
    <name>SendConfirmationDialog</name>
    <message>
        <source>Yes</source>
        <translation>Da</translation>
    </message>
</context>
<context>
    <name>ShutdownWindow</name>
    <message>
        <source>%1 is shutting down...</source>
        <translation>Zatvara se %1...</translation>
    </message>
    <message>
        <source>Do not shut down the computer until this window disappears.</source>
        <translation>Ne ugasite računalo dok ovaj prozor ne nestane.</translation>
    </message>
</context>
<context>
    <name>SignVerifyMessageDialog</name>
    <message>
        <source>Signatures - Sign / Verify a Message</source>
        <translation>Potpisi - Potpisujte / Provjerite poruku</translation>
    </message>
    <message>
        <source>&amp;Sign Message</source>
        <translation>&amp;Potpišite poruku</translation>
    </message>
    <message>
        <source>You can sign messages/agreements with your addresses to prove you can receive bitcoins sent to them. Be careful not to sign anything vague or random, as phishing attacks may try to trick you into signing your identity over to them. Only sign fully-detailed statements you agree to.</source>
        <translation>Možete potpisati poruke/dogovore svojim adresama kako biste dokazali da možete pristupiti bitcoinima poslanim na te adrese. Budite oprezni da ne potpisujte ništa nejasno ili nasumično, jer napadi phishingom vas mogu prevariti da prepišite svoj identitet njima. Potpisujte samo detaljno objašnjene izjave s kojima se slažete.</translation>
    </message>
    <message>
        <source>The Bitcoin address to sign the message with</source>
        <translation>Bitcoin adresa pomoću koje ćete potpisati poruku</translation>
    </message>
    <message>
        <source>Choose previously used address</source>
        <translation>Odaberite prethodno korištenu adresu</translation>
    </message>
    <message>
        <source>Alt+A</source>
        <translation>Alt+A</translation>
    </message>
    <message>
        <source>Paste address from clipboard</source>
        <translation>Zalijepi adresu iz međuspremnika</translation>
    </message>
    <message>
        <source>Alt+P</source>
        <translation>Alt+P</translation>
    </message>
    <message>
        <source>Enter the message you want to sign here</source>
        <translation>Upišite poruku koju želite potpisati ovdje</translation>
    </message>
    <message>
        <source>Signature</source>
        <translation>Potpis</translation>
    </message>
    <message>
        <source>Copy the current signature to the system clipboard</source>
        <translation>Kopirajte trenutni potpis u međuspremnik</translation>
    </message>
    <message>
        <source>Sign the message to prove you own this Bitcoin address</source>
        <translation>Potpišite poruku kako biste dokazali da posjedujete ovu Bitcoin adresu</translation>
    </message>
    <message>
        <source>Sign &amp;Message</source>
        <translation>&amp;Potpišite poruku</translation>
    </message>
    <message>
        <source>Reset all sign message fields</source>
        <translation>Resetirajte sva polja formulara</translation>
    </message>
    <message>
        <source>Clear &amp;All</source>
        <translation>Obriši &amp;sve</translation>
    </message>
    <message>
        <source>&amp;Verify Message</source>
        <translation>&amp;Potvrdite poruku</translation>
    </message>
    <message>
        <source>Enter the receiver's address, message (ensure you copy line breaks, spaces, tabs, etc. exactly) and signature below to verify the message. Be careful not to read more into the signature than what is in the signed message itself, to avoid being tricked by a man-in-the-middle attack. Note that this only proves the signing party receives with the address, it cannot prove sendership of any transaction!</source>
        <translation>Unesite primateljevu adresu, poruku (provjerite da kopirate prekide crta, razmake, tabove, itd. točno) i potpis ispod da provjerite poruku. Pazite da ne pridodate veće značenje potpisu nego što je sadržano u samoj poruci kako biste izbjegli napad posrednika (MITM attack). Primijetite da ovo samo dokazuje da stranka koja potpisuje prima na adresu. Ne može dokažati da je neka stranka poslala transakciju!</translation>
    </message>
    <message>
        <source>The Bitcoin address the message was signed with</source>
        <translation>Bitcoin adresa kojom je poruka potpisana</translation>
    </message>
    <message>
        <source>Verify the message to ensure it was signed with the specified Bitcoin address</source>
        <translation>Provjerite poruku da budete sigurni da je potpisana zadanom Bitcoin adresom</translation>
    </message>
    <message>
        <source>Verify &amp;Message</source>
        <translation>&amp;Potvrdite poruku</translation>
    </message>
    <message>
        <source>Reset all verify message fields</source>
        <translation>Resetirajte sva polja provjeravanja poruke</translation>
    </message>
    <message>
        <source>Click "Sign Message" to generate signature</source>
        <translation>Kliknite "Potpišite poruku" da generirate potpis</translation>
    </message>
    <message>
        <source>The entered address is invalid.</source>
        <translation>Unesena adresa je neispravna.</translation>
    </message>
    <message>
        <source>Please check the address and try again.</source>
        <translation>Molim provjerite adresu i pokušajte ponovo.</translation>
    </message>
    <message>
        <source>The entered address does not refer to a key.</source>
        <translation>Unesena adresa ne odnosi se na ključ.</translation>
    </message>
    <message>
        <source>Wallet unlock was cancelled.</source>
        <translation>Otključavanje novčanika je otkazano.</translation>
    </message>
    <message>
        <source>Private key for the entered address is not available.</source>
        <translation>Privatni ključ za unesenu adresu nije dostupan.</translation>
    </message>
    <message>
        <source>Message signing failed.</source>
        <translation>Potpisivanje poruke neuspješno.</translation>
    </message>
    <message>
        <source>Message signed.</source>
        <translation>Poruka je potpisana.</translation>
    </message>
    <message>
        <source>The signature could not be decoded.</source>
        <translation>Potpis nije mogao biti dešifriran.</translation>
    </message>
    <message>
        <source>Please check the signature and try again.</source>
        <translation>Molim provjerite potpis i pokušajte ponovo.</translation>
    </message>
    <message>
        <source>The signature did not match the message digest.</source>
        <translation>Potpis se ne poklapa sa sažetkom poruke (message digest).</translation>
    </message>
    <message>
        <source>Message verification failed.</source>
        <translation>Provjera poruke neuspješna.</translation>
    </message>
    <message>
        <source>Message verified.</source>
        <translation>Poruka provjerena.</translation>
    </message>
</context>
<context>
    <name>SplashScreen</name>
    <message>
        <source>[testnet]</source>
        <translation>[testnet]</translation>
    </message>
</context>
<context>
    <name>TrafficGraphWidget</name>
    <message>
        <source>KB/s</source>
        <translation>KB/s</translation>
    </message>
</context>
<context>
    <name>TransactionDesc</name>
    <message numerus="yes">
        <source>Open for %n more block(s)</source>
        <translation><numerusform>Otvoren za još %n blok</numerusform><numerusform>Otvoren za još %n bloka</numerusform><numerusform>Otvoren za još %n blokova</numerusform></translation>
    </message>
    <message>
        <source>Open until %1</source>
        <translation>Otvoren do %1</translation>
    </message>
    <message>
        <source>conflicted with a transaction with %1 confirmations</source>
        <translation>subokljen s transakcijom broja potvrde %1</translation>
    </message>
    <message>
        <source>0/unconfirmed, %1</source>
        <translation>0/nepotvrđeno, %1</translation>
    </message>
    <message>
        <source>in memory pool</source>
        <translation>u memorijskom bazenu</translation>
    </message>
    <message>
        <source>not in memory pool</source>
        <translation>nije u memorijskom bazenu</translation>
    </message>
    <message>
        <source>abandoned</source>
        <translation>napušteno</translation>
    </message>
    <message>
        <source>%1/unconfirmed</source>
        <translation>%1/nepotvrđeno</translation>
    </message>
    <message>
        <source>%1 confirmations</source>
        <translation>%1 potvrda</translation>
    </message>
    <message>
        <source>Status</source>
        <translation>Status</translation>
    </message>
    <message>
        <source>Date</source>
        <translation>Datum</translation>
    </message>
    <message>
        <source>Source</source>
        <translation>Izvor</translation>
    </message>
    <message>
        <source>Generated</source>
        <translation>Generiran</translation>
    </message>
    <message>
        <source>From</source>
        <translation>Od</translation>
    </message>
    <message>
        <source>unknown</source>
        <translation>nepoznato</translation>
    </message>
    <message>
        <source>To</source>
        <translation>Za</translation>
    </message>
    <message>
        <source>own address</source>
        <translation>vlastita adresa</translation>
    </message>
    <message>
        <source>watch-only</source>
        <translation>isključivo promatrano</translation>
    </message>
    <message>
        <source>label</source>
        <translation>oznaka</translation>
    </message>
    <message>
        <source>Credit</source>
        <translation>Uplaćeno</translation>
    </message>
    <message numerus="yes">
        <source>matures in %n more block(s)</source>
        <translation><numerusform>dozrije za još %n blok</numerusform><numerusform>dozrije za još %n bloka</numerusform><numerusform>dozrije za još %n blokova</numerusform></translation>
    </message>
    <message>
        <source>not accepted</source>
        <translation>Nije prihvaćeno</translation>
    </message>
    <message>
        <source>Debit</source>
        <translation>Zaduženje</translation>
    </message>
    <message>
        <source>Total debit</source>
        <translation>Ukupni debit</translation>
    </message>
    <message>
        <source>Total credit</source>
        <translation>Ukupni kredit</translation>
    </message>
    <message>
        <source>Transaction fee</source>
        <translation>Naknada za transakciju</translation>
    </message>
    <message>
        <source>Net amount</source>
        <translation>Neto iznos</translation>
    </message>
    <message>
        <source>Message</source>
        <translation>Poruka</translation>
    </message>
    <message>
        <source>Comment</source>
        <translation>Komentar</translation>
    </message>
    <message>
        <source>Transaction ID</source>
        <translation>ID transakcije</translation>
    </message>
    <message>
        <source>Transaction total size</source>
        <translation>Ukupna veličina transakcije</translation>
    </message>
    <message>
        <source>Transaction virtual size</source>
        <translation>Virtualna veličina transakcije</translation>
    </message>
    <message>
        <source>Output index</source>
        <translation>Indeks outputa</translation>
    </message>
    <message>
        <source>Merchant</source>
        <translation>Trgovac</translation>
    </message>
    <message>
        <source>Generated coins must mature %1 blocks before they can be spent. When you generated this block, it was broadcast to the network to be added to the block chain. If it fails to get into the chain, its state will change to "not accepted" and it won't be spendable. This may occasionally happen if another node generates a block within a few seconds of yours.</source>
        <translation>Generirani novčići moraju dozrijeti %1 blokova prije nego što mogu biti potrošeni. Kada ste generirali ovaj blok, bio je emitiran na mreži kako bi bio dodan lancu blokova. Ako ne uspije ući u lanac, stanje će mu promijeniti na "neprihvaćeno" i neće se moći trošiti. Ovo se može dogoditi povremeno ako drugi čvor generira blok u roku od nekoliko sekundi od vas.</translation>
    </message>
    <message>
        <source>Debug information</source>
        <translation>Informacije za debugiranje</translation>
    </message>
    <message>
        <source>Transaction</source>
        <translation>Transakcija</translation>
    </message>
    <message>
        <source>Inputs</source>
        <translation>Unosi</translation>
    </message>
    <message>
        <source>Amount</source>
        <translation>Iznos</translation>
    </message>
    <message>
        <source>true</source>
        <translation>istina</translation>
    </message>
    <message>
        <source>false</source>
        <translation>laž</translation>
    </message>
</context>
<context>
    <name>TransactionDescDialog</name>
    <message>
        <source>This pane shows a detailed description of the transaction</source>
        <translation>Ovaj prozor prikazuje detaljni opis transakcije</translation>
    </message>
    <message>
        <source>Details for %1</source>
        <translation>Detalji za %1</translation>
    </message>
</context>
<context>
    <name>TransactionTableModel</name>
    <message>
        <source>Date</source>
        <translation>Datum</translation>
    </message>
    <message>
        <source>Type</source>
        <translation>Tip</translation>
    </message>
    <message>
        <source>Label</source>
        <translation>Oznaka</translation>
    </message>
    <message numerus="yes">
        <source>Open for %n more block(s)</source>
        <translation><numerusform>Otvoren za još %n blok</numerusform><numerusform>Otvoren za još %n bloka</numerusform><numerusform>Otvoren za još %n blokova</numerusform></translation>
    </message>
    <message>
        <source>Open until %1</source>
        <translation>Otvoren do %1</translation>
    </message>
    <message>
        <source>Unconfirmed</source>
        <translation>Nepotvrđeno</translation>
    </message>
    <message>
        <source>Abandoned</source>
        <translation>Napušteno</translation>
    </message>
    <message>
        <source>Confirming (%1 of %2 recommended confirmations)</source>
        <translation>Potvrđuje se (%1 od %2 preporučenih potvrda)</translation>
    </message>
    <message>
        <source>Confirmed (%1 confirmations)</source>
        <translation>Potvrđen (%1 potvrda)</translation>
    </message>
    <message>
        <source>Conflicted</source>
        <translation>Sukobljeno</translation>
    </message>
    <message>
        <source>Immature (%1 confirmations, will be available after %2)</source>
        <translation>Nezrelo (%1 potvrda/e, bit će dostupno nakon %2)</translation>
    </message>
    <message>
        <source>Generated but not accepted</source>
        <translation>Generirano, ali nije prihvaćeno</translation>
    </message>
    <message>
        <source>Received with</source>
        <translation>Primljeno s</translation>
    </message>
    <message>
        <source>Received from</source>
        <translation>Primljeno od</translation>
    </message>
    <message>
        <source>Sent to</source>
        <translation>Poslano za</translation>
    </message>
    <message>
        <source>Payment to yourself</source>
        <translation>Plaćanje samom sebi</translation>
    </message>
    <message>
        <source>Mined</source>
        <translation>Rudareno</translation>
    </message>
    <message>
        <source>watch-only</source>
        <translation>isključivo promatrano</translation>
    </message>
    <message>
        <source>(n/a)</source>
        <translation>(n/d)</translation>
    </message>
    <message>
        <source>(no label)</source>
        <translation>(nema oznake)</translation>
    </message>
    <message>
        <source>Transaction status. Hover over this field to show number of confirmations.</source>
        <translation>Status transakcije</translation>
    </message>
    <message>
        <source>Date and time that the transaction was received.</source>
        <translation>Datum i vrijeme kad je transakcija primljena</translation>
    </message>
    <message>
        <source>Type of transaction.</source>
        <translation>Vrsta transakcije.</translation>
    </message>
    <message>
        <source>Whether or not a watch-only address is involved in this transaction.</source>
        <translation>Ovisi je li isključivo promatrana adresa povezana s ovom transakcijom ili ne.</translation>
    </message>
    <message>
        <source>User-defined intent/purpose of the transaction.</source>
        <translation>Korisničko definirana namjera transakcije.</translation>
    </message>
    <message>
        <source>Amount removed from or added to balance.</source>
        <translation>Iznos odbijen od ili dodan k saldu.</translation>
    </message>
</context>
<context>
    <name>TransactionView</name>
    <message>
        <source>All</source>
        <translation>Sve</translation>
    </message>
    <message>
        <source>Today</source>
        <translation>Danas</translation>
    </message>
    <message>
        <source>This week</source>
        <translation>Ovaj tjedan</translation>
    </message>
    <message>
        <source>This month</source>
        <translation>Ovaj mjesec</translation>
    </message>
    <message>
        <source>Last month</source>
        <translation>Prošli mjesec</translation>
    </message>
    <message>
        <source>This year</source>
        <translation>Ove godine</translation>
    </message>
    <message>
        <source>Range...</source>
        <translation>Raspon...</translation>
    </message>
    <message>
        <source>Received with</source>
        <translation>Primljeno s</translation>
    </message>
    <message>
        <source>Sent to</source>
        <translation>Poslano za</translation>
    </message>
    <message>
        <source>To yourself</source>
        <translation>Samom sebi</translation>
    </message>
    <message>
        <source>Mined</source>
        <translation>Rudareno</translation>
    </message>
    <message>
        <source>Other</source>
        <translation>Ostalo</translation>
    </message>
    <message>
        <source>Enter address, transaction id, or label to search</source>
        <translation>Unesite adresu, ID transakcije ili oznaku za pretragu</translation>
    </message>
    <message>
        <source>Min amount</source>
        <translation>Min iznos</translation>
    </message>
    <message>
        <source>Abandon transaction</source>
        <translation>Napustite transakciju</translation>
    </message>
    <message>
        <source>Increase transaction fee</source>
        <translation>Povećajte transakcijsku naknadu</translation>
    </message>
    <message>
        <source>Copy address</source>
        <translation>Kopiraj adresu</translation>
    </message>
    <message>
        <source>Copy label</source>
        <translation>Kopiraj oznaku</translation>
    </message>
    <message>
        <source>Copy amount</source>
        <translation>Kopiraj iznos</translation>
    </message>
    <message>
        <source>Copy transaction ID</source>
        <translation>Kopiraj ID transakcije</translation>
    </message>
    <message>
        <source>Copy raw transaction</source>
        <translation>Kopirajte sirovu transakciju</translation>
    </message>
    <message>
        <source>Copy full transaction details</source>
        <translation>Kopirajte potpune transakcijske detalje</translation>
    </message>
    <message>
        <source>Edit label</source>
        <translation>Izmjeni oznaku</translation>
    </message>
    <message>
        <source>Show transaction details</source>
        <translation>Prikaži detalje transakcije</translation>
    </message>
    <message>
        <source>Export Transaction History</source>
        <translation>Izvozite povijest transakcija</translation>
    </message>
    <message>
        <source>Comma separated file (*.csv)</source>
        <translation>Datoteka podataka odvojenih zarezima (*.csv)</translation>
    </message>
    <message>
        <source>Confirmed</source>
        <translation>Potvrđeno</translation>
    </message>
    <message>
        <source>Watch-only</source>
        <translation>Isključivo promatrano</translation>
    </message>
    <message>
        <source>Date</source>
        <translation>Datum</translation>
    </message>
    <message>
        <source>Type</source>
        <translation>Tip</translation>
    </message>
    <message>
        <source>Label</source>
        <translation>Oznaka</translation>
    </message>
    <message>
        <source>Address</source>
        <translation>Adresa</translation>
    </message>
    <message>
        <source>ID</source>
        <translation>ID</translation>
    </message>
    <message>
        <source>Exporting Failed</source>
        <translation>Izvoz neuspješan</translation>
    </message>
    <message>
        <source>There was an error trying to save the transaction history to %1.</source>
        <translation>Nastala je greška pokušavajući snimiti povijest transakcija na %1.</translation>
    </message>
    <message>
        <source>Exporting Successful</source>
        <translation>Izvoz uspješan</translation>
    </message>
    <message>
        <source>The transaction history was successfully saved to %1.</source>
        <translation>Povijest transakcija je bila uspješno snimljena na %1.</translation>
    </message>
    <message>
        <source>Range:</source>
        <translation>Raspon:</translation>
    </message>
    <message>
        <source>to</source>
        <translation>za</translation>
    </message>
</context>
<context>
    <name>UnitDisplayStatusBarControl</name>
    <message>
        <source>Unit to show amounts in. Click to select another unit.</source>
        <translation>Jedinica u kojoj ćete prikazati iznose. Kliknite da izabrate drugu jedinicu.</translation>
    </message>
</context>
<context>
    <name>WalletFrame</name>
    <message>
        <source>No wallet has been loaded.</source>
        <translation>Nije pokrenut nikakav novčanik.</translation>
    </message>
</context>
<context>
    <name>WalletModel</name>
    <message>
        <source>Send Coins</source>
        <translation>Slanje novca</translation>
    </message>
    <message>
        <source>Fee bump error</source>
        <translation>Greška kod povećanja naknade</translation>
    </message>
    <message>
        <source>Increasing transaction fee failed</source>
        <translation>Povećavanje transakcijske naknade neuspješno</translation>
    </message>
    <message>
        <source>Do you want to increase the fee?</source>
        <translation>Želite li povećati naknadu?</translation>
    </message>
    <message>
        <source>Current fee:</source>
        <translation>Trenutna naknada:</translation>
    </message>
    <message>
        <source>Increase:</source>
        <translation>Povećanje:</translation>
    </message>
    <message>
        <source>New fee:</source>
        <translation>Nova naknada:</translation>
    </message>
    <message>
        <source>Confirm fee bump</source>
        <translation>Potvrdite povećanje naknade</translation>
    </message>
    <message>
        <source>Can't sign transaction.</source>
        <translation>Transakcija ne može biti potpisana.</translation>
    </message>
    <message>
        <source>Could not commit transaction</source>
        <translation>Transakcija ne može biti izvršena.</translation>
    </message>
</context>
<context>
    <name>WalletView</name>
    <message>
        <source>&amp;Export</source>
        <translation>&amp;Izvozi</translation>
    </message>
    <message>
        <source>Export the data in the current tab to a file</source>
        <translation>Izvoz podataka iz trenutnog lista u datoteku</translation>
    </message>
    <message>
        <source>Backup Wallet</source>
        <translation>Arhiviranje novčanika</translation>
    </message>
    <message>
        <source>Wallet Data (*.dat)</source>
        <translation>Podaci novčanika (*.dat)</translation>
    </message>
    <message>
        <source>Backup Failed</source>
        <translation>Arhiviranje nije uspjelo</translation>
    </message>
    <message>
        <source>There was an error trying to save the wallet data to %1.</source>
        <translation>Nastala je greška pokušavajući snimiti podatke novčanika na %1.</translation>
    </message>
    <message>
        <source>Backup Successful</source>
        <translation>Sigurnosna kopija uspješna</translation>
    </message>
    <message>
        <source>The wallet data was successfully saved to %1.</source>
        <translation>Podaci novčanika su bili uspješno snimljeni na %1.</translation>
    </message>
    <message>
        <source>Cancel</source>
        <translation>Odustanite</translation>
    </message>
</context>
<context>
    <name>bitcoin-core</name>
    <message>
        <source>Distributed under the MIT software license, see the accompanying file %s or %s</source>
        <translation>Distribuirano pod MIT licencom softvera. Vidite pripadajuću datoteku %s ili %s.</translation>
    </message>
    <message>
        <source>Prune configured below the minimum of %d MiB.  Please use a higher number.</source>
        <translation>Obrezivanje postavljeno ispod minimuma od %d MiB. Molim koristite veći broj.</translation>
    </message>
    <message>
        <source>Prune: last wallet synchronisation goes beyond pruned data. You need to -reindex (download the whole blockchain again in case of pruned node)</source>
        <translation>Obrezivanje: zadnja sinkronizacija novčanika ide dalje od obrezivanih podataka. Morate koristiti -reindex (ponovo preuzeti cijeli lanac blokova u slučaju obrezivanog čvora)</translation>
    </message>
    <message>
        <source>Rescans are not possible in pruned mode. You will need to use -reindex which will download the whole blockchain again.</source>
        <translation>Ponovno skeniranje nije moguće u obrezanim načinu (pruned mode). Morat ćete koristiti -reindex, što će ponovno preuzeti cijeli lanac blokova.</translation>
    </message>
    <message>
        <source>Error: A fatal internal error occurred, see debug.log for details</source>
        <translation>Greška: Dogodila se kobna interna greška. Vidite debug.log za detalje</translation>
    </message>
    <message>
        <source>Pruning blockstore...</source>
        <translation>Obrezuje se blockstore...</translation>
    </message>
    <message>
        <source>Unable to start HTTP server. See debug log for details.</source>
        <translation>Ne može se pokrenuti HTTP server. Vidite debug.log za više detalja.</translation>
    </message>
    <message>
        <source>Bitcoin Core</source>
        <translation>Bitcoin Core</translation>
    </message>
    <message>
        <source>The %s developers</source>
        <translation>Ekipa %s</translation>
    </message>
    <message>
        <source>Cannot obtain a lock on data directory %s. %s is probably already running.</source>
        <translation>Program ne može pristupiti podatkovnoj mapi %s. %s je vjerojatno već pokrenut.</translation>
    </message>
    <message>
        <source>Cannot provide specific connections and have addrman find outgoing connections at the same.</source>
        <translation>Ne može ponuditi specifične veze i dati addrman da traži izlazne veze istovremeno.</translation>
    </message>
    <message>
        <source>Error reading %s! All keys read correctly, but transaction data or address book entries might be missing or incorrect.</source>
        <translation>Greška kod iščitanja %s! Svi ključevi su ispravno učitani, ali transakcijski podaci ili zapisi u adresaru mogu biti nepotpuni ili netočni.</translation>
    </message>
    <message>
        <source>Group outputs by address, selecting all or none, instead of selecting on a per-output basis. Privacy is improved as an address is only used once (unless someone sends to it after spending from it), but may result in slightly higher fees as suboptimal coin selection may result due to the added limitation (default: %u)</source>
        <translation>Grupirajte outpute po adresi, birajući sve ili ništa umjesto biranja po outputu. Privatnost je povećana jer je adresa korištena samo jedanput (osim ako netko šalje na tu adresu nakon trošenja iz nje), ali može rezultirati neznatno većim naknadama jer suboptimalno biranje novčića može nastati zbog dodanog ograničenja (uobičajeno: %u)</translation>
    </message>
    <message>
        <source>Please check that your computer's date and time are correct! If your clock is wrong, %s will not work properly.</source>
        <translation>Molimo provjerite jesu li datum i vrijeme na vašem računalu točni. Ako je vaš sat krivo namješten, %s neće raditi ispravno.</translation>
    </message>
    <message>
        <source>Please contribute if you find %s useful. Visit %s for further information about the software.</source>
        <translation>Molimo vas da doprinijete programu %s ako ga smatrate korisnim. Posjetite %s za više informacija.</translation>
    </message>
    <message>
        <source>The block database contains a block which appears to be from the future. This may be due to your computer's date and time being set incorrectly. Only rebuild the block database if you are sure that your computer's date and time are correct</source>
        <translation>Baza blokova sadrži blok koji je naizgled iz budućnosti. Može to biti posljedica krivo namještenog datuma i vremena na vašem računalu. Obnovite bazu blokova samo ako ste sigurni da su točni datum i vrijeme na vašem računalu.</translation>
    </message>
    <message>
        <source>This is a pre-release test build - use at your own risk - do not use for mining or merchant applications</source>
        <translation>Ovo je eksperimentalna verzija za testiranje - koristite je na vlastitu odgovornost - ne koristite je za rudarenje ili trgovačke primjene</translation>
    </message>
    <message>
        <source>This is the transaction fee you may discard if change is smaller than dust at this level</source>
        <translation>Ovo je transakcijska naknada koju možete odbaciti ako je ostatak manji od "prašine" (sićušnih iznosa) po ovoj stopi</translation>
    </message>
    <message>
        <source>Unable to replay blocks. You will need to rebuild the database using -reindex-chainstate.</source>
        <translation>Ne mogu se ponovo odigrati blokovi. Morat ćete ponovo složiti bazu koristeći -reindex-chainstate.</translation>
    </message>
    <message>
        <source>Unable to rewind the database to a pre-fork state. You will need to redownload the blockchain</source>
        <translation>Baza se ne može povratiti na stanje prije raskola. Morat ćete ponovno preuzeti lanac blokova</translation>
    </message>
    <message>
        <source>Warning: The network does not appear to fully agree! Some miners appear to be experiencing issues.</source>
        <translation>Upozorenje: Čini se da se mreža ne slaže u potpunosti! Izgleda da su neki rudari suočeni s poteškoćama.</translation>
    </message>
    <message>
        <source>Warning: We do not appear to fully agree with our peers! You may need to upgrade, or other nodes may need to upgrade.</source>
        <translation>Upozorenje: Izgleda da se ne slažemo u potpunosti s našim klijentima! Možda ćete se vi ili ostali čvorovi morati ažurirati.</translation>
    </message>
    <message>
        <source>%d of last 100 blocks have unexpected version</source>
        <translation>%d od zadnjih 100 blokova ima neočekivanu verziju</translation>
    </message>
    <message>
        <source>%s corrupt, salvage failed</source>
        <translation>%s pokvaren, spašavanje neuspješno</translation>
    </message>
    <message>
        <source>-maxmempool must be at least %d MB</source>
        <translation>-maxmempool mora biti barem %d MB</translation>
    </message>
    <message>
        <source>Cannot resolve -%s address: '%s'</source>
        <translation>Ne može se razriješiti adresa -%s: '%s'</translation>
    </message>
    <message>
        <source>Change index out of range</source>
        <translation>Indeks ostatka izvan dosega</translation>
    </message>
    <message>
        <source>Copyright (C) %i-%i</source>
        <translation>Copyright (C) %i-%i</translation>
    </message>
    <message>
        <source>Corrupted block database detected</source>
        <translation>Pokvarena baza blokova otkrivena</translation>
    </message>
    <message>
        <source>Do you want to rebuild the block database now?</source>
        <translation>Želite li sada obnoviti bazu blokova?</translation>
    </message>
    <message>
        <source>Error creating %s: You can't create non-HD wallets with this version.</source>
        <translation>Greška kod stvaranja %s. S ovom verzijom ne možete stvoriti novčanike koji nisu HD.</translation>
    </message>
    <message>
        <source>Error initializing block database</source>
        <translation>Greška kod inicijaliziranja baze blokova</translation>
    </message>
    <message>
        <source>Error initializing wallet database environment %s!</source>
        <translation>Greška kod inicijaliziranja okoline baze novčanika %s!</translation>
    </message>
    <message>
        <source>Error loading %s</source>
        <translation>Greška kod pokretanja programa %s!</translation>
    </message>
    <message>
        <source>Error loading %s: Private keys can only be disabled during creation</source>
        <translation>Greška kod učitavanja %s: Privatni ključevi mogu biti isključeni samo tijekom stvaranja</translation>
    </message>
    <message>
        <source>Error loading %s: Wallet corrupted</source>
        <translation>Greška kod učitavanja %s: Novčanik pokvaren</translation>
    </message>
    <message>
        <source>Error loading %s: Wallet requires newer version of %s</source>
        <translation>Greška kod učitavanja %s: Novčanik zahtijeva noviju verziju softvera %s.</translation>
    </message>
    <message>
        <source>Error loading block database</source>
        <translation>Greška kod pokretanja baze blokova</translation>
    </message>
    <message>
        <source>Error opening block database</source>
        <translation>Greška kod otvaranja baze blokova</translation>
    </message>
    <message>
        <source>Error: Disk space is low!</source>
        <translation>Pogreška: Nema dovoljno prostora na disku!</translation>
    </message>
    <message>
        <source>Failed to listen on any port. Use -listen=0 if you want this.</source>
        <translation>Neuspješno slušanje na svim portovima. Koristite -listen=0 ako to želite.</translation>
    </message>
    <message>
        <source>Failed to rescan the wallet during initialization</source>
        <translation>Neuspješno ponovo skeniranje novčanika tijekom inicijalizacije</translation>
    </message>
    <message>
        <source>Importing...</source>
        <translation>Uvozi se...</translation>
    </message>
    <message>
        <source>Incorrect or no genesis block found. Wrong datadir for network?</source>
        <translation>Neispravan ili nepostojeći blok geneze. Možda je kriva podatkovna mapa za mrežu?</translation>
    </message>
    <message>
        <source>Initialization sanity check failed. %s is shutting down.</source>
        <translation>Brzinska provjera inicijalizacije neuspješna. %s se zatvara.</translation>
    </message>
    <message>
        <source>Invalid amount for -%s=&lt;amount&gt;: '%s'</source>
        <translation>Neispravan iznos za  -%s=&lt;amount&gt;: '%s'</translation>
    </message>
    <message>
        <source>Invalid amount for -discardfee=&lt;amount&gt;: '%s'</source>
        <translation>Neispravan iznos za -discardfee=&lt;amount&gt;: '%s'</translation>
    </message>
    <message>
        <source>Invalid amount for -fallbackfee=&lt;amount&gt;: '%s'</source>
        <translation>Neispravan iznos za -fallbackfee=&lt;amount&gt;: '%s'</translation>
    </message>
    <message>
        <source>Specified blocks directory "%s" does not exist.</source>
        <translation>Zadana mapa blokova "%s" ne postoji.</translation>
    </message>
    <message>
        <source>Upgrading txindex database</source>
        <translation>Ažurira se txindex baza</translation>
    </message>
    <message>
        <source>Loading P2P addresses...</source>
        <translation>Pokreće se popis P2P adresa...</translation>
    </message>
    <message>
        <source>Loading banlist...</source>
        <translation>Pokreće se popis zabrana...</translation>
    </message>
    <message>
        <source>Not enough file descriptors available.</source>
        <translation>Nema dovoljno dostupnih datotečnih opisivača.</translation>
    </message>
    <message>
        <source>Prune cannot be configured with a negative value.</source>
        <translation>Obrezivanje (prune) ne može biti postavljeno na negativnu vrijednost.</translation>
    </message>
    <message>
        <source>Prune mode is incompatible with -txindex.</source>
        <translation>Način obreživanja (pruning) nekompatibilan je s parametrom -txindex.</translation>
    </message>
    <message>
        <source>Replaying blocks...</source>
        <translation>Odigraju se ponovno blokovi...</translation>
    </message>
    <message>
        <source>Rewinding blocks...</source>
        <translation>Premotavaju se blokovi...</translation>
    </message>
    <message>
        <source>The source code is available from %s.</source>
        <translation>Izvorni kod je dostupan na %s.</translation>
    </message>
    <message>
        <source>Transaction fee and change calculation failed</source>
        <translation>Neuspješno računanje ostatka i transakcijske naknade</translation>
    </message>
    <message>
        <source>Unable to bind to %s on this computer. %s is probably already running.</source>
        <translation>Ne može se povezati na %s na ovom računalu.  %s je vjerojatno već pokrenut.</translation>
    </message>
    <message>
        <source>Unable to generate keys</source>
        <translation>Ne mogu se generirati ključevi</translation>
    </message>
    <message>
        <source>Unsupported argument -benchmark ignored, use -debug=bench.</source>
        <translation>Nepodržan argument -benchmark ignoriran. Koristite -debug=bench.</translation>
    </message>
    <message>
        <source>Unsupported argument -debugnet ignored, use -debug=net.</source>
        <translation>Nepodržan argument -debugnet ignoriran. Koristite -debug=net.</translation>
    </message>
    <message>
        <source>Unsupported argument -tor found, use -onion.</source>
        <translation>Nepodržan argument -tor pronađen. Koristite -onion.</translation>
    </message>
    <message>
        <source>Unsupported logging category %s=%s.</source>
        <translation>Nepodržana kategorija zapisa %s=%s.</translation>
    </message>
    <message>
        <source>Upgrading UTXO database</source>
        <translation>Ažurira se UTXO baza</translation>
    </message>
    <message>
        <source>User Agent comment (%s) contains unsafe characters.</source>
        <translation>Komentar pod "Korisnički agent" (%s) sadrži nesigurne znakove.</translation>
    </message>
    <message>
        <source>Verifying blocks...</source>
        <translation>Provjeravaju se blokovi...</translation>
    </message>
    <message>
        <source>Wallet needed to be rewritten: restart %s to complete</source>
        <translation>Novčanik je trebao prepravak: ponovo pokrenite %s</translation>
    </message>
    <message>
        <source>Error: Listening for incoming connections failed (listen returned error %s)</source>
        <translation>Greška: Neuspješno slušanje dolažećih veza (listen je izbacio grešku %s)</translation>
    </message>
    <message>
        <source>Invalid amount for -maxtxfee=&lt;amount&gt;: '%s' (must be at least the minrelay fee of %s to prevent stuck transactions)</source>
        <translation>Neispravan iznos za -maxtxfee=&lt;amount&gt;: '%s' (mora biti barem minimalnu naknadu za proslijeđivanje od %s kako se ne bi zapela transakcija)</translation>
    </message>
    <message>
        <source>The transaction amount is too small to send after the fee has been deducted</source>
        <translation>Iznos transakcije je premalen za poslati nakon naknade</translation>
    </message>
    <message>
        <source>You need to rebuild the database using -reindex to go back to unpruned mode.  This will redownload the entire blockchain</source>
        <translation>Morat ćete ponovno složiti bazu koristeći -reindex kako biste se vratili na neobrezivan način (unpruned mode). Ovo će ponovno preuzeti cijeli lanac blokova.</translation>
    </message>
    <message>
        <source>Error loading %s: You can't disable HD on an already existing HD wallet</source>
        <translation>Greška kod učitavanja %s: Ne možete isključiti HD na već postojećem HD novčaniku</translation>
    </message>
    <message>
        <source>Error reading from database, shutting down.</source>
        <translation>Greška kod iščitanja baze. Zatvara se klijent.</translation>
    </message>
    <message>
        <source>Error upgrading chainstate database</source>
        <translation>Greška kod ažuriranja baze stanja lanca</translation>
    </message>
    <message>
        <source>Information</source>
        <translation>Informacija</translation>
    </message>
    <message>
        <source>Invalid -onion address or hostname: '%s'</source>
        <translation>Neispravna -onion adresa ili ime računala: '%s'</translation>
    </message>
    <message>
        <source>Invalid -proxy address or hostname: '%s'</source>
        <translation>Neispravna -proxy adresa ili ime računala: '%s'</translation>
    </message>
    <message>
        <source>Invalid amount for -paytxfee=&lt;amount&gt;: '%s' (must be at least %s)</source>
        <translation>Neispravan iznos za -paytxfee=&lt;amount&gt;: '%s' (mora biti barem %s)</translation>
    </message>
    <message>
        <source>Invalid netmask specified in -whitelist: '%s'</source>
        <translation>Neispravna mrežna maska zadana u -whitelist: '%s'</translation>
    </message>
    <message>
        <source>Need to specify a port with -whitebind: '%s'</source>
        <translation>Treba zadati port pomoću -whitebind: '%s'</translation>
    </message>
    <message>
        <source>Reducing -maxconnections from %d to %d, because of system limitations.</source>
        <translation>Smanjuje se -maxconnections sa %d na %d zbog sustavnih ograničenja.</translation>
    </message>
    <message>
        <source>Signing transaction failed</source>
        <translation>Potpisivanje transakcije neuspješno</translation>
    </message>
    <message>
        <source>Specified -walletdir "%s" does not exist</source>
        <translation>Zadan -walletdir "%s" ne postoji</translation>
    </message>
    <message>
        <source>Specified -walletdir "%s" is a relative path</source>
        <translation>Zadan -walletdir "%s" je relativan put</translation>
    </message>
    <message>
        <source>Specified -walletdir "%s" is not a directory</source>
        <translation>Zadan -walletdir "%s" nije mapa</translation>
    </message>
    <message>
        <source>The transaction amount is too small to pay the fee</source>
        <translation>Transakcijiski iznos je premalen da plati naknadu</translation>
    </message>
    <message>
        <source>This is experimental software.</source>
        <translation>Ovo je eksperimentalni softver.</translation>
    </message>
    <message>
        <source>Transaction amount too small</source>
        <translation>Transakcijski iznos premalen</translation>
    </message>
    <message>
        <source>Transaction too large for fee policy</source>
        <translation>Transakcija prevelika za politiku naknada</translation>
    </message>
    <message>
        <source>Transaction too large</source>
        <translation>Transakcija prevelika</translation>
    </message>
    <message>
        <source>Unable to bind to %s on this computer (bind returned error %s)</source>
        <translation>Ne može se povezati na %s na ovom računalu. (povezivanje je vratilo grešku %s)</translation>
    </message>
    <message>
        <source>Unable to generate initial keys</source>
        <translation>Ne mogu se generirati početni ključevi</translation>
    </message>
    <message>
        <source>Verifying wallet(s)...</source>
        <translation>Provjerava(ju) se novčanik/(ci)...</translation>
    </message>
    <message>
        <source>Wallet %s resides outside wallet directory %s</source>
        <translation>Novčanik %s nalazi se izvan mape novčanika %s</translation>
    </message>
    <message>
        <source>Warning</source>
        <translation>Upozorenje</translation>
    </message>
    <message>
        <source>Warning: unknown new rules activated (versionbit %i)</source>
        <translation>Upozorenje: nepoznata nova pravila aktivirana (versionbit %i)</translation>
    </message>
    <message>
        <source>Zapping all transactions from wallet...</source>
        <translation>Brišu se sve transakcije iz novčanika...</translation>
    </message>
    <message>
        <source>-maxtxfee is set very high! Fees this large could be paid on a single transaction.</source>
        <translation>-maxtxfee je postavljen preveliko. Naknade ove veličine će biti plaćene na individualnoj transakciji.</translation>
    </message>
    <message>
        <source>Error loading %s: You can't enable HD on an already existing non-HD wallet</source>
        <translation>Greška kod učitavanja %s: Ne možete uključiti HD na već postojećem novčaniku koji nije HD</translation>
    </message>
    <message>
        <source>This is the transaction fee you may pay when fee estimates are not available.</source>
        <translation>Ovo je transakcijska naknada koju ćete možda platiti kada su nedostupne procjene naknada.</translation>
    </message>
    <message>
        <source>This product includes software developed by the OpenSSL Project for use in the OpenSSL Toolkit %s and cryptographic software written by Eric Young and UPnP software written by Thomas Bernard.</source>
        <translation>Ovaj proizvod sadrži softver razvijen sa strane OpenSSL Projecta za upotrebu u OpenSSL Toolkitu %s, kriptografski softver koji je napisao Eric Young te UPnP softver koji je napisao Thomas Bernard.</translation>
    </message>
    <message>
        <source>Total length of network version string (%i) exceeds maximum length (%i). Reduce the number or size of uacomments.</source>
        <translation>Ukupna duljina stringa verzije mreže (%i) prelazi maksimalnu duljinu (%i). Smanjite broj ili veličinu komentara o korisničkom agentu (uacomments).</translation>
    </message>
    <message>
        <source>Unsupported argument -socks found. Setting SOCKS version isn't possible anymore, only SOCKS5 proxies are supported.</source>
        <translation>Nepodržan argument -socks pronađen. Postavljanje verziju SOCKS-a nije više moguće. Samo su SOCKS5 proxyji podržani.</translation>
    </message>
    <message>
        <source>Unsupported argument -whitelistalwaysrelay ignored, use -whitelistrelay and/or -whitelistforcerelay.</source>
        <translation>Nepodržan argument -whitelistalwaysrelay ignoriran. Koristite -whitelistelay i/ili -whitelistforcerelay.</translation>
    </message>
    <message>
        <source>Warning: Unknown block versions being mined! It's possible unknown rules are in effect</source>
        <translation>Upozorenje: Zbiva se rudarenje blokova nepoznatih verzija! Moguće je da su nepoznata pravila na snazi</translation>
    </message>
    <message>
        <source>Warning: Wallet file corrupt, data salvaged! Original %s saved as %s in %s; if your balance or transactions are incorrect you should restore from a backup.</source>
        <translation>Upozorenje: Datoteka novčanika je pokvarena, ali su podaci spašeni! Original %s snimljen je kao %s u %s; ako su transakcije ili stanje neispravni, onda biste trebali restorirati sa sigurnosne kopije (backupa).</translation>
    </message>
    <message>
        <source>%s is set very high!</source>
        <translation>%s je postavljen preveliko!</translation>
    </message>
    <message>
        <source>Error loading wallet %s. Duplicate -wallet filename specified.</source>
        <translation>Greška kod učitavanja novčanika %s. Duplikat imena novčanika zadan.</translation>
    </message>
    <message>
        <source>Keypool ran out, please call keypoolrefill first</source>
        <translation>Ispraznio se bazen ključeva. Molim pozovite keypoolrefill najprije</translation>
    </message>
    <message>
        <source>Starting network threads...</source>
        <translation>Pokreću se mrežne niti...</translation>
    </message>
    <message>
        <source>The wallet will avoid paying less than the minimum relay fee.</source>
        <translation>Ovaj novčanik će izbjegavati plaćanje manje od minimalne naknade prijenosa.</translation>
    </message>
    <message>
        <source>This is the minimum transaction fee you pay on every transaction.</source>
        <translation>Ovo je minimalna transakcijska naknada koju plaćate za svaku transakciju.</translation>
    </message>
    <message>
        <source>This is the transaction fee you will pay if you send a transaction.</source>
        <translation>Ovo je transakcijska naknada koju ćete platiti ako pošaljete transakciju.</translation>
    </message>
    <message>
        <source>Transaction amounts must not be negative</source>
        <translation>Iznosi transakcije ne smiju biti negativni</translation>
    </message>
    <message>
        <source>Transaction has too long of a mempool chain</source>
        <translation>Transakcija ima prevelik lanac memorijskog bazena</translation>
    </message>
    <message>
        <source>Transaction must have at least one recipient</source>
        <translation>Transakcija mora imati barem jednog primatelja</translation>
    </message>
    <message>
        <source>Unknown network specified in -onlynet: '%s'</source>
        <translation>Nepoznata mreža zadana kod -onlynet: '%s'</translation>
    </message>
    <message>
<<<<<<< HEAD
        <source>Particl Core</source>
        <translation>Particl Core</translation>
=======
        <source>Insufficient funds</source>
        <translation>Nedovoljna sredstva</translation>
>>>>>>> cf8aa5c7
    </message>
    <message>
        <source>Can't generate a change-address key. Private keys are disabled for this wallet.</source>
        <translation>Ne može se generirati ključ adrese na koju će se poslati ostatak. Privatni ključevi su isključeni kod ovog novčanika.</translation>
    </message>
    <message>
        <source>Cannot upgrade a non HD split wallet without upgrading to support pre split keypool. Please use -upgradewallet=169900 or -upgradewallet with no version specified.</source>
        <translation>Ne može se ažurirati novčanik koji nije HD bez ažuriranja radi podrške za bazen ključeva prije raskola. Molim koristite -upgradewallet=169900 ili -upgradewallet bez zadane verzije.</translation>
    </message>
    <message>
        <source>Fee estimation failed. Fallbackfee is disabled. Wait a few blocks or enable -fallbackfee.</source>
        <translation>Neuspješno procjenjivanje naknada. Fallbackfee je isključena. Pričekajte nekoliko blokova ili uključite -fallbackfee.</translation>
    </message>
    <message>
        <source>Cannot write to data directory '%s'; check permissions.</source>
        <translation>Nije moguće pisati u podatkovnu mapu '%s'; provjerite dozvole.</translation>
    </message>
    <message>
        <source>Loading block index...</source>
        <translation>Učitavanje indeksa blokova...</translation>
    </message>
    <message>
        <source>Loading wallet...</source>
        <translation>Učitavanje novčanika...</translation>
    </message>
    <message>
        <source>Cannot downgrade wallet</source>
        <translation>Nije moguće novčanik vratiti na prijašnju verziju.</translation>
    </message>
    <message>
        <source>Rescanning...</source>
        <translation>Ponovno pretraživanje...</translation>
    </message>
    <message>
        <source>Done loading</source>
        <translation>Učitavanje gotovo</translation>
    </message>
    <message>
        <source>Error</source>
        <translation>Greška</translation>
    </message>
</context>
</TS><|MERGE_RESOLUTION|>--- conflicted
+++ resolved
@@ -70,13 +70,8 @@
         <translation>Ovo su vaše Particl adrese za slanje novca. Uvijek provjerite iznos i adresu primatelja prije slanja novca.</translation>
     </message>
     <message>
-<<<<<<< HEAD
         <source>These are your Particl addresses for receiving payments. It is recommended to use a new receiving address for each transaction.</source>
-        <translation>Ovo su vaše Particl adrese za primanje novca. Preporučamo da koristite novu adresu za primanje za svaku transakciju.</translation>
-=======
-        <source>These are your Bitcoin addresses for receiving payments. It is recommended to use a new receiving address for each transaction.</source>
-        <translation>Ovo su vaše Bitcoin adrese za primanje novca. Preporučeno je da koristite novu primateljsku adresu za svaku transakciju.</translation>
->>>>>>> cf8aa5c7
+        <translation>Ovo su vaše Particl adrese za primanje novca. Preporučeno je da koristite novu primateljsku adresu za svaku transakciju.</translation>
     </message>
     <message>
         <source>&amp;Copy Address</source>
@@ -182,7 +177,7 @@
     </message>
     <message>
         <source>Warning: If you encrypt your wallet and lose your passphrase, you will &lt;b&gt;LOSE ALL OF YOUR PARTICL&lt;/b&gt;!</source>
-        <translation>Upozorenje: Ako šifrirate vaš novčanik i izgubite lozinku, &lt;b&gt;IZGUBIT ĆETE SVE SVOJE BITCOINE!&lt;/b&gt;</translation>
+        <translation>Upozorenje: Ako šifrirate vaš novčanik i izgubite lozinku, &lt;b&gt;IZGUBIT ĆETE SVE SVOJE PARTICLE!&lt;/b&gt;</translation>
     </message>
     <message>
         <source>Are you sure you wish to encrypt your wallet?</source>
@@ -193,8 +188,8 @@
         <translation>Novčanik šifriran</translation>
     </message>
     <message>
-        <source>%1 will close now to finish the encryption process. Remember that encrypting your wallet cannot fully protect your bitcoins from being stolen by malware infecting your computer.</source>
-        <translation>%1 će se sada zatvoriti kako bi dovršio postupak šifriranja. Zapamtite da šifriranje vašeg novčanika ne može u potpunosti zaštititi vaše bitcoine od krađe preko zloćudnog softvera koji bi bio na vašem računalu.</translation>
+        <source>%1 will close now to finish the encryption process. Remember that encrypting your wallet cannot fully protect your particl from being stolen by malware infecting your computer.</source>
+        <translation>%1 će se sada zatvoriti kako bi dovršio postupak šifriranja. Zapamtite da šifriranje vašeg novčanika ne može u potpunosti zaštititi vaše particle od krađe preko zloćudnog softvera koji bi bio na vašem računalu.</translation>
     </message>
     <message>
         <source>IMPORTANT: Any previous backups you have made of your wallet file should be replaced with the newly generated, encrypted wallet file. For security reasons, previous backups of the unencrypted wallet file will become useless as soon as you start using the new, encrypted wallet.</source>
@@ -359,17 +354,12 @@
         <translation>Re-indeksiranje blokova na disku...</translation>
     </message>
     <message>
-<<<<<<< HEAD
-        <source>Send coins to a Particl address</source>
-        <translation>Slanje novca na particl adresu</translation>
-=======
         <source>Proxy is &lt;b&gt;enabled&lt;/b&gt;: %1</source>
         <translation>Proxy je &lt;b&gt;uključen&lt;/b&gt;: %1</translation>
     </message>
     <message>
-        <source>Send coins to a Bitcoin address</source>
-        <translation>Pošaljite novac na Bitcoin adresu</translation>
->>>>>>> cf8aa5c7
+        <source>Send coins to a Particl address</source>
+        <translation>Pošaljite novac na Particl adresu</translation>
     </message>
     <message>
         <source>Backup wallet to another location</source>
@@ -392,8 +382,8 @@
         <translation>&amp;Potvrdite poruku...</translation>
     </message>
     <message>
-        <source>Particl</source>
-        <translation>Particl</translation>
+        <source>Particl.</source>
+        <translation>Particl.</translation>
     </message>
     <message>
         <source>Wallet</source>
@@ -420,21 +410,12 @@
         <translation>Šifrirajte privatne ključeve u novčaniku</translation>
     </message>
     <message>
-<<<<<<< HEAD
         <source>Sign messages with your Particl addresses to prove you own them</source>
-        <translation>Poruku potpišemo s particl adresom, kako bi dokazali vlasništvo nad tom adresom</translation>
+        <translation>Poruku potpišemo s Particl adresom, kako bi dokazali vlasništvo nad tom adresom</translation>
     </message>
     <message>
         <source>Verify messages to ensure they were signed with specified Particl addresses</source>
-        <translation>Provjeravanje poruke, kao dokaz, da je potpisana navedenom particl adresom</translation>
-=======
-        <source>Sign messages with your Bitcoin addresses to prove you own them</source>
-        <translation>Poruku potpišemo s Bitcoin adresom, kako bi dokazali vlasništvo nad tom adresom</translation>
-    </message>
-    <message>
-        <source>Verify messages to ensure they were signed with specified Bitcoin addresses</source>
-        <translation>Provjerite poruku da je potpisana s navedenom Bitcoin adresom</translation>
->>>>>>> cf8aa5c7
+        <translation>Provjerite poruku da je potpisana s navedenom Particl adresom</translation>
     </message>
     <message>
         <source>&amp;File</source>
@@ -453,13 +434,8 @@
         <translation>Traka kartica</translation>
     </message>
     <message>
-<<<<<<< HEAD
         <source>Request payments (generates QR codes and particl: URIs)</source>
-        <translation>Zatraži uplatu (stvara QR kod i particl: URI adresu)</translation>
-=======
-        <source>Request payments (generates QR codes and bitcoin: URIs)</source>
-        <translation>Zatražite uplatu (stvara QR kod i bitcoin: URI adresu)</translation>
->>>>>>> cf8aa5c7
+        <translation>Zatražite uplatu (stvara QR kod i particl: URI adresu)</translation>
     </message>
     <message>
         <source>Show the list of used sending addresses and labels</source>
@@ -470,13 +446,8 @@
         <translation>Prikažite popis korištenih adresa i oznaka za primanje novca</translation>
     </message>
     <message>
-<<<<<<< HEAD
         <source>Open a particl: URI or payment request</source>
-        <translation>Otvori particl: URI adresu ili zahtjev za uplatu</translation>
-=======
-        <source>Open a bitcoin: URI or payment request</source>
-        <translation>Otvorite bitcoin: URI adresu ili zahtjev za uplatu</translation>
->>>>>>> cf8aa5c7
+        <translation>Otvorite particl: URI adresu ili zahtjev za uplatu</translation>
     </message>
     <message>
         <source>&amp;Command-line options</source>
@@ -527,7 +498,7 @@
         <translation>Ažurno</translation>
     </message>
     <message>
-        <source>Show the %1 help message to get a list with possible Bitcoin command-line options</source>
+        <source>Show the %1 help message to get a list with possible Particl command-line options</source>
         <translation>Prikažite pomoć programa %1 kako biste ispisali moguće opcije preko terminala</translation>
     </message>
     <message>
@@ -602,8 +573,8 @@
         <translation>Novčanik je &lt;b&gt;šifriran&lt;/b&gt; i trenutno &lt;b&gt;zaključan&lt;/b&gt;</translation>
     </message>
     <message>
-        <source>A fatal error occurred. Bitcoin can no longer continue safely and will quit.</source>
-        <translation>Dogodila se kobna greška. Bitcoin ne može više sigurno nastaviti te će se zatvoriti.</translation>
+        <source>A fatal error occurred. Particl can no longer continue safely and will quit.</source>
+        <translation>Dogodila se kobna greška. Particl ne može više sigurno nastaviti te će se zatvoriti.</translation>
     </message>
 </context>
 <context>
@@ -769,19 +740,11 @@
     </message>
     <message>
         <source>The label associated with this address list entry</source>
-<<<<<<< HEAD
-        <translation>Oznaka particl adrese</translation>
-    </message>
-    <message>
-        <source>The address associated with this address list entry. This can only be modified for sending addresses.</source>
-        <translation>Particl adresa. Izmjene adrese su moguće samo za adrese za slanje.</translation>
-=======
         <translation>Oznaka ovog zapisa u adresaru</translation>
     </message>
     <message>
         <source>The address associated with this address list entry. This can only be modified for sending addresses.</source>
         <translation>Adresa ovog zapisa u adresaru. Može se mijenjati samo kod adresa za slanje.</translation>
->>>>>>> cf8aa5c7
     </message>
     <message>
         <source>&amp;Address</source>
@@ -800,12 +763,8 @@
         <translation>Uredi adresu za slanje</translation>
     </message>
     <message>
-<<<<<<< HEAD
         <source>The entered address "%1" is not a valid Particl address.</source>
-        <translation>Upisana adresa "%1" nije valjana particl adresa.</translation>
-=======
-        <source>The entered address "%1" is not a valid Bitcoin address.</source>
-        <translation>Upisana adresa "%1" nije valjana Bitcoin adresa.</translation>
+        <translation>Upisana adresa "%1" nije valjana Particl adresa.</translation>
     </message>
     <message>
         <source>Address "%1" already exists as a receiving address with label "%2" and so cannot be added as a sending address.</source>
@@ -814,7 +773,6 @@
     <message>
         <source>The entered address "%1" is already in the address book with label "%2".</source>
         <translation>Unesena adresa "%1" postoji već u imeniku pod oznakom "%2".</translation>
->>>>>>> cf8aa5c7
     </message>
     <message>
         <source>Could not unlock wallet.</source>
@@ -874,10 +832,6 @@
         <translation>Dobrodošli</translation>
     </message>
     <message>
-<<<<<<< HEAD
-        <source>Particl</source>
-        <translation>Particl</translation>
-=======
         <source>Welcome to %1.</source>
         <translation>Dobrodošli u %1.</translation>
     </message>
@@ -906,9 +860,8 @@
         <translation>Odaberite različitu podatkovnu mapu:</translation>
     </message>
     <message>
-        <source>Bitcoin</source>
-        <translation>Bitcoin</translation>
->>>>>>> cf8aa5c7
+        <source>Particl.</source>
+        <translation>Particl.</translation>
     </message>
     <message>
         <source>At least %1 GB of data will be stored in this directory, and it will grow over time.</source>
@@ -919,8 +872,8 @@
         <translation>Otprilike %1 GB podataka bit će spremljeno u ovoj mapi.</translation>
     </message>
     <message>
-        <source>%1 will download and store a copy of the Bitcoin block chain.</source>
-        <translation>%1 preuzet će i pohraniti kopiju Bitcoinovog lanca blokova.</translation>
+        <source>%1 will download and store a copy of the Particl block chain.</source>
+        <translation>%1 preuzet će i pohraniti kopiju Particl.vog lanca blokova.</translation>
     </message>
     <message>
         <source>The wallet will also be stored in this directory.</source>
@@ -946,12 +899,12 @@
         <translation>Oblik</translation>
     </message>
     <message>
-        <source>Recent transactions may not yet be visible, and therefore your wallet's balance might be incorrect. This information will be correct once your wallet has finished synchronizing with the bitcoin network, as detailed below.</source>
-        <translation>Nedavne transakcije možda još nisu vidljive pa vam stanje novčanika može biti netočno. Ove informacije bit će točne nakon što vaš novčanik dovrši sinkronizaciju s Bitcoinovom mrežom, kako je opisano dolje.</translation>
-    </message>
-    <message>
-        <source>Attempting to spend bitcoins that are affected by not-yet-displayed transactions will not be accepted by the network.</source>
-        <translation>Mreža neće prihvatiti pokušaje trošenja bitcoina koji su utjecani sa strane transakcija koje još nisu vidljive.</translation>
+        <source>Recent transactions may not yet be visible, and therefore your wallet's balance might be incorrect. This information will be correct once your wallet has finished synchronizing with the particl network, as detailed below.</source>
+        <translation>Nedavne transakcije možda još nisu vidljive pa vam stanje novčanika može biti netočno. Ove informacije bit će točne nakon što vaš novčanik dovrši sinkronizaciju s Particl.vom mrežom, kako je opisano dolje.</translation>
+    </message>
+    <message>
+        <source>Attempting to spend particl that are affected by not-yet-displayed transactions will not be accepted by the network.</source>
+        <translation>Mreža neće prihvatiti pokušaje trošenja particla koji su utjecani sa strane transakcija koje još nisu vidljive.</translation>
     </message>
     <message>
         <source>Number of blocks left</source>
@@ -1152,8 +1105,8 @@
         <translation>Dozvolite dolazeće veze</translation>
     </message>
     <message>
-        <source>Connect to the Bitcoin network through a SOCKS5 proxy.</source>
-        <translation>Spojite se na Bitcoin mrežu kroz SOCKS5 proxy.</translation>
+        <source>Connect to the Particl network through a SOCKS5 proxy.</source>
+        <translation>Spojite se na Particl mrežu kroz SOCKS5 proxy.</translation>
     </message>
     <message>
         <source>&amp;Connect through SOCKS5 proxy (default proxy):</source>
@@ -1188,8 +1141,8 @@
         <translation>Tora</translation>
     </message>
     <message>
-        <source>Connect to the Bitcoin network through a separate SOCKS5 proxy for Tor hidden services.</source>
-        <translation>Spojite se na Bitcoin mrežu kroz zaseban SOCKS5 proxy za povezivanje na Tor.</translation>
+        <source>Connect to the Particl network through a separate SOCKS5 proxy for Tor hidden services.</source>
+        <translation>Spojite se na Particl mrežu kroz zaseban SOCKS5 proxy za povezivanje na Tor.</translation>
     </message>
     <message>
         <source>&amp;Window</source>
@@ -1370,7 +1323,7 @@
         <translation>Greška kod zahtjeva za plaćanje</translation>
     </message>
     <message>
-        <source>Cannot start bitcoin: click-to-pay handler</source>
+        <source>Cannot start particl: click-to-pay handler</source>
         <translation>Ne može se pokrenuti klijent: rukovatelj "kliknite da platite"</translation>
     </message>
     <message>
@@ -1378,8 +1331,8 @@
         <translation>URI upravljanje</translation>
     </message>
     <message>
-        <source>'bitcoin://' is not a valid URI. Use 'bitcoin:' instead.</source>
-        <translation>'bitcoin://' nije ispravan URI. Koristite 'bitcoin:' umjesto toga.</translation>
+        <source>'particl://' is not a valid URI. Use 'particl:' instead.</source>
+        <translation>'particl://' nije ispravan URI. Koristite 'particl:' umjesto toga.</translation>
     </message>
     <message>
         <source>Payment request fetch URL is invalid: %1</source>
@@ -1390,8 +1343,8 @@
         <translation>Nevažeća adresa za plaćanje %1</translation>
     </message>
     <message>
-        <source>URI cannot be parsed! This can be caused by an invalid Bitcoin address or malformed URI parameters.</source>
-        <translation>Ne može se parsirati URI! Uzrok tomu može biti nevažeća Bitcoin adresa ili neispravni parametri kod URI-a.</translation>
+        <source>URI cannot be parsed! This can be caused by an invalid Particl address or malformed URI parameters.</source>
+        <translation>Ne može se parsirati URI! Uzrok tomu može biti nevažeća Particl adresa ili neispravni parametri kod URI-a.</translation>
     </message>
     <message>
         <source>Payment request file handling</source>
@@ -1492,8 +1445,8 @@
         <translation>Iznos</translation>
     </message>
     <message>
-        <source>Enter a Bitcoin address (e.g. %1)</source>
-        <translation>Unesite Bitcoin adresu (npr. %1)</translation>
+        <source>Enter a Particl address (e.g. %1)</source>
+        <translation>Unesite Particl adresu (npr. %1)</translation>
     </message>
     <message>
         <source>%1 d</source>
@@ -1936,8 +1889,8 @@
         <translation>&amp;Poruka:</translation>
     </message>
     <message>
-        <source>An optional message to attach to the payment request, which will be displayed when the request is opened. Note: The message will not be sent with the payment over the Bitcoin network.</source>
-        <translation>Opcionalna poruka koja se može dodati kao privitak zahtjevu za plaćanje. Bit će prikazana kad je zahtjev otvoren. Napomena: Ova poruka neće biti poslana zajedno s uplatom preko Bitcoin mreže.</translation>
+        <source>An optional message to attach to the payment request, which will be displayed when the request is opened. Note: The message will not be sent with the payment over the Particl network.</source>
+        <translation>Opcionalna poruka koja se može dodati kao privitak zahtjevu za plaćanje. Bit će prikazana kad je zahtjev otvoren. Napomena: Ova poruka neće biti poslana zajedno s uplatom preko Particl mreže.</translation>
     </message>
     <message>
         <source>An optional label to associate with the new receiving address.</source>
@@ -2189,8 +2142,8 @@
         <translation>Sakrijte</translation>
     </message>
     <message>
-        <source>Paying only the minimum fee is just fine as long as there is less transaction volume than space in the blocks. But be aware that this can end up in a never confirming transaction once there is more demand for bitcoin transactions than the network can process.</source>
-        <translation>Plaćanje minimalnu naknadu je dovoljno ukoliko je volumen transakcija manja od prostora u blokovima. Budite svjesni da ovo može završiti tako da se transakcija nikad ne potvrdi ako je potražnja za Bitcoin transakcijama veća nego što mreža može procesirati.</translation>
+        <source>Paying only the minimum fee is just fine as long as there is less transaction volume than space in the blocks. But be aware that this can end up in a never confirming transaction once there is more demand for particl transactions than the network can process.</source>
+        <translation>Plaćanje minimalnu naknadu je dovoljno ukoliko je volumen transakcija manja od prostora u blokovima. Budite svjesni da ovo može završiti tako da se transakcija nikad ne potvrdi ako je potražnja za Particl transakcijama veća nego što mreža može procesirati.</translation>
     </message>
     <message>
         <source>(read the tooltip)</source>
@@ -2369,8 +2322,8 @@
         <translation><numerusform>Procijenjeno je da će početi potvrđivanje unutar %n bloka.</numerusform><numerusform>Procijenjeno je da će početi potvrđivanje unutar %n bloka.</numerusform><numerusform>Procijenjeno je da će početi potvrđivanje unutar %n blokova.</numerusform></translation>
     </message>
     <message>
-        <source>Warning: Invalid Bitcoin address</source>
-        <translation>Upozorenje: Nevažeća Bitcoin adresa</translation>
+        <source>Warning: Invalid Particl address</source>
+        <translation>Upozorenje: Nevažeća Particl adresa</translation>
     </message>
     <message>
         <source>Warning: Unknown change address</source>
@@ -2412,8 +2365,8 @@
         <translation>Ovo je normalna uplata.</translation>
     </message>
     <message>
-        <source>The Bitcoin address to send the payment to</source>
-        <translation>Bitcoin adresa na koju ćete poslati uplatu</translation>
+        <source>The Particl address to send the payment to</source>
+        <translation>Particl adresa na koju ćete poslati uplatu</translation>
     </message>
     <message>
         <source>Alt+A</source>
@@ -2432,7 +2385,7 @@
         <translation>Obrišite ovaj zapis</translation>
     </message>
     <message>
-        <source>The fee will be deducted from the amount being sent. The recipient will receive less bitcoins than you enter in the amount field. If multiple recipients are selected, the fee is split equally.</source>
+        <source>The fee will be deducted from the amount being sent. The recipient will receive less particl than you enter in the amount field. If multiple recipients are selected, the fee is split equally.</source>
         <translation>Naknada će biti oduzeta od poslanog iznosa. Primatelj će primiti manji iznos od onoga koji unesete u polje iznosa. Ako je odabrano više primatelja, onda će naknada biti podjednako raspodijeljena.</translation>
     </message>
     <message>
@@ -2460,8 +2413,8 @@
         <translation>Unesite oznaku za ovu adresu kako bi ju dodali u vaš adresar</translation>
     </message>
     <message>
-        <source>A message that was attached to the bitcoin: URI which will be stored with the transaction for your reference. Note: This message will not be sent over the Bitcoin network.</source>
-        <translation>Poruka koja je dodana uplati: URI koji će biti spremljen s transakcijom za referencu. Napomena: Ova poruka neće biti poslana preko Bitcoin mreže.</translation>
+        <source>A message that was attached to the particl: URI which will be stored with the transaction for your reference. Note: This message will not be sent over the Particl network.</source>
+        <translation>Poruka koja je dodana uplati: URI koji će biti spremljen s transakcijom za referencu. Napomena: Ova poruka neće biti poslana preko Particl mreže.</translation>
     </message>
     <message>
         <source>Pay To:</source>
@@ -2505,12 +2458,12 @@
         <translation>&amp;Potpišite poruku</translation>
     </message>
     <message>
-        <source>You can sign messages/agreements with your addresses to prove you can receive bitcoins sent to them. Be careful not to sign anything vague or random, as phishing attacks may try to trick you into signing your identity over to them. Only sign fully-detailed statements you agree to.</source>
-        <translation>Možete potpisati poruke/dogovore svojim adresama kako biste dokazali da možete pristupiti bitcoinima poslanim na te adrese. Budite oprezni da ne potpisujte ništa nejasno ili nasumično, jer napadi phishingom vas mogu prevariti da prepišite svoj identitet njima. Potpisujte samo detaljno objašnjene izjave s kojima se slažete.</translation>
-    </message>
-    <message>
-        <source>The Bitcoin address to sign the message with</source>
-        <translation>Bitcoin adresa pomoću koje ćete potpisati poruku</translation>
+        <source>You can sign messages/agreements with your addresses to prove you can receive particl sent to them. Be careful not to sign anything vague or random, as phishing attacks may try to trick you into signing your identity over to them. Only sign fully-detailed statements you agree to.</source>
+        <translation>Možete potpisati poruke/dogovore svojim adresama kako biste dokazali da možete pristupiti particlima poslanim na te adrese. Budite oprezni da ne potpisujte ništa nejasno ili nasumično, jer napadi phishingom vas mogu prevariti da prepišite svoj identitet njima. Potpisujte samo detaljno objašnjene izjave s kojima se slažete.</translation>
+    </message>
+    <message>
+        <source>The Particl address to sign the message with</source>
+        <translation>Particl adresa pomoću koje ćete potpisati poruku</translation>
     </message>
     <message>
         <source>Choose previously used address</source>
@@ -2541,8 +2494,8 @@
         <translation>Kopirajte trenutni potpis u međuspremnik</translation>
     </message>
     <message>
-        <source>Sign the message to prove you own this Bitcoin address</source>
-        <translation>Potpišite poruku kako biste dokazali da posjedujete ovu Bitcoin adresu</translation>
+        <source>Sign the message to prove you own this Particl address</source>
+        <translation>Potpišite poruku kako biste dokazali da posjedujete ovu Particl adresu</translation>
     </message>
     <message>
         <source>Sign &amp;Message</source>
@@ -2565,12 +2518,12 @@
         <translation>Unesite primateljevu adresu, poruku (provjerite da kopirate prekide crta, razmake, tabove, itd. točno) i potpis ispod da provjerite poruku. Pazite da ne pridodate veće značenje potpisu nego što je sadržano u samoj poruci kako biste izbjegli napad posrednika (MITM attack). Primijetite da ovo samo dokazuje da stranka koja potpisuje prima na adresu. Ne može dokažati da je neka stranka poslala transakciju!</translation>
     </message>
     <message>
-        <source>The Bitcoin address the message was signed with</source>
-        <translation>Bitcoin adresa kojom je poruka potpisana</translation>
-    </message>
-    <message>
-        <source>Verify the message to ensure it was signed with the specified Bitcoin address</source>
-        <translation>Provjerite poruku da budete sigurni da je potpisana zadanom Bitcoin adresom</translation>
+        <source>The Particl address the message was signed with</source>
+        <translation>Particl adresa kojom je poruka potpisana</translation>
+    </message>
+    <message>
+        <source>Verify the message to ensure it was signed with the specified Particl address</source>
+        <translation>Provjerite poruku da budete sigurni da je potpisana zadanom Particl adresom</translation>
     </message>
     <message>
         <source>Verify &amp;Message</source>
@@ -3218,8 +3171,8 @@
         <translation>Ne može se pokrenuti HTTP server. Vidite debug.log za više detalja.</translation>
     </message>
     <message>
-        <source>Bitcoin Core</source>
-        <translation>Bitcoin Core</translation>
+        <source>Particl Core</source>
+        <translation>Particl Core</translation>
     </message>
     <message>
         <source>The %s developers</source>
@@ -3666,13 +3619,8 @@
         <translation>Nepoznata mreža zadana kod -onlynet: '%s'</translation>
     </message>
     <message>
-<<<<<<< HEAD
-        <source>Particl Core</source>
-        <translation>Particl Core</translation>
-=======
         <source>Insufficient funds</source>
         <translation>Nedovoljna sredstva</translation>
->>>>>>> cf8aa5c7
     </message>
     <message>
         <source>Can't generate a change-address key. Private keys are disabled for this wallet.</source>
