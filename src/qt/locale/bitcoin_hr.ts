<TS language="hr" version="2.1">
<context>
    <name>AddressBookPage</name>
    <message>
        <source>Right-click to edit address or label</source>
        <translation>Desni klik za uređivanje adrese ili oznake</translation>
    </message>
    <message>
        <source>Create a new address</source>
        <translation>Dodajte novu adresu</translation>
    </message>
    <message>
        <source>&amp;New</source>
        <translation>&amp;Nova</translation>
    </message>
    <message>
        <source>Copy the currently selected address to the system clipboard</source>
        <translation>Kopirajte trenutno odabranu adresu u međuspremnik</translation>
    </message>
    <message>
        <source>&amp;Copy</source>
        <translation>&amp;Kopirajte</translation>
    </message>
    <message>
        <source>C&amp;lose</source>
        <translation>&amp;Zatvorite</translation>
    </message>
    <message>
        <source>Delete the currently selected address from the list</source>
        <translation>Obrišite trenutno odabranu adresu s popisa.</translation>
    </message>
    <message>
        <source>Enter address or label to search</source>
        <translation>Unesite adresu ili oznaku za pretraživanje</translation>
    </message>
    <message>
        <source>Export the data in the current tab to a file</source>
        <translation>Izvezite podatke iz trenutne kartice u datoteku</translation>
    </message>
    <message>
        <source>&amp;Export</source>
        <translation>&amp;Izvezite</translation>
    </message>
    <message>
        <source>&amp;Delete</source>
        <translation>Iz&amp;brišite</translation>
    </message>
    <message>
        <source>Choose the address to send coins to</source>
        <translation>Odaberite adresu na koju ćete poslati novac</translation>
    </message>
    <message>
        <source>Choose the address to receive coins with</source>
        <translation>Odaberite adresu na koju ćete primiti novac</translation>
    </message>
    <message>
        <source>C&amp;hoose</source>
        <translation>&amp;Odaberite</translation>
    </message>
    <message>
        <source>Sending addresses</source>
        <translation>Adrese pošiljatelja</translation>
    </message>
    <message>
        <source>Receiving addresses</source>
        <translation>Adrese primatelja</translation>
    </message>
    <message>
        <source>These are your Particl addresses for sending payments. Always check the amount and the receiving address before sending coins.</source>
        <translation>Ovo su vaše Particl adrese za slanje novca. Uvijek provjerite iznos i adresu primatelja prije slanja novca.</translation>
    </message>
    <message>
<<<<<<< HEAD
        <source>These are your Particl addresses for receiving payments. It is recommended to use a new receiving address for each transaction.</source>
        <translation>Ovo su vaše Particl adrese za primanje novca. Preporučeno je da koristite novu primateljsku adresu za svaku transakciju.</translation>
    </message>
    <message>
=======
>>>>>>> a54e52b4
        <source>&amp;Copy Address</source>
        <translation>&amp;Kopirajte adresu</translation>
    </message>
    <message>
        <source>Copy &amp;Label</source>
        <translation>Kopirajte &amp;oznaku</translation>
    </message>
    <message>
        <source>&amp;Edit</source>
        <translation>&amp;Uredite</translation>
    </message>
    <message>
        <source>Export Address List</source>
        <translation>Izvezite listu adresa</translation>
    </message>
    <message>
        <source>Comma separated file (*.csv)</source>
        <translation>Datoteka podataka odvojenih zarezima (*.csv)</translation>
    </message>
    <message>
        <source>Exporting Failed</source>
        <translation>Izvoz neuspješan</translation>
    </message>
    <message>
        <source>There was an error trying to save the address list to %1. Please try again.</source>
        <translation>Došlo je do pogreške kod spremanja liste adresa na %1. Molimo pokušajte ponovno.</translation>
    </message>
</context>
<context>
    <name>AddressTableModel</name>
    <message>
        <source>Label</source>
        <translation>Oznaka</translation>
    </message>
    <message>
        <source>Address</source>
        <translation>Adresa</translation>
    </message>
    <message>
        <source>(no label)</source>
        <translation>(nema oznake)</translation>
    </message>
</context>
<context>
    <name>AskPassphraseDialog</name>
    <message>
        <source>Passphrase Dialog</source>
        <translation>Dijalog lozinke</translation>
    </message>
    <message>
        <source>Enter passphrase</source>
        <translation>Unesite lozinku</translation>
    </message>
    <message>
        <source>New passphrase</source>
        <translation>Nova lozinka</translation>
    </message>
    <message>
        <source>Repeat new passphrase</source>
        <translation>Ponovite novu lozinku</translation>
    </message>
    <message>
        <source>Encrypt wallet</source>
        <translation>Šifrirajte novčanik</translation>
    </message>
    <message>
        <source>This operation needs your wallet passphrase to unlock the wallet.</source>
        <translation>Ova operacija treba lozinku vašeg novčanika kako bi se novčanik otključao.</translation>
    </message>
    <message>
        <source>Unlock wallet</source>
        <translation>Otključajte novčanik</translation>
    </message>
    <message>
        <source>This operation needs your wallet passphrase to decrypt the wallet.</source>
        <translation>Ova operacija treba lozinku vašeg novčanika kako bi se novčanik dešifrirao.</translation>
    </message>
    <message>
        <source>Decrypt wallet</source>
        <translation>Dešifrirajte novčanik</translation>
    </message>
    <message>
        <source>Change passphrase</source>
        <translation>Promijenite lozinku</translation>
    </message>
    <message>
        <source>Confirm wallet encryption</source>
        <translation>Potvrdite šifriranje novčanika</translation>
    </message>
    <message>
        <source>Warning: If you encrypt your wallet and lose your passphrase, you will &lt;b&gt;LOSE ALL OF YOUR PARTICL&lt;/b&gt;!</source>
        <translation>Upozorenje: Ako šifrirate vaš novčanik i izgubite lozinku, &lt;b&gt;IZGUBIT ĆETE SVE SVOJE PARTICLE!&lt;/b&gt;</translation>
    </message>
    <message>
        <source>Are you sure you wish to encrypt your wallet?</source>
        <translation>Jeste li sigurni da želite šifrirati svoj novčanik?</translation>
    </message>
    <message>
        <source>Wallet encrypted</source>
        <translation>Novčanik šifriran</translation>
    </message>
    <message>
<<<<<<< HEAD
        <source>%1 will close now to finish the encryption process. Remember that encrypting your wallet cannot fully protect your particl from being stolen by malware infecting your computer.</source>
        <translation>%1 će se sada zatvoriti kako bi dovršio postupak šifriranja. Zapamtite da šifriranje vašeg novčanika ne može u potpunosti zaštititi vaše particle od krađe preko zloćudnog softvera koji bi bio na vašem računalu.</translation>
=======
        <source>Remember that encrypting your wallet cannot fully protect your bitcoins from being stolen by malware infecting your computer.</source>
        <translation>Zapamtite da šifriranje vašeg novčanika ne može u potpunosti zaštititi vaše bitcoinove od zloćudnog softvera kojim se zarazi vaše računalo.</translation>
>>>>>>> a54e52b4
    </message>
    <message>
        <source>IMPORTANT: Any previous backups you have made of your wallet file should be replaced with the newly generated, encrypted wallet file. For security reasons, previous backups of the unencrypted wallet file will become useless as soon as you start using the new, encrypted wallet.</source>
        <translation>VAŽNO: Sve prethodne pričuve vašeg novčanika trebale bi biti zamijenjene novo stvorenom, šifriranom datotekom novčanika. Zbog sigurnosnih razloga, prethodne pričuve nešifriranog novčanika će postati beskorisne čim počnete koristiti novi, šifrirani novčanik.</translation>
    </message>
    <message>
        <source>Wallet encryption failed</source>
        <translation>Šifriranje novčanika nije uspjelo</translation>
    </message>
    <message>
        <source>Wallet encryption failed due to an internal error. Your wallet was not encrypted.</source>
        <translation>Šifriranje novčanika nije uspjelo zbog interne pogreške. Vaš novčanik nije šifriran.</translation>
    </message>
    <message>
        <source>The supplied passphrases do not match.</source>
        <translation>Priložene lozinke se ne podudaraju.</translation>
    </message>
    <message>
        <source>Wallet unlock failed</source>
        <translation>Otključavanje novčanika nije uspjelo</translation>
    </message>
    <message>
        <source>The passphrase entered for the wallet decryption was incorrect.</source>
        <translation>Lozinka za dešifriranje novčanika nije točna.</translation>
    </message>
    <message>
        <source>Wallet decryption failed</source>
        <translation>Dešifriranje novčanika nije uspjelo</translation>
    </message>
    <message>
        <source>Wallet passphrase was successfully changed.</source>
        <translation>Lozinka novčanika je uspješno promijenjena.</translation>
    </message>
    <message>
        <source>Warning: The Caps Lock key is on!</source>
        <translation>Upozorenje: Caps Lock je uključen!</translation>
    </message>
</context>
<context>
    <name>BanTableModel</name>
    <message>
        <source>IP/Netmask</source>
        <translation>IP/Mrežna maska</translation>
    </message>
    <message>
        <source>Banned Until</source>
        <translation>Zabranjen do</translation>
    </message>
</context>
<context>
    <name>BitcoinGUI</name>
    <message>
        <source>Sign &amp;message...</source>
        <translation>P&amp;otpišite poruku...</translation>
    </message>
    <message>
        <source>Synchronizing with network...</source>
        <translation>Sinkronizira se s mrežom...</translation>
    </message>
    <message>
        <source>&amp;Overview</source>
        <translation>&amp;Pregled</translation>
    </message>
    <message>
        <source>Show general overview of wallet</source>
        <translation>Prikaži opći pregled novčanika</translation>
    </message>
    <message>
        <source>&amp;Transactions</source>
        <translation>&amp;Transakcije</translation>
    </message>
    <message>
        <source>Browse transaction history</source>
        <translation>Pretražite povijest transakcija</translation>
    </message>
    <message>
        <source>E&amp;xit</source>
        <translation>&amp;Izlaz</translation>
    </message>
    <message>
        <source>Quit application</source>
        <translation>Zatvorite aplikaciju</translation>
    </message>
    <message>
        <source>&amp;About %1</source>
        <translation>&amp;Više o %1</translation>
    </message>
    <message>
        <source>Show information about %1</source>
        <translation>Prikažite informacije o programu %1</translation>
    </message>
    <message>
        <source>About &amp;Qt</source>
        <translation>Više o &amp;Qt</translation>
    </message>
    <message>
        <source>Show information about Qt</source>
        <translation>Prikažite informacije o Qt</translation>
    </message>
    <message>
        <source>&amp;Options...</source>
        <translation>Pos&amp;tavke...</translation>
    </message>
    <message>
        <source>Modify configuration options for %1</source>
        <translation>Promijenite postavke za %1</translation>
    </message>
    <message>
        <source>&amp;Encrypt Wallet...</source>
        <translation>Ši&amp;frirajte novčanik...</translation>
    </message>
    <message>
        <source>&amp;Backup Wallet...</source>
        <translation>Spremite &amp;kopiju novčanika...</translation>
    </message>
    <message>
        <source>&amp;Change Passphrase...</source>
        <translation>Promijenite &amp;lozinku...</translation>
    </message>
    <message>
        <source>Open &amp;URI...</source>
        <translation>Otvorite &amp;URI...</translation>
    </message>
    <message>
        <source>Wallet:</source>
        <translation>Novčanik:</translation>
    </message>
    <message>
        <source>Click to disable network activity.</source>
        <translation>Kliknite da isključite mrežnu aktivnost.</translation>
    </message>
    <message>
        <source>Network activity disabled.</source>
        <translation>Mrežna aktivnost isključena.</translation>
    </message>
    <message>
        <source>Click to enable network activity again.</source>
        <translation>Kliknite da ponovo uključite mrežnu aktivnost.</translation>
    </message>
    <message>
        <source>Syncing Headers (%1%)...</source>
        <translation>Sinkroniziraju se zaglavlja (%1%)...</translation>
    </message>
    <message>
        <source>Reindexing blocks on disk...</source>
        <translation>Re-indeksiranje blokova na disku...</translation>
    </message>
    <message>
        <source>Proxy is &lt;b&gt;enabled&lt;/b&gt;: %1</source>
        <translation>Proxy je &lt;b&gt;uključen&lt;/b&gt;: %1</translation>
    </message>
    <message>
        <source>Send coins to a Particl address</source>
        <translation>Pošaljite novac na Particl adresu</translation>
    </message>
    <message>
        <source>Backup wallet to another location</source>
        <translation>Napravite sigurnosnu kopiju novčanika na drugoj lokaciji</translation>
    </message>
    <message>
        <source>Change the passphrase used for wallet encryption</source>
        <translation>Promijenite lozinku za šifriranje novčanika</translation>
    </message>
    <message>
        <source>&amp;Debug window</source>
        <translation>Konzola za dijagnostiku</translation>
    </message>
    <message>
        <source>Open debugging and diagnostic console</source>
        <translation>Otvorite konzolu za dijagnostiku</translation>
    </message>
    <message>
        <source>&amp;Verify message...</source>
        <translation>&amp;Potvrdite poruku...</translation>
    </message>
    <message>
<<<<<<< HEAD
        <source>Particl.</source>
        <translation>Particl.</translation>
    </message>
    <message>
        <source>Wallet</source>
        <translation>Novčanik</translation>
    </message>
    <message>
=======
>>>>>>> a54e52b4
        <source>&amp;Send</source>
        <translation>&amp;Pošaljite</translation>
    </message>
    <message>
        <source>&amp;Receive</source>
        <translation>Pri&amp;mite</translation>
    </message>
    <message>
        <source>&amp;Show / Hide</source>
        <translation>Po&amp;kažite / Sakrijte</translation>
    </message>
    <message>
        <source>Show or hide the main Window</source>
        <translation>Prikažite ili sakrijte glavni prozor</translation>
    </message>
    <message>
        <source>Encrypt the private keys that belong to your wallet</source>
        <translation>Šifrirajte privatne ključeve u novčaniku</translation>
    </message>
    <message>
        <source>Sign messages with your Particl addresses to prove you own them</source>
        <translation>Poruku potpišemo s Particl adresom, kako bi dokazali vlasništvo nad tom adresom</translation>
    </message>
    <message>
        <source>Verify messages to ensure they were signed with specified Particl addresses</source>
        <translation>Provjerite poruku da je potpisana s navedenom Particl adresom</translation>
    </message>
    <message>
        <source>&amp;File</source>
        <translation>&amp;Datoteka</translation>
    </message>
    <message>
        <source>&amp;Settings</source>
        <translation>&amp;Postavke</translation>
    </message>
    <message>
        <source>&amp;Help</source>
        <translation>&amp;Pomoć</translation>
    </message>
    <message>
        <source>Tabs toolbar</source>
        <translation>Traka kartica</translation>
    </message>
    <message>
        <source>Request payments (generates QR codes and particl: URIs)</source>
        <translation>Zatražite uplatu (stvara QR kod i particl: URI adresu)</translation>
    </message>
    <message>
        <source>Show the list of used sending addresses and labels</source>
        <translation>Prikažite popis korištenih adresa i oznaka za slanje novca</translation>
    </message>
    <message>
        <source>Show the list of used receiving addresses and labels</source>
        <translation>Prikažite popis korištenih adresa i oznaka za primanje novca</translation>
    </message>
    <message>
        <source>Open a particl: URI or payment request</source>
        <translation>Otvorite particl: URI adresu ili zahtjev za uplatu</translation>
    </message>
    <message>
        <source>&amp;Command-line options</source>
        <translation>Opcije &amp;naredbene linije</translation>
    </message>
    <message numerus="yes">
        <source>%n active connection(s) to Particl network</source>
        <translation><numerusform>%n aktivna veza na Particl mrežu</numerusform><numerusform>%n aktivnih veza na Particl mrežu</numerusform><numerusform>%n aktivnih veza na Particl mrežu</numerusform></translation>
    </message>
    <message>
        <source>Indexing blocks on disk...</source>
        <translation>Indeksiraju se blokovi na disku...</translation>
    </message>
    <message>
        <source>Processing blocks on disk...</source>
        <translation>Procesiraju se blokovi na disku...</translation>
    </message>
    <message numerus="yes">
        <source>Processed %n block(s) of transaction history.</source>
        <translation><numerusform>Obrađen %n blok povijesti transakcije.</numerusform><numerusform>Obrađeno %n bloka povijesti transakcije.</numerusform><numerusform>Obrađeno %n blokova povijesti transakcije.</numerusform></translation>
    </message>
    <message>
        <source>%1 behind</source>
        <translation>%1 iza</translation>
    </message>
    <message>
        <source>Last received block was generated %1 ago.</source>
        <translation>Zadnji primljeni blok je bio ustvaren prije %1.</translation>
    </message>
    <message>
        <source>Transactions after this will not yet be visible.</source>
        <translation>Transakcije izvršene za tim blokom nisu još prikazane.</translation>
    </message>
    <message>
        <source>Error</source>
        <translation>Greška</translation>
    </message>
    <message>
        <source>Warning</source>
        <translation>Upozorenje</translation>
    </message>
    <message>
        <source>Information</source>
        <translation>Informacija</translation>
    </message>
    <message>
        <source>Up to date</source>
        <translation>Ažurno</translation>
    </message>
    <message>
<<<<<<< HEAD
        <source>Show the %1 help message to get a list with possible Particl command-line options</source>
=======
        <source>&amp;Sending addresses</source>
        <translation>Adrese za &amp;slanje</translation>
    </message>
    <message>
        <source>&amp;Receiving addresses</source>
        <translation>Adrese za &amp;primanje</translation>
    </message>
    <message>
        <source>Open Wallet</source>
        <translation>Otvorite novčanik</translation>
    </message>
    <message>
        <source>Open a wallet</source>
        <translation>Otvorite neki novčanik</translation>
    </message>
    <message>
        <source>Close Wallet...</source>
        <translation>Zatvorite novčanik...</translation>
    </message>
    <message>
        <source>Close wallet</source>
        <translation>Zatvorite novčanik</translation>
    </message>
    <message>
        <source>Show the %1 help message to get a list with possible Bitcoin command-line options</source>
>>>>>>> a54e52b4
        <translation>Prikažite pomoć programa %1 kako biste ispisali moguće opcije preko terminala</translation>
    </message>
    <message>
        <source>default wallet</source>
        <translation>uobičajeni novčanik</translation>
    </message>
    <message>
        <source>No wallets available</source>
        <translation>Nema dostupnih novčanika</translation>
    </message>
    <message>
        <source>&amp;Window</source>
        <translation>&amp;Prozor</translation>
    </message>
    <message>
        <source>Minimize</source>
        <translation>Minimizirajte</translation>
    </message>
    <message>
        <source>Zoom</source>
        <translation>Povećajte</translation>
    </message>
    <message>
        <source>Main Window</source>
        <translation>Glavni prozor</translation>
    </message>
    <message>
        <source>%1 client</source>
        <translation>%1 klijent</translation>
    </message>
    <message>
        <source>Connecting to peers...</source>
        <translation>Spaja se na klijente...</translation>
    </message>
    <message>
        <source>Catching up...</source>
        <translation>Ažuriranje...</translation>
    </message>
    <message>
        <source>Error: %1</source>
        <translation>Greška: %1</translation>
    </message>
    <message>
        <source>Date: %1
</source>
        <translation>Datum: %1
</translation>
    </message>
    <message>
        <source>Amount: %1
</source>
        <translation>Iznos: %1
</translation>
    </message>
    <message>
        <source>Wallet: %1
</source>
        <translation>Novčanik: %1</translation>
    </message>
    <message>
        <source>Type: %1
</source>
        <translation>Vrsta: %1
</translation>
    </message>
    <message>
        <source>Label: %1
</source>
        <translation>Oznaka: %1
</translation>
    </message>
    <message>
        <source>Address: %1
</source>
        <translation>Adresa: %1
</translation>
    </message>
    <message>
        <source>Sent transaction</source>
        <translation>Poslana transakcija</translation>
    </message>
    <message>
        <source>Incoming transaction</source>
        <translation>Dolazna transakcija</translation>
    </message>
    <message>
        <source>HD key generation is &lt;b&gt;enabled&lt;/b&gt;</source>
        <translation>Generiranje HD ključeva je &lt;b&gt;uključeno&lt;/b&gt;</translation>
    </message>
    <message>
        <source>HD key generation is &lt;b&gt;disabled&lt;/b&gt;</source>
        <translation>Generiranje HD ključeva je &lt;b&gt;isključeno&lt;/b&gt;</translation>
    </message>
    <message>
        <source>Private key &lt;b&gt;disabled&lt;/b&gt;</source>
        <translation>Privatni ključ &lt;b&gt;onemogućen&lt;/b&gt;</translation>
    </message>
    <message>
        <source>Wallet is &lt;b&gt;encrypted&lt;/b&gt; and currently &lt;b&gt;unlocked&lt;/b&gt;</source>
        <translation>Novčanik je &lt;b&gt;šifriran&lt;/b&gt; i trenutno &lt;b&gt;otključan&lt;/b&gt;</translation>
    </message>
    <message>
        <source>Wallet is &lt;b&gt;encrypted&lt;/b&gt; and currently &lt;b&gt;locked&lt;/b&gt;</source>
        <translation>Novčanik je &lt;b&gt;šifriran&lt;/b&gt; i trenutno &lt;b&gt;zaključan&lt;/b&gt;</translation>
    </message>
    <message>
        <source>A fatal error occurred. Particl can no longer continue safely and will quit.</source>
        <translation>Dogodila se kobna greška. Particl ne može više sigurno nastaviti te će se zatvoriti.</translation>
    </message>
</context>
<context>
    <name>CoinControlDialog</name>
    <message>
        <source>Coin Selection</source>
        <translation>Izbor ulaza transakcije</translation>
    </message>
    <message>
        <source>Quantity:</source>
        <translation>Količina:</translation>
    </message>
    <message>
        <source>Bytes:</source>
        <translation>Bajtova:</translation>
    </message>
    <message>
        <source>Amount:</source>
        <translation>Iznos:</translation>
    </message>
    <message>
        <source>Fee:</source>
        <translation>Naknada:</translation>
    </message>
    <message>
        <source>Dust:</source>
        <translation>Prašina:</translation>
    </message>
    <message>
        <source>After Fee:</source>
        <translation>Nakon naknade:</translation>
    </message>
    <message>
        <source>Change:</source>
        <translation>Vraćeno:</translation>
    </message>
    <message>
        <source>(un)select all</source>
        <translation>Izaberi sve/ništa</translation>
    </message>
    <message>
        <source>Tree mode</source>
        <translation>Prikažite kao stablo</translation>
    </message>
    <message>
        <source>List mode</source>
        <translation>Prikažite kao listu</translation>
    </message>
    <message>
        <source>Amount</source>
        <translation>Iznos</translation>
    </message>
    <message>
        <source>Received with label</source>
        <translation>Primljeno pod oznakom</translation>
    </message>
    <message>
        <source>Received with address</source>
        <translation>Primljeno na adresu</translation>
    </message>
    <message>
        <source>Date</source>
        <translation>Datum</translation>
    </message>
    <message>
        <source>Confirmations</source>
        <translation>Broj potvrda</translation>
    </message>
    <message>
        <source>Confirmed</source>
        <translation>Potvrđeno</translation>
    </message>
    <message>
        <source>Copy address</source>
        <translation>Kopirajte adresu</translation>
    </message>
    <message>
        <source>Copy label</source>
        <translation>Kopirajte oznaku</translation>
    </message>
    <message>
        <source>Copy amount</source>
        <translation>Kopirajte iznos</translation>
    </message>
    <message>
        <source>Copy transaction ID</source>
        <translation>Kopirajte ID transakcije</translation>
    </message>
    <message>
        <source>Lock unspent</source>
        <translation>Zaključajte nepotrošen input</translation>
    </message>
    <message>
        <source>Unlock unspent</source>
        <translation>Otključajte nepotrošen input</translation>
    </message>
    <message>
        <source>Copy quantity</source>
        <translation>Kopirajte iznos</translation>
    </message>
    <message>
        <source>Copy fee</source>
        <translation>Kopirajte naknadu</translation>
    </message>
    <message>
        <source>Copy after fee</source>
        <translation>Kopirajte iznos nakon naknade</translation>
    </message>
    <message>
        <source>Copy bytes</source>
        <translation>Kopirajte količinu bajtova</translation>
    </message>
    <message>
        <source>Copy dust</source>
        <translation>Kopirajte prašinu</translation>
    </message>
    <message>
        <source>Copy change</source>
        <translation>Kopirajte ostatak</translation>
    </message>
    <message>
        <source>(%1 locked)</source>
        <translation>(%1 zaključen)</translation>
    </message>
    <message>
        <source>yes</source>
        <translation>da</translation>
    </message>
    <message>
        <source>no</source>
        <translation>ne</translation>
    </message>
    <message>
        <source>This label turns red if any recipient receives an amount smaller than the current dust threshold.</source>
        <translation>Oznaka postane crvene boje ako bilo koji primatelj dobije iznos manji od trenutnog praga "prašine" (sićušnog iznosa).</translation>
    </message>
    <message>
        <source>Can vary +/- %1 satoshi(s) per input.</source>
        <translation>Može varirati +/- %1 satoši(ja) po inputu.</translation>
    </message>
    <message>
        <source>(no label)</source>
        <translation>(nema oznake)</translation>
    </message>
    <message>
        <source>change from %1 (%2)</source>
        <translation>ostatak od %1 (%2)</translation>
    </message>
    <message>
        <source>(change)</source>
        <translation>(ostatak)</translation>
    </message>
</context>
<context>
    <name>CreateWalletActivity</name>
    </context>
<context>
    <name>CreateWalletDialog</name>
    </context>
<context>
    <name>EditAddressDialog</name>
    <message>
        <source>Edit Address</source>
        <translation>Uredite adresu</translation>
    </message>
    <message>
        <source>&amp;Label</source>
        <translation>&amp;Oznaka</translation>
    </message>
    <message>
        <source>The label associated with this address list entry</source>
        <translation>Oznaka ovog zapisa u adresaru</translation>
    </message>
    <message>
        <source>The address associated with this address list entry. This can only be modified for sending addresses.</source>
        <translation>Adresa ovog zapisa u adresaru. Može se mijenjati samo kod adresa za slanje.</translation>
    </message>
    <message>
        <source>&amp;Address</source>
        <translation>&amp;Adresa</translation>
    </message>
    <message>
        <source>New sending address</source>
        <translation>Nova adresa za slanje</translation>
    </message>
    <message>
        <source>Edit receiving address</source>
        <translation>Uredi adresu za primanje</translation>
    </message>
    <message>
        <source>Edit sending address</source>
        <translation>Uredi adresu za slanje</translation>
    </message>
    <message>
        <source>The entered address "%1" is not a valid Particl address.</source>
        <translation>Upisana adresa "%1" nije valjana Particl adresa.</translation>
    </message>
    <message>
        <source>Address "%1" already exists as a receiving address with label "%2" and so cannot be added as a sending address.</source>
        <translation>Adresa "%1" već postoji kao primateljska adresa s oznakom "%2" te se ne može dodati kao pošiljateljska adresa.</translation>
    </message>
    <message>
        <source>The entered address "%1" is already in the address book with label "%2".</source>
        <translation>Unesena adresa "%1" postoji već u imeniku pod oznakom "%2".</translation>
    </message>
    <message>
        <source>Could not unlock wallet.</source>
        <translation>Ne može se otključati novčanik.</translation>
    </message>
    <message>
        <source>New key generation failed.</source>
        <translation>Stvaranje novog ključa nije uspjelo.</translation>
    </message>
</context>
<context>
    <name>FreespaceChecker</name>
    <message>
        <source>A new data directory will be created.</source>
        <translation>Bit će stvorena nova podatkovna mapa.</translation>
    </message>
    <message>
        <source>name</source>
        <translation>ime</translation>
    </message>
    <message>
        <source>Directory already exists. Add %1 if you intend to create a new directory here.</source>
        <translation>Mapa već postoji. Dodajte %1 ako namjeravate stvoriti novu mapu ovdje.</translation>
    </message>
    <message>
        <source>Path already exists, and is not a directory.</source>
        <translation>Put već postoji i nije mapa.</translation>
    </message>
    <message>
        <source>Cannot create data directory here.</source>
        <translation>Nije moguće stvoriti direktorij za podatke na tom mjestu.</translation>
    </message>
</context>
<context>
    <name>HelpMessageDialog</name>
    <message>
        <source>version</source>
        <translation>verzija</translation>
    </message>
    <message>
        <source>(%1-bit)</source>
        <translation>(%1-bit)</translation>
    </message>
    <message>
        <source>About %1</source>
        <translation>O programu %1</translation>
    </message>
    <message>
        <source>Command-line options</source>
        <translation>Opcije programa u naredbenoj liniji</translation>
    </message>
</context>
<context>
    <name>Intro</name>
    <message>
        <source>Welcome</source>
        <translation>Dobrodošli</translation>
    </message>
    <message>
        <source>Welcome to %1.</source>
        <translation>Dobrodošli u %1.</translation>
    </message>
    <message>
        <source>As this is the first time the program is launched, you can choose where %1 will store its data.</source>
        <translation>Kako je ovo prvi put da je ova aplikacija pokrenuta, možete izabrati gdje će %1 spremati svoje podatke.</translation>
    </message>
    <message>
        <source>When you click OK, %1 will begin to download and process the full %4 block chain (%2GB) starting with the earliest transactions in %3 when %4 initially launched.</source>
        <translation>Kada kliknete OK, %1 počet će preuzimati i procesirati cijeli lanac blokova (%2GB) počevši s najranijim transakcijama u %3 kad je %4 prvi put pokrenut.</translation>
    </message>
    <message>
        <source>This initial synchronisation is very demanding, and may expose hardware problems with your computer that had previously gone unnoticed. Each time you run %1, it will continue downloading where it left off.</source>
        <translation>Početna sinkronizacija je vrlo zahtjevna i može otkriti hardverske probleme kod vašeg računala koji su prije prošli nezamijećeno. Svaki put kad pokrenete %1, nastavit će preuzimati odakle je stao.</translation>
    </message>
    <message>
        <source>If you have chosen to limit block chain storage (pruning), the historical data must still be downloaded and processed, but will be deleted afterward to keep your disk usage low.</source>
        <translation>Ako odlučite ograničiti spremanje lanca blokova pomoću pruninga (obrezivanja), treba preuzeti i procesirati povijesne podatke. Bit će obrisani naknadno kako bi se smanjila količina zauzetog prostora na disku.</translation>
    </message>
    <message>
        <source>Use the default data directory</source>
        <translation>Koristite uobičajenu podatkovnu mapu</translation>
    </message>
    <message>
        <source>Use a custom data directory:</source>
        <translation>Odaberite različitu podatkovnu mapu:</translation>
    </message>
    <message>
        <source>Particl.</source>
        <translation>Particl.</translation>
    </message>
    <message>
        <source>At least %1 GB of data will be stored in this directory, and it will grow over time.</source>
        <translation>Bit će spremljeno barem %1 GB podataka u ovoj mapi te će se povećati tijekom vremena.</translation>
    </message>
    <message>
        <source>Approximately %1 GB of data will be stored in this directory.</source>
        <translation>Otprilike %1 GB podataka bit će spremljeno u ovoj mapi.</translation>
    </message>
    <message>
        <source>%1 will download and store a copy of the Particl block chain.</source>
        <translation>%1 preuzet će i pohraniti kopiju Particl.vog lanca blokova.</translation>
    </message>
    <message>
        <source>The wallet will also be stored in this directory.</source>
        <translation>Novčanik bit će pohranjen u ovoj mapi.</translation>
    </message>
    <message>
        <source>Error: Specified data directory "%1" cannot be created.</source>
        <translation>Greška: Zadana podatkovna mapa "%1" ne može biti stvorena.</translation>
    </message>
    <message>
        <source>Error</source>
        <translation>Greška</translation>
    </message>
    <message numerus="yes">
        <source>%n GB of free space available</source>
        <translation><numerusform>Dostupno %n GB slobodnog prostora</numerusform><numerusform>Dostupno %n GB slobodnog prostora</numerusform><numerusform>Dostupno %n GB slobodnog prostora</numerusform></translation>
    </message>
    <message numerus="yes">
        <source>(of %n GB needed)</source>
        <translation><numerusform>(od potrebnog prostora od %n GB)</numerusform><numerusform>(od potrebnog prostora od %n GB)</numerusform><numerusform>(od potrebnog %n GB)</numerusform></translation>
    </message>
    </context>
<context>
    <name>ModalOverlay</name>
    <message>
        <source>Form</source>
        <translation>Oblik</translation>
    </message>
    <message>
        <source>Recent transactions may not yet be visible, and therefore your wallet's balance might be incorrect. This information will be correct once your wallet has finished synchronizing with the particl network, as detailed below.</source>
        <translation>Nedavne transakcije možda još nisu vidljive pa vam stanje novčanika može biti netočno. Ove informacije bit će točne nakon što vaš novčanik dovrši sinkronizaciju s Particl.vom mrežom, kako je opisano dolje.</translation>
    </message>
    <message>
        <source>Attempting to spend particl that are affected by not-yet-displayed transactions will not be accepted by the network.</source>
        <translation>Mreža neće prihvatiti pokušaje trošenja particla koji su utjecani sa strane transakcija koje još nisu vidljive.</translation>
    </message>
    <message>
        <source>Number of blocks left</source>
        <translation>Broj preostalih blokova</translation>
    </message>
    <message>
        <source>Unknown...</source>
        <translation>Nepoznato...</translation>
    </message>
    <message>
        <source>Last block time</source>
        <translation>Posljednje vrijeme bloka</translation>
    </message>
    <message>
        <source>Progress</source>
        <translation>Napredak</translation>
    </message>
    <message>
        <source>Progress increase per hour</source>
        <translation>Postotak povećanja napretka na sat</translation>
    </message>
    <message>
        <source>calculating...</source>
        <translation>računa...</translation>
    </message>
    <message>
        <source>Estimated time left until synced</source>
        <translation>Preostalo vrijeme do završetka sinkronizacije</translation>
    </message>
    <message>
        <source>Hide</source>
        <translation>Sakrijte</translation>
    </message>
    <message>
        <source>Unknown. Syncing Headers (%1, %2%)...</source>
        <translation>Nepoznato. Sinkroniziranje zaglavlja (%1, %2%)...</translation>
    </message>
</context>
<context>
    <name>OpenURIDialog</name>
    <message>
        <source>Open URI</source>
        <translation>Otvori URI adresu</translation>
    </message>
    <message>
        <source>Open payment request from URI or file</source>
        <translation>Otvori zahtjev za plaćanje iz URI adrese ili datoteke</translation>
    </message>
    <message>
        <source>URI:</source>
        <translation>URI:</translation>
    </message>
    <message>
        <source>Select payment request file</source>
        <translation>Izaberi datoteku zahtjeva za plaćanje</translation>
    </message>
    <message>
        <source>Select payment request file to open</source>
        <translation>Izaberi datoteku zahtjeva za plaćanje</translation>
    </message>
</context>
<context>
    <name>OpenWalletActivity</name>
    <message>
        <source>default wallet</source>
        <translation>uobičajeni novčanik</translation>
    </message>
    <message>
        <source>Opening Wallet &lt;b&gt;%1&lt;/b&gt;...</source>
        <translation>Otvaranje novčanik &lt;b&gt;%1&lt;/b&gt;...</translation>
    </message>
</context>
<context>
    <name>OptionsDialog</name>
    <message>
        <source>Options</source>
        <translation>Postavke</translation>
    </message>
    <message>
        <source>&amp;Main</source>
        <translation>&amp;Glavno</translation>
    </message>
    <message>
        <source>Automatically start %1 after logging in to the system.</source>
        <translation>Automatski pokrenite %1 nakon prijave u sustav.</translation>
    </message>
    <message>
        <source>&amp;Start %1 on system login</source>
        <translation>&amp;Pokrenite %1 kod prijave u sustav</translation>
    </message>
    <message>
        <source>Size of &amp;database cache</source>
        <translation>Veličina predmemorije baze podataka</translation>
    </message>
    <message>
        <source>Number of script &amp;verification threads</source>
        <translation>Broj CPU niti za verifikaciju transakcija</translation>
    </message>
    <message>
        <source>IP address of the proxy (e.g. IPv4: 127.0.0.1 / IPv6: ::1)</source>
        <translation>IP adresa proxy servera (npr. IPv4: 127.0.0.1 / IPv6: ::1)</translation>
    </message>
    <message>
        <source>Shows if the supplied default SOCKS5 proxy is used to reach peers via this network type.</source>
        <translation>Prikazuje se ako je isporučeni uobičajeni SOCKS5 proxy korišten radi dohvaćanja klijenata preko ovog tipa mreže.</translation>
    </message>
    <message>
        <source>Use separate SOCKS&amp;5 proxy to reach peers via Tor hidden services:</source>
        <translation>Koristite zaseban SOCKS&amp;5 proxy kako biste dohvatili klijente preko Tora:</translation>
    </message>
    <message>
        <source>Hide the icon from the system tray.</source>
        <translation>Sakrijte ikonu sa sustavne trake.</translation>
    </message>
    <message>
        <source>&amp;Hide tray icon</source>
        <translation>&amp;Sakrijte ikonu</translation>
    </message>
    <message>
        <source>Minimize instead of exit the application when the window is closed. When this option is enabled, the application will be closed only after selecting Exit in the menu.</source>
        <translation>Minimizirati aplikaciju umjesto zatvoriti, kada se zatvori prozor. Kada je ova opcija omogućena, aplikacija će biti zatvorena tek nakon odabira naredbe Izlaz u izborniku.</translation>
    </message>
    <message>
        <source>Third party URLs (e.g. a block explorer) that appear in the transactions tab as context menu items. %s in the URL is replaced by transaction hash. Multiple URLs are separated by vertical bar |.</source>
        <translation>URL-ovi treće stranke (npr. preglednik blokova) koji se javljaju u kartici transakcija kao elementi kontekstnog izbornika. %s u URL-u zamijenjen je hashom transakcije. Višestruki URL-ovi su odvojeni vertikalnom crtom |.</translation>
    </message>
    <message>
        <source>Open the %1 configuration file from the working directory.</source>
        <translation>Otvorite konfiguracijsku datoteku programa %1 s radne mape.</translation>
    </message>
    <message>
        <source>Open Configuration File</source>
        <translation>Otvorite konfiguracijsku datoteku</translation>
    </message>
    <message>
        <source>Reset all client options to default.</source>
        <translation>Nastavi sve postavke programa na početne vrijednosti.</translation>
    </message>
    <message>
        <source>&amp;Reset Options</source>
        <translation>Po&amp;nastavi postavke</translation>
    </message>
    <message>
        <source>&amp;Network</source>
        <translation>&amp;Mreža</translation>
    </message>
    <message>
        <source>Disables some advanced features but all blocks will still be fully validated. Reverting this setting requires re-downloading the entire blockchain. Actual disk usage may be somewhat higher.</source>
        <translation>Isključuje napredne mogućnosti ali će svi blokovi ipak biti potpuno validirani. Vraćanje na prijašnje stanje zahtijeva ponovo preuzimanje cijelog lanca blokova. Realna količina zauzetog prostora na disku može biti ponešto veća.</translation>
    </message>
    <message>
        <source>Prune &amp;block storage to</source>
        <translation>Obrezujte pohranu &amp;blokova na</translation>
    </message>
    <message>
        <source>GB</source>
        <translation>GB</translation>
    </message>
    <message>
        <source>Reverting this setting requires re-downloading the entire blockchain.</source>
        <translation>Vraćanje na prijašnje stanje zahtijeva ponovo preuzimanje cijelog lanca blokova.</translation>
    </message>
    <message>
        <source>MiB</source>
        <translation>MiB</translation>
    </message>
    <message>
        <source>(0 = auto, &lt;0 = leave that many cores free)</source>
        <translation>(0 = automatski odredite, &lt;0 = ostavite slobodno upravo toliko jezgri)</translation>
    </message>
    <message>
        <source>W&amp;allet</source>
        <translation>&amp;Novčanik</translation>
    </message>
    <message>
        <source>Expert</source>
        <translation>Stručne postavke</translation>
    </message>
    <message>
        <source>Enable coin &amp;control features</source>
        <translation>Uključite postavke kontroliranja inputa</translation>
    </message>
    <message>
        <source>If you disable the spending of unconfirmed change, the change from a transaction cannot be used until that transaction has at least one confirmation. This also affects how your balance is computed.</source>
        <translation>Ako isključite trošenje nepotvrđenog ostatka, ostatak transakcije ne može biti korišten dok ta transakcija ne dobije barem jednu potvrdu. Također utječe na to kako je vaše stanje računato.</translation>
    </message>
    <message>
        <source>&amp;Spend unconfirmed change</source>
        <translation>&amp;Trošenje nepotvrđenih vraćenih iznosa</translation>
    </message>
    <message>
        <source>Automatically open the Particl client port on the router. This only works when your router supports UPnP and it is enabled.</source>
        <translation>Automatski otvori port Particl klijenta na ruteru. To radi samo ako ruter podržava UPnP i ako je omogućen.</translation>
    </message>
    <message>
        <source>Map port using &amp;UPnP</source>
        <translation>Mapiraj port koristeći &amp;UPnP</translation>
    </message>
    <message>
        <source>Accept connections from outside.</source>
        <translation>Prihvatite veze izvana.</translation>
    </message>
    <message>
        <source>Allow incomin&amp;g connections</source>
        <translation>Dozvolite dolazeće veze</translation>
    </message>
    <message>
        <source>Connect to the Particl network through a SOCKS5 proxy.</source>
        <translation>Spojite se na Particl mrežu kroz SOCKS5 proxy.</translation>
    </message>
    <message>
        <source>&amp;Connect through SOCKS5 proxy (default proxy):</source>
        <translation>&amp;Spojite se kroz SOCKS5 proxy (uobičajeni proxy)</translation>
    </message>
    <message>
        <source>Proxy &amp;IP:</source>
        <translation>Proxy &amp;IP:</translation>
    </message>
    <message>
        <source>&amp;Port:</source>
        <translation>&amp;Vrata:</translation>
    </message>
    <message>
        <source>Port of the proxy (e.g. 9050)</source>
        <translation>Proxy vrata (npr. 9050)</translation>
    </message>
    <message>
        <source>Used for reaching peers via:</source>
        <translation>Korišten za dohvaćanje klijenata preko:</translation>
    </message>
    <message>
        <source>IPv4</source>
        <translation>IPv4-a</translation>
    </message>
    <message>
        <source>IPv6</source>
        <translation>IPv6-a</translation>
    </message>
    <message>
        <source>Tor</source>
        <translation>Tora</translation>
    </message>
    <message>
        <source>Connect to the Particl network through a separate SOCKS5 proxy for Tor hidden services.</source>
        <translation>Spojite se na Particl mrežu kroz zaseban SOCKS5 proxy za povezivanje na Tor.</translation>
    </message>
    <message>
        <source>&amp;Window</source>
        <translation>&amp;Prozor</translation>
    </message>
    <message>
        <source>Show only a tray icon after minimizing the window.</source>
        <translation>Prikaži samo ikonu u sistemskoj traci nakon minimiziranja prozora</translation>
    </message>
    <message>
        <source>&amp;Minimize to the tray instead of the taskbar</source>
        <translation>&amp;Minimiziraj u sistemsku traku umjesto u traku programa</translation>
    </message>
    <message>
        <source>M&amp;inimize on close</source>
        <translation>M&amp;inimiziraj kod zatvaranja</translation>
    </message>
    <message>
        <source>&amp;Display</source>
        <translation>&amp;Prikaz</translation>
    </message>
    <message>
        <source>User Interface &amp;language:</source>
        <translation>Jezi&amp;k sučelja:</translation>
    </message>
    <message>
        <source>The user interface language can be set here. This setting will take effect after restarting %1.</source>
        <translation>Jezik korisničkog sučelja može se postaviti ovdje. Postavka će vrijediti nakon ponovnog pokretanja programa %1.</translation>
    </message>
    <message>
        <source>&amp;Unit to show amounts in:</source>
        <translation>&amp;Jedinica za prikaz iznosa:</translation>
    </message>
    <message>
        <source>Choose the default subdivision unit to show in the interface and when sending coins.</source>
        <translation>Izaberite željeni najmanji dio particla koji će biti prikazan u sučelju i koji će se koristiti za plaćanje.</translation>
    </message>
    <message>
        <source>Whether to show coin control features or not.</source>
        <translation>Ovisi želite li prikazati mogućnosti kontroliranja inputa ili ne.</translation>
    </message>
    <message>
        <source>&amp;Third party transaction URLs</source>
        <translation>&amp;URL-ovi treće stranke o transakciji</translation>
    </message>
    <message>
        <source>Options set in this dialog are overridden by the command line or in the configuration file:</source>
        <translation>Opcije postavljene u ovom dijalogu nadglašene su naredbenom linijom ili konfiguracijskom datotekom:</translation>
    </message>
    <message>
        <source>&amp;OK</source>
        <translation>&amp;U redu</translation>
    </message>
    <message>
        <source>&amp;Cancel</source>
        <translation>&amp;Odustani</translation>
    </message>
    <message>
        <source>default</source>
        <translation>standardne vrijednosti</translation>
    </message>
    <message>
        <source>none</source>
        <translation>ništa</translation>
    </message>
    <message>
        <source>Confirm options reset</source>
        <translation>Potvrdite resetiranje opcija</translation>
    </message>
    <message>
        <source>Client restart required to activate changes.</source>
        <translation>Potrebno je ponovno pokretanje klijenta kako bi se promjene aktivirale.</translation>
    </message>
    <message>
        <source>Client will be shut down. Do you want to proceed?</source>
        <translation>Zatvorit će se klijent. Želite li nastaviti?</translation>
    </message>
    <message>
        <source>Configuration options</source>
        <translation>Konfiguracijske postavke</translation>
    </message>
    <message>
        <source>The configuration file is used to specify advanced user options which override GUI settings. Additionally, any command-line options will override this configuration file.</source>
        <translation>Ova konfiguracijska datoteka je korištena za specificiranje napredne korisničke opcije koje će poništiti postavke GUI-a. Također će bilo koje opcije navedene preko terminala poništiti ovu konfiguracijsku datoteku.</translation>
    </message>
    <message>
        <source>Error</source>
        <translation>Greška</translation>
    </message>
    <message>
        <source>The configuration file could not be opened.</source>
        <translation>Konfiguracijska datoteka nije se mogla otvoriti.</translation>
    </message>
    <message>
        <source>This change would require a client restart.</source>
        <translation>Ova promjena zahtijeva da se klijent ponovo pokrene.</translation>
    </message>
    <message>
        <source>The supplied proxy address is invalid.</source>
        <translation>Priložena proxy adresa je nevažeća.</translation>
    </message>
</context>
<context>
    <name>OverviewPage</name>
    <message>
        <source>Form</source>
        <translation>Oblik</translation>
    </message>
    <message>
        <source>The displayed information may be out of date. Your wallet automatically synchronizes with the Particl network after a connection is established, but this process has not completed yet.</source>
        <translation>Prikazani podatci mogu biti zastarjeli. Vaš novčanik se automatski sinkronizira s Particl mrežom kada je veza uspostavljena, ali taj proces još nije završen.</translation>
    </message>
    <message>
        <source>Watch-only:</source>
        <translation>Isključivno promatrane adrese:</translation>
    </message>
    <message>
        <source>Available:</source>
        <translation>Dostupno:</translation>
    </message>
    <message>
        <source>Your current spendable balance</source>
        <translation>Trenutno stanje koje možete trošiti</translation>
    </message>
    <message>
        <source>Pending:</source>
        <translation>Neriješeno:</translation>
    </message>
    <message>
        <source>Total of transactions that have yet to be confirmed, and do not yet count toward the spendable balance</source>
        <translation>Ukupan iznos transakcija koje se još moraju potvrditi te se ne računa kao stanje koje se može trošiti</translation>
    </message>
    <message>
        <source>Immature:</source>
        <translation>Nezrelo:</translation>
    </message>
    <message>
        <source>Mined balance that has not yet matured</source>
        <translation>Izrudareno stanje koje još nije dozrijevalo</translation>
    </message>
    <message>
        <source>Balances</source>
        <translation>Stanja</translation>
    </message>
    <message>
        <source>Total:</source>
        <translation>Ukupno:</translation>
    </message>
    <message>
        <source>Your current total balance</source>
        <translation>Vaše trenutno svekupno stanje</translation>
    </message>
    <message>
        <source>Your current balance in watch-only addresses</source>
        <translation>Vaše trenutno stanje kod eksluzivno promatranih (watch-only) adresa</translation>
    </message>
    <message>
        <source>Spendable:</source>
        <translation>Stanje koje se može trošiti:</translation>
    </message>
    <message>
        <source>Recent transactions</source>
        <translation>Nedavne transakcije</translation>
    </message>
    <message>
        <source>Unconfirmed transactions to watch-only addresses</source>
        <translation>Nepotvrđene transakcije isključivo promatranim adresama</translation>
    </message>
    <message>
        <source>Mined balance in watch-only addresses that has not yet matured</source>
        <translation>Izrudareno stanje na isključivo promatranim adresama koje još nije dozrijevalo</translation>
    </message>
    <message>
        <source>Current total balance in watch-only addresses</source>
        <translation>Trenutno ukupno stanje na isključivo promatranim adresama</translation>
    </message>
</context>
<context>
    <name>PaymentServer</name>
    <message>
        <source>Payment request error</source>
        <translation>Greška kod zahtjeva za plaćanje</translation>
    </message>
    <message>
        <source>Cannot start particl: click-to-pay handler</source>
        <translation>Ne može se pokrenuti klijent: rukovatelj "kliknite da platite"</translation>
    </message>
    <message>
        <source>URI handling</source>
        <translation>URI upravljanje</translation>
    </message>
    <message>
        <source>'particl://' is not a valid URI. Use 'particl:' instead.</source>
        <translation>'particl://' nije ispravan URI. Koristite 'particl:' umjesto toga.</translation>
    </message>
    <message>
        <source>You are using a BIP70 URL which will be unsupported in the future.</source>
        <translation>Koristite BIP70 URL koji će ubuduće biti nepodržan.</translation>
    </message>
    <message>
        <source>Payment request fetch URL is invalid: %1</source>
        <translation>URL za dohvatu zahtjeva za plaćanje neispravan: %1</translation>
    </message>
    <message>
        <source>Cannot process payment request because BIP70 support was not compiled in.</source>
        <translation>Ne može se obraditi zahtjev uplate jer podrška za BIP70 nije bila uključena tijekom prevođenja.</translation>
    </message>
    <message>
        <source>Invalid payment address %1</source>
        <translation>Nevažeća adresa za plaćanje %1</translation>
    </message>
    <message>
        <source>URI cannot be parsed! This can be caused by an invalid Particl address or malformed URI parameters.</source>
        <translation>Ne može se parsirati URI! Uzrok tomu može biti nevažeća Particl adresa ili neispravni parametri kod URI-a.</translation>
    </message>
    <message>
        <source>Payment request file handling</source>
        <translation>Rukovanje datotekom zahtjeva za plaćanje</translation>
    </message>
    <message>
        <source>Payment request file cannot be read! This can be caused by an invalid payment request file.</source>
        <translation>Nije moguće iščitati datoteku zahtjeva za plaćanje! Uzrok tomu može biti nevažeća datoteka zahtjeva za plaćanje.</translation>
    </message>
    <message>
        <source>Payment request rejected</source>
        <translation>Zahtjev za plaćanje odbijen</translation>
    </message>
    <message>
        <source>Payment request network doesn't match client network.</source>
        <translation>Mreža zahtjeva za plaćanje ne poklapa se s mrežom klijenta.</translation>
    </message>
    <message>
        <source>Payment request expired.</source>
        <translation>Zahtjev za plaćanje istekao.</translation>
    </message>
    <message>
        <source>Payment request is not initialized.</source>
        <translation>Zahtjev za plaćanje nije inicijaliziran.</translation>
    </message>
    <message>
        <source>Unverified payment requests to custom payment scripts are unsupported.</source>
        <translation>Neprovjereni zahtjevi za plaćanje prilagođenim skriptima za plaćanje su nepodržani.</translation>
    </message>
    <message>
        <source>Invalid payment request.</source>
        <translation>Nevažeći zahtjev za plaćanje.</translation>
    </message>
    <message>
        <source>Requested payment amount of %1 is too small (considered dust).</source>
        <translation>Traženi iznos plaćanja %1 je premalen (smatra se "prašinom", sićušnim iznosom).</translation>
    </message>
    <message>
        <source>Refund from %1</source>
        <translation>Povrat iz %1</translation>
    </message>
    <message>
        <source>Payment request %1 is too large (%2 bytes, allowed %3 bytes).</source>
        <translation>Zahtjev za plaćanje %1 je prevelik (%2 bajt(ov)a, dozvoljeno %3 bajt(ov)a).</translation>
    </message>
    <message>
        <source>Error communicating with %1: %2</source>
        <translation>Greška kod komuniciranja s %1: %2</translation>
    </message>
    <message>
        <source>Payment request cannot be parsed!</source>
        <translation>Zahtjev za plaćanje ne može se parsirati!</translation>
    </message>
    <message>
        <source>Bad response from server %1</source>
        <translation>Neispravan odgovor sa strane servera %1</translation>
    </message>
    <message>
        <source>Network request error</source>
        <translation>Greška kod mrežnog zahtjeva</translation>
    </message>
    <message>
        <source>Payment acknowledged</source>
        <translation>Plaćanje priznato</translation>
    </message>
</context>
<context>
    <name>PeerTableModel</name>
    <message>
        <source>User Agent</source>
        <translation>Korisnički agent</translation>
    </message>
    <message>
        <source>Node/Service</source>
        <translation>Čvor/Servis</translation>
    </message>
    <message>
        <source>NodeId</source>
        <translation>NodeId (ID čvora)</translation>
    </message>
    <message>
        <source>Ping</source>
        <translation>Ping</translation>
    </message>
    <message>
        <source>Sent</source>
        <translation>Poslano</translation>
    </message>
    <message>
        <source>Received</source>
        <translation>Primljeno</translation>
    </message>
</context>
<context>
    <name>QObject</name>
    <message>
        <source>Amount</source>
        <translation>Iznos</translation>
    </message>
    <message>
        <source>Enter a Particl address (e.g. %1)</source>
        <translation>Unesite Particl adresu (npr. %1)</translation>
    </message>
    <message>
        <source>%1 d</source>
        <translation>%1 d</translation>
    </message>
    <message>
        <source>%1 h</source>
        <translation>%1 h</translation>
    </message>
    <message>
        <source>%1 m</source>
        <translation>%1 m</translation>
    </message>
    <message>
        <source>%1 s</source>
        <translation>%1 s</translation>
    </message>
    <message>
        <source>None</source>
        <translation>Ništa</translation>
    </message>
    <message>
        <source>N/A</source>
        <translation>N/A</translation>
    </message>
    <message>
        <source>%1 ms</source>
        <translation>%1 ms</translation>
    </message>
    <message numerus="yes">
        <source>%n second(s)</source>
        <translation><numerusform>%n sekund</numerusform><numerusform>%n sekundi</numerusform><numerusform>%n sekundi</numerusform></translation>
    </message>
    <message numerus="yes">
        <source>%n minute(s)</source>
        <translation><numerusform>%n minut</numerusform><numerusform>%n minuta</numerusform><numerusform>%n minuta</numerusform></translation>
    </message>
    <message numerus="yes">
        <source>%n hour(s)</source>
        <translation><numerusform>%n sat</numerusform><numerusform>%n sata</numerusform><numerusform>%n sati</numerusform></translation>
    </message>
    <message numerus="yes">
        <source>%n day(s)</source>
        <translation><numerusform>%n dan</numerusform><numerusform>%n dana</numerusform><numerusform>%n dana</numerusform></translation>
    </message>
    <message numerus="yes">
        <source>%n week(s)</source>
        <translation><numerusform>%n tjedan</numerusform><numerusform>%n tjedna</numerusform><numerusform>%n tjedana</numerusform></translation>
    </message>
    <message>
        <source>%1 and %2</source>
        <translation>%1 i %2</translation>
    </message>
    <message numerus="yes">
        <source>%n year(s)</source>
        <translation><numerusform>%n godina</numerusform><numerusform>%n godine</numerusform><numerusform>%n godina</numerusform></translation>
    </message>
    <message>
        <source>%1 B</source>
        <translation>%1 B</translation>
    </message>
    <message>
        <source>%1 KB</source>
        <translation>%1 KB</translation>
    </message>
    <message>
        <source>%1 MB</source>
        <translation>%1 MB</translation>
    </message>
    <message>
        <source>%1 GB</source>
        <translation>%1 GB</translation>
    </message>
    <message>
        <source>Error: Specified data directory "%1" does not exist.</source>
        <translation>Greška: Zadana podatkovna mapa "%1" ne postoji.</translation>
    </message>
    <message>
        <source>Error: Cannot parse configuration file: %1.</source>
        <translation>Greška: Ne može se parsirati konfiguracijska datoteka: %1.</translation>
    </message>
    <message>
        <source>Error: %1</source>
        <translation>Greška: %1</translation>
    </message>
    <message>
        <source>%1 didn't yet exit safely...</source>
        <translation>%1 se još nije sigurno zatvorio.</translation>
    </message>
    <message>
        <source>unknown</source>
        <translation>nepoznato</translation>
    </message>
</context>
<context>
    <name>QRImageWidget</name>
    <message>
        <source>&amp;Save Image...</source>
        <translation>&amp;Spremi sliku...</translation>
    </message>
    <message>
        <source>&amp;Copy Image</source>
        <translation>&amp;Kopirajte sliku</translation>
    </message>
    <message>
        <source>Resulting URI too long, try to reduce the text for label / message.</source>
        <translation>URI je predug, probajte skratiti tekst za naslov / poruku.</translation>
    </message>
    <message>
        <source>Error encoding URI into QR Code.</source>
        <translation>Greška kod kodiranja URI adrese u QR kod.</translation>
    </message>
    <message>
        <source>Save QR Code</source>
        <translation>Spremi QR kod</translation>
    </message>
    <message>
        <source>PNG Image (*.png)</source>
        <translation>PNG slika (*.png)</translation>
    </message>
</context>
<context>
    <name>RPCConsole</name>
    <message>
        <source>N/A</source>
        <translation>N/A</translation>
    </message>
    <message>
        <source>Client version</source>
        <translation>Verzija klijenta</translation>
    </message>
    <message>
        <source>&amp;Information</source>
        <translation>&amp;Informacije</translation>
    </message>
    <message>
        <source>Debug window</source>
        <translation>Konzola za dijagnostiku</translation>
    </message>
    <message>
        <source>General</source>
        <translation>Općenito</translation>
    </message>
    <message>
        <source>Using BerkeleyDB version</source>
        <translation>Verzija BerkeleyDB-a</translation>
    </message>
    <message>
        <source>Datadir</source>
        <translation>Datadir (podatkovna mapa)</translation>
    </message>
    <message>
        <source>To specify a non-default location of the data directory use the '%1' option.</source>
        <translation>Koristite opciju '%1' ako želite zadati drugu lokaciju podatkovnoj mapi.</translation>
    </message>
    <message>
        <source>Blocksdir</source>
        <translation>Blocksdir</translation>
    </message>
    <message>
        <source>To specify a non-default location of the blocks directory use the '%1' option.</source>
        <translation>Koristite opciju '%1' ako želite zadati drugu lokaciju mapi u kojoj se nalaze blokovi.</translation>
    </message>
    <message>
        <source>Startup time</source>
        <translation>Vrijeme pokretanja</translation>
    </message>
    <message>
        <source>Network</source>
        <translation>Mreža</translation>
    </message>
    <message>
        <source>Name</source>
        <translation>Ime</translation>
    </message>
    <message>
        <source>Number of connections</source>
        <translation>Broj veza</translation>
    </message>
    <message>
        <source>Block chain</source>
        <translation>Lanac blokova</translation>
    </message>
    <message>
        <source>Current number of blocks</source>
        <translation>Trenutni broj blokova</translation>
    </message>
    <message>
        <source>Memory Pool</source>
        <translation>Memorijski bazen</translation>
    </message>
    <message>
        <source>Current number of transactions</source>
        <translation>Trenutan broj transakcija</translation>
    </message>
    <message>
        <source>Memory usage</source>
        <translation>Korištena memorija</translation>
    </message>
    <message>
        <source>Wallet: </source>
        <translation>Novčanik:</translation>
    </message>
    <message>
        <source>(none)</source>
        <translation>(ništa)</translation>
    </message>
    <message>
        <source>&amp;Reset</source>
        <translation>&amp;Resetirajte</translation>
    </message>
    <message>
        <source>Received</source>
        <translation>Primljeno</translation>
    </message>
    <message>
        <source>Sent</source>
        <translation>Poslano</translation>
    </message>
    <message>
        <source>&amp;Peers</source>
        <translation>&amp;Klijenti</translation>
    </message>
    <message>
        <source>Banned peers</source>
        <translation>Zabranjeni klijenti</translation>
    </message>
    <message>
        <source>Select a peer to view detailed information.</source>
        <translation>Odaberite klijent kako biste vidjeli detaljne informacije.</translation>
    </message>
    <message>
        <source>Whitelisted</source>
        <translation>Na bijeloj listi</translation>
    </message>
    <message>
        <source>Direction</source>
        <translation>Smjer</translation>
    </message>
    <message>
        <source>Version</source>
        <translation>Verzija</translation>
    </message>
    <message>
        <source>Starting Block</source>
        <translation>Početni blok</translation>
    </message>
    <message>
        <source>Synced Headers</source>
        <translation>Broj sinkroniziranih zaglavlja</translation>
    </message>
    <message>
        <source>Synced Blocks</source>
        <translation>Broj sinkronizranih blokova</translation>
    </message>
    <message>
        <source>User Agent</source>
        <translation>Korisnički agent</translation>
    </message>
    <message>
        <source>Open the %1 debug log file from the current data directory. This can take a few seconds for large log files.</source>
        <translation>Otvorite datoteku zapisa programa %1 iz trenutne podatkovne mape. Može potrajati nekoliko sekundi za velike datoteke zapisa.</translation>
    </message>
    <message>
        <source>Decrease font size</source>
        <translation>Smanjite veličinu fonta</translation>
    </message>
    <message>
        <source>Increase font size</source>
        <translation>Povećajte veličinu fonta</translation>
    </message>
    <message>
        <source>Services</source>
        <translation>Usluge</translation>
    </message>
    <message>
        <source>Ban Score</source>
        <translation>Broj zabrana</translation>
    </message>
    <message>
        <source>Connection Time</source>
        <translation>Trajanje veze</translation>
    </message>
    <message>
        <source>Last Send</source>
        <translation>Zadnja pošiljka</translation>
    </message>
    <message>
        <source>Last Receive</source>
        <translation>Zadnji primitak</translation>
    </message>
    <message>
        <source>Ping Time</source>
        <translation>Vrijeme pinga</translation>
    </message>
    <message>
        <source>The duration of a currently outstanding ping.</source>
        <translation>Trajanje trenutno izvanrednog pinga</translation>
    </message>
    <message>
        <source>Ping Wait</source>
        <translation>Zakašnjenje pinga</translation>
    </message>
    <message>
        <source>Min Ping</source>
        <translation>Min ping</translation>
    </message>
    <message>
        <source>Time Offset</source>
        <translation>Vremenski ofset</translation>
    </message>
    <message>
        <source>Last block time</source>
        <translation>Posljednje vrijeme bloka</translation>
    </message>
    <message>
        <source>&amp;Open</source>
        <translation>&amp;Otvori</translation>
    </message>
    <message>
        <source>&amp;Console</source>
        <translation>&amp;Konzola</translation>
    </message>
    <message>
        <source>&amp;Network Traffic</source>
        <translation>&amp;Mrežni promet</translation>
    </message>
    <message>
        <source>Totals</source>
        <translation>Ukupno:</translation>
    </message>
    <message>
        <source>In:</source>
        <translation>Dolazne:</translation>
    </message>
    <message>
        <source>Out:</source>
        <translation>Izlazne:</translation>
    </message>
    <message>
        <source>Debug log file</source>
        <translation>Datoteka ispisa za debagiranje</translation>
    </message>
    <message>
        <source>Clear console</source>
        <translation>Očisti konzolu</translation>
    </message>
    <message>
        <source>1 &amp;hour</source>
        <translation>1 &amp;sat</translation>
    </message>
    <message>
        <source>1 &amp;day</source>
        <translation>1 &amp;dan</translation>
    </message>
    <message>
        <source>1 &amp;week</source>
        <translation>1 &amp;tjedan</translation>
    </message>
    <message>
        <source>1 &amp;year</source>
        <translation>1 &amp;godinu</translation>
    </message>
    <message>
        <source>&amp;Disconnect</source>
        <translation>&amp;Odspojite</translation>
    </message>
    <message>
        <source>Ban for</source>
        <translation>Zabranite za</translation>
    </message>
    <message>
        <source>&amp;Unban</source>
        <translation>&amp;Ukinite zabranu</translation>
    </message>
    <message>
        <source>Welcome to the %1 RPC console.</source>
        <translation>Dobrodošli u %1 RPC konzolu.</translation>
    </message>
    <message>
        <source>Use up and down arrows to navigate history, and %1 to clear screen.</source>
        <translation>Koristite tipke gore i dolje za izbor već korištenih naredbi. %1 kako biste očistili ekran i povijest naredbi.</translation>
    </message>
    <message>
        <source>Type %1 for an overview of available commands.</source>
        <translation>Utipkajte %1 za pregled dostupnih naredbi.</translation>
    </message>
    <message>
        <source>For more information on using this console type %1.</source>
        <translation>Za više informacija o korištenju ove konzole utipkajte %1.</translation>
    </message>
    <message>
        <source>WARNING: Scammers have been active, telling users to type commands here, stealing their wallet contents. Do not use this console without fully understanding the ramifications of a command.</source>
        <translation>UPOZORENJE: Prevaranti su aktivni i govore korisnicima da utipkaju naredbe ovdje kako bi ispraznili sadržaje njihovih novčanika. Ne koristite ovu konzolu bez da u potpunosti razumijete posljedice naredbe.</translation>
    </message>
    <message>
        <source>Network activity disabled</source>
        <translation>Mrežna aktivnost isključena</translation>
    </message>
    <message>
        <source>Executing command without any wallet</source>
        <translation>Izvršava se naredba bez bilo kakvog novčanika</translation>
    </message>
    <message>
        <source>Executing command using "%1" wallet</source>
        <translation>Izvršava se naredba koristeći novčanik "%1"</translation>
    </message>
    <message>
        <source>(node id: %1)</source>
        <translation>(ID čvora: %1)</translation>
    </message>
    <message>
        <source>via %1</source>
        <translation>preko %1</translation>
    </message>
    <message>
        <source>never</source>
        <translation>nikad</translation>
    </message>
    <message>
        <source>Inbound</source>
        <translation>Dolazni</translation>
    </message>
    <message>
        <source>Outbound</source>
        <translation>Izlazni</translation>
    </message>
    <message>
        <source>Yes</source>
        <translation>Da</translation>
    </message>
    <message>
        <source>No</source>
        <translation>Ne</translation>
    </message>
    <message>
        <source>Unknown</source>
        <translation>Nepoznato</translation>
    </message>
</context>
<context>
    <name>ReceiveCoinsDialog</name>
    <message>
        <source>&amp;Amount:</source>
        <translation>&amp;Iznos:</translation>
    </message>
    <message>
        <source>&amp;Label:</source>
        <translation>&amp;Oznaka:</translation>
    </message>
    <message>
        <source>&amp;Message:</source>
        <translation>&amp;Poruka:</translation>
    </message>
    <message>
        <source>An optional message to attach to the payment request, which will be displayed when the request is opened. Note: The message will not be sent with the payment over the Particl network.</source>
        <translation>Opcionalna poruka koja se može dodati kao privitak zahtjevu za plaćanje. Bit će prikazana kad je zahtjev otvoren. Napomena: Ova poruka neće biti poslana zajedno s uplatom preko Particl mreže.</translation>
    </message>
    <message>
        <source>An optional label to associate with the new receiving address.</source>
        <translation>Opcionalna oznaka koja će se povezati s novom primateljskom adresom.</translation>
    </message>
    <message>
        <source>Use this form to request payments. All fields are &lt;b&gt;optional&lt;/b&gt;.</source>
        <translation>Koristite ovaj formular kako biste zahtijevali uplate. Sva su polja &lt;b&gt;opcionalna&lt;/b&gt;.</translation>
    </message>
    <message>
        <source>An optional amount to request. Leave this empty or zero to not request a specific amount.</source>
        <translation>Opcionalan iznos koji možete zahtijevati. Ostavite ovo prazno ili unesite nulu ako ne želite zahtijevati specifičan iznos.</translation>
    </message>
    <message>
        <source>Clear all fields of the form.</source>
        <translation>Obriši sva polja</translation>
    </message>
    <message>
        <source>Clear</source>
        <translation>Obrišite</translation>
    </message>
    <message>
        <source>Native segwit addresses (aka Bech32 or BIP-173) reduce your transaction fees later on and offer better protection against typos, but old wallets don't support them. When unchecked, an address compatible with older wallets will be created instead.</source>
        <translation>Izvorne SegWit adrese (tzv. Bech32 ili BIP-173) smanjuju vaše transakcijske naknade ubuduće i nude bolju zaštitu protiv tipfelera, ali stari novčanici ih ne podržavaju. Kada je ova opcija isključena, bit će umjesto toga stvorena adresa koja je kompatibilna sa starijim novčanicima.</translation>
    </message>
    <message>
        <source>Generate native segwit (Bech32) address</source>
        <translation>Generirajte izvornu SegWit (Bech32) adresu</translation>
    </message>
    <message>
        <source>Requested payments history</source>
        <translation>Povijest zahtjeva za plaćanje</translation>
    </message>
    <message>
        <source>Show the selected request (does the same as double clicking an entry)</source>
        <translation>Prikazuje izabran zahtjev (isto učini dvostruki klik na zapis)</translation>
    </message>
    <message>
        <source>Show</source>
        <translation>Pokaži</translation>
    </message>
    <message>
        <source>Remove the selected entries from the list</source>
        <translation>Uklonite odabrane zapise s popisa</translation>
    </message>
    <message>
        <source>Remove</source>
        <translation>Uklonite</translation>
    </message>
    <message>
        <source>Copy URI</source>
        <translation>Kopirajte URI</translation>
    </message>
    <message>
        <source>Copy label</source>
        <translation>Kopiraj oznaku</translation>
    </message>
    <message>
        <source>Copy message</source>
        <translation>Kopirajte poruku</translation>
    </message>
    <message>
        <source>Copy amount</source>
        <translation>Kopiraj iznos</translation>
    </message>
</context>
<context>
    <name>ReceiveRequestDialog</name>
    <message>
        <source>QR Code</source>
        <translation>QR kôd</translation>
    </message>
    <message>
        <source>Copy &amp;URI</source>
        <translation>Kopiraj &amp;URI</translation>
    </message>
    <message>
        <source>Copy &amp;Address</source>
        <translation>Kopiraj &amp;adresu</translation>
    </message>
    <message>
        <source>&amp;Save Image...</source>
        <translation>&amp;Spremi sliku...</translation>
    </message>
    <message>
        <source>Request payment to %1</source>
        <translation>&amp;Zatražite plaćanje na adresu %1</translation>
    </message>
    <message>
        <source>Payment information</source>
        <translation>Informacije o uplati</translation>
    </message>
    <message>
        <source>URI</source>
        <translation>URI</translation>
    </message>
    <message>
        <source>Address</source>
        <translation>Adresa</translation>
    </message>
    <message>
        <source>Amount</source>
        <translation>Iznos</translation>
    </message>
    <message>
        <source>Label</source>
        <translation>Oznaka</translation>
    </message>
    <message>
        <source>Message</source>
        <translation>Poruka</translation>
    </message>
    <message>
        <source>Wallet</source>
        <translation>Novčanik</translation>
    </message>
</context>
<context>
    <name>RecentRequestsTableModel</name>
    <message>
        <source>Date</source>
        <translation>Datum</translation>
    </message>
    <message>
        <source>Label</source>
        <translation>Oznaka</translation>
    </message>
    <message>
        <source>Message</source>
        <translation>Poruka</translation>
    </message>
    <message>
        <source>(no label)</source>
        <translation>(nema oznake)</translation>
    </message>
    <message>
        <source>(no message)</source>
        <translation>(bez poruke)</translation>
    </message>
    <message>
        <source>(no amount requested)</source>
        <translation>(nikakav iznos zahtijevan)</translation>
    </message>
    <message>
        <source>Requested</source>
        <translation>Zatraženo</translation>
    </message>
</context>
<context>
    <name>SendCoinsDialog</name>
    <message>
        <source>Send Coins</source>
        <translation>Slanje novca</translation>
    </message>
    <message>
        <source>Coin Control Features</source>
        <translation>Mogućnosti kontroliranja inputa</translation>
    </message>
    <message>
        <source>Inputs...</source>
        <translation>Inputi...</translation>
    </message>
    <message>
        <source>automatically selected</source>
        <translation>automatski izabrano</translation>
    </message>
    <message>
        <source>Insufficient funds!</source>
        <translation>Nedovoljna sredstva</translation>
    </message>
    <message>
        <source>Quantity:</source>
        <translation>Količina:</translation>
    </message>
    <message>
        <source>Bytes:</source>
        <translation>Bajtova:</translation>
    </message>
    <message>
        <source>Amount:</source>
        <translation>Iznos:</translation>
    </message>
    <message>
        <source>Fee:</source>
        <translation>Naknada:</translation>
    </message>
    <message>
        <source>After Fee:</source>
        <translation>Nakon naknade:</translation>
    </message>
    <message>
        <source>Change:</source>
        <translation>Vraćeno:</translation>
    </message>
    <message>
        <source>If this is activated, but the change address is empty or invalid, change will be sent to a newly generated address.</source>
        <translation>Ako je ovo aktivirano, ali adresa u koju treba poslati ostatak je prazna ili nevažeća, onda će ostatak biti poslan u novo generiranu adresu.</translation>
    </message>
    <message>
        <source>Custom change address</source>
        <translation>Zadana adresa u koju će ostatak biti poslan</translation>
    </message>
    <message>
        <source>Transaction Fee:</source>
        <translation>Naknada za transakciju:</translation>
    </message>
    <message>
        <source>Choose...</source>
        <translation>Birajte...</translation>
    </message>
    <message>
        <source>Using the fallbackfee can result in sending a transaction that will take several hours or days (or never) to confirm. Consider choosing your fee manually or wait until you have validated the complete chain.</source>
        <translation>Korištenje rezervnu naknadu može rezultirati slanjem transakcije kojoj može trebati nekoliko sati ili dana (ili pak nikad) da se potvrdi. Uzmite u obzir ručno biranje naknade ili pričekajte da se cijeli lanac validira.</translation>
    </message>
    <message>
        <source>Warning: Fee estimation is currently not possible.</source>
        <translation>Upozorenje: Procjena naknada trenutno nije moguća.</translation>
    </message>
    <message>
        <source>collapse fee-settings</source>
        <translation>Sažimajte opcije naknade</translation>
    </message>
    <message>
        <source>Specify a custom fee per kB (1,000 bytes) of the transaction's virtual size.

Note:  Since the fee is calculated on a per-byte basis, a fee of "100 satoshis per kB" for a transaction size of 500 bytes (half of 1 kB) would ultimately yield a fee of only 50 satoshis.</source>
        <translation>Zadajte prilagođeu naknadu po kB (1000 bajtova) virtualne veličine transakcije.

Napomena: Budući da se naknada računa po bajtu, naknada od "100 satošija po kB" za transakciju veličine 500 bajtova (polovica od 1 kB) rezultirala bi ultimativno naknadom od samo 50 satošija.</translation>
    </message>
    <message>
        <source>per kilobyte</source>
        <translation>po kilobajtu</translation>
    </message>
    <message>
        <source>Hide</source>
        <translation>Sakrijte</translation>
    </message>
    <message>
<<<<<<< HEAD
        <source>Paying only the minimum fee is just fine as long as there is less transaction volume than space in the blocks. But be aware that this can end up in a never confirming transaction once there is more demand for particl transactions than the network can process.</source>
        <translation>Plaćanje minimalnu naknadu je dovoljno ukoliko je volumen transakcija manja od prostora u blokovima. Budite svjesni da ovo može završiti tako da se transakcija nikad ne potvrdi ako je potražnja za Particl transakcijama veća nego što mreža može procesirati.</translation>
    </message>
    <message>
        <source>(read the tooltip)</source>
        <translation>(pročitajte opis alata)</translation>
    </message>
    <message>
=======
>>>>>>> a54e52b4
        <source>Recommended:</source>
        <translation>Preporučeno:</translation>
    </message>
    <message>
        <source>Custom:</source>
        <translation>Zadano:</translation>
    </message>
    <message>
        <source>(Smart fee not initialized yet. This usually takes a few blocks...)</source>
        <translation>(Pametna procjena naknada još nije inicijalizirana. Uobičajeno traje nekoliko blokova...)</translation>
    </message>
    <message>
        <source>Send to multiple recipients at once</source>
        <translation>Pošalji novce većem broju primatelja u jednoj transakciji</translation>
    </message>
    <message>
        <source>Add &amp;Recipient</source>
        <translation>&amp;Dodaj primatelja</translation>
    </message>
    <message>
        <source>Clear all fields of the form.</source>
        <translation>Obriši sva polja</translation>
    </message>
    <message>
        <source>Dust:</source>
        <translation>Prah:</translation>
    </message>
    <message>
        <source>When there is less transaction volume than space in the blocks, miners as well as relaying nodes may enforce a minimum fee. Paying only this minimum fee is just fine, but be aware that this can result in a never confirming transaction once there is more demand for bitcoin transactions than the network can process.</source>
        <translation>Kada je kapacitet transakcija manja od prostora u blokovima, rudari i čvorovi prenositelji mogu zatražiti minimalnu naknadu. Prihvatljivo je platiti samo ovu minimalnu naknadu, ali budite svjesni da ovime može nastati transakcija koja se nikad ne potvrđuje čim je potražnja za korištenjem Bitcoina veća nego što mreža može obraditi.</translation>
    </message>
    <message>
        <source>A too low fee might result in a never confirming transaction (read the tooltip)</source>
        <translation>Preniska naknada može rezultirati transakcijom koja se nikad ne potvrđuje (vidite oblačić)</translation>
    </message>
    <message>
        <source>Confirmation time target:</source>
        <translation>Ciljno vrijeme potvrde:</translation>
    </message>
    <message>
        <source>Enable Replace-By-Fee</source>
        <translation>Uključite Replace-By-Fee</translation>
    </message>
    <message>
        <source>With Replace-By-Fee (BIP-125) you can increase a transaction's fee after it is sent. Without this, a higher fee may be recommended to compensate for increased transaction delay risk.</source>
        <translation>Pomoću mogućnosti Replace-By-Fee (BIP-125) možete povećati naknadu transakcije nakon što je poslana. Bez ovoga može biti preporučena veća naknada kako bi nadoknadila povećani rizik zakašnjenja transakcije.</translation>
    </message>
    <message>
        <source>Clear &amp;All</source>
        <translation>Obriši &amp;sve</translation>
    </message>
    <message>
        <source>Balance:</source>
        <translation>Stanje:</translation>
    </message>
    <message>
        <source>Confirm the send action</source>
        <translation>Potvrdi akciju slanja</translation>
    </message>
    <message>
        <source>S&amp;end</source>
        <translation>&amp;Pošalji</translation>
    </message>
    <message>
        <source>Copy quantity</source>
        <translation>Kopiraj iznos</translation>
    </message>
    <message>
        <source>Copy amount</source>
        <translation>Kopiraj iznos</translation>
    </message>
    <message>
        <source>Copy fee</source>
        <translation>Kopirajte naknadu</translation>
    </message>
    <message>
        <source>Copy after fee</source>
        <translation>Kopirajte iznos nakon naknade</translation>
    </message>
    <message>
        <source>Copy bytes</source>
        <translation>Kopirajte količinu bajtova</translation>
    </message>
    <message>
        <source>Copy dust</source>
        <translation>Kopirajte sićušne iznose ("prašinu")</translation>
    </message>
    <message>
        <source>Copy change</source>
        <translation>Kopirajte ostatak</translation>
    </message>
    <message>
        <source>%1 (%2 blocks)</source>
        <translation>%1 (%2 blokova)</translation>
    </message>
    <message>
        <source>%1 to %2</source>
        <translation>%1 na %2</translation>
    </message>
    <message>
        <source>Are you sure you want to send?</source>
        <translation>Jeste li sigurni da želite poslati transakciju?</translation>
    </message>
    <message>
        <source>or</source>
        <translation>ili</translation>
    </message>
    <message>
        <source>You can increase the fee later (signals Replace-By-Fee, BIP-125).</source>
        <translation>Možete kasnije povećati naknadu (javlja Replace-By-Fee, BIP-125).</translation>
    </message>
    <message>
        <source>Please, review your transaction.</source>
        <translation>Molim vas, pregledajte svoju transakciju.</translation>
    </message>
    <message>
        <source>Transaction fee</source>
        <translation>Naknada za transakciju</translation>
    </message>
    <message>
        <source>Not signalling Replace-By-Fee, BIP-125.</source>
        <translation>Ne javlja Replace-By-Fee, BIP-125.</translation>
    </message>
    <message>
        <source>Total Amount</source>
        <translation>Ukupni iznos</translation>
    </message>
    <message>
        <source>Confirm send coins</source>
        <translation>Potvrdi slanje novca</translation>
    </message>
    <message>
        <source>The recipient address is not valid. Please recheck.</source>
        <translation>Adresa primatelja je nevažeća. Provjerite ponovno, molim vas.</translation>
    </message>
    <message>
        <source>The amount to pay must be larger than 0.</source>
        <translation>Iznos mora biti veći od 0.</translation>
    </message>
    <message>
        <source>The amount exceeds your balance.</source>
        <translation>Iznos je veći od raspoložljivog stanja novčanika.</translation>
    </message>
    <message>
        <source>The total exceeds your balance when the %1 transaction fee is included.</source>
        <translation>Iznos je veći od stanja novčanika kad se doda naknada za transakcije od %1.</translation>
    </message>
    <message>
        <source>Duplicate address found: addresses should only be used once each.</source>
        <translation>Duplikatna adresa pronađena: adrese trebaju biti korištene samo jedanput.</translation>
    </message>
    <message>
        <source>Transaction creation failed!</source>
        <translation>Neuspješno stvorenje transakcije!</translation>
    </message>
    <message>
        <source>The transaction was rejected with the following reason: %1</source>
        <translation>Transakcija je bila odbijena zbog sljedećeg razloga: %1</translation>
    </message>
    <message>
        <source>A fee higher than %1 is considered an absurdly high fee.</source>
        <translation>Naknada veća od %1 smatra se apsurdno visokim naknadom.</translation>
    </message>
    <message>
        <source>Payment request expired.</source>
        <translation>Zahtjev za plaćanje istekao.</translation>
    </message>
    <message numerus="yes">
        <source>Estimated to begin confirmation within %n block(s).</source>
        <translation><numerusform>Procijenjeno je da će početi potvrđivanje unutar %n bloka.</numerusform><numerusform>Procijenjeno je da će početi potvrđivanje unutar %n bloka.</numerusform><numerusform>Procijenjeno je da će početi potvrđivanje unutar %n blokova.</numerusform></translation>
    </message>
    <message>
        <source>Warning: Invalid Particl address</source>
        <translation>Upozorenje: Nevažeća Particl adresa</translation>
    </message>
    <message>
        <source>Warning: Unknown change address</source>
        <translation>Upozorenje: Nepoznata adresa u koju će ostatak biti poslan</translation>
    </message>
    <message>
        <source>Confirm custom change address</source>
        <translation>Potvrdite zadanu adresu u koju će ostatak biti poslan</translation>
    </message>
    <message>
        <source>The address you selected for change is not part of this wallet. Any or all funds in your wallet may be sent to this address. Are you sure?</source>
        <translation>Adresa koju ste izabrali kamo ćete poslati ostatak nije dio ovog novčanika. Bilo koji iznosi u vašem novčaniku mogu biti poslani na ovu adresu. Jeste li sigurni?</translation>
    </message>
    <message>
        <source>(no label)</source>
        <translation>(nema oznake)</translation>
    </message>
</context>
<context>
    <name>SendCoinsEntry</name>
    <message>
        <source>A&amp;mount:</source>
        <translation>&amp;Iznos:</translation>
    </message>
    <message>
        <source>Pay &amp;To:</source>
        <translation>&amp;Primatelj plaćanja:</translation>
    </message>
    <message>
        <source>&amp;Label:</source>
        <translation>&amp;Oznaka:</translation>
    </message>
    <message>
        <source>Choose previously used address</source>
        <translation>Odaberite prethodno korištenu adresu</translation>
    </message>
    <message>
        <source>This is a normal payment.</source>
        <translation>Ovo je normalna uplata.</translation>
    </message>
    <message>
        <source>The Particl address to send the payment to</source>
        <translation>Particl adresa na koju ćete poslati uplatu</translation>
    </message>
    <message>
        <source>Alt+A</source>
        <translation>Alt+A</translation>
    </message>
    <message>
        <source>Paste address from clipboard</source>
        <translation>Zalijepi adresu iz međuspremnika</translation>
    </message>
    <message>
        <source>Alt+P</source>
        <translation>Alt+P</translation>
    </message>
    <message>
        <source>Remove this entry</source>
        <translation>Obrišite ovaj zapis</translation>
    </message>
    <message>
        <source>The fee will be deducted from the amount being sent. The recipient will receive less particl than you enter in the amount field. If multiple recipients are selected, the fee is split equally.</source>
        <translation>Naknada će biti oduzeta od poslanog iznosa. Primatelj će primiti manji iznos od onoga koji unesete u polje iznosa. Ako je odabrano više primatelja, onda će naknada biti podjednako raspodijeljena.</translation>
    </message>
    <message>
        <source>S&amp;ubtract fee from amount</source>
        <translation>Oduzmite naknadu od iznosa</translation>
    </message>
    <message>
        <source>Use available balance</source>
        <translation>Koristite dostupno stanje</translation>
    </message>
    <message>
        <source>Message:</source>
        <translation>Poruka:</translation>
    </message>
    <message>
        <source>This is an unauthenticated payment request.</source>
        <translation>Ovo je neautenticiran zahtjev za plaćanje.</translation>
    </message>
    <message>
        <source>This is an authenticated payment request.</source>
        <translation>Ovo je autenticiran zahtjev za plaćanje.</translation>
    </message>
    <message>
        <source>Enter a label for this address to add it to the list of used addresses</source>
        <translation>Unesite oznaku za ovu adresu kako bi ju dodali u vaš adresar</translation>
    </message>
    <message>
        <source>A message that was attached to the particl: URI which will be stored with the transaction for your reference. Note: This message will not be sent over the Particl network.</source>
        <translation>Poruka koja je dodana uplati: URI koji će biti spremljen s transakcijom za referencu. Napomena: Ova poruka neće biti poslana preko Particl mreže.</translation>
    </message>
    <message>
        <source>Pay To:</source>
        <translation>Primatelj plaćanja:</translation>
    </message>
    <message>
        <source>Memo:</source>
        <translation>Zapis:</translation>
    </message>
    <message>
        <source>Enter a label for this address to add it to your address book</source>
        <translation>Unesite oznaku za ovu adresu kako bi ju dodali u vaš adresar</translation>
    </message>
</context>
<context>
    <name>SendConfirmationDialog</name>
    <message>
        <source>Yes</source>
        <translation>Da</translation>
    </message>
</context>
<context>
    <name>ShutdownWindow</name>
    <message>
        <source>%1 is shutting down...</source>
        <translation>Zatvara se %1...</translation>
    </message>
    <message>
        <source>Do not shut down the computer until this window disappears.</source>
        <translation>Ne ugasite računalo dok ovaj prozor ne nestane.</translation>
    </message>
</context>
<context>
    <name>SignVerifyMessageDialog</name>
    <message>
        <source>Signatures - Sign / Verify a Message</source>
        <translation>Potpisi - Potpisujte / Provjerite poruku</translation>
    </message>
    <message>
        <source>&amp;Sign Message</source>
        <translation>&amp;Potpišite poruku</translation>
    </message>
    <message>
        <source>You can sign messages/agreements with your addresses to prove you can receive particl sent to them. Be careful not to sign anything vague or random, as phishing attacks may try to trick you into signing your identity over to them. Only sign fully-detailed statements you agree to.</source>
        <translation>Možete potpisati poruke/dogovore svojim adresama kako biste dokazali da možete pristupiti particlima poslanim na te adrese. Budite oprezni da ne potpisujte ništa nejasno ili nasumično, jer napadi phishingom vas mogu prevariti da prepišite svoj identitet njima. Potpisujte samo detaljno objašnjene izjave s kojima se slažete.</translation>
    </message>
    <message>
        <source>The Particl address to sign the message with</source>
        <translation>Particl adresa pomoću koje ćete potpisati poruku</translation>
    </message>
    <message>
        <source>Choose previously used address</source>
        <translation>Odaberite prethodno korištenu adresu</translation>
    </message>
    <message>
        <source>Alt+A</source>
        <translation>Alt+A</translation>
    </message>
    <message>
        <source>Paste address from clipboard</source>
        <translation>Zalijepi adresu iz međuspremnika</translation>
    </message>
    <message>
        <source>Alt+P</source>
        <translation>Alt+P</translation>
    </message>
    <message>
        <source>Enter the message you want to sign here</source>
        <translation>Upišite poruku koju želite potpisati ovdje</translation>
    </message>
    <message>
        <source>Signature</source>
        <translation>Potpis</translation>
    </message>
    <message>
        <source>Copy the current signature to the system clipboard</source>
        <translation>Kopirajte trenutni potpis u međuspremnik</translation>
    </message>
    <message>
        <source>Sign the message to prove you own this Particl address</source>
        <translation>Potpišite poruku kako biste dokazali da posjedujete ovu Particl adresu</translation>
    </message>
    <message>
        <source>Sign &amp;Message</source>
        <translation>&amp;Potpišite poruku</translation>
    </message>
    <message>
        <source>Reset all sign message fields</source>
        <translation>Resetirajte sva polja formulara</translation>
    </message>
    <message>
        <source>Clear &amp;All</source>
        <translation>Obriši &amp;sve</translation>
    </message>
    <message>
        <source>&amp;Verify Message</source>
        <translation>&amp;Potvrdite poruku</translation>
    </message>
    <message>
        <source>Enter the receiver's address, message (ensure you copy line breaks, spaces, tabs, etc. exactly) and signature below to verify the message. Be careful not to read more into the signature than what is in the signed message itself, to avoid being tricked by a man-in-the-middle attack. Note that this only proves the signing party receives with the address, it cannot prove sendership of any transaction!</source>
        <translation>Unesite primateljevu adresu, poruku (provjerite da kopirate prekide crta, razmake, tabove, itd. točno) i potpis ispod da provjerite poruku. Pazite da ne pridodate veće značenje potpisu nego što je sadržano u samoj poruci kako biste izbjegli napad posrednika (MITM attack). Primijetite da ovo samo dokazuje da stranka koja potpisuje prima na adresu. Ne može dokažati da je neka stranka poslala transakciju!</translation>
    </message>
    <message>
        <source>The Particl address the message was signed with</source>
        <translation>Particl adresa kojom je poruka potpisana</translation>
    </message>
    <message>
        <source>Verify the message to ensure it was signed with the specified Particl address</source>
        <translation>Provjerite poruku da budete sigurni da je potpisana zadanom Particl adresom</translation>
    </message>
    <message>
        <source>Verify &amp;Message</source>
        <translation>&amp;Potvrdite poruku</translation>
    </message>
    <message>
        <source>Reset all verify message fields</source>
        <translation>Resetirajte sva polja provjeravanja poruke</translation>
    </message>
    <message>
        <source>Click "Sign Message" to generate signature</source>
        <translation>Kliknite "Potpišite poruku" da generirate potpis</translation>
    </message>
    <message>
        <source>The entered address is invalid.</source>
        <translation>Unesena adresa je neispravna.</translation>
    </message>
    <message>
        <source>Please check the address and try again.</source>
        <translation>Molim provjerite adresu i pokušajte ponovo.</translation>
    </message>
    <message>
        <source>The entered address does not refer to a key.</source>
        <translation>Unesena adresa ne odnosi se na ključ.</translation>
    </message>
    <message>
        <source>Wallet unlock was cancelled.</source>
        <translation>Otključavanje novčanika je otkazano.</translation>
    </message>
    <message>
        <source>Private key for the entered address is not available.</source>
        <translation>Privatni ključ za unesenu adresu nije dostupan.</translation>
    </message>
    <message>
        <source>Message signing failed.</source>
        <translation>Potpisivanje poruke neuspješno.</translation>
    </message>
    <message>
        <source>Message signed.</source>
        <translation>Poruka je potpisana.</translation>
    </message>
    <message>
        <source>The signature could not be decoded.</source>
        <translation>Potpis nije mogao biti dešifriran.</translation>
    </message>
    <message>
        <source>Please check the signature and try again.</source>
        <translation>Molim provjerite potpis i pokušajte ponovo.</translation>
    </message>
    <message>
        <source>The signature did not match the message digest.</source>
        <translation>Potpis se ne poklapa sa sažetkom poruke (message digest).</translation>
    </message>
    <message>
        <source>Message verification failed.</source>
        <translation>Provjera poruke neuspješna.</translation>
    </message>
    <message>
        <source>Message verified.</source>
        <translation>Poruka provjerena.</translation>
    </message>
</context>
<context>
    <name>TrafficGraphWidget</name>
    <message>
        <source>KB/s</source>
        <translation>KB/s</translation>
    </message>
</context>
<context>
    <name>TransactionDesc</name>
    <message numerus="yes">
        <source>Open for %n more block(s)</source>
        <translation><numerusform>Otvoren za još %n blok</numerusform><numerusform>Otvoren za još %n bloka</numerusform><numerusform>Otvoren za još %n blokova</numerusform></translation>
    </message>
    <message>
        <source>Open until %1</source>
        <translation>Otvoren do %1</translation>
    </message>
    <message>
        <source>conflicted with a transaction with %1 confirmations</source>
        <translation>subokljen s transakcijom broja potvrde %1</translation>
    </message>
    <message>
        <source>0/unconfirmed, %1</source>
        <translation>0/nepotvrđeno, %1</translation>
    </message>
    <message>
        <source>in memory pool</source>
        <translation>u memorijskom bazenu</translation>
    </message>
    <message>
        <source>not in memory pool</source>
        <translation>nije u memorijskom bazenu</translation>
    </message>
    <message>
        <source>abandoned</source>
        <translation>napušteno</translation>
    </message>
    <message>
        <source>%1/unconfirmed</source>
        <translation>%1/nepotvrđeno</translation>
    </message>
    <message>
        <source>%1 confirmations</source>
        <translation>%1 potvrda</translation>
    </message>
    <message>
        <source>Status</source>
        <translation>Status</translation>
    </message>
    <message>
        <source>Date</source>
        <translation>Datum</translation>
    </message>
    <message>
        <source>Source</source>
        <translation>Izvor</translation>
    </message>
    <message>
        <source>Generated</source>
        <translation>Generiran</translation>
    </message>
    <message>
        <source>From</source>
        <translation>Od</translation>
    </message>
    <message>
        <source>unknown</source>
        <translation>nepoznato</translation>
    </message>
    <message>
        <source>To</source>
        <translation>Za</translation>
    </message>
    <message>
        <source>own address</source>
        <translation>vlastita adresa</translation>
    </message>
    <message>
        <source>watch-only</source>
        <translation>isključivo promatrano</translation>
    </message>
    <message>
        <source>label</source>
        <translation>oznaka</translation>
    </message>
    <message>
        <source>Credit</source>
        <translation>Uplaćeno</translation>
    </message>
    <message numerus="yes">
        <source>matures in %n more block(s)</source>
        <translation><numerusform>dozrije za još %n blok</numerusform><numerusform>dozrije za još %n bloka</numerusform><numerusform>dozrije za još %n blokova</numerusform></translation>
    </message>
    <message>
        <source>not accepted</source>
        <translation>Nije prihvaćeno</translation>
    </message>
    <message>
        <source>Debit</source>
        <translation>Zaduženje</translation>
    </message>
    <message>
        <source>Total debit</source>
        <translation>Ukupni debit</translation>
    </message>
    <message>
        <source>Total credit</source>
        <translation>Ukupni kredit</translation>
    </message>
    <message>
        <source>Transaction fee</source>
        <translation>Naknada za transakciju</translation>
    </message>
    <message>
        <source>Net amount</source>
        <translation>Neto iznos</translation>
    </message>
    <message>
        <source>Message</source>
        <translation>Poruka</translation>
    </message>
    <message>
        <source>Comment</source>
        <translation>Komentar</translation>
    </message>
    <message>
        <source>Transaction ID</source>
        <translation>ID transakcije</translation>
    </message>
    <message>
        <source>Transaction total size</source>
        <translation>Ukupna veličina transakcije</translation>
    </message>
    <message>
        <source>Transaction virtual size</source>
        <translation>Virtualna veličina transakcije</translation>
    </message>
    <message>
        <source>Output index</source>
        <translation>Indeks outputa</translation>
    </message>
    <message>
        <source>Merchant</source>
        <translation>Trgovac</translation>
    </message>
    <message>
        <source>Generated coins must mature %1 blocks before they can be spent. When you generated this block, it was broadcast to the network to be added to the block chain. If it fails to get into the chain, its state will change to "not accepted" and it won't be spendable. This may occasionally happen if another node generates a block within a few seconds of yours.</source>
        <translation>Generirani novčići moraju dozrijeti %1 blokova prije nego što mogu biti potrošeni. Kada ste generirali ovaj blok, bio je emitiran na mreži kako bi bio dodan lancu blokova. Ako ne uspije ući u lanac, stanje će mu promijeniti na "neprihvaćeno" i neće se moći trošiti. Ovo se može dogoditi povremeno ako drugi čvor generira blok u roku od nekoliko sekundi od vas.</translation>
    </message>
    <message>
        <source>Debug information</source>
        <translation>Informacije za debugiranje</translation>
    </message>
    <message>
        <source>Transaction</source>
        <translation>Transakcija</translation>
    </message>
    <message>
        <source>Inputs</source>
        <translation>Unosi</translation>
    </message>
    <message>
        <source>Amount</source>
        <translation>Iznos</translation>
    </message>
    <message>
        <source>true</source>
        <translation>istina</translation>
    </message>
    <message>
        <source>false</source>
        <translation>laž</translation>
    </message>
</context>
<context>
    <name>TransactionDescDialog</name>
    <message>
        <source>This pane shows a detailed description of the transaction</source>
        <translation>Ovaj prozor prikazuje detaljni opis transakcije</translation>
    </message>
    <message>
        <source>Details for %1</source>
        <translation>Detalji za %1</translation>
    </message>
</context>
<context>
    <name>TransactionTableModel</name>
    <message>
        <source>Date</source>
        <translation>Datum</translation>
    </message>
    <message>
        <source>Type</source>
        <translation>Tip</translation>
    </message>
    <message>
        <source>Label</source>
        <translation>Oznaka</translation>
    </message>
    <message numerus="yes">
        <source>Open for %n more block(s)</source>
        <translation><numerusform>Otvoren za još %n blok</numerusform><numerusform>Otvoren za još %n bloka</numerusform><numerusform>Otvoren za još %n blokova</numerusform></translation>
    </message>
    <message>
        <source>Open until %1</source>
        <translation>Otvoren do %1</translation>
    </message>
    <message>
        <source>Unconfirmed</source>
        <translation>Nepotvrđeno</translation>
    </message>
    <message>
        <source>Abandoned</source>
        <translation>Napušteno</translation>
    </message>
    <message>
        <source>Confirming (%1 of %2 recommended confirmations)</source>
        <translation>Potvrđuje se (%1 od %2 preporučenih potvrda)</translation>
    </message>
    <message>
        <source>Confirmed (%1 confirmations)</source>
        <translation>Potvrđen (%1 potvrda)</translation>
    </message>
    <message>
        <source>Conflicted</source>
        <translation>Sukobljeno</translation>
    </message>
    <message>
        <source>Immature (%1 confirmations, will be available after %2)</source>
        <translation>Nezrelo (%1 potvrda/e, bit će dostupno nakon %2)</translation>
    </message>
    <message>
        <source>Generated but not accepted</source>
        <translation>Generirano, ali nije prihvaćeno</translation>
    </message>
    <message>
        <source>Received with</source>
        <translation>Primljeno s</translation>
    </message>
    <message>
        <source>Received from</source>
        <translation>Primljeno od</translation>
    </message>
    <message>
        <source>Sent to</source>
        <translation>Poslano za</translation>
    </message>
    <message>
        <source>Payment to yourself</source>
        <translation>Plaćanje samom sebi</translation>
    </message>
    <message>
        <source>Mined</source>
        <translation>Rudareno</translation>
    </message>
    <message>
        <source>watch-only</source>
        <translation>isključivo promatrano</translation>
    </message>
    <message>
        <source>(n/a)</source>
        <translation>(n/d)</translation>
    </message>
    <message>
        <source>(no label)</source>
        <translation>(nema oznake)</translation>
    </message>
    <message>
        <source>Transaction status. Hover over this field to show number of confirmations.</source>
        <translation>Status transakcije</translation>
    </message>
    <message>
        <source>Date and time that the transaction was received.</source>
        <translation>Datum i vrijeme kad je transakcija primljena</translation>
    </message>
    <message>
        <source>Type of transaction.</source>
        <translation>Vrsta transakcije.</translation>
    </message>
    <message>
        <source>Whether or not a watch-only address is involved in this transaction.</source>
        <translation>Ovisi je li isključivo promatrana adresa povezana s ovom transakcijom ili ne.</translation>
    </message>
    <message>
        <source>User-defined intent/purpose of the transaction.</source>
        <translation>Korisničko definirana namjera transakcije.</translation>
    </message>
    <message>
        <source>Amount removed from or added to balance.</source>
        <translation>Iznos odbijen od ili dodan k saldu.</translation>
    </message>
</context>
<context>
    <name>TransactionView</name>
    <message>
        <source>All</source>
        <translation>Sve</translation>
    </message>
    <message>
        <source>Today</source>
        <translation>Danas</translation>
    </message>
    <message>
        <source>This week</source>
        <translation>Ovaj tjedan</translation>
    </message>
    <message>
        <source>This month</source>
        <translation>Ovaj mjesec</translation>
    </message>
    <message>
        <source>Last month</source>
        <translation>Prošli mjesec</translation>
    </message>
    <message>
        <source>This year</source>
        <translation>Ove godine</translation>
    </message>
    <message>
        <source>Range...</source>
        <translation>Raspon...</translation>
    </message>
    <message>
        <source>Received with</source>
        <translation>Primljeno s</translation>
    </message>
    <message>
        <source>Sent to</source>
        <translation>Poslano za</translation>
    </message>
    <message>
        <source>To yourself</source>
        <translation>Samom sebi</translation>
    </message>
    <message>
        <source>Mined</source>
        <translation>Rudareno</translation>
    </message>
    <message>
        <source>Other</source>
        <translation>Ostalo</translation>
    </message>
    <message>
        <source>Enter address, transaction id, or label to search</source>
        <translation>Unesite adresu, ID transakcije ili oznaku za pretragu</translation>
    </message>
    <message>
        <source>Min amount</source>
        <translation>Min iznos</translation>
    </message>
    <message>
        <source>Abandon transaction</source>
        <translation>Napustite transakciju</translation>
    </message>
    <message>
        <source>Increase transaction fee</source>
        <translation>Povećajte transakcijsku naknadu</translation>
    </message>
    <message>
        <source>Copy address</source>
        <translation>Kopiraj adresu</translation>
    </message>
    <message>
        <source>Copy label</source>
        <translation>Kopiraj oznaku</translation>
    </message>
    <message>
        <source>Copy amount</source>
        <translation>Kopiraj iznos</translation>
    </message>
    <message>
        <source>Copy transaction ID</source>
        <translation>Kopiraj ID transakcije</translation>
    </message>
    <message>
        <source>Copy raw transaction</source>
        <translation>Kopirajte sirovu transakciju</translation>
    </message>
    <message>
        <source>Copy full transaction details</source>
        <translation>Kopirajte potpune transakcijske detalje</translation>
    </message>
    <message>
        <source>Edit label</source>
        <translation>Izmjeni oznaku</translation>
    </message>
    <message>
        <source>Show transaction details</source>
        <translation>Prikaži detalje transakcije</translation>
    </message>
    <message>
        <source>Export Transaction History</source>
        <translation>Izvozite povijest transakcija</translation>
    </message>
    <message>
        <source>Comma separated file (*.csv)</source>
        <translation>Datoteka podataka odvojenih zarezima (*.csv)</translation>
    </message>
    <message>
        <source>Confirmed</source>
        <translation>Potvrđeno</translation>
    </message>
    <message>
        <source>Watch-only</source>
        <translation>Isključivo promatrano</translation>
    </message>
    <message>
        <source>Date</source>
        <translation>Datum</translation>
    </message>
    <message>
        <source>Type</source>
        <translation>Tip</translation>
    </message>
    <message>
        <source>Label</source>
        <translation>Oznaka</translation>
    </message>
    <message>
        <source>Address</source>
        <translation>Adresa</translation>
    </message>
    <message>
        <source>ID</source>
        <translation>ID</translation>
    </message>
    <message>
        <source>Exporting Failed</source>
        <translation>Izvoz neuspješan</translation>
    </message>
    <message>
        <source>There was an error trying to save the transaction history to %1.</source>
        <translation>Nastala je greška pokušavajući snimiti povijest transakcija na %1.</translation>
    </message>
    <message>
        <source>Exporting Successful</source>
        <translation>Izvoz uspješan</translation>
    </message>
    <message>
        <source>The transaction history was successfully saved to %1.</source>
        <translation>Povijest transakcija je bila uspješno snimljena na %1.</translation>
    </message>
    <message>
        <source>Range:</source>
        <translation>Raspon:</translation>
    </message>
    <message>
        <source>to</source>
        <translation>za</translation>
    </message>
</context>
<context>
    <name>UnitDisplayStatusBarControl</name>
    <message>
        <source>Unit to show amounts in. Click to select another unit.</source>
        <translation>Jedinica u kojoj ćete prikazati iznose. Kliknite da izabrate drugu jedinicu.</translation>
    </message>
</context>
<context>
    <name>WalletController</name>
    <message>
        <source>Close wallet</source>
        <translation>Zatvorite novčanik</translation>
    </message>
    <message>
        <source>Closing the wallet for too long can result in having to resync the entire chain if pruning is enabled.</source>
        <translation>Držanje novčanik zatvorenim predugo može rezultirati ponovnom sinkronizacijom cijelog lanca ako je obrezivanje uključeno.</translation>
    </message>
</context>
<context>
    <name>WalletFrame</name>
    <message>
        <source>No wallet has been loaded.</source>
        <translation>Nije pokrenut nikakav novčanik.</translation>
    </message>
</context>
<context>
    <name>WalletModel</name>
    <message>
        <source>Send Coins</source>
        <translation>Slanje novca</translation>
    </message>
    <message>
        <source>Fee bump error</source>
        <translation>Greška kod povećanja naknade</translation>
    </message>
    <message>
        <source>Increasing transaction fee failed</source>
        <translation>Povećavanje transakcijske naknade neuspješno</translation>
    </message>
    <message>
        <source>Do you want to increase the fee?</source>
        <translation>Želite li povećati naknadu?</translation>
    </message>
    <message>
        <source>Current fee:</source>
        <translation>Trenutna naknada:</translation>
    </message>
    <message>
        <source>Increase:</source>
        <translation>Povećanje:</translation>
    </message>
    <message>
        <source>New fee:</source>
        <translation>Nova naknada:</translation>
    </message>
    <message>
        <source>Confirm fee bump</source>
        <translation>Potvrdite povećanje naknade</translation>
    </message>
    <message>
        <source>Can't sign transaction.</source>
        <translation>Transakcija ne može biti potpisana.</translation>
    </message>
    <message>
        <source>Could not commit transaction</source>
        <translation>Transakcija ne može biti izvršena.</translation>
    </message>
    <message>
        <source>default wallet</source>
        <translation>uobičajeni novčanik</translation>
    </message>
</context>
<context>
    <name>WalletView</name>
    <message>
        <source>&amp;Export</source>
        <translation>&amp;Izvozi</translation>
    </message>
    <message>
        <source>Export the data in the current tab to a file</source>
        <translation>Izvoz podataka iz trenutnog lista u datoteku</translation>
    </message>
    <message>
        <source>Backup Wallet</source>
        <translation>Arhiviranje novčanika</translation>
    </message>
    <message>
        <source>Wallet Data (*.dat)</source>
        <translation>Podaci novčanika (*.dat)</translation>
    </message>
    <message>
        <source>Backup Failed</source>
        <translation>Arhiviranje nije uspjelo</translation>
    </message>
    <message>
        <source>There was an error trying to save the wallet data to %1.</source>
        <translation>Nastala je greška pokušavajući snimiti podatke novčanika na %1.</translation>
    </message>
    <message>
        <source>Backup Successful</source>
        <translation>Sigurnosna kopija uspješna</translation>
    </message>
    <message>
        <source>The wallet data was successfully saved to %1.</source>
        <translation>Podaci novčanika su bili uspješno snimljeni na %1.</translation>
    </message>
    <message>
        <source>Cancel</source>
        <translation>Odustanite</translation>
    </message>
</context>
<context>
    <name>bitcoin-core</name>
    <message>
        <source>Distributed under the MIT software license, see the accompanying file %s or %s</source>
        <translation>Distribuirano pod MIT licencom softvera. Vidite pripadajuću datoteku %s ili %s.</translation>
    </message>
    <message>
        <source>Prune configured below the minimum of %d MiB.  Please use a higher number.</source>
        <translation>Obrezivanje postavljeno ispod minimuma od %d MiB. Molim koristite veći broj.</translation>
    </message>
    <message>
        <source>Prune: last wallet synchronisation goes beyond pruned data. You need to -reindex (download the whole blockchain again in case of pruned node)</source>
        <translation>Obrezivanje: zadnja sinkronizacija novčanika ide dalje od obrezivanih podataka. Morate koristiti -reindex (ponovo preuzeti cijeli lanac blokova u slučaju obrezivanog čvora)</translation>
    </message>
    <message>
        <source>Rescans are not possible in pruned mode. You will need to use -reindex which will download the whole blockchain again.</source>
        <translation>Ponovno skeniranje nije moguće u obrezanim načinu (pruned mode). Morat ćete koristiti -reindex, što će ponovno preuzeti cijeli lanac blokova.</translation>
    </message>
    <message>
        <source>Error: A fatal internal error occurred, see debug.log for details</source>
        <translation>Greška: Dogodila se kobna interna greška. Vidite debug.log za detalje</translation>
    </message>
    <message>
        <source>Pruning blockstore...</source>
        <translation>Obrezuje se blockstore...</translation>
    </message>
    <message>
        <source>Unable to start HTTP server. See debug log for details.</source>
        <translation>Ne može se pokrenuti HTTP server. Vidite debug.log za više detalja.</translation>
    </message>
    <message>
<<<<<<< HEAD
        <source>Particl Core</source>
        <translation>Particl Core</translation>
    </message>
    <message>
=======
>>>>>>> a54e52b4
        <source>The %s developers</source>
        <translation>Ekipa %s</translation>
    </message>
    <message>
        <source>Can't generate a change-address key. No keys in the internal keypool and can't generate any keys.</source>
        <translation>Ne može se generirati ključ adrese za ostatak. Nema ključeva u unutarnjem bazenu ključeva i ne mogu se generirati nikakvi ključevi.</translation>
    </message>
    <message>
        <source>Cannot obtain a lock on data directory %s. %s is probably already running.</source>
        <translation>Program ne može pristupiti podatkovnoj mapi %s. %s je vjerojatno već pokrenut.</translation>
    </message>
    <message>
        <source>Cannot provide specific connections and have addrman find outgoing connections at the same.</source>
        <translation>Ne može ponuditi specifične veze i dati addrman da traži izlazne veze istovremeno.</translation>
    </message>
    <message>
        <source>Error reading %s! All keys read correctly, but transaction data or address book entries might be missing or incorrect.</source>
        <translation>Greška kod iščitanja %s! Svi ključevi su ispravno učitani, ali transakcijski podaci ili zapisi u adresaru mogu biti nepotpuni ili netočni.</translation>
    </message>
    <message>
        <source>Please check that your computer's date and time are correct! If your clock is wrong, %s will not work properly.</source>
        <translation>Molimo provjerite jesu li datum i vrijeme na vašem računalu točni. Ako je vaš sat krivo namješten, %s neće raditi ispravno.</translation>
    </message>
    <message>
        <source>Please contribute if you find %s useful. Visit %s for further information about the software.</source>
        <translation>Molimo vas da doprinijete programu %s ako ga smatrate korisnim. Posjetite %s za više informacija.</translation>
    </message>
    <message>
        <source>The block database contains a block which appears to be from the future. This may be due to your computer's date and time being set incorrectly. Only rebuild the block database if you are sure that your computer's date and time are correct</source>
        <translation>Baza blokova sadrži blok koji je naizgled iz budućnosti. Može to biti posljedica krivo namještenog datuma i vremena na vašem računalu. Obnovite bazu blokova samo ako ste sigurni da su točni datum i vrijeme na vašem računalu.</translation>
    </message>
    <message>
        <source>This is a pre-release test build - use at your own risk - do not use for mining or merchant applications</source>
        <translation>Ovo je eksperimentalna verzija za testiranje - koristite je na vlastitu odgovornost - ne koristite je za rudarenje ili trgovačke primjene</translation>
    </message>
    <message>
        <source>This is the transaction fee you may discard if change is smaller than dust at this level</source>
        <translation>Ovo je transakcijska naknada koju možete odbaciti ako je ostatak manji od "prašine" (sićušnih iznosa) po ovoj stopi</translation>
    </message>
    <message>
        <source>Unable to replay blocks. You will need to rebuild the database using -reindex-chainstate.</source>
        <translation>Ne mogu se ponovo odigrati blokovi. Morat ćete ponovo složiti bazu koristeći -reindex-chainstate.</translation>
    </message>
    <message>
        <source>Unable to rewind the database to a pre-fork state. You will need to redownload the blockchain</source>
        <translation>Baza se ne može povratiti na stanje prije raskola. Morat ćete ponovno preuzeti lanac blokova</translation>
    </message>
    <message>
        <source>Warning: The network does not appear to fully agree! Some miners appear to be experiencing issues.</source>
        <translation>Upozorenje: Čini se da se mreža ne slaže u potpunosti! Izgleda da su neki rudari suočeni s poteškoćama.</translation>
    </message>
    <message>
        <source>Warning: We do not appear to fully agree with our peers! You may need to upgrade, or other nodes may need to upgrade.</source>
        <translation>Upozorenje: Izgleda da se ne slažemo u potpunosti s našim klijentima! Možda ćete se vi ili ostali čvorovi morati ažurirati.</translation>
    </message>
    <message>
        <source>%d of last 100 blocks have unexpected version</source>
        <translation>%d od zadnjih 100 blokova ima neočekivanu verziju</translation>
    </message>
    <message>
        <source>%s corrupt, salvage failed</source>
        <translation>%s pokvaren, spašavanje neuspješno</translation>
    </message>
    <message>
        <source>-maxmempool must be at least %d MB</source>
        <translation>-maxmempool mora biti barem %d MB</translation>
    </message>
    <message>
        <source>Cannot resolve -%s address: '%s'</source>
        <translation>Ne može se razriješiti adresa -%s: '%s'</translation>
    </message>
    <message>
        <source>Change index out of range</source>
        <translation>Indeks ostatka izvan dosega</translation>
    </message>
    <message>
        <source>Config setting for %s only applied on %s network when in [%s] section.</source>
        <translation>Konfiguriranje postavki za %s primijenjeno je samo na %s mreži u odjeljku [%s].</translation>
    </message>
    <message>
        <source>Copyright (C) %i-%i</source>
        <translation>Copyright (C) %i-%i</translation>
    </message>
    <message>
        <source>Corrupted block database detected</source>
        <translation>Pokvarena baza blokova otkrivena</translation>
    </message>
    <message>
        <source>Do you want to rebuild the block database now?</source>
        <translation>Želite li sada obnoviti bazu blokova?</translation>
    </message>
    <message>
        <source>Error initializing block database</source>
        <translation>Greška kod inicijaliziranja baze blokova</translation>
    </message>
    <message>
        <source>Error initializing wallet database environment %s!</source>
        <translation>Greška kod inicijaliziranja okoline baze novčanika %s!</translation>
    </message>
    <message>
        <source>Error loading %s</source>
        <translation>Greška kod pokretanja programa %s!</translation>
    </message>
    <message>
        <source>Error loading %s: Private keys can only be disabled during creation</source>
        <translation>Greška kod učitavanja %s: Privatni ključevi mogu biti isključeni samo tijekom stvaranja</translation>
    </message>
    <message>
        <source>Error loading %s: Wallet corrupted</source>
        <translation>Greška kod učitavanja %s: Novčanik pokvaren</translation>
    </message>
    <message>
        <source>Error loading %s: Wallet requires newer version of %s</source>
        <translation>Greška kod učitavanja %s: Novčanik zahtijeva noviju verziju softvera %s.</translation>
    </message>
    <message>
        <source>Error loading block database</source>
        <translation>Greška kod pokretanja baze blokova</translation>
    </message>
    <message>
        <source>Error opening block database</source>
        <translation>Greška kod otvaranja baze blokova</translation>
    </message>
    <message>
        <source>Failed to listen on any port. Use -listen=0 if you want this.</source>
        <translation>Neuspješno slušanje na svim portovima. Koristite -listen=0 ako to želite.</translation>
    </message>
    <message>
        <source>Failed to rescan the wallet during initialization</source>
        <translation>Neuspješno ponovo skeniranje novčanika tijekom inicijalizacije</translation>
    </message>
    <message>
        <source>Importing...</source>
        <translation>Uvozi se...</translation>
    </message>
    <message>
        <source>Incorrect or no genesis block found. Wrong datadir for network?</source>
        <translation>Neispravan ili nepostojeći blok geneze. Možda je kriva podatkovna mapa za mrežu?</translation>
    </message>
    <message>
        <source>Initialization sanity check failed. %s is shutting down.</source>
        <translation>Brzinska provjera inicijalizacije neuspješna. %s se zatvara.</translation>
    </message>
    <message>
        <source>Invalid amount for -%s=&lt;amount&gt;: '%s'</source>
        <translation>Neispravan iznos za  -%s=&lt;amount&gt;: '%s'</translation>
    </message>
    <message>
        <source>Invalid amount for -discardfee=&lt;amount&gt;: '%s'</source>
        <translation>Neispravan iznos za -discardfee=&lt;amount&gt;: '%s'</translation>
    </message>
    <message>
        <source>Invalid amount for -fallbackfee=&lt;amount&gt;: '%s'</source>
        <translation>Neispravan iznos za -fallbackfee=&lt;amount&gt;: '%s'</translation>
    </message>
    <message>
        <source>Specified blocks directory "%s" does not exist.</source>
        <translation>Zadana mapa blokova "%s" ne postoji.</translation>
    </message>
    <message>
        <source>Upgrading txindex database</source>
        <translation>Ažurira se txindex baza</translation>
    </message>
    <message>
        <source>Loading P2P addresses...</source>
        <translation>Pokreće se popis P2P adresa...</translation>
    </message>
    <message>
        <source>Loading banlist...</source>
        <translation>Pokreće se popis zabrana...</translation>
    </message>
    <message>
        <source>Not enough file descriptors available.</source>
        <translation>Nema dovoljno dostupnih datotečnih opisivača.</translation>
    </message>
    <message>
        <source>Prune cannot be configured with a negative value.</source>
        <translation>Obrezivanje (prune) ne može biti postavljeno na negativnu vrijednost.</translation>
    </message>
    <message>
        <source>Prune mode is incompatible with -txindex.</source>
        <translation>Način obreživanja (pruning) nekompatibilan je s parametrom -txindex.</translation>
    </message>
    <message>
        <source>Replaying blocks...</source>
        <translation>Odigraju se ponovno blokovi...</translation>
    </message>
    <message>
        <source>Rewinding blocks...</source>
        <translation>Premotavaju se blokovi...</translation>
    </message>
    <message>
        <source>The source code is available from %s.</source>
        <translation>Izvorni kod je dostupan na %s.</translation>
    </message>
    <message>
        <source>Transaction fee and change calculation failed</source>
        <translation>Neuspješno računanje ostatka i transakcijske naknade</translation>
    </message>
    <message>
        <source>Unable to bind to %s on this computer. %s is probably already running.</source>
        <translation>Ne može se povezati na %s na ovom računalu.  %s je vjerojatno već pokrenut.</translation>
    </message>
    <message>
        <source>Unable to generate keys</source>
        <translation>Ne mogu se generirati ključevi</translation>
    </message>
    <message>
        <source>Unsupported logging category %s=%s.</source>
        <translation>Nepodržana kategorija zapisa %s=%s.</translation>
    </message>
    <message>
        <source>Upgrading UTXO database</source>
        <translation>Ažurira se UTXO baza</translation>
    </message>
    <message>
        <source>User Agent comment (%s) contains unsafe characters.</source>
        <translation>Komentar pod "Korisnički agent" (%s) sadrži nesigurne znakove.</translation>
    </message>
    <message>
        <source>Verifying blocks...</source>
        <translation>Provjeravaju se blokovi...</translation>
    </message>
    <message>
        <source>Wallet needed to be rewritten: restart %s to complete</source>
        <translation>Novčanik je trebao prepravak: ponovo pokrenite %s</translation>
    </message>
    <message>
        <source>Error: Listening for incoming connections failed (listen returned error %s)</source>
        <translation>Greška: Neuspješno slušanje dolažećih veza (listen je izbacio grešku %s)</translation>
    </message>
    <message>
        <source>Invalid amount for -maxtxfee=&lt;amount&gt;: '%s' (must be at least the minrelay fee of %s to prevent stuck transactions)</source>
        <translation>Neispravan iznos za -maxtxfee=&lt;amount&gt;: '%s' (mora biti barem minimalnu naknadu za proslijeđivanje od %s kako se ne bi zapela transakcija)</translation>
    </message>
    <message>
        <source>The transaction amount is too small to send after the fee has been deducted</source>
        <translation>Iznos transakcije je premalen za poslati nakon naknade</translation>
    </message>
    <message>
        <source>You need to rebuild the database using -reindex to go back to unpruned mode.  This will redownload the entire blockchain</source>
        <translation>Morat ćete ponovno složiti bazu koristeći -reindex kako biste se vratili na neobrezivan način (unpruned mode). Ovo će ponovno preuzeti cijeli lanac blokova.</translation>
    </message>
    <message>
        <source>Error reading from database, shutting down.</source>
        <translation>Greška kod iščitanja baze. Zatvara se klijent.</translation>
    </message>
    <message>
        <source>Error upgrading chainstate database</source>
        <translation>Greška kod ažuriranja baze stanja lanca</translation>
    </message>
    <message>
        <source>Error: Disk space is low for %s</source>
        <translation>Pogreška: Malo diskovnog prostora za %s</translation>
    </message>
    <message>
        <source>Invalid -onion address or hostname: '%s'</source>
        <translation>Neispravna -onion adresa ili ime računala: '%s'</translation>
    </message>
    <message>
        <source>Invalid -proxy address or hostname: '%s'</source>
        <translation>Neispravna -proxy adresa ili ime računala: '%s'</translation>
    </message>
    <message>
        <source>Invalid amount for -paytxfee=&lt;amount&gt;: '%s' (must be at least %s)</source>
        <translation>Neispravan iznos za -paytxfee=&lt;amount&gt;: '%s' (mora biti barem %s)</translation>
    </message>
    <message>
        <source>Invalid netmask specified in -whitelist: '%s'</source>
        <translation>Neispravna mrežna maska zadana u -whitelist: '%s'</translation>
    </message>
    <message>
        <source>Need to specify a port with -whitebind: '%s'</source>
        <translation>Treba zadati port pomoću -whitebind: '%s'</translation>
    </message>
    <message>
        <source>Reducing -maxconnections from %d to %d, because of system limitations.</source>
        <translation>Smanjuje se -maxconnections sa %d na %d zbog sustavnih ograničenja.</translation>
    </message>
    <message>
        <source>Section [%s] is not recognized.</source>
        <translation>Odjeljak [%s] nije prepoznat.</translation>
    </message>
    <message>
        <source>Signing transaction failed</source>
        <translation>Potpisivanje transakcije neuspješno</translation>
    </message>
    <message>
        <source>Specified -walletdir "%s" does not exist</source>
        <translation>Zadan -walletdir "%s" ne postoji</translation>
    </message>
    <message>
        <source>Specified -walletdir "%s" is a relative path</source>
        <translation>Zadan -walletdir "%s" je relativan put</translation>
    </message>
    <message>
        <source>Specified -walletdir "%s" is not a directory</source>
        <translation>Zadan -walletdir "%s" nije mapa</translation>
    </message>
    <message>
        <source>The specified config file %s does not exist
</source>
        <translation>Navedena konfiguracijska datoteka %s ne postoji
</translation>
    </message>
    <message>
        <source>The transaction amount is too small to pay the fee</source>
        <translation>Transakcijiski iznos je premalen da plati naknadu</translation>
    </message>
    <message>
        <source>This is experimental software.</source>
        <translation>Ovo je eksperimentalni softver.</translation>
    </message>
    <message>
        <source>Transaction amount too small</source>
        <translation>Transakcijski iznos premalen</translation>
    </message>
    <message>
        <source>Transaction too large</source>
        <translation>Transakcija prevelika</translation>
    </message>
    <message>
        <source>Unable to bind to %s on this computer (bind returned error %s)</source>
        <translation>Ne može se povezati na %s na ovom računalu. (povezivanje je vratilo grešku %s)</translation>
    </message>
    <message>
        <source>Unable to create the PID file '%s': %s</source>
        <translation>Nije moguće stvoriti PID datoteku '%s': %s</translation>
    </message>
    <message>
        <source>Unable to generate initial keys</source>
        <translation>Ne mogu se generirati početni ključevi</translation>
    </message>
    <message>
        <source>Verifying wallet(s)...</source>
        <translation>Provjerava(ju) se novčanik/(ci)...</translation>
    </message>
    <message>
        <source>Warning: unknown new rules activated (versionbit %i)</source>
        <translation>Upozorenje: nepoznata nova pravila aktivirana (versionbit %i)</translation>
    </message>
    <message>
        <source>Zapping all transactions from wallet...</source>
        <translation>Brišu se sve transakcije iz novčanika...</translation>
    </message>
    <message>
        <source>-maxtxfee is set very high! Fees this large could be paid on a single transaction.</source>
        <translation>-maxtxfee je postavljen preveliko. Naknade ove veličine će biti plaćene na individualnoj transakciji.</translation>
    </message>
    <message>
        <source>This is the transaction fee you may pay when fee estimates are not available.</source>
        <translation>Ovo je transakcijska naknada koju ćete možda platiti kada su nedostupne procjene naknada.</translation>
    </message>
    <message>
        <source>This product includes software developed by the OpenSSL Project for use in the OpenSSL Toolkit %s and cryptographic software written by Eric Young and UPnP software written by Thomas Bernard.</source>
        <translation>Ovaj proizvod sadrži softver razvijen sa strane OpenSSL Projecta za upotrebu u OpenSSL Toolkitu %s, kriptografski softver koji je napisao Eric Young te UPnP softver koji je napisao Thomas Bernard.</translation>
    </message>
    <message>
        <source>Total length of network version string (%i) exceeds maximum length (%i). Reduce the number or size of uacomments.</source>
        <translation>Ukupna duljina stringa verzije mreže (%i) prelazi maksimalnu duljinu (%i). Smanjite broj ili veličinu komentara o korisničkom agentu (uacomments).</translation>
    </message>
    <message>
        <source>Warning: Wallet file corrupt, data salvaged! Original %s saved as %s in %s; if your balance or transactions are incorrect you should restore from a backup.</source>
        <translation>Upozorenje: Datoteka novčanika je pokvarena, ali su podaci spašeni! Original %s snimljen je kao %s u %s; ako su transakcije ili stanje neispravni, onda biste trebali restorirati sa sigurnosne kopije (backupa).</translation>
    </message>
    <message>
        <source>%s is set very high!</source>
        <translation>%s je postavljen preveliko!</translation>
    </message>
    <message>
        <source>Error loading wallet %s. Duplicate -wallet filename specified.</source>
        <translation>Greška kod učitavanja novčanika %s. Duplikat imena novčanika zadan.</translation>
    </message>
    <message>
        <source>Starting network threads...</source>
        <translation>Pokreću se mrežne niti...</translation>
    </message>
    <message>
        <source>The wallet will avoid paying less than the minimum relay fee.</source>
        <translation>Ovaj novčanik će izbjegavati plaćanje manje od minimalne naknade prijenosa.</translation>
    </message>
    <message>
        <source>This is the minimum transaction fee you pay on every transaction.</source>
        <translation>Ovo je minimalna transakcijska naknada koju plaćate za svaku transakciju.</translation>
    </message>
    <message>
        <source>This is the transaction fee you will pay if you send a transaction.</source>
        <translation>Ovo je transakcijska naknada koju ćete platiti ako pošaljete transakciju.</translation>
    </message>
    <message>
        <source>Transaction amounts must not be negative</source>
        <translation>Iznosi transakcije ne smiju biti negativni</translation>
    </message>
    <message>
        <source>Transaction has too long of a mempool chain</source>
        <translation>Transakcija ima prevelik lanac memorijskog bazena</translation>
    </message>
    <message>
        <source>Transaction must have at least one recipient</source>
        <translation>Transakcija mora imati barem jednog primatelja</translation>
    </message>
    <message>
        <source>Unknown network specified in -onlynet: '%s'</source>
        <translation>Nepoznata mreža zadana kod -onlynet: '%s'</translation>
    </message>
    <message>
        <source>Insufficient funds</source>
        <translation>Nedovoljna sredstva</translation>
    </message>
    <message>
        <source>Cannot upgrade a non HD split wallet without upgrading to support pre split keypool. Please use -upgradewallet=169900 or -upgradewallet with no version specified.</source>
        <translation>Ne može se ažurirati novčanik koji nije HD bez ažuriranja radi podrške za bazen ključeva prije raskola. Molim koristite -upgradewallet=169900 ili -upgradewallet bez zadane verzije.</translation>
    </message>
    <message>
        <source>Fee estimation failed. Fallbackfee is disabled. Wait a few blocks or enable -fallbackfee.</source>
        <translation>Neuspješno procjenjivanje naknada. Fallbackfee je isključena. Pričekajte nekoliko blokova ili uključite -fallbackfee.</translation>
    </message>
    <message>
        <source>Warning: Private keys detected in wallet {%s} with disabled private keys</source>
        <translation>Upozorenje: Privatni ključevi pronađeni u novčaniku {%s} s isključenim privatnim ključevima</translation>
    </message>
    <message>
        <source>Cannot write to data directory '%s'; check permissions.</source>
        <translation>Nije moguće pisati u podatkovnu mapu '%s'; provjerite dozvole.</translation>
    </message>
    <message>
        <source>Loading block index...</source>
        <translation>Učitavanje indeksa blokova...</translation>
    </message>
    <message>
        <source>Loading wallet...</source>
        <translation>Učitavanje novčanika...</translation>
    </message>
    <message>
        <source>Cannot downgrade wallet</source>
        <translation>Nije moguće novčanik vratiti na prijašnju verziju.</translation>
    </message>
    <message>
        <source>Rescanning...</source>
        <translation>Ponovno pretraživanje...</translation>
    </message>
    <message>
        <source>Done loading</source>
        <translation>Učitavanje gotovo</translation>
    </message>
</context>
</TS><|MERGE_RESOLUTION|>--- conflicted
+++ resolved
@@ -70,13 +70,6 @@
         <translation>Ovo su vaše Particl adrese za slanje novca. Uvijek provjerite iznos i adresu primatelja prije slanja novca.</translation>
     </message>
     <message>
-<<<<<<< HEAD
-        <source>These are your Particl addresses for receiving payments. It is recommended to use a new receiving address for each transaction.</source>
-        <translation>Ovo su vaše Particl adrese za primanje novca. Preporučeno je da koristite novu primateljsku adresu za svaku transakciju.</translation>
-    </message>
-    <message>
-=======
->>>>>>> a54e52b4
         <source>&amp;Copy Address</source>
         <translation>&amp;Kopirajte adresu</translation>
     </message>
@@ -179,13 +172,8 @@
         <translation>Novčanik šifriran</translation>
     </message>
     <message>
-<<<<<<< HEAD
-        <source>%1 will close now to finish the encryption process. Remember that encrypting your wallet cannot fully protect your particl from being stolen by malware infecting your computer.</source>
-        <translation>%1 će se sada zatvoriti kako bi dovršio postupak šifriranja. Zapamtite da šifriranje vašeg novčanika ne može u potpunosti zaštititi vaše particle od krađe preko zloćudnog softvera koji bi bio na vašem računalu.</translation>
-=======
-        <source>Remember that encrypting your wallet cannot fully protect your bitcoins from being stolen by malware infecting your computer.</source>
-        <translation>Zapamtite da šifriranje vašeg novčanika ne može u potpunosti zaštititi vaše bitcoinove od zloćudnog softvera kojim se zarazi vaše računalo.</translation>
->>>>>>> a54e52b4
+        <source>Remember that encrypting your wallet cannot fully protect your particl from being stolen by malware infecting your computer.</source>
+        <translation>Zapamtite da šifriranje vašeg novčanika ne može u potpunosti zaštititi vaše particlove od zloćudnog softvera kojim se zarazi vaše računalo.</translation>
     </message>
     <message>
         <source>IMPORTANT: Any previous backups you have made of your wallet file should be replaced with the newly generated, encrypted wallet file. For security reasons, previous backups of the unencrypted wallet file will become useless as soon as you start using the new, encrypted wallet.</source>
@@ -362,17 +350,6 @@
         <translation>&amp;Potvrdite poruku...</translation>
     </message>
     <message>
-<<<<<<< HEAD
-        <source>Particl.</source>
-        <translation>Particl.</translation>
-    </message>
-    <message>
-        <source>Wallet</source>
-        <translation>Novčanik</translation>
-    </message>
-    <message>
-=======
->>>>>>> a54e52b4
         <source>&amp;Send</source>
         <translation>&amp;Pošaljite</translation>
     </message>
@@ -481,9 +458,6 @@
         <translation>Ažurno</translation>
     </message>
     <message>
-<<<<<<< HEAD
-        <source>Show the %1 help message to get a list with possible Particl command-line options</source>
-=======
         <source>&amp;Sending addresses</source>
         <translation>Adrese za &amp;slanje</translation>
     </message>
@@ -508,8 +482,7 @@
         <translation>Zatvorite novčanik</translation>
     </message>
     <message>
-        <source>Show the %1 help message to get a list with possible Bitcoin command-line options</source>
->>>>>>> a54e52b4
+        <source>Show the %1 help message to get a list with possible Particl command-line options</source>
         <translation>Prikažite pomoć programa %1 kako biste ispisali moguće opcije preko terminala</translation>
     </message>
     <message>
@@ -909,8 +882,8 @@
         <translation>Odaberite različitu podatkovnu mapu:</translation>
     </message>
     <message>
-        <source>Particl.</source>
-        <translation>Particl.</translation>
+        <source>Particl</source>
+        <translation>Particl</translation>
     </message>
     <message>
         <source>At least %1 GB of data will be stored in this directory, and it will grow over time.</source>
@@ -922,7 +895,7 @@
     </message>
     <message>
         <source>%1 will download and store a copy of the Particl block chain.</source>
-        <translation>%1 preuzet će i pohraniti kopiju Particl.vog lanca blokova.</translation>
+        <translation>%1 preuzet će i pohraniti kopiju Particlovog lanca blokova.</translation>
     </message>
     <message>
         <source>The wallet will also be stored in this directory.</source>
@@ -953,7 +926,7 @@
     </message>
     <message>
         <source>Recent transactions may not yet be visible, and therefore your wallet's balance might be incorrect. This information will be correct once your wallet has finished synchronizing with the particl network, as detailed below.</source>
-        <translation>Nedavne transakcije možda još nisu vidljive pa vam stanje novčanika može biti netočno. Ove informacije bit će točne nakon što vaš novčanik dovrši sinkronizaciju s Particl.vom mrežom, kako je opisano dolje.</translation>
+        <translation>Nedavne transakcije možda još nisu vidljive pa vam stanje novčanika može biti netočno. Ove informacije bit će točne nakon što vaš novčanik dovrši sinkronizaciju s Particlovom mrežom, kako je opisano dolje.</translation>
     </message>
     <message>
         <source>Attempting to spend particl that are affected by not-yet-displayed transactions will not be accepted by the network.</source>
@@ -2215,17 +2188,6 @@
         <translation>Sakrijte</translation>
     </message>
     <message>
-<<<<<<< HEAD
-        <source>Paying only the minimum fee is just fine as long as there is less transaction volume than space in the blocks. But be aware that this can end up in a never confirming transaction once there is more demand for particl transactions than the network can process.</source>
-        <translation>Plaćanje minimalnu naknadu je dovoljno ukoliko je volumen transakcija manja od prostora u blokovima. Budite svjesni da ovo može završiti tako da se transakcija nikad ne potvrdi ako je potražnja za Particl transakcijama veća nego što mreža može procesirati.</translation>
-    </message>
-    <message>
-        <source>(read the tooltip)</source>
-        <translation>(pročitajte opis alata)</translation>
-    </message>
-    <message>
-=======
->>>>>>> a54e52b4
         <source>Recommended:</source>
         <translation>Preporučeno:</translation>
     </message>
@@ -2254,8 +2216,8 @@
         <translation>Prah:</translation>
     </message>
     <message>
-        <source>When there is less transaction volume than space in the blocks, miners as well as relaying nodes may enforce a minimum fee. Paying only this minimum fee is just fine, but be aware that this can result in a never confirming transaction once there is more demand for bitcoin transactions than the network can process.</source>
-        <translation>Kada je kapacitet transakcija manja od prostora u blokovima, rudari i čvorovi prenositelji mogu zatražiti minimalnu naknadu. Prihvatljivo je platiti samo ovu minimalnu naknadu, ali budite svjesni da ovime može nastati transakcija koja se nikad ne potvrđuje čim je potražnja za korištenjem Bitcoina veća nego što mreža može obraditi.</translation>
+        <source>When there is less transaction volume than space in the blocks, miners as well as relaying nodes may enforce a minimum fee. Paying only this minimum fee is just fine, but be aware that this can result in a never confirming transaction once there is more demand for particl transactions than the network can process.</source>
+        <translation>Kada je kapacitet transakcija manja od prostora u blokovima, rudari i čvorovi prenositelji mogu zatražiti minimalnu naknadu. Prihvatljivo je platiti samo ovu minimalnu naknadu, ali budite svjesni da ovime može nastati transakcija koja se nikad ne potvrđuje čim je potražnja za korištenjem Particla veća nego što mreža može obraditi.</translation>
     </message>
     <message>
         <source>A too low fee might result in a never confirming transaction (read the tooltip)</source>
@@ -3255,13 +3217,6 @@
         <translation>Ne može se pokrenuti HTTP server. Vidite debug.log za više detalja.</translation>
     </message>
     <message>
-<<<<<<< HEAD
-        <source>Particl Core</source>
-        <translation>Particl Core</translation>
-    </message>
-    <message>
-=======
->>>>>>> a54e52b4
         <source>The %s developers</source>
         <translation>Ekipa %s</translation>
     </message>
