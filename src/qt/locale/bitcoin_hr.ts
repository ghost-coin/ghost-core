--- conflicted
+++ resolved
@@ -184,7 +184,7 @@
         <translation>Unesite staru i novu lozinku za novčanik.</translation>
     </message>
     <message>
-        <source>Remember that encrypting your wallet cannot fully protect your particls from being stolen by malware infecting your computer.</source>
+        <source>Remember that encrypting your wallet cannot fully protect your particl from being stolen by malware infecting your computer.</source>
         <translation>Zapamtite da šifriranje vašeg novčanika ne može u potpunosti zaštititi vaše particlove od zloćudnog softvera kojim se zarazi vaše računalo.</translation>
     </message>
     <message>
@@ -482,16 +482,16 @@
         <translation>&amp;Učitaj PSBT iz datoteke</translation>
     </message>
     <message>
-        <source>Load Partially Signed Bitcoin Transaction</source>
-        <translation>Učitaj djelomično potpisanu bitcoin transakciju</translation>
+        <source>Load Partially Signed Particl Transaction</source>
+        <translation>Učitaj djelomično potpisanu particl transakciju</translation>
     </message>
     <message>
         <source>Load PSBT from clipboard...</source>
         <translation>Učitaj PSBT iz međuspremnika</translation>
     </message>
     <message>
-        <source>Load Partially Signed Bitcoin Transaction from clipboard</source>
-        <translation>Učitaj djelomično potpisanu bitcoin transakciju iz međuspremnika</translation>
+        <source>Load Partially Signed Particl Transaction from clipboard</source>
+        <translation>Učitaj djelomično potpisanu particl transakciju iz međuspremnika</translation>
     </message>
     <message>
         <source>Node window</source>
@@ -510,8 +510,8 @@
         <translation>Adrese za &amp;primanje</translation>
     </message>
     <message>
-        <source>Open a bitcoin: URI</source>
-        <translation>Otvori bitcoin: URI</translation>
+        <source>Open a particl: URI</source>
+        <translation>Otvori particl: URI</translation>
     </message>
     <message>
         <source>Open Wallet</source>
@@ -530,9 +530,6 @@
         <translation>Zatvorite novčanik</translation>
     </message>
     <message>
-<<<<<<< HEAD
-        <source>Show the %1 help message to get a list with possible Particl command-line options</source>
-=======
         <source>Close All Wallets...</source>
         <translation>Zatvori sve novčanike...</translation>
     </message>
@@ -541,8 +538,7 @@
         <translation>Zatvori sve novčanike</translation>
     </message>
     <message>
-        <source>Show the %1 help message to get a list with possible Bitcoin command-line options</source>
->>>>>>> ac125e96
+        <source>Show the %1 help message to get a list with possible Particl command-line options</source>
         <translation>Prikažite pomoć programa %1 kako biste ispisali moguće opcije preko terminala</translation>
     </message>
     <message>
@@ -1045,7 +1041,7 @@
         <translation>Nedavne transakcije možda još nisu vidljive pa vam stanje novčanika može biti netočno. Ove informacije bit će točne nakon što vaš novčanik dovrši sinkronizaciju s Particlovom mrežom, kako je opisano dolje.</translation>
     </message>
     <message>
-        <source>Attempting to spend particls that are affected by not-yet-displayed transactions will not be accepted by the network.</source>
+        <source>Attempting to spend particl that are affected by not-yet-displayed transactions will not be accepted by the network.</source>
         <translation>Mreža neće prihvatiti pokušaje trošenja particla koji su utjecani sa strane transakcija koje još nisu vidljive.</translation>
     </message>
     <message>
@@ -2471,7 +2467,7 @@
         <translation>Iznos za slanje u odabranoj valuti </translation>
     </message>
     <message>
-        <source>The fee will be deducted from the amount being sent. The recipient will receive less particls than you enter in the amount field. If multiple recipients are selected, the fee is split equally.</source>
+        <source>The fee will be deducted from the amount being sent. The recipient will receive less particl than you enter in the amount field. If multiple recipients are selected, the fee is split equally.</source>
         <translation>Naknada će biti oduzeta od poslanog iznosa. Primatelj će primiti manji iznos od onoga koji unesete u polje iznosa. Ako je odabrano više primatelja, onda će naknada biti podjednako raspodijeljena.</translation>
     </message>
     <message>
@@ -2533,7 +2529,7 @@
         <translation>&amp;Potpišite poruku</translation>
     </message>
     <message>
-        <source>You can sign messages/agreements with your addresses to prove you can receive particls sent to them. Be careful not to sign anything vague or random, as phishing attacks may try to trick you into signing your identity over to them. Only sign fully-detailed statements you agree to.</source>
+        <source>You can sign messages/agreements with your addresses to prove you can receive particl sent to them. Be careful not to sign anything vague or random, as phishing attacks may try to trick you into signing your identity over to them. Only sign fully-detailed statements you agree to.</source>
         <translation>Možete potpisati poruke/dogovore svojim adresama kako biste dokazali da možete pristupiti particlima poslanim na te adrese. Budite oprezni da ne potpisujte ništa nejasno ili nasumično, jer napadi phishingom vas mogu prevariti da prepišite svoj identitet njima. Potpisujte samo detaljno objašnjene izjave s kojima se slažete.</translation>
     </message>
     <message>
