--- conflicted
+++ resolved
@@ -66,7 +66,6 @@
         <translation>Receiving addresses</translation>
     </message>
     <message>
-<<<<<<< HEAD
         <source>These are your Ghost addresses for sending payments. Always check the amount and the receiving address before sending coins.</source>
         <translation>These are your Ghost addresses for sending payments. Always check the amount and the receiving address before sending coins.</translation>
     </message>
@@ -75,10 +74,6 @@
 Signing is only possible with addresses of the type 'legacy'.</source>
         <translation>These are your Ghost addresses for receiving payments. Use the 'Create new receiving address' button in the receive tab to create new addresses.
 Signing is only possible with addresses of the type 'legacy'.</translation>
-=======
-        <source>These are your Particl addresses for sending payments. Always check the amount and the receiving address before sending coins.</source>
-        <translation>भुगतान करने के लिए ये आपके बिटकॉइन एड्रेस हैं। कॉइन भेजने से पहले राशि और गंतव्य एड्रेस की हमेशा जाँच करें </translation>
->>>>>>> 8739b5cc
     </message>
     <message>
         <source>&amp;Copy Address</source>
@@ -175,13 +170,8 @@
         <translation>Confirm wallet encryption</translation>
     </message>
     <message>
-<<<<<<< HEAD
         <source>Warning: If you encrypt your wallet and lose your passphrase, you will &lt;b&gt;LOSE ALL OF YOUR GHOST&lt;/b&gt;!</source>
         <translation>Warning: If you encrypt your wallet and lose your passphrase, you will &lt;b&gt;LOSE ALL OF YOUR GHOST&lt;/b&gt;!</translation>
-=======
-        <source>Warning: If you encrypt your wallet and lose your passphrase, you will &lt;b&gt;LOSE ALL OF YOUR PARTICL&lt;/b&gt;!</source>
-        <translation>चेतावनी: यदि आपने वॉलेट को एन्क्रिप्ट करने के बाद पदबंध खो दी तो &lt;b&gt;आप सारे बिटकॉइन खो देंगे &lt;/b&gt;!</translation>
->>>>>>> 8739b5cc
     </message>
     <message>
         <source>Are you sure you wish to encrypt your wallet?</source>
@@ -200,13 +190,8 @@
         <translation>Enter the old passphrase and new passphrase for the wallet.</translation>
     </message>
     <message>
-<<<<<<< HEAD
         <source>Remember that encrypting your wallet cannot fully protect your ghost from being stolen by malware infecting your computer.</source>
         <translation>Remember that encrypting your wallet cannot fully protect your ghost from being stolen by malware infecting your computer.</translation>
-=======
-        <source>Remember that encrypting your wallet cannot fully protect your particl from being stolen by malware infecting your computer.</source>
-        <translation>याद रखें कि अपने बटुए (वॉलेट) एन्क्रिप्ट करना आपके कंप्यूटर को संक्रमित करने वाले मैलवेयर द्वारा आपके बिटकॉइन को चोरी होने से पूरी तरह से सुरक्षित नहीं कर सकता है।</translation>
->>>>>>> 8739b5cc
     </message>
     <message>
         <source>Wallet to be encrypted</source>
@@ -355,41 +340,8 @@
         <translation>Wallet:</translation>
     </message>
     <message>
-        <source>Click to disable network activity.</source>
-        <translation>Click to disable network activity.</translation>
-    </message>
-    <message>
-        <source>Network activity disabled.</source>
-        <translation>Network activity disabled.</translation>
-    </message>
-    <message>
-        <source>Click to enable network activity again.</source>
-        <translation>Click to enable network activity again.</translation>
-    </message>
-    <message>
-        <source>Syncing Headers (%1%)...</source>
-        <translation>Syncing Headers (%1%)...</translation>
-    </message>
-    <message>
-        <source>Reindexing blocks on disk...</source>
-        <translation>Reindexing blocks on disk...</translation>
-    </message>
-    <message>
-        <source>Proxy is &lt;b&gt;enabled&lt;/b&gt;: %1</source>
-        <translation>Proxy is &lt;b&gt;enabled&lt;/b&gt;: %1</translation>
-    </message>
-    <message>
         <source>Send coins to a Ghost address</source>
-        <translation>Send coins to a Ghost address</translation>
-    </message>
-    <message>
-<<<<<<< HEAD
-        <source>Backup wallet to another location</source>
-        <translation>Backup wallet to another location</translation>
-=======
-        <source>Send coins to a Particl address</source>
         <translation>इस पते पर बिटकौइन भेजें</translation>
->>>>>>> 8739b5cc
     </message>
     <message>
         <source>Change the passphrase used for wallet encryption</source>
@@ -584,13 +536,8 @@
         <translation>No wallets available</translation>
     </message>
     <message>
-<<<<<<< HEAD
         <source>&amp;Window</source>
         <translation>&amp;Window</translation>
-=======
-        <source>Particl</source>
-        <translation>बीटकोइन</translation>
->>>>>>> 8739b5cc
     </message>
     <message>
         <source>Minimize</source>
