<TS language="eo" version="2.1">
<context>
    <name>AddressBookPage</name>
    <message>
        <source>Right-click to edit address or label</source>
        <translation>Dekstre-klaku por redakti adreson aŭ etikedon</translation>
    </message>
    <message>
        <source>Create a new address</source>
        <translation>Krei novan adreson</translation>
    </message>
    <message>
        <source>&amp;New</source>
        <translation>&amp;Nova</translation>
    </message>
    <message>
        <source>Copy the currently selected address to the system clipboard</source>
        <translation>Kopii elektitan adreson al la tondejo</translation>
    </message>
    <message>
        <source>&amp;Copy</source>
        <translation>&amp;Kopii</translation>
    </message>
    <message>
        <source>C&amp;lose</source>
        <translation>&amp;Fermi</translation>
    </message>
    <message>
        <source>Delete the currently selected address from the list</source>
        <translation>Forigi la elektitan adreson el la listo</translation>
    </message>
    <message>
        <source>Enter address or label to search</source>
        <translation>Tajpu adreson aŭ etikedon por serĉi</translation>
    </message>
    <message>
        <source>Export the data in the current tab to a file</source>
        <translation>Eksporti la datumojn el la aktuala langeto al dosiero</translation>
    </message>
    <message>
        <source>&amp;Export</source>
        <translation>&amp;Eksporti</translation>
    </message>
    <message>
        <source>&amp;Delete</source>
        <translation>&amp;Forigi</translation>
    </message>
    <message>
        <source>Choose the address to send coins to</source>
        <translation>Elekti la adreson por sendi monerojn</translation>
    </message>
    <message>
        <source>Choose the address to receive coins with</source>
        <translation>Elekti la adreson ricevi monerojn kun</translation>
    </message>
    <message>
        <source>C&amp;hoose</source>
        <translation>&amp;Elekti</translation>
    </message>
    <message>
        <source>Sending addresses</source>
        <translation>Sendaj adresoj</translation>
    </message>
    <message>
        <source>Receiving addresses</source>
        <translation>Ricevaj adresoj</translation>
    </message>
    <message>
        <source>These are your Bitcoin addresses for sending payments. Always check the amount and the receiving address before sending coins.</source>
        <translation>Jen viaj Bitmon-adresoj por sendi pagojn. Zorge kontrolu la sumon kaj la alsendan adreson antaŭ ol sendi.</translation>
    </message>
    <message>
        <source>These are your Bitcoin addresses for receiving payments. It is recommended to use a new receiving address for each transaction.</source>
        <translation>Jen viaj bitmonaj adresoj por ricevi pagojn. Estas konsilinde uzi apartan ricevan adreson por ĉiu transakcio.</translation>
    </message>
    <message>
        <source>&amp;Copy Address</source>
        <translation>&amp;Kopii Adreson</translation>
    </message>
    <message>
        <source>Copy &amp;Label</source>
        <translation>Kopii &amp;Etikedon</translation>
    </message>
    <message>
        <source>&amp;Edit</source>
        <translation>&amp;Redakti</translation>
    </message>
    <message>
        <source>Export Address List</source>
        <translation>Eksporti Adresliston</translation>
    </message>
    <message>
        <source>Comma separated file (*.csv)</source>
        <translation>Perkome disigita dosiero (*.csv)</translation>
    </message>
    <message>
        <source>Exporting Failed</source>
        <translation>ekspotado malsukcesinta</translation>
    </message>
    <message>
        <source>There was an error trying to save the address list to %1. Please try again.</source>
        <translation>Okazis eraron dum konservo de adreslisto al %1. Bonvolu provi denove.</translation>
    </message>
</context>
<context>
    <name>AddressTableModel</name>
    <message>
        <source>Label</source>
        <translation>Etikedo</translation>
    </message>
    <message>
        <source>Address</source>
        <translation>Adreso</translation>
    </message>
    <message>
        <source>(no label)</source>
        <translation>(neniu etikedo)</translation>
    </message>
</context>
<context>
    <name>AskPassphraseDialog</name>
    <message>
        <source>Passphrase Dialog</source>
        <translation>Dialogo pri pasfrazo</translation>
    </message>
    <message>
        <source>Enter passphrase</source>
        <translation>Enigu pasfrazon</translation>
    </message>
    <message>
        <source>New passphrase</source>
        <translation>Nova pasfrazo</translation>
    </message>
    <message>
        <source>Repeat new passphrase</source>
        <translation>Ripetu la novan pasfrazon</translation>
    </message>
    <message>
        <source>Enter the new passphrase to the wallet.&lt;br/&gt;Please use a passphrase of &lt;b&gt;ten or more random characters&lt;/b&gt;, or &lt;b&gt;eight or more words&lt;/b&gt;.</source>
        <translation>Enigu novan pasfrazon por la monujo.&lt;br/&gt;Bonvolu uzi pasfrazon kun &lt;b&gt;almenaŭ 10 hazardaj signoj&lt;/b&gt;, aŭ &lt;b&gt;almenaŭ ok aŭ pli vortoj&lt;/b&gt;.</translation>
    </message>
    <message>
        <source>Encrypt wallet</source>
        <translation>Ĉifri la monujon</translation>
    </message>
    <message>
        <source>This operation needs your wallet passphrase to unlock the wallet.</source>
        <translation>Ĉi tiu operacio bezonas vian monujan pasfrazon, por malŝlosi la monujon.</translation>
    </message>
    <message>
        <source>Unlock wallet</source>
        <translation>Malŝlosi la monujon</translation>
    </message>
    <message>
        <source>This operation needs your wallet passphrase to decrypt the wallet.</source>
        <translation>Ĉi tiu operacio bezonas vian monujan pasfrazon, por malĉifri la monujon.</translation>
    </message>
    <message>
        <source>Decrypt wallet</source>
        <translation>Malĉifri la monujon</translation>
    </message>
    <message>
        <source>Change passphrase</source>
        <translation>Ŝanĝi la pasfrazon</translation>
    </message>
    <message>
        <source>Enter the old passphrase and new passphrase to the wallet.</source>
        <translation>Tajpu la malnovan pasvorton kaj la novan pasvorton por la monujo.</translation>
    </message>
    <message>
        <source>Warning: If you encrypt your wallet and lose your passphrase, you will &lt;b&gt;LOSE ALL OF YOUR BITCOINS&lt;/b&gt;!</source>
        <translation>Atentu! Se vi ĉifras vian monujon kaj perdas la pasfrazon, vi &lt;b&gt;PERDOS LA TUTON DE VIA BITMONO&lt;b&gt;!</translation>
    </message>
    <message>
        <source>Are you sure you wish to encrypt your wallet?</source>
        <translation>Ĉu vi certas, ke vi volas ĉifri la monujon?</translation>
    </message>
    <message>
        <source>Wallet encrypted</source>
        <translation>La monujo estas ĉifrita</translation>
    </message>
    <message>
        <source>%1 will close now to finish the encryption process. Remember that encrypting your wallet cannot fully protect your bitcoins from being stolen by malware infecting your computer.</source>
        <translation>%1 nun fermiĝos por fini la ĉifradon. Memoru, ke eĉ ĉifrado ne protektas kontraŭ ĉiu atako, ekz. se viruso infektus vian komputilon.</translation>
    </message>
    <message>
        <source>IMPORTANT: Any previous backups you have made of your wallet file should be replaced with the newly generated, encrypted wallet file. For security reasons, previous backups of the unencrypted wallet file will become useless as soon as you start using the new, encrypted wallet.</source>
        <translation>GRAVE: antaŭaj sekur-kopioj de via monujo-dosiero estas forigindaj kiam vi havas nove kreitan ĉifritan monujo-dosieron. Pro sekureco, antaŭaj kopioj de la neĉifrita dosiero ne plu funkcios tuj kiam vi ekuzos la novan ĉifritan dosieron.</translation>
    </message>
    <message>
        <source>Wallet encryption failed</source>
        <translation>Ĉifrado de la monujo fiaskis</translation>
    </message>
    </context>
<context>
    <name>BanTableModel</name>
    </context>
<context>
    <name>BitcoinGUI</name>
    <message>
        <source>Sign &amp;message...</source>
        <translation>Subskribi &amp;mesaĝon...</translation>
    </message>
    <message>
        <source>Synchronizing with network...</source>
        <translation>Sinkronigante kun reto...</translation>
    </message>
    <message>
        <source>&amp;Overview</source>
        <translation>&amp;Superrigardo</translation>
    </message>
    <message>
        <source>Node</source>
        <translation>Nodo</translation>
    </message>
    <message>
        <source>Show general overview of wallet</source>
        <translation>Vidigi ĝeneralan superrigardon de la monujo</translation>
    </message>
    <message>
        <source>&amp;Transactions</source>
        <translation>&amp;Transakcioj</translation>
    </message>
    <message>
        <source>Browse transaction history</source>
        <translation>Esplori historion de transakcioj</translation>
    </message>
    <message>
        <source>E&amp;xit</source>
        <translation>&amp;Eliri</translation>
    </message>
    <message>
        <source>Quit application</source>
        <translation>Eliri la aplikaĵon</translation>
    </message>
    <message>
        <source>About &amp;Qt</source>
        <translation>Pri &amp;Qt</translation>
    </message>
    <message>
        <source>Show information about Qt</source>
        <translation>Vidigi informojn pri Qt</translation>
    </message>
    <message>
        <source>&amp;Options...</source>
        <translation>&amp;Agordoj...</translation>
    </message>
    <message>
        <source>&amp;Encrypt Wallet...</source>
        <translation>Ĉifri &amp;Monujon...</translation>
    </message>
    <message>
        <source>&amp;Backup Wallet...</source>
        <translation>&amp;Krei sekurkopion de la monujo...</translation>
    </message>
    <message>
        <source>&amp;Change Passphrase...</source>
        <translation>Ŝanĝi &amp;Pasfrazon...</translation>
    </message>
    <message>
        <source>&amp;Sending addresses...</source>
        <translation>&amp;Sendaj adresoj...</translation>
    </message>
    <message>
        <source>&amp;Receiving addresses...</source>
        <translation>&amp;Ricevaj adresoj...</translation>
    </message>
    <message>
        <source>Open &amp;URI...</source>
        <translation>Malfermi &amp;URI-on...</translation>
    </message>
    <message>
        <source>Reindexing blocks on disk...</source>
        <translation>Reindeksado de blokoj sur disko...</translation>
    </message>
    <message>
        <source>Send coins to a Particl address</source>
        <translation>Sendi monon al Bitmon-adreso</translation>
    </message>
    <message>
        <source>Backup wallet to another location</source>
        <translation>Krei alilokan sekurkopion de monujo</translation>
    </message>
    <message>
        <source>Change the passphrase used for wallet encryption</source>
        <translation>Ŝanĝi la pasfrazon por ĉifri la monujon</translation>
    </message>
    <message>
        <source>&amp;Debug window</source>
        <translation>Sen&amp;cimiga fenestro</translation>
    </message>
    <message>
        <source>Open debugging and diagnostic console</source>
        <translation>Malfermi konzolon de sencimigo kaj diagnozo</translation>
    </message>
    <message>
        <source>&amp;Verify message...</source>
        <translation>&amp;Kontroli mesaĝon...</translation>
    </message>
    <message>
        <source>Particl</source>
        <translation>Bitmono</translation>
    </message>
    <message>
        <source>Wallet</source>
        <translation>Monujo</translation>
    </message>
    <message>
        <source>&amp;Send</source>
        <translation>&amp;Sendi</translation>
    </message>
    <message>
        <source>&amp;Receive</source>
        <translation>&amp;Ricevi</translation>
    </message>
    <message>
        <source>&amp;Show / Hide</source>
        <translation>&amp;Montri / Kaŝi</translation>
    </message>
    <message>
        <source>Show or hide the main Window</source>
        <translation>Montri aŭ kaŝi la ĉefan fenestron</translation>
    </message>
    <message>
        <source>Encrypt the private keys that belong to your wallet</source>
        <translation>Ĉifri la privatajn ŝlosilojn de via monujo</translation>
    </message>
    <message>
        <source>Sign messages with your Particl addresses to prove you own them</source>
        <translation>Subskribi mesaĝojn per via Bitmon-adresoj por pravigi, ke vi estas la posedanto</translation>
    </message>
    <message>
        <source>Verify messages to ensure they were signed with specified Particl addresses</source>
        <translation>Kontroli mesaĝojn por kontroli ĉu ili estas subskribitaj per specifaj Bitmon-adresoj</translation>
    </message>
    <message>
        <source>&amp;File</source>
        <translation>&amp;Dosiero</translation>
    </message>
    <message>
        <source>&amp;Settings</source>
        <translation>&amp;Agordoj</translation>
    </message>
    <message>
        <source>&amp;Help</source>
        <translation>&amp;Helpo</translation>
    </message>
    <message>
        <source>Tabs toolbar</source>
        <translation>Langeto-breto</translation>
    </message>
    <message>
        <source>Request payments (generates QR codes and bitcoin: URIs)</source>
        <translation>Peti pagon (kreas QR-kodojn kaj URI-ojn kun prefikso bitcoin:)</translation>
    </message>
    <message>
        <source>Show the list of used sending addresses and labels</source>
        <translation>Vidigi la liston de uzitaj sendaj adresoj kaj etikedoj</translation>
    </message>
    <message>
        <source>Show the list of used receiving addresses and labels</source>
        <translation>Vidigi la liston de uzitaj ricevaj adresoj kaj etikedoj</translation>
    </message>
    <message>
        <source>Open a bitcoin: URI or payment request</source>
        <translation>Malfermi bitcoin:-URI-on aŭ pagpeton</translation>
    </message>
    <message>
        <source>&amp;Command-line options</source>
        <translation>&amp;Komandliniaj agordaĵoj</translation>
    </message>
    <message>
        <source>%1 behind</source>
        <translation>mankas %1</translation>
    </message>
    <message>
        <source>Last received block was generated %1 ago.</source>
        <translation>Lasta ricevita bloko kreiĝis antaŭ %1.</translation>
    </message>
    <message>
        <source>Transactions after this will not yet be visible.</source>
        <translation>Transakcioj por tio ankoraŭ ne videblas.</translation>
    </message>
    <message>
        <source>Error</source>
        <translation>Eraro</translation>
    </message>
    <message>
        <source>Warning</source>
        <translation>Averto</translation>
    </message>
    <message>
        <source>Information</source>
        <translation>Informoj</translation>
    </message>
    <message>
        <source>Up to date</source>
        <translation>Ĝisdata</translation>
    </message>
    <message>
        <source>Catching up...</source>
        <translation>Ĝisdatigante...</translation>
    </message>
    <message>
        <source>Date: %1
</source>
        <translation>Dato: %1
</translation>
    </message>
    <message>
        <source>Amount: %1
</source>
        <translation>Sumo: %1
</translation>
    </message>
    <message>
        <source>Type: %1
</source>
        <translation>Tipo: %1
</translation>
    </message>
    <message>
        <source>Label: %1
</source>
        <translation>Etikedo: %1
</translation>
    </message>
    <message>
        <source>Address: %1
</source>
        <translation>Adreso: %1
</translation>
    </message>
    <message>
        <source>Sent transaction</source>
        <translation>Sendita transakcio</translation>
    </message>
    <message>
        <source>Incoming transaction</source>
        <translation>Envenanta transakcio</translation>
    </message>
    <message>
        <source>Wallet is &lt;b&gt;encrypted&lt;/b&gt; and currently &lt;b&gt;unlocked&lt;/b&gt;</source>
        <translation>Monujo estas &lt;b&gt;ĉifrita&lt;/b&gt; kaj aktuale &lt;b&gt;malŝlosita&lt;/b&gt;</translation>
    </message>
    <message>
        <source>Wallet is &lt;b&gt;encrypted&lt;/b&gt; and currently &lt;b&gt;locked&lt;/b&gt;</source>
        <translation>Monujo estas &lt;b&gt;ĉifrita&lt;/b&gt; kaj aktuale &lt;b&gt;ŝlosita&lt;/b&gt;</translation>
    </message>
    </context>
<context>
    <name>CoinControlDialog</name>
    <message>
        <source>Quantity:</source>
        <translation>Kvanto:</translation>
    </message>
    <message>
        <source>Bytes:</source>
        <translation>Bajtoj:</translation>
    </message>
    <message>
        <source>Amount:</source>
        <translation>Sumo:</translation>
    </message>
    <message>
        <source>Fee:</source>
        <translation>Krompago:</translation>
    </message>
    <message>
        <source>Dust:</source>
        <translation>Polvo:</translation>
    </message>
    <message>
        <source>After Fee:</source>
        <translation>Post krompago:</translation>
    </message>
    <message>
        <source>Change:</source>
        <translation>Restmono:</translation>
    </message>
    <message>
        <source>(un)select all</source>
        <translation>(mal)elekti ĉion</translation>
    </message>
    <message>
        <source>Tree mode</source>
        <translation>Arboreĝimo</translation>
    </message>
    <message>
        <source>List mode</source>
        <translation>Listreĝimo</translation>
    </message>
    <message>
        <source>Amount</source>
        <translation>Sumo</translation>
    </message>
    <message>
        <source>Received with label</source>
        <translation>Ricevita kun etikedo</translation>
    </message>
    <message>
        <source>Received with address</source>
        <translation>Ricevita kun adreso</translation>
    </message>
    <message>
        <source>Date</source>
        <translation>Dato</translation>
    </message>
    <message>
        <source>Confirmations</source>
        <translation>Konfirmoj</translation>
    </message>
    <message>
        <source>Confirmed</source>
        <translation>Konfirmita</translation>
    </message>
    <message>
        <source>(no label)</source>
        <translation>(neniu etikedo)</translation>
    </message>
    </context>
<context>
    <name>EditAddressDialog</name>
    <message>
        <source>Edit Address</source>
        <translation>Redakti Adreson</translation>
    </message>
    <message>
        <source>&amp;Label</source>
        <translation>&amp;Etikedo</translation>
    </message>
    <message>
        <source>The label associated with this address list entry</source>
        <translation>La etikedo ligita al tiu ĉi adreslistero</translation>
    </message>
    <message>
        <source>The address associated with this address list entry. This can only be modified for sending addresses.</source>
        <translation>La adreso ligita al tiu ĉi adreslistero. Eblas modifi tion nur por sendaj adresoj.</translation>
    </message>
    <message>
        <source>&amp;Address</source>
        <translation>&amp;Adreso</translation>
    </message>
    </context>
<context>
    <name>FreespaceChecker</name>
    <message>
        <source>A new data directory will be created.</source>
        <translation>Kreiĝos nova dosierujo por la datumoj.</translation>
    </message>
    <message>
        <source>name</source>
        <translation>nomo</translation>
    </message>
    <message>
        <source>Directory already exists. Add %1 if you intend to create a new directory here.</source>
        <translation>Tiu dosierujo jam ekzistas. Aldonu %1 si vi volas krei novan dosierujon ĉi tie.</translation>
    </message>
    <message>
        <source>Path already exists, and is not a directory.</source>
        <translation>Vojo jam ekzistas, kaj ne estas dosierujo.</translation>
    </message>
    <message>
        <source>Cannot create data directory here.</source>
        <translation>Ne eblas krei dosierujon por datumoj ĉi tie.</translation>
    </message>
</context>
<context>
    <name>HelpMessageDialog</name>
    <message>
        <source>version</source>
        <translation>versio</translation>
    </message>
    <message>
        <source>Command-line options</source>
        <translation>Komandliniaj agordaĵoj</translation>
    </message>
</context>
<context>
    <name>Intro</name>
    <message>
        <source>Welcome</source>
        <translation>Bonvenon</translation>
    </message>
    <message>
        <source>Use the default data directory</source>
        <translation>Uzi la defaŭltan dosierujon por datumoj</translation>
    </message>
    <message>
        <source>Use a custom data directory:</source>
        <translation>Uzi alian dosierujon por datumoj:</translation>
    </message>
    <message>
        <source>Bitcoin</source>
        <translation>Bitmono</translation>
    </message>
    <message>
        <source>Error</source>
        <translation>Eraro</translation>
    </message>
    <message numerus="yes">
        <source>%n GB of free space available</source>
        <translation><numerusform>%n gigabajto de libera loko disponeble</numerusform><numerusform>%n gigabajtoj de libera loko disponebla.</numerusform></translation>
    </message>
    </context>
<context>
    <name>ModalOverlay</name>
    <message>
        <source>Form</source>
        <translation>Formularo</translation>
    </message>
    <message>
        <source>Last block time</source>
        <translation>Horo de la lasta bloko</translation>
    </message>
    </context>
<context>
    <name>OpenURIDialog</name>
    <message>
        <source>Open URI</source>
        <translation>Malfermi URI-on</translation>
    </message>
    <message>
        <source>Open payment request from URI or file</source>
        <translation>Malfermi pagpeton el URI aŭ dosiero</translation>
    </message>
    <message>
        <source>URI:</source>
        <translation>URI:</translation>
    </message>
    <message>
        <source>Select payment request file</source>
        <translation>Elektu la dosieron de la pagpeto</translation>
    </message>
    </context>
<context>
    <name>OptionsDialog</name>
    <message>
        <source>Options</source>
        <translation>Agordaĵoj</translation>
    </message>
    <message>
        <source>&amp;Main</source>
        <translation>Ĉ&amp;efa</translation>
    </message>
    <message>
        <source>Size of &amp;database cache</source>
        <translation>Dosiergrando de &amp;datumbasa kaŝmemoro</translation>
    </message>
    <message>
        <source>MB</source>
        <translation>MB</translation>
    </message>
    <message>
        <source>Reset all client options to default.</source>
        <translation>Reagordi ĉion al defaŭlataj valoroj.</translation>
    </message>
    <message>
        <source>&amp;Reset Options</source>
        <translation>&amp;Rekomenci agordadon</translation>
    </message>
    <message>
        <source>&amp;Network</source>
        <translation>&amp;Reto</translation>
    </message>
    <message>
        <source>W&amp;allet</source>
        <translation>Monujo</translation>
    </message>
    <message>
        <source>Expert</source>
        <translation>Fakulo</translation>
    </message>
    <message>
        <source>Automatically open the Particl client port on the router. This only works when your router supports UPnP and it is enabled.</source>
        <translation>Aŭtomate malfermi la kursilan pordon por Bitmono. Tio funkcias nur se via kursilo havas la UPnP-funkcion, kaj se tiu ĉi estas ŝaltita.</translation>
    </message>
    <message>
        <source>Map port using &amp;UPnP</source>
        <translation>Mapigi pordon per &amp;UPnP</translation>
    </message>
    <message>
        <source>Proxy &amp;IP:</source>
        <translation>Prokurila &amp;IP:</translation>
    </message>
    <message>
        <source>&amp;Port:</source>
        <translation>&amp;Pordo:</translation>
    </message>
    <message>
        <source>Port of the proxy (e.g. 9050)</source>
        <translation>la pordo de la prokurilo (ekz. 9050)</translation>
    </message>
    <message>
        <source>IPv4</source>
        <translation>IPv4</translation>
    </message>
    <message>
        <source>IPv6</source>
        <translation>IPv6</translation>
    </message>
    <message>
        <source>&amp;Window</source>
        <translation>&amp;Fenestro</translation>
    </message>
    <message>
        <source>Show only a tray icon after minimizing the window.</source>
        <translation>Montri nur sistempletan piktogramon post minimumigo de la fenestro.</translation>
    </message>
    <message>
        <source>&amp;Minimize to the tray instead of the taskbar</source>
        <translation>&amp;Minimumigi al la sistempleto anstataŭ al la taskopleto</translation>
    </message>
    <message>
        <source>M&amp;inimize on close</source>
        <translation>M&amp;inimumigi je fermo</translation>
    </message>
    <message>
        <source>&amp;Display</source>
        <translation>&amp;Aspekto</translation>
    </message>
    <message>
        <source>User Interface &amp;language:</source>
        <translation>&amp;Lingvo de la fasado:</translation>
    </message>
    <message>
        <source>&amp;Unit to show amounts in:</source>
        <translation>&amp;Unuo por vidigi sumojn:</translation>
    </message>
    <message>
        <source>Choose the default subdivision unit to show in the interface and when sending coins.</source>
        <translation>Elekti la defaŭltan manieron por montri bitmonajn sumojn en la interfaco, kaj kiam vi sendos bitmonon.</translation>
    </message>
    <message>
        <source>Whether to show coin control features or not.</source>
        <translation>Ĉu montri detalan adres-regilon, aŭ ne.</translation>
    </message>
    <message>
        <source>&amp;OK</source>
        <translation>&amp;Bone</translation>
    </message>
    <message>
        <source>&amp;Cancel</source>
        <translation>&amp;Nuligi</translation>
    </message>
    <message>
        <source>default</source>
        <translation>defaŭlta</translation>
    </message>
    <message>
        <source>none</source>
        <translation>neniu</translation>
    </message>
    <message>
        <source>Confirm options reset</source>
        <translation>Konfirmi reŝargo de agordoj</translation>
    </message>
    <message>
        <source>Error</source>
        <translation>Eraro</translation>
    </message>
    <message>
        <source>The supplied proxy address is invalid.</source>
        <translation>La prokurila adreso estas malvalida.</translation>
    </message>
</context>
<context>
    <name>OverviewPage</name>
    <message>
        <source>Form</source>
        <translation>Formularo</translation>
    </message>
    <message>
        <source>The displayed information may be out of date. Your wallet automatically synchronizes with the Particl network after a connection is established, but this process has not completed yet.</source>
        <translation>Eblas, ke la informoj videblaj ĉi tie estas eksdataj. Via monujo aŭtomate sinkoniĝas kun la bitmona reto kiam ili konektiĝas, sed tiu procezo ankoraŭ ne finfariĝis.</translation>
    </message>
    <message>
        <source>Your current spendable balance</source>
        <translation>via aktuala elspezebla saldo</translation>
    </message>
    <message>
        <source>Total of transactions that have yet to be confirmed, and do not yet count toward the spendable balance</source>
        <translation>la sumo de transakcioj ankoraŭ ne konfirmitaj, kiuj ankoraŭ ne elspezeblas</translation>
    </message>
    <message>
        <source>Immature:</source>
        <translation>Nematura:</translation>
    </message>
    <message>
        <source>Mined balance that has not yet matured</source>
        <translation>Minita saldo, kiu ankoraŭ ne maturiĝis</translation>
    </message>
    <message>
        <source>Balances</source>
        <translation>Saldoj</translation>
    </message>
    <message>
        <source>Total:</source>
        <translation>Totalo:</translation>
    </message>
    <message>
        <source>Your current total balance</source>
        <translation>via aktuala totala saldo</translation>
    </message>
    <message>
        <source>Spendable:</source>
        <translation>Elspezebla:</translation>
    </message>
    <message>
        <source>Recent transactions</source>
        <translation>Lastaj transakcioj</translation>
    </message>
    </context>
<context>
    <name>PaymentServer</name>
    </context>
<context>
    <name>PeerTableModel</name>
    <message>
        <source>User Agent</source>
        <translation>Uzanto Agento</translation>
    </message>
    <message>
        <source>Sent</source>
        <translation>Sendita</translation>
    </message>
    <message>
        <source>Received</source>
        <translation>Ricevita</translation>
    </message>
</context>
<context>
    <name>QObject</name>
    <message>
        <source>Amount</source>
        <translation>Sumo</translation>
    </message>
    <message>
        <source>%1 h</source>
        <translation>%1 h</translation>
    </message>
    <message>
        <source>%1 m</source>
        <translation>%1 m</translation>
    </message>
    <message>
        <source>None</source>
        <translation>Neniu</translation>
    </message>
    <message>
        <source>N/A</source>
        <translation>neaplikebla</translation>
    </message>
    <message>
        <source>%1 and %2</source>
        <translation>%1 kaj %2</translation>
    </message>
    <message>
        <source>%1 B</source>
        <translation>%1 B</translation>
    </message>
    <message>
        <source>%1 KB</source>
        <translation>%1 KB</translation>
    </message>
    <message>
        <source>%1 MB</source>
        <translation>%1 MB</translation>
    </message>
    <message>
        <source>%1 GB</source>
        <translation>%1 GB</translation>
    </message>
    <message>
        <source>unknown</source>
        <translation>nekonata</translation>
    </message>
</context>
<context>
    <name>QObject::QObject</name>
    </context>
<context>
    <name>QRImageWidget</name>
    <message>
        <source>&amp;Save Image...</source>
        <translation>&amp;Konservi Bildon...</translation>
    </message>
    </context>
<context>
    <name>RPCConsole</name>
    <message>
        <source>N/A</source>
        <translation>neaplikebla</translation>
    </message>
    <message>
        <source>Client version</source>
        <translation>Versio de kliento</translation>
    </message>
    <message>
        <source>&amp;Information</source>
        <translation>&amp;Informoj</translation>
    </message>
    <message>
        <source>Debug window</source>
        <translation>Sencimiga fenestro</translation>
    </message>
    <message>
        <source>General</source>
        <translation>Ĝenerala</translation>
    </message>
    <message>
        <source>Startup time</source>
        <translation>Horo de lanĉo</translation>
    </message>
    <message>
        <source>Network</source>
        <translation>Reto</translation>
    </message>
    <message>
        <source>Name</source>
        <translation>Nomo</translation>
    </message>
    <message>
        <source>Number of connections</source>
        <translation>Nombro de konektoj</translation>
    </message>
    <message>
        <source>Block chain</source>
        <translation>Blokĉeno</translation>
    </message>
    <message>
        <source>Current number of blocks</source>
        <translation>Aktuala nombro de blokoj</translation>
    </message>
    <message>
        <source>Received</source>
        <translation>Ricevita</translation>
    </message>
    <message>
        <source>Sent</source>
        <translation>Sendita</translation>
    </message>
    <message>
        <source>&amp;Peers</source>
        <translation>&amp;Samuloj</translation>
    </message>
    <message>
        <source>Banned peers</source>
        <translation>Malpermesita samuloj.</translation>
    </message>
    <message>
        <source>Version</source>
        <translation>Versio</translation>
    </message>
    <message>
        <source>User Agent</source>
        <translation>Uzanto Agento</translation>
    </message>
    <message>
        <source>Services</source>
        <translation>Servoj</translation>
    </message>
    <message>
        <source>Last block time</source>
        <translation>Horo de la lasta bloko</translation>
    </message>
    <message>
        <source>&amp;Open</source>
        <translation>&amp;Malfermi</translation>
    </message>
    <message>
        <source>&amp;Console</source>
        <translation>&amp;Konzolo</translation>
    </message>
    <message>
        <source>&amp;Network Traffic</source>
        <translation>&amp;Reta Trafiko</translation>
    </message>
    <message>
        <source>Totals</source>
        <translation>Totaloj</translation>
    </message>
    <message>
        <source>In:</source>
        <translation>En:</translation>
    </message>
    <message>
        <source>Out:</source>
        <translation>El:</translation>
    </message>
    <message>
        <source>Debug log file</source>
        <translation>Sencimiga protokoldosiero</translation>
    </message>
    <message>
        <source>Clear console</source>
        <translation>Malplenigi konzolon</translation>
    </message>
    </context>
<context>
    <name>ReceiveCoinsDialog</name>
    <message>
        <source>&amp;Amount:</source>
        <translation>&amp;Kvanto:</translation>
    </message>
    <message>
        <source>&amp;Label:</source>
        <translation>&amp;Etikedo:</translation>
    </message>
    <message>
        <source>&amp;Message:</source>
        <translation>&amp;Mesaĝo:</translation>
    </message>
    <message>
        <source>Clear all fields of the form.</source>
        <translation>Malplenigi ĉiujn kampojn de la formularo.</translation>
    </message>
    <message>
        <source>Clear</source>
        <translation>Forigi</translation>
    </message>
    <message>
        <source>&amp;Request payment</source>
        <translation>&amp;Peti pagon</translation>
    </message>
    <message>
        <source>Show</source>
        <translation>Vidigi</translation>
    </message>
    <message>
        <source>Remove</source>
        <translation>Forigi</translation>
    </message>
    <message>
        <source>Copy label</source>
        <translation>Kopii etikedon</translation>
    </message>
    <message>
        <source>Copy message</source>
        <translation>Kopiu mesaĝon</translation>
    </message>
    <message>
        <source>Copy amount</source>
        <translation>Kopii sumon</translation>
    </message>
</context>
<context>
    <name>ReceiveRequestDialog</name>
    <message>
        <source>QR Code</source>
        <translation>QR-kodo</translation>
    </message>
    <message>
        <source>Copy &amp;URI</source>
        <translation>Kopii &amp;URI</translation>
    </message>
    <message>
        <source>Copy &amp;Address</source>
        <translation>Kopii &amp;Adreson</translation>
    </message>
    <message>
        <source>&amp;Save Image...</source>
        <translation>&amp;Konservi Bildon...</translation>
    </message>
    <message>
        <source>Request payment to %1</source>
        <translation>Peti pagon al %1</translation>
    </message>
    <message>
        <source>Payment information</source>
        <translation>Paginformoj</translation>
    </message>
    <message>
        <source>URI</source>
        <translation>URI</translation>
    </message>
    <message>
        <source>Address</source>
        <translation>Adreso</translation>
    </message>
    <message>
        <source>Amount</source>
        <translation>Sumo</translation>
    </message>
    <message>
        <source>Label</source>
        <translation>Etikedo</translation>
    </message>
    <message>
        <source>Message</source>
        <translation>Mesaĝo</translation>
    </message>
    <message>
        <source>Wallet</source>
        <translation>Monujo</translation>
    </message>
    <message>
        <source>Resulting URI too long, try to reduce the text for label / message.</source>
        <translation>La rezultanta URI estas tro longa. Provu malplilongigi la tekston de la etikedo / mesaĝo.</translation>
    </message>
    <message>
        <source>Error encoding URI into QR Code.</source>
        <translation>Eraro de kodigo de URI en la QR-kodon.</translation>
    </message>
</context>
<context>
    <name>RecentRequestsTableModel</name>
    <message>
        <source>Date</source>
        <translation>Dato</translation>
    </message>
    <message>
        <source>Label</source>
        <translation>Etikedo</translation>
    </message>
    <message>
        <source>Message</source>
        <translation>Mesaĝo</translation>
    </message>
    <message>
        <source>(no label)</source>
        <translation>(neniu etikedo)</translation>
    </message>
    <message>
        <source>(no message)</source>
        <translation>(neniu mesaĝo)</translation>
    </message>
    </context>
<context>
    <name>SendCoinsDialog</name>
    <message>
        <source>Send Coins</source>
        <translation>Sendi Bitmonon</translation>
    </message>
    <message>
        <source>Coin Control Features</source>
        <translation>Monregaj Opcioj</translation>
    </message>
    <message>
        <source>Inputs...</source>
        <translation>Enigoj...</translation>
    </message>
    <message>
        <source>Insufficient funds!</source>
        <translation>Nesufiĉa mono!</translation>
    </message>
    <message>
        <source>Quantity:</source>
        <translation>Kvanto:</translation>
    </message>
    <message>
        <source>Bytes:</source>
        <translation>Bajtoj:</translation>
    </message>
    <message>
        <source>Amount:</source>
        <translation>Sumo:</translation>
    </message>
    <message>
        <source>Fee:</source>
        <translation>Krompago:</translation>
    </message>
    <message>
        <source>After Fee:</source>
        <translation>Post krompago:</translation>
    </message>
    <message>
        <source>Change:</source>
        <translation>Restmono:</translation>
    </message>
    <message>
        <source>Transaction Fee:</source>
        <translation>Krompago:</translation>
    </message>
    <message>
        <source>Send to multiple recipients at once</source>
        <translation>Sendi samtempe al pluraj ricevantoj</translation>
    </message>
    <message>
        <source>Add &amp;Recipient</source>
        <translation>Aldoni &amp;Ricevonton</translation>
    </message>
    <message>
        <source>Clear all fields of the form.</source>
        <translation>Malplenigi ĉiujn kampojn de la formularo.</translation>
    </message>
    <message>
        <source>Dust:</source>
        <translation>Polvo:</translation>
    </message>
    <message>
        <source>Clear &amp;All</source>
        <translation>&amp;Forigi Ĉion</translation>
    </message>
    <message>
        <source>Balance:</source>
        <translation>Saldo:</translation>
    </message>
    <message>
        <source>Confirm the send action</source>
        <translation>Konfirmi la sendon</translation>
    </message>
    <message>
        <source>S&amp;end</source>
        <translation>Ŝendi</translation>
    </message>
    <message>
        <source>Copy quantity</source>
        <translation>Kopii kvanton</translation>
    </message>
    <message>
        <source>Copy amount</source>
        <translation>Kopii sumon</translation>
    </message>
    <message>
        <source>Copy fee</source>
        <translation>Kopii krompagon</translation>
    </message>
    <message>
        <source>Copy after fee</source>
        <translation>Kopii post krompago</translation>
    </message>
    <message>
        <source>Copy bytes</source>
        <translation>Kopii bajtojn</translation>
    </message>
    <message>
        <source>Copy dust</source>
        <translation>Kopii polvon</translation>
    </message>
    <message>
        <source>Copy change</source>
        <translation>Kopii restmonon</translation>
    </message>
    <message>
        <source>%1 to %2</source>
        <translation>%1 al %2</translation>
    </message>
    <message>
        <source>Are you sure you want to send?</source>
        <translation>Ĉu vi certas, ke vi volas sendi?</translation>
    </message>
    <message>
        <source>or</source>
        <translation>aŭ</translation>
    </message>
    <message>
        <source>Transaction fee</source>
        <translation>Krompago</translation>
    </message>
    <message>
        <source>Confirm send coins</source>
        <translation>Konfirmi sendon de bitmono</translation>
    </message>
    <message>
        <source>The amount to pay must be larger than 0.</source>
        <translation>La pagenda sumo devas esti pli ol 0.</translation>
    </message>
    <message>
        <source>The amount exceeds your balance.</source>
        <translation>La sumo estas pli granda ol via saldo.</translation>
    </message>
    <message>
        <source>The total exceeds your balance when the %1 transaction fee is included.</source>
        <translation>La sumo kun la %1 krompago estas pli granda ol via saldo.</translation>
    </message>
    <message>
        <source>Transaction creation failed!</source>
        <translation>Kreo de transakcio fiaskis!</translation>
    </message>
    <message>
        <source>Warning: Invalid Bitcoin address</source>
        <translation>Averto: Nevalida Bitmon-adreso</translation>
    </message>
    <message>
        <source>(no label)</source>
        <translation>(neniu etikedo)</translation>
    </message>
</context>
<context>
    <name>SendCoinsEntry</name>
    <message>
        <source>A&amp;mount:</source>
        <translation>&amp;Sumo:</translation>
    </message>
    <message>
        <source>Pay &amp;To:</source>
        <translation>&amp;Ricevonto:</translation>
    </message>
    <message>
        <source>&amp;Label:</source>
        <translation>&amp;Etikedo:</translation>
    </message>
    <message>
        <source>Choose previously used address</source>
        <translation>Elektu la jam uzitan adreson</translation>
    </message>
    <message>
        <source>This is a normal payment.</source>
        <translation>Tio estas normala pago.</translation>
    </message>
    <message>
        <source>Alt+A</source>
        <translation>Alt+A</translation>
    </message>
    <message>
        <source>Paste address from clipboard</source>
        <translation>Alglui adreson de tondejo</translation>
    </message>
    <message>
        <source>Alt+P</source>
        <translation>Alt+P</translation>
    </message>
    <message>
        <source>Remove this entry</source>
        <translation>Forigu ĉi tiun enskribon</translation>
    </message>
    <message>
        <source>Message:</source>
        <translation>Mesaĝo:</translation>
    </message>
    <message>
        <source>Enter a label for this address to add it to the list of used addresses</source>
        <translation>Tajpu etikedon por tiu ĉi adreso por aldoni ĝin al la listo de uzitaj adresoj</translation>
    </message>
    <message>
        <source>Pay To:</source>
        <translation>Pagi Al:</translation>
    </message>
    <message>
        <source>Memo:</source>
        <translation>Memorando:</translation>
    </message>
    <message>
        <source>Enter a label for this address to add it to your address book</source>
        <translation>Tajpu etikedon por tiu ĉi adreso kaj aldonu ĝin al via adresaro</translation>
    </message>
</context>
<context>
    <name>SendConfirmationDialog</name>
    </context>
<context>
    <name>ShutdownWindow</name>
    <message>
        <source>Do not shut down the computer until this window disappears.</source>
        <translation>Ne sistemfermu ĝis ĉi tiu fenestro malaperas.</translation>
    </message>
</context>
<context>
    <name>SignVerifyMessageDialog</name>
    <message>
        <source>Signatures - Sign / Verify a Message</source>
        <translation>Subskriboj - Subskribi / Kontroli mesaĝon</translation>
    </message>
    <message>
        <source>&amp;Sign Message</source>
        <translation>&amp;Subskribi Mesaĝon</translation>
    </message>
    <message>
        <source>Choose previously used address</source>
        <translation>Elektu la jam uzitan adreson</translation>
    </message>
    <message>
        <source>Alt+A</source>
        <translation>Alt+A</translation>
    </message>
    <message>
        <source>Paste address from clipboard</source>
        <translation>Alglui adreson de tondejo</translation>
    </message>
    <message>
        <source>Alt+P</source>
        <translation>Alt+P</translation>
    </message>
    <message>
        <source>Enter the message you want to sign here</source>
        <translation>Tajpu la mesaĝon, kiun vi volas sendi, cîi tie</translation>
    </message>
    <message>
        <source>Signature</source>
        <translation>Subskribo</translation>
    </message>
    <message>
        <source>Copy the current signature to the system clipboard</source>
        <translation>Kopii la aktualan subskribon al la tondejo</translation>
    </message>
    <message>
        <source>Sign the message to prove you own this Particl address</source>
        <translation>Subskribi la mesaĝon por pravigi, ke vi estas la posedanto de tiu Bitmon-adreso</translation>
    </message>
    <message>
        <source>Sign &amp;Message</source>
        <translation>Subskribi &amp;Mesaĝon</translation>
    </message>
    <message>
        <source>Reset all sign message fields</source>
        <translation>Reagordigi ĉiujn prisubskribajn kampojn</translation>
    </message>
    <message>
        <source>Clear &amp;All</source>
        <translation>&amp;Forigi Ĉion</translation>
    </message>
    <message>
        <source>&amp;Verify Message</source>
        <translation>&amp;Kontroli Mesaĝon</translation>
    </message>
    <message>
        <source>Verify the message to ensure it was signed with the specified Particl address</source>
        <translation>Kontroli la mesaĝon por pravigi, ke ĝi ja estas subskribita per la specifa Bitmon-adreso</translation>
    </message>
    <message>
        <source>Verify &amp;Message</source>
        <translation>Kontroli &amp;Mesaĝon</translation>
    </message>
    <message>
        <source>Reset all verify message fields</source>
        <translation>Reagordigi ĉiujn prikontrolajn kampojn</translation>
    </message>
    <message>
        <source>Click "Sign Message" to generate signature</source>
        <translation>Klaku "Subskribi Mesaĝon" por krei subskribon</translation>
    </message>
    <message>
        <source>The entered address is invalid.</source>
        <translation>La adreso, kiun vi enmetis, estas nevalida.</translation>
    </message>
    <message>
        <source>Please check the address and try again.</source>
        <translation>Bonvolu kontroli la adreson kaj reprovi.</translation>
    </message>
    <message>
        <source>The entered address does not refer to a key.</source>
        <translation>La adreso, kiun vi enmetis, referencas neniun ŝlosilon.</translation>
    </message>
    <message>
        <source>Wallet unlock was cancelled.</source>
        <translation>Malŝloso de monujo estas nuligita.</translation>
    </message>
    <message>
        <source>Private key for the entered address is not available.</source>
        <translation>La privata ŝlosilo por la enigita adreso ne disponeblas.</translation>
    </message>
    <message>
        <source>Message signing failed.</source>
        <translation>Subskribo de mesaĝo fiaskis.</translation>
    </message>
    <message>
        <source>Message signed.</source>
        <translation>Mesaĝo estas subskribita.</translation>
    </message>
    <message>
        <source>The signature could not be decoded.</source>
        <translation>Ne eblis malĉifri la subskribon.</translation>
    </message>
    <message>
        <source>Please check the signature and try again.</source>
        <translation>Bonvolu kontroli la subskribon kaj reprovu.</translation>
    </message>
    <message>
        <source>The signature did not match the message digest.</source>
        <translation>La subskribo ne kongruis kun la mesaĝ-kompilaĵo.</translation>
    </message>
    <message>
        <source>Message verification failed.</source>
        <translation>Kontrolo de mesaĝo malsukcesis.</translation>
    </message>
    <message>
        <source>Message verified.</source>
        <translation>Mesaĝo sukcese kontrolita.</translation>
    </message>
</context>
<context>
    <name>SplashScreen</name>
    <message>
        <source>[testnet]</source>
        <translation>[testnet]</translation>
    </message>
</context>
<context>
    <name>TrafficGraphWidget</name>
    <message>
        <source>KB/s</source>
        <translation>KB/s</translation>
    </message>
</context>
<context>
    <name>TransactionDesc</name>
    <message>
        <source>Open until %1</source>
        <translation>Malferma ĝis %1</translation>
    </message>
    <message>
        <source>%1/unconfirmed</source>
        <translation>%1/nekonfirmite</translation>
    </message>
    <message>
        <source>%1 confirmations</source>
        <translation>%1 konfirmoj</translation>
    </message>
    <message>
        <source>Status</source>
        <translation>Stato</translation>
    </message>
    <message>
        <source>Date</source>
        <translation>Dato</translation>
    </message>
    <message>
        <source>Source</source>
        <translation>Fonto</translation>
    </message>
    <message>
        <source>Generated</source>
        <translation>Kreita</translation>
    </message>
    <message>
        <source>From</source>
        <translation>De</translation>
    </message>
    <message>
        <source>unknown</source>
        <translation>nekonata</translation>
    </message>
    <message>
        <source>To</source>
        <translation>Al</translation>
    </message>
    <message>
        <source>own address</source>
        <translation>propra adreso</translation>
    </message>
    <message>
        <source>label</source>
        <translation>etikedo</translation>
    </message>
    <message>
        <source>Credit</source>
        <translation>Kredito</translation>
    </message>
    <message>
        <source>not accepted</source>
        <translation>ne akceptita</translation>
    </message>
    <message>
        <source>Debit</source>
        <translation>Debeto</translation>
    </message>
    <message>
        <source>Transaction fee</source>
        <translation>Krompago</translation>
    </message>
    <message>
        <source>Net amount</source>
        <translation>Neta sumo</translation>
    </message>
    <message>
        <source>Message</source>
        <translation>Mesaĝo</translation>
    </message>
    <message>
        <source>Comment</source>
        <translation>Komento</translation>
    </message>
    <message>
        <source>Transaction ID</source>
        <translation>Transakcia ID</translation>
    </message>
    <message>
        <source>Merchant</source>
        <translation>Vendisto</translation>
    </message>
    <message>
        <source>Generated coins must mature %1 blocks before they can be spent. When you generated this block, it was broadcast to the network to be added to the block chain. If it fails to get into the chain, its state will change to "not accepted" and it won't be spendable. This may occasionally happen if another node generates a block within a few seconds of yours.</source>
        <translation>Kreitaj moneroj devas esti maturaj je %1 blokoj antaŭ ol eblas elspezi ilin. Kiam vi generis tiun ĉi blokon, ĝi estis elsendita al la reto por aldono al la blokĉeno. Se tiu aldono malsukcesas, ĝia stato ŝanĝiĝos al "neakceptita" kaj ne eblos elspezi ĝin. Tio estas malofta, sed povas okazi se alia bloko estas kreita je preskaŭ la sama momento kiel la via.</translation>
    </message>
    <message>
        <source>Debug information</source>
        <translation>Sencimigaj informoj</translation>
    </message>
    <message>
        <source>Transaction</source>
        <translation>Transakcio</translation>
    </message>
    <message>
        <source>Inputs</source>
        <translation>Enigoj</translation>
    </message>
    <message>
        <source>Amount</source>
        <translation>Sumo</translation>
    </message>
    <message>
        <source>true</source>
        <translation>vera</translation>
    </message>
    <message>
        <source>false</source>
        <translation>malvera</translation>
    </message>
</context>
<context>
    <name>TransactionDescDialog</name>
    <message>
        <source>This pane shows a detailed description of the transaction</source>
        <translation>Tiu ĉi panelo montras detalan priskribon de la transakcio</translation>
    </message>
    </context>
<context>
    <name>TransactionTableModel</name>
    <message>
        <source>Date</source>
        <translation>Dato</translation>
    </message>
    <message>
        <source>Type</source>
        <translation>Tipo</translation>
    </message>
    <message>
        <source>Label</source>
        <translation>Etikedo</translation>
    </message>
    <message>
        <source>Open until %1</source>
        <translation>Malferma ĝis %1</translation>
    </message>
    <message>
        <source>Unconfirmed</source>
        <translation>Nekonfirmita</translation>
    </message>
    <message>
        <source>Confirmed (%1 confirmations)</source>
        <translation>Konfirmita (%1 konfirmoj)</translation>
    </message>
    <message>
        <source>Generated but not accepted</source>
        <translation>Kreita sed ne akceptita</translation>
    </message>
    <message>
        <source>Received with</source>
        <translation>Ricevita kun</translation>
    </message>
    <message>
        <source>Received from</source>
        <translation>Ricevita de</translation>
    </message>
    <message>
        <source>Sent to</source>
        <translation>Sendita al</translation>
    </message>
    <message>
        <source>Payment to yourself</source>
        <translation>Pago al vi mem</translation>
    </message>
    <message>
        <source>Mined</source>
        <translation>Minita</translation>
    </message>
    <message>
        <source>(n/a)</source>
        <translation>neaplikebla</translation>
    </message>
    <message>
        <source>(no label)</source>
        <translation>(neniu etikedo)</translation>
    </message>
    <message>
        <source>Transaction status. Hover over this field to show number of confirmations.</source>
        <translation>Transakcia stato. Ŝvebi super tiu ĉi kampo por montri la nombron de konfirmoj.</translation>
    </message>
    <message>
        <source>Date and time that the transaction was received.</source>
        <translation>Dato kaj horo kiam la transakcio alvenis.</translation>
    </message>
    <message>
        <source>Type of transaction.</source>
        <translation>Tipo de transakcio.</translation>
    </message>
    <message>
        <source>Amount removed from or added to balance.</source>
        <translation>Sumo elprenita de aŭ aldonita al la saldo.</translation>
    </message>
</context>
<context>
    <name>TransactionView</name>
    <message>
        <source>All</source>
        <translation>Ĉiuj</translation>
    </message>
    <message>
        <source>Today</source>
        <translation>Hodiaŭ</translation>
    </message>
    <message>
        <source>This week</source>
        <translation>Ĉi-semajne</translation>
    </message>
    <message>
        <source>This month</source>
        <translation>Ĉi-monate</translation>
    </message>
    <message>
        <source>Last month</source>
        <translation>Pasintmonate</translation>
    </message>
    <message>
        <source>This year</source>
        <translation>Ĉi-jare</translation>
    </message>
    <message>
        <source>Range...</source>
        <translation>Intervalo...</translation>
    </message>
    <message>
        <source>Received with</source>
        <translation>Ricevita kun</translation>
    </message>
    <message>
        <source>Sent to</source>
        <translation>Sendita al</translation>
    </message>
    <message>
        <source>To yourself</source>
        <translation>Al vi mem</translation>
    </message>
    <message>
        <source>Mined</source>
        <translation>Minita</translation>
    </message>
    <message>
        <source>Other</source>
        <translation>Aliaj</translation>
    </message>
    <message>
        <source>Min amount</source>
        <translation>Minimuma sumo</translation>
    </message>
    <message>
        <source>Copy address</source>
        <translation>Kopii adreson</translation>
    </message>
    <message>
        <source>Copy label</source>
        <translation>Kopii etikedon</translation>
    </message>
    <message>
        <source>Copy amount</source>
        <translation>Kopii sumon</translation>
    </message>
    <message>
        <source>Copy transaction ID</source>
        <translation>Kopii transakcian ID-on</translation>
    </message>
    <message>
        <source>Edit label</source>
        <translation>Redakti etikedon</translation>
    </message>
    <message>
        <source>Show transaction details</source>
        <translation>Montri detalojn de transakcio</translation>
    </message>
    <message>
        <source>Comma separated file (*.csv)</source>
        <translation>Perkome disigita dosiero (*.csv)</translation>
    </message>
    <message>
        <source>Confirmed</source>
        <translation>Konfirmita</translation>
    </message>
    <message>
        <source>Date</source>
        <translation>Dato</translation>
    </message>
    <message>
        <source>Type</source>
        <translation>Tipo</translation>
    </message>
    <message>
        <source>Label</source>
        <translation>Etikedo</translation>
    </message>
    <message>
        <source>Address</source>
        <translation>Adreso</translation>
    </message>
    <message>
        <source>ID</source>
        <translation>ID</translation>
    </message>
    <message>
        <source>Exporting Failed</source>
        <translation>ekspotado malsukcesinta</translation>
    </message>
    <message>
        <source>Range:</source>
        <translation>Intervalo:</translation>
    </message>
    <message>
        <source>to</source>
        <translation>al</translation>
    </message>
</context>
<context>
    <name>UnitDisplayStatusBarControl</name>
    </context>
<context>
    <name>WalletFrame</name>
    </context>
<context>
    <name>WalletModel</name>
    <message>
        <source>Send Coins</source>
        <translation>Sendi Bitmonon</translation>
    </message>
    </context>
<context>
    <name>WalletView</name>
    <message>
        <source>&amp;Export</source>
        <translation>&amp;Eksporti</translation>
    </message>
    <message>
        <source>Export the data in the current tab to a file</source>
        <translation>Eksporti la datumojn el la aktuala langeto al dosiero</translation>
    </message>
    <message>
        <source>Backup Wallet</source>
        <translation>Krei sekurkopion de monujo</translation>
    </message>
    <message>
        <source>Wallet Data (*.dat)</source>
        <translation>Monuj-datumoj (*.dat)</translation>
    </message>
    <message>
        <source>Backup Failed</source>
        <translation>Malsukcesis sekurkopio</translation>
    </message>
    <message>
        <source>Backup Successful</source>
        <translation>Sukcesis krei sekurkopion</translation>
    </message>
    </context>
<context>
    <name>bitcoin-core</name>
    <message>
<<<<<<< HEAD
        <source>Options:</source>
        <translation>Agordoj:</translation>
    </message>
    <message>
        <source>Specify data directory</source>
        <translation>Specifi dosieron por datumoj</translation>
    </message>
    <message>
        <source>Connect to a node to retrieve peer addresses, and disconnect</source>
        <translation>Konekti al nodo por ricevi adresojn de samtavolanoj, kaj malkonekti</translation>
    </message>
    <message>
        <source>Specify your own public address</source>
        <translation>Specifi vian propran publikan adreson</translation>
    </message>
    <message>
        <source>Accept command line and JSON-RPC commands</source>
        <translation>Akcepti komandojn JSON-RPC kaj el komandlinio</translation>
    </message>
    <message>
        <source>Run in the background as a daemon and accept commands</source>
        <translation>Ruli fone kiel demono kaj akcepti komandojn</translation>
    </message>
    <message>
        <source>Particl Core</source>
=======
        <source>Bitcoin Core</source>
>>>>>>> e5776690
        <translation>Kerno de Bitmono</translation>
    </message>
    <message>
        <source>This is a pre-release test build - use at your own risk - do not use for mining or merchant applications</source>
        <translation>Tiu ĉi estas antaŭeldona testa versio - uzu laŭ via propra risko - ne uzu por minado aŭ por aplikaĵoj por vendistoj</translation>
    </message>
    <message>
        <source>Warning: The network does not appear to fully agree! Some miners appear to be experiencing issues.</source>
        <translation>Averto: La reto ne tute konsentas! Kelkaj minantoj ŝajne spertas problemojn aktuale.</translation>
    </message>
    <message>
        <source>Warning: We do not appear to fully agree with our peers! You may need to upgrade, or other nodes may need to upgrade.</source>
        <translation>Averto: ŝajne ni ne tute konsentas kun niaj samtavolanoj! Eble vi devas ĝisdatigi vian klienton, aŭ eble aliaj nodoj faru same.</translation>
    </message>
    <message>
        <source>Corrupted block database detected</source>
        <translation>Difektita blokdatumbazo trovita</translation>
    </message>
    <message>
        <source>Do you want to rebuild the block database now?</source>
        <translation>Ĉu vi volas rekonstrui la blokdatumbazon nun?</translation>
    </message>
    <message>
        <source>Error initializing block database</source>
        <translation>Eraro dum pravalorizado de blokdatumbazo</translation>
    </message>
    <message>
        <source>Error initializing wallet database environment %s!</source>
        <translation>Eraro dum pravalorizado de monuj-datumbaza ĉirkaŭaĵo %s!</translation>
    </message>
    <message>
        <source>Error loading block database</source>
        <translation>Eraro dum ŝargado de blokdatumbazo</translation>
    </message>
    <message>
        <source>Error opening block database</source>
        <translation>Eraro dum malfermado de blokdatumbazo</translation>
    </message>
    <message>
        <source>Error: Disk space is low!</source>
        <translation>Eraro: restas malmulte da diskospaco!</translation>
    </message>
    <message>
        <source>Failed to listen on any port. Use -listen=0 if you want this.</source>
        <translation>Ne sukcesis aŭskulti ajnan pordon. Uzu -listen=0 se tion vi volas.</translation>
    </message>
    <message>
        <source>Incorrect or no genesis block found. Wrong datadir for network?</source>
        <translation>Geneza bloko aŭ netrovita aŭ neĝusta. Ĉu eble la datadir de la reto malĝustas?</translation>
    </message>
    <message>
        <source>Not enough file descriptors available.</source>
        <translation>Nesufiĉa nombro de dosierpriskribiloj disponeblas.</translation>
    </message>
    <message>
        <source>Verifying blocks...</source>
        <translation>Kontrolado de blokoj...</translation>
    </message>
    <message>
        <source>Information</source>
        <translation>Informoj</translation>
    </message>
    <message>
        <source>Signing transaction failed</source>
        <translation>Subskriba transakcio fiaskis</translation>
    </message>
    <message>
        <source>This is experimental software.</source>
        <translation>ĝi estas eksperimenta programo</translation>
    </message>
    <message>
        <source>Transaction amount too small</source>
        <translation>Transakcia sumo tro malgranda</translation>
    </message>
    <message>
        <source>Transaction too large</source>
        <translation>Transakcio estas tro granda</translation>
    </message>
    <message>
        <source>Warning</source>
        <translation>Averto</translation>
    </message>
    <message>
        <source>Unknown network specified in -onlynet: '%s'</source>
        <translation>Nekonata reto specifita en -onlynet: '%s'</translation>
    </message>
    <message>
        <source>Insufficient funds</source>
        <translation>Nesufiĉa mono</translation>
    </message>
    <message>
        <source>Loading block index...</source>
        <translation>Ŝarĝante blok-indekson...</translation>
    </message>
    <message>
        <source>Loading wallet...</source>
        <translation>Ŝargado de monujo...</translation>
    </message>
    <message>
        <source>Cannot downgrade wallet</source>
        <translation>Ne eblas malpromocii monujon</translation>
    </message>
    <message>
        <source>Rescanning...</source>
        <translation>Reskanado...</translation>
    </message>
    <message>
        <source>Done loading</source>
        <translation>Ŝargado finiĝis</translation>
    </message>
    <message>
        <source>Error</source>
        <translation>Eraro</translation>
    </message>
</context>
</TS><|MERGE_RESOLUTION|>--- conflicted
+++ resolved
@@ -66,11 +66,11 @@
         <translation>Ricevaj adresoj</translation>
     </message>
     <message>
-        <source>These are your Bitcoin addresses for sending payments. Always check the amount and the receiving address before sending coins.</source>
+        <source>These are your Particl addresses for sending payments. Always check the amount and the receiving address before sending coins.</source>
         <translation>Jen viaj Bitmon-adresoj por sendi pagojn. Zorge kontrolu la sumon kaj la alsendan adreson antaŭ ol sendi.</translation>
     </message>
     <message>
-        <source>These are your Bitcoin addresses for receiving payments. It is recommended to use a new receiving address for each transaction.</source>
+        <source>These are your Particl addresses for receiving payments. It is recommended to use a new receiving address for each transaction.</source>
         <translation>Jen viaj bitmonaj adresoj por ricevi pagojn. Estas konsilinde uzi apartan ricevan adreson por ĉiu transakcio.</translation>
     </message>
     <message>
@@ -168,7 +168,7 @@
         <translation>Tajpu la malnovan pasvorton kaj la novan pasvorton por la monujo.</translation>
     </message>
     <message>
-        <source>Warning: If you encrypt your wallet and lose your passphrase, you will &lt;b&gt;LOSE ALL OF YOUR BITCOINS&lt;/b&gt;!</source>
+        <source>Warning: If you encrypt your wallet and lose your passphrase, you will &lt;b&gt;LOSE ALL OF YOUR PARTICL&lt;/b&gt;!</source>
         <translation>Atentu! Se vi ĉifras vian monujon kaj perdas la pasfrazon, vi &lt;b&gt;PERDOS LA TUTON DE VIA BITMONO&lt;b&gt;!</translation>
     </message>
     <message>
@@ -180,7 +180,7 @@
         <translation>La monujo estas ĉifrita</translation>
     </message>
     <message>
-        <source>%1 will close now to finish the encryption process. Remember that encrypting your wallet cannot fully protect your bitcoins from being stolen by malware infecting your computer.</source>
+        <source>%1 will close now to finish the encryption process. Remember that encrypting your wallet cannot fully protect your particl from being stolen by malware infecting your computer.</source>
         <translation>%1 nun fermiĝos por fini la ĉifradon. Memoru, ke eĉ ĉifrado ne protektas kontraŭ ĉiu atako, ekz. se viruso infektus vian komputilon.</translation>
     </message>
     <message>
@@ -350,8 +350,8 @@
         <translation>Langeto-breto</translation>
     </message>
     <message>
-        <source>Request payments (generates QR codes and bitcoin: URIs)</source>
-        <translation>Peti pagon (kreas QR-kodojn kaj URI-ojn kun prefikso bitcoin:)</translation>
+        <source>Request payments (generates QR codes and particl: URIs)</source>
+        <translation>Peti pagon (kreas QR-kodojn kaj URI-ojn kun prefikso particl:)</translation>
     </message>
     <message>
         <source>Show the list of used sending addresses and labels</source>
@@ -362,8 +362,8 @@
         <translation>Vidigi la liston de uzitaj ricevaj adresoj kaj etikedoj</translation>
     </message>
     <message>
-        <source>Open a bitcoin: URI or payment request</source>
-        <translation>Malfermi bitcoin:-URI-on aŭ pagpeton</translation>
+        <source>Open a particl: URI or payment request</source>
+        <translation>Malfermi particl:-URI-on aŭ pagpeton</translation>
     </message>
     <message>
         <source>&amp;Command-line options</source>
@@ -591,7 +591,7 @@
         <translation>Uzi alian dosierujon por datumoj:</translation>
     </message>
     <message>
-        <source>Bitcoin</source>
+        <source>Particl</source>
         <translation>Bitmono</translation>
     </message>
     <message>
@@ -1269,7 +1269,7 @@
         <translation>Kreo de transakcio fiaskis!</translation>
     </message>
     <message>
-        <source>Warning: Invalid Bitcoin address</source>
+        <source>Warning: Invalid Particl address</source>
         <translation>Averto: Nevalida Bitmon-adreso</translation>
     </message>
     <message>
@@ -1842,36 +1842,8 @@
 <context>
     <name>bitcoin-core</name>
     <message>
-<<<<<<< HEAD
-        <source>Options:</source>
-        <translation>Agordoj:</translation>
-    </message>
-    <message>
-        <source>Specify data directory</source>
-        <translation>Specifi dosieron por datumoj</translation>
-    </message>
-    <message>
-        <source>Connect to a node to retrieve peer addresses, and disconnect</source>
-        <translation>Konekti al nodo por ricevi adresojn de samtavolanoj, kaj malkonekti</translation>
-    </message>
-    <message>
-        <source>Specify your own public address</source>
-        <translation>Specifi vian propran publikan adreson</translation>
-    </message>
-    <message>
-        <source>Accept command line and JSON-RPC commands</source>
-        <translation>Akcepti komandojn JSON-RPC kaj el komandlinio</translation>
-    </message>
-    <message>
-        <source>Run in the background as a daemon and accept commands</source>
-        <translation>Ruli fone kiel demono kaj akcepti komandojn</translation>
-    </message>
-    <message>
         <source>Particl Core</source>
-=======
-        <source>Bitcoin Core</source>
->>>>>>> e5776690
-        <translation>Kerno de Bitmono</translation>
+        <translation>Kerno de Particl</translation>
     </message>
     <message>
         <source>This is a pre-release test build - use at your own risk - do not use for mining or merchant applications</source>
