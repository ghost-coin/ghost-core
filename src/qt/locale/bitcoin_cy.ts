<TS language="cy" version="2.1">
<context>
    <name>AddressBookPage</name>
    <message>
        <source>Right-click to edit address or label</source>
        <translation>Clic-dde i olygu cyfeiriad neu label</translation>
    </message>
    <message>
        <source>Create a new address</source>
        <translation>Creu cyfeiriad newydd</translation>
    </message>
    <message>
        <source>&amp;New</source>
        <translation>&amp;Newydd</translation>
    </message>
    <message>
        <source>Copy the currently selected address to the system clipboard</source>
        <translation>Copio'r cyfeiriad sydd wedi'i ddewis i'r clipfwrdd system</translation>
    </message>
    <message>
        <source>&amp;Copy</source>
        <translation>&amp;Copïo</translation>
    </message>
    <message>
        <source>C&amp;lose</source>
        <translation>C&amp;au</translation>
    </message>
    <message>
        <source>Delete the currently selected address from the list</source>
        <translation>Dileu'r cyfeiriad presennol wedi ei ddewis o'r rhestr</translation>
    </message>
    <message>
        <source>Export the data in the current tab to a file</source>
        <translation>Allforio'r data yn y tab presennol i ffeil</translation>
    </message>
    <message>
        <source>&amp;Export</source>
        <translation>&amp;Allforio</translation>
    </message>
    <message>
        <source>&amp;Delete</source>
        <translation>&amp;Dileu</translation>
    </message>
    <message>
        <source>Choose the address to send coins to</source>
        <translation>Dewis y cyfeiriad i yrru'r arian </translation>
    </message>
    <message>
        <source>Choose the address to receive coins with</source>
        <translation>Dewis y cyfeiriad i dderbyn arian</translation>
    </message>
    <message>
        <source>C&amp;hoose</source>
        <translation>D&amp;ewis</translation>
    </message>
    <message>
        <source>Sending addresses</source>
        <translation>Anfon cyfeiriadau</translation>
    </message>
    <message>
        <source>Receiving addresses</source>
        <translation>Derbyn cyfeiriadau</translation>
    </message>
    <message>
        <source>These are your Particl addresses for sending payments. Always check the amount and the receiving address before sending coins.</source>
        <translation>Rhain ydi eich cyfeiriadau Particl ar gyfer gyrru taliadau. Gwnewch yn sicr o'r swm a'r cyfeiriad derbyn cyn gyrru arian.</translation>
    </message>
    <message>
<<<<<<< HEAD
        <source>These are your Particl addresses for receiving payments. It is recommended to use a new receiving address for each transaction.</source>
        <translation>Dyma eich cyfeiriadau Particl ar gyfer derbyn taliadau. Argymhellwn ddefnyddio cyfeiriad derbyn newydd ar gyfer bob trafodyn.</translation>
    </message>
    <message>
=======
>>>>>>> a54e52b4
        <source>&amp;Copy Address</source>
        <translation>&amp;Copïo Cyfeiriad</translation>
    </message>
    <message>
        <source>Copy &amp;Label</source>
        <translation>Copïo &amp;Label</translation>
    </message>
    <message>
        <source>&amp;Edit</source>
        <translation>&amp;Golygu</translation>
    </message>
    <message>
        <source>Export Address List</source>
        <translation>Allforio Rhestr Cyfeiriadau</translation>
    </message>
    <message>
        <source>Exporting Failed</source>
        <translation>Methiant Allforio</translation>
    </message>
    <message>
        <source>There was an error trying to save the address list to %1. Please try again.</source>
        <translation>Roedd camgymeriad yn trïo safio'r rhestr gyfeiriadau i'r %1. Triwch eto os gwelwch yn dda.</translation>
    </message>
</context>
<context>
    <name>AddressTableModel</name>
    <message>
        <source>Label</source>
        <translation>Label</translation>
    </message>
    <message>
        <source>Address</source>
        <translation>Cyfeiriad</translation>
    </message>
    <message>
        <source>(no label)</source>
        <translation>(dim label)</translation>
    </message>
</context>
<context>
    <name>AskPassphraseDialog</name>
    <message>
        <source>Passphrase Dialog</source>
        <translation>Deialog Cyfrinair</translation>
    </message>
    <message>
        <source>Enter passphrase</source>
        <translation>Teipiwch gyfrinymadrodd</translation>
    </message>
    <message>
        <source>New passphrase</source>
        <translation>Cyfrinymadrodd newydd</translation>
    </message>
    <message>
        <source>Repeat new passphrase</source>
        <translation>Ailadroddwch gyfrinymadrodd newydd</translation>
    </message>
    <message>
        <source>Encrypt wallet</source>
        <translation>Amgryptio'r Waled</translation>
    </message>
    <message>
        <source>This operation needs your wallet passphrase to unlock the wallet.</source>
        <translation>Mae'r weithred hon angen eich cyfrinair waled i ddatgloi'r waled.</translation>
    </message>
    <message>
        <source>Unlock wallet</source>
        <translation>Datgloi'r waled</translation>
    </message>
    <message>
        <source>This operation needs your wallet passphrase to decrypt the wallet.</source>
        <translation>Mae'r weithred hon angen eich cyfrinair waled i ddatgryptio'r waled.</translation>
    </message>
    <message>
        <source>Decrypt wallet</source>
        <translation>Datgryptio waled</translation>
    </message>
    <message>
        <source>Change passphrase</source>
        <translation>Newid cyfrinair</translation>
    </message>
    <message>
        <source>Confirm wallet encryption</source>
        <translation>Cadarnhau amgryptio'r waled</translation>
    </message>
    <message>
        <source>Warning: If you encrypt your wallet and lose your passphrase, you will &lt;b&gt;LOSE ALL OF YOUR PARTICL&lt;/b&gt;!</source>
        <translation>Rhybudd: Os ydych yn amgryptio'r waled ag yn colli'r cyfrinair, byddwch yn &lt;b&gt; COLLI EICH PARTICL I GYD &lt;b&gt; !</translation>
    </message>
    <message>
        <source>Are you sure you wish to encrypt your wallet?</source>
        <translation>Ydych yn siwr eich bod eisiau amgryptio eich waled?</translation>
    </message>
    <message>
        <source>Wallet encrypted</source>
        <translation>Waled Wedi Amgryptio</translation>
    </message>
    <message>
<<<<<<< HEAD
        <source>%1 will close now to finish the encryption process. Remember that encrypting your wallet cannot fully protect your particl from being stolen by malware infecting your computer.</source>
        <translation>Bydd %1 nawr yn gorffen y broses amgryptio. Cofiwch nad ydy amgryptio eich waled yn llawn amddiffyn eich particl rhag cael eu dwyn gan afiechyd yn heintio eich cyfrifiadur.</translation>
    </message>
    <message>
=======
>>>>>>> a54e52b4
        <source>IMPORTANT: Any previous backups you have made of your wallet file should be replaced with the newly generated, encrypted wallet file. For security reasons, previous backups of the unencrypted wallet file will become useless as soon as you start using the new, encrypted wallet.</source>
        <translation>PWYSIG: Mi ddylai unrhyw back ups blaenorol rydych wedi ei wneud o ffeil eich waled gael ei ddiweddaru efo'r ffeil amgryptiedig newydd ei chreu. Am resymau diogelwch, bydd back ups blaenorol o ffeil y walet heb amgryptio yn ddiwerth mor fuan ac yr ydych yn dechrau defnyddio'r waled amgryptiedig newydd.</translation>
    </message>
    <message>
        <source>Wallet encryption failed</source>
        <translation>Amgryptio waled wedi methu</translation>
    </message>
    <message>
        <source>Wallet encryption failed due to an internal error. Your wallet was not encrypted.</source>
        <translation>Amgryptio waled wedi methu oherwydd gwall mewnol. Dydi eich waled heb amgryptio.</translation>
    </message>
    <message>
        <source>The supplied passphrases do not match.</source>
        <translation>Nid ydi'r cyfrineiriau a gyflenwyd yn cyfateb.</translation>
    </message>
    <message>
        <source>Wallet unlock failed</source>
        <translation>Dadgloi waled wedi methu</translation>
    </message>
    <message>
        <source>The passphrase entered for the wallet decryption was incorrect.</source>
        <translation>Mae'r cyfrinair ysgrifennwyd ar gyfer datgryptio'r waled yn anghywir.</translation>
    </message>
    <message>
        <source>Wallet decryption failed</source>
        <translation>Amgryptio waled wedi methu</translation>
    </message>
    <message>
        <source>Wallet passphrase was successfully changed.</source>
        <translation>Newid cyfrinair waled yn llwyddiannus. </translation>
    </message>
    <message>
        <source>Warning: The Caps Lock key is on!</source>
        <translation>Rhybudd: Mae allwedd Caps Lock ymlaen!</translation>
    </message>
</context>
<context>
    <name>BanTableModel</name>
    <message>
        <source>IP/Netmask</source>
        <translation>IP/Rhwydfwgwd</translation>
    </message>
    <message>
        <source>Banned Until</source>
        <translation>Gwaharddwyd Nes</translation>
    </message>
</context>
<context>
    <name>BitcoinGUI</name>
    <message>
        <source>Sign &amp;message...</source>
        <translation>Arwyddo &amp;neges...</translation>
    </message>
    <message>
        <source>Synchronizing with network...</source>
        <translation>Cysoni â'r rhwydwaith...</translation>
    </message>
    <message>
        <source>&amp;Overview</source>
        <translation>&amp;Trosolwg</translation>
    </message>
    <message>
        <source>Show general overview of wallet</source>
        <translation>Dangos trosolwg cyffredinol y waled</translation>
    </message>
    <message>
        <source>&amp;Transactions</source>
        <translation>&amp;Trafodion</translation>
    </message>
    <message>
        <source>Browse transaction history</source>
        <translation>Pori hanes trafodion</translation>
    </message>
    <message>
        <source>E&amp;xit</source>
        <translation>A&amp;llanfa</translation>
    </message>
    <message>
        <source>Quit application</source>
        <translation>Gadael rhaglen</translation>
    </message>
    <message>
        <source>&amp;About %1</source>
        <translation>&amp;Ynghylch %1</translation>
    </message>
    <message>
        <source>Show information about %1</source>
        <translation>Dangos gwybodaeth am %1</translation>
    </message>
    <message>
        <source>About &amp;Qt</source>
        <translation>Ynghylch &amp;Qt</translation>
    </message>
    <message>
        <source>Show information about Qt</source>
        <translation>Dangos gwybodaeth am Qt</translation>
    </message>
    <message>
        <source>&amp;Options...</source>
        <translation>&amp;Opsiynau</translation>
    </message>
    <message>
        <source>Modify configuration options for %1</source>
        <translation>Addasu ffurfweddiad dewisiadau ar gyfer %1</translation>
    </message>
    <message>
        <source>&amp;Encrypt Wallet...</source>
        <translation>&amp;Amgryptio'r waled...</translation>
    </message>
    <message>
        <source>&amp;Backup Wallet...</source>
        <translation>&amp;Backup Waled...</translation>
    </message>
    <message>
        <source>&amp;Change Passphrase...</source>
        <translation>&amp;Newid cyfrinymadrodd...</translation>
    </message>
    <message>
        <source>Open &amp;URI...</source>
        <translation>Agor &amp;URI...</translation>
    </message>
    <message>
        <source>Wallet:</source>
        <translation>Waled:</translation>
    </message>
    <message>
        <source>Click to disable network activity.</source>
        <translation>Cliciwch i anablu gweithgaredd y rhwydwaith.</translation>
    </message>
    <message>
        <source>Network activity disabled.</source>
        <translation>Gweithgaredd rhwydwaith wedi anablu.</translation>
    </message>
    <message>
        <source>Click to enable network activity again.</source>
        <translation>Cliciwch i alluogi gweithgaredd y rhwydwaith eto.</translation>
    </message>
    <message>
        <source>Syncing Headers (%1%)...</source>
        <translation>Syncio pennawdau (%1%)...</translation>
    </message>
    <message>
        <source>Reindexing blocks on disk...</source>
        <translation>Ailfynegi y blociau ar ddisg...</translation>
    </message>
    <message>
        <source>Send coins to a Particl address</source>
        <translation>Anfon arian i gyfeiriad Particl.</translation>
    </message>
    <message>
        <source>Backup wallet to another location</source>
        <translation>Bacio fyny'r waled i leoliad arall</translation>
    </message>
    <message>
        <source>Change the passphrase used for wallet encryption</source>
        <translation>Newid y cyfrinair ddefnyddiwyd ar gyfer amgryptio'r waled</translation>
    </message>
    <message>
        <source>&amp;Debug window</source>
        <translation>&amp;Di fygio'r ffenest</translation>
    </message>
    <message>
        <source>&amp;Verify message...</source>
        <translation>&amp;Gwirio neges...</translation>
    </message>
    <message>
<<<<<<< HEAD
        <source>Particl.</source>
        <translation>Particl.</translation>
    </message>
    <message>
        <source>Wallet</source>
        <translation>Waled</translation>
    </message>
    <message>
=======
>>>>>>> a54e52b4
        <source>&amp;Send</source>
        <translation>&amp;Anfon</translation>
    </message>
    <message>
        <source>&amp;Receive</source>
        <translation>&amp;Derbyn</translation>
    </message>
    <message>
        <source>&amp;Show / Hide</source>
        <translation>&amp;Dangos / Cuddio</translation>
    </message>
    <message>
        <source>Show or hide the main Window</source>
        <translation>Dangos neu guddio y brif Ffenest</translation>
    </message>
    <message>
        <source>Encrypt the private keys that belong to your wallet</source>
        <translation>Amgryptio'r allweddi preifat sy'n perthyn i'ch waled</translation>
    </message>
    <message>
        <source>Sign messages with your Particl addresses to prove you own them</source>
        <translation>Arwyddo negeseuon gyda eich cyfeiriadau Particl i brofi mae chi sy'n berchen arnynt</translation>
    </message>
    <message>
        <source>Verify messages to ensure they were signed with specified Particl addresses</source>
        <translation>Gwirio negeseuon i sicrhau eu bod wedi eu harwyddo gyda cyfeiriadau Particl penodol</translation>
    </message>
    <message>
        <source>&amp;File</source>
        <translation>&amp;Ffeil</translation>
    </message>
    <message>
        <source>&amp;Settings</source>
        <translation>&amp;Gosodiadau</translation>
    </message>
    <message>
        <source>&amp;Help</source>
        <translation>&amp;Cymorth</translation>
    </message>
    <message>
        <source>Tabs toolbar</source>
        <translation>Bar offer tabiau</translation>
    </message>
    <message>
        <source>Request payments (generates QR codes and particl: URIs)</source>
        <translation>Gofyn taliadau (creu côd QR a particl: URIs)</translation>
    </message>
    <message>
        <source>Show the list of used sending addresses and labels</source>
        <translation>Dangos rhestr o gyfeiriadau danfon a labelau wedi eu defnyddio</translation>
    </message>
    <message>
        <source>Show the list of used receiving addresses and labels</source>
        <translation>Dangos rhestr o gyfeiriadau derbyn a labelau wedi eu defnyddio</translation>
    </message>
    <message>
        <source>Open a particl: URI or payment request</source>
        <translation>Agor Particl. URI neu ofyn taliad</translation>
    </message>
    <message>
        <source>&amp;Command-line options</source>
        <translation>&amp;Dewisiadau Gorchymyn-llinell</translation>
    </message>
    <message>
        <source>Indexing blocks on disk...</source>
        <translation>Mynegai'r blociau ar ddisg...</translation>
    </message>
    <message>
        <source>Processing blocks on disk...</source>
        <translation>Prosesu blociau ar ddisg...</translation>
    </message>
    <message>
        <source>%1 behind</source>
        <translation>%1 Tu ôl</translation>
    </message>
    <message>
        <source>Last received block was generated %1 ago.</source>
        <translation>Cafodd y bloc olaf i'w dderbyn ei greu %1 yn ôl.</translation>
    </message>
    <message>
        <source>Transactions after this will not yet be visible.</source>
        <translation>Ni fydd trafodion ar ôl hyn yn weledol eto.</translation>
    </message>
    <message>
        <source>Error</source>
        <translation>Gwall</translation>
    </message>
    <message>
        <source>Warning</source>
        <translation>Rhybudd</translation>
    </message>
    <message>
        <source>Information</source>
        <translation>Gwybodaeth</translation>
    </message>
    <message>
        <source>Up to date</source>
        <translation>Cyfamserol</translation>
    </message>
    <message>
        <source>Open Wallet</source>
        <translation>Agor Waled</translation>
    </message>
    <message>
        <source>Open a wallet</source>
        <translation>Agor waled</translation>
    </message>
    <message>
        <source>Close Wallet...</source>
        <translation>Cau Waled...</translation>
    </message>
    <message>
        <source>Close wallet</source>
        <translation>Cau waled</translation>
    </message>
    <message>
        <source>&amp;Window</source>
        <translation>&amp;Ffenestr</translation>
    </message>
    <message>
        <source>Connecting to peers...</source>
        <translation>Cysylltu efo cyfoedion...</translation>
    </message>
    <message>
        <source>Catching up...</source>
        <translation>Dal i fyny...</translation>
    </message>
    <message>
        <source>Date: %1
</source>
        <translation>Dyddiad: %1
</translation>
    </message>
    <message>
        <source>Amount: %1
</source>
        <translation>Cyfanswm: %1
</translation>
    </message>
    <message>
        <source>Type: %1
</source>
        <translation>Math: %1
</translation>
    </message>
    <message>
        <source>Label: %1
</source>
        <translation>Label: %1
</translation>
    </message>
    <message>
        <source>Address: %1
</source>
        <translation>Cyfeiriad: %1
</translation>
    </message>
    <message>
        <source>Sent transaction</source>
        <translation>Trafodiad anfonwyd</translation>
    </message>
    <message>
        <source>Incoming transaction</source>
        <translation>Trafodiad sy'n cyrraedd</translation>
    </message>
    <message>
        <source>HD key generation is &lt;b&gt;enabled&lt;/b&gt;</source>
        <translation>Cynhyrchu allweddi HD wedi ei &lt;b&gt; alluogi &lt;/b&gt;</translation>
    </message>
    <message>
        <source>HD key generation is &lt;b&gt;disabled&lt;/b&gt;</source>
        <translation>Cynhyrchu allweddi HD wedi'w &lt;b&gt; anablu &lt;/b&gt;</translation>
    </message>
    <message>
        <source>Wallet is &lt;b&gt;encrypted&lt;/b&gt; and currently &lt;b&gt;unlocked&lt;/b&gt;</source>
        <translation>Mae'r waled &lt;b&gt;wedi'i amgryptio&lt;/b&gt; ac &lt;b&gt;heb ei gloi&lt;/b&gt; ar hyn o bryd</translation>
    </message>
    <message>
        <source>Wallet is &lt;b&gt;encrypted&lt;/b&gt; and currently &lt;b&gt;locked&lt;/b&gt;</source>
        <translation>Mae'r waled &lt;b&gt;wedi'i amgryptio&lt;/b&gt; ac &lt;b&gt;ar glo&lt;/b&gt; ar hyn o bryd</translation>
    </message>
    <message>
        <source>A fatal error occurred. Particl can no longer continue safely and will quit.</source>
        <translation>Mae gwall angheuol wedi digwydd. Ni all Particl barhau'n ddiogel ac mae'n cau lawr.</translation>
    </message>
</context>
<context>
    <name>CoinControlDialog</name>
    <message>
        <source>Coin Selection</source>
        <translation>Dewis Ceiniog</translation>
    </message>
    <message>
        <source>Quantity:</source>
        <translation>Maint:</translation>
    </message>
    <message>
        <source>Bytes:</source>
        <translation>Maint</translation>
    </message>
    <message>
        <source>Amount:</source>
        <translation>Cyfanswm</translation>
    </message>
    <message>
        <source>Fee:</source>
        <translation>Ffî</translation>
    </message>
    <message>
        <source>Dust:</source>
        <translation>Llwch</translation>
    </message>
    <message>
        <source>After Fee:</source>
        <translation>Ar Ôl Ffî</translation>
    </message>
    <message>
        <source>Change:</source>
        <translation>Newid:</translation>
    </message>
    <message>
        <source>Amount</source>
        <translation>Cyfanswm</translation>
    </message>
    <message>
        <source>Received with label</source>
        <translation>Derbynwyd gyda label</translation>
    </message>
    <message>
        <source>Received with address</source>
        <translation>Derbynwyd gyda chyfeiriad</translation>
    </message>
    <message>
        <source>Date</source>
        <translation>Dyddiad</translation>
    </message>
    <message>
        <source>Confirmations</source>
        <translation>Cadarnhadiadau</translation>
    </message>
    <message>
        <source>Confirmed</source>
        <translation>Cadarnhawyd</translation>
    </message>
    <message>
        <source>Copy address</source>
        <translation>Copïo cyfeiriad</translation>
    </message>
    <message>
        <source>Copy label</source>
        <translation>Copïo label</translation>
    </message>
    <message>
        <source>Copy amount</source>
        <translation>Copïo Cyfanswm</translation>
    </message>
    <message>
        <source>(no label)</source>
        <translation>(dim label)</translation>
    </message>
    </context>
<context>
    <name>CreateWalletActivity</name>
    </context>
<context>
    <name>CreateWalletDialog</name>
    </context>
<context>
    <name>EditAddressDialog</name>
    <message>
        <source>Edit Address</source>
        <translation>Golygu'r cyfeiriad</translation>
    </message>
    <message>
        <source>&amp;Label</source>
        <translation>&amp;Label</translation>
    </message>
    <message>
        <source>&amp;Address</source>
        <translation>&amp;Cyfeiriad</translation>
    </message>
    </context>
<context>
    <name>FreespaceChecker</name>
    <message>
        <source>name</source>
        <translation>enw</translation>
    </message>
    </context>
<context>
    <name>HelpMessageDialog</name>
    </context>
<context>
    <name>Intro</name>
    <message>
        <source>Welcome</source>
        <translation>Croeso</translation>
    </message>
    <message>
        <source>Particl.</source>
        <translation>Particl.</translation>
    </message>
    <message>
        <source>Error</source>
        <translation>Gwall</translation>
    </message>
    </context>
<context>
    <name>ModalOverlay</name>
    <message>
        <source>Form</source>
        <translation>Ffurflen</translation>
    </message>
    </context>
<context>
    <name>OpenURIDialog</name>
    <message>
        <source>Open URI</source>
        <translation>Agor URI</translation>
    </message>
    <message>
        <source>URI:</source>
        <translation>URI:</translation>
    </message>
    </context>
<context>
    <name>OpenWalletActivity</name>
    </context>
<context>
    <name>OptionsDialog</name>
    <message>
        <source>Options</source>
        <translation>Opsiynau</translation>
    </message>
    <message>
        <source>&amp;Network</source>
        <translation>&amp;Rhwydwaith</translation>
    </message>
    <message>
        <source>W&amp;allet</source>
        <translation>W&amp;aled</translation>
    </message>
    <message>
        <source>IPv4</source>
        <translation>IPv4</translation>
    </message>
    <message>
        <source>IPv6</source>
        <translation>IPv6</translation>
    </message>
    <message>
        <source>Tor</source>
        <translation>Tor</translation>
    </message>
    <message>
        <source>&amp;Window</source>
        <translation>&amp;Ffenestr</translation>
    </message>
    <message>
        <source>&amp;Display</source>
        <translation>&amp;Dangos</translation>
    </message>
    <message>
        <source>Error</source>
        <translation>Gwall</translation>
    </message>
    </context>
<context>
    <name>OverviewPage</name>
    <message>
        <source>Form</source>
        <translation>Ffurflen</translation>
    </message>
    </context>
<context>
    <name>PaymentServer</name>
    </context>
<context>
    <name>PeerTableModel</name>
    </context>
<context>
    <name>QObject</name>
    <message>
        <source>Amount</source>
        <translation>Cyfanswm</translation>
    </message>
    <message>
        <source>%1 and %2</source>
        <translation>%1 a %2</translation>
    </message>
    </context>
<context>
    <name>QRImageWidget</name>
    </context>
<context>
    <name>RPCConsole</name>
    <message>
        <source>&amp;Information</source>
        <translation>Gwybodaeth</translation>
    </message>
    <message>
        <source>Network</source>
        <translation>Rhwydwaith</translation>
    </message>
    <message>
        <source>&amp;Open</source>
        <translation>&amp;Agor</translation>
    </message>
    </context>
<context>
    <name>ReceiveCoinsDialog</name>
    <message>
        <source>&amp;Label:</source>
        <translation>&amp;Label:</translation>
    </message>
    <message>
        <source>Copy label</source>
        <translation>Copïo label</translation>
    </message>
    <message>
        <source>Copy amount</source>
        <translation>Copïo Cyfanswm</translation>
    </message>
</context>
<context>
    <name>ReceiveRequestDialog</name>
    <message>
        <source>Copy &amp;Address</source>
        <translation>&amp;Cyfeiriad Copi</translation>
    </message>
    <message>
        <source>Address</source>
        <translation>Cyfeiriad</translation>
    </message>
    <message>
        <source>Amount</source>
        <translation>Cyfanswm</translation>
    </message>
    <message>
        <source>Label</source>
        <translation>Label</translation>
    </message>
    <message>
        <source>Wallet</source>
        <translation>Waled</translation>
    </message>
</context>
<context>
    <name>RecentRequestsTableModel</name>
    <message>
        <source>Date</source>
        <translation>Dyddiad</translation>
    </message>
    <message>
        <source>Label</source>
        <translation>Label</translation>
    </message>
    <message>
        <source>(no label)</source>
        <translation>(dim label)</translation>
    </message>
    </context>
<context>
    <name>SendCoinsDialog</name>
    <message>
        <source>Send Coins</source>
        <translation>Anfon arian</translation>
    </message>
    <message>
        <source>Quantity:</source>
        <translation>Maint:</translation>
    </message>
    <message>
        <source>Bytes:</source>
        <translation>Maint</translation>
    </message>
    <message>
        <source>Amount:</source>
        <translation>Maint</translation>
    </message>
    <message>
        <source>Fee:</source>
        <translation>Ffi</translation>
    </message>
    <message>
        <source>After Fee:</source>
        <translation>Ar Ôl Ffî</translation>
    </message>
    <message>
        <source>Change:</source>
        <translation>Newid:</translation>
    </message>
    <message>
        <source>Send to multiple recipients at once</source>
        <translation>Anfon at pobl lluosog ar yr un pryd</translation>
    </message>
    <message>
        <source>Dust:</source>
        <translation>Llwch</translation>
    </message>
    <message>
        <source>Balance:</source>
        <translation>Gweddill:</translation>
    </message>
    <message>
        <source>Confirm the send action</source>
        <translation>Cadarnhau'r gweithrediad anfon</translation>
    </message>
    <message>
        <source>Copy amount</source>
        <translation>Copïo Cyfanswm</translation>
    </message>
    <message>
        <source>(no label)</source>
        <translation>(dim label)</translation>
    </message>
</context>
<context>
    <name>SendCoinsEntry</name>
    <message>
        <source>A&amp;mount:</source>
        <translation>&amp;Maint</translation>
    </message>
    <message>
        <source>&amp;Label:</source>
        <translation>&amp;Label:</translation>
    </message>
    <message>
        <source>Alt+A</source>
        <translation>Alt+A</translation>
    </message>
    <message>
        <source>Paste address from clipboard</source>
        <translation>Gludo cyfeiriad o'r glipfwrdd</translation>
    </message>
    <message>
        <source>Alt+P</source>
        <translation>Alt+P</translation>
    </message>
    <message>
        <source>Message:</source>
        <translation>Neges:</translation>
    </message>
    </context>
<context>
    <name>SendConfirmationDialog</name>
    </context>
<context>
    <name>ShutdownWindow</name>
    </context>
<context>
    <name>SignVerifyMessageDialog</name>
    <message>
        <source>Alt+A</source>
        <translation>Alt+A</translation>
    </message>
    <message>
        <source>Paste address from clipboard</source>
        <translation>Gludo cyfeiriad o'r glipfwrdd</translation>
    </message>
    <message>
        <source>Alt+P</source>
        <translation>Alt+P</translation>
    </message>
    </context>
<context>
    <name>TrafficGraphWidget</name>
    </context>
<context>
    <name>TransactionDesc</name>
    <message>
        <source>Date</source>
        <translation>Dyddiad</translation>
    </message>
    <message>
        <source>Amount</source>
        <translation>Cyfanswm</translation>
    </message>
    </context>
<context>
    <name>TransactionDescDialog</name>
    </context>
<context>
    <name>TransactionTableModel</name>
    <message>
        <source>Date</source>
        <translation>Dyddiad</translation>
    </message>
    <message>
        <source>Type</source>
        <translation>Math</translation>
    </message>
    <message>
        <source>Label</source>
        <translation>Label</translation>
    </message>
    <message>
        <source>(no label)</source>
        <translation>(dim label)</translation>
    </message>
    </context>
<context>
    <name>TransactionView</name>
    <message>
        <source>Today</source>
        <translation>Heddiw</translation>
    </message>
    <message>
        <source>This week</source>
        <translation>Yr wythnos hon</translation>
    </message>
    <message>
        <source>This month</source>
        <translation>Y mis hwn</translation>
    </message>
    <message>
        <source>Last month</source>
        <translation>Mis diwethaf</translation>
    </message>
    <message>
        <source>This year</source>
        <translation>Eleni</translation>
    </message>
    <message>
        <source>Copy address</source>
        <translation>Copïo cyfeiriad</translation>
    </message>
    <message>
        <source>Copy label</source>
        <translation>Copïo label</translation>
    </message>
    <message>
        <source>Copy amount</source>
        <translation>Copïo Cyfanswm</translation>
    </message>
    <message>
        <source>Edit label</source>
        <translation>Golygu label</translation>
    </message>
    <message>
        <source>Confirmed</source>
        <translation>Cadarnhawyd</translation>
    </message>
    <message>
        <source>Date</source>
        <translation>Dyddiad</translation>
    </message>
    <message>
        <source>Type</source>
        <translation>Math</translation>
    </message>
    <message>
        <source>Label</source>
        <translation>Label</translation>
    </message>
    <message>
        <source>Address</source>
        <translation>Cyfeiriad</translation>
    </message>
    <message>
        <source>Exporting Failed</source>
        <translation>Methu Allforio</translation>
    </message>
    </context>
<context>
    <name>UnitDisplayStatusBarControl</name>
    </context>
<context>
    <name>WalletController</name>
    <message>
        <source>Close wallet</source>
        <translation>Cau waled</translation>
    </message>
    </context>
<context>
    <name>WalletFrame</name>
    </context>
<context>
    <name>WalletModel</name>
    <message>
        <source>Send Coins</source>
        <translation>Anfon arian</translation>
    </message>
    <message>
        <source>Current fee:</source>
        <translation>Ffi gyfredol</translation>
    </message>
    <message>
        <source>Increase:</source>
        <translation>Cynydd:</translation>
    </message>
    <message>
        <source>New fee:</source>
        <translation>Ffi newydd:</translation>
    </message>
    </context>
<context>
    <name>WalletView</name>
    <message>
        <source>&amp;Export</source>
        <translation>&amp;Allforio</translation>
    </message>
    <message>
        <source>Export the data in the current tab to a file</source>
        <translation>Allforio'r data yn y tab presennol i ffeil</translation>
    </message>
    </context>
<context>
    <name>bitcoin-core</name>
<<<<<<< HEAD
    <message>
        <source>Particl Core</source>
        <translation>Craidd Particl.</translation>
    </message>
    <message>
        <source>Information</source>
        <translation>Gwybodaeth</translation>
    </message>
    <message>
        <source>Warning</source>
        <translation>Rhybudd</translation>
    </message>
    <message>
        <source>Error</source>
        <translation>Gwall</translation>
    </message>
</context>
=======
    </context>
>>>>>>> a54e52b4
</TS><|MERGE_RESOLUTION|>--- conflicted
+++ resolved
@@ -66,13 +66,6 @@
         <translation>Rhain ydi eich cyfeiriadau Particl ar gyfer gyrru taliadau. Gwnewch yn sicr o'r swm a'r cyfeiriad derbyn cyn gyrru arian.</translation>
     </message>
     <message>
-<<<<<<< HEAD
-        <source>These are your Particl addresses for receiving payments. It is recommended to use a new receiving address for each transaction.</source>
-        <translation>Dyma eich cyfeiriadau Particl ar gyfer derbyn taliadau. Argymhellwn ddefnyddio cyfeiriad derbyn newydd ar gyfer bob trafodyn.</translation>
-    </message>
-    <message>
-=======
->>>>>>> a54e52b4
         <source>&amp;Copy Address</source>
         <translation>&amp;Copïo Cyfeiriad</translation>
     </message>
@@ -171,13 +164,6 @@
         <translation>Waled Wedi Amgryptio</translation>
     </message>
     <message>
-<<<<<<< HEAD
-        <source>%1 will close now to finish the encryption process. Remember that encrypting your wallet cannot fully protect your particl from being stolen by malware infecting your computer.</source>
-        <translation>Bydd %1 nawr yn gorffen y broses amgryptio. Cofiwch nad ydy amgryptio eich waled yn llawn amddiffyn eich particl rhag cael eu dwyn gan afiechyd yn heintio eich cyfrifiadur.</translation>
-    </message>
-    <message>
-=======
->>>>>>> a54e52b4
         <source>IMPORTANT: Any previous backups you have made of your wallet file should be replaced with the newly generated, encrypted wallet file. For security reasons, previous backups of the unencrypted wallet file will become useless as soon as you start using the new, encrypted wallet.</source>
         <translation>PWYSIG: Mi ddylai unrhyw back ups blaenorol rydych wedi ei wneud o ffeil eich waled gael ei ddiweddaru efo'r ffeil amgryptiedig newydd ei chreu. Am resymau diogelwch, bydd back ups blaenorol o ffeil y walet heb amgryptio yn ddiwerth mor fuan ac yr ydych yn dechrau defnyddio'r waled amgryptiedig newydd.</translation>
     </message>
@@ -325,7 +311,7 @@
     </message>
     <message>
         <source>Send coins to a Particl address</source>
-        <translation>Anfon arian i gyfeiriad Particl.</translation>
+        <translation>Anfon arian i gyfeiriad Particl</translation>
     </message>
     <message>
         <source>Backup wallet to another location</source>
@@ -344,17 +330,6 @@
         <translation>&amp;Gwirio neges...</translation>
     </message>
     <message>
-<<<<<<< HEAD
-        <source>Particl.</source>
-        <translation>Particl.</translation>
-    </message>
-    <message>
-        <source>Wallet</source>
-        <translation>Waled</translation>
-    </message>
-    <message>
-=======
->>>>>>> a54e52b4
         <source>&amp;Send</source>
         <translation>&amp;Anfon</translation>
     </message>
@@ -412,7 +387,7 @@
     </message>
     <message>
         <source>Open a particl: URI or payment request</source>
-        <translation>Agor Particl. URI neu ofyn taliad</translation>
+        <translation>Agor Particl: URI neu ofyn taliad</translation>
     </message>
     <message>
         <source>&amp;Command-line options</source>
@@ -654,8 +629,8 @@
         <translation>Croeso</translation>
     </message>
     <message>
-        <source>Particl.</source>
-        <translation>Particl.</translation>
+        <source>Particl</source>
+        <translation>Particl</translation>
     </message>
     <message>
         <source>Error</source>
@@ -1064,25 +1039,5 @@
     </context>
 <context>
     <name>bitcoin-core</name>
-<<<<<<< HEAD
-    <message>
-        <source>Particl Core</source>
-        <translation>Craidd Particl.</translation>
-    </message>
-    <message>
-        <source>Information</source>
-        <translation>Gwybodaeth</translation>
-    </message>
-    <message>
-        <source>Warning</source>
-        <translation>Rhybudd</translation>
-    </message>
-    <message>
-        <source>Error</source>
-        <translation>Gwall</translation>
-    </message>
-</context>
-=======
-    </context>
->>>>>>> a54e52b4
+    </context>
 </TS>