--- conflicted
+++ resolved
@@ -66,13 +66,8 @@
         <translation>Gavimo adresai</translation>
     </message>
     <message>
-<<<<<<< HEAD
         <source>These are your Ghost addresses for sending payments. Always check the amount and the receiving address before sending coins.</source>
         <translation>Tai yra jūsų Ghost adresai išeinantiems mokėjimams. Visada pasitikrinkite sumą ir gavėjo adresą prieš siunčiant lėšas.</translation>
-=======
-        <source>These are your Particl addresses for sending payments. Always check the amount and the receiving address before sending coins.</source>
-        <translation>Tai yra jūsų Particl adresai išeinantiems mokėjimams. Visada pasitikrinkite sumą ir gavėjo adresą prieš siunčiant lėšas.</translation>
->>>>>>> 8739b5cc
     </message>
     <message>
         <source>&amp;Copy Address</source>
@@ -169,13 +164,8 @@
         <translation>Patvirtinkite piniginės užšifravimą</translation>
     </message>
     <message>
-<<<<<<< HEAD
         <source>Warning: If you encrypt your wallet and lose your passphrase, you will &lt;b&gt;LOSE ALL OF YOUR GHOST&lt;/b&gt;!</source>
         <translation>Dėmesio: jei užšifruosite savo piniginę ir pamesite slaptafrazę, jūs&lt;b&gt;PRARASITE VISUS SAVO GHOSTUS&lt;/b&gt;!</translation>
-=======
-        <source>Warning: If you encrypt your wallet and lose your passphrase, you will &lt;b&gt;LOSE ALL OF YOUR PARTICL&lt;/b&gt;!</source>
-        <translation>Dėmesio: jei užšifruosite savo piniginę ir pamesite slaptafrazę, jūs&lt;b&gt;PRARASITE VISUS SAVO PARTICLUS&lt;/b&gt;!</translation>
->>>>>>> 8739b5cc
     </message>
     <message>
         <source>Are you sure you wish to encrypt your wallet?</source>
@@ -348,13 +338,8 @@
         <translation>Tarpinis serveris yra &lt;b&gt;įgalintas&lt;/b&gt;: %1</translation>
     </message>
     <message>
-<<<<<<< HEAD
         <source>Send coins to a Ghost address</source>
         <translation>Siųsti monetas Ghost adresui</translation>
-=======
-        <source>Send coins to a Particl address</source>
-        <translation>Siųsti monetas Particl adresui</translation>
->>>>>>> 8739b5cc
     </message>
     <message>
         <source>Backup wallet to another location</source>
@@ -389,21 +374,12 @@
         <translation>Užšifruoti privačius raktus, kurie priklauso jūsų piniginei</translation>
     </message>
     <message>
-<<<<<<< HEAD
         <source>Sign messages with your Ghost addresses to prove you own them</source>
         <translation>Pasirašydami žinutes su savo Ghost adresais įrodysite jog esate jų savininkas</translation>
     </message>
     <message>
         <source>Verify messages to ensure they were signed with specified Ghost addresses</source>
         <translation>Patikrinkite žinutę, jog įsitikintumėte, kad ją pasirašė nurodytas Ghost adresas</translation>
-=======
-        <source>Sign messages with your Particl addresses to prove you own them</source>
-        <translation>Pasirašydami žinutes su savo Particl adresais įrodysite jog esate jų savininkas</translation>
-    </message>
-    <message>
-        <source>Verify messages to ensure they were signed with specified Particl addresses</source>
-        <translation>Patikrinkite žinutę, jog įsitikintumėte, kad ją pasirašė nurodytas Particl adresas</translation>
->>>>>>> 8739b5cc
     </message>
     <message>
         <source>&amp;File</source>
@@ -422,13 +398,8 @@
         <translation>Kortelių įrankinė</translation>
     </message>
     <message>
-<<<<<<< HEAD
         <source>Request payments (generates QR codes and ghost: URIs)</source>
         <translation>Reikalauti mokėjimų (sukuria QR kodus ir ghost: URI)</translation>
-=======
-        <source>Request payments (generates QR codes and particl: URIs)</source>
-        <translation>Reikalauti mokėjimų (sukuria QR kodus ir particl: URI)</translation>
->>>>>>> 8739b5cc
     </message>
     <message>
         <source>Show the list of used sending addresses and labels</source>
@@ -443,13 +414,8 @@
         <translation>Komandinės eilutės parametrai</translation>
     </message>
     <message numerus="yes">
-<<<<<<< HEAD
         <source>%n active connection(s) to Ghost network</source>
         <translation><numerusform>%n Ghost tinklo aktyvus ryšys</numerusform><numerusform>%n Ghost tinklo aktyvūs ryšiai</numerusform><numerusform>%n Ghost tinklo aktyvūs ryšiai</numerusform><numerusform>%n Ghost tinklo aktyvūs ryšiai</numerusform></translation>
-=======
-        <source>%n active connection(s) to Particl network</source>
-        <translation><numerusform>%n Particl tinklo aktyvus ryšys</numerusform><numerusform>%n Particl tinklo aktyvūs ryšiai</numerusform><numerusform>%n Particl tinklo aktyvūs ryšiai</numerusform><numerusform>%n Particl tinklo aktyvūs ryšiai</numerusform></translation>
->>>>>>> 8739b5cc
     </message>
     <message>
         <source>Indexing blocks on disk...</source>
@@ -516,17 +482,12 @@
         <translation>Uždaryti Piniginę</translation>
     </message>
     <message>
-<<<<<<< HEAD
         <source>Close all wallets</source>
         <translation>Uždaryti visas pinigines</translation>
     </message>
     <message>
         <source>Show the %1 help message to get a list with possible Ghost command-line options</source>
         <translation>Rodyti %1 pagalbos žinutę su Ghost pasirinkimo komandomis</translation>
-=======
-        <source>Show the %1 help message to get a list with possible Particl command-line options</source>
-        <translation>Rodyti %1 pagalbos žinutę su Particl pasirinkimo komandomis</translation>
->>>>>>> 8739b5cc
     </message>
     <message>
         <source>default wallet</source>
@@ -881,13 +842,8 @@
         <translation>Keisti siuntimo adresą</translation>
     </message>
     <message>
-<<<<<<< HEAD
         <source>The entered address "%1" is not a valid Ghost address.</source>
         <translation>Įvestas adresas „%1“ nėra galiojantis Ghost adresas.</translation>
-=======
-        <source>The entered address "%1" is not a valid Particl address.</source>
-        <translation>Įvestas adresas „%1“ nėra galiojantis Particl adresas.</translation>
->>>>>>> 8739b5cc
     </message>
     <message>
         <source>Address "%1" already exists as a receiving address with label "%2" and so cannot be added as a sending address.</source>
@@ -979,13 +935,8 @@
         <translation>Naudoti kitą duomenų katalogą:</translation>
     </message>
     <message>
-<<<<<<< HEAD
         <source>Ghost</source>
         <translation>Ghost</translation>
-=======
-        <source>Particl</source>
-        <translation>Particl</translation>
->>>>>>> 8739b5cc
     </message>
     <message>
         <source>Discard blocks after verification, except most recent %1 GB (prune)</source>
@@ -1000,13 +951,8 @@
         <translation>Šiame kataloge bus saugoma maždaug apie %1 GB duomenų.</translation>
     </message>
     <message>
-<<<<<<< HEAD
         <source>%1 will download and store a copy of the Ghost block chain.</source>
         <translation>%1 bus atsisiųsta ir išsaugota Ghost blokų grandinės kopiją.</translation>
-=======
-        <source>%1 will download and store a copy of the Particl block chain.</source>
-        <translation>%1 bus atsisiųsta ir išsaugota Particl blokų grandinės kopiją.</translation>
->>>>>>> 8739b5cc
     </message>
     <message>
         <source>The wallet will also be stored in this directory.</source>
@@ -1036,21 +982,12 @@
         <translation>Forma</translation>
     </message>
     <message>
-<<<<<<< HEAD
         <source>Recent transactions may not yet be visible, and therefore your wallet's balance might be incorrect. This information will be correct once your wallet has finished synchronizing with the ghost network, as detailed below.</source>
         <translation>Naujausi sandoriai gali būti dar nematomi, todėl jūsų piniginės likutis gali būti neteisingas. Ši informacija bus teisinga, kai jūsų piniginė bus baigta sinchronizuoti su ghost tinklu, kaip nurodyta žemiau.</translation>
     </message>
     <message>
         <source>Attempting to spend ghost that are affected by not-yet-displayed transactions will not be accepted by the network.</source>
         <translation>Tinklas nepriims bandymų išleisti ghostus, kurie yra vis dar nematomi.</translation>
-=======
-        <source>Recent transactions may not yet be visible, and therefore your wallet's balance might be incorrect. This information will be correct once your wallet has finished synchronizing with the particl network, as detailed below.</source>
-        <translation>Naujausi sandoriai gali būti dar nematomi, todėl jūsų piniginės likutis gali būti neteisingas. Ši informacija bus teisinga, kai jūsų piniginė bus baigta sinchronizuoti su particl tinklu, kaip nurodyta žemiau.</translation>
-    </message>
-    <message>
-        <source>Attempting to spend particl that are affected by not-yet-displayed transactions will not be accepted by the network.</source>
-        <translation>Tinklas nepriims bandymų išleisti particlus, kurie yra vis dar nematomi.</translation>
->>>>>>> 8739b5cc
     </message>
     <message>
         <source>Number of blocks left</source>
@@ -1230,13 +1167,8 @@
         <translation>&amp;Išleiskite nepatvirtintus pakeitimus</translation>
     </message>
     <message>
-<<<<<<< HEAD
         <source>Automatically open the Ghost client port on the router. This only works when your router supports UPnP and it is enabled.</source>
         <translation>Automatiškai atidaryti Ghost kliento prievadą maršrutizatoriuje. Tai veikia tik tada, kai jūsų maršrutizatorius palaiko UPnP ir ji įjungta.</translation>
-=======
-        <source>Automatically open the Particl client port on the router. This only works when your router supports UPnP and it is enabled.</source>
-        <translation>Automatiškai atidaryti Particl kliento prievadą maršrutizatoriuje. Tai veikia tik tada, kai jūsų maršrutizatorius palaiko UPnP ir ji įjungta.</translation>
->>>>>>> 8739b5cc
     </message>
     <message>
         <source>Map port using &amp;UPnP</source>
@@ -1251,13 +1183,8 @@
         <translation>Leisti gaunamu&amp;s ryšius</translation>
     </message>
     <message>
-<<<<<<< HEAD
         <source>Connect to the Ghost network through a SOCKS5 proxy.</source>
         <translation>Prisijunkite prie „Ghost“ tinklo per SOCKS5 proxy.</translation>
-=======
-        <source>Connect to the Particl network through a SOCKS5 proxy.</source>
-        <translation>Prisijunkite prie „Particl“ tinklo per SOCKS5 proxy.</translation>
->>>>>>> 8739b5cc
     </message>
     <message>
         <source>&amp;Connect through SOCKS5 proxy (default proxy):</source>
@@ -1399,13 +1326,8 @@
         <translation>Forma</translation>
     </message>
     <message>
-<<<<<<< HEAD
         <source>The displayed information may be out of date. Your wallet automatically synchronizes with the Ghost network after a connection is established, but this process has not completed yet.</source>
         <translation>Rodoma informacija gali būti pasenusi. Piniginė automatiškai sinchronizuojasi su „Ghost“ tinklu po ryšio užmezgimo, tačiau šis procesas dar nebaigtas.</translation>
-=======
-        <source>The displayed information may be out of date. Your wallet automatically synchronizes with the Particl network after a connection is established, but this process has not completed yet.</source>
-        <translation>Rodoma informacija gali būti pasenusi. Piniginė automatiškai sinchronizuojasi su „Particl“ tinklu po ryšio užmezgimo, tačiau šis procesas dar nebaigtas.</translation>
->>>>>>> 8739b5cc
     </message>
     <message>
         <source>Watch-only:</source>
@@ -1498,39 +1420,24 @@
         <translation>Mokėjimo užklausos klaida</translation>
     </message>
     <message>
-<<<<<<< HEAD
         <source>Cannot start ghost: click-to-pay handler</source>
         <translation>Negalima paleisti ghost: paspauskite sumokėti tvarkytojui</translation>
-=======
-        <source>Cannot start particl: click-to-pay handler</source>
-        <translation>Negalima paleisti particl: paspauskite sumokėti tvarkytojui</translation>
->>>>>>> 8739b5cc
     </message>
     <message>
         <source>URI handling</source>
         <translation>URI tvarkymas</translation>
     </message>
     <message>
-<<<<<<< HEAD
         <source>'ghost://' is not a valid URI. Use 'ghost:' instead.</source>
         <translation>„ghost: //“ nėra galiojantis URI. Vietoj to naudokite „ghost:“.</translation>
-=======
-        <source>'particl://' is not a valid URI. Use 'particl:' instead.</source>
-        <translation>„particl: //“ nėra galiojantis URI. Vietoj to naudokite „particl:“.</translation>
->>>>>>> 8739b5cc
     </message>
     <message>
         <source>Invalid payment address %1</source>
         <translation>Neteisingas mokėjimo adresas %1</translation>
     </message>
     <message>
-<<<<<<< HEAD
         <source>URI cannot be parsed! This can be caused by an invalid Ghost address or malformed URI parameters.</source>
         <translation>URI negalima perskaityti! Tai gali sukelti negaliojantys „Ghost“ adresas arba netinkami URI parametrai.</translation>
-=======
-        <source>URI cannot be parsed! This can be caused by an invalid Particl address or malformed URI parameters.</source>
-        <translation>URI negalima perskaityti! Tai gali sukelti negaliojantys „Particl“ adresas arba netinkami URI parametrai.</translation>
->>>>>>> 8739b5cc
     </message>
     <message>
         <source>Payment request file handling</source>
@@ -1571,13 +1478,8 @@
         <translation>Suma</translation>
     </message>
     <message>
-<<<<<<< HEAD
         <source>Enter a Ghost address (e.g. %1)</source>
         <translation>Įveskite Ghost adresą (pvz., %1)</translation>
-=======
-        <source>Enter a Particl address (e.g. %1)</source>
-        <translation>Įveskite Particl adresą (pvz., %1)</translation>
->>>>>>> 8739b5cc
     </message>
     <message>
         <source>%1 d</source>
@@ -2017,13 +1919,8 @@
         <translation>Žinutė:</translation>
     </message>
     <message>
-<<<<<<< HEAD
         <source>An optional message to attach to the payment request, which will be displayed when the request is opened. Note: The message will not be sent with the payment over the Ghost network.</source>
         <translation>Neprivalomas pranešimas, pridedamas prie mokėjimo prašymo, kuris bus rodomas atidarius užklausą. Pastaba: pranešimas nebus išsiųstas su mokėjimu per „Ghost“ tinklą.</translation>
-=======
-        <source>An optional message to attach to the payment request, which will be displayed when the request is opened. Note: The message will not be sent with the payment over the Particl network.</source>
-        <translation>Neprivalomas pranešimas, pridedamas prie mokėjimo prašymo, kuris bus rodomas atidarius užklausą. Pastaba: pranešimas nebus išsiųstas su mokėjimu per „Particl“ tinklą.</translation>
->>>>>>> 8739b5cc
     </message>
     <message>
         <source>An optional label to associate with the new receiving address.</source>
@@ -2279,13 +2176,8 @@
         <translation>Dulkės:</translation>
     </message>
     <message>
-<<<<<<< HEAD
         <source>When there is less transaction volume than space in the blocks, miners as well as relaying nodes may enforce a minimum fee. Paying only this minimum fee is just fine, but be aware that this can result in a never confirming transaction once there is more demand for ghost transactions than the network can process.</source>
         <translation>Kai sandorių apimtis yra mažesnė nei erdvės blokuose, kasėjai ir perduodantys mazgai gali užtikrinti minimalų mokestį. Mokėti tik šį minimalų mokestį yra galima, tačiau atkreipkite dėmesį, kad dėl to gali atsirasti niekada nepatvirtinamas sandoris, kai bus daugiau paklausos ghost operacijoms, nei tinklas gali apdoroti.</translation>
-=======
-        <source>When there is less transaction volume than space in the blocks, miners as well as relaying nodes may enforce a minimum fee. Paying only this minimum fee is just fine, but be aware that this can result in a never confirming transaction once there is more demand for particl transactions than the network can process.</source>
-        <translation>Kai sandorių apimtis yra mažesnė nei erdvės blokuose, kasėjai ir perduodantys mazgai gali užtikrinti minimalų mokestį. Mokėti tik šį minimalų mokestį yra galima, tačiau atkreipkite dėmesį, kad dėl to gali atsirasti niekada nepatvirtinamas sandoris, kai bus daugiau paklausos particl operacijoms, nei tinklas gali apdoroti.</translation>
->>>>>>> 8739b5cc
     </message>
     <message>
         <source>A too low fee might result in a never confirming transaction (read the tooltip)</source>
@@ -2432,13 +2324,8 @@
         <translation><numerusform>Apskaičiuota, kad bus pradėtas patvirtinimas per %n bloką.</numerusform><numerusform>Apskaičiuota, kad bus pradėtas patvirtinimas per %n blokus.</numerusform><numerusform>Apskaičiuota, kad bus pradėtas patvirtinimas per %n blokus.</numerusform><numerusform>Apskaičiuota, kad bus pradėtas patvirtinimas per %n blokus.</numerusform></translation>
     </message>
     <message>
-<<<<<<< HEAD
         <source>Warning: Invalid Ghost address</source>
         <translation>Įspėjimas: neteisingas Ghost adresas</translation>
-=======
-        <source>Warning: Invalid Particl address</source>
-        <translation>Įspėjimas: neteisingas Particl adresas</translation>
->>>>>>> 8739b5cc
     </message>
     <message>
         <source>Warning: Unknown change address</source>
@@ -2476,13 +2363,8 @@
         <translation>Pasirinkite anksčiau naudojamą adresą</translation>
     </message>
     <message>
-<<<<<<< HEAD
         <source>The Ghost address to send the payment to</source>
         <translation>Ghost adresas, į kurį siunčiamas mokėjimas</translation>
-=======
-        <source>The Particl address to send the payment to</source>
-        <translation>Particl adresas, į kurį siunčiamas mokėjimas</translation>
->>>>>>> 8739b5cc
     </message>
     <message>
         <source>Alt+A</source>
@@ -2501,13 +2383,8 @@
         <translation>Pašalinti šį įrašą</translation>
     </message>
     <message>
-<<<<<<< HEAD
         <source>The fee will be deducted from the amount being sent. The recipient will receive less ghost than you enter in the amount field. If multiple recipients are selected, the fee is split equally.</source>
         <translation>Mokestis bus atimamas iš siunčiamos sumos. Gavėjas gaus mažiau ghostų nei įvesite sumos lauke. Jei pasirenkami keli gavėjai, mokestis padalijamas lygiai.</translation>
-=======
-        <source>The fee will be deducted from the amount being sent. The recipient will receive less particl than you enter in the amount field. If multiple recipients are selected, the fee is split equally.</source>
-        <translation>Mokestis bus atimamas iš siunčiamos sumos. Gavėjas gaus mažiau particlų nei įvesite sumos lauke. Jei pasirenkami keli gavėjai, mokestis padalijamas lygiai.</translation>
->>>>>>> 8739b5cc
     </message>
     <message>
         <source>S&amp;ubtract fee from amount</source>
@@ -2534,13 +2411,8 @@
         <translation>Įveskite šio adreso etiketę, kad ją pridėtumėte prie naudojamų adresų sąrašo</translation>
     </message>
     <message>
-<<<<<<< HEAD
         <source>A message that was attached to the ghost: URI which will be stored with the transaction for your reference. Note: This message will not be sent over the Ghost network.</source>
         <translation>Pranešimas, kuris buvo pridėtas prie ghost: URI, kuris bus saugomas kartu su sandoriu jūsų nuoroda. Pastaba: šis pranešimas nebus išsiųstas per „Ghost“ tinklą.</translation>
-=======
-        <source>A message that was attached to the particl: URI which will be stored with the transaction for your reference. Note: This message will not be sent over the Particl network.</source>
-        <translation>Pranešimas, kuris buvo pridėtas prie particl: URI, kuris bus saugomas kartu su sandoriu jūsų nuoroda. Pastaba: šis pranešimas nebus išsiųstas per „Particl“ tinklą.</translation>
->>>>>>> 8739b5cc
     </message>
     <message>
         <source>Pay To:</source>
@@ -2573,13 +2445,8 @@
         <translation>&amp;Pasirašyti žinutę</translation>
     </message>
     <message>
-<<<<<<< HEAD
         <source>The Ghost address to sign the message with</source>
         <translation>Ghost adresas, kuriuo bus pasirašytas pranešimas su</translation>
-=======
-        <source>The Particl address to sign the message with</source>
-        <translation>Particl adresas, kuriuo bus pasirašytas pranešimas su</translation>
->>>>>>> 8739b5cc
     </message>
     <message>
         <source>Choose previously used address</source>
@@ -2610,11 +2477,7 @@
         <translation>Nukopijuokite dabartinį parašą į sistemos iškarpinę</translation>
     </message>
     <message>
-<<<<<<< HEAD
         <source>Sign the message to prove you own this Ghost address</source>
-=======
-        <source>Sign the message to prove you own this Particl address</source>
->>>>>>> 8739b5cc
         <translation>Registruotis žinute įrodymuii, kad turite šį adresą</translation>
     </message>
     <message>
@@ -2634,21 +2497,12 @@
         <translation>&amp;Patikrinti žinutę</translation>
     </message>
     <message>
-<<<<<<< HEAD
         <source>The Ghost address the message was signed with</source>
         <translation>Ghost adresas, kuriuo buvo pasirašytas pranešimas</translation>
     </message>
     <message>
         <source>Verify the message to ensure it was signed with the specified Ghost address</source>
         <translation>Patikrinkite žinutę, jog įsitikintumėte, kad ją pasirašė nurodytas Ghost adresas</translation>
-=======
-        <source>The Particl address the message was signed with</source>
-        <translation>Particl adresas, kuriuo buvo pasirašytas pranešimas</translation>
-    </message>
-    <message>
-        <source>Verify the message to ensure it was signed with the specified Particl address</source>
-        <translation>Patikrinkite žinutę, jog įsitikintumėte, kad ją pasirašė nurodytas Particl adresas</translation>
->>>>>>> 8739b5cc
     </message>
     <message>
         <source>Verify &amp;Message</source>
