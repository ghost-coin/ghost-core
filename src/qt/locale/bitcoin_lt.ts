--- conflicted
+++ resolved
@@ -164,8 +164,8 @@
         <translation>Patvirtinkite piniginės užšifravimą</translation>
     </message>
     <message>
-        <source>Warning: If you encrypt your wallet and lose your passphrase, you will &lt;b&gt;LOSE ALL OF YOUR PARTICL&lt;/b&gt;!</source>
-        <translation>Dėmesio: jei užšifruosite savo piniginę ir pamesite slaptafrazę, jūs&lt;b&gt;PRARASITE VISUS SAVO PARTICLUS&lt;/b&gt;!</translation>
+        <source>Warning: If you encrypt your wallet and lose your passphrase, you will &lt;b&gt;LOSE ALL OF YOUR GHOST&lt;/b&gt;!</source>
+        <translation>Dėmesio: jei užšifruosite savo piniginę ir pamesite slaptafrazę, jūs&lt;b&gt;PRARASITE VISUS SAVO GHOSTUS&lt;/b&gt;!</translation>
     </message>
     <message>
         <source>Are you sure you wish to encrypt your wallet?</source>
@@ -482,17 +482,12 @@
         <translation>Uždaryti Piniginę</translation>
     </message>
     <message>
-<<<<<<< HEAD
+        <source>Close all wallets</source>
+        <translation>Uždaryti visas pinigines</translation>
+    </message>
+    <message>
         <source>Show the %1 help message to get a list with possible Ghost command-line options</source>
         <translation>Rodyti %1 pagalbos žinutę su Ghost pasirinkimo komandomis</translation>
-=======
-        <source>Close all wallets</source>
-        <translation>Uždaryti visas pinigines</translation>
-    </message>
-    <message>
-        <source>Show the %1 help message to get a list with possible Particl command-line options</source>
-        <translation>Rodyti %1 pagalbos žinutę su Particl pasirinkimo komandomis</translation>
->>>>>>> 239a8573
     </message>
     <message>
         <source>default wallet</source>
@@ -992,7 +987,7 @@
     </message>
     <message>
         <source>Attempting to spend ghost that are affected by not-yet-displayed transactions will not be accepted by the network.</source>
-        <translation>Tinklas nepriims bandymų išleisti particlus, kurie yra vis dar nematomi.</translation>
+        <translation>Tinklas nepriims bandymų išleisti ghostus, kurie yra vis dar nematomi.</translation>
     </message>
     <message>
         <source>Number of blocks left</source>
@@ -2389,7 +2384,7 @@
     </message>
     <message>
         <source>The fee will be deducted from the amount being sent. The recipient will receive less ghost than you enter in the amount field. If multiple recipients are selected, the fee is split equally.</source>
-        <translation>Mokestis bus atimamas iš siunčiamos sumos. Gavėjas gaus mažiau particlų nei įvesite sumos lauke. Jei pasirenkami keli gavėjai, mokestis padalijamas lygiai.</translation>
+        <translation>Mokestis bus atimamas iš siunčiamos sumos. Gavėjas gaus mažiau ghostų nei įvesite sumos lauke. Jei pasirenkami keli gavėjai, mokestis padalijamas lygiai.</translation>
     </message>
     <message>
         <source>S&amp;ubtract fee from amount</source>
