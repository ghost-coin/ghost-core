<TS language="lv_LV" version="2.1">
<context>
    <name>AddressBookPage</name>
    <message>
        <source>Create a new address</source>
        <translation>Izveidot jaunu adresi</translation>
    </message>
    <message>
        <source>&amp;New</source>
        <translation>&amp;Jauns</translation>
    </message>
    <message>
        <source>Copy the currently selected address to the system clipboard</source>
        <translation>Kopēt iezīmēto adresi uz starpliktuvi</translation>
    </message>
    <message>
        <source>&amp;Copy</source>
        <translation>&amp;Kopēt</translation>
    </message>
    <message>
        <source>C&amp;lose</source>
        <translation>&amp;Aizvērt</translation>
    </message>
    <message>
        <source>Delete the currently selected address from the list</source>
        <translation>Izdzēst iezīmētās adreses no saraksta</translation>
    </message>
    <message>
        <source>Enter address or label to search</source>
        <translation>Ierakstiet meklējamo nosaukumu vai adresi</translation>
    </message>
    <message>
        <source>Export the data in the current tab to a file</source>
        <translation>Datus no tekošā ieliktņa eksportēt uz failu</translation>
    </message>
    <message>
        <source>&amp;Export</source>
        <translation>&amp;Eksportēt</translation>
    </message>
    <message>
        <source>&amp;Delete</source>
        <translation>&amp;Dzēst</translation>
    </message>
    <message>
        <source>Choose the address to send coins to</source>
        <translation>Izvēlies adresi uz kuru sūtīt bitcoins</translation>
    </message>
    <message>
        <source>Choose the address to receive coins with</source>
        <translation>Izvēlies adresi ar kuru saņemt bitcoins</translation>
    </message>
    <message>
        <source>&amp;Copy Address</source>
        <translation>&amp;Kopēt adresi</translation>
    </message>
    <message>
        <source>Copy &amp;Label</source>
        <translation>Kopēt &amp;Marķējumu</translation>
    </message>
    <message>
        <source>&amp;Edit</source>
        <translation>&amp;Rediģēt</translation>
    </message>
    <message>
        <source>Export Address List</source>
        <translation>Eksportēt Adrešu Sarakstu</translation>
    </message>
    <message>
        <source>Exporting Failed</source>
        <translation>Eksportēšana Neizdevās</translation>
    </message>
    </context>
<context>
    <name>AddressTableModel</name>
    <message>
        <source>Label</source>
        <translation>Nosaukums</translation>
    </message>
    <message>
        <source>Address</source>
        <translation>Adrese</translation>
    </message>
    <message>
        <source>(no label)</source>
        <translation>(bez nosaukuma)</translation>
    </message>
</context>
<context>
    <name>AskPassphraseDialog</name>
    <message>
        <source>Passphrase Dialog</source>
        <translation>Paroles dialogs</translation>
    </message>
    <message>
        <source>Enter passphrase</source>
        <translation>Ierakstiet paroli</translation>
    </message>
    <message>
        <source>New passphrase</source>
        <translation>Jauna parole</translation>
    </message>
    <message>
        <source>Repeat new passphrase</source>
        <translation>Jaunā parole vēlreiz</translation>
    </message>
    <message>
        <source>Show password</source>
        <translation>Rādīt paroli</translation>
    </message>
    <message>
        <source>Encrypt wallet</source>
        <translation>Šifrēt maciņu</translation>
    </message>
    <message>
        <source>Unlock wallet</source>
        <translation>Atslēgt maciņu</translation>
    </message>
    <message>
        <source>Decrypt wallet</source>
        <translation>Atšifrēt maciņu</translation>
    </message>
    <message>
        <source>Confirm wallet encryption</source>
        <translation>Apstiprināt maciņa šifrēšanu</translation>
    </message>
    <message>
        <source>Are you sure you wish to encrypt your wallet?</source>
        <translation>Vai tu tiešām vēlies šifrēt savu maciņu?</translation>
    </message>
    <message>
        <source>Wallet encryption failed</source>
        <translation>Maciņa šifrēšana neizdevās</translation>
    </message>
    </context>
<context>
    <name>BanTableModel</name>
    </context>
<context>
    <name>BitcoinGUI</name>
    <message>
        <source>Sign &amp;message...</source>
        <translation>Parakstīt &amp;ziņojumu...</translation>
    </message>
    <message>
        <source>Synchronizing with network...</source>
        <translation>Sinhronizācija ar tīklu...</translation>
    </message>
    <message>
        <source>&amp;Overview</source>
        <translation>&amp;Pārskats</translation>
    </message>
    <message>
        <source>Node</source>
        <translation>Node</translation>
    </message>
    <message>
        <source>Show general overview of wallet</source>
        <translation>Rādīt vispārēju maciņa pārskatu</translation>
    </message>
    <message>
        <source>&amp;Transactions</source>
        <translation>&amp;Transakcijas</translation>
    </message>
    <message>
        <source>Browse transaction history</source>
        <translation>Skatīt transakciju vēsturi</translation>
    </message>
    <message>
        <source>E&amp;xit</source>
        <translation>&amp;Iziet</translation>
    </message>
    <message>
        <source>Quit application</source>
        <translation>Aizvērt programmu</translation>
    </message>
    <message>
        <source>About &amp;Qt</source>
        <translation>Par &amp;Qt</translation>
    </message>
    <message>
        <source>Show information about Qt</source>
        <translation>Parādīt informāciju par Qt</translation>
    </message>
    <message>
        <source>&amp;Options...</source>
        <translation>&amp;Iespējas...</translation>
    </message>
    <message>
        <source>&amp;Encrypt Wallet...</source>
        <translation>Šifrēt &amp;maciņu...</translation>
    </message>
    <message>
        <source>&amp;Backup Wallet...</source>
        <translation>&amp;Maciņa Rezerves Kopija...</translation>
    </message>
    <message>
        <source>&amp;Change Passphrase...</source>
        <translation>Mainīt &amp;Paroli...</translation>
    </message>
    <message>
        <source>&amp;Sending addresses...</source>
        <translation>&amp;Sūtīšanas adreses...</translation>
    </message>
    <message>
        <source>&amp;Receiving addresses...</source>
        <translation>Saņemšanas &amp;adreses...</translation>
    </message>
    <message>
        <source>Open &amp;URI...</source>
        <translation>Atvērt &amp;URI...</translation>
    </message>
    <message>
        <source>Reindexing blocks on disk...</source>
        <translation>Bloku reindeksēšana no diska...</translation>
    </message>
    <message>
        <source>Send coins to a Particl address</source>
        <translation>Nosūtīt bitkoinus uz Particl adresi</translation>
    </message>
    <message>
        <source>Backup wallet to another location</source>
        <translation>Izveidot maciņa rezerves kopiju citur</translation>
    </message>
    <message>
        <source>Change the passphrase used for wallet encryption</source>
        <translation>Mainīt maciņa šifrēšanas paroli</translation>
    </message>
    <message>
        <source>&amp;Debug window</source>
        <translation>&amp;Atkļūdošanas logs</translation>
    </message>
    <message>
        <source>Open debugging and diagnostic console</source>
        <translation>Atvērt atkļūdošanas un diagnostikas konsoli</translation>
    </message>
    <message>
        <source>&amp;Verify message...</source>
        <translation>&amp;Pārbaudīt ziņojumu...</translation>
    </message>
    <message>
        <source>Particl</source>
        <translation>Particl</translation>
    </message>
    <message>
        <source>Wallet</source>
        <translation>Maciņš</translation>
    </message>
    <message>
        <source>&amp;Send</source>
        <translation>&amp;Sūtīt</translation>
    </message>
    <message>
        <source>&amp;Receive</source>
        <translation>&amp;Saņemt</translation>
    </message>
    <message>
        <source>&amp;Show / Hide</source>
        <translation>&amp;Rādīt / Paslēpt</translation>
    </message>
    <message>
        <source>Show or hide the main Window</source>
        <translation>Parādīt vai paslēpt galveno Logu</translation>
    </message>
    <message>
        <source>Encrypt the private keys that belong to your wallet</source>
        <translation>Šifrēt privātās atslēgas kuras pieder tavam maciņam</translation>
    </message>
    <message>
        <source>Sign messages with your Particl addresses to prove you own them</source>
        <translation>Parakstīt ziņojumus ar savām Particl adresēm lai pierādītu ka tās pieder tev</translation>
    </message>
    <message>
        <source>Verify messages to ensure they were signed with specified Particl addresses</source>
        <translation>Pārbaudīt ziņojumus lai pārliecinātos, ka tie tika parakstīti ar norādītajām Particl adresēm</translation>
    </message>
    <message>
        <source>&amp;File</source>
        <translation>&amp;Fails</translation>
    </message>
    <message>
        <source>&amp;Settings</source>
        <translation>&amp;Uzstādījumi</translation>
    </message>
    <message>
        <source>&amp;Help</source>
        <translation>&amp;Palīdzība</translation>
    </message>
    <message>
        <source>Tabs toolbar</source>
        <translation>Ciļņu rīkjosla</translation>
    </message>
    <message>
        <source>Request payments (generates QR codes and bitcoin: URIs)</source>
        <translation>Pieprasīt maksājumus (izveido QR kodu un bitcoin: URIs)</translation>
    </message>
    <message>
        <source>Open a bitcoin: URI or payment request</source>
        <translation>Atvērt bitcoin URI vai maksājuma pieprasījumu</translation>
    </message>
    <message>
        <source>&amp;Command-line options</source>
        <translation>&amp;Komandrindas iespējas</translation>
    </message>
    <message>
        <source>%1 behind</source>
        <translation>%1 aizmugurē</translation>
    </message>
    <message>
        <source>Transactions after this will not yet be visible.</source>
        <translation>Transakcijas pēc šī vel nebūs redzamas</translation>
    </message>
    <message>
        <source>Error</source>
        <translation>Kļūda</translation>
    </message>
    <message>
        <source>Warning</source>
        <translation>Brīdinājums</translation>
    </message>
    <message>
        <source>Information</source>
        <translation>Informācija</translation>
    </message>
    <message>
        <source>Up to date</source>
        <translation>Sinhronizēts</translation>
    </message>
    <message>
        <source>Catching up...</source>
        <translation>Sinhronizējos...</translation>
    </message>
    <message>
        <source>Sent transaction</source>
        <translation>Transakcija nosūtīta</translation>
    </message>
    <message>
        <source>Incoming transaction</source>
        <translation>Ienākoša transakcija</translation>
    </message>
    <message>
        <source>Wallet is &lt;b&gt;encrypted&lt;/b&gt; and currently &lt;b&gt;unlocked&lt;/b&gt;</source>
        <translation>Maciņš ir &lt;b&gt;šifrēts&lt;/b&gt; un pašlaik &lt;b&gt;atslēgts&lt;/b&gt;</translation>
    </message>
    <message>
        <source>Wallet is &lt;b&gt;encrypted&lt;/b&gt; and currently &lt;b&gt;locked&lt;/b&gt;</source>
        <translation>Maciņš ir &lt;b&gt;šifrēts&lt;/b&gt; un pašlaik &lt;b&gt;slēgts&lt;/b&gt;</translation>
    </message>
    </context>
<context>
    <name>CoinControlDialog</name>
    <message>
        <source>Quantity:</source>
        <translation>Daudzums:</translation>
    </message>
    <message>
        <source>Bytes:</source>
        <translation>Baiti:</translation>
    </message>
    <message>
        <source>Amount:</source>
        <translation>Daudzums:</translation>
    </message>
    <message>
        <source>Fee:</source>
        <translation>Maksa:</translation>
    </message>
    <message>
        <source>After Fee:</source>
        <translation>Pēc Maksas:</translation>
    </message>
    <message>
        <source>Change:</source>
        <translation>Atlikums:</translation>
    </message>
    <message>
        <source>(un)select all</source>
        <translation>iezīmēt visus</translation>
    </message>
    <message>
        <source>Tree mode</source>
        <translation>Koka režīms</translation>
    </message>
    <message>
        <source>List mode</source>
        <translation>Saraksta režīms</translation>
    </message>
    <message>
        <source>Amount</source>
        <translation>Daudzums</translation>
    </message>
    <message>
        <source>Date</source>
        <translation>Datums</translation>
    </message>
    <message>
        <source>Confirmations</source>
        <translation>Apstiprinājumi</translation>
    </message>
    <message>
        <source>Confirmed</source>
        <translation>Apstiprināts</translation>
    </message>
    <message>
        <source>(no label)</source>
        <translation>(bez nosaukuma)</translation>
    </message>
    </context>
<context>
    <name>EditAddressDialog</name>
    <message>
        <source>Edit Address</source>
        <translation>Mainīt adrese</translation>
    </message>
    <message>
        <source>&amp;Label</source>
        <translation>&amp;Nosaukums</translation>
    </message>
    <message>
        <source>&amp;Address</source>
        <translation>&amp;Adrese</translation>
    </message>
    </context>
<context>
    <name>FreespaceChecker</name>
    <message>
        <source>A new data directory will be created.</source>
        <translation>Tiks izveidota jauna datu mape.</translation>
    </message>
    <message>
        <source>name</source>
        <translation>vārds</translation>
    </message>
    <message>
        <source>Path already exists, and is not a directory.</source>
        <translation>Šāds ceļš jau pastāv un tā nav mape.</translation>
    </message>
    <message>
        <source>Cannot create data directory here.</source>
        <translation>Šeit nevar izveidot datu mapi.</translation>
    </message>
</context>
<context>
    <name>HelpMessageDialog</name>
    <message>
        <source>version</source>
        <translation>versija</translation>
    </message>
    <message>
        <source>(%1-bit)</source>
        <translation>(%1-biti)</translation>
    </message>
    <message>
        <source>Command-line options</source>
        <translation>Komandrindas iespējas</translation>
    </message>
</context>
<context>
    <name>Intro</name>
    <message>
        <source>Welcome</source>
        <translation>Sveiciens</translation>
    </message>
    <message>
        <source>Use the default data directory</source>
        <translation>Izmantot noklusēto datu mapi</translation>
    </message>
    <message>
        <source>Use a custom data directory:</source>
        <translation>Izmantot pielāgotu datu mapi:</translation>
    </message>
    <message>
        <source>Bitcoin</source>
        <translation>Bitcoin</translation>
    </message>
    <message>
        <source>Error</source>
        <translation>Kļūda</translation>
    </message>
    </context>
<context>
    <name>ModalOverlay</name>
    <message>
        <source>Form</source>
        <translation>Forma</translation>
    </message>
    <message>
        <source>Last block time</source>
        <translation>Pēdējā bloka laiks</translation>
    </message>
    </context>
<context>
    <name>OpenURIDialog</name>
    <message>
        <source>Open URI</source>
        <translation>Atvērt URI</translation>
    </message>
    <message>
        <source>Open payment request from URI or file</source>
        <translation>Atvērt maksājuma pieprasījumu no URI vai datnes</translation>
    </message>
    <message>
        <source>URI:</source>
        <translation>URI:</translation>
    </message>
    <message>
        <source>Select payment request file</source>
        <translation>Izvēlies maksājuma pieprasījuma datni</translation>
    </message>
    </context>
<context>
    <name>OptionsDialog</name>
    <message>
        <source>Options</source>
        <translation>Iespējas</translation>
    </message>
    <message>
        <source>&amp;Main</source>
        <translation>&amp;Galvenais</translation>
    </message>
    <message>
        <source>Size of &amp;database cache</source>
        <translation>&amp;Datubāzes kešatmiņas izmērs</translation>
    </message>
    <message>
        <source>MB</source>
        <translation>MB</translation>
    </message>
    <message>
        <source>Number of script &amp;verification threads</source>
        <translation>Skriptu &amp;pārbaudes pavedienu skaits</translation>
    </message>
    <message>
        <source>IP address of the proxy (e.g. IPv4: 127.0.0.1 / IPv6: ::1)</source>
        <translation>Starpniekservera IP adrese (piem. IPv4: 127.0.0.1 / IPv6: ::1)</translation>
    </message>
    <message>
        <source>Minimize instead of exit the application when the window is closed. When this option is enabled, the application will be closed only after selecting Exit in the menu.</source>
        <translation>Minimizēt nevis aizvērt aplikāciju, kad logs tiek aizvērts. Kad šī iespēja ir ieslēgta, aplikācija tiks aizvērta, izvēloties Aizvērt izvēlnē.</translation>
    </message>
    <message>
        <source>Active command-line options that override above options:</source>
        <translation>Aktīvās komandrindas opcijas, kuras pārspēko šos iestatījumus:</translation>
    </message>
    <message>
        <source>Reset all client options to default.</source>
        <translation>Atiestatīt visus klienta iestatījumus uz noklusējumu.</translation>
    </message>
    <message>
        <source>&amp;Reset Options</source>
        <translation>&amp;Atiestatīt Iestatījumus.</translation>
    </message>
    <message>
        <source>&amp;Network</source>
        <translation>&amp;Tīkls</translation>
    </message>
    <message>
        <source>W&amp;allet</source>
        <translation>&amp;Maciņš</translation>
    </message>
    <message>
        <source>Expert</source>
        <translation>Eksperts</translation>
    </message>
    <message>
        <source>Enable coin &amp;control features</source>
        <translation>Ieslēgt bitcoin &amp;kontroles funkcijas</translation>
    </message>
    <message>
        <source>&amp;Spend unconfirmed change</source>
        <translation>&amp;Tērēt neapstiprinātu atlikumu</translation>
    </message>
    <message>
        <source>Automatically open the Particl client port on the router. This only works when your router supports UPnP and it is enabled.</source>
        <translation>Uz rūtera automātiski atvērt Particl klienta portu. Tas strādā tikai tad, ja rūteris atbalsta UPnP un tas ir ieslēgts.</translation>
    </message>
    <message>
        <source>Map port using &amp;UPnP</source>
        <translation>Kartēt portu, izmantojot &amp;UPnP</translation>
    </message>
    <message>
        <source>Proxy &amp;IP:</source>
        <translation>Starpniekservera &amp;IP:</translation>
    </message>
    <message>
        <source>&amp;Port:</source>
        <translation>&amp;Ports:</translation>
    </message>
    <message>
        <source>Port of the proxy (e.g. 9050)</source>
        <translation>Starpniekservera ports (piem. 9050)</translation>
    </message>
    <message>
        <source>&amp;Window</source>
        <translation>&amp;Logs</translation>
    </message>
    <message>
        <source>Show only a tray icon after minimizing the window.</source>
        <translation>Pēc loga minimizācijas rādīt tikai ikonu sistēmas teknē.</translation>
    </message>
    <message>
        <source>&amp;Minimize to the tray instead of the taskbar</source>
        <translation>&amp;Minimizēt uz sistēmas tekni, nevis rīkjoslu</translation>
    </message>
    <message>
        <source>M&amp;inimize on close</source>
        <translation>M&amp;inimizēt aizverot</translation>
    </message>
    <message>
        <source>&amp;Display</source>
        <translation>&amp;Izskats</translation>
    </message>
    <message>
        <source>User Interface &amp;language:</source>
        <translation>Lietotāja interfeiss un &amp;valoda:</translation>
    </message>
    <message>
        <source>&amp;Unit to show amounts in:</source>
        <translation>&amp;Vienības, kurās attēlot daudzumus:</translation>
    </message>
    <message>
        <source>Choose the default subdivision unit to show in the interface and when sending coins.</source>
        <translation>Izvēlēties dalījuma vienību pēc noklusēšanas, ko izmantot interfeisā un nosūtot bitkoinus.</translation>
    </message>
    <message>
        <source>Whether to show coin control features or not.</source>
        <translation>Vai rādīt Particl kontroles funkcijas vai nē.</translation>
    </message>
    <message>
        <source>&amp;OK</source>
        <translation>&amp;Labi</translation>
    </message>
    <message>
        <source>&amp;Cancel</source>
        <translation>&amp;Atcelt</translation>
    </message>
    <message>
        <source>default</source>
        <translation>pēc noklusēšanas</translation>
    </message>
    <message>
        <source>none</source>
        <translation>neviena</translation>
    </message>
    <message>
        <source>Confirm options reset</source>
        <translation>Apstiprināt iestatījumu atiestatīšanu</translation>
    </message>
    <message>
        <source>Error</source>
        <translation>Kļūda</translation>
    </message>
    <message>
        <source>The supplied proxy address is invalid.</source>
        <translation>Norādītā starpniekservera adrese nav derīga.</translation>
    </message>
</context>
<context>
    <name>OverviewPage</name>
    <message>
        <source>Form</source>
        <translation>Forma</translation>
    </message>
    <message>
        <source>The displayed information may be out of date. Your wallet automatically synchronizes with the Particl network after a connection is established, but this process has not completed yet.</source>
        <translation>Attēlotā informācija var būt novecojusi. Jūsu maciņš pēc savienojuma izveides automātiski sinhronizējas ar Particl tīklu, taču šis process vēl nav beidzies.</translation>
    </message>
    <message>
        <source>Available:</source>
        <translation>Pieejams:</translation>
    </message>
    <message>
        <source>Your current spendable balance</source>
        <translation>Tava pašreizējā tērējamā bilance</translation>
    </message>
    <message>
        <source>Pending:</source>
        <translation>Neizšķirts:</translation>
    </message>
    <message>
        <source>Total of transactions that have yet to be confirmed, and do not yet count toward the spendable balance</source>
        <translation>Kopējā apstiprināmo transakciju vērtība, vēl nav ieskaitīta tērējamajā bilancē</translation>
    </message>
    <message>
        <source>Immature:</source>
        <translation>Nenobriedušu:</translation>
    </message>
    <message>
        <source>Total:</source>
        <translation>Kopsumma:</translation>
    </message>
    <message>
        <source>Your current total balance</source>
        <translation>Jūsu kopējā tekošā bilance</translation>
    </message>
    </context>
<context>
    <name>PaymentServer</name>
    </context>
<context>
    <name>PeerTableModel</name>
    </context>
<context>
    <name>QObject</name>
    <message>
        <source>Amount</source>
        <translation>Daudzums</translation>
    </message>
    <message>
        <source>%1 h</source>
        <translation>%1 st</translation>
    </message>
    <message>
        <source>%1 m</source>
        <translation>%1 m</translation>
    </message>
    <message>
        <source>N/A</source>
        <translation>N/A</translation>
    </message>
    <message>
        <source>%1 and %2</source>
        <translation>%1 un %2</translation>
    </message>
    <message>
        <source>%1 B</source>
        <translation>%1 B</translation>
    </message>
    <message>
        <source>%1 KB</source>
        <translation>%1 KB</translation>
    </message>
    <message>
        <source>%1 MB</source>
        <translation>%1 MB</translation>
    </message>
    <message>
        <source>%1 GB</source>
        <translation>%1 GB</translation>
    </message>
    <message>
        <source>unknown</source>
        <translation>nav zināms</translation>
    </message>
</context>
<context>
    <name>QObject::QObject</name>
    </context>
<context>
    <name>QRImageWidget</name>
    </context>
<context>
    <name>RPCConsole</name>
    <message>
        <source>N/A</source>
        <translation>N/A</translation>
    </message>
    <message>
        <source>Client version</source>
        <translation>Klienta versija</translation>
    </message>
    <message>
        <source>&amp;Information</source>
        <translation>&amp;Informācija</translation>
    </message>
    <message>
        <source>Debug window</source>
        <translation>Atkļūdošanas logs</translation>
    </message>
    <message>
        <source>General</source>
        <translation>Vispārējs</translation>
    </message>
    <message>
        <source>Startup time</source>
        <translation>Sākuma laiks</translation>
    </message>
    <message>
        <source>Network</source>
        <translation>Tīkls</translation>
    </message>
    <message>
        <source>Name</source>
        <translation>Vārds</translation>
    </message>
    <message>
        <source>Number of connections</source>
        <translation>Savienojumu skaits</translation>
    </message>
    <message>
        <source>Block chain</source>
        <translation>Bloku virkne</translation>
    </message>
    <message>
        <source>Current number of blocks</source>
        <translation>Pašreizējais bloku skaits</translation>
    </message>
    <message>
        <source>Last block time</source>
        <translation>Pēdējā bloka laiks</translation>
    </message>
    <message>
        <source>&amp;Open</source>
        <translation>&amp;Atvērt</translation>
    </message>
    <message>
        <source>&amp;Console</source>
        <translation>&amp;Konsole</translation>
    </message>
    <message>
        <source>&amp;Network Traffic</source>
        <translation>&amp;Tīkla Satiksme</translation>
    </message>
    <message>
        <source>Totals</source>
        <translation>Kopsummas</translation>
    </message>
    <message>
        <source>In:</source>
        <translation>Ie.:</translation>
    </message>
    <message>
        <source>Out:</source>
        <translation>Iz.:</translation>
    </message>
    <message>
        <source>Debug log file</source>
        <translation>Atkļūdošanas žurnāla datne</translation>
    </message>
    <message>
        <source>Clear console</source>
        <translation>Notīrīt konsoli</translation>
    </message>
    </context>
<context>
    <name>ReceiveCoinsDialog</name>
    <message>
        <source>&amp;Amount:</source>
        <translation>&amp;Daudzums:</translation>
    </message>
    <message>
        <source>&amp;Label:</source>
        <translation>&amp;Nosaukums:</translation>
    </message>
    <message>
        <source>&amp;Message:</source>
        <translation>&amp;Ziņojums:</translation>
    </message>
    <message>
        <source>Clear all fields of the form.</source>
        <translation>Notīrīt visus laukus formā.</translation>
    </message>
    <message>
        <source>Clear</source>
        <translation>Notīrīt</translation>
    </message>
    <message>
        <source>Requested payments history</source>
        <translation>Pieprasīto maksājumu vēsture</translation>
    </message>
    <message>
        <source>&amp;Request payment</source>
        <translation>&amp;Pieprasīt maksājumu</translation>
    </message>
    <message>
        <source>Show the selected request (does the same as double clicking an entry)</source>
        <translation>Parādīt atlasītos pieprasījumus (tas pats, kas dubultklikšķis uz ieraksta)</translation>
    </message>
    <message>
        <source>Show</source>
        <translation>Rādīt</translation>
    </message>
    <message>
        <source>Remove the selected entries from the list</source>
        <translation>Noņemt atlasītos ierakstus no saraksta.</translation>
    </message>
    <message>
        <source>Remove</source>
        <translation>Noņemt</translation>
    </message>
    </context>
<context>
    <name>ReceiveRequestDialog</name>
    <message>
        <source>QR Code</source>
        <translation>QR Kods</translation>
    </message>
    <message>
        <source>Copy &amp;URI</source>
        <translation>Kopēt &amp;URI</translation>
    </message>
    <message>
        <source>Copy &amp;Address</source>
        <translation>Kopēt &amp;Adresi</translation>
    </message>
    <message>
        <source>&amp;Save Image...</source>
        <translation>&amp;Saglabāt Attēlu...</translation>
    </message>
    <message>
        <source>Address</source>
        <translation>Adrese</translation>
    </message>
    <message>
        <source>Label</source>
        <translation>Nosaukums</translation>
    </message>
    <message>
        <source>Wallet</source>
        <translation>Maciņš</translation>
    </message>
    </context>
<context>
    <name>RecentRequestsTableModel</name>
    <message>
        <source>Label</source>
        <translation>Nosaukums</translation>
    </message>
    <message>
        <source>(no label)</source>
        <translation>(bez nosaukuma)</translation>
    </message>
    </context>
<context>
    <name>SendCoinsDialog</name>
    <message>
        <source>Send Coins</source>
        <translation>Sūtīt Bitkoinus</translation>
    </message>
    <message>
        <source>Coin Control Features</source>
        <translation>Particl Kontroles Funkcijas</translation>
    </message>
    <message>
        <source>Inputs...</source>
        <translation>Ieejas...</translation>
    </message>
    <message>
        <source>automatically selected</source>
        <translation>automātiski atlasīts</translation>
    </message>
    <message>
        <source>Insufficient funds!</source>
        <translation>Nepietiekami līdzekļi!</translation>
    </message>
    <message>
        <source>Quantity:</source>
        <translation>Daudzums:</translation>
    </message>
    <message>
        <source>Bytes:</source>
        <translation>Baiti:</translation>
    </message>
    <message>
        <source>Amount:</source>
        <translation>Daudzums:</translation>
    </message>
    <message>
        <source>Fee:</source>
        <translation>Maksa:</translation>
    </message>
    <message>
        <source>After Fee:</source>
        <translation>Pēc Maksas:</translation>
    </message>
    <message>
        <source>Change:</source>
        <translation>Atlikums:</translation>
    </message>
    <message>
        <source>Custom change address</source>
        <translation>Pielāgota atlikuma adrese</translation>
    </message>
    <message>
        <source>Transaction Fee:</source>
        <translation>Transakcijas maksa:</translation>
    </message>
    <message>
        <source>Send to multiple recipients at once</source>
        <translation>Sūtīt vairākiem saņēmējiem uzreiz</translation>
    </message>
    <message>
        <source>Add &amp;Recipient</source>
        <translation>&amp;Pievienot Saņēmēju</translation>
    </message>
    <message>
        <source>Clear all fields of the form.</source>
        <translation>Notīrīt visus laukus formā.</translation>
    </message>
    <message>
        <source>Clear &amp;All</source>
        <translation>&amp;Notīrīt visu</translation>
    </message>
    <message>
        <source>Balance:</source>
        <translation>Bilance:</translation>
    </message>
    <message>
        <source>Confirm the send action</source>
        <translation>Apstiprināt nosūtīšanu</translation>
    </message>
    <message>
        <source>S&amp;end</source>
        <translation>&amp;Sūtīt</translation>
    </message>
    <message>
        <source>Transaction fee</source>
        <translation>Transakcijas maksa</translation>
    </message>
    <message>
        <source>(no label)</source>
        <translation>(bez nosaukuma)</translation>
    </message>
</context>
<context>
    <name>SendCoinsEntry</name>
    <message>
        <source>A&amp;mount:</source>
        <translation>Apjo&amp;ms</translation>
    </message>
    <message>
        <source>Pay &amp;To:</source>
        <translation>&amp;Saņēmējs:</translation>
    </message>
    <message>
        <source>&amp;Label:</source>
        <translation>&amp;Nosaukums:</translation>
    </message>
    <message>
        <source>Choose previously used address</source>
        <translation>Izvēlies iepriekš izmantoto adresi</translation>
    </message>
    <message>
        <source>This is a normal payment.</source>
        <translation>Šis ir parasts maksājums.</translation>
    </message>
    <message>
        <source>Alt+A</source>
        <translation>Alt+A</translation>
    </message>
    <message>
        <source>Paste address from clipboard</source>
        <translation>ielīmēt adresi no starpliktuves</translation>
    </message>
    <message>
        <source>Alt+P</source>
        <translation>Alt+P</translation>
    </message>
    <message>
        <source>Remove this entry</source>
        <translation>Noņem šo ierakstu</translation>
    </message>
    <message>
        <source>Message:</source>
        <translation>Ziņojums:</translation>
    </message>
    <message>
        <source>Pay To:</source>
        <translation>Maksāt:</translation>
    </message>
    <message>
        <source>Memo:</source>
        <translation>Memo:</translation>
    </message>
    </context>
<context>
    <name>SendConfirmationDialog</name>
    </context>
<context>
    <name>ShutdownWindow</name>
    <message>
        <source>Do not shut down the computer until this window disappears.</source>
        <translation>Neizslēdziet datoru kamēr šis logs nepazūd.</translation>
    </message>
</context>
<context>
    <name>SignVerifyMessageDialog</name>
    <message>
        <source>Signatures - Sign / Verify a Message</source>
        <translation>Paraksti - Parakstīt / Pabaudīt Ziņojumu</translation>
    </message>
    <message>
        <source>&amp;Sign Message</source>
        <translation>Parakstīt &amp;Ziņojumu</translation>
    </message>
    <message>
        <source>Choose previously used address</source>
        <translation>Izvēlies iepriekš izmantoto adresi</translation>
    </message>
    <message>
        <source>Alt+A</source>
        <translation>Alt+A</translation>
    </message>
    <message>
        <source>Paste address from clipboard</source>
        <translation>ielīmēt adresi no starpliktuves</translation>
    </message>
    <message>
        <source>Alt+P</source>
        <translation>Alt+P</translation>
    </message>
    <message>
        <source>Enter the message you want to sign here</source>
        <translation>Šeit ievadi ziņojumu kuru vēlies parakstīt</translation>
    </message>
    <message>
        <source>Signature</source>
        <translation>Paraksts</translation>
    </message>
    <message>
        <source>Copy the current signature to the system clipboard</source>
        <translation>Kopēt parakstu uz sistēmas starpliktuvi</translation>
    </message>
    <message>
        <source>Sign the message to prove you own this Particl address</source>
        <translation>Parakstīt ziņojumu lai pierādītu, ka esi šīs Particl adreses īpašnieks.</translation>
    </message>
    <message>
        <source>Sign &amp;Message</source>
        <translation>Parakstīt &amp;Ziņojumu</translation>
    </message>
    <message>
        <source>Reset all sign message fields</source>
        <translation>Atiestatīt visus laukus</translation>
    </message>
    <message>
        <source>Clear &amp;All</source>
        <translation>&amp;Notīrīt visu</translation>
    </message>
    <message>
        <source>&amp;Verify Message</source>
        <translation>&amp;Pārbaudīt Ziņojumu</translation>
    </message>
    <message>
        <source>Verify &amp;Message</source>
        <translation>&amp;Pārbaudīt Ziņojumu</translation>
    </message>
    <message>
        <source>Reset all verify message fields</source>
        <translation>Atiestatīt visus laukus</translation>
    </message>
    </context>
<context>
    <name>SplashScreen</name>
    <message>
        <source>[testnet]</source>
        <translation>[testnets]</translation>
    </message>
</context>
<context>
    <name>TrafficGraphWidget</name>
    <message>
        <source>KB/s</source>
        <translation>KB/s</translation>
    </message>
</context>
<context>
    <name>TransactionDesc</name>
    </context>
<context>
    <name>TransactionDescDialog</name>
    <message>
        <source>This pane shows a detailed description of the transaction</source>
        <translation>Šis panelis parāda transakcijas detaļas</translation>
    </message>
    </context>
<context>
    <name>TransactionTableModel</name>
    <message>
        <source>Label</source>
        <translation>Nosaukums</translation>
    </message>
    <message>
        <source>(no label)</source>
        <translation>(bez nosaukuma)</translation>
    </message>
    </context>
<context>
    <name>TransactionView</name>
    <message>
        <source>Label</source>
        <translation>Nosaukums</translation>
    </message>
    <message>
        <source>Address</source>
        <translation>Adrese</translation>
    </message>
    <message>
        <source>Exporting Failed</source>
        <translation>Eksportēšana Neizdevās</translation>
    </message>
    </context>
<context>
    <name>UnitDisplayStatusBarControl</name>
    </context>
<context>
    <name>WalletFrame</name>
    </context>
<context>
    <name>WalletModel</name>
    </context>
<context>
    <name>WalletView</name>
    </context>
<context>
    <name>bitcoin-core</name>
    <message>
<<<<<<< HEAD
        <source>Options:</source>
        <translation>Iespējas:</translation>
    </message>
    <message>
        <source>Specify data directory</source>
        <translation>Norādiet datu direktoriju</translation>
    </message>
    <message>
        <source>Connect to a node to retrieve peer addresses, and disconnect</source>
        <translation>Pievienoties mezglam, lai iegūtu citu mezglu adreses, un atvienoties</translation>
    </message>
    <message>
        <source>Specify your own public address</source>
        <translation>Norādiet savu publisko adresi</translation>
    </message>
    <message>
        <source>Accept command line and JSON-RPC commands</source>
        <translation>Pieņemt komandrindas un JSON-RPC komandas</translation>
    </message>
    <message>
        <source>Run in the background as a daemon and accept commands</source>
        <translation>Darbināt fonā kā servisu un pieņemt komandas</translation>
    </message>
    <message>
        <source>Particl Core</source>
        <translation>Particl Core</translation>
=======
        <source>Bitcoin Core</source>
        <translation>Bitcoin Core</translation>
>>>>>>> e5776690
    </message>
    <message>
        <source>Error loading block database</source>
        <translation>Kļūda ielādējot bloku datubāzi</translation>
    </message>
    <message>
        <source>Error: Disk space is low!</source>
        <translation>Kļūda: Zema diska vieta!</translation>
    </message>
    <message>
        <source>Importing...</source>
        <translation>Importē...</translation>
    </message>
    <message>
        <source>Verifying blocks...</source>
        <translation>Pārbauda blokus...</translation>
    </message>
    <message>
        <source>Information</source>
        <translation>Informācija</translation>
    </message>
    <message>
        <source>Signing transaction failed</source>
        <translation>Transakcijas parakstīšana neizdevās</translation>
    </message>
    <message>
        <source>Transaction amount too small</source>
        <translation>Transakcijas summa ir pārāk maza</translation>
    </message>
    <message>
        <source>Transaction too large</source>
        <translation>Transakcija ir pārāk liela</translation>
    </message>
    <message>
        <source>Warning</source>
        <translation>Brīdinājums</translation>
    </message>
    <message>
        <source>Unknown network specified in -onlynet: '%s'</source>
        <translation>-onlynet komandā norādīts nepazīstams tīkls: '%s'</translation>
    </message>
    <message>
        <source>Insufficient funds</source>
        <translation>Nepietiek bitkoinu</translation>
    </message>
    <message>
        <source>Loading block index...</source>
        <translation>Ielādē bloku indeksu...</translation>
    </message>
    <message>
        <source>Loading wallet...</source>
        <translation>Ielādē maciņu...</translation>
    </message>
    <message>
        <source>Cannot downgrade wallet</source>
        <translation>Nevar maciņa formātu padarīt vecāku</translation>
    </message>
    <message>
        <source>Rescanning...</source>
        <translation>Skanēju no jauna...</translation>
    </message>
    <message>
        <source>Done loading</source>
        <translation>Ielāde pabeigta</translation>
    </message>
    <message>
        <source>Error</source>
        <translation>Kļūda</translation>
    </message>
</context>
</TS><|MERGE_RESOLUTION|>--- conflicted
+++ resolved
@@ -43,11 +43,11 @@
     </message>
     <message>
         <source>Choose the address to send coins to</source>
-        <translation>Izvēlies adresi uz kuru sūtīt bitcoins</translation>
+        <translation>Izvēlies adresi uz kuru sūtīt particl</translation>
     </message>
     <message>
         <source>Choose the address to receive coins with</source>
-        <translation>Izvēlies adresi ar kuru saņemt bitcoins</translation>
+        <translation>Izvēlies adresi ar kuru saņemt particl</translation>
     </message>
     <message>
         <source>&amp;Copy Address</source>
@@ -290,12 +290,12 @@
         <translation>Ciļņu rīkjosla</translation>
     </message>
     <message>
-        <source>Request payments (generates QR codes and bitcoin: URIs)</source>
-        <translation>Pieprasīt maksājumus (izveido QR kodu un bitcoin: URIs)</translation>
-    </message>
-    <message>
-        <source>Open a bitcoin: URI or payment request</source>
-        <translation>Atvērt bitcoin URI vai maksājuma pieprasījumu</translation>
+        <source>Request payments (generates QR codes and particl: URIs)</source>
+        <translation>Pieprasīt maksājumus (izveido QR kodu un particl: URIs)</translation>
+    </message>
+    <message>
+        <source>Open a particl: URI or payment request</source>
+        <translation>Atvērt particl URI vai maksājuma pieprasījumu</translation>
     </message>
     <message>
         <source>&amp;Command-line options</source>
@@ -469,8 +469,8 @@
         <translation>Izmantot pielāgotu datu mapi:</translation>
     </message>
     <message>
-        <source>Bitcoin</source>
-        <translation>Bitcoin</translation>
+        <source>Particl</source>
+        <translation>Particl</translation>
     </message>
     <message>
         <source>Error</source>
@@ -563,7 +563,7 @@
     </message>
     <message>
         <source>Enable coin &amp;control features</source>
-        <translation>Ieslēgt bitcoin &amp;kontroles funkcijas</translation>
+        <translation>Ieslēgt particl &amp;kontroles funkcijas</translation>
     </message>
     <message>
         <source>&amp;Spend unconfirmed change</source>
@@ -1204,37 +1204,8 @@
 <context>
     <name>bitcoin-core</name>
     <message>
-<<<<<<< HEAD
-        <source>Options:</source>
-        <translation>Iespējas:</translation>
-    </message>
-    <message>
-        <source>Specify data directory</source>
-        <translation>Norādiet datu direktoriju</translation>
-    </message>
-    <message>
-        <source>Connect to a node to retrieve peer addresses, and disconnect</source>
-        <translation>Pievienoties mezglam, lai iegūtu citu mezglu adreses, un atvienoties</translation>
-    </message>
-    <message>
-        <source>Specify your own public address</source>
-        <translation>Norādiet savu publisko adresi</translation>
-    </message>
-    <message>
-        <source>Accept command line and JSON-RPC commands</source>
-        <translation>Pieņemt komandrindas un JSON-RPC komandas</translation>
-    </message>
-    <message>
-        <source>Run in the background as a daemon and accept commands</source>
-        <translation>Darbināt fonā kā servisu un pieņemt komandas</translation>
-    </message>
-    <message>
         <source>Particl Core</source>
         <translation>Particl Core</translation>
-=======
-        <source>Bitcoin Core</source>
-        <translation>Bitcoin Core</translation>
->>>>>>> e5776690
     </message>
     <message>
         <source>Error loading block database</source>
