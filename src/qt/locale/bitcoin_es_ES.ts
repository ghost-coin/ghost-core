<TS language="es_ES" version="2.1">
<context>
    <name>AddressBookPage</name>
    <message>
        <source>Right-click to edit address or label</source>
        <translation>Haga clic en el botón derecho para editar la dirección o etiqueta</translation>
    </message>
    <message>
        <source>Create a new address</source>
        <translation>Cree una nueva dirección</translation>
    </message>
    <message>
        <source>&amp;New</source>
        <translation> Y Nuevo</translation>
    </message>
    <message>
        <source>Copy the currently selected address to the system clipboard</source>
        <translation>Copie la dirección seleccionada al portapapeles del sistema</translation>
    </message>
    <message>
        <source>&amp;Copy</source>
        <translation>Y Copiar</translation>
    </message>
    <message>
        <source>C&amp;lose</source>
        <translation>C&amp;errar</translation>
    </message>
    <message>
        <source>Delete the currently selected address from the list</source>
        <translation>Elimine la dirección seleccionada de la lista</translation>
    </message>
    <message>
        <source>Export the data in the current tab to a file</source>
        <translation>Exporte los datos en la ficha actual a un archivo</translation>
    </message>
    <message>
        <source>&amp;Export</source>
        <translation>Y Exportar</translation>
    </message>
    <message>
        <source>&amp;Delete</source>
        <translation>Y Eliminar</translation>
    </message>
    <message>
        <source>Choose the address to send coins to</source>
        <translation>Seleccione la dirección a la que enviar monedas</translation>
    </message>
    <message>
        <source>Choose the address to receive coins with</source>
        <translation>Seleccione la dirección de la que recibir monedas</translation>
    </message>
    <message>
        <source>C&amp;hoose</source>
        <translation>E&amp;scoger</translation>
    </message>
    <message>
        <source>Sending addresses</source>
        <translation>Direcciones para hacer pagos</translation>
    </message>
    <message>
        <source>Receiving addresses</source>
        <translation>Direcciones para recibir pagos</translation>
    </message>
    <message>
        <source>These are your Particl addresses for sending payments. Always check the amount and the receiving address before sending coins.</source>
        <translation>Estas son sus direcciones Particl para enviar pagos. Verifique siempre la cantidad y la dirección de destino antes de enviar monedas.</translation>
    </message>
    <message>
        <source>These are your Particl addresses for receiving payments. It is recommended to use a new receiving address for each transaction.</source>
        <translation>Estas son sus direcciones Particl para recibir pagos. Se recomienda utilizar una nueva dirección de recepción para cada transacción</translation>
    </message>
    <message>
        <source>&amp;Copy Address</source>
        <translation>&amp;Copiar Dirección</translation>
    </message>
    <message>
        <source>Copy &amp;Label</source>
        <translation>Copiar &amp;Etiqueta</translation>
    </message>
    <message>
        <source>&amp;Edit</source>
        <translation>&amp;Editar</translation>
    </message>
    <message>
        <source>Export Address List</source>
        <translation>Exportar lista de direcciones</translation>
    </message>
    <message>
        <source>Comma separated file (*.csv)</source>
        <translation>Archivo separado mediante coma (*.csv)</translation>
    </message>
    <message>
        <source>Exporting Failed</source>
        <translation>No se ha podido completar la exportación</translation>
    </message>
    <message>
        <source>There was an error trying to save the address list to %1. Please try again.</source>
        <translation>Se ha producido un error intentando guardar la lista de direcciones en %1. Por favor inténtelo de nuevo.</translation>
    </message>
</context>
<context>
    <name>AddressTableModel</name>
    <message>
        <source>Label</source>
        <translation>Etiqueta</translation>
    </message>
    <message>
        <source>Address</source>
        <translation>Dirección</translation>
    </message>
    <message>
        <source>(no label)</source>
        <translation>(sin etiqueta)</translation>
    </message>
</context>
<context>
    <name>AskPassphraseDialog</name>
    <message>
        <source>Passphrase Dialog</source>
        <translation>Cuadro de diálogo de la frase de contraseña</translation>
    </message>
    <message>
        <source>Enter passphrase</source>
        <translation>Introduzca frase de contraseña</translation>
    </message>
    <message>
        <source>New passphrase</source>
        <translation>Repita la nueva frase de contraseña</translation>
    </message>
    <message>
        <source>Repeat new passphrase</source>
        <translation>Repita la nueva contraseña</translation>
    </message>
    <message>
        <source>Enter the new passphrase to the wallet.&lt;br/&gt;Please use a passphrase of &lt;b&gt;ten or more random characters&lt;/b&gt;, or &lt;b&gt;eight or more words&lt;/b&gt;.</source>
        <translation>Introduzca la nueva frase clave del monedero. &lt;br/&gt;Por favor utilice una frase clave de &lt;b&gt;diez o más carácteres aleatorios&lt;/b&gt;, o &lt;b&gt;ocho o más palabras&lt;/b&gt;.</translation>
    </message>
    <message>
        <source>Encrypt wallet</source>
<<<<<<< HEAD
        <translation>Encripte el Monedero</translation>
=======
        <translation>Cifrar cartera</translation>
>>>>>>> f17942a3
    </message>
    <message>
        <source>This operation needs your wallet passphrase to unlock the wallet.</source>
        <translation>Esta operación necesita su frase clave de monedero para desbloquear el monedero.</translation>
    </message>
    <message>
        <source>Unlock wallet</source>
        <translation>Desbloquear monedero</translation>
    </message>
    <message>
        <source>This operation needs your wallet passphrase to decrypt the wallet.</source>
        <translation>Esta operación necesita su frase clave de cartera para desencriptar el monedero.</translation>
    </message>
    <message>
        <source>Decrypt wallet</source>
        <translation>Desencriptar monedero</translation>
    </message>
    <message>
        <source>Change passphrase</source>
        <translation>Cambiar frase clave</translation>
    </message>
    <message>
        <source>Enter the old passphrase and new passphrase to the wallet.</source>
        <translation>Introduzca la vieja frase clave y la nueva flase clave para el monedero.</translation>
    </message>
    <message>
        <source>Confirm wallet encryption</source>
        <translation>Confirmar encriptación del monedero</translation>
    </message>
    <message>
        <source>Warning: If you encrypt your wallet and lose your passphrase, you will &lt;b&gt;LOSE ALL OF YOUR BITCOINS&lt;/b&gt;!</source>
        <translation>Advertencia: Si encripta su monedero y pierde su frase clave &lt;b&gt;PERDERÁ TODOS SUS BITCOINS&lt;/b&gt;!</translation>
    </message>
    <message>
        <source>Are you sure you wish to encrypt your wallet?</source>
        <translation>¿Seguro que desea encriptar su monedero?</translation>
    </message>
    <message>
        <source>Wallet encrypted</source>
        <translation>Monedero encriptado</translation>
    </message>
    <message>
        <source>%1 will close now to finish the encryption process. Remember that encrypting your wallet cannot fully protect your bitcoins from being stolen by malware infecting your computer.</source>
        <translation>%1 se cerrará ahora para terminar el proceso de encriptación. Recuerde que encriptar su monedero no puede proteger completamente su monedero de ser robado por malware que infecte su ordenador.</translation>
    </message>
    <message>
        <source>IMPORTANT: Any previous backups you have made of your wallet file should be replaced with the newly generated, encrypted wallet file. For security reasons, previous backups of the unencrypted wallet file will become useless as soon as you start using the new, encrypted wallet.</source>
        <translation>IMPORTANTE: Cualquier copia de seguridad anterior que haya hecho en su archivo de monedero debería ser reemplazada con el archivo de monedero encriptado generado recientemente. Por razones de seguridad, las copias de seguridad anteriores del archivo de monedero desencriptado serán inútiles en cuanto empiece a utilizar el nuevo monedero encriptado.</translation>
    </message>
    <message>
        <source>Wallet encryption failed</source>
        <translation>Fracasó la encriptación de monedero</translation>
    </message>
    <message>
        <source>Wallet encryption failed due to an internal error. Your wallet was not encrypted.</source>
        <translation>Falló la encriptación del monedero debido a un error interno. Su monedero no fue encriptado.</translation>
    </message>
    <message>
        <source>The supplied passphrases do not match.</source>
        <translation>La frase clave introducida no coincide.</translation>
    </message>
    <message>
        <source>Wallet unlock failed</source>
        <translation>Fracasó el desbloqueo del monedero</translation>
    </message>
    <message>
        <source>The passphrase entered for the wallet decryption was incorrect.</source>
        <translation>La frase clave introducida para la encriptación del monedero es incorrecta.</translation>
    </message>
    <message>
        <source>Wallet decryption failed</source>
        <translation>Fracasó la encriptación del monedero</translation>
    </message>
    <message>
        <source>Wallet passphrase was successfully changed.</source>
        <translation>La frase clave del monedero se ha cambiado con éxito.</translation>
    </message>
    <message>
        <source>Warning: The Caps Lock key is on!</source>
        <translation>Alerta: ¡La clave de bloqueo Caps está activa!</translation>
    </message>
</context>
<context>
    <name>BanTableModel</name>
    <message>
        <source>IP/Netmask</source>
        <translation>IP/Máscara</translation>
    </message>
    <message>
        <source>Banned Until</source>
        <translation>Bloqueado Hasta</translation>
    </message>
</context>
<context>
    <name>BitcoinGUI</name>
    <message>
        <source>Sign &amp;message...</source>
        <translation>Firmar &amp;mensaje...</translation>
    </message>
    <message>
        <source>Synchronizing with network...</source>
        <translation>Sincronizando con la red…</translation>
    </message>
    <message>
        <source>&amp;Overview</source>
        <translation>&amp;Vista general</translation>
    </message>
    <message>
        <source>Node</source>
        <translation>Nodo</translation>
    </message>
    <message>
        <source>Show general overview of wallet</source>
        <translation>Mostrar vista general del monedero</translation>
    </message>
    <message>
        <source>&amp;Transactions</source>
        <translation>&amp;Transacciones</translation>
    </message>
    <message>
        <source>Browse transaction history</source>
        <translation>Examinar el historial de transacciones</translation>
    </message>
    <message>
        <source>E&amp;xit</source>
        <translation>S&amp;alir</translation>
    </message>
    <message>
        <source>Quit application</source>
        <translation>Salir de la aplicación</translation>
    </message>
    <message>
        <source>&amp;About %1</source>
        <translation>&amp;Acerca de %1</translation>
    </message>
    <message>
        <source>Show information about %1</source>
        <translation>Mostrar información acerca de %1</translation>
    </message>
    <message>
        <source>About &amp;Qt</source>
        <translation>Acerca de &amp;Qt</translation>
    </message>
    <message>
        <source>Show information about Qt</source>
        <translation>Mostrar información acerca de Qt</translation>
    </message>
    <message>
        <source>&amp;Options...</source>
        <translation>&amp;Opciones...</translation>
    </message>
    <message>
        <source>Modify configuration options for %1</source>
        <translation>Modificar las opciones de configuración para %1</translation>
    </message>
    <message>
        <source>&amp;Encrypt Wallet...</source>
        <translation>&amp;Cifrar monedero…</translation>
    </message>
    <message>
        <source>&amp;Backup Wallet...</source>
        <translation>&amp;Guardar copia del monedero...</translation>
    </message>
    <message>
        <source>&amp;Change Passphrase...</source>
        <translation>&amp;Cambiar la contraseña…</translation>
    </message>
    <message>
        <source>&amp;Sending addresses...</source>
        <translation>Direcciones de &amp;envío...</translation>
    </message>
    <message>
        <source>&amp;Receiving addresses...</source>
        <translation>Direcciones de &amp;recepción...</translation>
    </message>
    <message>
        <source>Open &amp;URI...</source>
        <translation>Abrir &amp;URI...</translation>
    </message>
    <message>
        <source>Click to disable network activity.</source>
        <translation>Haz click para desactivar la actividad de red.</translation>
    </message>
    <message>
        <source>Network activity disabled.</source>
        <translation>Actividad de red desactivada.</translation>
    </message>
    <message>
        <source>Click to enable network activity again.</source>
        <translation>Haz click para reactivar la actividad de red.</translation>
    </message>
    <message>
        <source>Syncing Headers (%1%)...</source>
        <translation>Sincronizando cabeceras (%1%)...</translation>
    </message>
    <message>
        <source>Reindexing blocks on disk...</source>
        <translation>Reindexando bloques en disco...</translation>
    </message>
    <message>
        <source>Send coins to a Particl address</source>
        <translation>Enviar bitcoins a una dirección Particl</translation>
    </message>
    <message>
        <source>Backup wallet to another location</source>
        <translation>Copia de seguridad del monedero en otra ubicación</translation>
    </message>
    <message>
        <source>Change the passphrase used for wallet encryption</source>
        <translation>Cambiar la contraseña utilizada para el cifrado del monedero</translation>
    </message>
    <message>
        <source>&amp;Debug window</source>
        <translation>&amp;Ventana de depuración</translation>
    </message>
    <message>
        <source>Open debugging and diagnostic console</source>
        <translation>Abrir la consola de depuración y diagnóstico</translation>
    </message>
    <message>
        <source>&amp;Verify message...</source>
        <translation>&amp;Verificar mensaje...</translation>
    </message>
    <message>
        <source>Particl</source>
        <translation>Particl</translation>
    </message>
    <message>
        <source>Wallet</source>
        <translation>Monedero</translation>
    </message>
    <message>
        <source>&amp;Send</source>
        <translation>&amp;Enviar</translation>
    </message>
    <message>
        <source>&amp;Receive</source>
        <translation>&amp;Recibir</translation>
    </message>
    <message>
        <source>&amp;Show / Hide</source>
        <translation>&amp;Mostrar / Ocultar</translation>
    </message>
    <message>
        <source>Show or hide the main Window</source>
        <translation>Mostrar u ocultar la ventana principal</translation>
    </message>
    <message>
        <source>Encrypt the private keys that belong to your wallet</source>
        <translation>Cifrar las claves privadas de su monedero</translation>
    </message>
    <message>
        <source>Sign messages with your Particl addresses to prove you own them</source>
        <translation>Firmar mensajes con sus direcciones Particl para demostrar la propiedad</translation>
    </message>
    <message>
        <source>Verify messages to ensure they were signed with specified Particl addresses</source>
        <translation>Verificar mensajes comprobando que están firmados con direcciones Particl concretas</translation>
    </message>
    <message>
        <source>&amp;File</source>
        <translation>&amp;Archivo</translation>
    </message>
    <message>
        <source>&amp;Settings</source>
        <translation>&amp;Configuración</translation>
    </message>
    <message>
        <source>&amp;Help</source>
        <translation>&amp;Ayuda</translation>
    </message>
    <message>
        <source>Tabs toolbar</source>
        <translation>Barra de pestañas</translation>
    </message>
    <message>
        <source>Request payments (generates QR codes and bitcoin: URIs)</source>
        <translation>Solicitar pagos (generando códigos QR e identificadores URI "bitcoin:")</translation>
    </message>
    <message>
        <source>Show the list of used sending addresses and labels</source>
        <translation>Mostrar la lista de direcciones de envío y etiquetas</translation>
    </message>
    <message>
        <source>Show the list of used receiving addresses and labels</source>
        <translation>Muestra la lista de direcciones de recepción y etiquetas</translation>
    </message>
    <message>
        <source>Open a bitcoin: URI or payment request</source>
        <translation>Abrir un identificador URI "bitcoin:" o una petición de pago</translation>
    </message>
    <message>
        <source>&amp;Command-line options</source>
        <translation>&amp;Opciones de consola de comandos</translation>
    </message>
    <message numerus="yes">
        <source>%n active connection(s) to Particl network</source>
        <translation><numerusform>%n conexión activa hacia la red Particl</numerusform><numerusform>%n conexiones activas hacia la red Particl</numerusform></translation>
    </message>
    <message>
        <source>Indexing blocks on disk...</source>
        <translation>Indexando bloques en disco...</translation>
    </message>
    <message>
        <source>Processing blocks on disk...</source>
        <translation>Procesando bloques en disco...</translation>
    </message>
    <message numerus="yes">
        <source>Processed %n block(s) of transaction history.</source>
        <translation><numerusform>%n bloque procesado del historial de transacciones.</numerusform><numerusform>%n bloques procesados del historial de transacciones.</numerusform></translation>
    </message>
    <message>
        <source>%1 behind</source>
        <translation>%1 atrás</translation>
    </message>
    <message>
        <source>Last received block was generated %1 ago.</source>
        <translation>El último bloque recibido fue generado hace %1.</translation>
    </message>
    <message>
        <source>Transactions after this will not yet be visible.</source>
        <translation>Las transacciones posteriores aún no están visibles.</translation>
    </message>
    <message>
        <source>Error</source>
        <translation>Error</translation>
    </message>
    <message>
        <source>Warning</source>
        <translation>Aviso</translation>
    </message>
    <message>
        <source>Information</source>
        <translation>Información</translation>
    </message>
    <message>
        <source>Up to date</source>
        <translation>Actualizado</translation>
    </message>
    <message>
        <source>Show the %1 help message to get a list with possible Particl command-line options</source>
        <translation>Mostrar el mensaje de ayuda %1 para obtener una lista de los posibles comandos de linea de comandos de Particl</translation>
    </message>
    <message>
        <source>%1 client</source>
        <translation>%1 cliente</translation>
    </message>
    <message>
        <source>Connecting to peers...</source>
        <translation>Conectando a pares...</translation>
    </message>
    <message>
        <source>Catching up...</source>
        <translation>Actualizando...</translation>
    </message>
    <message>
        <source>Date: %1
</source>
        <translation>Fecha: %1
</translation>
    </message>
    <message>
        <source>Amount: %1
</source>
        <translation>Amount: %1
</translation>
    </message>
    <message>
        <source>Type: %1
</source>
        <translation>Tipo: %1
</translation>
    </message>
    <message>
        <source>Label: %1
</source>
        <translation>Etiqueta: %1
</translation>
    </message>
    <message>
        <source>Address: %1
</source>
        <translation>Dirección: %1
</translation>
    </message>
    <message>
        <source>Sent transaction</source>
        <translation>Transacción enviada</translation>
    </message>
    <message>
        <source>Incoming transaction</source>
        <translation>Transacción entrante</translation>
    </message>
    <message>
        <source>HD key generation is &lt;b&gt;enabled&lt;/b&gt;</source>
        <translation>La generación de claves HD está &lt;b&gt;activada&lt;/b&gt;</translation>
    </message>
    <message>
        <source>HD key generation is &lt;b&gt;disabled&lt;/b&gt;</source>
        <translation>La generación de claves HD está &lt;b&gt;desactivada&lt;/b&gt;</translation>
    </message>
    <message>
        <source>Wallet is &lt;b&gt;encrypted&lt;/b&gt; and currently &lt;b&gt;unlocked&lt;/b&gt;</source>
        <translation>El monedero está &lt;b&gt;cifrado&lt;/b&gt; y actualmente &lt;b&gt;desbloqueado&lt;/b&gt;</translation>
    </message>
    <message>
        <source>Wallet is &lt;b&gt;encrypted&lt;/b&gt; and currently &lt;b&gt;locked&lt;/b&gt;</source>
        <translation>El monedero está &lt;b&gt;cifrado&lt;/b&gt; y actualmente &lt;b&gt;bloqueado&lt;/b&gt;</translation>
    </message>
    <message>
        <source>A fatal error occurred. Bitcoin can no longer continue safely and will quit.</source>
        <translation>Ha ocurrido un error fatal. Bitcoin no puede continuar de manera segura y se cerrará.</translation>
    </message>
</context>
<context>
    <name>CoinControlDialog</name>
    <message>
        <source>Coin Selection</source>
        <translation>Selección de la moneda</translation>
    </message>
    <message>
        <source>Quantity:</source>
        <translation>Cantidad:</translation>
    </message>
    <message>
        <source>Bytes:</source>
        <translation>Bytes:</translation>
    </message>
    <message>
        <source>Amount:</source>
        <translation>Cuantía:</translation>
    </message>
    <message>
        <source>Fee:</source>
        <translation>Tasa:</translation>
    </message>
    <message>
        <source>Dust:</source>
        <translation>Polvo:</translation>
    </message>
    <message>
        <source>After Fee:</source>
        <translation>Después de aplicar la comisión:</translation>
    </message>
    <message>
        <source>Change:</source>
        <translation>Cambio:</translation>
    </message>
    <message>
        <source>(un)select all</source>
        <translation>(des)marcar todos</translation>
    </message>
    <message>
        <source>Tree mode</source>
        <translation>Modo árbol</translation>
    </message>
    <message>
        <source>List mode</source>
        <translation>Modo lista</translation>
    </message>
    <message>
        <source>Amount</source>
        <translation>Cantidad</translation>
    </message>
    <message>
        <source>Received with label</source>
        <translation>Recibido con etiqueta</translation>
    </message>
    <message>
        <source>Received with address</source>
        <translation>Recibido con dirección</translation>
    </message>
    <message>
        <source>Date</source>
        <translation>Fecha</translation>
    </message>
    <message>
        <source>Confirmations</source>
        <translation>Confirmaciones</translation>
    </message>
    <message>
        <source>Confirmed</source>
        <translation>Confirmado</translation>
    </message>
    <message>
        <source>Copy address</source>
        <translation>Copiar ubicación</translation>
    </message>
    <message>
        <source>Copy label</source>
        <translation>Copiar etiqueta</translation>
    </message>
    <message>
        <source>Copy amount</source>
        <translation>Copiar cantidad</translation>
    </message>
    <message>
        <source>Copy transaction ID</source>
        <translation>Copiar ID de transacción</translation>
    </message>
    <message>
        <source>Lock unspent</source>
        <translation>Bloquear lo no gastado</translation>
    </message>
    <message>
        <source>Unlock unspent</source>
        <translation>Desbloquear lo no gastado</translation>
    </message>
    <message>
        <source>Copy quantity</source>
        <translation>Copiar cantidad</translation>
    </message>
    <message>
        <source>Copy fee</source>
        <translation>Copiar cuota</translation>
    </message>
    <message>
        <source>Copy after fee</source>
        <translation>Copiar después de couta</translation>
    </message>
    <message>
        <source>Copy bytes</source>
        <translation>Copiar bytes</translation>
    </message>
    <message>
        <source>Copy dust</source>
        <translation>Copiar polvo</translation>
    </message>
    <message>
        <source>Copy change</source>
        <translation>Copiar cambio</translation>
    </message>
    <message>
        <source>(%1 locked)</source>
        <translation>(%1 bloqueado)</translation>
    </message>
    <message>
        <source>yes</source>
        <translation>sí</translation>
    </message>
    <message>
        <source>no</source>
        <translation>no</translation>
    </message>
    <message>
        <source>This label turns red if any recipient receives an amount smaller than the current dust threshold.</source>
        <translation>Esta etiqueta se vuelve roja si algún destinatario recibe una cantidad inferior a la actual puerta polvorienta.</translation>
    </message>
    <message>
        <source>Can vary +/- %1 satoshi(s) per input.</source>
        <translation>Puede variar +/- %1 satoshi(s) por entrada.</translation>
    </message>
    <message>
        <source>(no label)</source>
        <translation>(sin etiqueta)</translation>
    </message>
    <message>
        <source>change from %1 (%2)</source>
        <translation>cambia desde %1 (%2)</translation>
    </message>
    <message>
        <source>(change)</source>
        <translation>(cambio)</translation>
    </message>
</context>
<context>
    <name>EditAddressDialog</name>
    <message>
        <source>Edit Address</source>
        <translation>Editar Dirección</translation>
    </message>
    <message>
        <source>&amp;Label</source>
        <translation>&amp;Etiqueta</translation>
    </message>
    <message>
        <source>The label associated with this address list entry</source>
        <translation>La etiqueta asociada con esta entrada de la lista de direcciones</translation>
    </message>
    <message>
        <source>The address associated with this address list entry. This can only be modified for sending addresses.</source>
        <translation>La dirección asociada con esta entrada de la lista de direcciones. Solo puede ser modificada para direcciones de envío.</translation>
    </message>
    <message>
        <source>&amp;Address</source>
        <translation>&amp;Dirección</translation>
    </message>
    <message>
        <source>New receiving address</source>
        <translation>Nueva dirección de recepción</translation>
    </message>
    <message>
        <source>New sending address</source>
        <translation>Nueva dirección de envío</translation>
    </message>
    <message>
        <source>Edit receiving address</source>
        <translation>Editar dirección de recepción</translation>
    </message>
    <message>
        <source>Edit sending address</source>
        <translation>Editar dirección de envío</translation>
    </message>
    <message>
        <source>The entered address "%1" is not a valid Particl address.</source>
        <translation>La dirección introducida "%1" no es una dirección Particl válida.</translation>
    </message>
    <message>
        <source>The entered address "%1" is already in the address book.</source>
        <translation>La dirección introducida "%1" está ya en la agenda.</translation>
    </message>
    <message>
        <source>Could not unlock wallet.</source>
        <translation>Podría no desbloquear el monedero.</translation>
    </message>
    <message>
        <source>New key generation failed.</source>
        <translation>Falló la generación de la nueva clave.</translation>
    </message>
</context>
<context>
    <name>FreespaceChecker</name>
    <message>
        <source>A new data directory will be created.</source>
        <translation>Se creará un nuevo directorio de datos.</translation>
    </message>
    <message>
        <source>name</source>
        <translation>nombre</translation>
    </message>
    <message>
        <source>Directory already exists. Add %1 if you intend to create a new directory here.</source>
        <translation>El directorio ya existe. Añada %1 si pretende crear aquí un directorio nuevo.</translation>
    </message>
    <message>
        <source>Path already exists, and is not a directory.</source>
        <translation>La ruta ya existe y no es un directorio.</translation>
    </message>
    <message>
        <source>Cannot create data directory here.</source>
        <translation>No se puede crear un directorio de datos aquí.</translation>
    </message>
</context>
<context>
    <name>HelpMessageDialog</name>
    <message>
        <source>version</source>
        <translation>versión</translation>
    </message>
    <message>
        <source>(%1-bit)</source>
        <translation>(%1-bit)</translation>
    </message>
    <message>
        <source>About %1</source>
        <translation>Acerda de %1</translation>
    </message>
    <message>
        <source>Command-line options</source>
        <translation>Opciones de la línea de órdenes</translation>
    </message>
    <message>
        <source>Usage:</source>
        <translation>Uso:</translation>
    </message>
    <message>
        <source>command-line options</source>
        <translation>opciones de la consola de comandos</translation>
    </message>
    <message>
        <source>UI Options:</source>
        <translation>Opciones de interfaz de usuario:</translation>
    </message>
    <message>
        <source>Choose data directory on startup (default: %u)</source>
        <translation>Elegir directorio de datos al iniciar (predeterminado: %u)</translation>
    </message>
    <message>
        <source>Set language, for example "de_DE" (default: system locale)</source>
        <translation>Establecer el idioma, por ejemplo, "es_ES" (predeterminado: configuración regional del sistema)</translation>
    </message>
    <message>
        <source>Start minimized</source>
        <translation>Arrancar minimizado</translation>
    </message>
    <message>
        <source>Set SSL root certificates for payment request (default: -system-)</source>
        <translation>Establecer los certificados raíz SSL para solicitudes de pago (predeterminado: -system-)</translation>
    </message>
    <message>
        <source>Show splash screen on startup (default: %u)</source>
        <translation>Mostrar pantalla de bienvenida en el inicio (predeterminado: %u)</translation>
    </message>
    <message>
        <source>Reset all settings changed in the GUI</source>
        <translation>Reiniciar todos los ajustes modificados en el GUI</translation>
    </message>
</context>
<context>
    <name>Intro</name>
    <message>
        <source>Welcome</source>
        <translation>Bienvenido</translation>
    </message>
    <message>
        <source>Welcome to %1.</source>
        <translation>Bienvenido a %1</translation>
    </message>
    <message>
        <source>As this is the first time the program is launched, you can choose where %1 will store its data.</source>
        <translation>Al ser la primera vez que se ejecuta el programa, puede elegir donde %1 almacenara sus datos</translation>
    </message>
    <message>
<<<<<<< HEAD
        <source>%1 will download and store a copy of the Particl block chain. At least %2GB of data will be stored in this directory, and it will grow over time. The wallet will also be stored in this directory.</source>
        <translation>%1 va a descargar y almacenar una copia de la cadena de bloques de Particl. Al menos %2GB de datos seran almacenados en este directorio, que ira creciendo con el tiempo. El monedero se guardara tambien en ese directorio. </translation>
    </message>
    <message>
=======
>>>>>>> f17942a3
        <source>Use the default data directory</source>
        <translation>Utilizar el directorio de datos predeterminado</translation>
    </message>
    <message>
        <source>Use a custom data directory:</source>
        <translation>Utilizar un directorio de datos personalizado:</translation>
    </message>
    <message>
        <source>Bitcoin</source>
        <translation>Bitcoin</translation>
    </message>
    <message>
        <source>Error: Specified data directory "%1" cannot be created.</source>
        <translation>Error: no ha podido crearse el directorio de datos especificado "%1".</translation>
    </message>
    <message>
        <source>Error</source>
        <translation>Error</translation>
    </message>
    <message numerus="yes">
        <source>%n GB of free space available</source>
        <translation><numerusform>%n GB de espacio libre</numerusform><numerusform>%n GB de espacio disponible</numerusform></translation>
    </message>
    <message numerus="yes">
        <source>(of %n GB needed)</source>
        <translation><numerusform>(de %n GB necesitados)</numerusform><numerusform>(de %n GB requeridos)</numerusform></translation>
    </message>
</context>
<context>
    <name>ModalOverlay</name>
    <message>
        <source>Form</source>
        <translation>Formulario</translation>
    </message>
    <message>
        <source>Recent transactions may not yet be visible, and therefore your wallet's balance might be incorrect. This information will be correct once your wallet has finished synchronizing with the bitcoin network, as detailed below.</source>
        <translation>Las transacciones recientes podrían no ser visibles todavía, por lo que el balance de la cartera podría ser incorrecto. Esta información será correcta una vez su cartera se haya terminado de sincronizar con la red bitcoin, como se detalla más abajo.</translation>
    </message>
    <message>
        <source>Number of blocks left</source>
        <translation>Número de bloques restantes</translation>
    </message>
    <message>
        <source>Unknown...</source>
        <translation>Desconocido...</translation>
    </message>
    <message>
        <source>Last block time</source>
        <translation>Hora del último bloque</translation>
    </message>
    <message>
        <source>Progress</source>
        <translation>Progreso</translation>
    </message>
    <message>
        <source>Progress increase per hour</source>
        <translation>Incremento del progreso por hora</translation>
    </message>
    <message>
        <source>calculating...</source>
        <translation>calculando...</translation>
    </message>
    <message>
        <source>Estimated time left until synced</source>
        <translation>Tiempo estimado restante hasta sincronización completa</translation>
    </message>
    <message>
        <source>Hide</source>
        <translation>Ocultar</translation>
    </message>
    <message>
        <source>Unknown. Syncing Headers (%1)...</source>
        <translation>Desconocido. Sincronizando cabeceras (%1)...</translation>
    </message>
</context>
<context>
    <name>OpenURIDialog</name>
    <message>
        <source>Open URI</source>
        <translation>Abrir URI...</translation>
    </message>
    <message>
        <source>Open payment request from URI or file</source>
        <translation>Abrir solicitud de pago a partir de un identificador URI o de un archivo</translation>
    </message>
    <message>
        <source>URI:</source>
        <translation>URI:</translation>
    </message>
    <message>
        <source>Select payment request file</source>
        <translation>Seleccionar archivo de sulicitud de pago</translation>
    </message>
    <message>
        <source>Select payment request file to open</source>
        <translation>Seleccionar el archivo de solicitud de pago para abrir</translation>
    </message>
</context>
<context>
    <name>OptionsDialog</name>
    <message>
        <source>Options</source>
        <translation>Opciones</translation>
    </message>
    <message>
        <source>&amp;Main</source>
        <translation>&amp;Principal</translation>
    </message>
    <message>
        <source>Automatically start %1 after logging in to the system.</source>
        <translation>Iniciar automaticamente  %1 al encender el sistema.</translation>
    </message>
    <message>
        <source>&amp;Start %1 on system login</source>
        <translation>&amp;Iniciar %1 al iniciar el sistema</translation>
    </message>
    <message>
        <source>Size of &amp;database cache</source>
        <translation>Tamaño de cache de la &amp;base de datos</translation>
    </message>
    <message>
        <source>MB</source>
        <translation>MB</translation>
    </message>
    <message>
        <source>Number of script &amp;verification threads</source>
        <translation>Número de hilos de &amp;verificación de scripts</translation>
    </message>
    <message>
        <source>IP address of the proxy (e.g. IPv4: 127.0.0.1 / IPv6: ::1)</source>
        <translation>Dirección IP del proxy (p. ej. IPv4: 127.0.0.1 / IPv6: ::1)</translation>
    </message>
    <message>
        <source>Minimize instead of exit the application when the window is closed. When this option is enabled, the application will be closed only after selecting Exit in the menu.</source>
        <translation>Minimizar en lugar de salir de la aplicación cuando la ventana está cerrada. Cuando se activa esta opción, la aplicación sólo se cerrará después de seleccionar Salir en el menú.</translation>
    </message>
    <message>
        <source>Third party URLs (e.g. a block explorer) that appear in the transactions tab as context menu items. %s in the URL is replaced by transaction hash. Multiple URLs are separated by vertical bar |.</source>
        <translation>Identificadores URL de terceros (por ejemplo, un explorador de bloques) que aparecen en la pestaña de transacciones como elementos del menú contextual. El %s en la URL es reemplazado por el valor hash de la transacción. Se pueden separar URL múltiples por una barra vertical |.</translation>
    </message>
    <message>
        <source>Active command-line options that override above options:</source>
        <translation>Opciones activas de consola de comandos que tienen preferencia sobre las opciones anteriores:</translation>
    </message>
    <message>
        <source>Reset all client options to default.</source>
        <translation>Restablecer todas las opciones predeterminadas del cliente.</translation>
    </message>
    <message>
        <source>&amp;Reset Options</source>
        <translation>&amp;Restablecer opciones</translation>
    </message>
    <message>
        <source>&amp;Network</source>
        <translation>&amp;Red</translation>
    </message>
    <message>
        <source>(0 = auto, &lt;0 = leave that many cores free)</source>
        <translation>(0 = automático, &lt;0 = dejar libres ese número de núcleos)</translation>
    </message>
    <message>
        <source>W&amp;allet</source>
        <translation>&amp;Monedero</translation>
    </message>
    <message>
        <source>Expert</source>
        <translation>Experto</translation>
    </message>
    <message>
        <source>Enable coin &amp;control features</source>
        <translation>Habilitar funcionalidad de &amp;coin control</translation>
    </message>
    <message>
        <source>If you disable the spending of unconfirmed change, the change from a transaction cannot be used until that transaction has at least one confirmation. This also affects how your balance is computed.</source>
        <translation>Si desactiva el gasto del cambio no confirmado, no se podrá usar el cambio de una transacción hasta que se alcance al menos una confirmación. Esto afecta también a cómo se calcula su saldo.</translation>
    </message>
    <message>
        <source>&amp;Spend unconfirmed change</source>
        <translation>&amp;Gastar cambio no confirmado</translation>
    </message>
    <message>
        <source>Automatically open the Particl client port on the router. This only works when your router supports UPnP and it is enabled.</source>
        <translation>Abrir automáticamente el puerto del cliente Particl en el router. Esta opción solo funciona si el router admite UPnP y está activado.</translation>
    </message>
    <message>
        <source>Map port using &amp;UPnP</source>
        <translation>Mapear el puerto mediante &amp;UPnP</translation>
    </message>
    <message>
        <source>Connect to the Particl network through a SOCKS5 proxy.</source>
        <translation>Conectarse a la red Particl a través de un proxy SOCKS5.</translation>
    </message>
    <message>
        <source>&amp;Connect through SOCKS5 proxy (default proxy):</source>
        <translation>&amp;Conectarse a través de proxy SOCKS5 (proxy predeterminado):</translation>
    </message>
    <message>
        <source>Proxy &amp;IP:</source>
        <translation>Dirección &amp;IP del proxy:</translation>
    </message>
    <message>
        <source>&amp;Port:</source>
        <translation>&amp;Puerto:</translation>
    </message>
    <message>
        <source>Port of the proxy (e.g. 9050)</source>
        <translation>Puerto del servidor proxy (ej. 9050)</translation>
    </message>
    <message>
        <source>Used for reaching peers via:</source>
        <translation>Usado para alcanzar compañeros via:</translation>
    </message>
    <message>
        <source>IPv4</source>
        <translation>IPv4</translation>
    </message>
    <message>
        <source>IPv6</source>
        <translation>IPv6</translation>
    </message>
    <message>
        <source>Tor</source>
        <translation>Tor</translation>
    </message>
    <message>
        <source>Connect to the Particl network through a separate SOCKS5 proxy for Tor hidden services.</source>
        <translation>Conectar a la red Particl mediante un proxy SOCKS5 por separado para los servicios ocultos de Tor.</translation>
    </message>
    <message>
        <source>&amp;Window</source>
        <translation>&amp;Ventana</translation>
    </message>
    <message>
        <source>Show only a tray icon after minimizing the window.</source>
        <translation>Minimizar la ventana a la bandeja de iconos del sistema.</translation>
    </message>
    <message>
        <source>&amp;Minimize to the tray instead of the taskbar</source>
        <translation>&amp;Minimizar a la bandeja en vez de a la barra de tareas</translation>
    </message>
    <message>
        <source>M&amp;inimize on close</source>
        <translation>M&amp;inimizar al cerrar</translation>
    </message>
    <message>
        <source>&amp;Display</source>
        <translation>&amp;Interfaz</translation>
    </message>
    <message>
        <source>User Interface &amp;language:</source>
        <translation>I&amp;dioma de la interfaz de usuario</translation>
    </message>
    <message>
        <source>The user interface language can be set here. This setting will take effect after restarting %1.</source>
        <translation>El idioma de la interfaz de usuario puede establecerse aquí. Esta configuración tendrá efecto tras reiniciar %1.</translation>
    </message>
    <message>
        <source>&amp;Unit to show amounts in:</source>
        <translation>Mostrar las cantidades en la &amp;unidad:</translation>
    </message>
    <message>
        <source>Choose the default subdivision unit to show in the interface and when sending coins.</source>
        <translation>Elegir la subdivisión predeterminada para mostrar cantidades en la interfaz y cuando se envían bitcoins.</translation>
    </message>
    <message>
        <source>Whether to show coin control features or not.</source>
        <translation>Mostrar o no funcionalidad de Coin Control</translation>
    </message>
    <message>
        <source>&amp;OK</source>
        <translation>&amp;Aceptar</translation>
    </message>
    <message>
        <source>&amp;Cancel</source>
        <translation>&amp;Cancelar</translation>
    </message>
    <message>
        <source>default</source>
        <translation>predeterminado</translation>
    </message>
    <message>
        <source>none</source>
        <translation>ninguna</translation>
    </message>
    <message>
        <source>Confirm options reset</source>
        <translation>Confirme el restablecimiento de las opciones</translation>
    </message>
    <message>
        <source>Client restart required to activate changes.</source>
        <translation>Se necesita reiniciar el cliente para activar los cambios.</translation>
    </message>
    <message>
        <source>Client will be shut down. Do you want to proceed?</source>
        <translation>El cliente se cerrará. ¿Desea continuar?</translation>
    </message>
    <message>
        <source>Configuration options</source>
        <translation>Opciones de configuración</translation>
    </message>
    <message>
        <source>Error</source>
        <translation>Error</translation>
    </message>
    <message>
        <source>This change would require a client restart.</source>
        <translation>Este cambio exige el reinicio del cliente.</translation>
    </message>
    <message>
        <source>The supplied proxy address is invalid.</source>
        <translation>La dirección proxy indicada es inválida.</translation>
    </message>
</context>
<context>
    <name>OverviewPage</name>
    <message>
        <source>Form</source>
        <translation>Formulario</translation>
    </message>
    <message>
        <source>The displayed information may be out of date. Your wallet automatically synchronizes with the Particl network after a connection is established, but this process has not completed yet.</source>
        <translation>La información mostrada puede estar desactualizada. Su monedero se sincroniza automáticamente con la red Particl después de que se haya establecido una conexión, pero este proceso aún no se ha completado.</translation>
    </message>
    <message>
        <source>Watch-only:</source>
        <translation>De observación:</translation>
    </message>
    <message>
        <source>Available:</source>
        <translation>Disponible:</translation>
    </message>
    <message>
        <source>Your current spendable balance</source>
        <translation>Su saldo disponible actual</translation>
    </message>
    <message>
        <source>Pending:</source>
        <translation>Pendiente:</translation>
    </message>
    <message>
        <source>Total of transactions that have yet to be confirmed, and do not yet count toward the spendable balance</source>
        <translation>Total de transacciones pendientes de confirmar y que aún no contribuye al saldo disponible</translation>
    </message>
    <message>
        <source>Immature:</source>
        <translation>No madurado:</translation>
    </message>
    <message>
        <source>Mined balance that has not yet matured</source>
        <translation>Saldo recién minado que aún no ha madurado.</translation>
    </message>
    <message>
        <source>Balances</source>
        <translation>Saldos</translation>
    </message>
    <message>
        <source>Total:</source>
        <translation>Total:</translation>
    </message>
    <message>
        <source>Your current total balance</source>
        <translation>Su saldo actual total</translation>
    </message>
    <message>
        <source>Your current balance in watch-only addresses</source>
        <translation>Su saldo actual en direcciones watch-only</translation>
    </message>
    <message>
        <source>Spendable:</source>
        <translation>Gastable:</translation>
    </message>
    <message>
        <source>Recent transactions</source>
        <translation>Transacciones recientes</translation>
    </message>
    <message>
        <source>Unconfirmed transactions to watch-only addresses</source>
        <translation>Transacciones sin confirmar en direcciones watch-only</translation>
    </message>
    <message>
        <source>Mined balance in watch-only addresses that has not yet matured</source>
        <translation>Saldo minado en direcciones watch-only que aún no ha madurado</translation>
    </message>
    <message>
        <source>Current total balance in watch-only addresses</source>
        <translation>Saldo total en las direcciones watch-only</translation>
    </message>
</context>
<context>
    <name>PaymentServer</name>
    <message>
        <source>Payment request error</source>
        <translation>Fallo en la solicitud de pago</translation>
    </message>
    <message>
        <source>Cannot start bitcoin: click-to-pay handler</source>
        <translation>No se puede iniciar bitcoin: encargado click-para-pagar</translation>
    </message>
    <message>
        <source>URI handling</source>
        <translation>Manejo de URI</translation>
    </message>
    <message>
        <source>Payment request fetch URL is invalid: %1</source>
        <translation>La búsqueda de solicitud de pago URL es válida: %1</translation>
    </message>
    <message>
        <source>Invalid payment address %1</source>
        <translation>Dirección de pago inválida %1</translation>
    </message>
    <message>
        <source>URI cannot be parsed! This can be caused by an invalid Particl address or malformed URI parameters.</source>
        <translation>URI no puede ser analizado! Esto puede ser causado por una dirección Particl inválida o parametros URI mal formados.</translation>
    </message>
    <message>
        <source>Payment request file handling</source>
        <translation>Manejo del archivo de solicitud de pago</translation>
    </message>
    <message>
        <source>Payment request file cannot be read! This can be caused by an invalid payment request file.</source>
        <translation>¡El archivo de solicitud de pago no puede ser leído! Esto puede ser causado por un archivo de solicitud de pago inválido.</translation>
    </message>
    <message>
        <source>Payment request rejected</source>
        <translation>Solicitud de pago rechazada</translation>
    </message>
    <message>
        <source>Payment request network doesn't match client network.</source>
        <translation>La red de solicitud de pago no cimbina la red cliente.</translation>
    </message>
    <message>
        <source>Payment request expired.</source>
        <translation>Solicitud de pago caducada.</translation>
    </message>
    <message>
        <source>Payment request is not initialized.</source>
        <translation>La solicitud de pago no se ha iniciado.</translation>
    </message>
    <message>
        <source>Unverified payment requests to custom payment scripts are unsupported.</source>
        <translation>Solicitudes de pago sin verificar a scripts de pago habitual no se soportan.</translation>
    </message>
    <message>
        <source>Invalid payment request.</source>
        <translation>Solicitud de pago inválida.</translation>
    </message>
    <message>
        <source>Requested payment amount of %1 is too small (considered dust).</source>
        <translation>Cantidad de pago solicitada de %1 es demasiado pequeña (considerado polvo).</translation>
    </message>
    <message>
        <source>Refund from %1</source>
        <translation>Reembolsar desde %1</translation>
    </message>
    <message>
        <source>Payment request %1 is too large (%2 bytes, allowed %3 bytes).</source>
        <translation>Solicitud de pago de %1 es demasiado grande (%2 bytes, permitidos %3 bytes).</translation>
    </message>
    <message>
        <source>Error communicating with %1: %2</source>
        <translation>Fallo al comunicar con %1: %2</translation>
    </message>
    <message>
        <source>Payment request cannot be parsed!</source>
        <translation>¡La solicitud de pago no puede ser analizada!</translation>
    </message>
    <message>
        <source>Bad response from server %1</source>
        <translation>Mala respuesta desde el servidor %1</translation>
    </message>
    <message>
        <source>Network request error</source>
        <translation>Fallo de solicitud de red</translation>
    </message>
    <message>
        <source>Payment acknowledged</source>
        <translation>Pago declarado</translation>
    </message>
</context>
<context>
    <name>PeerTableModel</name>
    <message>
        <source>User Agent</source>
        <translation>User Agent</translation>
    </message>
    <message>
        <source>Node/Service</source>
        <translation>Nodo/Servicio</translation>
    </message>
    <message>
        <source>NodeId</source>
        <translation>NodeId</translation>
    </message>
    <message>
        <source>Ping</source>
        <translation>Ping</translation>
    </message>
    <message>
        <source>Sent</source>
        <translation>Enviado</translation>
    </message>
    <message>
        <source>Received</source>
        <translation>Recibido</translation>
    </message>
</context>
<context>
    <name>QObject</name>
    <message>
        <source>Amount</source>
        <translation>Cantidad</translation>
    </message>
    <message>
        <source>Enter a Particl address (e.g. %1)</source>
        <translation>Introducir una dirección Particl (p. ej. %1)</translation>
    </message>
    <message>
        <source>%1 d</source>
        <translation>%1 d</translation>
    </message>
    <message>
        <source>%1 h</source>
        <translation>%1 h</translation>
    </message>
    <message>
        <source>%1 m</source>
        <translation>%1 m</translation>
    </message>
    <message>
        <source>%1 s</source>
        <translation>%1 s</translation>
    </message>
    <message>
        <source>None</source>
        <translation>Ninguno</translation>
    </message>
    <message>
        <source>N/A</source>
        <translation>N/D</translation>
    </message>
    <message>
        <source>%1 ms</source>
        <translation>%1 ms</translation>
    </message>
    <message numerus="yes">
        <source>%n second(s)</source>
        <translation><numerusform>%n segundo</numerusform><numerusform>%n segundos</numerusform></translation>
    </message>
    <message numerus="yes">
        <source>%n minute(s)</source>
        <translation><numerusform>%n minuto</numerusform><numerusform>%n minutos</numerusform></translation>
    </message>
    <message numerus="yes">
        <source>%n hour(s)</source>
        <translation><numerusform>%n hora</numerusform><numerusform>%n horas</numerusform></translation>
    </message>
    <message numerus="yes">
        <source>%n day(s)</source>
        <translation><numerusform>%n día</numerusform><numerusform>%n días</numerusform></translation>
    </message>
    <message numerus="yes">
        <source>%n week(s)</source>
        <translation><numerusform>%n semana</numerusform><numerusform>%n semanas</numerusform></translation>
    </message>
    <message>
        <source>%1 and %2</source>
        <translation>%1 y %2</translation>
    </message>
    <message>
        <source>%1 B</source>
        <translation>%1 B</translation>
    </message>
    <message>
        <source>%1 KB</source>
        <translation>%1 KB</translation>
    </message>
    <message>
        <source>%1 MB</source>
        <translation>%1 MB</translation>
    </message>
    <message>
        <source>%1 GB</source>
        <translation>%1 GB</translation>
    </message>
    <message>
        <source>%1 didn't yet exit safely...</source>
        <translation>%1 aún no ha salido de manera segura...</translation>
    </message>
    <message>
        <source>unknown</source>
        <translation>desconocido</translation>
    </message>
</context>
<context>
    <name>QObject::QObject</name>
    <message>
        <source>Error: Specified data directory "%1" does not exist.</source>
        <translation>Error: directorio especificado "%1" no existe.</translation>
    </message>
    <message>
        <source>Error: Cannot parse configuration file: %1. Only use key=value syntax.</source>
        <translation>Error: no se puede interpretar el archivo de configuración: %1. Utilize exclusivamente sintaxis clave=valor.</translation>
    </message>
    <message>
        <source>Error: %1</source>
        <translation>Error: %1</translation>
    </message>
</context>
<context>
    <name>QRImageWidget</name>
    <message>
        <source>&amp;Save Image...</source>
        <translation>&amp;Guardar imagen...</translation>
    </message>
    <message>
        <source>&amp;Copy Image</source>
        <translation>&amp;Copiar imagen</translation>
    </message>
    <message>
        <source>Save QR Code</source>
        <translation>Guardar código QR</translation>
    </message>
    <message>
        <source>PNG Image (*.png)</source>
        <translation>Imagen PNG (*.png)</translation>
    </message>
</context>
<context>
    <name>RPCConsole</name>
    <message>
        <source>N/A</source>
        <translation>N/D</translation>
    </message>
    <message>
        <source>Client version</source>
        <translation>Versión del cliente</translation>
    </message>
    <message>
        <source>&amp;Information</source>
        <translation>&amp;Información</translation>
    </message>
    <message>
        <source>Debug window</source>
        <translation>Ventana de depuración</translation>
    </message>
    <message>
        <source>General</source>
        <translation>General</translation>
    </message>
    <message>
        <source>Using BerkeleyDB version</source>
        <translation>Utilizando la versión de BerkeleyDB</translation>
    </message>
    <message>
        <source>Datadir</source>
        <translation>Datadir</translation>
    </message>
    <message>
        <source>Startup time</source>
        <translation>Hora de inicio</translation>
    </message>
    <message>
        <source>Network</source>
        <translation>Red</translation>
    </message>
    <message>
        <source>Name</source>
        <translation>Nombre</translation>
    </message>
    <message>
        <source>Number of connections</source>
        <translation>Número de conexiones</translation>
    </message>
    <message>
        <source>Block chain</source>
        <translation>Cadena de bloques</translation>
    </message>
    <message>
        <source>Current number of blocks</source>
        <translation>Número actual de bloques</translation>
    </message>
    <message>
        <source>Memory Pool</source>
        <translation>Piscina de Memoria</translation>
    </message>
    <message>
        <source>Current number of transactions</source>
        <translation>Número actual de transacciones</translation>
    </message>
    <message>
        <source>Memory usage</source>
        <translation>Uso de memoria</translation>
    </message>
    <message>
        <source>Received</source>
        <translation>Recibido</translation>
    </message>
    <message>
        <source>Sent</source>
        <translation>Enviado</translation>
    </message>
    <message>
        <source>&amp;Peers</source>
        <translation>&amp;Pares</translation>
    </message>
    <message>
        <source>Banned peers</source>
        <translation>Peers Bloqueados</translation>
    </message>
    <message>
        <source>Select a peer to view detailed information.</source>
        <translation>Seleccionar un par para ver su información detallada.</translation>
    </message>
    <message>
        <source>Whitelisted</source>
        <translation>En la lista blanca</translation>
    </message>
    <message>
        <source>Direction</source>
        <translation>Dirección</translation>
    </message>
    <message>
        <source>Version</source>
        <translation>Versión</translation>
    </message>
    <message>
        <source>Starting Block</source>
        <translation>Importando bloques...</translation>
    </message>
    <message>
        <source>Synced Headers</source>
        <translation>Sincronizar Cabeceras</translation>
    </message>
    <message>
        <source>Synced Blocks</source>
        <translation>Bloques Sincronizados</translation>
    </message>
    <message>
        <source>User Agent</source>
        <translation>User Agent</translation>
    </message>
    <message>
        <source>Open the %1 debug log file from the current data directory. This can take a few seconds for large log files.</source>
        <translation>Abrir el archivo de depuración %1 desde el directorio de datos actual. Puede tardar unos segundos para ficheros de gran tamaño.</translation>
    </message>
    <message>
        <source>Decrease font size</source>
        <translation>Disminuir tamaño de letra</translation>
    </message>
    <message>
        <source>Increase font size</source>
        <translation>Aumentar tamaño de letra</translation>
    </message>
    <message>
        <source>Services</source>
        <translation>Servicios</translation>
    </message>
    <message>
        <source>Ban Score</source>
        <translation>Puntuación de bloqueo</translation>
    </message>
    <message>
        <source>Connection Time</source>
        <translation>Duración de la conexión</translation>
    </message>
    <message>
        <source>Last Send</source>
        <translation>Ultimo envío</translation>
    </message>
    <message>
        <source>Last Receive</source>
        <translation>Ultima recepción</translation>
    </message>
    <message>
        <source>Ping Time</source>
        <translation>Ping</translation>
    </message>
    <message>
        <source>The duration of a currently outstanding ping.</source>
        <translation>La duración de un ping actualmente en proceso.</translation>
    </message>
    <message>
        <source>Ping Wait</source>
        <translation>Espera de Ping</translation>
    </message>
    <message>
        <source>Min Ping</source>
        <translation>Ping mín.</translation>
    </message>
    <message>
        <source>Time Offset</source>
        <translation>Desplazamiento de tiempo</translation>
    </message>
    <message>
        <source>Last block time</source>
        <translation>Hora del último bloque</translation>
    </message>
    <message>
        <source>&amp;Open</source>
        <translation>&amp;Abrir</translation>
    </message>
    <message>
        <source>&amp;Console</source>
        <translation>&amp;Consola</translation>
    </message>
    <message>
        <source>&amp;Network Traffic</source>
        <translation>&amp;Tráfico de Red</translation>
    </message>
    <message>
        <source>Totals</source>
        <translation>Total:</translation>
    </message>
    <message>
        <source>In:</source>
        <translation>Entrante:</translation>
    </message>
    <message>
        <source>Out:</source>
        <translation>Saliente:</translation>
    </message>
    <message>
        <source>Debug log file</source>
        <translation>Archivo de registro de depuración</translation>
    </message>
    <message>
        <source>Clear console</source>
        <translation>Borrar consola</translation>
    </message>
    <message>
        <source>1 &amp;hour</source>
        <translation>1 &amp;hora</translation>
    </message>
    <message>
        <source>1 &amp;day</source>
        <translation>1 &amp;día</translation>
    </message>
    <message>
        <source>1 &amp;week</source>
        <translation>1 &amp;semana</translation>
    </message>
    <message>
        <source>1 &amp;year</source>
        <translation>1 &amp;año</translation>
    </message>
    <message>
        <source>&amp;Disconnect</source>
        <translation>&amp;Desconectar</translation>
<<<<<<< HEAD
    </message>
    <message>
        <source>&amp;Unban</source>
        <translation>&amp;Desbanear</translation>
    </message>
    <message>
        <source>Welcome to the %1 RPC console.</source>
        <translation>Bienvenido a la consola RPC %1.</translation>
=======
>>>>>>> f17942a3
    </message>
    <message>
        <source>Ban for</source>
        <translation>Bloqueado por</translation>
    </message>
    <message>
        <source>&amp;Unban</source>
        <translation>&amp;Desbanear</translation>
    </message>
    <message>
<<<<<<< HEAD
        <source>WARNING: Scammers have been active, telling users to type commands here, stealing their wallet contents. Do not use this console without fully understanding the ramification of a command.</source>
        <translation>ADVERTENCIA: algunos estafadores han estado pidiendo a los usuarios que escriban comandos aquí, robando el contenido de sus carteras. No use esta consola sin entender completamente las ramificaciones del comando.</translation>
    </message>
    <message>
        <source>Network activity disabled</source>
        <translation>Actividad de red desactivada</translation>
    </message>
    <message>
        <source>%1 B</source>
        <translation>%1 B</translation>
    </message>
    <message>
        <source>%1 KB</source>
        <translation>%1 KB</translation>
    </message>
    <message>
        <source>%1 MB</source>
        <translation>%1 MB</translation>
=======
        <source>Welcome to the %1 RPC console.</source>
        <translation>Bienvenido a la consola RPC %1.</translation>
>>>>>>> f17942a3
    </message>
    <message>
        <source>Network activity disabled</source>
        <translation>Actividad de red desactivada</translation>
    </message>
    <message>
        <source>(node id: %1)</source>
        <translation>(nodo: %1)</translation>
    </message>
    <message>
        <source>via %1</source>
        <translation>via %1</translation>
    </message>
    <message>
        <source>never</source>
        <translation>nunca</translation>
    </message>
    <message>
        <source>Inbound</source>
        <translation>Entrante</translation>
    </message>
    <message>
        <source>Outbound</source>
        <translation>Saliente</translation>
    </message>
    <message>
        <source>Yes</source>
        <translation>Sí</translation>
    </message>
    <message>
        <source>No</source>
        <translation>No</translation>
    </message>
    <message>
        <source>Unknown</source>
        <translation>Desconocido</translation>
    </message>
</context>
<context>
    <name>ReceiveCoinsDialog</name>
    <message>
        <source>&amp;Amount:</source>
        <translation>Cantidad</translation>
    </message>
    <message>
        <source>&amp;Label:</source>
        <translation>&amp;Etiqueta:</translation>
    </message>
    <message>
        <source>&amp;Message:</source>
        <translation>Mensaje:</translation>
    </message>
    <message>
<<<<<<< HEAD
        <source>Reuse one of the previously used receiving addresses. Reusing addresses has security and privacy issues. Do not use this unless re-generating a payment request made before.</source>
        <translation>Reutilizar una de las direcciones previamente usadas para recibir. Reutilizar direcciones tiene problemas de seguridad y privacidad. No lo uses a menos que antes regeneres una solicitud de pago.</translation>
    </message>
    <message>
        <source>R&amp;euse an existing receiving address (not recommended)</source>
        <translation>R&amp;eutilizar una dirección existente para recibir (no recomendado)</translation>
    </message>
    <message>
        <source>An optional message to attach to the payment request, which will be displayed when the request is opened. Note: The message will not be sent with the payment over the Particl network.</source>
        <translation>Un mensaje opcional para adjuntar a la solicitud de pago, que se muestra cuando se abre la solicitud. Nota: El mensaje no se enviará con el pago por la red Particl.</translation>
=======
        <source>An optional message to attach to the payment request, which will be displayed when the request is opened. Note: The message will not be sent with the payment over the Bitcoin network.</source>
        <translation>Un mensaje opcional para adjuntar a la solicitud de pago, que se muestra cuando se abre la solicitud. Nota: El mensaje no se enviará con el pago por la red Bitcoin.</translation>
>>>>>>> f17942a3
    </message>
    <message>
        <source>An optional label to associate with the new receiving address.</source>
        <translation>Etiqueta opcional para asociar con la nueva dirección de recepción.</translation>
    </message>
    <message>
        <source>Use this form to request payments. All fields are &lt;b&gt;optional&lt;/b&gt;.</source>
        <translation>Utilice este formulario para solicitar pagos. Todos los campos son &lt;b&gt;opcionales&lt;/b&gt;.</translation>
    </message>
    <message>
        <source>An optional amount to request. Leave this empty or zero to not request a specific amount.</source>
        <translation>Para solicitar una cantidad opcional. Deje este vacío o cero para no solicitar una cantidad específica.</translation>
    </message>
    <message>
        <source>Clear all fields of the form.</source>
        <translation>Vaciar todos los campos del formulario.</translation>
    </message>
    <message>
        <source>Clear</source>
        <translation>Vaciar</translation>
    </message>
    <message>
        <source>Requested payments history</source>
        <translation>Historial de pagos solicitados</translation>
    </message>
    <message>
        <source>&amp;Request payment</source>
        <translation>&amp;Solicitar pago</translation>
    </message>
    <message>
        <source>Show the selected request (does the same as double clicking an entry)</source>
        <translation>Muestra la petición seleccionada (También doble clic)</translation>
    </message>
    <message>
        <source>Show</source>
        <translation>Mostrar</translation>
    </message>
    <message>
        <source>Remove the selected entries from the list</source>
        <translation>Borrar de la lista las direcciónes actualmente seleccionadas</translation>
    </message>
    <message>
        <source>Remove</source>
        <translation>Eliminar</translation>
    </message>
    <message>
        <source>Copy URI</source>
        <translation>Copiar URL</translation>
    </message>
    <message>
        <source>Copy label</source>
        <translation>Copiar capa</translation>
    </message>
    <message>
        <source>Copy message</source>
        <translation>Copiar imagen</translation>
    </message>
    <message>
        <source>Copy amount</source>
        <translation>Copiar cantidad</translation>
    </message>
</context>
<context>
    <name>ReceiveRequestDialog</name>
    <message>
        <source>QR Code</source>
        <translation>Código QR</translation>
    </message>
    <message>
        <source>Copy &amp;URI</source>
        <translation>Copiar &amp;URI</translation>
    </message>
    <message>
        <source>Copy &amp;Address</source>
        <translation>Copiar &amp;Dirección</translation>
    </message>
    <message>
        <source>&amp;Save Image...</source>
        <translation>Guardar Imagen...</translation>
    </message>
    <message>
        <source>Request payment to %1</source>
        <translation>Solicitar pago a %1</translation>
    </message>
    <message>
        <source>Payment information</source>
        <translation>Información de pago</translation>
    </message>
    <message>
        <source>URI</source>
        <translation>URI</translation>
    </message>
    <message>
        <source>Address</source>
        <translation>Dirección</translation>
    </message>
    <message>
        <source>Amount</source>
        <translation>Cantidad</translation>
    </message>
    <message>
        <source>Label</source>
        <translation>Etiqueta</translation>
    </message>
    <message>
        <source>Message</source>
        <translation>Mensaje</translation>
    </message>
    <message>
        <source>Resulting URI too long, try to reduce the text for label / message.</source>
        <translation>URI resultante demasiado grande, trate de reducir el texto de etiqueta / mensaje.</translation>
    </message>
    <message>
        <source>Error encoding URI into QR Code.</source>
        <translation>Fallo al codificar URI en código QR.</translation>
    </message>
</context>
<context>
    <name>RecentRequestsTableModel</name>
    <message>
        <source>Date</source>
        <translation>Fecha</translation>
    </message>
    <message>
        <source>Label</source>
        <translation>Etiqueta</translation>
    </message>
    <message>
        <source>Message</source>
        <translation>Mensaje</translation>
    </message>
    <message>
        <source>(no label)</source>
        <translation>(sin etiqueta)</translation>
    </message>
    <message>
        <source>(no message)</source>
        <translation>(no hay mensaje)</translation>
    </message>
    <message>
        <source>(no amount requested)</source>
        <translation>(no hay solicitud de cantidad)</translation>
    </message>
    <message>
        <source>Requested</source>
        <translation>Solicitado</translation>
    </message>
</context>
<context>
    <name>SendCoinsDialog</name>
    <message>
        <source>Send Coins</source>
        <translation>Enviar bitcoins</translation>
    </message>
    <message>
        <source>Coin Control Features</source>
        <translation>Características de Coin Control</translation>
    </message>
    <message>
        <source>Inputs...</source>
        <translation>Entradas...</translation>
    </message>
    <message>
        <source>automatically selected</source>
        <translation>Seleccionado automáticamente</translation>
    </message>
    <message>
        <source>Insufficient funds!</source>
        <translation>Fondos insuficientes!</translation>
    </message>
    <message>
        <source>Quantity:</source>
        <translation>Cantidad:</translation>
    </message>
    <message>
        <source>Bytes:</source>
        <translation>Bytes:</translation>
    </message>
    <message>
        <source>Amount:</source>
        <translation>Cuantía:</translation>
    </message>
    <message>
        <source>Fee:</source>
        <translation>Tasa:</translation>
    </message>
    <message>
        <source>After Fee:</source>
        <translation>Después de tasas:</translation>
    </message>
    <message>
        <source>Change:</source>
        <translation>Cambio:</translation>
    </message>
    <message>
        <source>If this is activated, but the change address is empty or invalid, change will be sent to a newly generated address.</source>
        <translation>Si se marca esta opción pero la dirección de cambio está vacía o es inválida, el cambio se enviará a una nueva dirección recién generada.</translation>
    </message>
    <message>
        <source>Custom change address</source>
        <translation>Dirección propia</translation>
    </message>
    <message>
        <source>Transaction Fee:</source>
        <translation>Comisión de Transacción:</translation>
    </message>
    <message>
        <source>Choose...</source>
        <translation>Elija...</translation>
    </message>
    <message>
        <source>collapse fee-settings</source>
        <translation>Colapsar ajustes de cuota</translation>
    </message>
    <message>
        <source>per kilobyte</source>
        <translation>por kilobyte</translation>
    </message>
    <message>
        <source>If the custom fee is set to 1000 satoshis and the transaction is only 250 bytes, then "per kilobyte" only pays 250 satoshis in fee, while "total at least" pays 1000 satoshis. For transactions bigger than a kilobyte both pay by kilobyte.</source>
        <translation>Si la tarifa de aduana se establece en 1000 satoshis y la transacción está a sólo 250 bytes, entonces "por kilobyte" sólo paga 250 satoshis de cuota, mientras que "el mínimo total" pagaría 1.000 satoshis. Para las transacciones más grandes que un kilobyte ambos pagan por kilobyte</translation>
    </message>
    <message>
        <source>Hide</source>
        <translation>Ocultar</translation>
    </message>
    <message>
        <source>Paying only the minimum fee is just fine as long as there is less transaction volume than space in the blocks. But be aware that this can end up in a never confirming transaction once there is more demand for bitcoin transactions than the network can process.</source>
        <translation>Pagando solamente la cuota mínima es correcto, siempre y cuando haya menos volumen de transacciones que el espacio en los bloques. Pero tenga en cuenta que esto puede terminar en una transacción nunca confirmada, una vez que haya más demanda para transacciones Particl que la red pueda procesar.</translation>
    </message>
    <message>
        <source>(read the tooltip)</source>
        <translation>(leer la sugerencia)</translation>
    </message>
    <message>
        <source>Recommended:</source>
        <translation>Recomendado:</translation>
    </message>
    <message>
        <source>Custom:</source>
        <translation>Personalizado:</translation>
    </message>
    <message>
        <source>(Smart fee not initialized yet. This usually takes a few blocks...)</source>
        <translation>(Tarifa inteligente no inicializado aún. Esto generalmente lleva a pocos bloques...)</translation>
    </message>
    <message>
        <source>Send to multiple recipients at once</source>
        <translation>Enviar a múltiples destinatarios de una vez</translation>
    </message>
    <message>
        <source>Add &amp;Recipient</source>
        <translation>Añadir &amp;destinatario</translation>
    </message>
    <message>
        <source>Clear all fields of the form.</source>
        <translation>Vaciar todos los campos del formulario</translation>
    </message>
    <message>
        <source>Dust:</source>
        <translation>Polvo:</translation>
    </message>
    <message>
        <source>Confirmation time target:</source>
        <translation>Tiempo objetivo de confirmación:</translation>
    </message>
    <message>
        <source>Clear &amp;All</source>
        <translation>Vaciar &amp;todo</translation>
    </message>
    <message>
        <source>Balance:</source>
        <translation>Saldo:</translation>
    </message>
    <message>
        <source>Confirm the send action</source>
        <translation>Confirmar el envío</translation>
    </message>
    <message>
        <source>S&amp;end</source>
        <translation>&amp;Enviar</translation>
    </message>
    <message>
        <source>Copy quantity</source>
        <translation>Copiar cantidad</translation>
    </message>
    <message>
        <source>Copy amount</source>
        <translation>Copiar cantidad</translation>
    </message>
    <message>
        <source>Copy fee</source>
        <translation>Copiar cuota</translation>
    </message>
    <message>
        <source>Copy after fee</source>
        <translation>Copiar después de couta</translation>
    </message>
    <message>
        <source>Copy bytes</source>
        <translation>Copiar bytes</translation>
    </message>
    <message>
        <source>Copy dust</source>
        <translation>Copiar polvo</translation>
    </message>
    <message>
        <source>Copy change</source>
        <translation>Copiar cambio</translation>
    </message>
    <message>
        <source>%1 to %2</source>
        <translation>%1 a %2</translation>
    </message>
    <message>
        <source>Are you sure you want to send?</source>
        <translation>¿Seguro que quiere enviar?</translation>
    </message>
    <message>
        <source>added as transaction fee</source>
        <translation>añadido como transacción de cuota</translation>
    </message>
    <message>
        <source>Total Amount %1</source>
        <translation>Cantidad total %1</translation>
    </message>
    <message>
        <source>or</source>
        <translation>o</translation>
    </message>
    <message>
        <source>Confirm send coins</source>
        <translation>Confirmar enviar monedas</translation>
    </message>
    <message>
        <source>The recipient address is not valid. Please recheck.</source>
        <translation>La dirección de destinatario no es válida. Por favor revísela.</translation>
    </message>
    <message>
        <source>The amount to pay must be larger than 0.</source>
        <translation>La cantidad a pagar debe de ser mayor que 0.</translation>
    </message>
    <message>
        <source>The amount exceeds your balance.</source>
        <translation>La cantidad excede su saldo.</translation>
    </message>
    <message>
        <source>The total exceeds your balance when the %1 transaction fee is included.</source>
        <translation>El total excede su saldo cuando la cuota de transacción de %1 es incluida.</translation>
    </message>
    <message>
        <source>Duplicate address found: addresses should only be used once each.</source>
        <translation>Dirección duplicada encontrada: la dirección sólo debería ser utilizada una vez por cada uso.</translation>
    </message>
    <message>
        <source>Transaction creation failed!</source>
        <translation>¡Falló la creación de transacción!</translation>
    </message>
    <message>
        <source>The transaction was rejected with the following reason: %1</source>
        <translation>Esta transacción fue rechazada por la siguiente razón: %1</translation>
    </message>
    <message>
        <source>A fee higher than %1 is considered an absurdly high fee.</source>
        <translation>Una couta mayor que %1 se considera una cuota irracionalmente alta.</translation>
    </message>
    <message>
        <source>Payment request expired.</source>
        <translation>Solicitud de pago caducada.</translation>
    </message>
    <message numerus="yes">
        <source>%n block(s)</source>
        <translation><numerusform>%n bloque</numerusform><numerusform>%n bloques</numerusform></translation>
    </message>
    <message>
        <source>Pay only the required fee of %1</source>
        <translation>Pagar únicamente la cuota solicitada de %1</translation>
    </message>
    <message>
        <source>Warning: Invalid Particl address</source>
        <translation>Alerta: dirección Particl inválida</translation>
    </message>
    <message>
        <source>Warning: Unknown change address</source>
        <translation>Alerta: dirección cambiada desconocida</translation>
    </message>
    <message>
        <source>Confirm custom change address</source>
        <translation>Confirmar dirección de cambio personalizada</translation>
    </message>
    <message>
        <source>The address you selected for change is not part of this wallet. Any or all funds in your wallet may be sent to this address. Are you sure?</source>
        <translation>La dirección que seleccionó para el cambio no es parte de esta cartera. Parte o la totalidad de los fondos de su cartera podrían ser enviados a esta dirección. ¿Está seguro?</translation>
    </message>
    <message>
        <source>(no label)</source>
        <translation>(sin etiqueta)</translation>
    </message>
</context>
<context>
    <name>SendCoinsEntry</name>
    <message>
        <source>A&amp;mount:</source>
        <translation>Ca&amp;ntidad:</translation>
    </message>
    <message>
        <source>Pay &amp;To:</source>
        <translation>&amp;Pagar a:</translation>
    </message>
    <message>
        <source>&amp;Label:</source>
        <translation>&amp;Etiqueta:</translation>
    </message>
    <message>
        <source>Choose previously used address</source>
        <translation>Escoger direcciones previamente usadas</translation>
    </message>
    <message>
        <source>This is a normal payment.</source>
        <translation>Esto es un pago ordinario.</translation>
    </message>
    <message>
        <source>The Particl address to send the payment to</source>
        <translation>Dirección Particl a la que enviar el pago</translation>
    </message>
    <message>
        <source>Alt+A</source>
        <translation>Alt+A</translation>
    </message>
    <message>
        <source>Paste address from clipboard</source>
        <translation>Pegar dirección desde portapapeles</translation>
    </message>
    <message>
        <source>Alt+P</source>
        <translation>Alt+P</translation>
    </message>
    <message>
        <source>Remove this entry</source>
        <translation>Eliminar esta transacción</translation>
    </message>
    <message>
        <source>The fee will be deducted from the amount being sent. The recipient will receive less bitcoins than you enter in the amount field. If multiple recipients are selected, the fee is split equally.</source>
        <translation>La cuota será deducida de la cantidad que sea mandada. El destinatario recibirá menos bitcoins de los que entres en el  </translation>
    </message>
    <message>
        <source>S&amp;ubtract fee from amount</source>
        <translation>Restar comisiones a la cantidad</translation>
    </message>
    <message>
        <source>Message:</source>
        <translation>Mensaje:</translation>
    </message>
    <message>
        <source>This is an unauthenticated payment request.</source>
        <translation>Esta es una petición de pago no autentificada.</translation>
    </message>
    <message>
        <source>This is an authenticated payment request.</source>
        <translation>Esta es una petición de pago autentificada.</translation>
    </message>
    <message>
        <source>Enter a label for this address to add it to the list of used addresses</source>
        <translation>Introduce una etiqueta para esta dirección para añadirla a la lista de direcciones utilizadas</translation>
    </message>
    <message>
        <source>A message that was attached to the bitcoin: URI which will be stored with the transaction for your reference. Note: This message will not be sent over the Particl network.</source>
        <translation>Un mensaje que se adjuntó a la bitcoin: URL que será almacenada con la transacción para su referencia. Nota: Este mensaje no se envía a través de la red Particl.</translation>
    </message>
    <message>
        <source>Pay To:</source>
        <translation>Paga a:</translation>
    </message>
    <message>
        <source>Memo:</source>
        <translation>Memo:</translation>
    </message>
    <message>
        <source>Enter a label for this address to add it to your address book</source>
        <translation>Introduzca una etiqueta para esta dirección para añadirla a su  agenda</translation>
    </message>
</context>
<context>
    <name>SendConfirmationDialog</name>
    <message>
        <source>Yes</source>
        <translation>Sí</translation>
    </message>
</context>
<context>
    <name>ShutdownWindow</name>
    <message>
        <source>%1 is shutting down...</source>
        <translation>%1 se esta cerrando...</translation>
    </message>
    <message>
        <source>Do not shut down the computer until this window disappears.</source>
        <translation>No apague el equipo hasta que desaparezca esta ventana.</translation>
    </message>
</context>
<context>
    <name>SignVerifyMessageDialog</name>
    <message>
        <source>Signatures - Sign / Verify a Message</source>
        <translation>Firmas - Firmar / verificar un mensaje</translation>
    </message>
    <message>
        <source>&amp;Sign Message</source>
        <translation>&amp;Firmar mensaje</translation>
    </message>
    <message>
        <source>You can sign messages/agreements with your addresses to prove you can receive bitcoins sent to them. Be careful not to sign anything vague or random, as phishing attacks may try to trick you into signing your identity over to them. Only sign fully-detailed statements you agree to.</source>
        <translation>Puede firmar los mensajes con sus direcciones para demostrar que las posee. Tenga cuidado de no firmar cualquier cosa de manera vaga o aleatoria, pues los ataques de phishing pueden tratar de engañarle firmando su identidad a través de ellos. Sólo firme declaraciones totalmente detalladas con las que usted esté de acuerdo.</translation>
    </message>
    <message>
        <source>The Particl address to sign the message with</source>
        <translation>Dirección Particl con la que firmar el mensaje</translation>
    </message>
    <message>
        <source>Choose previously used address</source>
        <translation>Escoger dirección previamente usada</translation>
    </message>
    <message>
        <source>Alt+A</source>
        <translation>Alt+A</translation>
    </message>
    <message>
        <source>Paste address from clipboard</source>
        <translation>Pegar dirección desde portapapeles</translation>
    </message>
    <message>
        <source>Alt+P</source>
        <translation>Alt+P</translation>
    </message>
    <message>
        <source>Enter the message you want to sign here</source>
        <translation>Introduzca el mensaje que desea firmar aquí</translation>
    </message>
    <message>
        <source>Signature</source>
        <translation>Firma</translation>
    </message>
    <message>
        <source>Copy the current signature to the system clipboard</source>
        <translation>Copiar la firma actual al portapapeles del sistema</translation>
    </message>
    <message>
        <source>Sign the message to prove you own this Particl address</source>
        <translation>Firmar el mensaje para demostrar que se posee esta dirección Particl</translation>
    </message>
    <message>
        <source>Sign &amp;Message</source>
        <translation>Firmar &amp;mensaje</translation>
    </message>
    <message>
        <source>Reset all sign message fields</source>
        <translation>Vaciar todos los campos de la firma de mensaje</translation>
    </message>
    <message>
        <source>Clear &amp;All</source>
        <translation>Vaciar &amp;todo</translation>
    </message>
    <message>
        <source>&amp;Verify Message</source>
        <translation>&amp;Verificar mensaje</translation>
    </message>
    <message>
        <source>Enter the receiver's address, message (ensure you copy line breaks, spaces, tabs, etc. exactly) and signature below to verify the message. Be careful not to read more into the signature than what is in the signed message itself, to avoid being tricked by a man-in-the-middle attack. Note that this only proves the signing party receives with the address, it cannot prove sendership of any transaction!</source>
        <translation>Introduzca la dirección para la firma, el mensaje (asegurándose de copiar tal cual los saltos de línea, espacios, tabulaciones, etc.) y la firma a continuación para verificar el mensaje. Tenga cuidado de no asumir más información de lo que dice el propio mensaje firmado para evitar fraudes basados en ataques de tipo man-in-the-middle. </translation>
    </message>
    <message>
        <source>The Particl address the message was signed with</source>
        <translation>La dirección Particl con la que se firmó el mensaje</translation>
    </message>
    <message>
        <source>Verify the message to ensure it was signed with the specified Particl address</source>
        <translation>Verificar el mensaje para comprobar que fue firmado con la dirección Particl indicada</translation>
    </message>
    <message>
        <source>Verify &amp;Message</source>
        <translation>Verificar &amp;mensaje</translation>
    </message>
    <message>
        <source>Reset all verify message fields</source>
        <translation>Vaciar todos los campos de la verificación de mensaje</translation>
    </message>
    <message>
        <source>Click "Sign Message" to generate signature</source>
        <translation>Click en "Fírmar mensaje" para generar una firma</translation>
    </message>
    <message>
        <source>The entered address is invalid.</source>
        <translation>La dirección introducida no es válida.</translation>
    </message>
    <message>
        <source>Please check the address and try again.</source>
        <translation>Por favor revise la dirección e inténtelo de nuevo.</translation>
    </message>
    <message>
        <source>The entered address does not refer to a key.</source>
        <translation>La dirección introducida no remite a una clave.</translation>
    </message>
    <message>
        <source>Wallet unlock was cancelled.</source>
        <translation>El desbloqueo del monedero fue cancelado.</translation>
    </message>
    <message>
        <source>Private key for the entered address is not available.</source>
        <translation>La clave privada de la dirección introducida no está disponible.</translation>
    </message>
    <message>
        <source>Message signing failed.</source>
        <translation>Falló la firma del mensaje.</translation>
    </message>
    <message>
        <source>Message signed.</source>
        <translation>Mensaje firmado.</translation>
    </message>
    <message>
        <source>The signature could not be decoded.</source>
        <translation>La firma no pudo descodificarse.</translation>
    </message>
    <message>
        <source>Please check the signature and try again.</source>
        <translation>Por favor compruebe la firma y pruebe de nuevo.</translation>
    </message>
    <message>
        <source>The signature did not match the message digest.</source>
        <translation>La firma no se combinó con el mensaje.</translation>
    </message>
    <message>
        <source>Message verification failed.</source>
        <translation>Falló la verificación del mensaje.</translation>
    </message>
    <message>
        <source>Message verified.</source>
        <translation>Mensaje verificado.</translation>
    </message>
</context>
<context>
    <name>SplashScreen</name>
    <message>
        <source>[testnet]</source>
        <translation>[testnet]</translation>
    </message>
</context>
<context>
    <name>TrafficGraphWidget</name>
    <message>
        <source>KB/s</source>
        <translation>KB/s</translation>
    </message>
</context>
<context>
    <name>TransactionDesc</name>
    <message numerus="yes">
        <source>Open for %n more block(s)</source>
        <translation><numerusform>Abierto para %n bloque más</numerusform><numerusform>Abierto para %n bloques más</numerusform></translation>
    </message>
    <message>
        <source>Open until %1</source>
        <translation>Abierto hasta %1</translation>
    </message>
    <message>
        <source>conflicted with a transaction with %1 confirmations</source>
        <translation>Hay un conflicto con la traducción de las confirmaciones %1</translation>
    </message>
    <message>
        <source>%1/offline</source>
        <translation>%1/sin conexión</translation>
    </message>
    <message>
        <source>0/unconfirmed, %1</source>
        <translation>0/no confirmado, %1</translation>
    </message>
    <message>
        <source>in memory pool</source>
        <translation>en el equipo de memoria</translation>
    </message>
    <message>
        <source>not in memory pool</source>
        <translation>no en el equipo de memoria</translation>
    </message>
    <message>
        <source>abandoned</source>
        <translation>abandonado</translation>
    </message>
    <message>
        <source>%1/unconfirmed</source>
        <translation>%1/no confirmado</translation>
    </message>
    <message>
        <source>%1 confirmations</source>
        <translation>confirmaciones %1</translation>
    </message>
    <message>
        <source>Status</source>
        <translation>Estado</translation>
    </message>
    <message>
        <source>, has not been successfully broadcast yet</source>
        <translation>, no ha sido emitido con éxito aún</translation>
    </message>
    <message>
        <source>Date</source>
        <translation>Fecha</translation>
    </message>
    <message>
        <source>Source</source>
        <translation>Fuente</translation>
    </message>
    <message>
        <source>Generated</source>
        <translation>Generado</translation>
    </message>
    <message>
        <source>From</source>
        <translation>Desde</translation>
    </message>
    <message>
        <source>unknown</source>
        <translation>desconocido</translation>
    </message>
    <message>
        <source>To</source>
        <translation>Para</translation>
    </message>
    <message>
        <source>own address</source>
        <translation>dirección propia</translation>
    </message>
    <message>
        <source>watch-only</source>
        <translation>de observación</translation>
    </message>
    <message>
        <source>label</source>
        <translation>etiqueta</translation>
    </message>
    <message>
        <source>Credit</source>
        <translation>Credito</translation>
    </message>
    <message>
        <source>not accepted</source>
        <translation>no aceptada</translation>
    </message>
    <message>
        <source>Debit</source>
        <translation>Enviado</translation>
    </message>
    <message>
        <source>Total debit</source>
        <translation>Total enviado</translation>
    </message>
    <message>
        <source>Total credit</source>
        <translation>Total recibido</translation>
    </message>
    <message>
        <source>Transaction fee</source>
        <translation>Comisión de transacción</translation>
    </message>
    <message>
        <source>Net amount</source>
        <translation>Cantidad neta</translation>
    </message>
    <message>
        <source>Message</source>
        <translation>Mensaje</translation>
    </message>
    <message>
        <source>Comment</source>
        <translation>Comentario</translation>
    </message>
    <message>
        <source>Transaction ID</source>
        <translation>Identificador de transacción (ID)</translation>
    </message>
    <message>
        <source>Transaction total size</source>
        <translation>Tamaño total de la transacción</translation>
    </message>
    <message>
        <source>Output index</source>
        <translation>Indice de salida</translation>
    </message>
    <message>
        <source>Merchant</source>
        <translation>Vendedor</translation>
    </message>
    <message>
        <source>Generated coins must mature %1 blocks before they can be spent. When you generated this block, it was broadcast to the network to be added to the block chain. If it fails to get into the chain, its state will change to "not accepted" and it won't be spendable. This may occasionally happen if another node generates a block within a few seconds of yours.</source>
        <translation>Los bitcoins generados deben madurar %1 bloques antes de que puedan gastarse. Cuando generó este bloque, se transmitió a la red para que se añadiera a la cadena de bloques. Si no consigue entrar en la cadena, su estado cambiará a "no aceptado" y ya no se podrá gastar. Esto puede ocurrir ocasionalmente si otro nodo genera un bloque a pocos segundos del suyo.</translation>
    </message>
    <message>
        <source>Debug information</source>
        <translation>Información de depuración</translation>
    </message>
    <message>
        <source>Transaction</source>
        <translation>Transacción</translation>
    </message>
    <message>
        <source>Inputs</source>
        <translation>entradas</translation>
    </message>
    <message>
        <source>Amount</source>
        <translation>Cantidad</translation>
    </message>
    <message>
        <source>true</source>
        <translation>verdadero</translation>
    </message>
    <message>
        <source>false</source>
        <translation>falso</translation>
    </message>
</context>
<context>
    <name>TransactionDescDialog</name>
    <message>
        <source>This pane shows a detailed description of the transaction</source>
        <translation>Esta ventana muestra información detallada sobre la transacción</translation>
    </message>
    <message>
        <source>Details for %1</source>
        <translation>Detalles para %1</translation>
    </message>
</context>
<context>
    <name>TransactionTableModel</name>
    <message>
        <source>Date</source>
        <translation>Fecha</translation>
    </message>
    <message>
        <source>Type</source>
        <translation>Tipo</translation>
    </message>
    <message>
        <source>Label</source>
        <translation>Etiqueta</translation>
    </message>
    <message>
        <source>Open until %1</source>
        <translation>Abierto hasta %1</translation>
    </message>
    <message>
        <source>Offline</source>
        <translation>Sin conexion</translation>
    </message>
    <message>
        <source>Unconfirmed</source>
        <translation>Sin confirmar</translation>
    </message>
    <message>
        <source>Abandoned</source>
        <translation>Abandonado</translation>
    </message>
    <message>
        <source>Confirming (%1 of %2 recommended confirmations)</source>
        <translation>Confirmando (%1 de %2 confirmaciones recomendadas)</translation>
    </message>
    <message>
        <source>Confirmed (%1 confirmations)</source>
        <translation>Confirmado (%1 confirmaciones)</translation>
    </message>
    <message>
        <source>Conflicted</source>
        <translation>En conflicto</translation>
    </message>
    <message>
        <source>Immature (%1 confirmations, will be available after %2)</source>
        <translation>No disponible (%1 confirmaciones. Estarán disponibles al cabo de %2)</translation>
    </message>
    <message>
        <source>This block was not received by any other nodes and will probably not be accepted!</source>
        <translation>Este bloque no ha sido recibido por otros nodos y probablemente no sea aceptado!</translation>
    </message>
    <message>
        <source>Generated but not accepted</source>
        <translation>Generado pero no aceptado</translation>
    </message>
    <message>
        <source>Received with</source>
        <translation>Recibido con</translation>
    </message>
    <message>
        <source>Received from</source>
        <translation>Recibidos de</translation>
    </message>
    <message>
        <source>Sent to</source>
        <translation>Enviado a</translation>
    </message>
    <message>
        <source>Payment to yourself</source>
        <translation>Pago proprio</translation>
    </message>
    <message>
        <source>Mined</source>
        <translation>Minado</translation>
    </message>
    <message>
        <source>watch-only</source>
        <translation>de observación</translation>
    </message>
    <message>
        <source>(n/a)</source>
        <translation>(nd)</translation>
    </message>
    <message>
        <source>(no label)</source>
        <translation>(sin etiqueta)</translation>
    </message>
    <message>
        <source>Transaction status. Hover over this field to show number of confirmations.</source>
        <translation>Estado de transacción. Pasa el ratón sobre este campo para ver el número de confirmaciones.</translation>
    </message>
    <message>
        <source>Date and time that the transaction was received.</source>
        <translation>Fecha y hora en que se recibió la transacción.</translation>
    </message>
    <message>
        <source>Type of transaction.</source>
        <translation>Tipo de transacción.</translation>
    </message>
    <message>
        <source>Whether or not a watch-only address is involved in this transaction.</source>
        <translation>Si una dirección watch-only está involucrada en esta transacción o no.</translation>
    </message>
    <message>
        <source>User-defined intent/purpose of the transaction.</source>
        <translation>Descripción de la transacción definido por el usuario.</translation>
    </message>
    <message>
        <source>Amount removed from or added to balance.</source>
        <translation>Cantidad retirada o añadida al saldo.</translation>
    </message>
</context>
<context>
    <name>TransactionView</name>
    <message>
        <source>All</source>
        <translation>Todo</translation>
    </message>
    <message>
        <source>Today</source>
        <translation>Hoy</translation>
    </message>
    <message>
        <source>This week</source>
        <translation>Esta semana</translation>
    </message>
    <message>
        <source>This month</source>
        <translation>Este mes</translation>
    </message>
    <message>
        <source>Last month</source>
        <translation>Mes pasado</translation>
    </message>
    <message>
        <source>This year</source>
        <translation>Este año</translation>
    </message>
    <message>
        <source>Range...</source>
        <translation>Rango...</translation>
    </message>
    <message>
        <source>Received with</source>
        <translation>Recibido con</translation>
    </message>
    <message>
        <source>Sent to</source>
        <translation>Enviado a</translation>
    </message>
    <message>
        <source>To yourself</source>
        <translation>A usted mismo</translation>
    </message>
    <message>
        <source>Mined</source>
        <translation>Minado</translation>
    </message>
    <message>
        <source>Other</source>
        <translation>Otra</translation>
    </message>
    <message>
        <source>Min amount</source>
        <translation>Cantidad mínima</translation>
    </message>
    <message>
        <source>Abandon transaction</source>
        <translation>Transacción abandonada</translation>
    </message>
    <message>
        <source>Copy address</source>
        <translation>Copiar ubicación</translation>
    </message>
    <message>
        <source>Copy label</source>
        <translation>Copiar capa</translation>
    </message>
    <message>
        <source>Copy amount</source>
        <translation>Copiar cantidad</translation>
    </message>
    <message>
        <source>Copy transaction ID</source>
        <translation>Copiar ID de transacción</translation>
    </message>
    <message>
        <source>Copy raw transaction</source>
        <translation>Copiar transacción raw</translation>
    </message>
    <message>
        <source>Copy full transaction details</source>
        <translation>Copiar todos los detalles de la transacción</translation>
    </message>
    <message>
        <source>Edit label</source>
        <translation>Editar etiqueta</translation>
    </message>
    <message>
        <source>Show transaction details</source>
        <translation>Mostrar detalles de la transacción</translation>
    </message>
    <message>
        <source>Export Transaction History</source>
        <translation>Exportar historial de transacciones</translation>
    </message>
    <message>
        <source>Comma separated file (*.csv)</source>
        <translation>Archivo separado de coma (*.csv)</translation>
    </message>
    <message>
        <source>Confirmed</source>
        <translation>Confirmado</translation>
    </message>
    <message>
        <source>Watch-only</source>
        <translation>De observación</translation>
    </message>
    <message>
        <source>Date</source>
        <translation>Fecha</translation>
    </message>
    <message>
        <source>Type</source>
        <translation>Tipo</translation>
    </message>
    <message>
        <source>Label</source>
        <translation>Etiqueta</translation>
    </message>
    <message>
        <source>Address</source>
        <translation>Dirección</translation>
    </message>
    <message>
        <source>ID</source>
        <translation>ID</translation>
    </message>
    <message>
        <source>Exporting Failed</source>
        <translation>Falló la exportación</translation>
    </message>
    <message>
        <source>There was an error trying to save the transaction history to %1.</source>
        <translation>Ha habido un error al intentar guardar la transacción con %1.</translation>
    </message>
    <message>
        <source>Exporting Successful</source>
        <translation>Exportación finalizada</translation>
    </message>
    <message>
        <source>The transaction history was successfully saved to %1.</source>
        <translation>La transacción ha sido guardada en %1.</translation>
    </message>
    <message>
        <source>Range:</source>
        <translation>Rango:</translation>
    </message>
    <message>
        <source>to</source>
        <translation>para</translation>
    </message>
</context>
<context>
    <name>UnitDisplayStatusBarControl</name>
    <message>
        <source>Unit to show amounts in. Click to select another unit.</source>
        <translation>Unidad en la que se muestran las cantidades. Haga clic para seleccionar otra unidad.</translation>
    </message>
</context>
<context>
    <name>WalletFrame</name>
    <message>
        <source>No wallet has been loaded.</source>
        <translation>No se ha cargado ningún monedero</translation>
    </message>
</context>
<context>
    <name>WalletModel</name>
    <message>
        <source>Send Coins</source>
        <translation>Enviar</translation>
    </message>
    </context>
<context>
    <name>WalletView</name>
    <message>
        <source>&amp;Export</source>
        <translation>&amp;Exportar</translation>
    </message>
    <message>
        <source>Export the data in the current tab to a file</source>
        <translation>Exportar a un archivo los datos de esta pestaña</translation>
    </message>
    <message>
        <source>Backup Wallet</source>
        <translation>Copia de seguridad del monedero</translation>
    </message>
    <message>
        <source>Wallet Data (*.dat)</source>
        <translation>Datos de monedero (*.dat)</translation>
    </message>
    <message>
        <source>Backup Failed</source>
        <translation>La copia de seguridad ha fallado</translation>
    </message>
    <message>
        <source>There was an error trying to save the wallet data to %1.</source>
        <translation>Ha habido un error al intentar guardar los datos del monedero en %1.</translation>
    </message>
    <message>
        <source>Backup Successful</source>
        <translation>Se ha completado con éxito la copia de respaldo</translation>
    </message>
    <message>
        <source>The wallet data was successfully saved to %1.</source>
        <translation>Los datos del monedero se han guardado con éxito en %1.</translation>
    </message>
</context>
<context>
    <name>bitcoin-core</name>
    <message>
        <source>Options:</source>
        <translation>Opciones:
</translation>
    </message>
    <message>
        <source>Specify data directory</source>
        <translation>Especificar directorio para los datos</translation>
    </message>
    <message>
        <source>Connect to a node to retrieve peer addresses, and disconnect</source>
        <translation>Conectar a un nodo para obtener direcciones de pares y desconectar</translation>
    </message>
    <message>
        <source>Specify your own public address</source>
        <translation>Especifique su propia dirección pública</translation>
    </message>
    <message>
        <source>Accept command line and JSON-RPC commands</source>
        <translation>Aceptar comandos consola y JSON-RPC
</translation>
    </message>
    <message>
        <source>If &lt;category&gt; is not supplied or if &lt;category&gt; = 1, output all debugging information.</source>
        <translation>Si &lt;category&gt; no es proporcionado o si &lt;category&gt; =1, muestra toda la información de depuración.</translation>
    </message>
    <message>
        <source>Prune configured below the minimum of %d MiB.  Please use a higher number.</source>
        <translation>La Poda se ha configurado por debajo del minimo de %d MiB. Por favor utiliza un valor mas alto.</translation>
    </message>
    <message>
        <source>Prune: last wallet synchronisation goes beyond pruned data. You need to -reindex (download the whole blockchain again in case of pruned node)</source>
        <translation>Poda:  la ultima sincronizacion de la cartera sobrepasa los datos podados. Necesitas reindexar con -reindex (o descargar la cadena de bloques de nuevo en el caso de un nodo podado)</translation>
    </message>
    <message>
        <source>Rescans are not possible in pruned mode. You will need to use -reindex which will download the whole blockchain again.</source>
        <translation>Nos es posible re-escanear en modo podado.Necesitas utilizar -reindex el cual descargara la cadena de bloques al completo de nuevo.</translation>
    </message>
    <message>
        <source>Error: A fatal internal error occurred, see debug.log for details</source>
        <translation>Un error interno fatal ocurrió, ver debug.log para detalles</translation>
    </message>
    <message>
        <source>Fee (in %s/kB) to add to transactions you send (default: %s)</source>
        <translation>Comisión (en %s/KB) para agregar a las transacciones que envíe (por defecto: %s)</translation>
    </message>
    <message>
        <source>Pruning blockstore...</source>
        <translation>Poda blockstore ...</translation>
    </message>
    <message>
        <source>Run in the background as a daemon and accept commands</source>
        <translation>Ejecutar en segundo plano como daemon y aceptar comandos
</translation>
    </message>
    <message>
        <source>Unable to start HTTP server. See debug log for details.</source>
        <translation>No se ha podido comenzar el servidor HTTP. Ver debug log para detalles.</translation>
    </message>
    <message>
        <source>Particl Core</source>
        <translation>Particl Core</translation>
    </message>
    <message>
        <source>The %s developers</source>
        <translation>Los %s desarrolladores</translation>
    </message>
    <message>
        <source>A fee rate (in %s/kB) that will be used when fee estimation has insufficient data (default: %s)</source>
        <translation>Una comision (en %s/kB) que sera usada cuando las estimacion de comision no disponga de suficientes datos (predeterminado: %s)</translation>
    </message>
    <message>
        <source>Accept relayed transactions received from whitelisted peers even when not relaying transactions (default: %d)</source>
        <translation>Aceptar transacciones retransmitidas recibidas desde nodos en la lista blanca incluso cuando no estés retransmitiendo transacciones (predeterminado: %d)</translation>
    </message>
    <message>
        <source>Bind to given address and always listen on it. Use [host]:port notation for IPv6</source>
        <translation>Vincular a la dirección dada y escuchar siempre en ella. Utilice la notación [host]:port para IPv6</translation>
    </message>
    <message>
        <source>Cannot obtain a lock on data directory %s. %s is probably already running.</source>
        <translation>No se puede bloquear el directorio %s. %s ya se está ejecutando.</translation>
    </message>
    <message>
        <source>Delete all wallet transactions and only recover those parts of the blockchain through -rescan on startup</source>
        <translation>Borrar todas las transacciones del monedero y sólo recuperar aquellas partes de la cadena de bloques por medio de -rescan on startup.</translation>
    </message>
    <message>
        <source>Error reading %s! All keys read correctly, but transaction data or address book entries might be missing or incorrect.</source>
        <translation>Error leyendo %s!. Todas las claves se han leido correctamente, pero los datos de transacciones o la libreta de direcciones pueden faltar o ser incorrectos.</translation>
    </message>
    <message>
        <source>Execute command when a wallet transaction changes (%s in cmd is replaced by TxID)</source>
        <translation>Ejecutar comando cuando una transacción del monedero cambia (%s en cmd se remplazará por TxID)</translation>
    </message>
    <message>
        <source>Maximum allowed median peer time offset adjustment. Local perspective of time may be influenced by peers forward or backward by this amount. (default: %u seconds)</source>
        <translation>Ajuste máximo permitido del tiempo offset medio de pares. La perspectiva local de tiempo se verá influenciada por los pares anteriores y posteriores a esta cantidad. (Por defecto: %u segundos)</translation>
    </message>
    <message>
        <source>Maximum total fees (in %s) to use in a single wallet transaction or raw transaction; setting this too low may abort large transactions (default: %s)</source>
        <translation>Máximas comisiones totales (en %s) para utilizar en una sola transacción de la cartera; establecer esto demasiado bajo puede abortar grandes transacciones (predeterminado: %s)</translation>
    </message>
    <message>
        <source>Please check that your computer's date and time are correct! If your clock is wrong, %s will not work properly.</source>
        <translation>Por favor, compruebe si la fecha y hora en su computadora son correctas! Si su reloj esta mal, %s no trabajara correctamente. </translation>
    </message>
    <message>
        <source>Please contribute if you find %s useful. Visit %s for further information about the software.</source>
        <translation>Contribuya si encuentra %s de utilidad. Visite %s para mas información acerca del programa.</translation>
    </message>
    <message>
        <source>Set the number of script verification threads (%u to %d, 0 = auto, &lt;0 = leave that many cores free, default: %d)</source>
        <translation>Establecer el número de hilos (threads) de verificación de scripts (entre %u y %d, 0 = automático, &lt;0 = dejar libres ese número de núcleos; predeterminado: %d)</translation>
    </message>
    <message>
        <source>The block database contains a block which appears to be from the future. This may be due to your computer's date and time being set incorrectly. Only rebuild the block database if you are sure that your computer's date and time are correct</source>
        <translation>La base de datos de bloques contiene un bloque que parece ser del futuro. Esto puede ser porque la fecha y hora de tu ordenador están mal ajustados. Reconstruye la base de datos de bloques solo si estas seguro de que la fecha y hora de tu ordenador estan ajustados correctamente.</translation>
    </message>
    <message>
        <source>Unable to rewind the database to a pre-fork state. You will need to redownload the blockchain</source>
        <translation>No es posible reconstruir la base de datos a un estado anterior. Debe descargar de nuevo la cadena de bloques.</translation>
    </message>
    <message>
        <source>Use UPnP to map the listening port (default: 1 when listening and no -proxy)</source>
        <translation>Utiliza UPnP para asignar el puerto de escucha (predeterminado: 1 cuando esta escuchando sin -proxy)</translation>
    </message>
    <message>
        <source>Wallet will not create transactions that violate mempool chain limits (default: %u)</source>
        <translation>La cartera no creara transacciones que violan los limites de memoria de la cadena (por defecto: %u)</translation>
    </message>
    <message>
        <source>%s corrupt, salvage failed</source>
        <translation>%s corrupto. Fracasó la recuperacion</translation>
    </message>
    <message>
        <source>-maxmempool must be at least %d MB</source>
        <translation>-maxmempool debe ser por lo menos de %d MB</translation>
    </message>
    <message>
        <source>&lt;category&gt; can be:</source>
        <translation>&lt;category&gt; puede ser:</translation>
    </message>
    <message>
        <source>Accept connections from outside (default: 1 if no -proxy or -connect)</source>
        <translation>Aceptar conexiones desde el exterior (predeterminado: 1 si no -proxy o -connect)</translation>
    </message>
    <message>
        <source>Append comment to the user agent string</source>
        <translation>Adjunta un comentario a la linea de agente de usuario</translation>
    </message>
    <message>
        <source>Attempt to recover private keys from a corrupt wallet on startup</source>
        <translation>Intento de recuperar claves privadas de un monedero corrupto en arranque</translation>
    </message>
    <message>
        <source>Block creation options:</source>
        <translation>Opciones de creación de bloques:</translation>
    </message>
    <message>
        <source>Cannot resolve -%s address: '%s'</source>
        <translation>No se puede resolver -%s direccion: '%s'</translation>
    </message>
    <message>
        <source>Chain selection options:</source>
        <translation>Opciones de selección de cadena:</translation>
    </message>
    <message>
        <source>Change index out of range</source>
        <translation>Cambio de indice fuera de rango</translation>
    </message>
    <message>
        <source>Connection options:</source>
        <translation>Opciones de conexión:</translation>
    </message>
    <message>
        <source>Copyright (C) %i-%i</source>
        <translation>Copyright (C) %i-%i</translation>
    </message>
    <message>
        <source>Corrupted block database detected</source>
        <translation>Corrupción de base de datos de bloques detectada.</translation>
    </message>
    <message>
        <source>Debugging/Testing options:</source>
        <translation>Opciones de depuración/pruebas:</translation>
    </message>
    <message>
        <source>Do not load the wallet and disable wallet RPC calls</source>
        <translation>No cargar el monedero y desactivar las llamadas RPC del monedero</translation>
    </message>
    <message>
        <source>Do you want to rebuild the block database now?</source>
        <translation>¿Quieres reconstruir la base de datos de bloques ahora?</translation>
    </message>
    <message>
        <source>Enable publish hash block in &lt;address&gt;</source>
        <translation>Activar publicar bloque .hash en &lt;.Address&gt;</translation>
    </message>
    <message>
        <source>Enable publish hash transaction in &lt;address&gt;</source>
        <translation>Activar publicar transacción .hash en &lt;.Address&gt;</translation>
    </message>
    <message>
        <source>Enable publish raw block in &lt;address&gt;</source>
        <translation>Habilita la publicacion de bloques en bruto en &lt;direccion&gt;</translation>
    </message>
    <message>
        <source>Enable publish raw transaction in &lt;address&gt;</source>
        <translation>Habilitar publicar transacción en rama en &lt;dirección&gt;</translation>
    </message>
    <message>
        <source>Enable transaction replacement in the memory pool (default: %u)</source>
        <translation>Habilita el reemplazamiento de transacciones en la piscina de memoria (predeterminado: %u)</translation>
    </message>
    <message>
        <source>Error initializing block database</source>
        <translation>Error al inicializar la base de datos de bloques</translation>
    </message>
    <message>
        <source>Error initializing wallet database environment %s!</source>
        <translation>Error al inicializar el entorno de la base de datos del monedero  %s</translation>
    </message>
    <message>
        <source>Error loading %s</source>
        <translation>Error cargando %s</translation>
    </message>
    <message>
        <source>Error loading %s: Wallet corrupted</source>
        <translation>Error cargando %s: Monedero dañado</translation>
    </message>
    <message>
        <source>Error loading %s: Wallet requires newer version of %s</source>
        <translation>Error cargando %s: Monedero requiere un versión mas reciente de %s</translation>
    </message>
    <message>
        <source>Error loading block database</source>
        <translation>Error cargando base de datos de bloques</translation>
    </message>
    <message>
        <source>Error opening block database</source>
        <translation>Error al abrir base de datos de bloques.</translation>
    </message>
    <message>
        <source>Error: Disk space is low!</source>
        <translation>Error: ¡Espacio en disco bajo!</translation>
    </message>
    <message>
        <source>Failed to listen on any port. Use -listen=0 if you want this.</source>
        <translation>Ha fallado la escucha en todos los puertos. Use -listen=0 si desea esto.</translation>
    </message>
    <message>
        <source>Importing...</source>
        <translation>Importando...</translation>
    </message>
    <message>
        <source>Incorrect or no genesis block found. Wrong datadir for network?</source>
        <translation>Incorrecto o bloque de génesis no encontrado. Datadir equivocada para la red?</translation>
    </message>
    <message>
        <source>Initialization sanity check failed. %s is shutting down.</source>
        <translation>La inicialización de la verificación de validez falló. Se está apagando %s.</translation>
    </message>
    <message>
        <source>Invalid amount for -%s=&lt;amount&gt;: '%s'</source>
        <translation>Cantidad no valida para -%s=&lt;amount&gt;: '%s'</translation>
    </message>
    <message>
        <source>Invalid amount for -fallbackfee=&lt;amount&gt;: '%s'</source>
        <translation>Cantidad inválida para -fallbackfee=&lt;amount&gt;: '%s'</translation>
    </message>
    <message>
        <source>Keep the transaction memory pool below &lt;n&gt; megabytes (default: %u)</source>
        <translation>Mantener la memoria de transacciones por debajo de &lt;n&gt; megabytes (predeterminado: %u)</translation>
    </message>
    <message>
        <source>Loading banlist...</source>
        <translation>Cargando banlist...</translation>
    </message>
    <message>
        <source>Location of the auth cookie (default: data dir)</source>
        <translation>Ubicación de la cookie de autenticación (default: data dir)</translation>
    </message>
    <message>
        <source>Not enough file descriptors available.</source>
        <translation>No hay suficientes descriptores de archivo disponibles. </translation>
    </message>
    <message>
        <source>Only connect to nodes in network &lt;net&gt; (ipv4, ipv6 or onion)</source>
        <translation>Sólo conectar a nodos en redes &lt;net&gt; (ipv4, ipv6 o onion)</translation>
    </message>
    <message>
        <source>Print this help message and exit</source>
        <translation>Imprimir este mensaje de ayuda y salir</translation>
    </message>
    <message>
        <source>Print version and exit</source>
        <translation>Imprimir versión y salir</translation>
    </message>
    <message>
        <source>Prune cannot be configured with a negative value.</source>
        <translation>Pode no se puede configurar con un valor negativo.</translation>
    </message>
    <message>
        <source>Prune mode is incompatible with -txindex.</source>
        <translation>El modo recorte es incompatible con -txindex.</translation>
    </message>
    <message>
        <source>Rebuild chain state and block index from the blk*.dat files on disk</source>
        <translation>Reconstruir el estado de la cadena e indice de bloques a partir de los ficheros blk*.dat en disco</translation>
    </message>
    <message>
        <source>Rebuild chain state from the currently indexed blocks</source>
        <translation>Reconstruir el estado de la cadena a partir de los bloques indexados</translation>
    </message>
    <message>
        <source>Rewinding blocks...</source>
        <translation>Verificando bloques...</translation>
    </message>
    <message>
        <source>Set database cache size in megabytes (%d to %d, default: %d)</source>
        <translation>Asignar tamaño de cache en megabytes (entre %d y %d; predeterminado: %d)</translation>
    </message>
    <message>
        <source>Specify wallet file (within data directory)</source>
        <translation>Especificar archivo de monedero (dentro del directorio de datos)</translation>
    </message>
    <message>
        <source>The source code is available from %s.</source>
        <translation>El código fuente esta disponible desde %s.</translation>
    </message>
    <message>
        <source>Unable to bind to %s on this computer. %s is probably already running.</source>
        <translation>No se ha podido conectar con %s en este equipo. %s es posible que este todavia en ejecución.</translation>
    </message>
    <message>
        <source>Unsupported argument -benchmark ignored, use -debug=bench.</source>
        <translation>El argumento -benchmark no es soportado y ha sido ignorado, utiliza -debug=bench</translation>
    </message>
    <message>
        <source>Unsupported argument -debugnet ignored, use -debug=net.</source>
        <translation>Parámetros no compatibles -debugnet ignorados , use -debug = red.</translation>
    </message>
    <message>
        <source>Unsupported argument -tor found, use -onion.</source>
        <translation>Parámetros no compatibles -tor encontrados, use -onion .</translation>
    </message>
    <message>
        <source>Use UPnP to map the listening port (default: %u)</source>
        <translation>Usar UPnP para asignar el puerto de escucha (predeterminado:: %u)</translation>
    </message>
    <message>
        <source>Use the test chain</source>
        <translation>Utilizar la cadena de test</translation>
    </message>
    <message>
        <source>User Agent comment (%s) contains unsafe characters.</source>
        <translation>El comentario del Agente de Usuario (%s) contiene caracteres inseguros.</translation>
    </message>
    <message>
        <source>Verifying blocks...</source>
        <translation>Verificando bloques...</translation>
    </message>
    <message>
        <source>Wallet debugging/testing options:</source>
        <translation>Opciones de depuración/pruebas de monedero:</translation>
    </message>
    <message>
        <source>Wallet needed to be rewritten: restart %s to complete</source>
        <translation>Es necesario reescribir el monedero: reiniciar %s para completar</translation>
    </message>
    <message>
        <source>Wallet options:</source>
        <translation>Opciones de monedero:</translation>
    </message>
    <message>
        <source>Allow JSON-RPC connections from specified source. Valid for &lt;ip&gt; are a single IP (e.g. 1.2.3.4), a network/netmask (e.g. 1.2.3.4/255.255.255.0) or a network/CIDR (e.g. 1.2.3.4/24). This option can be specified multiple times</source>
        <translation>Permitir conexiones JSON-RPC de origen especificado. Válido para son una sola IP (por ejemplo 1.2.3.4), una red/máscara de red (por ejemplo 1.2.3.4/255.255.255.0) o una red/CIDR (e.g. 1.2.3.4/24). Esta opción se puede especificar varias veces</translation>
    </message>
    <message>
        <source>Bind to given address and whitelist peers connecting to it. Use [host]:port notation for IPv6</source>
        <translation>Ligar a las direcciones especificadas y poner en lista blanca a los equipos conectados a ellas. Usar la notación para IPv6 [host]:puerto.</translation>
    </message>
    <message>
        <source>Create new files with system default permissions, instead of umask 077 (only effective with disabled wallet functionality)</source>
        <translation>Crear nuevos archivos con permisos por defecto del sistema, en lugar de umask 077 (sólo efectivo con la funcionalidad de monedero desactivada)</translation>
    </message>
    <message>
        <source>Discover own IP addresses (default: 1 when listening and no -externalip or -proxy)</source>
        <translation>Descubra direcciones IP propias (por defecto: 1 cuando se escucha y nadie -externalip o -proxy)</translation>
    </message>
    <message>
        <source>Error: Listening for incoming connections failed (listen returned error %s)</source>
        <translation>Error: la escucha para conexiones entrantes falló (la escucha regresó el error %s)</translation>
    </message>
    <message>
        <source>Execute command when a relevant alert is received or we see a really long fork (%s in cmd is replaced by message)</source>
        <translation>Ejecutar un comando cuando se reciba una alerta importante o cuando veamos un fork demasiado largo (%s en cmd se reemplazará por el mensaje)</translation>
    </message>
    <message>
        <source>Fees (in %s/kB) smaller than this are considered zero fee for relaying, mining and transaction creation (default: %s)</source>
        <translation>Las comisiones (en %s/kB) mas pequeñas que esto se consideran como cero comisión para la retransmisión, minería y creación de la transacción (predeterminado: %s)</translation>
    </message>
    <message>
        <source>If paytxfee is not set, include enough fee so transactions begin confirmation on average within n blocks (default: %u)</source>
        <translation>Si el pago de comisión no está establecido, incluir la cuota suficiente para que las transacciones comiencen la confirmación en una media de n bloques ( por defecto :%u)</translation>
    </message>
    <message>
        <source>Invalid amount for -maxtxfee=&lt;amount&gt;: '%s' (must be at least the minrelay fee of %s to prevent stuck transactions)</source>
        <translation>Cantidad no válida para -maxtxfee=&lt;amount&gt;: '%s' (debe ser por lo menos la cuota de comisión mínima de %s para prevenir transacciones atascadas)</translation>
    </message>
    <message>
        <source>Maximum size of data in data carrier transactions we relay and mine (default: %u)</source>
        <translation>El tamaño máximo de los datos en las operaciones de transporte de datos que transmitimos y el mio (default: %u)</translation>
    </message>
    <message>
        <source>Randomize credentials for every proxy connection. This enables Tor stream isolation (default: %u)</source>
        <translation>Aleatorizar las credenciales para cada conexión proxy. Esto habilita la Tor stream isolation (por defecto: %u)</translation>
    </message>
    <message>
        <source>The transaction amount is too small to send after the fee has been deducted</source>
        <translation>Monto de transacción muy pequeña luego de la deducción por comisión</translation>
    </message>
    <message>
        <source>Whitelisted peers cannot be DoS banned and their transactions are always relayed, even if they are already in the mempool, useful e.g. for a gateway</source>
        <translation>A los equipos en lista blanca no se les pueden prohibir los ataques DoS y sus transacciones siempre son retransmitidas, incluso si ya están en el mempool, es útil por ejemplo para un gateway.</translation>
    </message>
    <message>
        <source>You need to rebuild the database using -reindex to go back to unpruned mode.  This will redownload the entire blockchain</source>
        <translation>Necesitas reconstruir la base de datos utilizando -reindex para volver al modo sin recorte. Esto volverá a descargar toda la cadena de bloques</translation>
    </message>
    <message>
        <source>(default: %u)</source>
        <translation>(por defecto: %u)</translation>
    </message>
    <message>
        <source>Accept public REST requests (default: %u)</source>
        <translation>Aceptar solicitudes públicas en FERIADOS (por defecto: %u)</translation>
    </message>
    <message>
        <source>Automatically create Tor hidden service (default: %d)</source>
        <translation>Automáticamente crea el servicio Tor oculto (por defecto: %d)</translation>
    </message>
    <message>
        <source>Connect through SOCKS5 proxy</source>
        <translation>Conectar usando SOCKS5 proxy</translation>
    </message>
    <message>
        <source>Error reading from database, shutting down.</source>
        <translation>Error al leer la base de datos, cerrando.</translation>
    </message>
    <message>
        <source>Imports blocks from external blk000??.dat file on startup</source>
        <translation>Importa los bloques desde un archivo externo blk000?.dat</translation>
    </message>
    <message>
        <source>Information</source>
        <translation>Información</translation>
    </message>
    <message>
        <source>Invalid amount for -paytxfee=&lt;amount&gt;: '%s' (must be at least %s)</source>
        <translation>Cantidad inválida para -paytxfee=&lt;amount&gt;: '%s' (debe ser por lo menos %s)</translation>
    </message>
    <message>
        <source>Invalid netmask specified in -whitelist: '%s'</source>
        <translation>Máscara de red inválida especificada en -whitelist: '%s'</translation>
    </message>
    <message>
        <source>Keep at most &lt;n&gt; unconnectable transactions in memory (default: %u)</source>
        <translation>Mantener como máximo &lt;n&gt; transacciones no conectables en memoria (por defecto: %u)</translation>
    </message>
    <message>
        <source>Need to specify a port with -whitebind: '%s'</source>
        <translation>Necesita especificar un puerto con -whitebind: '%s'</translation>
    </message>
    <message>
        <source>Node relay options:</source>
        <translation>Opciones de nodos de retransmisión:</translation>
    </message>
    <message>
        <source>RPC server options:</source>
        <translation>Opciones de servidor RPC:</translation>
    </message>
    <message>
        <source>Reducing -maxconnections from %d to %d, because of system limitations.</source>
        <translation>Reduciendo -maxconnections de %d a %d, debido a limitaciones del sistema.</translation>
    </message>
    <message>
        <source>Rescan the block chain for missing wallet transactions on startup</source>
        <translation>Rescanea la cadena de bloques para transacciones perdidas de la cartera</translation>
    </message>
    <message>
        <source>Send trace/debug info to console instead of debug.log file</source>
        <translation>Enviar información de trazas/depuración a la consola en lugar de al archivo debug.log</translation>
    </message>
    <message>
        <source>Show all debugging options (usage: --help -help-debug)</source>
        <translation>Muestra todas las opciones de depuración (uso: --help -help-debug)</translation>
    </message>
    <message>
        <source>Shrink debug.log file on client startup (default: 1 when no -debug)</source>
        <translation>Reducir el archivo debug.log al iniciar el cliente (predeterminado: 1 sin -debug)</translation>
    </message>
    <message>
        <source>Signing transaction failed</source>
        <translation>Transacción falló</translation>
    </message>
    <message>
        <source>The transaction amount is too small to pay the fee</source>
        <translation>Cantidad de la transacción demasiado pequeña para pagar la comisión</translation>
    </message>
    <message>
        <source>This is experimental software.</source>
        <translation>Este software es experimental.</translation>
    </message>
    <message>
        <source>Tor control port password (default: empty)</source>
        <translation>Contraseña del puerto de control de Tor (predeterminado: vacio)</translation>
    </message>
    <message>
        <source>Tor control port to use if onion listening enabled (default: %s)</source>
        <translation>Puerto de control de Tor a utilizar si la escucha de onion esta activada (predeterminado: %s)</translation>
    </message>
    <message>
        <source>Transaction amount too small</source>
        <translation>Cantidad de la transacción demasiado pequeña</translation>
    </message>
    <message>
        <source>Transaction too large for fee policy</source>
        <translation>Operación demasiado grande para la política de tasas</translation>
    </message>
    <message>
        <source>Transaction too large</source>
        <translation>Transacción demasiado grande, intenta dividirla en varias.</translation>
    </message>
    <message>
        <source>Unable to bind to %s on this computer (bind returned error %s)</source>
        <translation>No es posible conectar con %s en este sistema (bind ha dado el error %s)</translation>
    </message>
    <message>
        <source>Upgrade wallet to latest format on startup</source>
        <translation>Actualizar el monedero al último formato al inicio</translation>
    </message>
    <message>
        <source>Username for JSON-RPC connections</source>
        <translation>Nombre de usuario para las conexiones JSON-RPC
</translation>
    </message>
    <message>
        <source>Warning</source>
        <translation>Aviso</translation>
    </message>
    <message>
        <source>Warning: unknown new rules activated (versionbit %i)</source>
        <translation>Advertencia: nuevas reglas desconocidas activadas (versionbit %i)</translation>
    </message>
    <message>
        <source>Whether to operate in a blocks only mode (default: %u)</source>
        <translation>Si se debe o no operar en un modo de solo bloques (predeterminado: %u)</translation>
    </message>
    <message>
        <source>Zapping all transactions from wallet...</source>
        <translation>Eliminando todas las transacciones del monedero...</translation>
    </message>
    <message>
        <source>ZeroMQ notification options:</source>
        <translation>Opciones de notificación ZeroQM:</translation>
    </message>
    <message>
        <source>Password for JSON-RPC connections</source>
        <translation>Contraseña para las conexiones JSON-RPC
</translation>
    </message>
    <message>
        <source>Execute command when the best block changes (%s in cmd is replaced by block hash)</source>
        <translation>Ejecutar un comando cuando cambia el mejor bloque (%s en cmd se sustituye por el hash de bloque)</translation>
    </message>
    <message>
        <source>Allow DNS lookups for -addnode, -seednode and -connect</source>
        <translation>Permitir búsquedas DNS para -addnode, -seednode y -connect</translation>
    </message>
    <message>
        <source>(1 = keep tx meta data e.g. account owner and payment request information, 2 = drop tx meta data)</source>
        <translation>(1 = mantener los meta datos de transacción, por ejemplo: propietario e información de pago, 2 = omitir los metadatos)</translation>
    </message>
    <message>
        <source>-maxtxfee is set very high! Fees this large could be paid on a single transaction.</source>
        <translation>-maxtxfee tiene un ajuste muy elevado! Comisiones muy grandes podrían ser pagadas en una única transaccion.</translation>
    </message>
    <message>
        <source>Do not keep transactions in the mempool longer than &lt;n&gt; hours (default: %u)</source>
        <translation>No mantener transacciones en la memoria mas de &lt;n&gt; horas (predeterminado: %u)</translation>
    </message>
    <message>
        <source>Equivalent bytes per sigop in transactions for relay and mining (default: %u)</source>
        <translation>Bytes equivalentes por sigop en transacciones para retrasmisión y minado (predeterminado: %u)</translation>
    </message>
    <message>
        <source>Fees (in %s/kB) smaller than this are considered zero fee for transaction creation (default: %s)</source>
        <translation>Las comisiones (en %s/kB) menores que esto son consideradas de cero comision para la creacion de transacciones (predeterminado: %s)</translation>
    </message>
    <message>
        <source>Force relay of transactions from whitelisted peers even if they violate local relay policy (default: %d)</source>
        <translation>Fuerza la retransmisión de transacciones desde nodos en la lista blanca incluso si violan la política de retransmisiones local (predeterminado: %d)</translation>
    </message>
    <message>
        <source>How thorough the block verification of -checkblocks is (0-4, default: %u)</source>
        <translation>Nivel de rigor en la verificación de bloques de -checkblocks (0-4; predeterminado: %u)</translation>
    </message>
    <message>
        <source>Maintain a full transaction index, used by the getrawtransaction rpc call (default: %u)</source>
        <translation>Mantener el índice completo de transacciones, usado por la llamada rpc de getrawtransaction  (por defecto: %u)</translation>
    </message>
    <message>
        <source>Number of seconds to keep misbehaving peers from reconnecting (default: %u)</source>
        <translation>Número de segundos en que se evita la reconexión de pares con mal comportamiento (predeterminado: %u)</translation>
    </message>
    <message>
        <source>Output debugging information (default: %u, supplying &lt;category&gt; is optional)</source>
        <translation>Mostrar depuración (por defecto: %u, proporcionar &lt;category&gt; es opcional)</translation>
    </message>
    <message>
        <source>Support filtering of blocks and transaction with bloom filters (default: %u)</source>
        <translation>Admite filtrado de bloques, y transacciones con filtros Bloom. Reduce la carga de red. ( por defecto :%u)</translation>
    </message>
    <message>
        <source>This is the transaction fee you may pay when fee estimates are not available.</source>
        <translation>Esta es la comisión que debe pagar cuando la estimación de comisión no esta disponible.</translation>
    </message>
    <message>
        <source>Total length of network version string (%i) exceeds maximum length (%i). Reduce the number or size of uacomments.</source>
        <translation>La longitud total de la cadena de versión de red ( %i ) supera la longitud máxima ( %i ) . Reducir el número o tamaño de uacomments .</translation>
    </message>
    <message>
        <source>Unsupported argument -socks found. Setting SOCKS version isn't possible anymore, only SOCKS5 proxies are supported.</source>
        <translation>Error:  argumento -socks encontrado. El ajuste de la versión SOCKS ya no es posible, sólo proxies SOCKS5 son compatibles.</translation>
    </message>
    <message>
        <source>Unsupported argument -whitelistalwaysrelay ignored, use -whitelistrelay and/or -whitelistforcerelay.</source>
        <translation>El argumento no soportado -whitelistalwaysrelay ha sido ignorado, utiliza -whitelistrelay  y/o -whitelistforcerelay.</translation>
    </message>
    <message>
        <source>Use separate SOCKS5 proxy to reach peers via Tor hidden services (default: %s)</source>
        <translation>Usar distintos proxys SOCKS5 para comunicarse vía Tor de forma anónima (Por defecto: %s)</translation>
    </message>
    <message>
        <source>Warning: Unknown block versions being mined! It's possible unknown rules are in effect</source>
        <translation>Advertencia: Se están minando versiones de bloques desconocidas! Es posible que normas desconocidas estén activas</translation>
    </message>
    <message>
        <source>Warning: Wallet file corrupt, data salvaged! Original %s saved as %s in %s; if your balance or transactions are incorrect you should restore from a backup.</source>
        <translation>Aviso: fichero de monedero corrupto, datos recuperados! Original %s guardado como %s en %s; si su balance de transacciones es incorrecto, debe restaurar desde una copia de seguridad.</translation>
    </message>
    <message>
        <source>%s is set very high!</source>
        <translation>%s es demasiado alto!</translation>
    </message>
    <message>
        <source>(default: %s)</source>
        <translation>(predeterminado: %s)</translation>
    </message>
    <message>
        <source>Always query for peer addresses via DNS lookup (default: %u)</source>
        <translation>Siempre consultar direcciones de otros equipos por medio de DNS lookup (por defecto: %u)</translation>
    </message>
    <message>
        <source>How many blocks to check at startup (default: %u, 0 = all)</source>
        <translation>Cuántos bloques comprobar al iniciar (predeterminado: %u, 0 = todos)</translation>
    </message>
    <message>
        <source>Include IP addresses in debug output (default: %u)</source>
        <translation>Incluir direcciones IP en la salida de depuración (por defecto: %u)</translation>
    </message>
    <message>
        <source>Listen for JSON-RPC connections on &lt;port&gt; (default: %u or testnet: %u)</source>
        <translation>Escuchar conexiones JSON-RPC en &lt;puerto&gt; (predeterminado: %u o testnet: %u)</translation>
    </message>
    <message>
        <source>Listen for connections on &lt;port&gt; (default: %u or testnet: %u)</source>
        <translation>Escuchar conexiones en &lt;puerto&gt; (predeterminado: %u o testnet: %u)</translation>
    </message>
    <message>
        <source>Maintain at most &lt;n&gt; connections to peers (default: %u)</source>
        <translation>Mantener como máximo &lt;n&gt; conexiones a pares (predeterminado: %u)</translation>
    </message>
    <message>
        <source>Make the wallet broadcast transactions</source>
        <translation>Realiza las operaciones de difusión del monedero</translation>
    </message>
    <message>
        <source>Maximum per-connection receive buffer, &lt;n&gt;*1000 bytes (default: %u)</source>
        <translation>Búfer de recepción máximo por conexión, &lt;n&gt;*1000 bytes (por defecto: %u)</translation>
    </message>
    <message>
        <source>Maximum per-connection send buffer, &lt;n&gt;*1000 bytes (default: %u)</source>
        <translation>Búfer de recepción máximo por conexión, , &lt;n&gt;*1000 bytes (por defecto: %u)</translation>
    </message>
    <message>
        <source>Prepend debug output with timestamp (default: %u)</source>
        <translation>Anteponer marca temporal a la información de depuración (por defecto: %u)</translation>
    </message>
    <message>
        <source>Relay and mine data carrier transactions (default: %u)</source>
        <translation>Retransmitir y minar transacciones de transporte de datos (por defecto: %u)</translation>
    </message>
    <message>
        <source>Relay non-P2SH multisig (default: %u)</source>
        <translation>Relay non-P2SH multisig (default: %u)</translation>
    </message>
    <message>
        <source>Set key pool size to &lt;n&gt; (default: %u)</source>
        <translation>Ajustar el número de claves en reserva &lt;n&gt; (predeterminado: %u)</translation>
    </message>
    <message>
        <source>Set maximum BIP141 block weight (default: %d)</source>
        <translation>Establecer peso máximo bloque BIP141  (predeterminado: %d)</translation>
    </message>
    <message>
        <source>Set the number of threads to service RPC calls (default: %d)</source>
        <translation>Establecer el número de procesos para llamadas del servicio RPC (por defecto: %d)</translation>
    </message>
    <message>
        <source>Specify configuration file (default: %s)</source>
        <translation>Especificar archivo de configuración (por defecto: %s)</translation>
    </message>
    <message>
        <source>Specify connection timeout in milliseconds (minimum: 1, default: %d)</source>
        <translation>Especificar tiempo de espera de la conexión (mínimo: 1, por defecto: %d)</translation>
    </message>
    <message>
        <source>Specify pid file (default: %s)</source>
        <translation>Especificar archivo pid (predeterminado: %s)</translation>
    </message>
    <message>
        <source>Spend unconfirmed change when sending transactions (default: %u)</source>
        <translation>Usar cambio aún no confirmado al enviar transacciones (predeterminado: %u)</translation>
    </message>
    <message>
        <source>Starting network threads...</source>
        <translation>Iniciando funciones de red...</translation>
    </message>
    <message>
        <source>This is the minimum transaction fee you pay on every transaction.</source>
        <translation>Esta es la comisión minima que paga en cada transacción.</translation>
    </message>
    <message>
        <source>This is the transaction fee you will pay if you send a transaction.</source>
        <translation>Esta es la comisión que pagará si envia la transacción.</translation>
    </message>
    <message>
        <source>Threshold for disconnecting misbehaving peers (default: %u)</source>
        <translation>Umbral para la desconexión de pares con mal comportamiento (predeterminado: %u)</translation>
    </message>
    <message>
        <source>Transaction amounts must not be negative</source>
        <translation>Las cantidades de las transacciones no pueden ser negativas.</translation>
    </message>
    <message>
<<<<<<< HEAD
=======
        <source>Transaction must have at least one recipient</source>
        <translation>La transacción debe tener al menos un beneficiario</translation>
    </message>
    <message>
>>>>>>> f17942a3
        <source>Unknown network specified in -onlynet: '%s'</source>
        <translation>La red especificada en -onlynet '%s' es desconocida</translation>
    </message>
    <message>
        <source>Insufficient funds</source>
        <translation>Fondos insuficientes</translation>
    </message>
    <message>
        <source>Loading block index...</source>
        <translation>Cargando el índice de bloques...</translation>
    </message>
    <message>
        <source>Loading wallet...</source>
        <translation>Cargando monedero...</translation>
    </message>
    <message>
        <source>Cannot downgrade wallet</source>
        <translation>No se puede cambiar a una versión mas antigua el monedero</translation>
    </message>
    <message>
        <source>Rescanning...</source>
        <translation>Reexplorando...</translation>
    </message>
    <message>
        <source>Done loading</source>
        <translation>Se terminó de cargar</translation>
    </message>
    <message>
        <source>Error</source>
        <translation>Error</translation>
    </message>
</context>
</TS><|MERGE_RESOLUTION|>--- conflicted
+++ resolved
@@ -137,11 +137,7 @@
     </message>
     <message>
         <source>Encrypt wallet</source>
-<<<<<<< HEAD
-        <translation>Encripte el Monedero</translation>
-=======
         <translation>Cifrar cartera</translation>
->>>>>>> f17942a3
     </message>
     <message>
         <source>This operation needs your wallet passphrase to unlock the wallet.</source>
@@ -855,13 +851,6 @@
         <translation>Al ser la primera vez que se ejecuta el programa, puede elegir donde %1 almacenara sus datos</translation>
     </message>
     <message>
-<<<<<<< HEAD
-        <source>%1 will download and store a copy of the Particl block chain. At least %2GB of data will be stored in this directory, and it will grow over time. The wallet will also be stored in this directory.</source>
-        <translation>%1 va a descargar y almacenar una copia de la cadena de bloques de Particl. Al menos %2GB de datos seran almacenados en este directorio, que ira creciendo con el tiempo. El monedero se guardara tambien en ese directorio. </translation>
-    </message>
-    <message>
-=======
->>>>>>> f17942a3
         <source>Use the default data directory</source>
         <translation>Utilizar el directorio de datos predeterminado</translation>
     </message>
@@ -1710,7 +1699,10 @@
     <message>
         <source>&amp;Disconnect</source>
         <translation>&amp;Desconectar</translation>
-<<<<<<< HEAD
+    </message>
+    <message>
+        <source>Ban for</source>
+        <translation>Bloqueado por</translation>
     </message>
     <message>
         <source>&amp;Unban</source>
@@ -1719,47 +1711,12 @@
     <message>
         <source>Welcome to the %1 RPC console.</source>
         <translation>Bienvenido a la consola RPC %1.</translation>
-=======
->>>>>>> f17942a3
-    </message>
-    <message>
-        <source>Ban for</source>
-        <translation>Bloqueado por</translation>
-    </message>
-    <message>
-        <source>&amp;Unban</source>
-        <translation>&amp;Desbanear</translation>
-    </message>
-    <message>
-<<<<<<< HEAD
-        <source>WARNING: Scammers have been active, telling users to type commands here, stealing their wallet contents. Do not use this console without fully understanding the ramification of a command.</source>
-        <translation>ADVERTENCIA: algunos estafadores han estado pidiendo a los usuarios que escriban comandos aquí, robando el contenido de sus carteras. No use esta consola sin entender completamente las ramificaciones del comando.</translation>
     </message>
     <message>
         <source>Network activity disabled</source>
         <translation>Actividad de red desactivada</translation>
     </message>
     <message>
-        <source>%1 B</source>
-        <translation>%1 B</translation>
-    </message>
-    <message>
-        <source>%1 KB</source>
-        <translation>%1 KB</translation>
-    </message>
-    <message>
-        <source>%1 MB</source>
-        <translation>%1 MB</translation>
-=======
-        <source>Welcome to the %1 RPC console.</source>
-        <translation>Bienvenido a la consola RPC %1.</translation>
->>>>>>> f17942a3
-    </message>
-    <message>
-        <source>Network activity disabled</source>
-        <translation>Actividad de red desactivada</translation>
-    </message>
-    <message>
         <source>(node id: %1)</source>
         <translation>(nodo: %1)</translation>
     </message>
@@ -1807,21 +1764,8 @@
         <translation>Mensaje:</translation>
     </message>
     <message>
-<<<<<<< HEAD
-        <source>Reuse one of the previously used receiving addresses. Reusing addresses has security and privacy issues. Do not use this unless re-generating a payment request made before.</source>
-        <translation>Reutilizar una de las direcciones previamente usadas para recibir. Reutilizar direcciones tiene problemas de seguridad y privacidad. No lo uses a menos que antes regeneres una solicitud de pago.</translation>
-    </message>
-    <message>
-        <source>R&amp;euse an existing receiving address (not recommended)</source>
-        <translation>R&amp;eutilizar una dirección existente para recibir (no recomendado)</translation>
-    </message>
-    <message>
         <source>An optional message to attach to the payment request, which will be displayed when the request is opened. Note: The message will not be sent with the payment over the Particl network.</source>
         <translation>Un mensaje opcional para adjuntar a la solicitud de pago, que se muestra cuando se abre la solicitud. Nota: El mensaje no se enviará con el pago por la red Particl.</translation>
-=======
-        <source>An optional message to attach to the payment request, which will be displayed when the request is opened. Note: The message will not be sent with the payment over the Bitcoin network.</source>
-        <translation>Un mensaje opcional para adjuntar a la solicitud de pago, que se muestra cuando se abre la solicitud. Nota: El mensaje no se enviará con el pago por la red Bitcoin.</translation>
->>>>>>> f17942a3
     </message>
     <message>
         <source>An optional label to associate with the new receiving address.</source>
@@ -3731,13 +3675,10 @@
         <translation>Las cantidades de las transacciones no pueden ser negativas.</translation>
     </message>
     <message>
-<<<<<<< HEAD
-=======
         <source>Transaction must have at least one recipient</source>
         <translation>La transacción debe tener al menos un beneficiario</translation>
     </message>
     <message>
->>>>>>> f17942a3
         <source>Unknown network specified in -onlynet: '%s'</source>
         <translation>La red especificada en -onlynet '%s' es desconocida</translation>
     </message>
