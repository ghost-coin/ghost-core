<TS language="vi" version="2.1">
<context>
    <name>AddressBookPage</name>
    <message>
        <source>Right-click to edit address or label</source>
        <translation>Phải chuột để sửa địa chỉ hoặc nhãn</translation>
    </message>
    <message>
        <source>Create a new address</source>
        <translation>Tạo một địa chỉ mới</translation>
    </message>
    <message>
        <source>&amp;New</source>
        <translation>&amp;Mới</translation>
    </message>
    <message>
        <source>Copy the currently selected address to the system clipboard</source>
        <translation>Sao chép các địa chỉ đã được chọn vào bộ nhớ tạm thời của hệ thống</translation>
    </message>
    <message>
        <source>&amp;Copy</source>
        <translation>&amp;Sao chép</translation>
    </message>
    <message>
        <source>C&amp;lose</source>
        <translation>Đ&amp;óng lại</translation>
    </message>
    <message>
        <source>Delete the currently selected address from the list</source>
        <translation>Xóa địa chỉ đang chọn từ danh sách</translation>
    </message>
    <message>
        <source>Enter address or label to search</source>
        <translation>Enter address or label to search</translation>
    </message>
    <message>
        <source>Export the data in the current tab to a file</source>
        <translation>Xuất dữ liệu trong thẻ hiện tại ra file</translation>
    </message>
    <message>
        <source>&amp;Export</source>
        <translation>&amp;Xuất</translation>
    </message>
    <message>
        <source>&amp;Delete</source>
        <translation>&amp;Xóa</translation>
    </message>
    <message>
        <source>Choose the address to send coins to</source>
        <translation>Chọn địa chỉ để gửi coins đến</translation>
    </message>
    <message>
        <source>Choose the address to receive coins with</source>
        <translation>Chọn địa chỉ để nhận coins với</translation>
    </message>
    <message>
        <source>C&amp;hoose</source>
        <translation>C&amp;họn</translation>
    </message>
    <message>
        <source>Sending addresses</source>
        <translation>Địa chỉ đang gửi</translation>
    </message>
    <message>
        <source>Receiving addresses</source>
        <translation>Địa chỉ đang nhận</translation>
    </message>
    <message>
        <source>These are your Particl addresses for sending payments. Always check the amount and the receiving address before sending coins.</source>
        <translation>Đây là những địa chỉ đang thực hiện thanh toán. Luôn kiểm tra số lượng và địa chỉ nhận trước khi gửi coins.</translation>
    </message>
    <message>
<<<<<<< HEAD
        <source>These are your Particl addresses for receiving payments. It is recommended to use a new receiving address for each transaction.</source>
        <translation>Đây là địa chỉ Particl của bạn để nhận thanh toán. Khuyến cáo nên sử dụng địa chỉ mới cho mỗi giao dịch.</translation>
=======
        <source>These are your Bitcoin addresses for receiving payments. Use the 'Create new receiving address' button in the receive tab to create new addresses.</source>
        <translation>Những địa chỉ Bitcoin này để bạn nhận thanh toán. Sử dụng  'Tạo địa chỉ nhận mới'</translation>
>>>>>>> a54e52b4
    </message>
    <message>
        <source>&amp;Copy Address</source>
        <translation>&amp;Copy Địa Chỉ</translation>
    </message>
    <message>
        <source>Copy &amp;Label</source>
        <translation>Copy &amp;Nhãn</translation>
    </message>
    <message>
        <source>&amp;Edit</source>
        <translation>&amp;Edit</translation>
    </message>
    <message>
        <source>Export Address List</source>
        <translation>Xuất List Địa Chỉ</translation>
    </message>
    <message>
        <source>Comma separated file (*.csv)</source>
        <translation>Comma separated file (*.csv)</translation>
    </message>
    <message>
        <source>Exporting Failed</source>
        <translation>Xuất Thất Bại</translation>
    </message>
    <message>
        <source>There was an error trying to save the address list to %1. Please try again.</source>
        <translation>Có lỗi khi đang save list địa chỉ đến %1. Vui lòng thử lại.</translation>
    </message>
</context>
<context>
    <name>AddressTableModel</name>
    <message>
        <source>Label</source>
        <translation>Nhãn</translation>
    </message>
    <message>
        <source>Address</source>
        <translation>Địa chỉ</translation>
    </message>
    <message>
        <source>(no label)</source>
        <translation>(không nhãn)</translation>
    </message>
</context>
<context>
    <name>AskPassphraseDialog</name>
    <message>
        <source>Passphrase Dialog</source>
        <translation>Log Cụm Mật Khẩu</translation>
    </message>
    <message>
        <source>Enter passphrase</source>
        <translation>Nhập cụm mật khẩu</translation>
    </message>
    <message>
        <source>New passphrase</source>
        <translation>Cụm mật khẩu mới</translation>
    </message>
    <message>
        <source>Repeat new passphrase</source>
        <translation>Lặp lại cụm mật khẩu mới</translation>
    </message>
    <message>
        <source>Encrypt wallet</source>
        <translation>Ví mã hóa</translation>
    </message>
    <message>
        <source>This operation needs your wallet passphrase to unlock the wallet.</source>
        <translation>Quá trình này cần cụm mật khẩu của bạn để mở khóa ví.</translation>
    </message>
    <message>
        <source>Unlock wallet</source>
        <translation>Mở khóa ví</translation>
    </message>
    <message>
        <source>This operation needs your wallet passphrase to decrypt the wallet.</source>
        <translation>Quá trình này cần cụm mật khẩu của bạn để giải mã ví.</translation>
    </message>
    <message>
        <source>Decrypt wallet</source>
        <translation>Giải mã ví</translation>
    </message>
    <message>
        <source>Change passphrase</source>
        <translation>Đổi cụm mật khẩu</translation>
    </message>
    <message>
        <source>Confirm wallet encryption</source>
        <translation>Xác nhận mã hóa ví</translation>
    </message>
    <message>
        <source>Warning: If you encrypt your wallet and lose your passphrase, you will &lt;b&gt;LOSE ALL OF YOUR PARTICL&lt;/b&gt;!</source>
        <translation>Cảnh báo: Nếu bạn mã hóa ví và mất cụm mật khẩu, bạn sẽ &lt;b&gt;MẤT TẤT CẢ PARTICL&lt;/b&gt;!</translation>
    </message>
    <message>
        <source>Are you sure you wish to encrypt your wallet?</source>
        <translation>Bạn có chắc bạn muốn mã hóa ví của mình?</translation>
    </message>
    <message>
        <source>Wallet encrypted</source>
        <translation>Ví đã được mã hóa</translation>
    </message>
    <message>
<<<<<<< HEAD
        <source>%1 will close now to finish the encryption process. Remember that encrypting your wallet cannot fully protect your particl from being stolen by malware infecting your computer.</source>
        <translation>%1 sẽ đóng lúc này để kết thúc quá trình mã hóa. Nhớ rằng việc mã hóa ví không thể bảo vệ hoàn toàn số particl khỏi việc Malware lây nhiễm đến computer của bạn.</translation>
    </message>
    <message>
=======
>>>>>>> a54e52b4
        <source>IMPORTANT: Any previous backups you have made of your wallet file should be replaced with the newly generated, encrypted wallet file. For security reasons, previous backups of the unencrypted wallet file will become useless as soon as you start using the new, encrypted wallet.</source>
        <translation>QUAN TRỌNG: Bất cứ backup nào bạn từng làm trước đây từ ví của bạn nên được thay thế tạo mới, file mã hóa ví. Vì lý do bảo mật, các backup trước đây của các ví chưa mã hóa sẽ bị vô tác dụng ngay khi bạn bắt đầu sử dụng mới, ví đã được mã hóa.</translation>
    </message>
    <message>
        <source>Wallet encryption failed</source>
        <translation>Quá trình mã hóa ví thất bại</translation>
    </message>
    <message>
        <source>Wallet encryption failed due to an internal error. Your wallet was not encrypted.</source>
        <translation>Quá trình mã hóa ví thất bại do một lỗi nội tại. Ví của bạn vẫn chưa được mã hóa.</translation>
    </message>
    <message>
        <source>The supplied passphrases do not match.</source>
        <translation>Cụm mật khẩu được cung cấp không đúng.</translation>
    </message>
    <message>
        <source>Wallet unlock failed</source>
        <translation>Mở khóa ví thất bại</translation>
    </message>
    <message>
        <source>The passphrase entered for the wallet decryption was incorrect.</source>
        <translation>Cụm mật khẩu đã nhập để giải mã ví không đúng.</translation>
    </message>
    <message>
        <source>Wallet decryption failed</source>
        <translation>Giải mã ví thất bại</translation>
    </message>
    <message>
        <source>Wallet passphrase was successfully changed.</source>
        <translation>Cụm mật khẩu thay đổi thành công.</translation>
    </message>
    <message>
        <source>Warning: The Caps Lock key is on!</source>
        <translation>Cảnh báo: chữ Viết Hoa đang bật!</translation>
    </message>
</context>
<context>
    <name>BanTableModel</name>
    <message>
        <source>IP/Netmask</source>
        <translation>IP/Netmask</translation>
    </message>
    <message>
        <source>Banned Until</source>
        <translation>Cấm Đến</translation>
    </message>
</context>
<context>
    <name>BitcoinGUI</name>
    <message>
        <source>Sign &amp;message...</source>
        <translation>Chữ ký &amp;lời nhắn...</translation>
    </message>
    <message>
        <source>Synchronizing with network...</source>
        <translation>Đồng bộ hóa với network...</translation>
    </message>
    <message>
        <source>&amp;Overview</source>
        <translation>&amp;Tổng quan</translation>
    </message>
    <message>
        <source>Show general overview of wallet</source>
        <translation>Hiển thị tổng quan ví</translation>
    </message>
    <message>
        <source>&amp;Transactions</source>
        <translation>&amp;Các Giao Dịch</translation>
    </message>
    <message>
        <source>Browse transaction history</source>
        <translation>Trình duyệt lịch sử giao dịch</translation>
    </message>
    <message>
        <source>E&amp;xit</source>
        <translation>T&amp;hoát</translation>
    </message>
    <message>
        <source>Quit application</source>
        <translation>Đóng ứng dụng</translation>
    </message>
    <message>
        <source>&amp;About %1</source>
        <translation>&amp;Khoảng %1</translation>
    </message>
    <message>
        <source>Show information about %1</source>
        <translation>Hiện thông tin khoảng %1</translation>
    </message>
    <message>
        <source>About &amp;Qt</source>
        <translation>Về &amp;Qt</translation>
    </message>
    <message>
        <source>Show information about Qt</source>
        <translation>Hiện thông tin về Qt</translation>
    </message>
    <message>
        <source>&amp;Options...</source>
        <translation>&amp;Tùy chọn...</translation>
    </message>
    <message>
        <source>Modify configuration options for %1</source>
        <translation>Sửa đổi tùy chỉnh cấu hình cho %1</translation>
    </message>
    <message>
        <source>&amp;Encrypt Wallet...</source>
        <translation>&amp;Mã Hóa Ví...</translation>
    </message>
    <message>
        <source>&amp;Backup Wallet...</source>
        <translation>&amp;Backup Ví...</translation>
    </message>
    <message>
        <source>&amp;Change Passphrase...</source>
        <translation>&amp;Thay Đổi Cụm Mật Khẩu...</translation>
    </message>
    <message>
        <source>Open &amp;URI...</source>
        <translation>Mở &amp;URI...</translation>
    </message>
    <message>
        <source>Wallet:</source>
        <translation>Ví tiền</translation>
    </message>
    <message>
        <source>Click to disable network activity.</source>
        <translation>Click để vô hiệu hoạt động mạng.</translation>
    </message>
    <message>
        <source>Network activity disabled.</source>
        <translation>Hoạt động mạng được vô hiệu.</translation>
    </message>
    <message>
        <source>Click to enable network activity again.</source>
        <translation>Click để mở hoạt động mạng trở lại.</translation>
    </message>
    <message>
        <source>Syncing Headers (%1%)...</source>
        <translation>Đồng bộ hóa tiêu đề (%1%)...</translation>
    </message>
    <message>
        <source>Reindexing blocks on disk...</source>
        <translation>Khôi phục các khối trên ổ đĩa...</translation>
    </message>
    <message>
<<<<<<< HEAD
        <source>Send coins to a Particl address</source>
        <translation>Gửi coin đến một địa chỉ Particl.</translation>
=======
        <source>Proxy is &lt;b&gt;enabled&lt;/b&gt;: %1</source>
        <translation>Proxy là &lt;b&gt; cho phép &lt;/b&gt;: %1</translation>
    </message>
    <message>
        <source>Send coins to a Bitcoin address</source>
        <translation>Gửi coin đến một địa chỉ Bitcoin</translation>
>>>>>>> a54e52b4
    </message>
    <message>
        <source>Backup wallet to another location</source>
        <translation>Backup ví đến một địa chỉ khác</translation>
    </message>
    <message>
        <source>Change the passphrase used for wallet encryption</source>
        <translation>Thay đổi cụm mật khẩu cho ví đã mã hóa</translation>
    </message>
    <message>
        <source>&amp;Debug window</source>
        <translation>&amp;Debug window</translation>
    </message>
    <message>
        <source>Open debugging and diagnostic console</source>
        <translation>Mở trình gỡ lỗi và giao diện điều chỉnh chẩn đoán</translation>
    </message>
    <message>
        <source>&amp;Verify message...</source>
        <translation>&amp;Lời nhắn xác nhận...</translation>
    </message>
    <message>
<<<<<<< HEAD
        <source>Particl.</source>
        <translation>Particl.</translation>
    </message>
    <message>
        <source>Wallet</source>
        <translation>Ví</translation>
    </message>
    <message>
=======
>>>>>>> a54e52b4
        <source>&amp;Send</source>
        <translation>&amp;Gửi</translation>
    </message>
    <message>
        <source>&amp;Receive</source>
        <translation>&amp;Nhận</translation>
    </message>
    <message>
        <source>&amp;Show / Hide</source>
        <translation>&amp;Hiển thị / Ẩn</translation>
    </message>
    <message>
        <source>Show or hide the main Window</source>
        <translation>Hiện hoặc ẩn cửa sổ chính</translation>
    </message>
    <message>
        <source>Encrypt the private keys that belong to your wallet</source>
        <translation>Mã hóa private key thuộc về ví của bạn</translation>
    </message>
    <message>
        <source>Sign messages with your Particl addresses to prove you own them</source>
        <translation>Đăng ký lời nhắn với địa chỉ Particl của bạn để chứng minh quyền sở hữu chúng</translation>
    </message>
    <message>
        <source>Verify messages to ensure they were signed with specified Particl addresses</source>
        <translation>Xác minh lời nhắn để chắc chắn đã được đăng ký với địa chỉ Particl xác định</translation>
    </message>
    <message>
        <source>&amp;File</source>
        <translation>&amp;File</translation>
    </message>
    <message>
        <source>&amp;Settings</source>
        <translation>&amp;Settings</translation>
    </message>
    <message>
        <source>&amp;Help</source>
        <translation>&amp;Help</translation>
    </message>
    <message>
        <source>Tabs toolbar</source>
        <translation>Các thanh công cụ</translation>
    </message>
    <message>
        <source>Request payments (generates QR codes and particl: URIs)</source>
        <translation>Yêu cầu thanh toán (tạo QR code và particl: URIs)</translation>
    </message>
    <message>
        <source>Show the list of used sending addresses and labels</source>
        <translation>Hiển thị danh sách các địa chỉ và nhãn đã dùng để gửi</translation>
    </message>
    <message>
        <source>Show the list of used receiving addresses and labels</source>
        <translation>Hiển thị danh sách các địa chỉ và nhãn đã dùng để nhận</translation>
    </message>
    <message>
        <source>Open a particl: URI or payment request</source>
        <translation>Mở một particl: URI hoặc yêu cầu thanh toán</translation>
    </message>
    <message>
        <source>&amp;Command-line options</source>
        <translation>&amp;Tùy chỉnh Command-line </translation>
    </message>
    <message numerus="yes">
        <source>%n active connection(s) to Particl network</source>
        <translation><numerusform>%n kết nối đến Particl network</numerusform></translation>
    </message>
    <message>
        <source>Indexing blocks on disk...</source>
        <translation>Khối đang được ghi nhận trên đĩa...</translation>
    </message>
    <message>
        <source>Processing blocks on disk...</source>
        <translation>Khối đang được xử lý trên đĩa...</translation>
    </message>
    <message numerus="yes">
        <source>Processed %n block(s) of transaction history.</source>
        <translation><numerusform>Hoàn thành %n khối của lịch sử giao dịch.</numerusform></translation>
    </message>
    <message>
        <source>%1 behind</source>
        <translation>%1 phia sau</translation>
    </message>
    <message>
        <source>Last received block was generated %1 ago.</source>
        <translation>Khối nhận cuối cùng đã được tạo %1.</translation>
    </message>
    <message>
        <source>Transactions after this will not yet be visible.</source>
        <translation>Các giao dịch sau giao dịch này sẽ không được hiển thị.</translation>
    </message>
    <message>
        <source>Error</source>
        <translation>Lỗi</translation>
    </message>
    <message>
        <source>Warning</source>
        <translation>Cảnh báo</translation>
    </message>
    <message>
        <source>Information</source>
        <translation>Thông tin</translation>
    </message>
    <message>
        <source>Up to date</source>
        <translation>Đã cập nhật</translation>
    </message>
    <message>
<<<<<<< HEAD
        <source>Show the %1 help message to get a list with possible Particl command-line options</source>
        <translation>Hiển thị %1 tin nhắn hỗ trợ để nhận được danh sách Particl command-line khả dụng</translation>
=======
        <source>&amp;Sending addresses</source>
        <translation>&amp;Các địa chỉ đang gửi</translation>
    </message>
    <message>
        <source>&amp;Receiving addresses</source>
        <translation>&amp;Các địa chỉ đang nhận</translation>
    </message>
    <message>
        <source>Open Wallet</source>
        <translation>Mớ ví</translation>
    </message>
    <message>
        <source>Open a wallet</source>
        <translation>Mở một ví</translation>
    </message>
    <message>
        <source>Close Wallet...</source>
        <translation>Đóng ví...</translation>
    </message>
    <message>
        <source>Close wallet</source>
        <translation>Đông ví</translation>
    </message>
    <message>
        <source>Show the %1 help message to get a list with possible Bitcoin command-line options</source>
        <translation>Hiển thị %1 tin nhắn hỗ trợ để nhận được danh sách Bitcoin command-line khả dụng</translation>
>>>>>>> a54e52b4
    </message>
    <message>
        <source>default wallet</source>
        <translation>ví mặc định</translation>
    </message>
    <message>
        <source>No wallets available</source>
        <translation>Không có ví nào </translation>
    </message>
    <message>
        <source>&amp;Window</source>
        <translation>&amp;Window</translation>
    </message>
    <message>
        <source>Minimize</source>
        <translation>Thu nhỏ</translation>
    </message>
    <message>
        <source>Zoom</source>
        <translation>Phóng</translation>
    </message>
    <message>
        <source>Main Window</source>
        <translation>Màn hình chính</translation>
    </message>
    <message>
        <source>%1 client</source>
        <translation>%1 khách</translation>
    </message>
    <message>
        <source>Connecting to peers...</source>
        <translation>Đang kết nối đến peers...</translation>
    </message>
    <message>
        <source>Catching up...</source>
        <translation>Đang bắt kịp...</translation>
    </message>
    <message>
        <source>Error: %1</source>
        <translation>Error: %1</translation>
    </message>
    <message>
        <source>Warning: %1</source>
        <translation>Cảnh báo: %1</translation>
    </message>
    <message>
        <source>Date: %1
</source>
        <translation>Ngày %1
</translation>
    </message>
    <message>
        <source>Amount: %1
</source>
        <translation>Số lượng: %1
</translation>
    </message>
    <message>
        <source>Wallet: %1
</source>
        <translation>Ví: %1
</translation>
    </message>
    <message>
        <source>Type: %1
</source>
        <translation>Loại: %1
</translation>
    </message>
    <message>
        <source>Label: %1
</source>
        <translation>Nhãn: %1
</translation>
    </message>
    <message>
        <source>Address: %1
</source>
        <translation>Địa chỉ: %1
</translation>
    </message>
    <message>
        <source>Sent transaction</source>
        <translation>Giao dịch đã gửi</translation>
    </message>
    <message>
        <source>Incoming transaction</source>
        <translation>Giao dịch đang nhận</translation>
    </message>
    <message>
        <source>HD key generation is &lt;b&gt;enabled&lt;/b&gt;</source>
        <translation>Khởi tạo HD key &lt;b&gt;enabled&lt;/b&gt;</translation>
    </message>
    <message>
        <source>HD key generation is &lt;b&gt;disabled&lt;/b&gt;</source>
        <translation>Khởi tạo HD key &lt;b&gt;disabled&lt;/b&gt;</translation>
    </message>
    <message>
        <source>Private key &lt;b&gt;disabled&lt;/b&gt;</source>
        <translation>Khóa riên tư &lt;b&gt;đã tắt&lt;/b&gt;</translation>
    </message>
    <message>
        <source>Wallet is &lt;b&gt;encrypted&lt;/b&gt; and currently &lt;b&gt;unlocked&lt;/b&gt;</source>
        <translation>Ví thì &lt;b&gt;encrypted&lt;/b&gt; và hiện tại &lt;b&gt;unlocked&lt;/b&gt;</translation>
    </message>
    <message>
        <source>Wallet is &lt;b&gt;encrypted&lt;/b&gt; and currently &lt;b&gt;locked&lt;/b&gt;</source>
        <translation>Ví thì &lt;b&gt;encrypted&lt;/b&gt; và hiện tại &lt;b&gt;locked&lt;/b&gt;</translation>
    </message>
    <message>
        <source>A fatal error occurred. Particl can no longer continue safely and will quit.</source>
        <translation>Một lỗi nghiêm trọng vừa xảy ra. Particl có thể không còn tiếp tục an toàn và sẽ bị bỏ.</translation>
    </message>
</context>
<context>
    <name>CoinControlDialog</name>
    <message>
        <source>Coin Selection</source>
        <translation>Lựa chọn Coin</translation>
    </message>
    <message>
        <source>Quantity:</source>
        <translation>Số lượng:</translation>
    </message>
    <message>
        <source>Bytes:</source>
        <translation>Bytes:</translation>
    </message>
    <message>
        <source>Amount:</source>
        <translation>Số lượng:</translation>
    </message>
    <message>
        <source>Fee:</source>
        <translation>Phí:</translation>
    </message>
    <message>
        <source>Dust:</source>
        <translation>Rác:</translation>
    </message>
    <message>
        <source>After Fee:</source>
        <translation>Sau Phí:</translation>
    </message>
    <message>
        <source>Change:</source>
        <translation>Thay đổi:</translation>
    </message>
    <message>
        <source>(un)select all</source>
        <translation>(không)chọn tất cả</translation>
    </message>
    <message>
        <source>Tree mode</source>
        <translation>Tree mode</translation>
    </message>
    <message>
        <source>List mode</source>
        <translation>List mode</translation>
    </message>
    <message>
        <source>Amount</source>
        <translation>Số lượng</translation>
    </message>
    <message>
        <source>Received with label</source>
        <translation>Đã nhận với nhãn</translation>
    </message>
    <message>
        <source>Received with address</source>
        <translation>Đã nhận với địa chỉ</translation>
    </message>
    <message>
        <source>Date</source>
        <translation>Ngày</translation>
    </message>
    <message>
        <source>Confirmations</source>
        <translation>Xác nhận</translation>
    </message>
    <message>
        <source>Confirmed</source>
        <translation>Đã xác nhận</translation>
    </message>
    <message>
        <source>Copy address</source>
        <translation>Sao chép địa chỉ</translation>
    </message>
    <message>
        <source>Copy label</source>
        <translation>Sao chép nhãn</translation>
    </message>
    <message>
        <source>Copy amount</source>
        <translation>Sao chép số lượng</translation>
    </message>
    <message>
        <source>Copy transaction ID</source>
        <translation>Sao chép ID giao dịch</translation>
    </message>
    <message>
        <source>Lock unspent</source>
        <translation>Khóa unspent</translation>
    </message>
    <message>
        <source>Unlock unspent</source>
        <translation>Mở khóa unspent</translation>
    </message>
    <message>
        <source>Copy quantity</source>
        <translation>Sao chép số lượng</translation>
    </message>
    <message>
        <source>Copy fee</source>
        <translation>Sao chép phí</translation>
    </message>
    <message>
        <source>Copy after fee</source>
        <translation>Sao chép sau phí</translation>
    </message>
    <message>
        <source>Copy bytes</source>
        <translation>Sao chép bytes</translation>
    </message>
    <message>
        <source>Copy dust</source>
        <translation>Sao chép rác</translation>
    </message>
    <message>
        <source>Copy change</source>
        <translation>Sao chép thay đổi</translation>
    </message>
    <message>
        <source>(%1 locked)</source>
        <translation>(%1 đã khóa)</translation>
    </message>
    <message>
        <source>yes</source>
        <translation>có</translation>
    </message>
    <message>
        <source>no</source>
        <translation>không</translation>
    </message>
    <message>
        <source>This label turns red if any recipient receives an amount smaller than the current dust threshold.</source>
        <translation>Label này chuyển sang đỏ nếu bất cứ giao dịch nhận nào có số lượng nhỏ hơn ngưỡng dust.</translation>
    </message>
    <message>
        <source>Can vary +/- %1 satoshi(s) per input.</source>
        <translation>Có thể thay đổi +/-%1 satoshi(s) trên input.</translation>
    </message>
    <message>
        <source>(no label)</source>
        <translation>(không nhãn)</translation>
    </message>
    <message>
        <source>change from %1 (%2)</source>
        <translation>change từ %1 (%2)</translation>
    </message>
    <message>
        <source>(change)</source>
        <translation>(change)</translation>
    </message>
</context>
<context>
    <name>CreateWalletActivity</name>
    </context>
<context>
    <name>CreateWalletDialog</name>
    </context>
<context>
    <name>EditAddressDialog</name>
    <message>
        <source>Edit Address</source>
        <translation>Edit Address</translation>
    </message>
    <message>
        <source>&amp;Label</source>
        <translation>Nhãn dữ liệu</translation>
    </message>
    <message>
        <source>The label associated with this address list entry</source>
        <translation>Label liên kết với list address ban đầu này</translation>
    </message>
    <message>
        <source>The address associated with this address list entry. This can only be modified for sending addresses.</source>
        <translation>Label liên kết với list address ban đầu này. Điều này chỉ được điều chỉnh cho địa chỉ gửi.</translation>
    </message>
    <message>
        <source>&amp;Address</source>
        <translation>Địa chỉ</translation>
    </message>
    <message>
        <source>New sending address</source>
        <translation>Address đang gửi mới</translation>
    </message>
    <message>
        <source>Edit receiving address</source>
        <translation>Edit address đang nhận</translation>
    </message>
    <message>
        <source>Edit sending address</source>
        <translation>Edit address đang gửi</translation>
    </message>
    <message>
        <source>The entered address "%1" is not a valid Particl address.</source>
        <translation>Address đã nhập "%1" không valid Particl address.</translation>
    </message>
    <message>
        <source>Address "%1" already exists as a receiving address with label "%2" and so cannot be added as a sending address.</source>
        <translation>Địa chỉ "%1" đã tồn tại như địa chỉ nhận với nhãn "%2" và vì vậy không thể thêm như là địa chỉ gửi.</translation>
    </message>
    <message>
        <source>The entered address "%1" is already in the address book with label "%2".</source>
        <translation>Địa chỉ  nhập "%1" đã có trong sổ địa chỉ với nhãn "%2".</translation>
    </message>
    <message>
        <source>Could not unlock wallet.</source>
        <translation>Không thể unlock wallet.</translation>
    </message>
    <message>
        <source>New key generation failed.</source>
        <translation>Khởi tạo key mới thất bại.</translation>
    </message>
</context>
<context>
    <name>FreespaceChecker</name>
    <message>
        <source>A new data directory will be created.</source>
        <translation>Một danh mục dữ liệu mới sẽ được tạo.</translation>
    </message>
    <message>
        <source>name</source>
        <translation>tên</translation>
    </message>
    <message>
        <source>Directory already exists. Add %1 if you intend to create a new directory here.</source>
        <translation>Danh mục đã tồn tại. Thêm %1 nếu bạn dự định creat một danh mục mới ở đây.</translation>
    </message>
    <message>
        <source>Path already exists, and is not a directory.</source>
        <translation>Path đã tồn tại, và không là danh mục.</translation>
    </message>
    <message>
        <source>Cannot create data directory here.</source>
        <translation>Không thể create dữ liệu danh mục tại đây.</translation>
    </message>
</context>
<context>
    <name>HelpMessageDialog</name>
    <message>
        <source>version</source>
        <translation>phiên bản</translation>
    </message>
    <message>
        <source>(%1-bit)</source>
        <translation>(%1-bit)</translation>
    </message>
    <message>
        <source>About %1</source>
        <translation>About %1</translation>
    </message>
    <message>
        <source>Command-line options</source>
        <translation>Command-line options</translation>
    </message>
</context>
<context>
    <name>Intro</name>
    <message>
        <source>Welcome</source>
        <translation>Welcome</translation>
    </message>
    <message>
        <source>Welcome to %1.</source>
        <translation>Welcome to %1.</translation>
    </message>
    <message>
        <source>As this is the first time the program is launched, you can choose where %1 will store its data.</source>
        <translation>Đây là lần đầu chương trình khởi chạy, bạn có thể chọn nơi %1 sẽ lưu trữ data.</translation>
    </message>
    <message>
        <source>When you click OK, %1 will begin to download and process the full %4 block chain (%2GB) starting with the earliest transactions in %3 when %4 initially launched.</source>
        <translation>Khi bạn click OK, %1 sẽ bắt đầu download và process the full %4 block chain (%2GB) starting with the earliest transactions in %3 when %4 initially launched.</translation>
    </message>
    <message>
        <source>This initial synchronisation is very demanding, and may expose hardware problems with your computer that had previously gone unnoticed. Each time you run %1, it will continue downloading where it left off.</source>
        <translation>Đồng bộ hóa ban đầu này rất đòi hỏi, và có thể phơi bày các sự cố về phần cứng với máy tính của bạn trước đó đã không được chú ý. Mỗi khi bạn chạy %1, nó sẽ tiếp tục tải về nơi nó dừng lại.</translation>
    </message>
    <message>
        <source>If you have chosen to limit block chain storage (pruning), the historical data must still be downloaded and processed, but will be deleted afterward to keep your disk usage low.</source>
        <translation>Nếu bạn đã chọn giới hạn block chain lưu trữ (pruning),dữ liệu lịch sử vẫn phải được tải xuống và xử lý, nhưng sẽ bị xóa sau đó để giữ cho việc sử dụng đĩa của bạn ở mức usage thấp.</translation>
    </message>
    <message>
        <source>Use the default data directory</source>
        <translation>Sử dụng default danh mục đa ta</translation>
    </message>
    <message>
        <source>Use a custom data directory:</source>
        <translation>Sử dụng custom danh mục data:</translation>
    </message>
    <message>
        <source>Particl.</source>
        <translation>Particl.</translation>
    </message>
    <message>
        <source>At least %1 GB of data will be stored in this directory, and it will grow over time.</source>
        <translation>Ít nhất %1 GB data sẽ được trữ tại danh mục này, và nó sẽ lớn theo thời gian.</translation>
    </message>
    <message>
        <source>Approximately %1 GB of data will be stored in this directory.</source>
        <translation>Gần đúng %1 GB of data sẽ được lưu giữ trong danh mục này.</translation>
    </message>
    <message>
        <source>%1 will download and store a copy of the Particl block chain.</source>
        <translation>%1 sẽ download và lưu trữ một bản copy của Particl block chain.</translation>
    </message>
    <message>
        <source>The wallet will also be stored in this directory.</source>
        <translation>Wallet sẽ cùng được lưu giữ trong danh mục này.</translation>
    </message>
    <message>
        <source>Error: Specified data directory "%1" cannot be created.</source>
        <translation>Error: Danh mục data xác định "%1" không thể được tạo.</translation>
    </message>
    <message>
        <source>Error</source>
        <translation>Lỗi</translation>
    </message>
    <message numerus="yes">
        <source>%n GB of free space available</source>
        <translation><numerusform>%n GB of free space available</numerusform></translation>
    </message>
    <message numerus="yes">
        <source>(of %n GB needed)</source>
        <translation><numerusform>(of %n GB cần thiết)</numerusform></translation>
    </message>
    </context>
<context>
    <name>ModalOverlay</name>
    <message>
        <source>Form</source>
        <translation>Form</translation>
    </message>
    <message>
        <source>Recent transactions may not yet be visible, and therefore your wallet's balance might be incorrect. This information will be correct once your wallet has finished synchronizing with the particl network, as detailed below.</source>
        <translation>Giao dịch gần đây có thể chưa được hiển thị, và vì vậy số dư wallet của bạn có thể không dúng. Thông tin này sẽ được làm đúng khi wallet hoàn thành đồng bộ với particl network, như chi tiết bên dưới.</translation>
    </message>
    <message>
        <source>Attempting to spend particl that are affected by not-yet-displayed transactions will not be accepted by the network.</source>
        <translation>Cố gắng spend các particl bị ảnh hưởng bởi các giao dịch chưa được hiển thị sẽ không được chấp nhận bởi mạng.</translation>
    </message>
    <message>
        <source>Number of blocks left</source>
        <translation>Số của blocks còn lại</translation>
    </message>
    <message>
        <source>Unknown...</source>
        <translation>Unknown...</translation>
    </message>
    <message>
        <source>Last block time</source>
        <translation>Thời gian block cuối cùng</translation>
    </message>
    <message>
        <source>Progress</source>
        <translation>Tiến độ</translation>
    </message>
    <message>
        <source>Progress increase per hour</source>
        <translation>Tiến độ tăng mỗi giờ</translation>
    </message>
    <message>
        <source>calculating...</source>
        <translation>Đang tính...</translation>
    </message>
    <message>
        <source>Estimated time left until synced</source>
        <translation>Ước tính thời gian còn lại đến khi đồng bộ</translation>
    </message>
    <message>
        <source>Hide</source>
        <translation>Ẩn</translation>
    </message>
    </context>
<context>
    <name>OpenURIDialog</name>
    <message>
        <source>Open URI</source>
        <translation>Mở URI</translation>
    </message>
    <message>
        <source>Open payment request from URI or file</source>
        <translation>Mở payment request từ URI hoặc file</translation>
    </message>
    <message>
        <source>URI:</source>
        <translation>URI:</translation>
    </message>
    <message>
        <source>Select payment request file</source>
        <translation>Chọn payment request file</translation>
    </message>
    <message>
        <source>Select payment request file to open</source>
        <translation>Chọn file payment request để mở</translation>
    </message>
</context>
<context>
    <name>OpenWalletActivity</name>
    <message>
        <source>default wallet</source>
        <translation>ví mặc định</translation>
    </message>
    <message>
        <source>Opening Wallet &lt;b&gt;%1&lt;/b&gt;...</source>
        <translation>Đang mở ví &lt;b&gt; %1&lt;/b&gt;...</translation>
    </message>
</context>
<context>
    <name>OptionsDialog</name>
    <message>
        <source>Options</source>
        <translation>Tùy chỉnh</translation>
    </message>
    <message>
        <source>&amp;Main</source>
        <translation>&amp;Chính</translation>
    </message>
    <message>
        <source>Automatically start %1 after logging in to the system.</source>
        <translation>Tự động bắt đầu %1 sau khi đăng nhập vào system.</translation>
    </message>
    <message>
        <source>&amp;Start %1 on system login</source>
        <translation>&amp;Bắt đầu %1 trên đăng nhập system</translation>
    </message>
    <message>
        <source>Size of &amp;database cache</source>
        <translation>Size of &amp;database cache</translation>
    </message>
    <message>
        <source>Number of script &amp;verification threads</source>
        <translation>Number of script &amp;verification threads</translation>
    </message>
    <message>
        <source>IP address of the proxy (e.g. IPv4: 127.0.0.1 / IPv6: ::1)</source>
        <translation>IP address of the proxy (e.g. IPv4: 127.0.0.1 / IPv6: ::1)</translation>
    </message>
    <message>
        <source>Shows if the supplied default SOCKS5 proxy is used to reach peers via this network type.</source>
        <translation>Hiển thị nếu cung cấp default SOCKS5 proxy is used to reach peers via this network type.</translation>
    </message>
    <message>
        <source>Use separate SOCKS&amp;5 proxy to reach peers via Tor hidden services:</source>
        <translation>Dùng riêng lẻ  proxy  SOCKS&amp;5 để nối tới nốt mạng khác qua dịch vị ẩn Tor:</translation>
    </message>
    <message>
        <source>Hide the icon from the system tray.</source>
        <translation>Ẩn biểu tượng ở khay hệ thống</translation>
    </message>
    <message>
        <source>&amp;Hide tray icon</source>
        <translation>&amp;Ẩn biểu tượng khay</translation>
    </message>
    <message>
        <source>Minimize instead of exit the application when the window is closed. When this option is enabled, the application will be closed only after selecting Exit in the menu.</source>
        <translation>Minimize thay vì thoát khỏi ứng dụng khi cửa sổ đóng lại. Khi bật tùy chọn này, ứng dụng sẽ chỉ được đóng sau khi chọn Exit trong menu.</translation>
    </message>
    <message>
        <source>Third party URLs (e.g. a block explorer) that appear in the transactions tab as context menu items. %s in the URL is replaced by transaction hash. Multiple URLs are separated by vertical bar |.</source>
        <translation>Bên thứ ba URLs (e.g. a block explorer) xuất hiện trong thẻ giao dịch như context menu items. %s in the URL thì được thay thế bởi transaction hash. Multiple URLs are separated by vertical bar |.</translation>
    </message>
    <message>
        <source>Open the %1 configuration file from the working directory.</source>
        <translation>Mở %1 configuration file từ danh mục làm việc working directory.</translation>
    </message>
    <message>
        <source>Open Configuration File</source>
        <translation>Mở File cấu hình</translation>
    </message>
    <message>
        <source>Reset all client options to default.</source>
        <translation>Reset tất cả client options to default.</translation>
    </message>
    <message>
        <source>&amp;Reset Options</source>
        <translation>&amp;Reset Tùy chọn</translation>
    </message>
    <message>
        <source>&amp;Network</source>
        <translation>&amp;Network</translation>
    </message>
    <message>
        <source>Disables some advanced features but all blocks will still be fully validated. Reverting this setting requires re-downloading the entire blockchain. Actual disk usage may be somewhat higher.</source>
        <translation>Tăt một số tính năng nâng cao nhưng tất cả các khối vẫn tiếp tục được xác nhận đầy đủ. Hoàn nguyên cài đặt này yêu cầu tải xuống lại toàn bộ blockchain. Sử dụng dung lượng đĩa lưu trữ thực tế có thể cao hơn một chút.</translation>
    </message>
    <message>
        <source>Prune &amp;block storage to</source>
        <translation>Cắt tỉa và lưu trữ khối tới</translation>
    </message>
    <message>
        <source>GB</source>
        <translation>GB</translation>
    </message>
    <message>
        <source>Reverting this setting requires re-downloading the entire blockchain.</source>
        <translation>Hoàn nguyên cài đặt này yêu cầu tải xuống lại toàn bộ blockchain.</translation>
    </message>
    <message>
        <source>MiB</source>
        <translation>MiB</translation>
    </message>
    <message>
        <source>(0 = auto, &lt;0 = leave that many cores free)</source>
        <translation>(0 = auto, &lt;0 = leave that many cores free)</translation>
    </message>
    <message>
        <source>W&amp;allet</source>
        <translation>W&amp;allet</translation>
    </message>
    <message>
        <source>Expert</source>
        <translation>Expert</translation>
    </message>
    <message>
        <source>Enable coin &amp;control features</source>
        <translation>Enable coin &amp;control features</translation>
    </message>
    <message>
        <source>If you disable the spending of unconfirmed change, the change from a transaction cannot be used until that transaction has at least one confirmation. This also affects how your balance is computed.</source>
        <translation>If you disable the spending of unconfirmed change, the change from a transaction cannot be used until that transaction has at least one confirmation. This also affects how your balance is computed.</translation>
    </message>
    <message>
        <source>&amp;Spend unconfirmed change</source>
        <translation>&amp;Spend unconfirmed change</translation>
    </message>
    <message>
        <source>Automatically open the Particl client port on the router. This only works when your router supports UPnP and it is enabled.</source>
        <translation>Automatically open the Particl client port on the router. This only works when your router supports UPnP and it is enabled.</translation>
    </message>
    <message>
        <source>Map port using &amp;UPnP</source>
        <translation>Map port using &amp;UPnP</translation>
    </message>
    <message>
<<<<<<< HEAD
        <source>Connect to the Particl network through a SOCKS5 proxy.</source>
        <translation>Kết nối đến Particl network qua một SOCKS5 proxy.</translation>
=======
        <source>Accept connections from outside.</source>
        <translation>Chấp nhận kết nối từ bên ngoài</translation>
    </message>
    <message>
        <source>Allow incomin&amp;g connections</source>
        <translation>Chấp nhận  kết nối đang tới</translation>
    </message>
    <message>
        <source>Connect to the Bitcoin network through a SOCKS5 proxy.</source>
        <translation>Kết nối đến Bitcoin network qua một SOCKS5 proxy.</translation>
>>>>>>> a54e52b4
    </message>
    <message>
        <source>&amp;Connect through SOCKS5 proxy (default proxy):</source>
        <translation>&amp;Connect qua SOCKS5 proxy (default proxy):</translation>
    </message>
    <message>
        <source>Proxy &amp;IP:</source>
        <translation>Proxy &amp;IP:</translation>
    </message>
    <message>
        <source>&amp;Port:</source>
        <translation>&amp;Port:</translation>
    </message>
    <message>
        <source>Port of the proxy (e.g. 9050)</source>
        <translation>Port of the proxy (e.g. 9050)</translation>
    </message>
    <message>
        <source>Used for reaching peers via:</source>
        <translation>Sử dụng reaching peers via:</translation>
    </message>
    <message>
        <source>IPv4</source>
        <translation>IPv4</translation>
    </message>
    <message>
        <source>IPv6</source>
        <translation>IPv6</translation>
    </message>
    <message>
        <source>Tor</source>
        <translation>Tor</translation>
    </message>
    <message>
        <source>Connect to the Particl network through a separate SOCKS5 proxy for Tor hidden services.</source>
        <translation>Kết nối đến Particl network qua một nhánh rời SOCKS5 proxy của Tor hidden services.</translation>
    </message>
    <message>
        <source>&amp;Window</source>
        <translation>&amp;Window</translation>
    </message>
    <message>
        <source>Show only a tray icon after minimizing the window.</source>
        <translation>Hiển thị chỉ thẻ icon sau khi thu nhỏ cửa sổ.</translation>
    </message>
    <message>
        <source>&amp;Minimize to the tray instead of the taskbar</source>
        <translation>&amp;Minimize đến thẻ thay vì taskbar</translation>
    </message>
    <message>
        <source>M&amp;inimize on close</source>
        <translation>M&amp;inimize on close</translation>
    </message>
    <message>
        <source>&amp;Display</source>
        <translation>&amp;Display</translation>
    </message>
    <message>
        <source>User Interface &amp;language:</source>
        <translation>Giao diện người dùng &amp;language:</translation>
    </message>
    <message>
        <source>The user interface language can be set here. This setting will take effect after restarting %1.</source>
        <translation>Giao diện ngôn ngữ người dùng có thể được thiết lập tại đây. Tùy chọn này sẽ có hiệu lực sau khi khởi động lại %1.</translation>
    </message>
    <message>
        <source>&amp;Unit to show amounts in:</source>
        <translation>&amp;Unit để hiện số lượng tại đây:</translation>
    </message>
    <message>
        <source>Choose the default subdivision unit to show in the interface and when sending coins.</source>
        <translation>Chọn default đơn vị phân chia để hiện giao diện và đang gửi coins.</translation>
    </message>
    <message>
        <source>Whether to show coin control features or not.</source>
        <translation>Cho hiển thị tính năng coin control hoặc không.</translation>
    </message>
    <message>
        <source>&amp;Third party transaction URLs</source>
        <translation>&amp;Các URL giao dịch của bên thứ ba</translation>
    </message>
    <message>
        <source>Options set in this dialog are overridden by the command line or in the configuration file:</source>
        <translation>Các tùy chọn được đặt trong hộp thoại này bị ghi đè bởi dòng lệnh hoặc trong tệp cấu hình:</translation>
    </message>
    <message>
        <source>&amp;OK</source>
        <translation>&amp;OK</translation>
    </message>
    <message>
        <source>&amp;Cancel</source>
        <translation>&amp;Hủy</translation>
    </message>
    <message>
        <source>default</source>
        <translation>default</translation>
    </message>
    <message>
        <source>none</source>
        <translation>không có gì</translation>
    </message>
    <message>
        <source>Confirm options reset</source>
        <translation>Confirm tùy chọn reset</translation>
    </message>
    <message>
        <source>Client restart required to activate changes.</source>
        <translation>Client yêu cầu khởi động lại để thay đổi có hiệu lực.</translation>
    </message>
    <message>
        <source>Client will be shut down. Do you want to proceed?</source>
        <translation>Client sẽ đóng lại. Tiếp tục chứ?</translation>
    </message>
    <message>
        <source>Configuration options</source>
        <translation>Tùy chọn cấu hình</translation>
    </message>
    <message>
        <source>The configuration file is used to specify advanced user options which override GUI settings. Additionally, any command-line options will override this configuration file.</source>
        <translation>File cấu hình được sử dụng để chỉ định các tùy chọn nâng cao của người dùng mà ghi đè GUI settings. Ngoài ra, bất kỳ tùy chọn dòng lệnh sẽ ghi đè lên tập tin cấu hình này.</translation>
    </message>
    <message>
        <source>Error</source>
        <translation>Lỗi</translation>
    </message>
    <message>
        <source>The configuration file could not be opened.</source>
        <translation>Không thẻ mở tệp cấu hình.</translation>
    </message>
    <message>
        <source>This change would require a client restart.</source>
        <translation>Việc change này sẽ cần một client restart.</translation>
    </message>
    <message>
        <source>The supplied proxy address is invalid.</source>
        <translation>Cung cấp proxy address thì invalid.</translation>
    </message>
</context>
<context>
    <name>OverviewPage</name>
    <message>
        <source>Form</source>
        <translation>Form</translation>
    </message>
    <message>
        <source>The displayed information may be out of date. Your wallet automatically synchronizes with the Particl network after a connection is established, but this process has not completed yet.</source>
        <translation>Thông tin được hiển thị có thể đã lỗi thời. Cái wallet tự động đồng bộ với Particl network sau một connection được thiết lập, nhưng quá trình này vẫn chưa completed yet.</translation>
    </message>
    <message>
        <source>Watch-only:</source>
        <translation>Chỉ-xem:</translation>
    </message>
    <message>
        <source>Available:</source>
        <translation>Có hiệu lực:</translation>
    </message>
    <message>
        <source>Your current spendable balance</source>
        <translation>Số dư khả dụng:</translation>
    </message>
    <message>
        <source>Pending:</source>
        <translation>Đang xử lý:</translation>
    </message>
    <message>
        <source>Total of transactions that have yet to be confirmed, and do not yet count toward the spendable balance</source>
        <translation>Tất cả giao dịch vẫn chưa được confirmed, và chưa tính vào số dư có thể chi tiêu</translation>
    </message>
    <message>
        <source>Immature:</source>
        <translation>Chưa hoàn thiện:</translation>
    </message>
    <message>
        <source>Mined balance that has not yet matured</source>
        <translation>Mined balance chưa matured hẳn</translation>
    </message>
    <message>
        <source>Balances</source>
        <translation>Số dư</translation>
    </message>
    <message>
        <source>Total:</source>
        <translation>Tổng cộng:</translation>
    </message>
    <message>
        <source>Your current total balance</source>
        <translation>Tổng số dư hiện tại</translation>
    </message>
    <message>
        <source>Your current balance in watch-only addresses</source>
        <translation>Số dư hiện tại trong địa chỉ watch-only</translation>
    </message>
    <message>
        <source>Spendable:</source>
        <translation>Có thể sử dụng</translation>
    </message>
    <message>
        <source>Recent transactions</source>
        <translation>Giao dịch gần đây</translation>
    </message>
    <message>
        <source>Unconfirmed transactions to watch-only addresses</source>
        <translation>Giao dịch chưa được xác nhận đến watch-only addresses</translation>
    </message>
    <message>
        <source>Mined balance in watch-only addresses that has not yet matured</source>
        <translation>Mined số dư trong watch-only address chưa matured hẳn</translation>
    </message>
    <message>
        <source>Current total balance in watch-only addresses</source>
        <translation>Tổng số dư hiện tại trong watch-only addresses</translation>
    </message>
</context>
<context>
    <name>PaymentServer</name>
    <message>
        <source>Payment request error</source>
        <translation>Payment request error</translation>
    </message>
    <message>
        <source>Cannot start particl: click-to-pay handler</source>
        <translation>Không thể khởi tạo particl: click-to-pay handler</translation>
    </message>
    <message>
        <source>URI handling</source>
        <translation>URI handling</translation>
    </message>
    <message>
        <source>'bitcoin://' is not a valid URI. Use 'bitcoin:' instead.</source>
        <translation>'bitcoin://' không khả dụng URI. Dùng thay vì 'bitcoin:' .</translation>
    </message>
    <message>
        <source>You are using a BIP70 URL which will be unsupported in the future.</source>
        <translation>Bạn đang dùng một URL BIP70 cái này không hổ trợ trong tương lai.</translation>
    </message>
    <message>
        <source>Payment request fetch URL is invalid: %1</source>
        <translation>Payment request dẫn đến URL thì invalid: %1</translation>
    </message>
    <message>
        <source>Cannot process payment request because BIP70 support was not compiled in.</source>
        <translation>Không thể tiến hành yêu cầu thanh toán bởi vì sự trợ giúp BIP70 không có biên dịch trong này.</translation>
    </message>
    <message>
        <source>Invalid payment address %1</source>
        <translation>Invalid payment address %1</translation>
    </message>
    <message>
        <source>URI cannot be parsed! This can be caused by an invalid Particl address or malformed URI parameters.</source>
        <translation>URI không thể phân tích cú pháp! Đây có thể gây nên bởi invalid Particl address hoặc URI không đúng định dạng tham số.</translation>
    </message>
    <message>
        <source>Payment request file handling</source>
        <translation>Payment request file đang xử lý</translation>
    </message>
    <message>
        <source>Payment request file cannot be read! This can be caused by an invalid payment request file.</source>
        <translation>Payment request file không thể đọc! Đây có thể gây ra bởi một invalid payment request file.</translation>
    </message>
    <message>
        <source>Payment request rejected</source>
        <translation>Payment request bị từ chối</translation>
    </message>
    <message>
        <source>Payment request network doesn't match client network.</source>
        <translation>Payment request network chưa đúng với client network.</translation>
    </message>
    <message>
        <source>Payment request expired.</source>
        <translation>Payment request hết hạn.</translation>
    </message>
    <message>
        <source>Payment request is not initialized.</source>
        <translation>Payment request đã không được khởi tạo.</translation>
    </message>
    <message>
        <source>Unverified payment requests to custom payment scripts are unsupported.</source>
        <translation>Chưa xác nhận payment request đến custom payment scripts không được hỗ trợ.</translation>
    </message>
    <message>
        <source>Invalid payment request.</source>
        <translation>Invalid payment request.</translation>
    </message>
    <message>
        <source>Requested payment amount of %1 is too small (considered dust).</source>
        <translation>Yêu cầu payment với lượng của %1 thì quá nhỏ (xem như dust).</translation>
    </message>
    <message>
        <source>Refund from %1</source>
        <translation>Refund từ %1</translation>
    </message>
    <message>
        <source>Payment request %1 is too large (%2 bytes, allowed %3 bytes).</source>
        <translation>Payment request %1 thì quá lớn (%2 bytes, cho phép %3 bytes).</translation>
    </message>
    <message>
        <source>Error communicating with %1: %2</source>
        <translation>Error giao thức với %1: %2</translation>
    </message>
    <message>
        <source>Payment request cannot be parsed!</source>
        <translation>Payment request không thể giải!</translation>
    </message>
    <message>
        <source>Bad response from server %1</source>
        <translation>Phản hồi xấu từ server %1</translation>
    </message>
    <message>
        <source>Network request error</source>
        <translation>Mạng request error</translation>
    </message>
    <message>
        <source>Payment acknowledged</source>
        <translation>Payment được thừa nhận</translation>
    </message>
</context>
<context>
    <name>PeerTableModel</name>
    <message>
        <source>User Agent</source>
        <translation>User Đặc Vụ</translation>
    </message>
    <message>
        <source>Node/Service</source>
        <translation>Node/Dịch vụ</translation>
    </message>
    <message>
        <source>NodeId</source>
        <translation>NodeID</translation>
    </message>
    <message>
        <source>Ping</source>
        <translation>Ping</translation>
    </message>
    <message>
        <source>Sent</source>
        <translation>Gửi</translation>
    </message>
    <message>
        <source>Received</source>
        <translation>Nhận</translation>
    </message>
</context>
<context>
    <name>QObject</name>
    <message>
        <source>Amount</source>
        <translation>Số lượng</translation>
    </message>
    <message>
        <source>Enter a Particl address (e.g. %1)</source>
        <translation>Nhập một Particl address (e.g. %1)</translation>
    </message>
    <message>
        <source>%1 d</source>
        <translation>%1 d</translation>
    </message>
    <message>
        <source>%1 h</source>
        <translation>%1 giờ</translation>
    </message>
    <message>
        <source>%1 m</source>
        <translation>%1 phút</translation>
    </message>
    <message>
        <source>%1 s</source>
        <translation>%1 giây</translation>
    </message>
    <message>
        <source>None</source>
        <translation>None</translation>
    </message>
    <message>
        <source>N/A</source>
        <translation>N/A</translation>
    </message>
    <message>
        <source>%1 ms</source>
        <translation>%1 ms</translation>
    </message>
    <message numerus="yes">
        <source>%n second(s)</source>
        <translation><numerusform>%n giây</numerusform></translation>
    </message>
    <message numerus="yes">
        <source>%n minute(s)</source>
        <translation><numerusform>%n phút</numerusform></translation>
    </message>
    <message numerus="yes">
        <source>%n hour(s)</source>
        <translation><numerusform>%n giờ</numerusform></translation>
    </message>
    <message numerus="yes">
        <source>%n day(s)</source>
        <translation><numerusform>%n ngày</numerusform></translation>
    </message>
    <message numerus="yes">
        <source>%n week(s)</source>
        <translation><numerusform>%n tuần</numerusform></translation>
    </message>
    <message>
        <source>%1 and %2</source>
        <translation>%1 và %2</translation>
    </message>
    <message numerus="yes">
        <source>%n year(s)</source>
        <translation><numerusform>%n năm</numerusform></translation>
    </message>
    <message>
        <source>%1 B</source>
        <translation>%1 B</translation>
    </message>
    <message>
        <source>%1 KB</source>
        <translation>%1 KB</translation>
    </message>
    <message>
        <source>%1 MB</source>
        <translation>%1 MB</translation>
    </message>
    <message>
        <source>%1 GB</source>
        <translation>%1 GB</translation>
    </message>
    <message>
        <source>Error: Specified data directory "%1" does not exist.</source>
        <translation>Error: Xác định data directory "%1" không tồn tại.</translation>
    </message>
    <message>
        <source>Error: Cannot parse configuration file: %1.</source>
        <translation>Lỗi: không thể  phân giải tệp cài đặt cấu hình: %1.</translation>
    </message>
    <message>
        <source>Error: %1</source>
        <translation>Error: %1</translation>
    </message>
    <message>
        <source>%1 didn't yet exit safely...</source>
        <translation>%1 vẫn chưa thoát an toàn...</translation>
    </message>
    <message>
        <source>unknown</source>
        <translation>unknown</translation>
    </message>
</context>
<context>
    <name>QRImageWidget</name>
    <message>
        <source>&amp;Save Image...</source>
        <translation>&amp;Lưu ảnh...</translation>
    </message>
    <message>
        <source>&amp;Copy Image</source>
        <translation>&amp;Sao chép ảnh</translation>
    </message>
    <message>
        <source>Resulting URI too long, try to reduce the text for label / message.</source>
        <translation>Đang tính toán URI quá dài, cố gắng giảm text cho label / message.</translation>
    </message>
    <message>
        <source>Error encoding URI into QR Code.</source>
        <translation>Error đang mã hóa URI đến QR Code.</translation>
    </message>
    <message>
        <source>QR code support not available.</source>
        <translation>Sự hổ trợ mã QR không sẵn có</translation>
    </message>
    <message>
        <source>Save QR Code</source>
        <translation>Lưu QR Code</translation>
    </message>
    <message>
        <source>PNG Image (*.png)</source>
        <translation>PNG Image (*.png)</translation>
    </message>
</context>
<context>
    <name>RPCConsole</name>
    <message>
        <source>N/A</source>
        <translation>N/A</translation>
    </message>
    <message>
        <source>Client version</source>
        <translation>Client version</translation>
    </message>
    <message>
        <source>&amp;Information</source>
        <translation>&amp;Thông tin</translation>
    </message>
    <message>
        <source>Debug window</source>
        <translation>Debug window</translation>
    </message>
    <message>
        <source>General</source>
        <translation>Tổng thể</translation>
    </message>
    <message>
        <source>Using BerkeleyDB version</source>
        <translation>Sử dụng phiên bản BerkeleyDB</translation>
    </message>
    <message>
        <source>Datadir</source>
        <translation>Datadir</translation>
    </message>
    <message>
        <source>To specify a non-default location of the data directory use the '%1' option.</source>
        <translation>Để chỉ ra một nơi không mặt định của thư mục dữ liệu hãy dùng tùy chọn '%1' </translation>
    </message>
    <message>
        <source>Blocksdir</source>
        <translation>Thư mục chứa các khối Blocksdir</translation>
    </message>
    <message>
        <source>To specify a non-default location of the blocks directory use the '%1' option.</source>
        <translation>Để chỉ ra một nơi không mặt định của thư mục các khối hãy dùng tùy chọn '%1' </translation>
    </message>
    <message>
        <source>Startup time</source>
        <translation>Startup lúc</translation>
    </message>
    <message>
        <source>Network</source>
        <translation>Mạng</translation>
    </message>
    <message>
        <source>Name</source>
        <translation>Tên</translation>
    </message>
    <message>
        <source>Number of connections</source>
        <translation>Số lượng connections</translation>
    </message>
    <message>
        <source>Block chain</source>
        <translation>Block chain</translation>
    </message>
    <message>
        <source>Current number of blocks</source>
        <translation>Số blocks hiện tại</translation>
    </message>
    <message>
        <source>Memory Pool</source>
        <translation>Pool Bộ Nhớ</translation>
    </message>
    <message>
        <source>Current number of transactions</source>
        <translation>Số giao dịch hiện tại</translation>
    </message>
    <message>
        <source>Memory usage</source>
        <translation>Bộ nhớ usage</translation>
    </message>
    <message>
        <source>Wallet: </source>
        <translation>Ví :</translation>
    </message>
    <message>
        <source>(none)</source>
        <translation>(không)</translation>
    </message>
    <message>
        <source>&amp;Reset</source>
        <translation>&amp;Reset</translation>
    </message>
    <message>
        <source>Received</source>
        <translation>Nhận</translation>
    </message>
    <message>
        <source>Sent</source>
        <translation>Gửi</translation>
    </message>
    <message>
        <source>&amp;Peers</source>
        <translation>&amp;Peers</translation>
    </message>
    <message>
        <source>Banned peers</source>
        <translation>Bị khóa peers</translation>
    </message>
    <message>
        <source>Select a peer to view detailed information.</source>
        <translation>Chọn một peer để xem thông tin chi tiết.</translation>
    </message>
    <message>
        <source>Whitelisted</source>
        <translation>Whitelisted</translation>
    </message>
    <message>
        <source>Direction</source>
        <translation>Direction</translation>
    </message>
    <message>
        <source>Version</source>
        <translation>Phiên bản</translation>
    </message>
    <message>
        <source>Starting Block</source>
        <translation>Block Bắt Đầu</translation>
    </message>
    <message>
        <source>Synced Headers</source>
        <translation>Headers đã được đồng bộ</translation>
    </message>
    <message>
        <source>Synced Blocks</source>
        <translation>Blocks đã được đồng bộ</translation>
    </message>
    <message>
        <source>User Agent</source>
        <translation>User đặc vụ</translation>
    </message>
    <message>
        <source>Open the %1 debug log file from the current data directory. This can take a few seconds for large log files.</source>
        <translation>Mở cái %1 debug log file từ danh mục dữ liệu hiện tại. Điều này cần vài giây cho large log files.</translation>
    </message>
    <message>
        <source>Decrease font size</source>
        <translation>Giảm font size</translation>
    </message>
    <message>
        <source>Increase font size</source>
        <translation>Tăng font size</translation>
    </message>
    <message>
        <source>Services</source>
        <translation>Dịch vụ</translation>
    </message>
    <message>
        <source>Ban Score</source>
        <translation>Cấm Score</translation>
    </message>
    <message>
        <source>Connection Time</source>
        <translation>Connection Thời Gian</translation>
    </message>
    <message>
        <source>Last Send</source>
        <translation>Gửi Sau Cùng</translation>
    </message>
    <message>
        <source>Last Receive</source>
        <translation>Nhận Sau Cùng</translation>
    </message>
    <message>
        <source>Ping Time</source>
        <translation>Ping Time</translation>
    </message>
    <message>
        <source>The duration of a currently outstanding ping.</source>
        <translation>Thời hạn của một ping hiện đang nổi trội.</translation>
    </message>
    <message>
        <source>Ping Wait</source>
        <translation>Ping Chờ</translation>
    </message>
    <message>
        <source>Min Ping</source>
        <translation>Ping Nhỏ Nhất</translation>
    </message>
    <message>
        <source>Time Offset</source>
        <translation>Thời gian Offset</translation>
    </message>
    <message>
        <source>Last block time</source>
        <translation>Thời gian block cuối cùng</translation>
    </message>
    <message>
        <source>&amp;Open</source>
        <translation>&amp;Open</translation>
    </message>
    <message>
        <source>&amp;Console</source>
        <translation>&amp;BangDieuKhien</translation>
    </message>
    <message>
        <source>&amp;Network Traffic</source>
        <translation>&amp;Network Traffic</translation>
    </message>
    <message>
        <source>Totals</source>
        <translation>Totals</translation>
    </message>
    <message>
        <source>In:</source>
        <translation>In:</translation>
    </message>
    <message>
        <source>Out:</source>
        <translation>Out:</translation>
    </message>
    <message>
        <source>Debug log file</source>
        <translation>Debug file log</translation>
    </message>
    <message>
        <source>Clear console</source>
        <translation>Xóa console</translation>
    </message>
    <message>
        <source>1 &amp;hour</source>
        <translation>1 &amp;hour</translation>
    </message>
    <message>
        <source>1 &amp;day</source>
        <translation>1 &amp;day</translation>
    </message>
    <message>
        <source>1 &amp;week</source>
        <translation>1 &amp;week</translation>
    </message>
    <message>
        <source>1 &amp;year</source>
        <translation>1 &amp;year</translation>
    </message>
    <message>
        <source>&amp;Disconnect</source>
        <translation>&amp;Disconnect</translation>
    </message>
    <message>
        <source>Ban for</source>
        <translation>Ban for</translation>
    </message>
    <message>
        <source>&amp;Unban</source>
        <translation>&amp;Unban</translation>
    </message>
    <message>
        <source>Welcome to the %1 RPC console.</source>
        <translation>Welcome to the %1 RPC console.</translation>
    </message>
    <message>
        <source>Use up and down arrows to navigate history, and %1 to clear screen.</source>
        <translation>Use up and down arrows to navigate history, and %1 to clear screen.</translation>
    </message>
    <message>
        <source>WARNING: Scammers have been active, telling users to type commands here, stealing their wallet contents. Do not use this console without fully understanding the ramifications of a command.</source>
        <translation>WARNING: Scammers have been active, telling users to type commands here, stealing their wallet contents. Do not use this console without fully understanding the ramifications of a command.</translation>
    </message>
    <message>
        <source>Network activity disabled</source>
        <translation>Network activity disabled</translation>
    </message>
    <message>
        <source>Executing command without any wallet</source>
        <translation>Đang chạy lệnh khi không có ví nào</translation>
    </message>
    <message>
        <source>Executing command using "%1" wallet</source>
        <translation>Chạy lệnh bằng ví "%1"</translation>
    </message>
    <message>
        <source>(node id: %1)</source>
        <translation>(node id: %1)</translation>
    </message>
    <message>
        <source>via %1</source>
        <translation>via %1</translation>
    </message>
    <message>
        <source>never</source>
        <translation>không bao giờ</translation>
    </message>
    <message>
        <source>Inbound</source>
        <translation>Inbound</translation>
    </message>
    <message>
        <source>Outbound</source>
        <translation>Outbound</translation>
    </message>
    <message>
        <source>Yes</source>
        <translation>Yes</translation>
    </message>
    <message>
        <source>No</source>
        <translation>No</translation>
    </message>
    <message>
        <source>Unknown</source>
        <translation>Không biết</translation>
    </message>
</context>
<context>
    <name>ReceiveCoinsDialog</name>
    <message>
        <source>&amp;Amount:</source>
        <translation>&amp;Amount:</translation>
    </message>
    <message>
        <source>&amp;Label:</source>
        <translation>&amp;Label:</translation>
    </message>
    <message>
        <source>&amp;Message:</source>
        <translation>&amp;Message:</translation>
    </message>
    <message>
        <source>An optional message to attach to the payment request, which will be displayed when the request is opened. Note: The message will not be sent with the payment over the Particl network.</source>
        <translation>Một optional lời nhắn để đính kèm đến payment request, cái mà sẽ được hiển thị khi mà request đang mở. Lưu ý: Tin nhắn này sẽ không được gửi với payment over the Particl network.</translation>
    </message>
    <message>
        <source>An optional label to associate with the new receiving address.</source>
        <translation>Một optional label để liên kết với address đang nhận mới.</translation>
    </message>
    <message>
        <source>Use this form to request payments. All fields are &lt;b&gt;optional&lt;/b&gt;.</source>
        <translation>Sử dụng form cho request thanh toán. Tất cả chỗ trống là &lt;b&gt;optional&lt;/b&gt;.</translation>
    </message>
    <message>
        <source>An optional amount to request. Leave this empty or zero to not request a specific amount.</source>
        <translation>Một optional giá trị để request. Để lại đây khoảng trống hoặc zero để không request một giá trị xác định.</translation>
    </message>
    <message>
        <source>&amp;Create new receiving address</source>
        <translation>&amp;Tạo địa chỉ nhận mới</translation>
    </message>
    <message>
        <source>Clear all fields of the form.</source>
        <translation>Xóa hết các khoảng trống của form.</translation>
    </message>
    <message>
        <source>Clear</source>
        <translation>Xóa</translation>
    </message>
    <message>
        <source>Requested payments history</source>
        <translation>Yêu cầu lịch sử giao dịch</translation>
    </message>
    <message>
        <source>Show the selected request (does the same as double clicking an entry)</source>
        <translation>Hiển thị request đã chọn (does the same as double clicking an entry)</translation>
    </message>
    <message>
        <source>Show</source>
        <translation>Hiển thị</translation>
    </message>
    <message>
        <source>Remove the selected entries from the list</source>
        <translation>Xóa bỏ mục đang chọn từ danh sách</translation>
    </message>
    <message>
        <source>Remove</source>
        <translation>Gỡ bỏ</translation>
    </message>
    <message>
        <source>Copy URI</source>
        <translation>Sao chép URI</translation>
    </message>
    <message>
        <source>Copy label</source>
        <translation>Sao chép nhãn</translation>
    </message>
    <message>
        <source>Copy message</source>
        <translation>Sao chép tin nhắn</translation>
    </message>
    <message>
        <source>Copy amount</source>
        <translation>Sao chép số lượng</translation>
    </message>
</context>
<context>
    <name>ReceiveRequestDialog</name>
    <message>
        <source>QR Code</source>
        <translation>QR Code</translation>
    </message>
    <message>
        <source>Copy &amp;URI</source>
        <translation>Sao chép &amp;URI</translation>
    </message>
    <message>
        <source>Copy &amp;Address</source>
        <translation>Sao chép địa chỉ</translation>
    </message>
    <message>
        <source>&amp;Save Image...</source>
        <translation>&amp;Lưu ảnh...</translation>
    </message>
    <message>
        <source>Request payment to %1</source>
        <translation>Request payment đến %1</translation>
    </message>
    <message>
        <source>Payment information</source>
        <translation>Payment thông tin</translation>
    </message>
    <message>
        <source>URI</source>
        <translation>URI</translation>
    </message>
    <message>
        <source>Address</source>
        <translation>Địa chỉ</translation>
    </message>
    <message>
        <source>Amount</source>
        <translation>Số lượng</translation>
    </message>
    <message>
        <source>Label</source>
        <translation>Nhãn</translation>
    </message>
    <message>
        <source>Message</source>
        <translation>Tin nhắn</translation>
    </message>
    <message>
        <source>Wallet</source>
        <translation>Ví</translation>
    </message>
</context>
<context>
    <name>RecentRequestsTableModel</name>
    <message>
        <source>Date</source>
        <translation>Ngày</translation>
    </message>
    <message>
        <source>Label</source>
        <translation>Nhãn</translation>
    </message>
    <message>
        <source>Message</source>
        <translation>Tin nhắn</translation>
    </message>
    <message>
        <source>(no label)</source>
        <translation>(không nhãn)</translation>
    </message>
    <message>
        <source>(no message)</source>
        <translation>(no tin nhắn)</translation>
    </message>
    <message>
        <source>(no amount requested)</source>
        <translation>(không amount yêu cầu)</translation>
    </message>
    <message>
        <source>Requested</source>
        <translation>Đã yêu cầu</translation>
    </message>
</context>
<context>
    <name>SendCoinsDialog</name>
    <message>
        <source>Send Coins</source>
        <translation>Gửi Coins</translation>
    </message>
    <message>
        <source>Coin Control Features</source>
        <translation>Coin Control Tính-năng</translation>
    </message>
    <message>
        <source>Inputs...</source>
        <translation>Đang nhập...</translation>
    </message>
    <message>
        <source>automatically selected</source>
        <translation>được chọn một cách hoàn toàn tự động</translation>
    </message>
    <message>
        <source>Insufficient funds!</source>
        <translation>Không đủ tiền kìa!</translation>
    </message>
    <message>
        <source>Quantity:</source>
        <translation>Số lượng:</translation>
    </message>
    <message>
        <source>Bytes:</source>
        <translation>Bytes:</translation>
    </message>
    <message>
        <source>Amount:</source>
        <translation>Số lượng:</translation>
    </message>
    <message>
        <source>Fee:</source>
        <translation>Phí:</translation>
    </message>
    <message>
        <source>After Fee:</source>
        <translation>Sau Phí:</translation>
    </message>
    <message>
        <source>Change:</source>
        <translation>Thay đổi:</translation>
    </message>
    <message>
        <source>If this is activated, but the change address is empty or invalid, change will be sent to a newly generated address.</source>
        <translation>Nếu cái này được bật, nhưng việc change address thì trống hoặc invalid, change sẽ được gửi cho một address vừa được tạo mới.</translation>
    </message>
    <message>
        <source>Custom change address</source>
        <translation>Custom change address</translation>
    </message>
    <message>
        <source>Transaction Fee:</source>
        <translation>Transaction Fee:</translation>
    </message>
    <message>
        <source>Choose...</source>
        <translation>Chọn...</translation>
    </message>
    <message>
        <source>Using the fallbackfee can result in sending a transaction that will take several hours or days (or never) to confirm. Consider choosing your fee manually or wait until you have validated the complete chain.</source>
        <translation>Sử dụng fallbackfee có thể dẫn đến hết quả đang gửi một transaction mà nó sẽ mất hàng giờ hoặc ngày (hoặc chẳng bao giờ) được confirm. Suy nghĩ chọn fee của bạn bình thường hoặc chờ cho đến khi validated hoàn thành chain.</translation>
    </message>
    <message>
        <source>Warning: Fee estimation is currently not possible.</source>
        <translation>Warning: Fee ước tính hiện tại không khả thi.</translation>
    </message>
    <message>
        <source>collapse fee-settings</source>
        <translation>gộp fee-settings</translation>
    </message>
    <message>
        <source>Specify a custom fee per kB (1,000 bytes) of the transaction's virtual size.

Note:  Since the fee is calculated on a per-byte basis, a fee of "100 satoshis per kB" for a transaction size of 500 bytes (half of 1 kB) would ultimately yield a fee of only 50 satoshis.</source>
        <translation>Chỉ định một khoản phí tùy chỉnh cho mỗi kB (1.000 byte) kích thước ảo của giao dịch.

Lưu ý: Vì phí được tính trên cơ sở mỗi byte, nên phí "100 satoshi trên mỗi kB" cho kích thước giao dịch là 500 byte (một nửa của 1 kB) cuối cùng sẽ mang lại một khoản phí chỉ 50 satoshi.</translation>
    </message>
    <message>
        <source>per kilobyte</source>
        <translation>trên mỗi kilobyte</translation>
    </message>
    <message>
        <source>Hide</source>
        <translation>Ẩn</translation>
    </message>
    <message>
<<<<<<< HEAD
        <source>Paying only the minimum fee is just fine as long as there is less transaction volume than space in the blocks. But be aware that this can end up in a never confirming transaction once there is more demand for particl transactions than the network can process.</source>
        <translation>Chi trả chỉ số nhỏ nhất fee thì ổn cho tới khi có ít transaction volume hơn khoảng trống trong blocks. Nhưng nhận ra rằng điều này kết thúc trong việc chẳng bao giờ xác nhận transaction trừ khi có nhiều nhu cầu cho giao dịch particl hơn so với mạng có thể xử lý.</translation>
    </message>
    <message>
        <source>(read the tooltip)</source>
        <translation>(đọc cái tooltip)</translation>
    </message>
    <message>
=======
>>>>>>> a54e52b4
        <source>Recommended:</source>
        <translation>Khuyên dùng:</translation>
    </message>
    <message>
        <source>Custom:</source>
        <translation>Custom:</translation>
    </message>
    <message>
        <source>(Smart fee not initialized yet. This usually takes a few blocks...)</source>
        <translation>(Thông minh fee vẫn chưa được khởi tạo. Điều này thường mất vài blocks...)</translation>
    </message>
    <message>
        <source>Send to multiple recipients at once</source>
        <translation>Gửi đến tập thể người nhận một lần</translation>
    </message>
    <message>
        <source>Add &amp;Recipient</source>
        <translation>Add &amp;Recipient</translation>
    </message>
    <message>
        <source>Clear all fields of the form.</source>
        <translation>Xóa hết các khoảng trống của form.</translation>
    </message>
    <message>
        <source>Dust:</source>
        <translation>Rác:</translation>
    </message>
    <message>
        <source>When there is less transaction volume than space in the blocks, miners as well as relaying nodes may enforce a minimum fee. Paying only this minimum fee is just fine, but be aware that this can result in a never confirming transaction once there is more demand for bitcoin transactions than the network can process.</source>
        <translation>Khi có khối lượng giao dịch ít hơn chổ trống trong các khối, các nhà đào mỏ cũng như các nút chuyển tiếp có thể thực thi chỉ với một khoản phí tối thiểu. Chỉ trả khoản phí tối thiểu này là tốt, nhưng lưu ý rằng điều này có thể dẫn đến một giao dịch không bao giờ xác nhận một khi có nhu cầu giao dịch bitcoin nhiều hơn khả năng mạng có thể xử lý.</translation>
    </message>
    <message>
        <source>A too low fee might result in a never confirming transaction (read the tooltip)</source>
        <translation>Một khoản phí quá thấp có thể dẫn đến một giao dịch không bao giờ xác nhận (đọc chú giải công cụ)</translation>
    </message>
    <message>
        <source>Confirmation time target:</source>
        <translation>Thời gian xác nhận đối tượng:</translation>
    </message>
    <message>
        <source>Enable Replace-By-Fee</source>
        <translation>Kích hoạt  Phí thay thế</translation>
    </message>
    <message>
        <source>With Replace-By-Fee (BIP-125) you can increase a transaction's fee after it is sent. Without this, a higher fee may be recommended to compensate for increased transaction delay risk.</source>
        <translation>Với Phí thay thế (BIP-125), bạn có thể tăng phí giao dịch sau khi được gửi. Nếu không có điều này, một khoản phí cao hơn có thể được đề xuất để bù đắp cho rủi ro chậm trễ giao dịch tăng lên.</translation>
    </message>
    <message>
        <source>Clear &amp;All</source>
        <translation>Clear &amp;All</translation>
    </message>
    <message>
        <source>Balance:</source>
        <translation>Số dư:</translation>
    </message>
    <message>
        <source>Confirm the send action</source>
        <translation>Confirm hành động gửi</translation>
    </message>
    <message>
        <source>S&amp;end</source>
        <translation>S&amp;end</translation>
    </message>
    <message>
        <source>Copy quantity</source>
        <translation>Sao chép số lượng</translation>
    </message>
    <message>
        <source>Copy amount</source>
        <translation>Sao chép số lượng</translation>
    </message>
    <message>
        <source>Copy fee</source>
        <translation>Sao chép phí</translation>
    </message>
    <message>
        <source>Copy after fee</source>
        <translation>Sao chép sau phí</translation>
    </message>
    <message>
        <source>Copy bytes</source>
        <translation>Sao chép bytes</translation>
    </message>
    <message>
        <source>Copy dust</source>
        <translation>Sao chép rác</translation>
    </message>
    <message>
        <source>Copy change</source>
        <translation>Sao chép thay đổi</translation>
    </message>
    <message>
        <source>%1 (%2 blocks)</source>
        <translation>%1 (%2 blocks)</translation>
    </message>
    <message>
        <source> from wallet '%1'</source>
        <translation>từ ví  '%1'</translation>
    </message>
    <message>
        <source>%1 to '%2'</source>
        <translation>%1 tới '%2'</translation>
    </message>
    <message>
        <source>%1 to %2</source>
        <translation>%1 đến%2</translation>
    </message>
    <message>
        <source>Are you sure you want to send?</source>
        <translation>Bạn chắc chắn muốn gửi chứ?</translation>
    </message>
    <message>
        <source>or</source>
        <translation>hoặc</translation>
    </message>
    <message>
        <source>You can increase the fee later (signals Replace-By-Fee, BIP-125).</source>
        <translation>Bạn có thể tăng phí sau khi gửi( với tín hiệu Phí Thay Thế, BIP-125)</translation>
    </message>
    <message>
        <source>Please, review your transaction.</source>
        <translation>Làm ơn xem xét đánh giá giao dịch của bạn.</translation>
    </message>
    <message>
        <source>Transaction fee</source>
        <translation>Transaction fee</translation>
    </message>
    <message>
        <source>Not signalling Replace-By-Fee, BIP-125.</source>
        <translation>Không có tín hiệu Phí Thay Thế, BIP-125.</translation>
    </message>
    <message>
        <source>Total Amount</source>
        <translation>Tổng số </translation>
    </message>
    <message>
        <source>To review recipient list click "Show Details..."</source>
        <translation>Để xem nhận xét người nhận, nhấn "Xem chi tiết..."</translation>
    </message>
    <message>
        <source>Confirm send coins</source>
        <translation>Confirm gửi coins</translation>
    </message>
    <message>
        <source>The recipient address is not valid. Please recheck.</source>
        <translation>Địa chỉ người nhận address thì không valid. Kiểm tra lại đi.</translation>
    </message>
    <message>
        <source>The amount to pay must be larger than 0.</source>
        <translation>Giả trị để pay cần phải lớn hơn 0.</translation>
    </message>
    <message>
        <source>The amount exceeds your balance.</source>
        <translation>Số tiền vượt quá số dư của bạn.</translation>
    </message>
    <message>
        <source>The total exceeds your balance when the %1 transaction fee is included.</source>
        <translation>Tổng số lớn hơn số dư của bạn khi %1 transaction fee được tính vào.</translation>
    </message>
    <message>
        <source>Duplicate address found: addresses should only be used once each.</source>
        <translation>Trùng address được tìm thấy: địa chỉ chỉ nên được dùng một lần.</translation>
    </message>
    <message>
        <source>Transaction creation failed!</source>
        <translation>Transaction khởi tạo thất bại!</translation>
    </message>
    <message>
        <source>The transaction was rejected with the following reason: %1</source>
        <translation>The transaction đã bị từ chối với lý do sau: %1</translation>
    </message>
    <message>
        <source>A fee higher than %1 is considered an absurdly high fee.</source>
        <translation>Một fee lớn hơn %1 được coi là ngớ ngẩn cao fee.</translation>
    </message>
    <message>
        <source>Payment request expired.</source>
        <translation>Payment request hết hạn.</translation>
    </message>
    <message numerus="yes">
        <source>Estimated to begin confirmation within %n block(s).</source>
        <translation><numerusform>Dự kiến bắt đầu xác nhận trong vòng %n blocks.</numerusform></translation>
    </message>
    <message>
        <source>Warning: Invalid Particl address</source>
        <translation>Warning: Invalid Particl address</translation>
    </message>
    <message>
        <source>Warning: Unknown change address</source>
        <translation>Warning: Không biết change address</translation>
    </message>
    <message>
        <source>Confirm custom change address</source>
        <translation>Confirm custom change address</translation>
    </message>
    <message>
        <source>The address you selected for change is not part of this wallet. Any or all funds in your wallet may be sent to this address. Are you sure?</source>
        <translation>The address bạn đã chọn dành cho change thì không phải part of this wallet. Bất kỳ hay tất cả funds in your wallet có thể được gửi đến address này. Bạn chắc chứ?</translation>
    </message>
    <message>
        <source>(no label)</source>
        <translation>(không nhãn)</translation>
    </message>
</context>
<context>
    <name>SendCoinsEntry</name>
    <message>
        <source>A&amp;mount:</source>
        <translation>A&amp;mount:</translation>
    </message>
    <message>
        <source>Pay &amp;To:</source>
        <translation>Pay &amp;To:</translation>
    </message>
    <message>
        <source>&amp;Label:</source>
        <translation>&amp;Label:</translation>
    </message>
    <message>
        <source>Choose previously used address</source>
        <translation>Chọn mới thì address</translation>
    </message>
    <message>
        <source>This is a normal payment.</source>
        <translation>Đây là một thông thường payment.</translation>
    </message>
    <message>
        <source>The Particl address to send the payment to</source>
        <translation>The Particl address để gửi the payment đến</translation>
    </message>
    <message>
        <source>Alt+A</source>
        <translation>Alt+A</translation>
    </message>
    <message>
        <source>Paste address from clipboard</source>
        <translation>Paste address từ clipboard</translation>
    </message>
    <message>
        <source>Alt+P</source>
        <translation>Alt+P</translation>
    </message>
    <message>
        <source>Remove this entry</source>
        <translation>Xóa bỏ entry này</translation>
    </message>
    <message>
        <source>The fee will be deducted from the amount being sent. The recipient will receive less particl than you enter in the amount field. If multiple recipients are selected, the fee is split equally.</source>
        <translation>The fee sẽ được khấu trừ từ số tiền đang gửi. Người nhận sẽ receive ít particl hơn bạn gõ vào khoảng trống. Nếu nhiều người gửi được chọn, fee sẽ được chia đều.</translation>
    </message>
    <message>
        <source>S&amp;ubtract fee from amount</source>
        <translation>S&amp;ubtract fee từ amount</translation>
    </message>
    <message>
        <source>Use available balance</source>
        <translation>Sử dụng số dư sẵn có</translation>
    </message>
    <message>
        <source>Message:</source>
        <translation>Tin nhắn:</translation>
    </message>
    <message>
        <source>This is an unauthenticated payment request.</source>
        <translation>Đây là một chưa được chứng thực payment request.</translation>
    </message>
    <message>
        <source>This is an authenticated payment request.</source>
        <translation>Đây là một chưa được chứng thực payment request.</translation>
    </message>
    <message>
        <source>Enter a label for this address to add it to the list of used addresses</source>
        <translation>Nhập một label cho cái address này để thêm vào danh sách địa chỉ đã sử dụng</translation>
    </message>
    <message>
        <source>A message that was attached to the particl: URI which will be stored with the transaction for your reference. Note: This message will not be sent over the Particl network.</source>
        <translation>Một tin nhắn được đính kèm với số particl: URI mà sẽ được lưu giữ với transaction dành cho tài liệu tham khảo. Lưu ý: Tin nhắn này sẽ không được gửi thông qua Particl network.</translation>
    </message>
    <message>
        <source>Pay To:</source>
        <translation>Pay Đến:</translation>
    </message>
    <message>
        <source>Memo:</source>
        <translation>Bản ghi nhớ:</translation>
    </message>
    <message>
        <source>Enter a label for this address to add it to your address book</source>
        <translation>Nhập một label cho address này để thêm vào address book</translation>
    </message>
</context>
<context>
    <name>SendConfirmationDialog</name>
    <message>
        <source>Yes</source>
        <translation>Yes</translation>
    </message>
</context>
<context>
    <name>ShutdownWindow</name>
    <message>
        <source>%1 is shutting down...</source>
        <translation>%1 đang shutting down...</translation>
    </message>
    <message>
        <source>Do not shut down the computer until this window disappears.</source>
        <translation>Đừng tắt máy tính đến khi cửa sổ này đóng.</translation>
    </message>
</context>
<context>
    <name>SignVerifyMessageDialog</name>
    <message>
        <source>Signatures - Sign / Verify a Message</source>
        <translation>Chữ ký - Sign / Verify a Message</translation>
    </message>
    <message>
        <source>&amp;Sign Message</source>
        <translation>&amp;Sign Tin nhắn</translation>
    </message>
    <message>
        <source>You can sign messages/agreements with your addresses to prove you can receive particl sent to them. Be careful not to sign anything vague or random, as phishing attacks may try to trick you into signing your identity over to them. Only sign fully-detailed statements you agree to.</source>
        <translation>Bạn có thể ký/đồng ý với địa chỉ chứng minh bạn có thể receive particl đã gửi đến chúng. Cẩn thận không ký bất cứ không rõ hay random, như các cuộc tấn công lừa đảo có thể cố lừa bạn ký tên vào danh tính của bạn.. Chỉ ký các bản tuyên bố hoàn chỉnh mà bạn đồng ý.</translation>
    </message>
    <message>
        <source>The Particl address to sign the message with</source>
        <translation>The Particl address để ký với tin nhắn</translation>
    </message>
    <message>
        <source>Choose previously used address</source>
        <translation>Chọn mới thì address</translation>
    </message>
    <message>
        <source>Alt+A</source>
        <translation>Alt+A</translation>
    </message>
    <message>
        <source>Paste address from clipboard</source>
        <translation>Paste address từ clipboard</translation>
    </message>
    <message>
        <source>Alt+P</source>
        <translation>Alt+P</translation>
    </message>
    <message>
        <source>Enter the message you want to sign here</source>
        <translation>Nhập tin nhắn bạn muốn ký tại đây</translation>
    </message>
    <message>
        <source>Signature</source>
        <translation>Signature</translation>
    </message>
    <message>
        <source>Copy the current signature to the system clipboard</source>
        <translation>Copy hiện tại signature tới system clipboard</translation>
    </message>
    <message>
        <source>Sign the message to prove you own this Particl address</source>
        <translation>Ký tin nhắn để chứng minh bạn sở hữu Particl address này</translation>
    </message>
    <message>
        <source>Sign &amp;Message</source>
        <translation>Sign &amp;Message</translation>
    </message>
    <message>
        <source>Reset all sign message fields</source>
        <translation>Reset tất cả khoảng chữ ký nhắn</translation>
    </message>
    <message>
        <source>Clear &amp;All</source>
        <translation>Clear &amp;All</translation>
    </message>
    <message>
        <source>&amp;Verify Message</source>
        <translation>&amp;Verify Tin nhắn</translation>
    </message>
    <message>
        <source>Enter the receiver's address, message (ensure you copy line breaks, spaces, tabs, etc. exactly) and signature below to verify the message. Be careful not to read more into the signature than what is in the signed message itself, to avoid being tricked by a man-in-the-middle attack. Note that this only proves the signing party receives with the address, it cannot prove sendership of any transaction!</source>
        <translation>Nhập vào address người nhận, tin nhắn (chắc rằng bạn copy line breaks, khoảng trống, tabs, etc. chính xác) và signature bên dưới verify tin nhắn. Cẩn thận không đọc nhiều hơn từ signature so với cái được ký trong bản thân tin nhắn, để tránh bị lừa bới man-in-the-middle tấn công. Lưu ý rằng điều này chỉ chứng nhận nhóm những người nhân với address, nó không thể chứng minh bên gửi có bất kỳ transaction!</translation>
    </message>
    <message>
        <source>The Particl address the message was signed with</source>
        <translation>The Particl address tin nhắn đã ký với</translation>
    </message>
    <message>
        <source>Verify the message to ensure it was signed with the specified Particl address</source>
        <translation>Verify tin nhắn để chắc rằng nó đã được ký với xác định Particl address</translation>
    </message>
    <message>
        <source>Verify &amp;Message</source>
        <translation>Verify &amp;Message</translation>
    </message>
    <message>
        <source>Reset all verify message fields</source>
        <translation>Reset tất cả verify khoảng trống nhắn</translation>
    </message>
    <message>
        <source>Click "Sign Message" to generate signature</source>
        <translation>Click "Sign Message" để generate signature</translation>
    </message>
    <message>
        <source>The entered address is invalid.</source>
        <translation>Đã nhập address thì invalid.</translation>
    </message>
    <message>
        <source>Please check the address and try again.</source>
        <translation>Vui lòng kiểm tra address và thử lại.</translation>
    </message>
    <message>
        <source>The entered address does not refer to a key.</source>
        <translation>Đã nhập address không refer to a key.</translation>
    </message>
    <message>
        <source>Wallet unlock was cancelled.</source>
        <translation>Wallet unlock đã được hủy.</translation>
    </message>
    <message>
        <source>Private key for the entered address is not available.</source>
        <translation>Private key cho address đã nhập thì không có sẵn.</translation>
    </message>
    <message>
        <source>Message signing failed.</source>
        <translation>Message signing failed.</translation>
    </message>
    <message>
        <source>Message signed.</source>
        <translation>Message signed.</translation>
    </message>
    <message>
        <source>The signature could not be decoded.</source>
        <translation>The signature could not be decoded.</translation>
    </message>
    <message>
        <source>Please check the signature and try again.</source>
        <translation>Please check the signature and try again.</translation>
    </message>
    <message>
        <source>The signature did not match the message digest.</source>
        <translation>The signature did not match the message digest.</translation>
    </message>
    <message>
        <source>Message verification failed.</source>
        <translation>Message verification failed.</translation>
    </message>
    <message>
        <source>Message verified.</source>
        <translation>Message verified.</translation>
    </message>
</context>
<context>
    <name>TrafficGraphWidget</name>
    <message>
        <source>KB/s</source>
        <translation>KB/s</translation>
    </message>
</context>
<context>
    <name>TransactionDesc</name>
    <message numerus="yes">
        <source>Open for %n more block(s)</source>
        <translation><numerusform>Mở cho %n nhiều hơn blocks</numerusform></translation>
    </message>
    <message>
        <source>Open until %1</source>
        <translation>Open until %1</translation>
    </message>
    <message>
        <source>conflicted with a transaction with %1 confirmations</source>
        <translation>conflicted with a transaction with %1 confirmations</translation>
    </message>
    <message>
        <source>0/unconfirmed, %1</source>
        <translation>0/unconfirmed, %1</translation>
    </message>
    <message>
        <source>in memory pool</source>
        <translation>in memory pool</translation>
    </message>
    <message>
        <source>not in memory pool</source>
        <translation>not in memory pool</translation>
    </message>
    <message>
        <source>abandoned</source>
        <translation>abandoned</translation>
    </message>
    <message>
        <source>%1/unconfirmed</source>
        <translation>%1/unconfirmed</translation>
    </message>
    <message>
        <source>%1 confirmations</source>
        <translation>%1 confirmations</translation>
    </message>
    <message>
        <source>Status</source>
        <translation>Status</translation>
    </message>
    <message>
        <source>Date</source>
        <translation>Ngày</translation>
    </message>
    <message>
        <source>Source</source>
        <translation>Source</translation>
    </message>
    <message>
        <source>Generated</source>
        <translation>Generated</translation>
    </message>
    <message>
        <source>From</source>
        <translation>From</translation>
    </message>
    <message>
        <source>unknown</source>
        <translation>unknown</translation>
    </message>
    <message>
        <source>To</source>
        <translation>To</translation>
    </message>
    <message>
        <source>own address</source>
        <translation>own address</translation>
    </message>
    <message>
        <source>watch-only</source>
        <translation>watch-only</translation>
    </message>
    <message>
        <source>label</source>
        <translation>label</translation>
    </message>
    <message>
        <source>Credit</source>
        <translation>Credit</translation>
    </message>
    <message numerus="yes">
        <source>matures in %n more block(s)</source>
        <translation><numerusform>Hoàn thiện trong %n nhiều hơn blocks</numerusform></translation>
    </message>
    <message>
        <source>not accepted</source>
        <translation>not accepted</translation>
    </message>
    <message>
        <source>Debit</source>
        <translation>Debit</translation>
    </message>
    <message>
        <source>Total debit</source>
        <translation>Total debit</translation>
    </message>
    <message>
        <source>Total credit</source>
        <translation>Total credit</translation>
    </message>
    <message>
        <source>Transaction fee</source>
        <translation>Transaction fee</translation>
    </message>
    <message>
        <source>Net amount</source>
        <translation>Net amount</translation>
    </message>
    <message>
        <source>Message</source>
        <translation>Tin nhắn</translation>
    </message>
    <message>
        <source>Comment</source>
        <translation>Comment</translation>
    </message>
    <message>
        <source>Transaction ID</source>
        <translation>Transaction ID</translation>
    </message>
    <message>
        <source>Transaction total size</source>
        <translation>Transaction total size</translation>
    </message>
    <message>
        <source>Transaction virtual size</source>
        <translation>Kích cỡ giao dịch ảo</translation>
    </message>
    <message>
        <source>Output index</source>
        <translation>Output index</translation>
    </message>
    <message>
        <source>Merchant</source>
        <translation>Merchant</translation>
    </message>
    <message>
        <source>Generated coins must mature %1 blocks before they can be spent. When you generated this block, it was broadcast to the network to be added to the block chain. If it fails to get into the chain, its state will change to "not accepted" and it won't be spendable. This may occasionally happen if another node generates a block within a few seconds of yours.</source>
        <translation>Generated coins must mature %1 blocks before they can be spent. When you generated this block, it was broadcast to the network to be added to the block chain. If it fails to get into the chain, its state will change to "not accepted" and it won't be spendable. This may occasionally happen if another node generates a block within a few seconds of yours.</translation>
    </message>
    <message>
        <source>Debug information</source>
        <translation>Debug information</translation>
    </message>
    <message>
        <source>Transaction</source>
        <translation>Transaction</translation>
    </message>
    <message>
        <source>Inputs</source>
        <translation>Inputs</translation>
    </message>
    <message>
        <source>Amount</source>
        <translation>Giá trị</translation>
    </message>
    <message>
        <source>true</source>
        <translation>true</translation>
    </message>
    <message>
        <source>false</source>
        <translation>false</translation>
    </message>
</context>
<context>
    <name>TransactionDescDialog</name>
    <message>
        <source>This pane shows a detailed description of the transaction</source>
        <translation>This pane shows a detailed description of the transaction</translation>
    </message>
    <message>
        <source>Details for %1</source>
        <translation>Details for %1</translation>
    </message>
</context>
<context>
    <name>TransactionTableModel</name>
    <message>
        <source>Date</source>
        <translation>Ngày</translation>
    </message>
    <message>
        <source>Type</source>
        <translation>Type</translation>
    </message>
    <message>
        <source>Label</source>
        <translation>Nhãn</translation>
    </message>
    <message numerus="yes">
        <source>Open for %n more block(s)</source>
        <translation><numerusform>Mở cho %n nhiều hơn blocks</numerusform></translation>
    </message>
    <message>
        <source>Open until %1</source>
        <translation>Open until %1</translation>
    </message>
    <message>
        <source>Unconfirmed</source>
        <translation>Unconfirmed</translation>
    </message>
    <message>
        <source>Abandoned</source>
        <translation>Abandoned</translation>
    </message>
    <message>
        <source>Confirming (%1 of %2 recommended confirmations)</source>
        <translation>Confirming (%1 of %2 recommended confirmations)</translation>
    </message>
    <message>
        <source>Confirmed (%1 confirmations)</source>
        <translation>Confirmed (%1 confirmations)</translation>
    </message>
    <message>
        <source>Conflicted</source>
        <translation>Xung đột</translation>
    </message>
    <message>
        <source>Immature (%1 confirmations, will be available after %2)</source>
        <translation>Immature (%1 confirmations, will be available after %2)</translation>
    </message>
    <message>
        <source>Generated but not accepted</source>
        <translation>Generated but not accepted</translation>
    </message>
    <message>
        <source>Received with</source>
        <translation>Received with</translation>
    </message>
    <message>
        <source>Received from</source>
        <translation>Received from</translation>
    </message>
    <message>
        <source>Sent to</source>
        <translation>Sent to</translation>
    </message>
    <message>
        <source>Payment to yourself</source>
        <translation>Payment to yourself</translation>
    </message>
    <message>
        <source>Mined</source>
        <translation>Mined</translation>
    </message>
    <message>
        <source>watch-only</source>
        <translation>watch-only</translation>
    </message>
    <message>
        <source>(n/a)</source>
        <translation>(n/a)</translation>
    </message>
    <message>
        <source>(no label)</source>
        <translation>(không nhãn)</translation>
    </message>
    <message>
        <source>Transaction status. Hover over this field to show number of confirmations.</source>
        <translation>Transaction status. Hover over this field to show number of confirmations.</translation>
    </message>
    <message>
        <source>Date and time that the transaction was received.</source>
        <translation>Date and time that the transaction was received.</translation>
    </message>
    <message>
        <source>Type of transaction.</source>
        <translation>Type of transaction.</translation>
    </message>
    <message>
        <source>Whether or not a watch-only address is involved in this transaction.</source>
        <translation>Whether or not a watch-only address is involved in this transaction.</translation>
    </message>
    <message>
        <source>User-defined intent/purpose of the transaction.</source>
        <translation>User-defined intent/purpose of the transaction.</translation>
    </message>
    <message>
        <source>Amount removed from or added to balance.</source>
        <translation>Amount removed from or added to balance.</translation>
    </message>
</context>
<context>
    <name>TransactionView</name>
    <message>
        <source>All</source>
        <translation>Tất cả</translation>
    </message>
    <message>
        <source>Today</source>
        <translation>Hôm nay</translation>
    </message>
    <message>
        <source>This week</source>
        <translation>Tuần này</translation>
    </message>
    <message>
        <source>This month</source>
        <translation>Tháng này</translation>
    </message>
    <message>
        <source>Last month</source>
        <translation>Tháng trước</translation>
    </message>
    <message>
        <source>This year</source>
        <translation>Năm nay</translation>
    </message>
    <message>
        <source>Range...</source>
        <translation>Range...</translation>
    </message>
    <message>
        <source>Received with</source>
        <translation>Received with</translation>
    </message>
    <message>
        <source>Sent to</source>
        <translation>Sent to</translation>
    </message>
    <message>
        <source>To yourself</source>
        <translation>To yourself</translation>
    </message>
    <message>
        <source>Mined</source>
        <translation>Mined</translation>
    </message>
    <message>
        <source>Other</source>
        <translation>Other</translation>
    </message>
    <message>
        <source>Enter address, transaction id, or label to search</source>
        <translation>Nhập địa chỉ, số id giao dịch, hoặc nhãn để tìm kiếm</translation>
    </message>
    <message>
        <source>Min amount</source>
        <translation>Min amount</translation>
    </message>
    <message>
        <source>Abandon transaction</source>
        <translation>Abandon transaction</translation>
    </message>
    <message>
        <source>Increase transaction fee</source>
        <translation>Increase transaction fee</translation>
    </message>
    <message>
        <source>Copy address</source>
        <translation>Copy address</translation>
    </message>
    <message>
        <source>Copy label</source>
        <translation>Sao chép nhãn</translation>
    </message>
    <message>
        <source>Copy amount</source>
        <translation>Sao chép số lượng</translation>
    </message>
    <message>
        <source>Copy transaction ID</source>
        <translation>Sao chép ID giao dịch</translation>
    </message>
    <message>
        <source>Copy raw transaction</source>
        <translation>Copy raw transaction</translation>
    </message>
    <message>
        <source>Copy full transaction details</source>
        <translation>Copy full transaction details</translation>
    </message>
    <message>
        <source>Edit label</source>
        <translation>Edit label</translation>
    </message>
    <message>
        <source>Show transaction details</source>
        <translation>Show transaction details</translation>
    </message>
    <message>
        <source>Export Transaction History</source>
        <translation>Export Transaction History</translation>
    </message>
    <message>
        <source>Comma separated file (*.csv)</source>
        <translation>Comma separated file (*.csv)</translation>
    </message>
    <message>
        <source>Confirmed</source>
        <translation>Đã xác nhận</translation>
    </message>
    <message>
        <source>Watch-only</source>
        <translation>Watch-only</translation>
    </message>
    <message>
        <source>Date</source>
        <translation>Ngày</translation>
    </message>
    <message>
        <source>Type</source>
        <translation>Type</translation>
    </message>
    <message>
        <source>Label</source>
        <translation>Nhãn</translation>
    </message>
    <message>
        <source>Address</source>
        <translation>Địa chỉ</translation>
    </message>
    <message>
        <source>ID</source>
        <translation>ID</translation>
    </message>
    <message>
        <source>Exporting Failed</source>
        <translation>Xuất Thất Bại</translation>
    </message>
    <message>
        <source>There was an error trying to save the transaction history to %1.</source>
        <translation>There was an error trying to save the transaction history to %1.</translation>
    </message>
    <message>
        <source>Exporting Successful</source>
        <translation>Exporting Successful</translation>
    </message>
    <message>
        <source>The transaction history was successfully saved to %1.</source>
        <translation>The transaction history was successfully saved to %1.</translation>
    </message>
    <message>
        <source>Range:</source>
        <translation>Range:</translation>
    </message>
    <message>
        <source>to</source>
        <translation>to</translation>
    </message>
</context>
<context>
    <name>UnitDisplayStatusBarControl</name>
    <message>
        <source>Unit to show amounts in. Click to select another unit.</source>
        <translation>Unit to show amounts in. Click to select another unit.</translation>
    </message>
</context>
<context>
    <name>WalletController</name>
    <message>
        <source>Close wallet</source>
        <translation>Đông ví</translation>
    </message>
    <message>
        <source>Closing the wallet for too long can result in having to resync the entire chain if pruning is enabled.</source>
        <translation>Đóng ví thời gian dài sẽ dẫn đến phải đồng bộ hóa lại cả chuỗi nếu cắt tỉa pruning được kích hoạt</translation>
    </message>
</context>
<context>
    <name>WalletFrame</name>
    <message>
        <source>No wallet has been loaded.</source>
        <translation>No wallet has been loaded.</translation>
    </message>
</context>
<context>
    <name>WalletModel</name>
    <message>
        <source>Send Coins</source>
        <translation>Gửi Coins</translation>
    </message>
    <message>
        <source>Fee bump error</source>
        <translation>Fee bơm error</translation>
    </message>
    <message>
        <source>Increasing transaction fee failed</source>
        <translation>Increasing transaction fee failed</translation>
    </message>
    <message>
        <source>Do you want to increase the fee?</source>
        <translation>Do you want to increase the fee?</translation>
    </message>
    <message>
        <source>Current fee:</source>
        <translation>Current fee:</translation>
    </message>
    <message>
        <source>Increase:</source>
        <translation>Increase:</translation>
    </message>
    <message>
        <source>New fee:</source>
        <translation>New fee:</translation>
    </message>
    <message>
        <source>Confirm fee bump</source>
        <translation>Confirm fee bump</translation>
    </message>
    <message>
        <source>Can't sign transaction.</source>
        <translation>Can't sign transaction.</translation>
    </message>
    <message>
        <source>Could not commit transaction</source>
        <translation>Could not commit transaction</translation>
    </message>
    <message>
        <source>default wallet</source>
        <translation>ví mặc định</translation>
    </message>
</context>
<context>
    <name>WalletView</name>
    <message>
        <source>&amp;Export</source>
        <translation>&amp;Xuất</translation>
    </message>
    <message>
        <source>Export the data in the current tab to a file</source>
        <translation>Xuất dữ liệu trong thẻ hiện tại ra file</translation>
    </message>
    <message>
        <source>Backup Wallet</source>
        <translation>Backup Wallet</translation>
    </message>
    <message>
        <source>Wallet Data (*.dat)</source>
        <translation>Wallet Data (*.dat)</translation>
    </message>
    <message>
        <source>Backup Failed</source>
        <translation>Backup Failed</translation>
    </message>
    <message>
        <source>There was an error trying to save the wallet data to %1.</source>
        <translation>There was an error trying to save the wallet data to %1.</translation>
    </message>
    <message>
        <source>Backup Successful</source>
        <translation>Backup Successful</translation>
    </message>
    <message>
        <source>The wallet data was successfully saved to %1.</source>
        <translation>The wallet data was successfully saved to %1.</translation>
    </message>
    <message>
        <source>Cancel</source>
        <translation>Hủy</translation>
    </message>
</context>
<context>
    <name>bitcoin-core</name>
    <message>
        <source>Distributed under the MIT software license, see the accompanying file %s or %s</source>
        <translation>Distributed under the MIT software license, see the accompanying file %s or %s</translation>
    </message>
    <message>
        <source>Prune configured below the minimum of %d MiB.  Please use a higher number.</source>
        <translation>Prune configured below the minimum of %d MiB.  Please use a higher number.</translation>
    </message>
    <message>
        <source>Prune: last wallet synchronisation goes beyond pruned data. You need to -reindex (download the whole blockchain again in case of pruned node)</source>
        <translation>Prune: last wallet synchronisation goes beyond pruned data. You need to -reindex (download the whole blockchain again in case of pruned node)</translation>
    </message>
    <message>
        <source>Rescans are not possible in pruned mode. You will need to use -reindex which will download the whole blockchain again.</source>
        <translation>Rescans are not possible in pruned mode. You will need to use -reindex which will download the whole blockchain again.</translation>
    </message>
    <message>
        <source>Error: A fatal internal error occurred, see debug.log for details</source>
        <translation>Error: A fatal internal error occurred, see debug.log for details</translation>
    </message>
    <message>
        <source>Pruning blockstore...</source>
        <translation>Pruning blockstore...</translation>
    </message>
    <message>
        <source>Unable to start HTTP server. See debug log for details.</source>
        <translation>Unable to start HTTP server. See debug log for details.</translation>
    </message>
    <message>
<<<<<<< HEAD
        <source>Particl Core</source>
        <translation>Particl Core</translation>
    </message>
    <message>
=======
>>>>>>> a54e52b4
        <source>The %s developers</source>
        <translation>The %s developers</translation>
    </message>
    <message>
        <source>Can't generate a change-address key. No keys in the internal keypool and can't generate any keys.</source>
        <translation>Không thể tạo khóa địa chỉ thay đổi. Không có các khóa trong hồ khóa keypool nội bộ và không thể tạo bất kì khóa nào.</translation>
    </message>
    <message>
        <source>Cannot obtain a lock on data directory %s. %s is probably already running.</source>
        <translation>Cannot obtain a lock on data directory %s. %s is probably already running.</translation>
    </message>
    <message>
        <source>Cannot provide specific connections and have addrman find outgoing connections at the same.</source>
        <translation>Không thể cung cấp kết nối nào và có addrman tìm kết nối đi cùng một lúc.</translation>
    </message>
    <message>
        <source>Error reading %s! All keys read correctly, but transaction data or address book entries might be missing or incorrect.</source>
        <translation>Error reading %s! All keys read correctly, but transaction data or address book entries might be missing or incorrect.</translation>
    </message>
    <message>
        <source>Please check that your computer's date and time are correct! If your clock is wrong, %s will not work properly.</source>
        <translation>Please check that your computer's date and time are correct! If your clock is wrong, %s will not work properly.</translation>
    </message>
    <message>
        <source>Please contribute if you find %s useful. Visit %s for further information about the software.</source>
        <translation>Please contribute if you find %s useful. Visit %s for further information about the software.</translation>
    </message>
    <message>
        <source>The block database contains a block which appears to be from the future. This may be due to your computer's date and time being set incorrectly. Only rebuild the block database if you are sure that your computer's date and time are correct</source>
        <translation>The block database contains a block which appears to be from the future. This may be due to your computer's date and time being set incorrectly. Only rebuild the block database if you are sure that your computer's date and time are correct</translation>
    </message>
    <message>
        <source>This is a pre-release test build - use at your own risk - do not use for mining or merchant applications</source>
        <translation>This is a pre-release test build - use at your own risk - do not use for mining or merchant applications</translation>
    </message>
    <message>
        <source>This is the transaction fee you may discard if change is smaller than dust at this level</source>
        <translation>This is the transaction fee you may discard if change is smaller than dust at this level</translation>
    </message>
    <message>
        <source>Unable to replay blocks. You will need to rebuild the database using -reindex-chainstate.</source>
        <translation>Unable to replay blocks. You will need to rebuild the database using -reindex-chainstate.</translation>
    </message>
    <message>
        <source>Unable to rewind the database to a pre-fork state. You will need to redownload the blockchain</source>
        <translation>Unable to rewind the database to a pre-fork state. You will need to redownload the blockchain</translation>
    </message>
    <message>
        <source>Warning: The network does not appear to fully agree! Some miners appear to be experiencing issues.</source>
        <translation>Warning: The network does not appear to fully agree! Some miners appear to be experiencing issues.</translation>
    </message>
    <message>
        <source>Warning: We do not appear to fully agree with our peers! You may need to upgrade, or other nodes may need to upgrade.</source>
        <translation>Warning: We do not appear to fully agree with our peers! You may need to upgrade, or other nodes may need to upgrade.</translation>
    </message>
    <message>
        <source>%d of last 100 blocks have unexpected version</source>
        <translation>%d of last 100 blocks have unexpected version</translation>
    </message>
    <message>
        <source>%s corrupt, salvage failed</source>
        <translation>%s corrupt, salvage failed</translation>
    </message>
    <message>
        <source>-maxmempool must be at least %d MB</source>
        <translation>-maxmempool must be at least %d MB</translation>
    </message>
    <message>
        <source>Cannot resolve -%s address: '%s'</source>
        <translation>Cannot resolve -%s address: '%s'</translation>
    </message>
    <message>
        <source>Change index out of range</source>
        <translation>Change index out of range</translation>
    </message>
    <message>
        <source>Config setting for %s only applied on %s network when in [%s] section.</source>
        <translation>Cài  dặt thuộc tính cho %s chỉ có thể áp dụng cho  mạng %s trong khi  [%s] .</translation>
    </message>
    <message>
        <source>Copyright (C) %i-%i</source>
        <translation>Copyright (C) %i-%i</translation>
    </message>
    <message>
        <source>Corrupted block database detected</source>
        <translation>Corrupted block database detected</translation>
    </message>
    <message>
        <source>Do you want to rebuild the block database now?</source>
        <translation>Do you want to rebuild the block database now?</translation>
    </message>
    <message>
        <source>Error initializing block database</source>
        <translation>Error initializing block database</translation>
    </message>
    <message>
        <source>Error initializing wallet database environment %s!</source>
        <translation>Error initializing wallet database environment %s!</translation>
    </message>
    <message>
        <source>Error loading %s</source>
        <translation>Error loading %s</translation>
    </message>
    <message>
        <source>Error loading %s: Private keys can only be disabled during creation</source>
        <translation>Lỗi tải %s: Khóa riêng tư chỉ có thể không kích hoạt trong suốt quá trình tạo.</translation>
    </message>
    <message>
        <source>Error loading %s: Wallet corrupted</source>
        <translation>Error loading %s: Wallet corrupted</translation>
    </message>
    <message>
        <source>Error loading %s: Wallet requires newer version of %s</source>
        <translation>Error loading %s: Wallet requires newer version of %s</translation>
    </message>
    <message>
        <source>Error loading block database</source>
        <translation>Error loading block database</translation>
    </message>
    <message>
        <source>Error opening block database</source>
        <translation>Error opening block database</translation>
    </message>
    <message>
        <source>Failed to listen on any port. Use -listen=0 if you want this.</source>
        <translation>Failed to listen on any port. Use -listen=0 if you want this.</translation>
    </message>
    <message>
        <source>Failed to rescan the wallet during initialization</source>
        <translation>Lỗi quét lại ví trong xuất quá trình khởi tạo</translation>
    </message>
    <message>
        <source>Importing...</source>
        <translation>Importing...</translation>
    </message>
    <message>
        <source>Incorrect or no genesis block found. Wrong datadir for network?</source>
        <translation>Incorrect or no genesis block found. Wrong datadir for network?</translation>
    </message>
    <message>
        <source>Initialization sanity check failed. %s is shutting down.</source>
        <translation>Initialization sanity check failed. %s is shutting down.</translation>
    </message>
    <message>
        <source>Invalid amount for -%s=&lt;amount&gt;: '%s'</source>
        <translation>Invalid amount for -%s=&lt;amount&gt;: '%s'</translation>
    </message>
    <message>
        <source>Invalid amount for -discardfee=&lt;amount&gt;: '%s'</source>
        <translation>Invalid amount for -discardfee=&lt;amount&gt;: '%s'</translation>
    </message>
    <message>
        <source>Invalid amount for -fallbackfee=&lt;amount&gt;: '%s'</source>
        <translation>Invalid amount for -fallbackfee=&lt;amount&gt;: '%s'</translation>
    </message>
    <message>
        <source>Specified blocks directory "%s" does not exist.</source>
        <translation>Thư mục chứa các khối được chỉ ra "%s"  không tồn tại</translation>
    </message>
    <message>
        <source>Upgrading txindex database</source>
        <translation>Đang nâng cấp dữ liệu txindex</translation>
    </message>
    <message>
        <source>Loading P2P addresses...</source>
        <translation>Loading P2P addresses...</translation>
    </message>
    <message>
        <source>Error: Disk space is too low!</source>
        <translation>Lỗi: Chổ tróng đĩa lưu trữ còn quá ít!</translation>
    </message>
    <message>
        <source>Loading banlist...</source>
        <translation>Loading banlist...</translation>
    </message>
    <message>
        <source>Not enough file descriptors available.</source>
        <translation>Not enough file descriptors available.</translation>
    </message>
    <message>
        <source>Prune cannot be configured with a negative value.</source>
        <translation>Prune cannot be configured with a negative value.</translation>
    </message>
    <message>
        <source>Prune mode is incompatible with -txindex.</source>
        <translation>Prune mode is incompatible with -txindex.</translation>
    </message>
    <message>
        <source>Replaying blocks...</source>
        <translation>Replaying blocks...</translation>
    </message>
    <message>
        <source>Rewinding blocks...</source>
        <translation>Rewinding blocks...</translation>
    </message>
    <message>
        <source>The source code is available from %s.</source>
        <translation>The source code is available from %s.</translation>
    </message>
    <message>
        <source>Transaction fee and change calculation failed</source>
        <translation>Transaction fee and change calculation failed</translation>
    </message>
    <message>
        <source>Unable to bind to %s on this computer. %s is probably already running.</source>
        <translation>Unable to bind to %s on this computer. %s is probably already running.</translation>
    </message>
    <message>
        <source>Unable to generate keys</source>
        <translation>Không thể tạo khóa</translation>
    </message>
    <message>
        <source>Unsupported logging category %s=%s.</source>
        <translation>Unsupported logging category %s=%s.</translation>
    </message>
    <message>
        <source>Upgrading UTXO database</source>
        <translation>Upgrading UTXO database</translation>
    </message>
    <message>
        <source>User Agent comment (%s) contains unsafe characters.</source>
        <translation>User Agent comment (%s) contains unsafe characters.</translation>
    </message>
    <message>
        <source>Verifying blocks...</source>
        <translation>Verifying blocks...</translation>
    </message>
    <message>
        <source>Wallet needed to be rewritten: restart %s to complete</source>
        <translation>Wallet needed to be rewritten: restart %s to complete</translation>
    </message>
    <message>
        <source>Error: Listening for incoming connections failed (listen returned error %s)</source>
        <translation>Error: Listening for incoming connections failed (listen returned error %s)</translation>
    </message>
    <message>
        <source>Invalid amount for -maxtxfee=&lt;amount&gt;: '%s' (must be at least the minrelay fee of %s to prevent stuck transactions)</source>
        <translation>Invalid amount for -maxtxfee=&lt;amount&gt;: '%s' (must be at least the minrelay fee of %s to prevent stuck transactions)</translation>
    </message>
    <message>
        <source>The transaction amount is too small to send after the fee has been deducted</source>
        <translation>The transaction amount is too small to send after the fee has been deducted</translation>
    </message>
    <message>
        <source>You need to rebuild the database using -reindex to go back to unpruned mode.  This will redownload the entire blockchain</source>
        <translation>You need to rebuild the database using -reindex to go back to unpruned mode.  This will redownload the entire blockchain</translation>
    </message>
    <message>
        <source>Error reading from database, shutting down.</source>
        <translation>Error reading from database, shutting down.</translation>
    </message>
    <message>
        <source>Error upgrading chainstate database</source>
        <translation>Error upgrading chainstate database</translation>
    </message>
    <message>
        <source>Error: Disk space is low for %s</source>
        <translation>Lỗi: Đĩa trống ít quá cho %s</translation>
    </message>
    <message>
        <source>Invalid -onion address or hostname: '%s'</source>
        <translation>Invalid -onion address or hostname: '%s'</translation>
    </message>
    <message>
        <source>Invalid -proxy address or hostname: '%s'</source>
        <translation>Invalid -proxy address or hostname: '%s'</translation>
    </message>
    <message>
        <source>Invalid amount for -paytxfee=&lt;amount&gt;: '%s' (must be at least %s)</source>
        <translation>Invalid amount for -paytxfee=&lt;amount&gt;: '%s' (must be at least %s)</translation>
    </message>
    <message>
        <source>Invalid netmask specified in -whitelist: '%s'</source>
        <translation>Invalid netmask specified in -whitelist: '%s'</translation>
    </message>
    <message>
        <source>Need to specify a port with -whitebind: '%s'</source>
        <translation>Need to specify a port with -whitebind: '%s'</translation>
    </message>
    <message>
        <source>Prune mode is incompatible with -blockfilterindex.</source>
        <translation>Chế độ prune không tương thích với -blockfilterindex.</translation>
    </message>
    <message>
        <source>Reducing -maxconnections from %d to %d, because of system limitations.</source>
        <translation>Reducing -maxconnections from %d to %d, because of system limitations.</translation>
    </message>
    <message>
        <source>Signing transaction failed</source>
        <translation>Signing transaction failed</translation>
    </message>
    <message>
        <source>The specified config file %s does not exist
</source>
        <translation>Tệp cấu hình đã chỉ định %s không tồn tại
</translation>
    </message>
    <message>
        <source>The transaction amount is too small to pay the fee</source>
        <translation>The transaction amount is too small to pay the fee</translation>
    </message>
    <message>
        <source>This is experimental software.</source>
        <translation>This is experimental software.</translation>
    </message>
    <message>
        <source>Transaction amount too small</source>
        <translation>Transaction amount too small</translation>
    </message>
    <message>
        <source>Transaction too large</source>
        <translation>Transaction too large</translation>
    </message>
    <message>
        <source>Unable to bind to %s on this computer (bind returned error %s)</source>
        <translation>Unable to bind to %s on this computer (bind returned error %s)</translation>
    </message>
    <message>
        <source>Unable to create the PID file '%s': %s</source>
        <translation>Không thể tạo tệp PID '%s': %s</translation>
    </message>
    <message>
        <source>Unable to generate initial keys</source>
        <translation>Không thể tạo khóa ban đầu</translation>
    </message>
    <message>
        <source>Unknown -blockfilterindex value %s.</source>
        <translation>Không rõ giá trị  -blockfilterindex  %s.</translation>
    </message>
    <message>
        <source>Verifying wallet(s)...</source>
        <translation>Verifying wallet(s)...</translation>
    </message>
    <message>
        <source>Warning: unknown new rules activated (versionbit %i)</source>
        <translation>Warning: unknown new rules activated (versionbit %i)</translation>
    </message>
    <message>
        <source>Zapping all transactions from wallet...</source>
        <translation>Zapping all transactions from wallet...</translation>
    </message>
    <message>
        <source>-maxtxfee is set very high! Fees this large could be paid on a single transaction.</source>
        <translation>-maxtxfee is set very high! Fees this large could be paid on a single transaction.</translation>
    </message>
    <message>
        <source>This is the transaction fee you may pay when fee estimates are not available.</source>
        <translation>This is the transaction fee you may pay when fee estimates are not available.</translation>
    </message>
    <message>
        <source>This product includes software developed by the OpenSSL Project for use in the OpenSSL Toolkit %s and cryptographic software written by Eric Young and UPnP software written by Thomas Bernard.</source>
        <translation>This product includes software developed by the OpenSSL Project for use in the OpenSSL Toolkit %s and cryptographic software written by Eric Young and UPnP software written by Thomas Bernard.</translation>
    </message>
    <message>
        <source>Total length of network version string (%i) exceeds maximum length (%i). Reduce the number or size of uacomments.</source>
        <translation>Total length of network version string (%i) exceeds maximum length (%i). Reduce the number or size of uacomments.</translation>
    </message>
    <message>
        <source>Warning: Wallet file corrupt, data salvaged! Original %s saved as %s in %s; if your balance or transactions are incorrect you should restore from a backup.</source>
        <translation>Warning: Wallet file corrupt, data salvaged! Original %s saved as %s in %s; if your balance or transactions are incorrect you should restore from a backup.</translation>
    </message>
    <message>
        <source>%s is set very high!</source>
        <translation>%s is set very high!</translation>
    </message>
    <message>
        <source>Error loading wallet %s. Duplicate -wallet filename specified.</source>
        <translation>Error loading wallet %s. Duplicate -wallet filename specified.</translation>
    </message>
    <message>
        <source>Starting network threads...</source>
        <translation>Starting network threads...</translation>
    </message>
    <message>
        <source>The wallet will avoid paying less than the minimum relay fee.</source>
        <translation>Wallet sẽ hủy thanh toán nhỏ hơn phí relay.</translation>
    </message>
    <message>
        <source>This is the minimum transaction fee you pay on every transaction.</source>
        <translation>Đây là minimum transaction fee bạn pay cho mỗi transaction.</translation>
    </message>
    <message>
        <source>This is the transaction fee you will pay if you send a transaction.</source>
        <translation>Đây là transaction fee bạn sẽ pay nếu gửi transaction.</translation>
    </message>
    <message>
        <source>Transaction amounts must not be negative</source>
        <translation>Transaction amounts phải không âm</translation>
    </message>
    <message>
        <source>Transaction has too long of a mempool chain</source>
        <translation>Transaction có chuỗi mempool chain quá dài</translation>
    </message>
    <message>
        <source>Transaction must have at least one recipient</source>
        <translation>Transaction phải có ít nhất một người nhận</translation>
    </message>
    <message>
        <source>Unknown network specified in -onlynet: '%s'</source>
        <translation>Unknown network được xác định trong -onlynet: '%s'</translation>
    </message>
    <message>
        <source>Insufficient funds</source>
        <translation>Không đủ tiền</translation>
    </message>
    <message>
        <source>Cannot upgrade a non HD split wallet without upgrading to support pre split keypool. Please use -upgradewallet=169900 or -upgradewallet with no version specified.</source>
        <translation>Không thể nâng cấp một địa chỉ HD tách rời mà không nâng cấp hỗ trợ keypool tách rời trước. Làm ơn dùng  upgradewallet=169900 hoặc -upgradewallet với không có chỉ ra phiên bản.</translation>
    </message>
    <message>
        <source>Fee estimation failed. Fallbackfee is disabled. Wait a few blocks or enable -fallbackfee.</source>
        <translation>Dự toán phí không thành công. Fallbackfee bị vô hiệu hóa. Đợi sau một vài khối hoặc kích hoạt -fallbackfee.</translation>
    </message>
    <message>
        <source>Warning: Private keys detected in wallet {%s} with disabled private keys</source>
        <translation>Cảnh báo: các khóa riêng tư được tìm thấy trong ví {%s} với  khóa riêng tư không kích hoạt</translation>
    </message>
    <message>
        <source>Cannot write to data directory '%s'; check permissions.</source>
        <translation>Không thể ghi vào thư mục dữ liệu  '%s'; kiểm tra lại quyền.</translation>
    </message>
    <message>
        <source>Loading block index...</source>
        <translation>Đang tải block index...</translation>
    </message>
    <message>
        <source>Loading wallet...</source>
        <translation>Loading wallet...</translation>
    </message>
    <message>
        <source>Cannot downgrade wallet</source>
        <translation>Không thể downgrade wallet</translation>
    </message>
    <message>
        <source>Rescanning...</source>
        <translation>Rescanning...</translation>
    </message>
    <message>
        <source>Done loading</source>
        <translation>Done loading</translation>
    </message>
</context>
</TS><|MERGE_RESOLUTION|>--- conflicted
+++ resolved
@@ -70,13 +70,8 @@
         <translation>Đây là những địa chỉ đang thực hiện thanh toán. Luôn kiểm tra số lượng và địa chỉ nhận trước khi gửi coins.</translation>
     </message>
     <message>
-<<<<<<< HEAD
-        <source>These are your Particl addresses for receiving payments. It is recommended to use a new receiving address for each transaction.</source>
-        <translation>Đây là địa chỉ Particl của bạn để nhận thanh toán. Khuyến cáo nên sử dụng địa chỉ mới cho mỗi giao dịch.</translation>
-=======
-        <source>These are your Bitcoin addresses for receiving payments. Use the 'Create new receiving address' button in the receive tab to create new addresses.</source>
-        <translation>Những địa chỉ Bitcoin này để bạn nhận thanh toán. Sử dụng  'Tạo địa chỉ nhận mới'</translation>
->>>>>>> a54e52b4
+        <source>These are your Particl addresses for receiving payments. Use the 'Create new receiving address' button in the receive tab to create new addresses.</source>
+        <translation>Những địa chỉ Particl này để bạn nhận thanh toán. Sử dụng  'Tạo địa chỉ nhận mới'</translation>
     </message>
     <message>
         <source>&amp;Copy Address</source>
@@ -181,13 +176,6 @@
         <translation>Ví đã được mã hóa</translation>
     </message>
     <message>
-<<<<<<< HEAD
-        <source>%1 will close now to finish the encryption process. Remember that encrypting your wallet cannot fully protect your particl from being stolen by malware infecting your computer.</source>
-        <translation>%1 sẽ đóng lúc này để kết thúc quá trình mã hóa. Nhớ rằng việc mã hóa ví không thể bảo vệ hoàn toàn số particl khỏi việc Malware lây nhiễm đến computer của bạn.</translation>
-    </message>
-    <message>
-=======
->>>>>>> a54e52b4
         <source>IMPORTANT: Any previous backups you have made of your wallet file should be replaced with the newly generated, encrypted wallet file. For security reasons, previous backups of the unencrypted wallet file will become useless as soon as you start using the new, encrypted wallet.</source>
         <translation>QUAN TRỌNG: Bất cứ backup nào bạn từng làm trước đây từ ví của bạn nên được thay thế tạo mới, file mã hóa ví. Vì lý do bảo mật, các backup trước đây của các ví chưa mã hóa sẽ bị vô tác dụng ngay khi bạn bắt đầu sử dụng mới, ví đã được mã hóa.</translation>
     </message>
@@ -334,17 +322,12 @@
         <translation>Khôi phục các khối trên ổ đĩa...</translation>
     </message>
     <message>
-<<<<<<< HEAD
-        <source>Send coins to a Particl address</source>
-        <translation>Gửi coin đến một địa chỉ Particl.</translation>
-=======
         <source>Proxy is &lt;b&gt;enabled&lt;/b&gt;: %1</source>
         <translation>Proxy là &lt;b&gt; cho phép &lt;/b&gt;: %1</translation>
     </message>
     <message>
-        <source>Send coins to a Bitcoin address</source>
-        <translation>Gửi coin đến một địa chỉ Bitcoin</translation>
->>>>>>> a54e52b4
+        <source>Send coins to a Particl address</source>
+        <translation>Gửi coin đến một địa chỉ Particl</translation>
     </message>
     <message>
         <source>Backup wallet to another location</source>
@@ -367,17 +350,6 @@
         <translation>&amp;Lời nhắn xác nhận...</translation>
     </message>
     <message>
-<<<<<<< HEAD
-        <source>Particl.</source>
-        <translation>Particl.</translation>
-    </message>
-    <message>
-        <source>Wallet</source>
-        <translation>Ví</translation>
-    </message>
-    <message>
-=======
->>>>>>> a54e52b4
         <source>&amp;Send</source>
         <translation>&amp;Gửi</translation>
     </message>
@@ -486,37 +458,32 @@
         <translation>Đã cập nhật</translation>
     </message>
     <message>
-<<<<<<< HEAD
+        <source>&amp;Sending addresses</source>
+        <translation>&amp;Các địa chỉ đang gửi</translation>
+    </message>
+    <message>
+        <source>&amp;Receiving addresses</source>
+        <translation>&amp;Các địa chỉ đang nhận</translation>
+    </message>
+    <message>
+        <source>Open Wallet</source>
+        <translation>Mớ ví</translation>
+    </message>
+    <message>
+        <source>Open a wallet</source>
+        <translation>Mở một ví</translation>
+    </message>
+    <message>
+        <source>Close Wallet...</source>
+        <translation>Đóng ví...</translation>
+    </message>
+    <message>
+        <source>Close wallet</source>
+        <translation>Đông ví</translation>
+    </message>
+    <message>
         <source>Show the %1 help message to get a list with possible Particl command-line options</source>
         <translation>Hiển thị %1 tin nhắn hỗ trợ để nhận được danh sách Particl command-line khả dụng</translation>
-=======
-        <source>&amp;Sending addresses</source>
-        <translation>&amp;Các địa chỉ đang gửi</translation>
-    </message>
-    <message>
-        <source>&amp;Receiving addresses</source>
-        <translation>&amp;Các địa chỉ đang nhận</translation>
-    </message>
-    <message>
-        <source>Open Wallet</source>
-        <translation>Mớ ví</translation>
-    </message>
-    <message>
-        <source>Open a wallet</source>
-        <translation>Mở một ví</translation>
-    </message>
-    <message>
-        <source>Close Wallet...</source>
-        <translation>Đóng ví...</translation>
-    </message>
-    <message>
-        <source>Close wallet</source>
-        <translation>Đông ví</translation>
-    </message>
-    <message>
-        <source>Show the %1 help message to get a list with possible Bitcoin command-line options</source>
-        <translation>Hiển thị %1 tin nhắn hỗ trợ để nhận được danh sách Bitcoin command-line khả dụng</translation>
->>>>>>> a54e52b4
     </message>
     <message>
         <source>default wallet</source>
@@ -920,8 +887,8 @@
         <translation>Sử dụng custom danh mục data:</translation>
     </message>
     <message>
-        <source>Particl.</source>
-        <translation>Particl.</translation>
+        <source>Particl</source>
+        <translation>Particl</translation>
     </message>
     <message>
         <source>At least %1 GB of data will be stored in this directory, and it will grow over time.</source>
@@ -968,7 +935,7 @@
     </message>
     <message>
         <source>Attempting to spend particl that are affected by not-yet-displayed transactions will not be accepted by the network.</source>
-        <translation>Cố gắng spend các particl bị ảnh hưởng bởi các giao dịch chưa được hiển thị sẽ không được chấp nhận bởi mạng.</translation>
+        <translation>Cố gắng spend các particls bị ảnh hưởng bởi các giao dịch chưa được hiển thị sẽ không được chấp nhận bởi mạng.</translation>
     </message>
     <message>
         <source>Number of blocks left</source>
@@ -1164,21 +1131,16 @@
         <translation>Map port using &amp;UPnP</translation>
     </message>
     <message>
-<<<<<<< HEAD
+        <source>Accept connections from outside.</source>
+        <translation>Chấp nhận kết nối từ bên ngoài</translation>
+    </message>
+    <message>
+        <source>Allow incomin&amp;g connections</source>
+        <translation>Chấp nhận  kết nối đang tới</translation>
+    </message>
+    <message>
         <source>Connect to the Particl network through a SOCKS5 proxy.</source>
         <translation>Kết nối đến Particl network qua một SOCKS5 proxy.</translation>
-=======
-        <source>Accept connections from outside.</source>
-        <translation>Chấp nhận kết nối từ bên ngoài</translation>
-    </message>
-    <message>
-        <source>Allow incomin&amp;g connections</source>
-        <translation>Chấp nhận  kết nối đang tới</translation>
-    </message>
-    <message>
-        <source>Connect to the Bitcoin network through a SOCKS5 proxy.</source>
-        <translation>Kết nối đến Bitcoin network qua một SOCKS5 proxy.</translation>
->>>>>>> a54e52b4
     </message>
     <message>
         <source>&amp;Connect through SOCKS5 proxy (default proxy):</source>
@@ -1407,8 +1369,8 @@
         <translation>URI handling</translation>
     </message>
     <message>
-        <source>'bitcoin://' is not a valid URI. Use 'bitcoin:' instead.</source>
-        <translation>'bitcoin://' không khả dụng URI. Dùng thay vì 'bitcoin:' .</translation>
+        <source>'particl://' is not a valid URI. Use 'particl:' instead.</source>
+        <translation>'particl://' không khả dụng URI. Dùng thay vì 'particl:' .</translation>
     </message>
     <message>
         <source>You are using a BIP70 URL which will be unsupported in the future.</source>
@@ -2219,17 +2181,6 @@
         <translation>Ẩn</translation>
     </message>
     <message>
-<<<<<<< HEAD
-        <source>Paying only the minimum fee is just fine as long as there is less transaction volume than space in the blocks. But be aware that this can end up in a never confirming transaction once there is more demand for particl transactions than the network can process.</source>
-        <translation>Chi trả chỉ số nhỏ nhất fee thì ổn cho tới khi có ít transaction volume hơn khoảng trống trong blocks. Nhưng nhận ra rằng điều này kết thúc trong việc chẳng bao giờ xác nhận transaction trừ khi có nhiều nhu cầu cho giao dịch particl hơn so với mạng có thể xử lý.</translation>
-    </message>
-    <message>
-        <source>(read the tooltip)</source>
-        <translation>(đọc cái tooltip)</translation>
-    </message>
-    <message>
-=======
->>>>>>> a54e52b4
         <source>Recommended:</source>
         <translation>Khuyên dùng:</translation>
     </message>
@@ -2258,8 +2209,8 @@
         <translation>Rác:</translation>
     </message>
     <message>
-        <source>When there is less transaction volume than space in the blocks, miners as well as relaying nodes may enforce a minimum fee. Paying only this minimum fee is just fine, but be aware that this can result in a never confirming transaction once there is more demand for bitcoin transactions than the network can process.</source>
-        <translation>Khi có khối lượng giao dịch ít hơn chổ trống trong các khối, các nhà đào mỏ cũng như các nút chuyển tiếp có thể thực thi chỉ với một khoản phí tối thiểu. Chỉ trả khoản phí tối thiểu này là tốt, nhưng lưu ý rằng điều này có thể dẫn đến một giao dịch không bao giờ xác nhận một khi có nhu cầu giao dịch bitcoin nhiều hơn khả năng mạng có thể xử lý.</translation>
+        <source>When there is less transaction volume than space in the blocks, miners as well as relaying nodes may enforce a minimum fee. Paying only this minimum fee is just fine, but be aware that this can result in a never confirming transaction once there is more demand for particl transactions than the network can process.</source>
+        <translation>Khi có khối lượng giao dịch ít hơn chổ trống trong các khối, các nhà đào mỏ cũng như các nút chuyển tiếp có thể thực thi chỉ với một khoản phí tối thiểu. Chỉ trả khoản phí tối thiểu này là tốt, nhưng lưu ý rằng điều này có thể dẫn đến một giao dịch không bao giờ xác nhận một khi có nhu cầu giao dịch particl nhiều hơn khả năng mạng có thể xử lý.</translation>
     </message>
     <message>
         <source>A too low fee might result in a never confirming transaction (read the tooltip)</source>
@@ -2478,7 +2429,7 @@
     </message>
     <message>
         <source>The fee will be deducted from the amount being sent. The recipient will receive less particl than you enter in the amount field. If multiple recipients are selected, the fee is split equally.</source>
-        <translation>The fee sẽ được khấu trừ từ số tiền đang gửi. Người nhận sẽ receive ít particl hơn bạn gõ vào khoảng trống. Nếu nhiều người gửi được chọn, fee sẽ được chia đều.</translation>
+        <translation>The fee sẽ được khấu trừ từ số tiền đang gửi. Người nhận sẽ receive ít particls hơn bạn gõ vào khoảng trống. Nếu nhiều người gửi được chọn, fee sẽ được chia đều.</translation>
     </message>
     <message>
         <source>S&amp;ubtract fee from amount</source>
@@ -3271,13 +3222,6 @@
         <translation>Unable to start HTTP server. See debug log for details.</translation>
     </message>
     <message>
-<<<<<<< HEAD
-        <source>Particl Core</source>
-        <translation>Particl Core</translation>
-    </message>
-    <message>
-=======
->>>>>>> a54e52b4
         <source>The %s developers</source>
         <translation>The %s developers</translation>
     </message>
