--- conflicted
+++ resolved
@@ -398,13 +398,6 @@
         <translation>Hiển thị danh sách các địa chỉ và nhãn đã dùng để nhận</translation>
     </message>
     <message>
-<<<<<<< HEAD
-        <source>Open a particl: URI or payment request</source>
-        <translation>Mở một particl: URI hoặc yêu cầu thanh toán</translation>
-    </message>
-    <message>
-=======
->>>>>>> ff53433f
         <source>&amp;Command-line options</source>
         <translation>&amp;Tùy chỉnh Command-line</translation>
     </message>
@@ -2307,17 +2300,8 @@
         <translation>Chọn mới thì address</translation>
     </message>
     <message>
-<<<<<<< HEAD
-        <source>This is a normal payment.</source>
-        <translation>Đây là một thông thường payment.</translation>
-    </message>
-    <message>
         <source>The Particl address to send the payment to</source>
         <translation>The Particl address để gửi the payment đến</translation>
-=======
-        <source>The Bitcoin address to send the payment to</source>
-        <translation>The Bitcoin address để gửi the payment đến</translation>
->>>>>>> ff53433f
     </message>
     <message>
         <source>Alt+A</source>
