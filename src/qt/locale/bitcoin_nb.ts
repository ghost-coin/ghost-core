<TS language="nb" version="2.1">
<context>
    <name>AddressBookPage</name>
    <message>
        <source>Right-click to edit address or label</source>
        <translation>Høyreklikk for å redigere adresse, eller beskrivelse</translation>
    </message>
    <message>
        <source>Create a new address</source>
        <translation>Opprett en ny adresse</translation>
    </message>
    <message>
        <source>&amp;New</source>
        <translation>&amp;Ny</translation>
    </message>
    <message>
        <source>Copy the currently selected address to the system clipboard</source>
        <translation>Kopier den valgte adressen til utklippstavlen</translation>
    </message>
    <message>
        <source>&amp;Copy</source>
        <translation>&amp;Kopier</translation>
    </message>
    <message>
        <source>C&amp;lose</source>
        <translation>&amp;Lukk</translation>
    </message>
    <message>
        <source>Delete the currently selected address from the list</source>
        <translation>Slett den valgte adressen fra listen</translation>
    </message>
    <message>
        <source>Enter address or label to search</source>
        <translation>Oppgi adresse, eller stikkord, for å søke</translation>
    </message>
    <message>
        <source>Export the data in the current tab to a file</source>
        <translation>Eksporter data i den valgte fliken til en fil</translation>
    </message>
    <message>
        <source>&amp;Export</source>
        <translation>&amp;Eksport</translation>
    </message>
    <message>
        <source>&amp;Delete</source>
        <translation>&amp;Slett</translation>
    </message>
    <message>
        <source>Choose the address to send coins to</source>
        <translation>Velg en adresse å sende mynter til</translation>
    </message>
    <message>
        <source>Choose the address to receive coins with</source>
        <translation>Velg adressen som skal motta myntene</translation>
    </message>
    <message>
        <source>C&amp;hoose</source>
        <translation>&amp;Velg</translation>
    </message>
    <message>
        <source>Sending addresses</source>
        <translation>Avsender adresser</translation>
    </message>
    <message>
        <source>Receiving addresses</source>
        <translation>Mottager adresser</translation>
    </message>
    <message>
<<<<<<< HEAD
        <source>These are your Particl addresses for sending payments. Always check the amount and the receiving address before sending coins.</source>
        <translation>Dette er dine Particl-adressr for sending av betalinger. Sjekk alltid beløpet og mottakeradressen før sending av mynter.</translation>
    </message>
    <message>
        <source>These are your Particl addresses for receiving payments. It is recommended to use a new receiving address for each transaction.</source>
        <translation>Dette er dine Particl-adressr for å sende betalinger med. Det er anbefalt å bruke en ny mottaksadresse for hver transaksjon.</translation>
=======
        <source>These are your Bitcoin addresses for sending payments. Always check the amount and the receiving address before sending coins.</source>
        <translation>Dette er dine Bitcoin adresser for å sende  å sende betalinger. Husk å sjekke beløp og mottager adresser før du sender mynter.</translation>
>>>>>>> a54e52b4
    </message>
    <message>
        <source>&amp;Copy Address</source>
        <translation>&amp;Kopier adresse</translation>
    </message>
    <message>
        <source>Copy &amp;Label</source>
        <translation>Kopier &amp;beskrivelse</translation>
    </message>
    <message>
        <source>&amp;Edit</source>
        <translation>R&amp;ediger</translation>
    </message>
    <message>
        <source>Export Address List</source>
        <translation>Eksporter adresse listen</translation>
    </message>
    <message>
        <source>Comma separated file (*.csv)</source>
        <translation>Komma separert fil (*.csv)</translation>
    </message>
    <message>
        <source>Exporting Failed</source>
        <translation>Eksporten feilet</translation>
    </message>
    <message>
        <source>There was an error trying to save the address list to %1. Please try again.</source>
        <translation>Fet oppstod en feil ved lagring av adresselisten til %1. Vennligst prøv igjen.</translation>
    </message>
</context>
<context>
    <name>AddressTableModel</name>
    <message>
        <source>Label</source>
        <translation>Beskrivelse</translation>
    </message>
    <message>
        <source>Address</source>
        <translation>Adresse</translation>
    </message>
    <message>
        <source>(no label)</source>
        <translation>(ingen beskrivelse)</translation>
    </message>
</context>
<context>
    <name>AskPassphraseDialog</name>
    <message>
        <source>Passphrase Dialog</source>
        <translation>Passord dialog</translation>
    </message>
    <message>
        <source>Enter passphrase</source>
        <translation>Oppgi passord setning</translation>
    </message>
    <message>
        <source>New passphrase</source>
        <translation>Ny passord setning</translation>
    </message>
    <message>
        <source>Repeat new passphrase</source>
        <translation>Repeter passorsetningen</translation>
    </message>
    <message>
        <source>Encrypt wallet</source>
        <translation>Krypter lommeboken</translation>
    </message>
    <message>
        <source>This operation needs your wallet passphrase to unlock the wallet.</source>
        <translation>Denne operasjonen krever passordsetningen for å låse opp lommeboken.</translation>
    </message>
    <message>
        <source>Unlock wallet</source>
        <translation>Lås opp lommeboken</translation>
    </message>
    <message>
        <source>This operation needs your wallet passphrase to decrypt the wallet.</source>
        <translation>Denne operasjonen krever passordsetningen for å dekryptere lommeboken.</translation>
    </message>
    <message>
        <source>Decrypt wallet</source>
        <translation>Dekrypter lommeboken</translation>
    </message>
    <message>
        <source>Change passphrase</source>
        <translation>Endre passordsetningen</translation>
    </message>
    <message>
        <source>Confirm wallet encryption</source>
        <translation>Bekreft kryptering av lommeboken</translation>
    </message>
    <message>
<<<<<<< HEAD
        <source>Warning: If you encrypt your wallet and lose your passphrase, you will &lt;b&gt;LOSE ALL OF YOUR PARTICL&lt;/b&gt;!</source>
        <translation>Advarsel: Hvis du krypterer lommeboken og mister adgangsfrasen, så vil du &lt;b&gt;MISTE ALLE DINE PARTICL&lt;/b&gt;!</translation>
=======
        <source>Warning: If you encrypt your wallet and lose your passphrase, you will &lt;b&gt;LOSE ALL OF YOUR BITCOINS&lt;/b&gt;!</source>
        <translation>Advarsel: Dersom du krypterer lommeboken og mister passordsetningen vil du &lt;b&gt;MISTE ALLE DINE BITCOIN&lt;/b&gt;!</translation>
>>>>>>> a54e52b4
    </message>
    <message>
        <source>Are you sure you wish to encrypt your wallet?</source>
        <translation>Er du sikker på at du vil kryptere lommeboken?</translation>
    </message>
    <message>
        <source>Wallet encrypted</source>
        <translation>Lommeboken er kryptert</translation>
    </message>
    <message>
<<<<<<< HEAD
        <source>%1 will close now to finish the encryption process. Remember that encrypting your wallet cannot fully protect your particl from being stolen by malware infecting your computer.</source>
        <translation>%1 vil nå lukkes for å fullføre krypteringsprosessen. Husk at kryptering av lommeboken ikke fullt ut kan beskytte dine particl fra å bli stjålet om skadevare infiserer datamaskinen din.</translation>
=======
        <source>Remember that encrypting your wallet cannot fully protect your bitcoins from being stolen by malware infecting your computer.</source>
        <translation>Husk at å kryptere lommeboken ikke vil beskytte dine bitcoins fullstendig fra å bli stjålet av skadevare som infiserer datamaskinen din.</translation>
>>>>>>> a54e52b4
    </message>
    <message>
        <source>IMPORTANT: Any previous backups you have made of your wallet file should be replaced with the newly generated, encrypted wallet file. For security reasons, previous backups of the unencrypted wallet file will become useless as soon as you start using the new, encrypted wallet.</source>
        <translation>VIKTIG: Alle tidligere sikkerhetskopier du har tatt av lommebokfilen bør erstattes med den nye krypterte lommebokfilen. Av sikkerhetsgrunner vil tidligere sikkerhetskopier av lommebokfilen bli ubrukelige når du begynner å bruke den ny kypterte lommeboken.</translation>
    </message>
    <message>
        <source>Wallet encryption failed</source>
        <translation>Kryptering av lommeboken feilet</translation>
    </message>
    <message>
        <source>Wallet encryption failed due to an internal error. Your wallet was not encrypted.</source>
        <translation>Lommebokkrypteringen feilet pga. en intern feil. Lommeboken din ble ikke kryptert.</translation>
    </message>
    <message>
        <source>The supplied passphrases do not match.</source>
        <translation>De oppgitte passordsetningene er forskjellige.</translation>
    </message>
    <message>
        <source>Wallet unlock failed</source>
        <translation>Opplåsing av lommeboken feilet</translation>
    </message>
    <message>
        <source>The passphrase entered for the wallet decryption was incorrect.</source>
        <translation>Passordsetningen som ble oppgitt for å dekryptere lommeboken var feil.</translation>
    </message>
    <message>
        <source>Wallet decryption failed</source>
        <translation>Dekryptering av lommeboken feilet</translation>
    </message>
    <message>
        <source>Wallet passphrase was successfully changed.</source>
        <translation>Passordsetningen for lommeboken ble endret</translation>
    </message>
    <message>
        <source>Warning: The Caps Lock key is on!</source>
        <translation>Advarsel: Caps Lock er på!</translation>
    </message>
</context>
<context>
    <name>BanTableModel</name>
    <message>
        <source>IP/Netmask</source>
        <translation>IP/Nettmaske</translation>
    </message>
    <message>
        <source>Banned Until</source>
        <translation>Utestengt Til</translation>
    </message>
</context>
<context>
    <name>BitcoinGUI</name>
    <message>
        <source>Sign &amp;message...</source>
        <translation>Signer &amp;melding</translation>
    </message>
    <message>
        <source>Synchronizing with network...</source>
        <translation>Synkroniserer med nettverket</translation>
    </message>
    <message>
        <source>&amp;Overview</source>
        <translation>&amp;Oversikt</translation>
    </message>
    <message>
        <source>Show general overview of wallet</source>
        <translation>Vis generell oversikt over lommeboken</translation>
    </message>
    <message>
        <source>&amp;Transactions</source>
        <translation>&amp;Transaksjoner</translation>
    </message>
    <message>
        <source>Browse transaction history</source>
        <translation>Bla gjennom transaksjoner</translation>
    </message>
    <message>
        <source>E&amp;xit</source>
        <translation>&amp;Avslutt</translation>
    </message>
    <message>
        <source>Quit application</source>
        <translation>Avslutt program</translation>
    </message>
    <message>
        <source>&amp;About %1</source>
        <translation>&amp;Om %1</translation>
    </message>
    <message>
        <source>Show information about %1</source>
        <translation>Vis informasjon om %1</translation>
    </message>
    <message>
        <source>About &amp;Qt</source>
        <translation>Om &amp;Qt</translation>
    </message>
    <message>
        <source>Show information about Qt</source>
        <translation>Vis informasjon om Qt</translation>
    </message>
    <message>
        <source>&amp;Options...</source>
        <translation>&amp;Alternativer</translation>
    </message>
    <message>
        <source>Modify configuration options for %1</source>
        <translation>Endre konfigurasjonsalternativer for %1</translation>
    </message>
    <message>
        <source>&amp;Encrypt Wallet...</source>
        <translation>&amp;Krypter lommebok...</translation>
    </message>
    <message>
        <source>&amp;Backup Wallet...</source>
        <translation>&amp;Sikkerhetskopier lommebok</translation>
    </message>
    <message>
        <source>&amp;Change Passphrase...</source>
        <translation>&amp;Endre passordsetning</translation>
    </message>
    <message>
        <source>Open &amp;URI...</source>
        <translation>Åpne &amp;URI</translation>
    </message>
    <message>
        <source>Wallet:</source>
        <translation>Lommebok:</translation>
    </message>
    <message>
        <source>Click to disable network activity.</source>
        <translation>Klikk for å slå av nettverksaktivitet.</translation>
    </message>
    <message>
        <source>Network activity disabled.</source>
        <translation>Nettverksaktivitet er slått av</translation>
    </message>
    <message>
        <source>Click to enable network activity again.</source>
        <translation>Klikk for å slå på nettverksaktivitet igjen.</translation>
    </message>
    <message>
        <source>Syncing Headers (%1%)...</source>
        <translation>Synkroniserer Headers (%1%)...</translation>
    </message>
    <message>
        <source>Reindexing blocks on disk...</source>
        <translation>Reindekserer blokker på disken</translation>
    </message>
    <message>
        <source>Proxy is &lt;b&gt;enabled&lt;/b&gt;: %1</source>
        <translation>Proxy er &lt;b&gt;slått på&lt;/b&gt;: %1</translation>
    </message>
    <message>
<<<<<<< HEAD
        <source>Send coins to a Particl address</source>
        <translation>Send til en Particl-adress</translation>
=======
        <source>Send coins to a Bitcoin address</source>
        <translation>Send mynter til en Bitcoin adresse</translation>
>>>>>>> a54e52b4
    </message>
    <message>
        <source>Backup wallet to another location</source>
        <translation>Sikkerhetskopier lommeboken til en annen lokasjon</translation>
    </message>
    <message>
        <source>Change the passphrase used for wallet encryption</source>
        <translation>Endre passordsetningen for kryptering av lommeboken</translation>
    </message>
    <message>
        <source>&amp;Debug window</source>
        <translation>&amp;Feilsøkingsvindu</translation>
    </message>
    <message>
        <source>Open debugging and diagnostic console</source>
        <translation>Åpne konsoll for feilsøking og diagnostisering</translation>
    </message>
    <message>
        <source>&amp;Verify message...</source>
<<<<<<< HEAD
        <translation>&amp;Verifiser melding...</translation>
    </message>
    <message>
        <source>Particl.</source>
        <translation>Particl.</translation>
    </message>
    <message>
        <source>Wallet</source>
        <translation>Lommebok</translation>
=======
        <translation>&amp;Verifiser meldingen...</translation>
>>>>>>> a54e52b4
    </message>
    <message>
        <source>&amp;Send</source>
        <translation>&amp;Sende</translation>
    </message>
    <message>
        <source>&amp;Receive</source>
        <translation>&amp;Motta</translation>
    </message>
    <message>
        <source>&amp;Show / Hide</source>
        <translation>Vi&amp;s / Skjul</translation>
    </message>
    <message>
        <source>Show or hide the main Window</source>
        <translation>Vis, eller skjul, hovedvinduet</translation>
    </message>
    <message>
        <source>Encrypt the private keys that belong to your wallet</source>
        <translation>Krypter de private nøklene som tilhører lommeboken din</translation>
    </message>
    <message>
<<<<<<< HEAD
        <source>Sign messages with your Particl addresses to prove you own them</source>
        <translation>Signer en melding med Particl-adressne dine for å bevise at du eier dem</translation>
    </message>
    <message>
        <source>Verify messages to ensure they were signed with specified Particl addresses</source>
        <translation>Bekreft meldinger for å være sikker på at de ble signert av en angitt Particl-adress</translation>
=======
        <source>Sign messages with your Bitcoin addresses to prove you own them</source>
        <translation>Signer meldingene med Bitcoin adresse for å bevise at diu eier dem</translation>
    </message>
    <message>
        <source>Verify messages to ensure they were signed with specified Bitcoin addresses</source>
        <translation>Verifiser meldinger for å sikre at de ble signert med en angitt Bitcoin adresse</translation>
>>>>>>> a54e52b4
    </message>
    <message>
        <source>&amp;File</source>
        <translation>&amp;Fil</translation>
    </message>
    <message>
        <source>&amp;Settings</source>
        <translation>Inn&amp;stillinger</translation>
    </message>
    <message>
        <source>&amp;Help</source>
        <translation>&amp;Hjelp</translation>
    </message>
    <message>
        <source>Tabs toolbar</source>
        <translation>Hjelpelinje for fliker</translation>
    </message>
    <message>
<<<<<<< HEAD
        <source>Request payments (generates QR codes and particl: URIs)</source>
        <translation>Forespør betalinger (genererer QR-koder og particl: URIer)</translation>
=======
        <source>Request payments (generates QR codes and bitcoin: URIs)</source>
        <translation>Be om betalinger (genererer QR-koder og bitcoin-URIer)</translation>
>>>>>>> a54e52b4
    </message>
    <message>
        <source>Show the list of used sending addresses and labels</source>
        <translation>Vis lista over brukte sendeadresser og merkelapper</translation>
    </message>
    <message>
        <source>Show the list of used receiving addresses and labels</source>
        <translation>Vis lista over brukte mottakeradresser og merkelapper</translation>
    </message>
    <message>
<<<<<<< HEAD
        <source>Open a particl: URI or payment request</source>
        <translation>Åpne en Particl. URI eller betalingsetterspørring</translation>
=======
        <source>Open a bitcoin: URI or payment request</source>
        <translation>Åpne en bitcoin: URI eller betalingsforespørsel</translation>
>>>>>>> a54e52b4
    </message>
    <message>
        <source>&amp;Command-line options</source>
        <translation>&amp;Kommandolinjealternativer</translation>
    </message>
    <message numerus="yes">
<<<<<<< HEAD
        <source>%n active connection(s) to Particl network</source>
        <translation><numerusform>%n aktiv forbindelse til Particl.nettverket</numerusform><numerusform>%n aktive forbindelser til Particl.nettverket</numerusform></translation>
=======
        <source>%n active connection(s) to Bitcoin network</source>
        <translation><numerusform>%n aktiv tilkobling til Bitcoin nettverket</numerusform><numerusform>%n aktive tilkoblinger til Bitcoin nettverket</numerusform></translation>
>>>>>>> a54e52b4
    </message>
    <message>
        <source>Indexing blocks on disk...</source>
        <translation>Indekserer blokker på disken...</translation>
    </message>
    <message>
        <source>Processing blocks on disk...</source>
        <translation>Behandler blokker på disken…</translation>
    </message>
    <message numerus="yes">
        <source>Processed %n block(s) of transaction history.</source>
        <translation><numerusform>Har prosessert %n blokk av transaksjonshistorien</numerusform><numerusform>Har prosessert %n blokker av transaksjonshistorien</numerusform></translation>
    </message>
    <message>
        <source>%1 behind</source>
        <translation>%1 bak</translation>
    </message>
    <message>
        <source>Last received block was generated %1 ago.</source>
        <translation>Siste mottatte blokk ble generert for %1 siden.</translation>
    </message>
    <message>
        <source>Transactions after this will not yet be visible.</source>
        <translation>Transaksjoner etter dette vil ikke være synlige ennå.</translation>
    </message>
    <message>
        <source>Error</source>
        <translation>Feilmelding</translation>
    </message>
    <message>
        <source>Warning</source>
        <translation>Advarsel</translation>
    </message>
    <message>
        <source>Information</source>
        <translation>Informasjon</translation>
    </message>
    <message>
        <source>Up to date</source>
        <translation>Oppdatert</translation>
    </message>
    <message>
<<<<<<< HEAD
        <source>Show the %1 help message to get a list with possible Particl command-line options</source>
        <translation>Vis %1 hjelpemeldingen for å få en liste med mulige Particl kommandolinjevalg.</translation>
=======
        <source>&amp;Sending addresses</source>
        <translation>&amp;Avsender adresser</translation>
    </message>
    <message>
        <source>&amp;Receiving addresses</source>
        <translation>&amp;Mottaker adresser</translation>
    </message>
    <message>
        <source>Open Wallet</source>
        <translation>Åpne Lommebok</translation>
    </message>
    <message>
        <source>Open a wallet</source>
        <translation>Åpne en lommebok</translation>
    </message>
    <message>
        <source>Close Wallet...</source>
        <translation>Lukk Lommebok...</translation>
    </message>
    <message>
        <source>Close wallet</source>
        <translation>Lukk lommebok</translation>
    </message>
    <message>
        <source>Show the %1 help message to get a list with possible Bitcoin command-line options</source>
        <translation>Vis %1-hjelpemeldingen for å få en liste over mulige Bitcoin-kommandolinjealternativer</translation>
    </message>
    <message>
        <source>default wallet</source>
        <translation>standard lommebok</translation>
    </message>
    <message>
        <source>No wallets available</source>
        <translation>Ingen lommebøker tilgjengelig</translation>
    </message>
    <message>
        <source>&amp;Window</source>
        <translation>&amp;Vindu</translation>
    </message>
    <message>
        <source>Minimize</source>
        <translation>Minimer</translation>
    </message>
    <message>
        <source>Zoom</source>
        <translation>Zoom</translation>
    </message>
    <message>
        <source>Main Window</source>
        <translation>Hovedvindu</translation>
>>>>>>> a54e52b4
    </message>
    <message>
        <source>%1 client</source>
        <translation>%1-klient</translation>
    </message>
    <message>
        <source>Connecting to peers...</source>
        <translation>Kobler til peers...</translation>
    </message>
    <message>
        <source>Catching up...</source>
        <translation>Tar igjen…</translation>
    </message>
    <message>
        <source>Error: %1</source>
        <translation>Feil: %1</translation>
    </message>
    <message>
        <source>Date: %1
</source>
        <translation>Dato: %1
</translation>
    </message>
    <message>
        <source>Amount: %1
</source>
        <translation>Mengde: %1
</translation>
    </message>
    <message>
        <source>Wallet: %1
</source>
        <translation>Lommeboik: %1
</translation>
    </message>
    <message>
        <source>Type: %1
</source>
        <translation>Type: %1
</translation>
    </message>
    <message>
        <source>Label: %1
</source>
        <translation>Merkelapp: %1
</translation>
    </message>
    <message>
        <source>Address: %1
</source>
        <translation>Adresse: %1
</translation>
    </message>
    <message>
        <source>Sent transaction</source>
        <translation>Sendt transaksjon</translation>
    </message>
    <message>
        <source>Incoming transaction</source>
        <translation>Innkommende transaksjon</translation>
    </message>
    <message>
        <source>HD key generation is &lt;b&gt;enabled&lt;/b&gt;</source>
        <translation>HD nøkkel generering er &lt;b&gt;slått på&lt;/b&gt;</translation>
    </message>
    <message>
        <source>HD key generation is &lt;b&gt;disabled&lt;/b&gt;</source>
        <translation>HD nøkkel generering er &lt;b&gt;slått av&lt;/b&gt;</translation>
    </message>
    <message>
        <source>Private key &lt;b&gt;disabled&lt;/b&gt;</source>
        <translation>Privat nøkkel &lt;b&gt;deaktivert&lt;/b&gt;</translation>
    </message>
    <message>
        <source>Wallet is &lt;b&gt;encrypted&lt;/b&gt; and currently &lt;b&gt;unlocked&lt;/b&gt;</source>
        <translation>Lommeboken er &lt;b&gt;kryptert&lt;/b&gt; og for tiden &lt;b&gt;låst opp&lt;/b&gt;</translation>
    </message>
    <message>
        <source>Wallet is &lt;b&gt;encrypted&lt;/b&gt; and currently &lt;b&gt;locked&lt;/b&gt;</source>
        <translation>Lommeboken er &lt;b&gt;kryptert&lt;/b&gt; og for tiden &lt;b&gt;låst&lt;/b&gt;</translation>
    </message>
    <message>
        <source>A fatal error occurred. Particl can no longer continue safely and will quit.</source>
        <translation>En fatal feil har inntruffet. Particl kan ikke lenger trygt fortsette, og må derfor avslutte.</translation>
    </message>
</context>
<context>
    <name>CoinControlDialog</name>
    <message>
        <source>Coin Selection</source>
        <translation>Mynt Valg</translation>
    </message>
    <message>
        <source>Quantity:</source>
        <translation>Mengde:</translation>
    </message>
    <message>
        <source>Bytes:</source>
        <translation>Bytes:</translation>
    </message>
    <message>
        <source>Amount:</source>
        <translation>Beløp:</translation>
    </message>
    <message>
        <source>Fee:</source>
        <translation>Avgift:</translation>
    </message>
    <message>
        <source>Dust:</source>
        <translation>Støv:</translation>
    </message>
    <message>
        <source>After Fee:</source>
        <translation>Totalt:</translation>
    </message>
    <message>
        <source>Change:</source>
        <translation>Veksel:</translation>
    </message>
    <message>
        <source>(un)select all</source>
        <translation>velg (fjern) alle</translation>
    </message>
    <message>
        <source>Tree mode</source>
        <translation>Trevisning</translation>
    </message>
    <message>
        <source>List mode</source>
        <translation>Listevisning</translation>
    </message>
    <message>
        <source>Amount</source>
        <translation>Beløp</translation>
    </message>
    <message>
        <source>Received with label</source>
        <translation>Mottatt med merkelapp</translation>
    </message>
    <message>
        <source>Received with address</source>
        <translation>Mottatt med adresse</translation>
    </message>
    <message>
        <source>Date</source>
        <translation>Dato</translation>
    </message>
    <message>
        <source>Confirmations</source>
        <translation>Bekreftelser</translation>
    </message>
    <message>
        <source>Confirmed</source>
        <translation>Bekreftet</translation>
    </message>
    <message>
        <source>Copy address</source>
        <translation>Kopiér adresse</translation>
    </message>
    <message>
        <source>Copy label</source>
        <translation>Kopiér merkelapp</translation>
    </message>
    <message>
        <source>Copy amount</source>
        <translation>Kopiér beløp</translation>
    </message>
    <message>
        <source>Copy transaction ID</source>
        <translation>Kopier transaksjons-ID</translation>
    </message>
    <message>
        <source>Lock unspent</source>
        <translation>Lås ubrukte</translation>
    </message>
    <message>
        <source>Unlock unspent</source>
        <translation>Lås opp ubrukte</translation>
    </message>
    <message>
        <source>Copy quantity</source>
        <translation>Kopiér mengde</translation>
    </message>
    <message>
        <source>Copy fee</source>
        <translation>Kopiér gebyr</translation>
    </message>
    <message>
        <source>Copy after fee</source>
        <translation>Kopiér totalt</translation>
    </message>
    <message>
        <source>Copy bytes</source>
        <translation>Kopiér bytes</translation>
    </message>
    <message>
        <source>Copy dust</source>
        <translation>Kopiér støv</translation>
    </message>
    <message>
        <source>Copy change</source>
        <translation>Kopier veksel</translation>
    </message>
    <message>
        <source>(%1 locked)</source>
        <translation>(%1 låst)</translation>
    </message>
    <message>
        <source>yes</source>
        <translation>ja</translation>
    </message>
    <message>
        <source>no</source>
        <translation>nei</translation>
    </message>
    <message>
        <source>This label turns red if any recipient receives an amount smaller than the current dust threshold.</source>
        <translation>Denne merkelappen blir rød hvis en mottaker får mindre enn gjeldende støvterskel.</translation>
    </message>
    <message>
        <source>Can vary +/- %1 satoshi(s) per input.</source>
        <translation>Kan variere +/- %1 satoshi(er) per input.</translation>
    </message>
    <message>
        <source>(no label)</source>
        <translation>(ingen beskrivelse)</translation>
    </message>
    <message>
        <source>change from %1 (%2)</source>
        <translation>veksel fra %1 (%2)</translation>
    </message>
    <message>
        <source>(change)</source>
        <translation>(veksel)</translation>
    </message>
</context>
<context>
    <name>CreateWalletActivity</name>
    </context>
<context>
    <name>CreateWalletDialog</name>
    </context>
<context>
    <name>EditAddressDialog</name>
    <message>
        <source>Edit Address</source>
        <translation>Rediger adresse</translation>
    </message>
    <message>
        <source>&amp;Label</source>
        <translation>&amp;Merkelapp</translation>
    </message>
    <message>
        <source>The label associated with this address list entry</source>
        <translation>Merkelappen koblet til denne adresseliste oppføringen</translation>
    </message>
    <message>
        <source>The address associated with this address list entry. This can only be modified for sending addresses.</source>
        <translation>Adressen til denne oppføringen i adresseboken. Denne kan kun endres for utsendingsadresser.</translation>
    </message>
    <message>
        <source>&amp;Address</source>
        <translation>&amp;Adresse</translation>
    </message>
    <message>
        <source>New sending address</source>
        <translation>Ny utsendingsadresse</translation>
    </message>
    <message>
        <source>Edit receiving address</source>
        <translation>Rediger mottaksadresse</translation>
    </message>
    <message>
        <source>Edit sending address</source>
        <translation>Rediger utsendingsadresse</translation>
    </message>
    <message>
        <source>The entered address "%1" is not a valid Particl address.</source>
        <translation>Den angitte adressen "%1" er ikke en gyldig Particl-adress.</translation>
    </message>
    <message>
        <source>Address "%1" already exists as a receiving address with label "%2" and so cannot be added as a sending address.</source>
        <translation>Adresse "%1" eksisterer allerede som en mottaksadresse merket "%2" og kan derfor ikke bli lagt til som en sendingsadresse.</translation>
    </message>
    <message>
        <source>Could not unlock wallet.</source>
        <translation>Kunne ikke låse opp lommebok.</translation>
    </message>
    <message>
        <source>New key generation failed.</source>
        <translation>Generering av ny nøkkel feilet.</translation>
    </message>
</context>
<context>
    <name>FreespaceChecker</name>
    <message>
        <source>A new data directory will be created.</source>
        <translation>En ny datamappe vil bli laget.</translation>
    </message>
    <message>
        <source>name</source>
        <translation>navn</translation>
    </message>
    <message>
        <source>Directory already exists. Add %1 if you intend to create a new directory here.</source>
        <translation>Mappe finnes allerede. Legg til %1 hvis du vil lage en ny mappe her.</translation>
    </message>
    <message>
        <source>Path already exists, and is not a directory.</source>
        <translation>Snarvei finnes allerede, og er ikke en mappe.</translation>
    </message>
    <message>
        <source>Cannot create data directory here.</source>
        <translation>Kan ikke lage datamappe her.</translation>
    </message>
</context>
<context>
    <name>HelpMessageDialog</name>
    <message>
        <source>version</source>
        <translation>versjon</translation>
    </message>
    <message>
        <source>(%1-bit)</source>
        <translation> (%1-bit)</translation>
    </message>
    <message>
        <source>About %1</source>
        <translation>Om %1</translation>
    </message>
    <message>
        <source>Command-line options</source>
        <translation>Kommandolinjevalg</translation>
    </message>
</context>
<context>
    <name>Intro</name>
    <message>
        <source>Welcome</source>
        <translation>Velkommen</translation>
    </message>
    <message>
        <source>Welcome to %1.</source>
        <translation>Velkommen til %1.</translation>
    </message>
    <message>
        <source>As this is the first time the program is launched, you can choose where %1 will store its data.</source>
        <translation>Siden dette er første gang programmet starter, kan du nå velge hvor %1 skal lagre sine data.</translation>
    </message>
    <message>
        <source>When you click OK, %1 will begin to download and process the full %4 block chain (%2GB) starting with the earliest transactions in %3 when %4 initially launched.</source>
        <translation>Når du klikker OK, vil %1 starte nedlasting og behandle hele den %4 blokkjeden (%2GB) fra de eldste transaksjonene i %3 når %4 først startet.</translation>
    </message>
    <message>
        <source>This initial synchronisation is very demanding, and may expose hardware problems with your computer that had previously gone unnoticed. Each time you run %1, it will continue downloading where it left off.</source>
        <translation>Den initielle synkroniseringen er svært krevende, og kan forårsake problemer med maskinvaren i datamaskinen din som du tidligere ikke merket. Hver gang du kjører %1 vil den fortsette nedlastingen der den sluttet. </translation>
    </message>
    <message>
        <source>If you have chosen to limit block chain storage (pruning), the historical data must still be downloaded and processed, but will be deleted afterward to keep your disk usage low.</source>
        <translation>Hvis du har valgt å begrense blokkjedelagring (beskjæring), må historiske data fortsatt lastes ned og behandles, men de vil bli slettet etterpå for å holde bruken av lagringsplass lav. </translation>
    </message>
    <message>
        <source>Use the default data directory</source>
        <translation>Bruk standard datamappe</translation>
    </message>
    <message>
        <source>Use a custom data directory:</source>
        <translation>Bruk en egendefinert datamappe:</translation>
    </message>
    <message>
        <source>Particl.</source>
        <translation>Particl.</translation>
    </message>
    <message>
        <source>At least %1 GB of data will be stored in this directory, and it will grow over time.</source>
        <translation>Minst %1 GB data vil bli lagret i denne mappen og den vil vokse over tid.</translation>
    </message>
    <message>
        <source>Approximately %1 GB of data will be stored in this directory.</source>
        <translation>Omtrent %1GB data vil bli lagret i denne mappen.</translation>
    </message>
    <message>
        <source>%1 will download and store a copy of the Particl block chain.</source>
        <translation>%1 vil laste ned og lagre en kopi av Particl blokkjeden.</translation>
    </message>
    <message>
        <source>The wallet will also be stored in this directory.</source>
        <translation>Lommeboken vil også bli lagret i denne mappen.</translation>
    </message>
    <message>
        <source>Error: Specified data directory "%1" cannot be created.</source>
        <translation>Feil: Den oppgitte datamappen "%1" kan ikke opprettes.</translation>
    </message>
    <message>
        <source>Error</source>
        <translation>Feilmelding</translation>
    </message>
    <message numerus="yes">
        <source>%n GB of free space available</source>
        <translation><numerusform>%n GB med ledig lagringsplass</numerusform><numerusform>%n GB med ledig lagringsplass</numerusform></translation>
    </message>
    <message numerus="yes">
        <source>(of %n GB needed)</source>
        <translation><numerusform>(av %n GB som trengs)</numerusform><numerusform>(av %n GB som trengs)</numerusform></translation>
    </message>
    </context>
<context>
    <name>ModalOverlay</name>
    <message>
        <source>Form</source>
        <translation>Skjema</translation>
    </message>
    <message>
        <source>Recent transactions may not yet be visible, and therefore your wallet's balance might be incorrect. This information will be correct once your wallet has finished synchronizing with the particl network, as detailed below.</source>
        <translation>Det kan hende nylige transaksjoner ikke vises enda, og at lommeboksaldoen dermed blir uriktig. Denne informasjonen vil rette seg når synkronisering av lommeboka mot particl-nettverket er fullført, som anvist nedenfor.</translation>
    </message>
    <message>
        <source>Attempting to spend particl that are affected by not-yet-displayed transactions will not be accepted by the network.</source>
        <translation>Forsøk på å bruke particl som er påvirket av transaksjoner som ikke er vist enda godtas ikke av nettverket.</translation>
    </message>
    <message>
        <source>Number of blocks left</source>
        <translation>Antall gjenværende blokker</translation>
    </message>
    <message>
        <source>Unknown...</source>
        <translation>Ukjent...</translation>
    </message>
    <message>
        <source>Last block time</source>
        <translation>Tidspunkt for siste blokk</translation>
    </message>
    <message>
        <source>Progress</source>
        <translation>Fremgang</translation>
    </message>
    <message>
        <source>Progress increase per hour</source>
        <translation>Fremgangen stiger hver time</translation>
    </message>
    <message>
        <source>calculating...</source>
        <translation>kalkulerer...</translation>
    </message>
    <message>
        <source>Estimated time left until synced</source>
        <translation>Estimert gjenstående tid før ferdig synkronisert</translation>
    </message>
    <message>
        <source>Hide</source>
        <translation>Skjul</translation>
    </message>
    </context>
<context>
    <name>OpenURIDialog</name>
    <message>
        <source>Open URI</source>
        <translation>Åpne URI</translation>
    </message>
    <message>
        <source>Open payment request from URI or file</source>
        <translation>Åpne betalingsetterspørring fra URI eller fil</translation>
    </message>
    <message>
        <source>URI:</source>
        <translation>URI:</translation>
    </message>
    <message>
        <source>Select payment request file</source>
        <translation>Velg fil for betalingsetterspørring</translation>
    </message>
    <message>
        <source>Select payment request file to open</source>
        <translation>Velg betalingsforespørselsfil å åpne</translation>
    </message>
</context>
<context>
    <name>OpenWalletActivity</name>
    <message>
        <source>default wallet</source>
        <translation>standard lommebok</translation>
    </message>
    <message>
        <source>Opening Wallet &lt;b&gt;%1&lt;/b&gt;...</source>
        <translation>Åpner Lommebok &lt;b&gt;%1&lt;/b&gt;...</translation>
    </message>
</context>
<context>
    <name>OptionsDialog</name>
    <message>
        <source>Options</source>
        <translation>Innstillinger</translation>
    </message>
    <message>
        <source>&amp;Main</source>
        <translation>&amp;Hoved</translation>
    </message>
    <message>
        <source>Automatically start %1 after logging in to the system.</source>
        <translation>Start %1 automatisk etter å ha logget inn på systemet.</translation>
    </message>
    <message>
        <source>&amp;Start %1 on system login</source>
        <translation>&amp;Start %1 ved systeminnlogging</translation>
    </message>
    <message>
        <source>Size of &amp;database cache</source>
        <translation>Størrelse på &amp;database hurtigbuffer</translation>
    </message>
    <message>
        <source>Number of script &amp;verification threads</source>
        <translation>Antall script &amp;verifikasjonstråder</translation>
    </message>
    <message>
        <source>IP address of the proxy (e.g. IPv4: 127.0.0.1 / IPv6: ::1)</source>
        <translation>IP-adressen til proxyen (f.eks. IPv4: 127.0.0.1 / IPv6: ::1)</translation>
    </message>
    <message>
        <source>Shows if the supplied default SOCKS5 proxy is used to reach peers via this network type.</source>
        <translation>Viser hvorvidt angitt SOCKS5-mellomtjener blir brukt for å nå noder via denne nettverkstypen.</translation>
    </message>
    <message>
        <source>Use separate SOCKS&amp;5 proxy to reach peers via Tor hidden services:</source>
        <translation>Bruk egen SOCKS&amp;5-proxy for å nå noder via Tor hidden services:</translation>
    </message>
    <message>
        <source>Hide the icon from the system tray.</source>
        <translation>Skjul ikonet fra systemkurven.</translation>
    </message>
    <message>
        <source>&amp;Hide tray icon</source>
        <translation>&amp;Skjul systemkurvsikon</translation>
    </message>
    <message>
        <source>Minimize instead of exit the application when the window is closed. When this option is enabled, the application will be closed only after selecting Exit in the menu.</source>
        <translation>Minimer i stedet for å avslutte applikasjonen når vinduet lukkes. Når dette er valgt, vil applikasjonen avsluttes kun etter at Avslutte er valgt i menyen.</translation>
    </message>
    <message>
        <source>Third party URLs (e.g. a block explorer) that appear in the transactions tab as context menu items. %s in the URL is replaced by transaction hash. Multiple URLs are separated by vertical bar |.</source>
        <translation>Tredjepart URLer (f. eks. en blokkutforsker) som dukker opp i transaksjonsfanen som kontekst meny elementer. %s i URLen er erstattet med transaksjonen sin hash. Flere URLer er separert av en vertikal linje |.</translation>
    </message>
    <message>
        <source>Open the %1 configuration file from the working directory.</source>
        <translation>Åpne %1-oppsettsfila fra arbeidsmappen.</translation>
    </message>
    <message>
        <source>Open Configuration File</source>
        <translation>Åpne oppsettsfil</translation>
    </message>
    <message>
        <source>Reset all client options to default.</source>
        <translation>Tilbakestill alle klient valg til standard</translation>
    </message>
    <message>
        <source>&amp;Reset Options</source>
        <translation>&amp;Tilbakestill Instillinger</translation>
    </message>
    <message>
        <source>&amp;Network</source>
        <translation>&amp;Nettverk</translation>
    </message>
    <message>
        <source>GB</source>
        <translation>GB</translation>
    </message>
    <message>
        <source>MiB</source>
        <translation>MiB</translation>
    </message>
    <message>
        <source>(0 = auto, &lt;0 = leave that many cores free)</source>
        <translation>(0 = automatisk, &lt;0 = la så mange kjerner være ledig)</translation>
    </message>
    <message>
        <source>W&amp;allet</source>
        <translation>L&amp;ommebok</translation>
    </message>
    <message>
        <source>Expert</source>
        <translation>Ekspert</translation>
    </message>
    <message>
        <source>Enable coin &amp;control features</source>
        <translation>Aktiver &amp;myntkontroll funksjoner</translation>
    </message>
    <message>
        <source>If you disable the spending of unconfirmed change, the change from a transaction cannot be used until that transaction has at least one confirmation. This also affects how your balance is computed.</source>
        <translation>Hvis du sperrer for bruk av ubekreftet veksel, kan ikke vekselen fra transaksjonen bli brukt før transaksjonen har minimum en bekreftelse. Dette påvirker også hvordan balansen din blir beregnet.</translation>
    </message>
    <message>
        <source>&amp;Spend unconfirmed change</source>
        <translation>&amp;Bruk ubekreftet veksel</translation>
    </message>
    <message>
        <source>Automatically open the Particl client port on the router. This only works when your router supports UPnP and it is enabled.</source>
        <translation>Åpne automatisk Particl klientporten på ruteren. Dette virker kun om din ruter støtter UPnP og dette er påslått.</translation>
    </message>
    <message>
        <source>Map port using &amp;UPnP</source>
        <translation>Sett opp port ved hjelp av &amp;UPnP</translation>
    </message>
    <message>
        <source>Accept connections from outside.</source>
        <translation>Tillat tilkoblinger fra utsiden</translation>
    </message>
    <message>
        <source>Allow incomin&amp;g connections</source>
        <translation>Tillatt innkommend&amp;e tilkoblinger</translation>
    </message>
    <message>
        <source>Connect to the Particl network through a SOCKS5 proxy.</source>
        <translation>Koble til Particl.nettverket gjennom en SOCKS5 proxy.</translation>
    </message>
    <message>
        <source>&amp;Connect through SOCKS5 proxy (default proxy):</source>
        <translation>&amp;Koble til gjennom SOCKS5 proxy (standardvalg proxy):</translation>
    </message>
    <message>
        <source>Proxy &amp;IP:</source>
        <translation>Proxy &amp;IP:</translation>
    </message>
    <message>
        <source>&amp;Port:</source>
        <translation>&amp;Port:</translation>
    </message>
    <message>
        <source>Port of the proxy (e.g. 9050)</source>
        <translation>Proxyens port (f.eks. 9050)</translation>
    </message>
    <message>
        <source>Used for reaching peers via:</source>
        <translation>Brukt for å nå noder via:</translation>
    </message>
    <message>
        <source>IPv4</source>
        <translation>IPv4</translation>
    </message>
    <message>
        <source>IPv6</source>
        <translation>IPv6</translation>
    </message>
    <message>
        <source>Tor</source>
        <translation>Tor</translation>
    </message>
    <message>
        <source>Connect to the Particl network through a separate SOCKS5 proxy for Tor hidden services.</source>
        <translation>Koble til Particl.nettverket gjennom en separat SOCKS5 mellomtjener for Tor skjulte tjenester.</translation>
    </message>
    <message>
        <source>&amp;Window</source>
        <translation>&amp;Vindu</translation>
    </message>
    <message>
        <source>Show only a tray icon after minimizing the window.</source>
        <translation>Vis kun ikon i systemkurv etter minimering av vinduet.</translation>
    </message>
    <message>
        <source>&amp;Minimize to the tray instead of the taskbar</source>
        <translation>&amp;Minimer til systemkurv istedenfor oppgavelinjen</translation>
    </message>
    <message>
        <source>M&amp;inimize on close</source>
        <translation>M&amp;inimer ved lukking</translation>
    </message>
    <message>
        <source>&amp;Display</source>
        <translation>&amp;Visning</translation>
    </message>
    <message>
        <source>User Interface &amp;language:</source>
        <translation>&amp;Språk for brukergrensesnitt</translation>
    </message>
    <message>
        <source>The user interface language can be set here. This setting will take effect after restarting %1.</source>
        <translation>Brukergrensesnittspråket kan endres her. Denne innstillingen trer i kraft etter omstart av %1.</translation>
    </message>
    <message>
        <source>&amp;Unit to show amounts in:</source>
        <translation>&amp;Enhet for visning av beløper:</translation>
    </message>
    <message>
        <source>Choose the default subdivision unit to show in the interface and when sending coins.</source>
        <translation>Velg standard delt enhet for visning i grensesnittet og for sending av particl.</translation>
    </message>
    <message>
        <source>Whether to show coin control features or not.</source>
        <translation>Skal myntkontroll funksjoner vises eller ikke.</translation>
    </message>
    <message>
        <source>&amp;Third party transaction URLs</source>
        <translation>Tredjepart transaksjon URLer</translation>
    </message>
    <message>
        <source>&amp;OK</source>
        <translation>&amp;OK</translation>
    </message>
    <message>
        <source>&amp;Cancel</source>
        <translation>&amp;Avbryt</translation>
    </message>
    <message>
        <source>default</source>
        <translation>standardverdi</translation>
    </message>
    <message>
        <source>none</source>
        <translation>ingen</translation>
    </message>
    <message>
        <source>Confirm options reset</source>
        <translation>Bekreft tilbakestilling av innstillinger</translation>
    </message>
    <message>
        <source>Client restart required to activate changes.</source>
        <translation>Omstart av klienten er nødvendig for å aktivere endringene.</translation>
    </message>
    <message>
        <source>Client will be shut down. Do you want to proceed?</source>
        <translation>Klienten vil bli lukket. Ønsker du å gå videre?</translation>
    </message>
    <message>
        <source>Configuration options</source>
        <translation>Oppsettsvalg</translation>
    </message>
    <message>
        <source>The configuration file is used to specify advanced user options which override GUI settings. Additionally, any command-line options will override this configuration file.</source>
        <translation>Oppsettsfil brukt for å angi avanserte brukervalg som overstyrer innstillinger gjort i grafisk brukergrensesnitt. I tillegg vil enhver handling utført på kommandolinjen overstyre denne oppsettsfila.</translation>
    </message>
    <message>
        <source>Error</source>
        <translation>Feilmelding</translation>
    </message>
    <message>
        <source>The configuration file could not be opened.</source>
        <translation>Kunne ikke åpne oppsettsfila.</translation>
    </message>
    <message>
        <source>This change would require a client restart.</source>
        <translation>Denne endringen krever omstart av klienten.</translation>
    </message>
    <message>
        <source>The supplied proxy address is invalid.</source>
        <translation>Angitt proxyadresse er ugyldig.</translation>
    </message>
</context>
<context>
    <name>OverviewPage</name>
    <message>
        <source>Form</source>
        <translation>Skjema</translation>
    </message>
    <message>
        <source>The displayed information may be out of date. Your wallet automatically synchronizes with the Particl network after a connection is established, but this process has not completed yet.</source>
        <translation>Informasjonen som vises kan være foreldet. Din lommebok synkroniseres automatisk med Particl.nettverket etter at tilkobling er opprettet, men denne prosessen er ikke ferdig enda.</translation>
    </message>
    <message>
        <source>Watch-only:</source>
        <translation>Kun observerbar:</translation>
    </message>
    <message>
        <source>Available:</source>
        <translation>Tilgjengelig:</translation>
    </message>
    <message>
        <source>Your current spendable balance</source>
        <translation>Din nåværende saldo</translation>
    </message>
    <message>
        <source>Pending:</source>
        <translation>Under behandling:</translation>
    </message>
    <message>
        <source>Total of transactions that have yet to be confirmed, and do not yet count toward the spendable balance</source>
        <translation>Totalt antall ubekreftede transaksjoner som ikke teller med i saldo</translation>
    </message>
    <message>
        <source>Immature:</source>
        <translation>Umoden:</translation>
    </message>
    <message>
        <source>Mined balance that has not yet matured</source>
        <translation>Minet saldo har ikke modnet enda</translation>
    </message>
    <message>
        <source>Balances</source>
        <translation>Saldoer</translation>
    </message>
    <message>
        <source>Total:</source>
        <translation>Totalt:</translation>
    </message>
    <message>
        <source>Your current total balance</source>
        <translation>Din nåværende saldo</translation>
    </message>
    <message>
        <source>Your current balance in watch-only addresses</source>
        <translation>Din nåværende balanse i kun observerbare adresser</translation>
    </message>
    <message>
        <source>Spendable:</source>
        <translation>Kan brukes:</translation>
    </message>
    <message>
        <source>Recent transactions</source>
        <translation>Nylige transaksjoner</translation>
    </message>
    <message>
        <source>Unconfirmed transactions to watch-only addresses</source>
        <translation>Ubekreftede transaksjoner til kun observerbare adresser</translation>
    </message>
    <message>
        <source>Mined balance in watch-only addresses that has not yet matured</source>
        <translation>Utvunnet balanse i kun observerbare adresser som ennå ikke har modnet</translation>
    </message>
    <message>
        <source>Current total balance in watch-only addresses</source>
        <translation>Nåværende totale balanse i kun observerbare adresser</translation>
    </message>
</context>
<context>
    <name>PaymentServer</name>
    <message>
        <source>Payment request error</source>
        <translation>Feil ved betalingsforespørsel</translation>
    </message>
    <message>
        <source>Cannot start particl: click-to-pay handler</source>
        <translation>Kan ikke starte particl: Klikk-og-betal håndterer</translation>
    </message>
    <message>
        <source>URI handling</source>
        <translation>URI-håndtering</translation>
    </message>
    <message>
        <source>Payment request fetch URL is invalid: %1</source>
        <translation>Nettadressen for betalingsforespørselshenting er ugyldig: %1</translation>
    </message>
    <message>
        <source>Invalid payment address %1</source>
        <translation>Ugyldig betalingsadresse %1</translation>
    </message>
    <message>
        <source>URI cannot be parsed! This can be caused by an invalid Particl address or malformed URI parameters.</source>
        <translation>URI kan ikke fortolkes! Dette kan være forårsaket av en ugyldig particl-adresse eller feilformede URI-parametre.</translation>
    </message>
    <message>
        <source>Payment request file handling</source>
        <translation>Håndtering av betalingsforespørselsfil</translation>
    </message>
    <message>
        <source>Payment request file cannot be read! This can be caused by an invalid payment request file.</source>
        <translation>Betalingsforespørselsfila kan ikke leses! Dette kan ha sitt opphav i at den er ugyldig.</translation>
    </message>
    <message>
        <source>Payment request rejected</source>
        <translation>Betalingsforespørsel avslått</translation>
    </message>
    <message>
        <source>Payment request network doesn't match client network.</source>
        <translation>Betalingsforespørselsnettverket samsvarer ikke med klientnettverket.</translation>
    </message>
    <message>
        <source>Payment request expired.</source>
        <translation>Tidsavbrudd for betalingsforespørsel</translation>
    </message>
    <message>
        <source>Payment request is not initialized.</source>
        <translation>Betalingsforespørselen er ikke igangsatt.</translation>
    </message>
    <message>
        <source>Unverified payment requests to custom payment scripts are unsupported.</source>
        <translation>Uverifiserte betalingsforespørsler til egentilpassede betalingsskript støttes ikke.</translation>
    </message>
    <message>
        <source>Invalid payment request.</source>
        <translation>Ugyldig betalingsforespørsel.</translation>
    </message>
    <message>
        <source>Requested payment amount of %1 is too small (considered dust).</source>
        <translation>Forespurt betalingsbeløp på %1 er for lite (betraktet som støv).</translation>
    </message>
    <message>
        <source>Refund from %1</source>
        <translation>Tilbakebetaling fra %1</translation>
    </message>
    <message>
        <source>Payment request %1 is too large (%2 bytes, allowed %3 bytes).</source>
        <translation>Betalingsforespørsel %1 er for stor (%2 byte, %3 byte tillatt).</translation>
    </message>
    <message>
        <source>Error communicating with %1: %2</source>
        <translation>Feil under kommunikasjon med %1: %2</translation>
    </message>
    <message>
        <source>Payment request cannot be parsed!</source>
        <translation>Betalingsforespørselen kan ikke tolkes!</translation>
    </message>
    <message>
        <source>Bad response from server %1</source>
        <translation>Feilaktig svar fra tjeneren %1</translation>
    </message>
    <message>
        <source>Network request error</source>
        <translation>Nettverksforespørselsfeil</translation>
    </message>
    <message>
        <source>Payment acknowledged</source>
        <translation>Betaling anerkjent</translation>
    </message>
</context>
<context>
    <name>PeerTableModel</name>
    <message>
        <source>User Agent</source>
        <translation>Brukeragent</translation>
    </message>
    <message>
        <source>Node/Service</source>
        <translation>Node/Tjeneste</translation>
    </message>
    <message>
        <source>NodeId</source>
        <translation>NodeId</translation>
    </message>
    <message>
        <source>Ping</source>
        <translation>Nettverkssvarkall</translation>
    </message>
    <message>
        <source>Sent</source>
        <translation>Sendt</translation>
    </message>
    <message>
        <source>Received</source>
        <translation>Mottatt</translation>
    </message>
</context>
<context>
    <name>QObject</name>
    <message>
        <source>Amount</source>
        <translation>Beløp</translation>
    </message>
    <message>
        <source>Enter a Particl address (e.g. %1)</source>
        <translation>Oppgi en Particl-adress (f.eks. %1)</translation>
    </message>
    <message>
        <source>%1 d</source>
        <translation>%1 d</translation>
    </message>
    <message>
        <source>%1 h</source>
        <translation>%1 t</translation>
    </message>
    <message>
        <source>%1 m</source>
        <translation>%1 m</translation>
    </message>
    <message>
        <source>%1 s</source>
        <translation>%1 s</translation>
    </message>
    <message>
        <source>None</source>
        <translation>Ingen</translation>
    </message>
    <message>
        <source>N/A</source>
        <translation>-</translation>
    </message>
    <message>
        <source>%1 ms</source>
        <translation>%1 ms</translation>
    </message>
    <message numerus="yes">
        <source>%n second(s)</source>
        <translation><numerusform>%n sekund</numerusform><numerusform>%n sekunder</numerusform></translation>
    </message>
    <message numerus="yes">
        <source>%n minute(s)</source>
        <translation><numerusform>%n minutt</numerusform><numerusform>%n minutter</numerusform></translation>
    </message>
    <message numerus="yes">
        <source>%n hour(s)</source>
        <translation><numerusform>%n time</numerusform><numerusform>%n timer</numerusform></translation>
    </message>
    <message numerus="yes">
        <source>%n day(s)</source>
        <translation><numerusform>%n dag</numerusform><numerusform>%n dager</numerusform></translation>
    </message>
    <message numerus="yes">
        <source>%n week(s)</source>
        <translation><numerusform>%n uke</numerusform><numerusform>%n uker</numerusform></translation>
    </message>
    <message>
        <source>%1 and %2</source>
        <translation>%1 og %2</translation>
    </message>
    <message numerus="yes">
        <source>%n year(s)</source>
        <translation><numerusform>%n år</numerusform><numerusform>%n år</numerusform></translation>
    </message>
    <message>
        <source>%1 B</source>
        <translation>%1 B</translation>
    </message>
    <message>
        <source>%1 KB</source>
        <translation>%1 KB</translation>
    </message>
    <message>
        <source>%1 MB</source>
        <translation>%1 MB</translation>
    </message>
    <message>
        <source>%1 GB</source>
        <translation>%1 GB</translation>
    </message>
    <message>
        <source>Error: Specified data directory "%1" does not exist.</source>
        <translation>Feil: Den spesifiserte datamappen "%1" finnes ikke.</translation>
    </message>
    <message>
        <source>Error: %1</source>
        <translation>Feil: %1</translation>
    </message>
    <message>
        <source>%1 didn't yet exit safely...</source>
        <translation>%1 har ikke avsluttet trygt enda…</translation>
    </message>
    <message>
        <source>unknown</source>
        <translation>ukjent</translation>
    </message>
</context>
<context>
    <name>QRImageWidget</name>
    <message>
        <source>&amp;Save Image...</source>
        <translation>&amp;Lagre bilde...</translation>
    </message>
    <message>
        <source>&amp;Copy Image</source>
        <translation>&amp;Kopier bilde</translation>
    </message>
    <message>
        <source>Resulting URI too long, try to reduce the text for label / message.</source>
        <translation>Resulterende URI er for lang, prøv å redusere teksten for merkelapp / melding.</translation>
    </message>
    <message>
        <source>Error encoding URI into QR Code.</source>
        <translation>Feil ved koding av URI til QR-kode.</translation>
    </message>
    <message>
        <source>Save QR Code</source>
        <translation>Lagre QR-kode</translation>
    </message>
    <message>
        <source>PNG Image (*.png)</source>
        <translation>PNG-bilde (*.png)</translation>
    </message>
</context>
<context>
    <name>RPCConsole</name>
    <message>
        <source>N/A</source>
        <translation>-</translation>
    </message>
    <message>
        <source>Client version</source>
        <translation>Klientversjon</translation>
    </message>
    <message>
        <source>&amp;Information</source>
        <translation>&amp;Informasjon</translation>
    </message>
    <message>
        <source>Debug window</source>
        <translation>Feilsøkingsvindu</translation>
    </message>
    <message>
        <source>General</source>
        <translation>Generelt</translation>
    </message>
    <message>
        <source>Using BerkeleyDB version</source>
        <translation>Bruker BerkeleyDB versjon</translation>
    </message>
    <message>
        <source>Datadir</source>
        <translation>Datamappe</translation>
    </message>
    <message>
        <source>Startup time</source>
        <translation>Oppstartstidspunkt</translation>
    </message>
    <message>
        <source>Network</source>
        <translation>Nettverk</translation>
    </message>
    <message>
        <source>Name</source>
        <translation>Navn</translation>
    </message>
    <message>
        <source>Number of connections</source>
        <translation>Antall tilkoblinger</translation>
    </message>
    <message>
        <source>Block chain</source>
        <translation>Blokkjeden</translation>
    </message>
    <message>
        <source>Current number of blocks</source>
        <translation>Nåværende antall blokker</translation>
    </message>
    <message>
        <source>Memory Pool</source>
        <translation>Hukommelsespulje</translation>
    </message>
    <message>
        <source>Current number of transactions</source>
        <translation>Nåværende antall transaksjoner</translation>
    </message>
    <message>
        <source>Memory usage</source>
        <translation>Minnebruk</translation>
    </message>
    <message>
        <source>Wallet: </source>
        <translation>Lommebok:</translation>
    </message>
    <message>
        <source>(none)</source>
        <translation>(ingen)</translation>
    </message>
    <message>
        <source>&amp;Reset</source>
        <translation>&amp;Tilbakestill</translation>
    </message>
    <message>
        <source>Received</source>
        <translation>Mottatt</translation>
    </message>
    <message>
        <source>Sent</source>
        <translation>Sendt</translation>
    </message>
    <message>
        <source>&amp;Peers</source>
        <translation>&amp;Noder</translation>
    </message>
    <message>
        <source>Banned peers</source>
        <translation>Utestengte noder</translation>
    </message>
    <message>
        <source>Select a peer to view detailed information.</source>
        <translation>Velg en node for å vise detaljert informasjon.</translation>
    </message>
    <message>
        <source>Whitelisted</source>
        <translation>Hvitelistet</translation>
    </message>
    <message>
        <source>Direction</source>
        <translation>Retning</translation>
    </message>
    <message>
        <source>Version</source>
        <translation>Versjon</translation>
    </message>
    <message>
        <source>Starting Block</source>
        <translation>Startblokk</translation>
    </message>
    <message>
        <source>Synced Headers</source>
        <translation>Synkroniserte Blokkhoder</translation>
    </message>
    <message>
        <source>Synced Blocks</source>
        <translation>Synkroniserte Blokker</translation>
    </message>
    <message>
        <source>User Agent</source>
        <translation>Brukeragent</translation>
    </message>
    <message>
        <source>Open the %1 debug log file from the current data directory. This can take a few seconds for large log files.</source>
        <translation>Åpne %1-feilrettingsloggfila fra gjeldende datamappe. Dette kan ta et par sekunder for store loggfiler.</translation>
    </message>
    <message>
        <source>Decrease font size</source>
        <translation>Forminsk font størrelsen</translation>
    </message>
    <message>
        <source>Increase font size</source>
        <translation>Forstørr font størrelse</translation>
    </message>
    <message>
        <source>Services</source>
        <translation>Tjenester</translation>
    </message>
    <message>
        <source>Ban Score</source>
        <translation>Ban Poengsum</translation>
    </message>
    <message>
        <source>Connection Time</source>
        <translation>Tilkoblingstid</translation>
    </message>
    <message>
        <source>Last Send</source>
        <translation>Siste Sendte</translation>
    </message>
    <message>
        <source>Last Receive</source>
        <translation>Siste Mottatte</translation>
    </message>
    <message>
        <source>Ping Time</source>
        <translation>Ping-tid</translation>
    </message>
    <message>
        <source>The duration of a currently outstanding ping.</source>
        <translation>Tidsforløp for utestående ping.</translation>
    </message>
    <message>
        <source>Ping Wait</source>
        <translation>Ping Tid</translation>
    </message>
    <message>
        <source>Min Ping</source>
        <translation>Minimalt nettverkssvarkall</translation>
    </message>
    <message>
        <source>Time Offset</source>
        <translation>Tidsforskyvning</translation>
    </message>
    <message>
        <source>Last block time</source>
        <translation>Tidspunkt for siste blokk</translation>
    </message>
    <message>
        <source>&amp;Open</source>
        <translation>&amp;Åpne</translation>
    </message>
    <message>
        <source>&amp;Console</source>
        <translation>&amp;Konsoll</translation>
    </message>
    <message>
        <source>&amp;Network Traffic</source>
        <translation>&amp;Nettverkstrafikk</translation>
    </message>
    <message>
        <source>Totals</source>
        <translation>Totalt</translation>
    </message>
    <message>
        <source>In:</source>
        <translation>Inn:</translation>
    </message>
    <message>
        <source>Out:</source>
        <translation>Ut:</translation>
    </message>
    <message>
        <source>Debug log file</source>
        <translation>Loggfil for feilsøk</translation>
    </message>
    <message>
        <source>Clear console</source>
        <translation>Tøm konsoll</translation>
    </message>
    <message>
        <source>1 &amp;hour</source>
        <translation>1 &amp;time</translation>
    </message>
    <message>
        <source>1 &amp;day</source>
        <translation>1 &amp;dag</translation>
    </message>
    <message>
        <source>1 &amp;week</source>
        <translation>1 &amp;uke</translation>
    </message>
    <message>
        <source>1 &amp;year</source>
        <translation>1 &amp;år</translation>
    </message>
    <message>
        <source>&amp;Disconnect</source>
        <translation>&amp;Koble fra</translation>
    </message>
    <message>
        <source>Ban for</source>
        <translation>Bannlys i</translation>
    </message>
    <message>
        <source>&amp;Unban</source>
        <translation>&amp;Opphev bannlysning</translation>
    </message>
    <message>
        <source>Welcome to the %1 RPC console.</source>
        <translation>Velkommen til %1 RPC-konsoll.</translation>
    </message>
    <message>
        <source>Use up and down arrows to navigate history, and %1 to clear screen.</source>
        <translation>Bruk ↑ og ↓ til å navigere historikk, og %1 for å tømme skjermen.</translation>
    </message>
    <message>
        <source>Type %1 for an overview of available commands.</source>
        <translation>Skriv %1 for en oversikt over tilgjengelige kommandoer.</translation>
    </message>
    <message>
        <source>For more information on using this console type %1.</source>
        <translation>For mer informasjon om hvordan konsollet brukes skriv %1.</translation>
    </message>
    <message>
        <source>WARNING: Scammers have been active, telling users to type commands here, stealing their wallet contents. Do not use this console without fully understanding the ramifications of a command.</source>
        <translation>Advarsel: Svindlere har vært på ferde, i oppfordringen om å skrive kommandoer her, for å stjele lommebokinnhold. Ikke bruk konsollen uten at du forstår alle ringvirkningene av en kommando.</translation>
    </message>
    <message>
        <source>Network activity disabled</source>
        <translation>Nettverksaktivitet avskrudd</translation>
    </message>
    <message>
        <source>(node id: %1)</source>
        <translation>(node id: %1)</translation>
    </message>
    <message>
        <source>via %1</source>
        <translation>via %1</translation>
    </message>
    <message>
        <source>never</source>
        <translation>aldri</translation>
    </message>
    <message>
        <source>Inbound</source>
        <translation>Innkommende</translation>
    </message>
    <message>
        <source>Outbound</source>
        <translation>Utgående</translation>
    </message>
    <message>
        <source>Yes</source>
        <translation>Ja</translation>
    </message>
    <message>
        <source>No</source>
        <translation>Nei</translation>
    </message>
    <message>
        <source>Unknown</source>
        <translation>Ukjent</translation>
    </message>
</context>
<context>
    <name>ReceiveCoinsDialog</name>
    <message>
        <source>&amp;Amount:</source>
        <translation>&amp;Beløp:</translation>
    </message>
    <message>
        <source>&amp;Label:</source>
        <translation>&amp;Merkelapp:</translation>
    </message>
    <message>
        <source>&amp;Message:</source>
        <translation>&amp;Melding:</translation>
    </message>
    <message>
        <source>An optional message to attach to the payment request, which will be displayed when the request is opened. Note: The message will not be sent with the payment over the Particl network.</source>
        <translation>En valgfri melding å tilknytte betalingsetterspørringen, som vil bli vist når forespørselen er åpnet. Meldingen vil ikke bli sendt med betalingen over Particl.nettverket.</translation>
    </message>
    <message>
        <source>An optional label to associate with the new receiving address.</source>
        <translation>En valgfri merkelapp å tilknytte den nye mottakeradressen.</translation>
    </message>
    <message>
        <source>Use this form to request payments. All fields are &lt;b&gt;optional&lt;/b&gt;.</source>
        <translation>Bruk dette skjemaet til betalingsforespørsler. Alle felt er &lt;b&gt;valgfrie&lt;/b&gt;.</translation>
    </message>
    <message>
        <source>An optional amount to request. Leave this empty or zero to not request a specific amount.</source>
        <translation>Et valgfritt beløp å etterspørre. La stå tomt eller null for ikke å etterspørre et spesifikt beløp.</translation>
    </message>
    <message>
        <source>Clear all fields of the form.</source>
        <translation>Fjern alle felter fra skjemaet.</translation>
    </message>
    <message>
        <source>Clear</source>
        <translation>Fjern</translation>
    </message>
    <message>
        <source>Requested payments history</source>
        <translation>Etterspurt betalingshistorikk</translation>
    </message>
    <message>
        <source>Show the selected request (does the same as double clicking an entry)</source>
        <translation>Vis den valgte etterspørringen (gjør det samme som å dobbelklikke på en oppføring)</translation>
    </message>
    <message>
        <source>Show</source>
        <translation>Vis</translation>
    </message>
    <message>
        <source>Remove the selected entries from the list</source>
        <translation>Fjern de valgte oppføringene fra listen</translation>
    </message>
    <message>
        <source>Remove</source>
        <translation>Fjern</translation>
    </message>
    <message>
        <source>Copy URI</source>
        <translation>Kopier URI</translation>
    </message>
    <message>
        <source>Copy label</source>
        <translation>Kopiér merkelapp</translation>
    </message>
    <message>
        <source>Copy message</source>
        <translation>Kopier melding</translation>
    </message>
    <message>
        <source>Copy amount</source>
        <translation>Kopier beløp</translation>
    </message>
</context>
<context>
    <name>ReceiveRequestDialog</name>
    <message>
        <source>QR Code</source>
        <translation>QR-kode</translation>
    </message>
    <message>
        <source>Copy &amp;URI</source>
        <translation>Kopier &amp;URI</translation>
    </message>
    <message>
        <source>Copy &amp;Address</source>
        <translation>Kopier &amp;Adresse</translation>
    </message>
    <message>
        <source>&amp;Save Image...</source>
        <translation>&amp;Lagre Bilde...</translation>
    </message>
    <message>
        <source>Request payment to %1</source>
        <translation>Forespør betaling til %1</translation>
    </message>
    <message>
        <source>Payment information</source>
        <translation>Betalingsinformasjon</translation>
    </message>
    <message>
        <source>URI</source>
        <translation>URI</translation>
    </message>
    <message>
        <source>Address</source>
        <translation>Adresse</translation>
    </message>
    <message>
        <source>Amount</source>
        <translation>Beløp</translation>
    </message>
    <message>
        <source>Label</source>
        <translation>Beskrivelse</translation>
    </message>
    <message>
        <source>Message</source>
        <translation>Melding</translation>
    </message>
    <message>
        <source>Wallet</source>
        <translation>Lommebok</translation>
    </message>
</context>
<context>
    <name>RecentRequestsTableModel</name>
    <message>
        <source>Date</source>
        <translation>Dato</translation>
    </message>
    <message>
        <source>Label</source>
        <translation>Beskrivelse</translation>
    </message>
    <message>
        <source>Message</source>
        <translation>Melding</translation>
    </message>
    <message>
        <source>(no label)</source>
        <translation>(ingen beskrivelse)</translation>
    </message>
    <message>
        <source>(no message)</source>
        <translation>(ingen melding)</translation>
    </message>
    <message>
        <source>(no amount requested)</source>
        <translation>(inget beløp forespurt)</translation>
    </message>
    <message>
        <source>Requested</source>
        <translation>Forespurt</translation>
    </message>
</context>
<context>
    <name>SendCoinsDialog</name>
    <message>
        <source>Send Coins</source>
        <translation>Send Particl.</translation>
    </message>
    <message>
        <source>Coin Control Features</source>
        <translation>Myntkontroll Funksjoner</translation>
    </message>
    <message>
        <source>Inputs...</source>
        <translation>Inndata...</translation>
    </message>
    <message>
        <source>automatically selected</source>
        <translation>automatisk valgte</translation>
    </message>
    <message>
        <source>Insufficient funds!</source>
        <translation>Utilstrekkelige midler!</translation>
    </message>
    <message>
        <source>Quantity:</source>
        <translation>Mengde:</translation>
    </message>
    <message>
        <source>Bytes:</source>
        <translation>Bytes:</translation>
    </message>
    <message>
        <source>Amount:</source>
        <translation>Beløp:</translation>
    </message>
    <message>
        <source>Fee:</source>
        <translation>Gebyr:</translation>
    </message>
    <message>
        <source>After Fee:</source>
        <translation>Etter Gebyr:</translation>
    </message>
    <message>
        <source>Change:</source>
        <translation>Veksel:</translation>
    </message>
    <message>
        <source>If this is activated, but the change address is empty or invalid, change will be sent to a newly generated address.</source>
        <translation>Hvis dette er aktivert, men adressen for veksel er tom eller ugyldig, vil veksel bli sendt til en nylig generert adresse.</translation>
    </message>
    <message>
        <source>Custom change address</source>
        <translation>Egendefinert adresse for veksel</translation>
    </message>
    <message>
        <source>Transaction Fee:</source>
        <translation>Transaksjonsgebyr:</translation>
    </message>
    <message>
        <source>Choose...</source>
        <translation>Velg...</translation>
    </message>
    <message>
        <source>Using the fallbackfee can result in sending a transaction that will take several hours or days (or never) to confirm. Consider choosing your fee manually or wait until you have validated the complete chain.</source>
        <translation>Bruk av tilbakefallsgebyr kan medføre at en transaksjon tar flere timer eller dager, å fullføre, eller aldri gjør det. Overvei å velge et gebyr manuelt, eller vent til du har bekreftet hele kjeden.</translation>
    </message>
    <message>
        <source>Warning: Fee estimation is currently not possible.</source>
        <translation>Advarsel: Gebyroverslag er ikke tilgjengelig for tiden.</translation>
    </message>
    <message>
        <source>collapse fee-settings</source>
        <translation>Legg ned gebyrinnstillinger</translation>
    </message>
    <message>
        <source>per kilobyte</source>
        <translation>per kilobyte</translation>
    </message>
    <message>
        <source>Hide</source>
        <translation>Skjul</translation>
    </message>
    <message>
<<<<<<< HEAD
        <source>Paying only the minimum fee is just fine as long as there is less transaction volume than space in the blocks. But be aware that this can end up in a never confirming transaction once there is more demand for particl transactions than the network can process.</source>
        <translation>Betaling av bare minimumsavgiften går helt fint så lenge det er mindre transaksjonsvolum enn plass i blokkene. Men vær klar over at dette kan ende opp i en transaksjon som aldri blir bekreftet når det er mer etterspørsel etter Particl.transaksjoner enn nettverket kan behandle.</translation>
    </message>
    <message>
        <source>(read the tooltip)</source>
        <translation>(les verktøytipset)</translation>
    </message>
    <message>
=======
>>>>>>> a54e52b4
        <source>Recommended:</source>
        <translation>Anbefalt:</translation>
    </message>
    <message>
        <source>Custom:</source>
        <translation>Egendefinert:</translation>
    </message>
    <message>
        <source>(Smart fee not initialized yet. This usually takes a few blocks...)</source>
        <translation>(Smartgebyr ikke innført ennå. Dette tar vanligvis noen blokker...)</translation>
    </message>
    <message>
        <source>Send to multiple recipients at once</source>
        <translation>Send til flere enn en mottaker</translation>
    </message>
    <message>
        <source>Add &amp;Recipient</source>
        <translation>Legg til &amp;Mottaker</translation>
    </message>
    <message>
        <source>Clear all fields of the form.</source>
        <translation>Fjern alle felter fra skjemaet.</translation>
    </message>
    <message>
        <source>Dust:</source>
        <translation>Støv:</translation>
    </message>
    <message>
        <source>Confirmation time target:</source>
        <translation>Bekreftelsestidsmål:</translation>
    </message>
    <message>
        <source>Enable Replace-By-Fee</source>
        <translation>Aktiver Replace-By-Fee</translation>
    </message>
    <message>
        <source>With Replace-By-Fee (BIP-125) you can increase a transaction's fee after it is sent. Without this, a higher fee may be recommended to compensate for increased transaction delay risk.</source>
        <translation>Med Replace-By-Fee (BIP-125) kan du øke transaksjonens gebyr etter at den er sendt. Uten dette aktivert anbefales et høyere gebyr for å kompensere for risikoen for at transaksjonen blir forsinket. </translation>
    </message>
    <message>
        <source>Clear &amp;All</source>
        <translation>Fjern &amp;Alt</translation>
    </message>
    <message>
        <source>Balance:</source>
        <translation>Saldo:</translation>
    </message>
    <message>
        <source>Confirm the send action</source>
        <translation>Bekreft sending</translation>
    </message>
    <message>
        <source>S&amp;end</source>
        <translation>S&amp;end</translation>
    </message>
    <message>
        <source>Copy quantity</source>
        <translation>Kopier mengde</translation>
    </message>
    <message>
        <source>Copy amount</source>
        <translation>Kopier beløp</translation>
    </message>
    <message>
        <source>Copy fee</source>
        <translation>Kopier gebyr</translation>
    </message>
    <message>
        <source>Copy after fee</source>
        <translation>Kopiér totalt</translation>
    </message>
    <message>
        <source>Copy bytes</source>
        <translation>Kopiér bytes</translation>
    </message>
    <message>
        <source>Copy dust</source>
        <translation>Kopiér støv</translation>
    </message>
    <message>
        <source>Copy change</source>
        <translation>Kopier veksel</translation>
    </message>
    <message>
        <source>%1 (%2 blocks)</source>
        <translation>%1 (%2 blokker)</translation>
    </message>
    <message>
        <source>%1 to %2</source>
        <translation>%1 til %2</translation>
    </message>
    <message>
        <source>Are you sure you want to send?</source>
        <translation>Er du sikker på at du vil sende?</translation>
    </message>
    <message>
        <source>or</source>
        <translation>eller</translation>
    </message>
    <message>
        <source>You can increase the fee later (signals Replace-By-Fee, BIP-125).</source>
        <translation>Du kan øke gebyret senere (signaliserer Replace-By-Fee, BIP-125).</translation>
    </message>
    <message>
        <source>Please, review your transaction.</source>
        <translation>Vennligst se over transaksjonen din.</translation>
    </message>
    <message>
        <source>Transaction fee</source>
        <translation>Transaksjonsgebyr</translation>
    </message>
    <message>
        <source>Not signalling Replace-By-Fee, BIP-125.</source>
        <translation>Signaliserer ikke Replace-By-Fee, BIP-125</translation>
    </message>
    <message>
        <source>Total Amount</source>
        <translation>Totalbeløp</translation>
    </message>
    <message>
        <source>Confirm send coins</source>
        <translation>Bekreft forsendelse av mynter</translation>
    </message>
    <message>
        <source>The recipient address is not valid. Please recheck.</source>
        <translation>Mottakeradressen er ikke gyldig. Sjekk den igjen.</translation>
    </message>
    <message>
        <source>The amount to pay must be larger than 0.</source>
        <translation>Betalingsbeløpet må være høyere enn 0.</translation>
    </message>
    <message>
        <source>The amount exceeds your balance.</source>
        <translation>Beløper overstiger saldo.</translation>
    </message>
    <message>
        <source>The total exceeds your balance when the %1 transaction fee is included.</source>
        <translation>Totalbeløpet overstiger saldo etter at %1-transaksjonsgebyret er lagt til.</translation>
    </message>
    <message>
        <source>Duplicate address found: addresses should only be used once each.</source>
        <translation>Gjenbruk av adresse funnet: Adresser skal kun brukes én gang hver.</translation>
    </message>
    <message>
        <source>Transaction creation failed!</source>
        <translation>Opprettelse av transaksjon mislyktes!</translation>
    </message>
    <message>
        <source>The transaction was rejected with the following reason: %1</source>
        <translation>Transaksjonen ble avslått av følgende grunn: %1</translation>
    </message>
    <message>
        <source>A fee higher than %1 is considered an absurdly high fee.</source>
        <translation>Et gebyr høyere enn %1 anses som absurd høyt.</translation>
    </message>
    <message>
        <source>Payment request expired.</source>
        <translation>Tidsavbrudd for betalingsforespørsel</translation>
    </message>
    <message numerus="yes">
        <source>Estimated to begin confirmation within %n block(s).</source>
        <translation><numerusform>Antatt bekreftelsesbegynnelse innen %n blokk.</numerusform><numerusform>Antatt bekreftelsesbegynnelse innen %n blokker.</numerusform></translation>
    </message>
    <message>
        <source>Warning: Invalid Particl address</source>
        <translation>Advarsel Ugyldig particl-adresse</translation>
    </message>
    <message>
        <source>Warning: Unknown change address</source>
        <translation>Advarsel: Ukjent vekslingsadresse</translation>
    </message>
    <message>
        <source>Confirm custom change address</source>
        <translation>Bekreft egendefinert vekslingsadresse</translation>
    </message>
    <message>
        <source>The address you selected for change is not part of this wallet. Any or all funds in your wallet may be sent to this address. Are you sure?</source>
        <translation>Adressen du valgte for veksling er ikke en del av denne lommeboka. Alle verdiene i din lommebok vil bli sendt til denne adressen. Er du sikker?</translation>
    </message>
    <message>
        <source>(no label)</source>
        <translation>(ingen beskrivelse)</translation>
    </message>
</context>
<context>
    <name>SendCoinsEntry</name>
    <message>
        <source>A&amp;mount:</source>
        <translation>&amp;Beløp:</translation>
    </message>
    <message>
        <source>Pay &amp;To:</source>
        <translation>Betal &amp;Til:</translation>
    </message>
    <message>
        <source>&amp;Label:</source>
        <translation>&amp;Merkelapp:</translation>
    </message>
    <message>
        <source>Choose previously used address</source>
        <translation>Velg tidligere brukt adresse</translation>
    </message>
    <message>
        <source>This is a normal payment.</source>
        <translation>Dette er en normal betaling.</translation>
    </message>
    <message>
        <source>The Particl address to send the payment to</source>
        <translation>Particl-adressn betalingen skal sendes til</translation>
    </message>
    <message>
        <source>Alt+A</source>
        <translation>Alt+A</translation>
    </message>
    <message>
        <source>Paste address from clipboard</source>
        <translation>Lim inn adresse fra utklippstavlen</translation>
    </message>
    <message>
        <source>Alt+P</source>
        <translation>Alt+P</translation>
    </message>
    <message>
        <source>Remove this entry</source>
        <translation>Fjern denne oppføringen</translation>
    </message>
    <message>
        <source>The fee will be deducted from the amount being sent. The recipient will receive less particl than you enter in the amount field. If multiple recipients are selected, the fee is split equally.</source>
        <translation>Gebyret vil bli trukket fra beløpet som blir sendt. Mottakeren vil motta mindre particl enn det du skriver inn i beløpsfeltet. Hvis det er valgt flere mottakere, deles gebyret likt.</translation>
    </message>
    <message>
        <source>S&amp;ubtract fee from amount</source>
        <translation>T&amp;rekk fra gebyr fra beløp</translation>
    </message>
    <message>
        <source>Use available balance</source>
        <translation>Bruk tilgjengelig saldo</translation>
    </message>
    <message>
        <source>Message:</source>
        <translation>Melding:</translation>
    </message>
    <message>
        <source>This is an unauthenticated payment request.</source>
        <translation>Dette er en uautorisert betalingsetterspørring.</translation>
    </message>
    <message>
        <source>This is an authenticated payment request.</source>
        <translation>Dette er en autorisert betalingsetterspørring.</translation>
    </message>
    <message>
        <source>Enter a label for this address to add it to the list of used addresses</source>
        <translation>Skriv inn en merkelapp for denne adressen for å legge den til listen av brukte adresser</translation>
    </message>
    <message>
        <source>A message that was attached to the particl: URI which will be stored with the transaction for your reference. Note: This message will not be sent over the Particl network.</source>
        <translation>En melding som var tilknyttet particlen: URI vil bli lagret med transaksjonen for din oversikt. Denne meldingen vil ikke bli sendt over Particl.nettverket.</translation>
    </message>
    <message>
        <source>Pay To:</source>
        <translation>Betal Til:</translation>
    </message>
    <message>
        <source>Memo:</source>
        <translation>Memo:</translation>
    </message>
    <message>
        <source>Enter a label for this address to add it to your address book</source>
        <translation>Skriv inn en merkelapp for denne adressen for å legge den til i din adressebok</translation>
    </message>
</context>
<context>
    <name>SendConfirmationDialog</name>
    <message>
        <source>Yes</source>
        <translation>Ja</translation>
    </message>
</context>
<context>
    <name>ShutdownWindow</name>
    <message>
        <source>%1 is shutting down...</source>
        <translation>%1 lukker...</translation>
    </message>
    <message>
        <source>Do not shut down the computer until this window disappears.</source>
        <translation>Slå ikke av datamaskinen før dette vinduet forsvinner.</translation>
    </message>
</context>
<context>
    <name>SignVerifyMessageDialog</name>
    <message>
        <source>Signatures - Sign / Verify a Message</source>
        <translation>Signaturer - Signer / Verifiser en Melding</translation>
    </message>
    <message>
        <source>&amp;Sign Message</source>
        <translation>&amp;Signer Melding</translation>
    </message>
    <message>
        <source>You can sign messages/agreements with your addresses to prove you can receive particl sent to them. Be careful not to sign anything vague or random, as phishing attacks may try to trick you into signing your identity over to them. Only sign fully-detailed statements you agree to.</source>
        <translation>Du kan signere meldinger/avtaler med adresser for å bevise at du kan motta particl sendt til dem. Vær forsiktig med å signere noe vagt eller tilfeldig, siden phishing-angrep kan prøve å lure deg til å signere din identitet over til dem. Bare signer fullt detaljerte utsagn som du er enig i.</translation>
    </message>
    <message>
        <source>The Particl address to sign the message with</source>
        <translation>Particl-adressn meldingen skal signeres med</translation>
    </message>
    <message>
        <source>Choose previously used address</source>
        <translation>Velg tidligere brukt adresse</translation>
    </message>
    <message>
        <source>Alt+A</source>
        <translation>Alt+A</translation>
    </message>
    <message>
        <source>Paste address from clipboard</source>
        <translation>Lim inn adresse fra utklippstavlen</translation>
    </message>
    <message>
        <source>Alt+P</source>
        <translation>Alt+P</translation>
    </message>
    <message>
        <source>Enter the message you want to sign here</source>
        <translation>Skriv inn meldingen du vil signere her</translation>
    </message>
    <message>
        <source>Signature</source>
        <translation>Signatur</translation>
    </message>
    <message>
        <source>Copy the current signature to the system clipboard</source>
        <translation>Kopier valgt signatur til utklippstavle</translation>
    </message>
    <message>
        <source>Sign the message to prove you own this Particl address</source>
        <translation>Signer meldingen for å bevise at du eier denne Particl-adressn</translation>
    </message>
    <message>
        <source>Sign &amp;Message</source>
        <translation>Signer &amp;Melding</translation>
    </message>
    <message>
        <source>Reset all sign message fields</source>
        <translation>Tilbakestill alle felter for meldingssignering</translation>
    </message>
    <message>
        <source>Clear &amp;All</source>
        <translation>Fjern &amp;Alt</translation>
    </message>
    <message>
        <source>&amp;Verify Message</source>
        <translation>&amp;Verifiser Melding</translation>
    </message>
    <message>
        <source>Enter the receiver's address, message (ensure you copy line breaks, spaces, tabs, etc. exactly) and signature below to verify the message. Be careful not to read more into the signature than what is in the signed message itself, to avoid being tricked by a man-in-the-middle attack. Note that this only proves the signing party receives with the address, it cannot prove sendership of any transaction!</source>
        <translation>Skriv inn mottakerens adresse, melding (forsikre deg om at du kopier linjeskift, mellomrom, faner osv. nøyaktig) og underskrift nedenfor for å bekrefte meldingen. Vær forsiktig så du ikke leser mer ut av signaturen enn hva som er i den signerte meldingen i seg selv, for å unngå å bli lurt av et man-in-the-middle-angrep. Merk at dette bare beviser at den som signerer kan motta med adressen, dette beviser ikke hvem som har sendt transaksjoner!</translation>
    </message>
    <message>
        <source>The Particl address the message was signed with</source>
        <translation>Particl-adressn meldingen ble signert med</translation>
    </message>
    <message>
        <source>Verify the message to ensure it was signed with the specified Particl address</source>
        <translation>Verifiser meldingen for å være sikker på at den ble signert av den angitte Particl-adressn</translation>
    </message>
    <message>
        <source>Verify &amp;Message</source>
        <translation>Verifiser &amp;Melding</translation>
    </message>
    <message>
        <source>Reset all verify message fields</source>
        <translation>Tilbakestill alle felter for meldingsverifikasjon</translation>
    </message>
    <message>
        <source>Click "Sign Message" to generate signature</source>
        <translation>Klikk "Signer melding" for å generere signatur</translation>
    </message>
    <message>
        <source>The entered address is invalid.</source>
        <translation>Innskrevet adresse er ugyldig.</translation>
    </message>
    <message>
        <source>Please check the address and try again.</source>
        <translation>Sjekk adressen og prøv igjen.</translation>
    </message>
    <message>
        <source>The entered address does not refer to a key.</source>
        <translation>Innskrevet adresse refererer ikke til noen nøkkel.</translation>
    </message>
    <message>
        <source>Wallet unlock was cancelled.</source>
        <translation>Opplåsning av lommebok ble avbrutt.</translation>
    </message>
    <message>
        <source>Private key for the entered address is not available.</source>
        <translation>Privat nøkkel for den angitte adressen er ikke tilgjengelig.</translation>
    </message>
    <message>
        <source>Message signing failed.</source>
        <translation>Signering av melding feilet.</translation>
    </message>
    <message>
        <source>Message signed.</source>
        <translation>Melding signert.</translation>
    </message>
    <message>
        <source>The signature could not be decoded.</source>
        <translation>Signaturen kunne ikke dekodes.</translation>
    </message>
    <message>
        <source>Please check the signature and try again.</source>
        <translation>Sjekk signaturen og prøv igjen.</translation>
    </message>
    <message>
        <source>The signature did not match the message digest.</source>
        <translation>Signaturen samsvarer ikke med meldingsporteføljen.</translation>
    </message>
    <message>
        <source>Message verification failed.</source>
        <translation>Meldingsverifiseringen mislyktes.</translation>
    </message>
    <message>
        <source>Message verified.</source>
        <translation>Melding bekreftet.</translation>
    </message>
</context>
<context>
    <name>TrafficGraphWidget</name>
    <message>
        <source>KB/s</source>
        <translation>KB/s</translation>
    </message>
</context>
<context>
    <name>TransactionDesc</name>
    <message numerus="yes">
        <source>Open for %n more block(s)</source>
        <translation><numerusform>Åpen for %n blokk til</numerusform><numerusform>Åpen for %n flere blokker</numerusform></translation>
    </message>
    <message>
        <source>Open until %1</source>
        <translation>Åpen til %1</translation>
    </message>
    <message>
        <source>conflicted with a transaction with %1 confirmations</source>
        <translation>gikk ikke overens med en transaksjon med %1 bekreftelser</translation>
    </message>
    <message>
        <source>0/unconfirmed, %1</source>
        <translation>0/ubekreftet, %1</translation>
    </message>
    <message>
        <source>in memory pool</source>
        <translation>i hukommelsespulje</translation>
    </message>
    <message>
        <source>not in memory pool</source>
        <translation>ikke i hukommelsespulje</translation>
    </message>
    <message>
        <source>abandoned</source>
        <translation>forlatt</translation>
    </message>
    <message>
        <source>%1/unconfirmed</source>
        <translation>%1/ubekreftet</translation>
    </message>
    <message>
        <source>%1 confirmations</source>
        <translation>%1 bekreftelser</translation>
    </message>
    <message>
        <source>Status</source>
        <translation>Status</translation>
    </message>
    <message>
        <source>Date</source>
        <translation>Dato</translation>
    </message>
    <message>
        <source>Source</source>
        <translation>Kilde</translation>
    </message>
    <message>
        <source>Generated</source>
        <translation>Generert</translation>
    </message>
    <message>
        <source>From</source>
        <translation>Fra</translation>
    </message>
    <message>
        <source>unknown</source>
        <translation>ukjent</translation>
    </message>
    <message>
        <source>To</source>
        <translation>Til</translation>
    </message>
    <message>
        <source>own address</source>
        <translation>egen adresse</translation>
    </message>
    <message>
        <source>watch-only</source>
        <translation>kun oppsyn</translation>
    </message>
    <message>
        <source>label</source>
        <translation>merkelapp</translation>
    </message>
    <message>
        <source>Credit</source>
        <translation>Kreditt</translation>
    </message>
    <message numerus="yes">
        <source>matures in %n more block(s)</source>
        <translation><numerusform>modner om %n blokk</numerusform><numerusform>modner om %n blokker</numerusform></translation>
    </message>
    <message>
        <source>not accepted</source>
        <translation>ikke akseptert</translation>
    </message>
    <message>
        <source>Debit</source>
        <translation>Debet</translation>
    </message>
    <message>
        <source>Total debit</source>
        <translation>Total debet</translation>
    </message>
    <message>
        <source>Total credit</source>
        <translation>Total kreditt</translation>
    </message>
    <message>
        <source>Transaction fee</source>
        <translation>Transaksjonsgebyr</translation>
    </message>
    <message>
        <source>Net amount</source>
        <translation>Nettobeløp</translation>
    </message>
    <message>
        <source>Message</source>
        <translation>Melding</translation>
    </message>
    <message>
        <source>Comment</source>
        <translation>Kommentar</translation>
    </message>
    <message>
        <source>Transaction ID</source>
        <translation>Transaksjons-ID</translation>
    </message>
    <message>
        <source>Transaction total size</source>
        <translation>Total transaksjonsstørrelse</translation>
    </message>
    <message>
        <source>Transaction virtual size</source>
        <translation>Virtuell transaksjonsstørrelse</translation>
    </message>
    <message>
        <source>Output index</source>
        <translation>Utdatainndeks</translation>
    </message>
    <message>
        <source>Merchant</source>
        <translation>Forretningsdrivende</translation>
    </message>
    <message>
        <source>Generated coins must mature %1 blocks before they can be spent. When you generated this block, it was broadcast to the network to be added to the block chain. If it fails to get into the chain, its state will change to "not accepted" and it won't be spendable. This may occasionally happen if another node generates a block within a few seconds of yours.</source>
        <translation>Genererte particl må modne %1 blokker før de kan brukes. Da du genererte denne blokken ble den kringkastet på nettverket for å bli lagt til i kjeden av blokker. Hvis den ikke kommer med i kjeden vil den endre seg til "ikke akseptert", og vil ikke kunne brukes. Dette vil noen ganger skje hvis en annen node genererer en blokk innen noen sekunder av din.</translation>
    </message>
    <message>
        <source>Debug information</source>
        <translation>Feilrettingsinformasjon</translation>
    </message>
    <message>
        <source>Transaction</source>
        <translation>Transaksjon</translation>
    </message>
    <message>
        <source>Inputs</source>
        <translation>Inndata</translation>
    </message>
    <message>
        <source>Amount</source>
        <translation>Beløp</translation>
    </message>
    <message>
        <source>true</source>
        <translation>sant</translation>
    </message>
    <message>
        <source>false</source>
        <translation>usant</translation>
    </message>
</context>
<context>
    <name>TransactionDescDialog</name>
    <message>
        <source>This pane shows a detailed description of the transaction</source>
        <translation>Her vises en detaljert beskrivelse av transaksjonen</translation>
    </message>
    <message>
        <source>Details for %1</source>
        <translation>Detaljer for %1</translation>
    </message>
</context>
<context>
    <name>TransactionTableModel</name>
    <message>
        <source>Date</source>
        <translation>Dato</translation>
    </message>
    <message>
        <source>Type</source>
        <translation>Type</translation>
    </message>
    <message>
        <source>Label</source>
        <translation>Beskrivelse</translation>
    </message>
    <message numerus="yes">
        <source>Open for %n more block(s)</source>
        <translation><numerusform>Åpen for én blokk til</numerusform><numerusform>Åpen for %n blokker til</numerusform></translation>
    </message>
    <message>
        <source>Open until %1</source>
        <translation>Åpen til %1</translation>
    </message>
    <message>
        <source>Unconfirmed</source>
        <translation>Ubekreftet</translation>
    </message>
    <message>
        <source>Abandoned</source>
        <translation>Forlatt</translation>
    </message>
    <message>
        <source>Confirming (%1 of %2 recommended confirmations)</source>
        <translation>Bekrefter (%1 av %2 anbefalte bekreftelser)</translation>
    </message>
    <message>
        <source>Confirmed (%1 confirmations)</source>
        <translation>Bekreftet (%1 bekreftelser)</translation>
    </message>
    <message>
        <source>Conflicted</source>
        <translation>Gikk ikke overens</translation>
    </message>
    <message>
        <source>Immature (%1 confirmations, will be available after %2)</source>
        <translation>Umoden (%1 bekreftelser, vil være tilgjengelig etter %2)</translation>
    </message>
    <message>
        <source>Generated but not accepted</source>
        <translation>Generert, men ikke akseptert</translation>
    </message>
    <message>
        <source>Received with</source>
        <translation>Mottatt med</translation>
    </message>
    <message>
        <source>Received from</source>
        <translation>Mottatt fra</translation>
    </message>
    <message>
        <source>Sent to</source>
        <translation>Sendt til</translation>
    </message>
    <message>
        <source>Payment to yourself</source>
        <translation>Betaling til deg selv</translation>
    </message>
    <message>
        <source>Mined</source>
        <translation>Utvunnet</translation>
    </message>
    <message>
        <source>watch-only</source>
        <translation>kun oppsyn</translation>
    </message>
    <message>
        <source>(n/a)</source>
        <translation>(i/t)</translation>
    </message>
    <message>
        <source>(no label)</source>
        <translation>(ingen beskrivelse)</translation>
    </message>
    <message>
        <source>Transaction status. Hover over this field to show number of confirmations.</source>
        <translation>Transaksjonsstatus. Hold pekeren over dette feltet for å se antall bekreftelser.</translation>
    </message>
    <message>
        <source>Date and time that the transaction was received.</source>
        <translation>Dato og tid for mottak av transaksjonen.</translation>
    </message>
    <message>
        <source>Type of transaction.</source>
        <translation>Transaksjonstype.</translation>
    </message>
    <message>
        <source>Whether or not a watch-only address is involved in this transaction.</source>
        <translation>Hvorvidt en oppsynsadresse er involvert i denne transaksjonen.</translation>
    </message>
    <message>
        <source>User-defined intent/purpose of the transaction.</source>
        <translation>Brukerdefinert intensjon/hensikt med transaksjonen.</translation>
    </message>
    <message>
        <source>Amount removed from or added to balance.</source>
        <translation>Beløp fjernet eller lagt til saldo.</translation>
    </message>
</context>
<context>
    <name>TransactionView</name>
    <message>
        <source>All</source>
        <translation>Alt</translation>
    </message>
    <message>
        <source>Today</source>
        <translation>I dag</translation>
    </message>
    <message>
        <source>This week</source>
        <translation>Denne uka</translation>
    </message>
    <message>
        <source>This month</source>
        <translation>Denne måneden</translation>
    </message>
    <message>
        <source>Last month</source>
        <translation>Forrige måned</translation>
    </message>
    <message>
        <source>This year</source>
        <translation>Dette året</translation>
    </message>
    <message>
        <source>Range...</source>
        <translation>Rekkevidde…</translation>
    </message>
    <message>
        <source>Received with</source>
        <translation>Mottatt med</translation>
    </message>
    <message>
        <source>Sent to</source>
        <translation>Sendt til</translation>
    </message>
    <message>
        <source>To yourself</source>
        <translation>Til deg selv</translation>
    </message>
    <message>
        <source>Mined</source>
        <translation>Utvunnet</translation>
    </message>
    <message>
        <source>Other</source>
        <translation>Andre</translation>
    </message>
    <message>
        <source>Enter address, transaction id, or label to search</source>
        <translation>Oppgi adresse, transaksjons-ID eller merkelapp for å søke</translation>
    </message>
    <message>
        <source>Min amount</source>
        <translation>Minimumsbeløp</translation>
    </message>
    <message>
        <source>Abandon transaction</source>
        <translation>Avbryt transaksjon</translation>
    </message>
    <message>
        <source>Increase transaction fee</source>
        <translation>Øk overføringsgebyret</translation>
    </message>
    <message>
        <source>Copy address</source>
        <translation>Kopier adresse</translation>
    </message>
    <message>
        <source>Copy label</source>
        <translation>Kopiér merkelapp</translation>
    </message>
    <message>
        <source>Copy amount</source>
        <translation>Kopier beløp</translation>
    </message>
    <message>
        <source>Copy transaction ID</source>
        <translation>Kopier transaksjons-ID</translation>
    </message>
    <message>
        <source>Copy raw transaction</source>
        <translation>Kopier råtransaksjon</translation>
    </message>
    <message>
        <source>Copy full transaction details</source>
        <translation>Kopier helhetlig transaksjonsdetaljering</translation>
    </message>
    <message>
        <source>Edit label</source>
        <translation>Rediger merkelapp</translation>
    </message>
    <message>
        <source>Show transaction details</source>
        <translation>Vis transaksjonsdetaljer</translation>
    </message>
    <message>
        <source>Export Transaction History</source>
        <translation>Eksporter transaksjonshistorikk</translation>
    </message>
    <message>
        <source>Comma separated file (*.csv)</source>
        <translation>Komma separert fil (*.csv)</translation>
    </message>
    <message>
        <source>Confirmed</source>
        <translation>Bekreftet</translation>
    </message>
    <message>
        <source>Watch-only</source>
        <translation>Kun oppsyn</translation>
    </message>
    <message>
        <source>Date</source>
        <translation>Dato</translation>
    </message>
    <message>
        <source>Type</source>
        <translation>Type</translation>
    </message>
    <message>
        <source>Label</source>
        <translation>Beskrivelse</translation>
    </message>
    <message>
        <source>Address</source>
        <translation>Adresse</translation>
    </message>
    <message>
        <source>ID</source>
        <translation>ID</translation>
    </message>
    <message>
        <source>Exporting Failed</source>
        <translation>Eksporten feilet</translation>
    </message>
    <message>
        <source>There was an error trying to save the transaction history to %1.</source>
        <translation>En feil oppstod ved lagring av transaksjonshistorikk til %1.</translation>
    </message>
    <message>
        <source>Exporting Successful</source>
        <translation>Eksportert</translation>
    </message>
    <message>
        <source>The transaction history was successfully saved to %1.</source>
        <translation>Transaksjonshistorikken ble lagret til %1.</translation>
    </message>
    <message>
        <source>Range:</source>
        <translation>Rekkevidde:</translation>
    </message>
    <message>
        <source>to</source>
        <translation>til</translation>
    </message>
</context>
<context>
    <name>UnitDisplayStatusBarControl</name>
    <message>
        <source>Unit to show amounts in. Click to select another unit.</source>
        <translation>Enhet å vise beløper i. Klikk for å velge en annen enhet.</translation>
    </message>
</context>
<context>
    <name>WalletController</name>
    <message>
        <source>Close wallet</source>
        <translation>Lukk lommebok</translation>
    </message>
    </context>
<context>
    <name>WalletFrame</name>
    <message>
        <source>No wallet has been loaded.</source>
        <translation>Ingen lommebok har blitt lastet inn.</translation>
    </message>
</context>
<context>
    <name>WalletModel</name>
    <message>
        <source>Send Coins</source>
        <translation>Send mynter</translation>
    </message>
    <message>
        <source>Fee bump error</source>
        <translation>Gebyrforhøyelsesfeil</translation>
    </message>
    <message>
        <source>Increasing transaction fee failed</source>
        <translation>Økning av transaksjonsgebyr mislyktes</translation>
    </message>
    <message>
        <source>Do you want to increase the fee?</source>
        <translation>Ønsker du å øke gebyret?</translation>
    </message>
    <message>
        <source>Current fee:</source>
        <translation>Nåværede gebyr:</translation>
    </message>
    <message>
        <source>Increase:</source>
        <translation>Økning:</translation>
    </message>
    <message>
        <source>New fee:</source>
        <translation>Nytt gebyr:</translation>
    </message>
    <message>
        <source>Confirm fee bump</source>
        <translation>Bekreft gebyrøkning</translation>
    </message>
    <message>
        <source>Can't sign transaction.</source>
        <translation>Kan ikke signere transaksjon</translation>
    </message>
    <message>
        <source>Could not commit transaction</source>
        <translation>Kunne ikke sende inn transaksjon</translation>
    </message>
    <message>
        <source>default wallet</source>
        <translation>standard lommebok</translation>
    </message>
</context>
<context>
    <name>WalletView</name>
    <message>
        <source>&amp;Export</source>
        <translation>&amp;Eksport</translation>
    </message>
    <message>
        <source>Export the data in the current tab to a file</source>
        <translation>Eksporter data i den valgte fliken til en fil</translation>
    </message>
    <message>
        <source>Backup Wallet</source>
        <translation>Sikkerhetskopier lommebok</translation>
    </message>
    <message>
        <source>Wallet Data (*.dat)</source>
        <translation>Lommeboksdata (*.dat)</translation>
    </message>
    <message>
        <source>Backup Failed</source>
        <translation>Sikkerhetskopiering mislyktes</translation>
    </message>
    <message>
        <source>There was an error trying to save the wallet data to %1.</source>
        <translation>Feil under forsøk på lagring av lommebokdata til %1</translation>
    </message>
    <message>
        <source>Backup Successful</source>
        <translation>Sikkerhetskopiert</translation>
    </message>
    <message>
        <source>The wallet data was successfully saved to %1.</source>
        <translation>Lommebokdata lagret til %1.</translation>
    </message>
    <message>
        <source>Cancel</source>
        <translation>Avbryt</translation>
    </message>
</context>
<context>
    <name>bitcoin-core</name>
    <message>
        <source>Distributed under the MIT software license, see the accompanying file %s or %s</source>
        <translation>Lisensiert MIT. Se tilhørende fil %s eller %s</translation>
    </message>
    <message>
        <source>Prune configured below the minimum of %d MiB.  Please use a higher number.</source>
        <translation>Beskjæringsmodus er konfigurert under minimum på %d MiB. Vennligst bruk et høyere nummer.</translation>
    </message>
    <message>
        <source>Prune: last wallet synchronisation goes beyond pruned data. You need to -reindex (download the whole blockchain again in case of pruned node)</source>
        <translation>Beskjæring: siste lommeboksynkronisering går utenfor beskjærte data. Du må bruke -reindex (laster ned hele blokkjeden igjen for beskjærte noder)</translation>
    </message>
    <message>
        <source>Rescans are not possible in pruned mode. You will need to use -reindex which will download the whole blockchain again.</source>
        <translation>Omsøk er ikke mulig i beskjært modus. Du vil måtte bruke -reindex som vil laste nede hele blokkjeden på nytt.</translation>
    </message>
    <message>
        <source>Error: A fatal internal error occurred, see debug.log for details</source>
        <translation>Feil: En fatal intern feil oppstod, se debug.log for detaljer</translation>
    </message>
    <message>
        <source>Pruning blockstore...</source>
        <translation>Beskjærer blokklageret...</translation>
    </message>
    <message>
        <source>Unable to start HTTP server. See debug log for details.</source>
        <translation>Kunne ikke starte HTTP-tjener. Se feilrettingslogg for detaljer.</translation>
    </message>
    <message>
<<<<<<< HEAD
        <source>Particl Core</source>
        <translation>Particl Core</translation>
    </message>
    <message>
=======
>>>>>>> a54e52b4
        <source>The %s developers</source>
        <translation>%s-utviklerne</translation>
    </message>
    <message>
        <source>Cannot obtain a lock on data directory %s. %s is probably already running.</source>
        <translation>Kan ikke låse datamappen %s. %s kjører antagelig allerede.</translation>
    </message>
    <message>
        <source>Cannot provide specific connections and have addrman find outgoing connections at the same.</source>
        <translation>Kan ikke angi spesifikke tilkoblinger og ha addrman til å finne utgående tilkoblinger samtidig. </translation>
    </message>
    <message>
        <source>Error reading %s! All keys read correctly, but transaction data or address book entries might be missing or incorrect.</source>
        <translation>Feil under lesing av %s! Alle nøkler har blitt lest rett, men transaksjonsdata eller adressebokoppføringer kan mangle eller være uriktige.</translation>
    </message>
    <message>
        <source>Please check that your computer's date and time are correct! If your clock is wrong, %s will not work properly.</source>
        <translation>Sjekk at din datamaskins dato og klokke er stilt rett! Hvis klokka er feil, vil ikke %s fungere ordentlig.</translation>
    </message>
    <message>
        <source>Please contribute if you find %s useful. Visit %s for further information about the software.</source>
        <translation>Bidra hvis du finner %s nyttig. Besøk %s for mer informasjon om programvaren.</translation>
    </message>
    <message>
        <source>The block database contains a block which appears to be from the future. This may be due to your computer's date and time being set incorrectly. Only rebuild the block database if you are sure that your computer's date and time are correct</source>
        <translation>Blokkdatabasen inneholder en blokk som ser ut til å være fra fremtiden. Dette kan være fordi dato og tid på din datamaskin er satt feil. Gjenopprett kun blokkdatabasen når du er sikker på at dato og tid er satt riktig.</translation>
    </message>
    <message>
        <source>This is a pre-release test build - use at your own risk - do not use for mining or merchant applications</source>
        <translation>Dette er en testversjon i påvente av utgivelse - bruk på egen risiko - ikke for bruk til blokkutvinning eller i forretningsøyemed</translation>
    </message>
    <message>
        <source>This is the transaction fee you may discard if change is smaller than dust at this level</source>
        <translation>Dette er transaksjonsgebyret du kan se bort fra hvis vekslepengene utgjør mindre enn støv på dette nivået</translation>
    </message>
    <message>
        <source>Unable to replay blocks. You will need to rebuild the database using -reindex-chainstate.</source>
        <translation>Kan ikke spille av blokker igjen. Du må bygge opp igjen databasen ved bruk av -reindex-chainstate.</translation>
    </message>
    <message>
        <source>Unable to rewind the database to a pre-fork state. You will need to redownload the blockchain</source>
        <translation>Kan ikke spole tilbake databasen til en tilstand før forgreiningen. Du må laste ned blokkjeden igjen</translation>
    </message>
    <message>
        <source>Warning: The network does not appear to fully agree! Some miners appear to be experiencing issues.</source>
        <translation>Advarsel: Nettverket ser ikke ut til å være i overenstemmelse! Noen utvinnere ser ut til å ha problemer.</translation>
    </message>
    <message>
        <source>Warning: We do not appear to fully agree with our peers! You may need to upgrade, or other nodes may need to upgrade.</source>
        <translation>Advarsel: Vi ser ikke ut til å være i full overenstemmelse med våre likemenn! Du kan trenge å oppgradere, eller andre noder kan trenge å oppgradere.</translation>
    </message>
    <message>
        <source>%d of last 100 blocks have unexpected version</source>
        <translation>%d av minst 100 blokker har uventet versjon</translation>
    </message>
    <message>
        <source>%s corrupt, salvage failed</source>
        <translation>%s skadet, berging mislyktes</translation>
    </message>
    <message>
        <source>-maxmempool must be at least %d MB</source>
        <translation>-maxmempool må være minst %d MB</translation>
    </message>
    <message>
        <source>Cannot resolve -%s address: '%s'</source>
        <translation>Kunne ikke slå opp -%s-adresse: "%s"</translation>
    </message>
    <message>
        <source>Change index out of range</source>
        <translation>Kjedeindeks utenfor rekkevidde</translation>
    </message>
    <message>
        <source>Copyright (C) %i-%i</source>
        <translation>Kopirett © %i-%i</translation>
    </message>
    <message>
        <source>Corrupted block database detected</source>
        <translation>Oppdaget korrupt blokkdatabase</translation>
    </message>
    <message>
        <source>Do you want to rebuild the block database now?</source>
        <translation>Ønsker du å gjenopprette blokkdatabasen nå?</translation>
    </message>
    <message>
        <source>Error initializing block database</source>
        <translation>Feil under initialisering av blokkdatabase</translation>
    </message>
    <message>
        <source>Error initializing wallet database environment %s!</source>
        <translation>Feil under oppstart av lommeboken sitt databasemiljø %s!</translation>
    </message>
    <message>
        <source>Error loading %s</source>
        <translation>Feil ved lasting av %s</translation>
    </message>
    <message>
        <source>Error loading %s: Wallet corrupted</source>
        <translation>Feil under innlasting av %s: Skadet lommebok</translation>
    </message>
    <message>
        <source>Error loading %s: Wallet requires newer version of %s</source>
        <translation>Feil under innlasting av %s: Lommeboka krever nyere versjon av %s</translation>
    </message>
    <message>
        <source>Error loading block database</source>
        <translation>Feil ved lasting av blokkdatabase</translation>
    </message>
    <message>
        <source>Error opening block database</source>
        <translation>Feil under åpning av blokkdatabase</translation>
    </message>
    <message>
        <source>Failed to listen on any port. Use -listen=0 if you want this.</source>
        <translation>Kunne ikke lytte på noen port. Bruk -listen=0 hvis det er dette du vil.</translation>
    </message>
    <message>
        <source>Failed to rescan the wallet during initialization</source>
        <translation>Klarte ikke gå igjennom lommeboken under oppstart</translation>
    </message>
    <message>
        <source>Importing...</source>
        <translation>Importerer...</translation>
    </message>
    <message>
        <source>Incorrect or no genesis block found. Wrong datadir for network?</source>
        <translation>Ugyldig eller ingen skaperblokk funnet. Feil datamappe for nettverk?</translation>
    </message>
    <message>
        <source>Initialization sanity check failed. %s is shutting down.</source>
        <translation>Sunnhetssjekk ved oppstart mislyktes. %s skrus av.</translation>
    </message>
    <message>
        <source>Invalid amount for -%s=&lt;amount&gt;: '%s'</source>
        <translation>Ugyldig beløp for -%s=&lt;amount&gt;: "%s"</translation>
    </message>
    <message>
        <source>Invalid amount for -discardfee=&lt;amount&gt;: '%s'</source>
        <translation>Ugyldig beløp for -discardfee=&lt;amount&gt;: "%s"</translation>
    </message>
    <message>
        <source>Invalid amount for -fallbackfee=&lt;amount&gt;: '%s'</source>
        <translation>Ugyldig beløp for -fallbackfee=&lt;amount&gt;: "%s"</translation>
    </message>
    <message>
        <source>Upgrading txindex database</source>
        <translation>Oppgraderer txindex databasen</translation>
    </message>
    <message>
        <source>Loading P2P addresses...</source>
        <translation>Laster maskin-til-maskin -adresser…</translation>
    </message>
    <message>
        <source>Loading banlist...</source>
        <translation>Laster inn bannlysningsliste…</translation>
    </message>
    <message>
        <source>Not enough file descriptors available.</source>
        <translation>For få fildeskriptorer tilgjengelig.</translation>
    </message>
    <message>
        <source>Prune cannot be configured with a negative value.</source>
        <translation>Beskjæringsmodus kan ikke konfigureres med en negativ verdi.</translation>
    </message>
    <message>
        <source>Prune mode is incompatible with -txindex.</source>
        <translation>Beskjæringsmodus er ikke kompatibel med -txindex.</translation>
    </message>
    <message>
        <source>Replaying blocks...</source>
        <translation>Spiller av blokker igjen…</translation>
    </message>
    <message>
        <source>Rewinding blocks...</source>
        <translation>Spoler tilbake blokker…</translation>
    </message>
    <message>
        <source>The source code is available from %s.</source>
        <translation>Kildekoden er tilgjengelig fra %s.</translation>
    </message>
    <message>
        <source>Transaction fee and change calculation failed</source>
        <translation>Transaksjonsgebyr og vekslingsutregning mislyktes</translation>
    </message>
    <message>
        <source>Unable to bind to %s on this computer. %s is probably already running.</source>
        <translation>Kan ikke binde til %s på denne datamaskinen. Sannsynligvis kjører %s allerede.</translation>
    </message>
    <message>
        <source>Unable to generate keys</source>
        <translation>Klarte ikke å lage nøkkel</translation>
    </message>
    <message>
        <source>Unsupported logging category %s=%s.</source>
        <translation>Ustøttet loggingskategori %s=%s.</translation>
    </message>
    <message>
        <source>Upgrading UTXO database</source>
        <translation>Oppgraderer UTXO-database</translation>
    </message>
    <message>
        <source>User Agent comment (%s) contains unsafe characters.</source>
        <translation>User Agent kommentar (%s) inneholder utrygge tegn.</translation>
    </message>
    <message>
        <source>Verifying blocks...</source>
        <translation>Verifiserer blokker...</translation>
    </message>
    <message>
        <source>Wallet needed to be rewritten: restart %s to complete</source>
        <translation>Lommeboka må skrives om: Start %s på nytt for å fullføre</translation>
    </message>
    <message>
        <source>Error: Listening for incoming connections failed (listen returned error %s)</source>
        <translation>Feil: Lytting etter innkommende tilkoblinger feilet (lytting returnerte feil %s)</translation>
    </message>
    <message>
        <source>Invalid amount for -maxtxfee=&lt;amount&gt;: '%s' (must be at least the minrelay fee of %s to prevent stuck transactions)</source>
        <translation>Ugyldig beløp for -maxtxfee=&lt;amount&gt;: '%s' (må være minst minimum relé gebyr på %s for å hindre fastlåste transaksjoner)</translation>
    </message>
    <message>
        <source>The transaction amount is too small to send after the fee has been deducted</source>
        <translation>Transaksjonsbeløpet er for lite til å sendes etter at gebyret er fratrukket</translation>
    </message>
    <message>
        <source>You need to rebuild the database using -reindex to go back to unpruned mode.  This will redownload the entire blockchain</source>
        <translation>Du må gjenoppbygge databasen ved hjelp av -reindex for å gå tilbake til ubeskåret modus. Dette vil laste ned hele blokkjeden på nytt.</translation>
    </message>
    <message>
        <source>Error reading from database, shutting down.</source>
        <translation>Feil ved lesing fra database, stenger ned.</translation>
    </message>
    <message>
        <source>Error upgrading chainstate database</source>
        <translation>Feil ved oppgradering av kjedetilstandsdatabase</translation>
    </message>
    <message>
        <source>Error: Disk space is low for %s</source>
        <translation>Feil: Ikke nok ledig diskplass for %s</translation>
    </message>
    <message>
        <source>Invalid -onion address or hostname: '%s'</source>
        <translation>Ugyldig -onion adresse eller vertsnavn: "%s"</translation>
    </message>
    <message>
        <source>Invalid -proxy address or hostname: '%s'</source>
        <translation>Ugyldig -mellomtjeneradresse eller vertsnavn: "%s"</translation>
    </message>
    <message>
        <source>Invalid amount for -paytxfee=&lt;amount&gt;: '%s' (must be at least %s)</source>
        <translation>Ugyldig beløp for -paytxfee=&lt;amount&gt;: '%s' (må være minst %s)</translation>
    </message>
    <message>
        <source>Invalid netmask specified in -whitelist: '%s'</source>
        <translation>Ugyldig nettmaske spesifisert i -whitelist: '%s'</translation>
    </message>
    <message>
        <source>Need to specify a port with -whitebind: '%s'</source>
        <translation>Må oppgi en port med -whitebind: '%s'</translation>
    </message>
    <message>
        <source>Reducing -maxconnections from %d to %d, because of system limitations.</source>
        <translation>Reduserer -maxconnections fra %d til %d, pga. systembegrensninger.</translation>
    </message>
    <message>
        <source>Signing transaction failed</source>
        <translation>Signering av transaksjon feilet</translation>
    </message>
    <message>
        <source>Specified -walletdir "%s" does not exist</source>
        <translation>Oppgitt -walletdir "%s" eksisterer ikke</translation>
    </message>
    <message>
        <source>Specified -walletdir "%s" is a relative path</source>
        <translation>Oppgitt -walletdir "%s" er en relativ sti</translation>
    </message>
    <message>
        <source>Specified -walletdir "%s" is not a directory</source>
        <translation>Oppgitt -walletdir "%s" er ikke en katalog</translation>
    </message>
    <message>
        <source>The specified config file %s does not exist
</source>
        <translation>Konfigurasjonsfilen %s eksisterer ikke
</translation>
    </message>
    <message>
        <source>The transaction amount is too small to pay the fee</source>
        <translation>Transaksjonsbeløpet er for lite til å betale gebyr</translation>
    </message>
    <message>
        <source>This is experimental software.</source>
        <translation>Dette er eksperimentell programvare.</translation>
    </message>
    <message>
        <source>Transaction amount too small</source>
        <translation>Transaksjonen er for liten</translation>
    </message>
    <message>
        <source>Transaction too large</source>
        <translation>Transaksjonen er for stor</translation>
    </message>
    <message>
        <source>Unable to bind to %s on this computer (bind returned error %s)</source>
        <translation>Kan ikke binde til %s på denne datamaskinen (binding returnerte feilen %s)</translation>
    </message>
    <message>
        <source>Unable to generate initial keys</source>
        <translation>Klarte ikke lage første nøkkel</translation>
    </message>
    <message>
        <source>Verifying wallet(s)...</source>
        <translation>Lommebokbekreftelse pågår…</translation>
    </message>
    <message>
        <source>Warning: unknown new rules activated (versionbit %i)</source>
        <translation>Advarsel: Ukjente nye regler aktivert (versionbit %i)</translation>
    </message>
    <message>
        <source>Zapping all transactions from wallet...</source>
        <translation>Zapper alle transaksjoner fra lommeboken...</translation>
    </message>
    <message>
        <source>-maxtxfee is set very high! Fees this large could be paid on a single transaction.</source>
        <translation>-maxtxfee er satt veldig høyt! Så stort gebyr kan bli betalt ved en enkelt transaksjon.</translation>
    </message>
    <message>
        <source>This is the transaction fee you may pay when fee estimates are not available.</source>
        <translation>Dette er transaksjonsgebyret du kan betale når gebyranslag ikke er tilgjengelige.</translation>
    </message>
    <message>
        <source>This product includes software developed by the OpenSSL Project for use in the OpenSSL Toolkit %s and cryptographic software written by Eric Young and UPnP software written by Thomas Bernard.</source>
        <translation>Dette produktet inneholder programmet utviklet av OpenSSL-prosjektet for bruk i OpenSSL-verktøyssettet %s og kryptografisk programvare skrevet av Eric Young og UPnP-programvare skrevet av Thomas Bernard.</translation>
    </message>
    <message>
        <source>Total length of network version string (%i) exceeds maximum length (%i). Reduce the number or size of uacomments.</source>
        <translation>Total lengde av nettverks-versionstreng (%i) er over maks lengde (%i). Reduser tallet eller størrelsen av uacomments.</translation>
    </message>
    <message>
        <source>Warning: Wallet file corrupt, data salvaged! Original %s saved as %s in %s; if your balance or transactions are incorrect you should restore from a backup.</source>
        <translation>Advarsel: Lommeboksfil skadet, data berget! Original %s lagret som %s i %s; hvis din saldo eller transaksjoner er uriktige, bør du gjenopprette fra sikkerhetskopi.</translation>
    </message>
    <message>
        <source>%s is set very high!</source>
        <translation>%s er satt veldig høyt!</translation>
    </message>
    <message>
        <source>Error loading wallet %s. Duplicate -wallet filename specified.</source>
        <translation>Feil ved innlasting av lommeboka %s. Duplisert -wallet -filnavn angitt.</translation>
    </message>
    <message>
        <source>Starting network threads...</source>
        <translation>Starter nettverkstråder…</translation>
    </message>
    <message>
        <source>The wallet will avoid paying less than the minimum relay fee.</source>
        <translation>Lommeboka vil unngå å betale mindre enn minimumsstafettgebyret.</translation>
    </message>
    <message>
        <source>This is the minimum transaction fee you pay on every transaction.</source>
        <translation>Dette er minimumsgebyret du betaler for hver transaksjon.</translation>
    </message>
    <message>
        <source>This is the transaction fee you will pay if you send a transaction.</source>
        <translation>Dette er transaksjonsgebyret du betaler som forsender av transaksjon.</translation>
    </message>
    <message>
        <source>Transaction amounts must not be negative</source>
        <translation>Transaksjonsbeløpet kan ikke være negativt</translation>
    </message>
    <message>
        <source>Transaction has too long of a mempool chain</source>
        <translation>Transaksjonen har for lang hukommelsespuljekjede</translation>
    </message>
    <message>
        <source>Transaction must have at least one recipient</source>
        <translation>Transaksjonen må ha minst én mottaker</translation>
    </message>
    <message>
        <source>Unknown network specified in -onlynet: '%s'</source>
        <translation>Ukjent nettverk angitt i -onlynet '%s'</translation>
    </message>
    <message>
        <source>Insufficient funds</source>
        <translation>Utilstrekkelige midler</translation>
    </message>
    <message>
        <source>Loading block index...</source>
        <translation>Laster blokkindeks...</translation>
    </message>
    <message>
        <source>Loading wallet...</source>
        <translation>Laster lommebok...</translation>
    </message>
    <message>
        <source>Cannot downgrade wallet</source>
        <translation>Kan ikke nedgradere lommebok</translation>
    </message>
    <message>
        <source>Rescanning...</source>
        <translation>Leser gjennom...</translation>
    </message>
    <message>
        <source>Done loading</source>
        <translation>Ferdig med lasting</translation>
    </message>
</context>
</TS><|MERGE_RESOLUTION|>--- conflicted
+++ resolved
@@ -66,17 +66,8 @@
         <translation>Mottager adresser</translation>
     </message>
     <message>
-<<<<<<< HEAD
         <source>These are your Particl addresses for sending payments. Always check the amount and the receiving address before sending coins.</source>
-        <translation>Dette er dine Particl-adressr for sending av betalinger. Sjekk alltid beløpet og mottakeradressen før sending av mynter.</translation>
-    </message>
-    <message>
-        <source>These are your Particl addresses for receiving payments. It is recommended to use a new receiving address for each transaction.</source>
-        <translation>Dette er dine Particl-adressr for å sende betalinger med. Det er anbefalt å bruke en ny mottaksadresse for hver transaksjon.</translation>
-=======
-        <source>These are your Bitcoin addresses for sending payments. Always check the amount and the receiving address before sending coins.</source>
-        <translation>Dette er dine Bitcoin adresser for å sende  å sende betalinger. Husk å sjekke beløp og mottager adresser før du sender mynter.</translation>
->>>>>>> a54e52b4
+        <translation>Dette er dine Particl adresser for å sende  å sende betalinger. Husk å sjekke beløp og mottager adresser før du sender mynter.</translation>
     </message>
     <message>
         <source>&amp;Copy Address</source>
@@ -169,13 +160,8 @@
         <translation>Bekreft kryptering av lommeboken</translation>
     </message>
     <message>
-<<<<<<< HEAD
         <source>Warning: If you encrypt your wallet and lose your passphrase, you will &lt;b&gt;LOSE ALL OF YOUR PARTICL&lt;/b&gt;!</source>
-        <translation>Advarsel: Hvis du krypterer lommeboken og mister adgangsfrasen, så vil du &lt;b&gt;MISTE ALLE DINE PARTICL&lt;/b&gt;!</translation>
-=======
-        <source>Warning: If you encrypt your wallet and lose your passphrase, you will &lt;b&gt;LOSE ALL OF YOUR BITCOINS&lt;/b&gt;!</source>
-        <translation>Advarsel: Dersom du krypterer lommeboken og mister passordsetningen vil du &lt;b&gt;MISTE ALLE DINE BITCOIN&lt;/b&gt;!</translation>
->>>>>>> a54e52b4
+        <translation>Advarsel: Dersom du krypterer lommeboken og mister passordsetningen vil du &lt;b&gt;MISTE ALLE DINE PARTICL&lt;/b&gt;!</translation>
     </message>
     <message>
         <source>Are you sure you wish to encrypt your wallet?</source>
@@ -186,13 +172,8 @@
         <translation>Lommeboken er kryptert</translation>
     </message>
     <message>
-<<<<<<< HEAD
-        <source>%1 will close now to finish the encryption process. Remember that encrypting your wallet cannot fully protect your particl from being stolen by malware infecting your computer.</source>
-        <translation>%1 vil nå lukkes for å fullføre krypteringsprosessen. Husk at kryptering av lommeboken ikke fullt ut kan beskytte dine particl fra å bli stjålet om skadevare infiserer datamaskinen din.</translation>
-=======
-        <source>Remember that encrypting your wallet cannot fully protect your bitcoins from being stolen by malware infecting your computer.</source>
-        <translation>Husk at å kryptere lommeboken ikke vil beskytte dine bitcoins fullstendig fra å bli stjålet av skadevare som infiserer datamaskinen din.</translation>
->>>>>>> a54e52b4
+        <source>Remember that encrypting your wallet cannot fully protect your particl from being stolen by malware infecting your computer.</source>
+        <translation>Husk at å kryptere lommeboken ikke vil beskytte dine particls fullstendig fra å bli stjålet av skadevare som infiserer datamaskinen din.</translation>
     </message>
     <message>
         <source>IMPORTANT: Any previous backups you have made of your wallet file should be replaced with the newly generated, encrypted wallet file. For security reasons, previous backups of the unencrypted wallet file will become useless as soon as you start using the new, encrypted wallet.</source>
@@ -345,13 +326,8 @@
         <translation>Proxy er &lt;b&gt;slått på&lt;/b&gt;: %1</translation>
     </message>
     <message>
-<<<<<<< HEAD
         <source>Send coins to a Particl address</source>
-        <translation>Send til en Particl-adress</translation>
-=======
-        <source>Send coins to a Bitcoin address</source>
-        <translation>Send mynter til en Bitcoin adresse</translation>
->>>>>>> a54e52b4
+        <translation>Send mynter til en Particl adresse</translation>
     </message>
     <message>
         <source>Backup wallet to another location</source>
@@ -371,19 +347,7 @@
     </message>
     <message>
         <source>&amp;Verify message...</source>
-<<<<<<< HEAD
-        <translation>&amp;Verifiser melding...</translation>
-    </message>
-    <message>
-        <source>Particl.</source>
-        <translation>Particl.</translation>
-    </message>
-    <message>
-        <source>Wallet</source>
-        <translation>Lommebok</translation>
-=======
         <translation>&amp;Verifiser meldingen...</translation>
->>>>>>> a54e52b4
     </message>
     <message>
         <source>&amp;Send</source>
@@ -406,21 +370,12 @@
         <translation>Krypter de private nøklene som tilhører lommeboken din</translation>
     </message>
     <message>
-<<<<<<< HEAD
         <source>Sign messages with your Particl addresses to prove you own them</source>
-        <translation>Signer en melding med Particl-adressne dine for å bevise at du eier dem</translation>
+        <translation>Signer meldingene med Particl adresse for å bevise at diu eier dem</translation>
     </message>
     <message>
         <source>Verify messages to ensure they were signed with specified Particl addresses</source>
-        <translation>Bekreft meldinger for å være sikker på at de ble signert av en angitt Particl-adress</translation>
-=======
-        <source>Sign messages with your Bitcoin addresses to prove you own them</source>
-        <translation>Signer meldingene med Bitcoin adresse for å bevise at diu eier dem</translation>
-    </message>
-    <message>
-        <source>Verify messages to ensure they were signed with specified Bitcoin addresses</source>
-        <translation>Verifiser meldinger for å sikre at de ble signert med en angitt Bitcoin adresse</translation>
->>>>>>> a54e52b4
+        <translation>Verifiser meldinger for å sikre at de ble signert med en angitt Particl adresse</translation>
     </message>
     <message>
         <source>&amp;File</source>
@@ -439,13 +394,8 @@
         <translation>Hjelpelinje for fliker</translation>
     </message>
     <message>
-<<<<<<< HEAD
         <source>Request payments (generates QR codes and particl: URIs)</source>
-        <translation>Forespør betalinger (genererer QR-koder og particl: URIer)</translation>
-=======
-        <source>Request payments (generates QR codes and bitcoin: URIs)</source>
-        <translation>Be om betalinger (genererer QR-koder og bitcoin-URIer)</translation>
->>>>>>> a54e52b4
+        <translation>Be om betalinger (genererer QR-koder og particl-URIer)</translation>
     </message>
     <message>
         <source>Show the list of used sending addresses and labels</source>
@@ -456,26 +406,16 @@
         <translation>Vis lista over brukte mottakeradresser og merkelapper</translation>
     </message>
     <message>
-<<<<<<< HEAD
         <source>Open a particl: URI or payment request</source>
-        <translation>Åpne en Particl. URI eller betalingsetterspørring</translation>
-=======
-        <source>Open a bitcoin: URI or payment request</source>
-        <translation>Åpne en bitcoin: URI eller betalingsforespørsel</translation>
->>>>>>> a54e52b4
+        <translation>Åpne en particl: URI eller betalingsforespørsel</translation>
     </message>
     <message>
         <source>&amp;Command-line options</source>
         <translation>&amp;Kommandolinjealternativer</translation>
     </message>
     <message numerus="yes">
-<<<<<<< HEAD
         <source>%n active connection(s) to Particl network</source>
-        <translation><numerusform>%n aktiv forbindelse til Particl.nettverket</numerusform><numerusform>%n aktive forbindelser til Particl.nettverket</numerusform></translation>
-=======
-        <source>%n active connection(s) to Bitcoin network</source>
-        <translation><numerusform>%n aktiv tilkobling til Bitcoin nettverket</numerusform><numerusform>%n aktive tilkoblinger til Bitcoin nettverket</numerusform></translation>
->>>>>>> a54e52b4
+        <translation><numerusform>%n aktiv tilkobling til Particl nettverket</numerusform><numerusform>%n aktive tilkoblinger til Particl nettverket</numerusform></translation>
     </message>
     <message>
         <source>Indexing blocks on disk...</source>
@@ -518,10 +458,6 @@
         <translation>Oppdatert</translation>
     </message>
     <message>
-<<<<<<< HEAD
-        <source>Show the %1 help message to get a list with possible Particl command-line options</source>
-        <translation>Vis %1 hjelpemeldingen for å få en liste med mulige Particl kommandolinjevalg.</translation>
-=======
         <source>&amp;Sending addresses</source>
         <translation>&amp;Avsender adresser</translation>
     </message>
@@ -546,8 +482,8 @@
         <translation>Lukk lommebok</translation>
     </message>
     <message>
-        <source>Show the %1 help message to get a list with possible Bitcoin command-line options</source>
-        <translation>Vis %1-hjelpemeldingen for å få en liste over mulige Bitcoin-kommandolinjealternativer</translation>
+        <source>Show the %1 help message to get a list with possible Particl command-line options</source>
+        <translation>Vis %1-hjelpemeldingen for å få en liste over mulige Particl-kommandolinjealternativer</translation>
     </message>
     <message>
         <source>default wallet</source>
@@ -572,7 +508,6 @@
     <message>
         <source>Main Window</source>
         <translation>Hovedvindu</translation>
->>>>>>> a54e52b4
     </message>
     <message>
         <source>%1 client</source>
@@ -852,7 +787,7 @@
     </message>
     <message>
         <source>The entered address "%1" is not a valid Particl address.</source>
-        <translation>Den angitte adressen "%1" er ikke en gyldig Particl-adress.</translation>
+        <translation>Den angitte adressen "%1" er ikke en gyldig Particl-adresse.</translation>
     </message>
     <message>
         <source>Address "%1" already exists as a receiving address with label "%2" and so cannot be added as a sending address.</source>
@@ -944,8 +879,8 @@
         <translation>Bruk en egendefinert datamappe:</translation>
     </message>
     <message>
-        <source>Particl.</source>
-        <translation>Particl.</translation>
+        <source>Particl</source>
+        <translation>Particl</translation>
     </message>
     <message>
         <source>At least %1 GB of data will be stored in this directory, and it will grow over time.</source>
@@ -1185,7 +1120,7 @@
     </message>
     <message>
         <source>Connect to the Particl network through a SOCKS5 proxy.</source>
-        <translation>Koble til Particl.nettverket gjennom en SOCKS5 proxy.</translation>
+        <translation>Koble til Particl-nettverket gjennom en SOCKS5 proxy.</translation>
     </message>
     <message>
         <source>&amp;Connect through SOCKS5 proxy (default proxy):</source>
@@ -1221,7 +1156,7 @@
     </message>
     <message>
         <source>Connect to the Particl network through a separate SOCKS5 proxy for Tor hidden services.</source>
-        <translation>Koble til Particl.nettverket gjennom en separat SOCKS5 mellomtjener for Tor skjulte tjenester.</translation>
+        <translation>Koble til Particl-nettverket gjennom en separat SOCKS5 mellomtjener for Tor skjulte tjenester.</translation>
     </message>
     <message>
         <source>&amp;Window</source>
@@ -1257,7 +1192,7 @@
     </message>
     <message>
         <source>Choose the default subdivision unit to show in the interface and when sending coins.</source>
-        <translation>Velg standard delt enhet for visning i grensesnittet og for sending av particl.</translation>
+        <translation>Velg standard delt enhet for visning i grensesnittet og for sending av particls.</translation>
     </message>
     <message>
         <source>Whether to show coin control features or not.</source>
@@ -1328,7 +1263,7 @@
     </message>
     <message>
         <source>The displayed information may be out of date. Your wallet automatically synchronizes with the Particl network after a connection is established, but this process has not completed yet.</source>
-        <translation>Informasjonen som vises kan være foreldet. Din lommebok synkroniseres automatisk med Particl.nettverket etter at tilkobling er opprettet, men denne prosessen er ikke ferdig enda.</translation>
+        <translation>Informasjonen som vises kan være foreldet. Din lommebok synkroniseres automatisk med Particl-nettverket etter at tilkobling er opprettet, men denne prosessen er ikke ferdig enda.</translation>
     </message>
     <message>
         <source>Watch-only:</source>
@@ -1521,7 +1456,7 @@
     </message>
     <message>
         <source>Enter a Particl address (e.g. %1)</source>
-        <translation>Oppgi en Particl-adress (f.eks. %1)</translation>
+        <translation>Oppgi en Particl-adresse (f.eks. %1)</translation>
     </message>
     <message>
         <source>%1 d</source>
@@ -1954,7 +1889,7 @@
     </message>
     <message>
         <source>An optional message to attach to the payment request, which will be displayed when the request is opened. Note: The message will not be sent with the payment over the Particl network.</source>
-        <translation>En valgfri melding å tilknytte betalingsetterspørringen, som vil bli vist når forespørselen er åpnet. Meldingen vil ikke bli sendt med betalingen over Particl.nettverket.</translation>
+        <translation>En valgfri melding å tilknytte betalingsetterspørringen, som vil bli vist når forespørselen er åpnet. Meldingen vil ikke bli sendt med betalingen over Particl-nettverket.</translation>
     </message>
     <message>
         <source>An optional label to associate with the new receiving address.</source>
@@ -2099,7 +2034,7 @@
     <name>SendCoinsDialog</name>
     <message>
         <source>Send Coins</source>
-        <translation>Send Particl.</translation>
+        <translation>Send Particls</translation>
     </message>
     <message>
         <source>Coin Control Features</source>
@@ -2178,17 +2113,6 @@
         <translation>Skjul</translation>
     </message>
     <message>
-<<<<<<< HEAD
-        <source>Paying only the minimum fee is just fine as long as there is less transaction volume than space in the blocks. But be aware that this can end up in a never confirming transaction once there is more demand for particl transactions than the network can process.</source>
-        <translation>Betaling av bare minimumsavgiften går helt fint så lenge det er mindre transaksjonsvolum enn plass i blokkene. Men vær klar over at dette kan ende opp i en transaksjon som aldri blir bekreftet når det er mer etterspørsel etter Particl.transaksjoner enn nettverket kan behandle.</translation>
-    </message>
-    <message>
-        <source>(read the tooltip)</source>
-        <translation>(les verktøytipset)</translation>
-    </message>
-    <message>
-=======
->>>>>>> a54e52b4
         <source>Recommended:</source>
         <translation>Anbefalt:</translation>
     </message>
@@ -2397,7 +2321,7 @@
     </message>
     <message>
         <source>The Particl address to send the payment to</source>
-        <translation>Particl-adressn betalingen skal sendes til</translation>
+        <translation>Particl-adressen betalingen skal sendes til</translation>
     </message>
     <message>
         <source>Alt+A</source>
@@ -2417,7 +2341,7 @@
     </message>
     <message>
         <source>The fee will be deducted from the amount being sent. The recipient will receive less particl than you enter in the amount field. If multiple recipients are selected, the fee is split equally.</source>
-        <translation>Gebyret vil bli trukket fra beløpet som blir sendt. Mottakeren vil motta mindre particl enn det du skriver inn i beløpsfeltet. Hvis det er valgt flere mottakere, deles gebyret likt.</translation>
+        <translation>Gebyret vil bli trukket fra beløpet som blir sendt. Mottakeren vil motta mindre particls enn det du skriver inn i beløpsfeltet. Hvis det er valgt flere mottakere, deles gebyret likt.</translation>
     </message>
     <message>
         <source>S&amp;ubtract fee from amount</source>
@@ -2445,7 +2369,7 @@
     </message>
     <message>
         <source>A message that was attached to the particl: URI which will be stored with the transaction for your reference. Note: This message will not be sent over the Particl network.</source>
-        <translation>En melding som var tilknyttet particlen: URI vil bli lagret med transaksjonen for din oversikt. Denne meldingen vil ikke bli sendt over Particl.nettverket.</translation>
+        <translation>En melding som var tilknyttet particlen: URI vil bli lagret med transaksjonen for din oversikt. Denne meldingen vil ikke bli sendt over Particl-nettverket.</translation>
     </message>
     <message>
         <source>Pay To:</source>
@@ -2490,11 +2414,11 @@
     </message>
     <message>
         <source>You can sign messages/agreements with your addresses to prove you can receive particl sent to them. Be careful not to sign anything vague or random, as phishing attacks may try to trick you into signing your identity over to them. Only sign fully-detailed statements you agree to.</source>
-        <translation>Du kan signere meldinger/avtaler med adresser for å bevise at du kan motta particl sendt til dem. Vær forsiktig med å signere noe vagt eller tilfeldig, siden phishing-angrep kan prøve å lure deg til å signere din identitet over til dem. Bare signer fullt detaljerte utsagn som du er enig i.</translation>
+        <translation>Du kan signere meldinger/avtaler med adresser for å bevise at du kan motta particls sendt til dem. Vær forsiktig med å signere noe vagt eller tilfeldig, siden phishing-angrep kan prøve å lure deg til å signere din identitet over til dem. Bare signer fullt detaljerte utsagn som du er enig i.</translation>
     </message>
     <message>
         <source>The Particl address to sign the message with</source>
-        <translation>Particl-adressn meldingen skal signeres med</translation>
+        <translation>Particl-adressen meldingen skal signeres med</translation>
     </message>
     <message>
         <source>Choose previously used address</source>
@@ -2526,7 +2450,7 @@
     </message>
     <message>
         <source>Sign the message to prove you own this Particl address</source>
-        <translation>Signer meldingen for å bevise at du eier denne Particl-adressn</translation>
+        <translation>Signer meldingen for å bevise at du eier denne Particl-adressen</translation>
     </message>
     <message>
         <source>Sign &amp;Message</source>
@@ -2550,11 +2474,11 @@
     </message>
     <message>
         <source>The Particl address the message was signed with</source>
-        <translation>Particl-adressn meldingen ble signert med</translation>
+        <translation>Particl-adressen meldingen ble signert med</translation>
     </message>
     <message>
         <source>Verify the message to ensure it was signed with the specified Particl address</source>
-        <translation>Verifiser meldingen for å være sikker på at den ble signert av den angitte Particl-adressn</translation>
+        <translation>Verifiser meldingen for å være sikker på at den ble signert av den angitte Particl-adressen</translation>
     </message>
     <message>
         <source>Verify &amp;Message</source>
@@ -2764,7 +2688,7 @@
     </message>
     <message>
         <source>Generated coins must mature %1 blocks before they can be spent. When you generated this block, it was broadcast to the network to be added to the block chain. If it fails to get into the chain, its state will change to "not accepted" and it won't be spendable. This may occasionally happen if another node generates a block within a few seconds of yours.</source>
-        <translation>Genererte particl må modne %1 blokker før de kan brukes. Da du genererte denne blokken ble den kringkastet på nettverket for å bli lagt til i kjeden av blokker. Hvis den ikke kommer med i kjeden vil den endre seg til "ikke akseptert", og vil ikke kunne brukes. Dette vil noen ganger skje hvis en annen node genererer en blokk innen noen sekunder av din.</translation>
+        <translation>Genererte particls må modne %1 blokker før de kan brukes. Da du genererte denne blokken ble den kringkastet på nettverket for å bli lagt til i kjeden av blokker. Hvis den ikke kommer med i kjeden vil den endre seg til "ikke akseptert", og vil ikke kunne brukes. Dette vil noen ganger skje hvis en annen node genererer en blokk innen noen sekunder av din.</translation>
     </message>
     <message>
         <source>Debug information</source>
@@ -3206,13 +3130,6 @@
         <translation>Kunne ikke starte HTTP-tjener. Se feilrettingslogg for detaljer.</translation>
     </message>
     <message>
-<<<<<<< HEAD
-        <source>Particl Core</source>
-        <translation>Particl Core</translation>
-    </message>
-    <message>
-=======
->>>>>>> a54e52b4
         <source>The %s developers</source>
         <translation>%s-utviklerne</translation>
     </message>
