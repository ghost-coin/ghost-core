--- conflicted
+++ resolved
@@ -70,8 +70,8 @@
         <translation>Ezek a Particl címeid kifizetések küldéséhez. Mindíg ellenőrizd az összeget és a fogadó címet mielőtt coinokat küldenél.</translation>
     </message>
     <message>
-        <source>These are your Bitcoin addresses for receiving payments. Use the 'Create new receiving address' button in the receive tab to create new addresses.</source>
-        <translation>Ezek a fizetések fogadására szolgáló Bitcoin-címeid. Használd az "Új fogadócím létrehozása" gombot a fogadás fülön új cím létrehozásához.</translation>
+        <source>These are your Particl addresses for receiving payments. Use the 'Create new receiving address' button in the receive tab to create new addresses.</source>
+        <translation>Ezek a fizetések fogadására szolgáló Particl-címeid. Használd az "Új fogadócím létrehozása" gombot a fogadás fülön új cím létrehozásához.</translation>
     </message>
     <message>
         <source>&amp;Copy Address</source>
@@ -180,10 +180,6 @@
         <translation>Tárca titkosítva</translation>
     </message>
     <message>
-<<<<<<< HEAD
-        <source>Remember that encrypting your wallet cannot fully protect your particl from being stolen by malware infecting your computer.</source>
-        <translation>Ne feledd, hogy a tárca titkosítása sem nyújt teljes védelmet az adathalász programok fertőzésével szemben.</translation>
-=======
         <source>Enter the new passphrase for the wallet.&lt;br/&gt;Please use a passphrase of &lt;b&gt;ten or more random characters&lt;/b&gt;, or &lt;b&gt;eight or more words&lt;/b&gt;.</source>
         <translation>Írja be a tárca új jelszavát. &lt;br/&gt;A jelszó összetétele a következő: &lt;b&gt;tíz vagy annál több véletlenszerű karakter&lt;/b&gt;, vagy &lt;b&gt;nyolc vagy annál több szó&lt;/b&gt;. </translation>
     </message>
@@ -192,7 +188,7 @@
         <translation>Írja be a tárca régi és új jelszavát.</translation>
     </message>
     <message>
-        <source>Remember that encrypting your wallet cannot fully protect your bitcoins from being stolen by malware infecting your computer.</source>
+        <source>Remember that encrypting your wallet cannot fully protect your particl from being stolen by malware infecting your computer.</source>
         <translation>Ne feledd, hogy a tárca titkosítása nem nyújt teljes védelmet az adathalász programok fertőzésével szemben.</translation>
     </message>
     <message>
@@ -206,7 +202,6 @@
     <message>
         <source>Your wallet is now encrypted. </source>
         <translation>Tárcáját titkosítottuk.</translation>
->>>>>>> ff53433f
     </message>
     <message>
         <source>IMPORTANT: Any previous backups you have made of your wallet file should be replaced with the newly generated, encrypted wallet file. For security reasons, previous backups of the unencrypted wallet file will become useless as soon as you start using the new, encrypted wallet.</source>
@@ -439,13 +434,6 @@
         <translation>A használt fogadó címek és címkék megtekintése</translation>
     </message>
     <message>
-<<<<<<< HEAD
-        <source>Open a particl: URI or payment request</source>
-        <translation>"particl:" URI azonosító vagy fizetési kérelem megnyitása</translation>
-    </message>
-    <message>
-=======
->>>>>>> ff53433f
         <source>&amp;Command-line options</source>
         <translation>Paran&amp;cssor kapcsolók</translation>
     </message>
@@ -993,13 +981,8 @@
         <translation>Űrlap</translation>
     </message>
     <message>
-<<<<<<< HEAD
         <source>Recent transactions may not yet be visible, and therefore your wallet's balance might be incorrect. This information will be correct once your wallet has finished synchronizing with the particl network, as detailed below.</source>
-        <translation>A legutóbbi tranzakciók még lehet, hogy nem látszanak, ezért előfordulhat, hogy a pénztárca egyenlege nem a valós állapotot mutatja. Ha a pénztárca befejezte a szinkronizációt a particl hálózattal, utána már az aktuális egyenleget fogja mutatni, amint alant részletesen látszik.</translation>
-=======
-        <source>Recent transactions may not yet be visible, and therefore your wallet's balance might be incorrect. This information will be correct once your wallet has finished synchronizing with the bitcoin network, as detailed below.</source>
-        <translation>A legutóbbi tranzakciók még lehet, hogy nem láthatók, és így előfordulhat, hogy a tárca egyenlege helytelen. A tárca azon nyomban az aktuális egyenleget fogja mutatni, amint befejezte a bitcoin hálózattal történő szinkronizációt, amely alább van részletezve.</translation>
->>>>>>> ff53433f
+        <translation>A legutóbbi tranzakciók még lehet, hogy nem láthatók, és így előfordulhat, hogy a tárca egyenlege helytelen. A tárca azon nyomban az aktuális egyenleget fogja mutatni, amint befejezte a particl hálózattal történő szinkronizációt, amely alább van részletezve.</translation>
     </message>
     <message>
         <source>Attempting to spend particl that are affected by not-yet-displayed transactions will not be accepted by the network.</source>
@@ -1342,13 +1325,8 @@
         <translation>Űrlap</translation>
     </message>
     <message>
-<<<<<<< HEAD
         <source>The displayed information may be out of date. Your wallet automatically synchronizes with the Particl network after a connection is established, but this process has not completed yet.</source>
-        <translation>A kijelzett információ lehet, hogy elavult. A pénztárcája automatikusan szinkronizálja magát a Particl hálózattal miután a kapcsolat létrejön, de ez e folyamat még nem fejeződött be.</translation>
-=======
-        <source>The displayed information may be out of date. Your wallet automatically synchronizes with the Bitcoin network after a connection is established, but this process has not completed yet.</source>
-        <translation>A kijelzett információ lehet, hogy elavult. A kapcsolat létrehozatalát követően tárcája automatikusan szinkronba kerül a Bitcoin hálózattal, de ez a folyamat még nem fejeződött be.</translation>
->>>>>>> ff53433f
+        <translation>A kijelzett információ lehet, hogy elavult. A kapcsolat létrehozatalát követően tárcája automatikusan szinkronba kerül a Particl hálózattal, de ez a folyamat még nem fejeződött be.</translation>
     </message>
     <message>
         <source>Watch-only:</source>
@@ -2333,17 +2311,8 @@
         <translation>Válassz egy korábban már használt címet</translation>
     </message>
     <message>
-<<<<<<< HEAD
-        <source>This is a normal payment.</source>
-        <translation>Ez normál fizetés.</translation>
-    </message>
-    <message>
         <source>The Particl address to send the payment to</source>
         <translation>Erre a Particl címre küldje az összeget</translation>
-=======
-        <source>The Bitcoin address to send the payment to</source>
-        <translation>Erre a Bitcoin címre küldje az összeget</translation>
->>>>>>> ff53433f
     </message>
     <message>
         <source>Alt+A</source>
@@ -2362,7 +2331,7 @@
         <translation>Ez a bejegyzés eltávolítása</translation>
     </message>
     <message>
-        <source>The fee will be deducted from the amount being sent. The recipient will receive less bitcoins than you enter in the amount field. If multiple recipients are selected, the fee is split equally.</source>
+        <source>The fee will be deducted from the amount being sent. The recipient will receive less particl than you enter in the amount field. If multiple recipients are selected, the fee is split equally.</source>
         <translation>Znesek plačila bo zmanjšan za znesek provizije. Prejemnik bo prejel manjše število kovancev, kot je bil vnešeni znesek. Če je prejemnikov več, bo provizija med njih enakomerno porazdeljena.</translation>
     </message>
     <message>
@@ -2390,8 +2359,8 @@
         <translation>Adjon egy címkét ehhez a címhez, hogy bekerüljön a használt címek közé</translation>
     </message>
     <message>
-        <source>A message that was attached to the bitcoin: URI which will be stored with the transaction for your reference. Note: This message will not be sent over the Bitcoin network.</source>
-        <translation>Sporočilo, ki ste ga pripeli na URI tipa bitcoin:. Shranjeno bo skupaj s podatki o transakciji. Opomba: Sporočilo ne bo poslano preko omrežja Bitcoin.</translation>
+        <source>A message that was attached to the particl: URI which will be stored with the transaction for your reference. Note: This message will not be sent over the Particl network.</source>
+        <translation>Sporočilo, ki ste ga pripeli na URI tipa particl:. Shranjeno bo skupaj s podatki o transakciji. Opomba: Sporočilo ne bo poslano preko omrežja Particl.</translation>
     </message>
     <message>
         <source>Pay To:</source>
@@ -2424,17 +2393,12 @@
         <translation>Üzenet aláírása...</translation>
     </message>
     <message>
-<<<<<<< HEAD
+        <source>You can sign messages/agreements with your addresses to prove you can receive particl sent to them. Be careful not to sign anything vague or random, as phishing attacks may try to trick you into signing your identity over to them. Only sign fully-detailed statements you agree to.</source>
+        <translation>S svojimi naslovi lahko podpisujete sporočila ali pogodbe in s tem dokazujete, da na teh naslovih lahko prejemate kovance. Bodite previdni in ne podpisujte ničesar nejasnega ali naključnega, ker vas zlikovci preko ribarjenja (phishing) lahko prelisičijo, da na njih prepišete svojo identiteto. Podpisujte samo podrobno opisane izjave, s katerimi se strinjate.</translation>
+    </message>
+    <message>
         <source>The Particl address to sign the message with</source>
         <translation>Particl cím, amivel alá kívánja írni az üzenetet</translation>
-=======
-        <source>You can sign messages/agreements with your addresses to prove you can receive bitcoins sent to them. Be careful not to sign anything vague or random, as phishing attacks may try to trick you into signing your identity over to them. Only sign fully-detailed statements you agree to.</source>
-        <translation>S svojimi naslovi lahko podpisujete sporočila ali pogodbe in s tem dokazujete, da na teh naslovih lahko prejemate kovance. Bodite previdni in ne podpisujte ničesar nejasnega ali naključnega, ker vas zlikovci preko ribarjenja (phishing) lahko prelisičijo, da na njih prepišete svojo identiteto. Podpisujte samo podrobno opisane izjave, s katerimi se strinjate.</translation>
-    </message>
-    <message>
-        <source>The Bitcoin address to sign the message with</source>
-        <translation>Bitcoin cím, amivel alá kívánja írni az üzenetet</translation>
->>>>>>> ff53433f
     </message>
     <message>
         <source>Choose previously used address</source>
@@ -2465,13 +2429,8 @@
         <translation>A jelenleg kiválasztott aláírás másolása a rendszer-vágólapra</translation>
     </message>
     <message>
-<<<<<<< HEAD
         <source>Sign the message to prove you own this Particl address</source>
-        <translation>Üzenet </translation>
-=======
-        <source>Sign the message to prove you own this Bitcoin address</source>
         <translation>Üzenet</translation>
->>>>>>> ff53433f
     </message>
     <message>
         <source>Sign &amp;Message</source>
@@ -2490,17 +2449,12 @@
         <translation>Üzenet ellenőrzése</translation>
     </message>
     <message>
-<<<<<<< HEAD
+        <source>Enter the receiver's address, message (ensure you copy line breaks, spaces, tabs, etc. exactly) and signature below to verify the message. Be careful not to read more into the signature than what is in the signed message itself, to avoid being tricked by a man-in-the-middle attack. Note that this only proves the signing party receives with the address, it cannot prove sendership of any transaction!</source>
+        <translation>Da preverite verodostojnost sporočila, spodaj vnesite: prejemnikov naslov, prejeto sporočilo (pazljivo skopirajte vse prelome vrstic, presledke, tabulatorje ipd.,) in prejeti podpis. Da se izognete napadom tipa man-in-the-middle, vedite, da iz veljavnega podpisa ne sledi nič drugega, kot tisto, kar je navedeno v sporočilu. Podpis samo potrjuje dejstvo, da ima podpisnik v lasti prejemni naslov, ne more pa dokazati vira nobene transakcije!</translation>
+    </message>
+    <message>
         <source>The Particl address the message was signed with</source>
         <translation>Particl cím, amivel aláírta az üzenetet</translation>
-=======
-        <source>Enter the receiver's address, message (ensure you copy line breaks, spaces, tabs, etc. exactly) and signature below to verify the message. Be careful not to read more into the signature than what is in the signed message itself, to avoid being tricked by a man-in-the-middle attack. Note that this only proves the signing party receives with the address, it cannot prove sendership of any transaction!</source>
-        <translation>Da preverite verodostojnost sporočila, spodaj vnesite: prejemnikov naslov, prejeto sporočilo (pazljivo skopirajte vse prelome vrstic, presledke, tabulatorje ipd.,) in prejeti podpis. Da se izognete napadom tipa man-in-the-middle, vedite, da iz veljavnega podpisa ne sledi nič drugega, kot tisto, kar je navedeno v sporočilu. Podpis samo potrjuje dejstvo, da ima podpisnik v lasti prejemni naslov, ne more pa dokazati vira nobene transakcije!</translation>
-    </message>
-    <message>
-        <source>The Bitcoin address the message was signed with</source>
-        <translation>Bitcoin cím, amivel aláírta az üzenetet</translation>
->>>>>>> ff53433f
     </message>
     <message>
         <source>Verify the message to ensure it was signed with the specified Particl address</source>
@@ -3421,9 +3375,6 @@
     </message>
     <message>
         <source>Insufficient funds</source>
-<<<<<<< HEAD
-        <translation>Nincs elég particlod.</translation>
-=======
         <translation>Fedezethiány</translation>
     </message>
     <message>
@@ -3433,7 +3384,6 @@
     <message>
         <source>Warning: Private keys detected in wallet {%s} with disabled private keys</source>
         <translation>Figyelem: Privát kulcsokat észleltünk a {%s} tárcában, melynél a privát kulcsok le vannak tiltva.</translation>
->>>>>>> ff53433f
     </message>
     <message>
         <source>Loading block index...</source>
