--- conflicted
+++ resolved
@@ -190,7 +190,7 @@
         <translation>Saisissez l’ancienne puis la nouvelle phrase de passe du porte-monnaie.</translation>
     </message>
     <message>
-        <source>Remember that encrypting your wallet cannot fully protect your particl from being stolen by malware infecting your computer.</source>
+        <source>Remember that encrypting your wallet cannot fully protect your particls from being stolen by malware infecting your computer.</source>
         <translation>N’oubliez pas que le chiffrement de votre porte-monnaie ne peut pas protéger entièrement vos particls contre le vol par des programmes malveillants qui infecteraient votre ordinateur.</translation>
     </message>
     <message>
@@ -1072,7 +1072,7 @@
         <translation>Les transactions récentes ne sont peut-être pas encore visibles et par conséquent le solde de votre porte-monnaie est peut-être erroné. Ces renseignements seront justes quand votre porte-monnaie aura fini de se synchroniser avec le réseau Particl, comme décrit ci-dessous.</translation>
     </message>
     <message>
-        <source>Attempting to spend particl that are affected by not-yet-displayed transactions will not be accepted by the network.</source>
+        <source>Attempting to spend particls that are affected by not-yet-displayed transactions will not be accepted by the network.</source>
         <translation>Toute tentative de dépense de particls affectés par des transactions qui ne sont pas encore affichées ne sera pas acceptée par le réseau.</translation>
     </message>
     <message>
@@ -1704,13 +1704,8 @@
         <translation>Montant</translation>
     </message>
     <message>
-<<<<<<< HEAD
         <source>Enter a Particl address (e.g. %1)</source>
-        <translation>Saisir une adresse Particl (p. ex. %1)</translation>
-=======
-        <source>Enter a Bitcoin address (e.g. %1)</source>
-        <translation>Saisissez une adresse Bitcoin (p. ex. %1)</translation>
->>>>>>> bf9548bc
+        <translation>Saisissez une adresse Particl (p. ex. %1)</translation>
     </message>
     <message>
         <source>%1 d</source>
@@ -2714,13 +2709,8 @@
         <translation>Le montant à envoyer dans l’unité sélectionnée</translation>
     </message>
     <message>
-<<<<<<< HEAD
-        <source>The fee will be deducted from the amount being sent. The recipient will receive less particl than you enter in the amount field. If multiple recipients are selected, the fee is split equally.</source>
-        <translation>Les frais seront déduits du montant envoyé. Le destinataire recevra moins de particls que le montant saisi dans le champ de montant. Si plusieurs destinataires sont sélectionnés, les frais seront partagés également..</translation>
-=======
-        <source>The fee will be deducted from the amount being sent. The recipient will receive less bitcoins than you enter in the amount field. If multiple recipients are selected, the fee is split equally.</source>
-        <translation>Les frais seront déduits du montant envoyé. Le destinataire recevra moins de bitcoins que le montant saisi dans le champ de montant. Si plusieurs destinataires sont sélectionnés, les frais seront partagés également.</translation>
->>>>>>> bf9548bc
+        <source>The fee will be deducted from the amount being sent. The recipient will receive less particls than you enter in the amount field. If multiple recipients are selected, the fee is split equally.</source>
+        <translation>Les frais seront déduits du montant envoyé. Le destinataire recevra moins de particls que le montant saisi dans le champ de montant. Si plusieurs destinataires sont sélectionnés, les frais seront partagés également.</translation>
     </message>
     <message>
         <source>S&amp;ubtract fee from amount</source>
@@ -2781,7 +2771,7 @@
         <translation>&amp;Signer un message</translation>
     </message>
     <message>
-        <source>You can sign messages/agreements with your addresses to prove you can receive particl sent to them. Be careful not to sign anything vague or random, as phishing attacks may try to trick you into signing your identity over to them. Only sign fully-detailed statements you agree to.</source>
+        <source>You can sign messages/agreements with your addresses to prove you can receive particls sent to them. Be careful not to sign anything vague or random, as phishing attacks may try to trick you into signing your identity over to them. Only sign fully-detailed statements you agree to.</source>
         <translation>Vous pouvez signer des messages ou des accords avec vos adresses pour prouver que vous pouvez recevoir des particls à ces dernières. Faites attention de ne rien signer de vague ou au hasard, car des attaques d’hameçonnage pourraient essayer de vous faire signer avec votre identité afin de l’usurper. Ne signez que des déclarations entièrement détaillées et avec lesquelles vous êtes d’accord.</translation>
     </message>
     <message>
