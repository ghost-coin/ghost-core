<TS language="fr" version="2.1">
<context>
    <name>AddressBookPage</name>
    <message>
        <source>Right-click to edit address or label</source>
        <translation>Cliquer à droite pour modifier l’adresse ou l’étiquette</translation>
    </message>
    <message>
        <source>Create a new address</source>
        <translation>Créer une nouvelle adresse</translation>
    </message>
    <message>
        <source>&amp;New</source>
        <translation>&amp;Nouvelle</translation>
    </message>
    <message>
        <source>Copy the currently selected address to the system clipboard</source>
        <translation>Copier l’adresse sélectionnée actuellement dans le presse-papiers</translation>
    </message>
    <message>
        <source>&amp;Copy</source>
        <translation>&amp;Copier</translation>
    </message>
    <message>
        <source>C&amp;lose</source>
        <translation>&amp;Fermer</translation>
    </message>
    <message>
        <source>Delete the currently selected address from the list</source>
        <translation>Supprimer de la liste l’adresse sélectionnée actuellement</translation>
    </message>
    <message>
        <source>Enter address or label to search</source>
        <translation>Saisir une adresse ou une étiquette à rechercher</translation>
    </message>
    <message>
        <source>Export the data in the current tab to a file</source>
        <translation>Exporter les données de l’onglet actuel vers un fichier</translation>
    </message>
    <message>
        <source>&amp;Export</source>
        <translation>&amp;Exporter</translation>
    </message>
    <message>
        <source>&amp;Delete</source>
        <translation>&amp;Supprimer</translation>
    </message>
    <message>
        <source>Choose the address to send coins to</source>
        <translation>Choisir l’adresse à laquelle envoyer des pièces</translation>
    </message>
    <message>
        <source>Choose the address to receive coins with</source>
        <translation>Choisir l’adresse avec laquelle recevoir des pîèces</translation>
    </message>
    <message>
        <source>C&amp;hoose</source>
        <translation>C&amp;hoisir</translation>
    </message>
    <message>
        <source>Sending addresses</source>
        <translation>Adresses d’envoi</translation>
    </message>
    <message>
        <source>Receiving addresses</source>
        <translation>Adresses de réception</translation>
    </message>
    <message>
        <source>These are your Particl addresses for sending payments. Always check the amount and the receiving address before sending coins.</source>
        <translation>Voici vos adresses Particl pour envoyer des paiements. Vérifiez toujours le montant et l’adresse du destinataire avant d’envoyer des pièces.</translation>
    </message>
    <message>
        <source>These are your Particl addresses for receiving payments. It is recommended to use a new receiving address for each transaction.</source>
        <translation>Voici vos adresses Particl pour recevoir des paiements. Il est recommandé d’utiliser une nouvelle adresse de réception pour chaque transaction.</translation>
    </message>
    <message>
        <source>&amp;Copy Address</source>
        <translation>&amp;Copier l’adresse</translation>
    </message>
    <message>
        <source>Copy &amp;Label</source>
        <translation>Copier l’é&amp;tiquette</translation>
    </message>
    <message>
        <source>&amp;Edit</source>
        <translation>&amp;Modifier</translation>
    </message>
    <message>
        <source>Export Address List</source>
        <translation>Exporter la liste d’adresses</translation>
    </message>
    <message>
        <source>Comma separated file (*.csv)</source>
        <translation>Valeurs séparées par des virgules (*.csv)</translation>
    </message>
    <message>
        <source>Exporting Failed</source>
        <translation>Échec d’exportation</translation>
    </message>
    <message>
        <source>There was an error trying to save the address list to %1. Please try again.</source>
        <translation>Une erreur est survenue lors de l’enregistrement de la liste d’adresses vers %1. Veuillez ressayer plus tard.</translation>
    </message>
</context>
<context>
    <name>AddressTableModel</name>
    <message>
        <source>Label</source>
        <translation>Étiquette</translation>
    </message>
    <message>
        <source>Address</source>
        <translation>Adresse</translation>
    </message>
    <message>
        <source>(no label)</source>
        <translation>(aucune étiquette)</translation>
    </message>
</context>
<context>
    <name>AskPassphraseDialog</name>
    <message>
        <source>Passphrase Dialog</source>
        <translation>Fenêtre de dialogue de la phrase de passe</translation>
    </message>
    <message>
        <source>Enter passphrase</source>
        <translation>Saisir la phrase de passe</translation>
    </message>
    <message>
        <source>New passphrase</source>
        <translation>Nouvelle phrase de passe</translation>
    </message>
    <message>
        <source>Repeat new passphrase</source>
        <translation>Répéter la phrase de passe</translation>
    </message>
    <message>
        <source>Show password</source>
        <translation>Afficher le mot de passe</translation>
    </message>
    <message>
        <source>Enter the new passphrase to the wallet.&lt;br/&gt;Please use a passphrase of &lt;b&gt;ten or more random characters&lt;/b&gt;, or &lt;b&gt;eight or more words&lt;/b&gt;.</source>
        <translation>Saisissez la nouvelle phrase de passe du porte-monnaie.&lt;br/&gt;Veuillez utiliser une phrase de passe composée de &lt;b&gt;dix caractères aléatoires ou plus&lt;/b&gt;, ou de &lt;b&gt;huit mots ou plus&lt;/b&gt;.</translation>
    </message>
    <message>
        <source>Encrypt wallet</source>
        <translation>Chiffrer le porte-monnaie</translation>
    </message>
    <message>
        <source>This operation needs your wallet passphrase to unlock the wallet.</source>
        <translation>Cette opération nécessite votre phrase de passe pour déverrouiller le porte-monnaie.</translation>
    </message>
    <message>
        <source>Unlock wallet</source>
        <translation>Déverrouiller le porte-monnaie</translation>
    </message>
    <message>
        <source>This operation needs your wallet passphrase to decrypt the wallet.</source>
        <translation>Cette opération nécessite votre phrase de passe pour déchiffrer le porte-monnaie.</translation>
    </message>
    <message>
        <source>Decrypt wallet</source>
        <translation>Déchiffrer le porte-monnaie</translation>
    </message>
    <message>
        <source>Change passphrase</source>
        <translation>Changer la phrase de passe</translation>
    </message>
    <message>
        <source>Enter the old passphrase and new passphrase to the wallet.</source>
        <translation>Saisir l’ancienne puis la nouvelle phrase de passe du porte-monnaie.</translation>
    </message>
    <message>
        <source>Confirm wallet encryption</source>
        <translation>Confirmer le chiffrement du porte-monnaie</translation>
    </message>
    <message>
        <source>Warning: If you encrypt your wallet and lose your passphrase, you will &lt;b&gt;LOSE ALL OF YOUR PARTICL&lt;/b&gt;!</source>
        <translation>Avertissement : si vous chiffrez votre porte-monnaie et perdez votre phrase de passe, vous &lt;b&gt;PERDREZ TOUS VOS PARTICL&lt;/b&gt; !</translation>
    </message>
    <message>
        <source>Are you sure you wish to encrypt your wallet?</source>
        <translation>Voulez-vous vraiment chiffrer votre porte-monnaie ?</translation>
    </message>
    <message>
        <source>Wallet encrypted</source>
        <translation>Le porte-monnaie est chiffré</translation>
    </message>
    <message>
        <source>%1 will close now to finish the encryption process. Remember that encrypting your wallet cannot fully protect your particl from being stolen by malware infecting your computer.</source>
        <translation>%1 va maintenant se fermer pour terminer le processus de chiffrement. Souvenez-vous que le chiffrement de votre porte-monnaie ne peut pas protéger entièrement vos particl contre le vol par des logiciels malveillants qui infecteraient votre ordinateur.</translation>
    </message>
    <message>
        <source>IMPORTANT: Any previous backups you have made of your wallet file should be replaced with the newly generated, encrypted wallet file. For security reasons, previous backups of the unencrypted wallet file will become useless as soon as you start using the new, encrypted wallet.</source>
        <translation>IMPORTANT : toutes les sauvegardes précédentes du fichier de votre porte-monnaie devraient être remplacées par le fichier du porte-monnaie chiffré nouvellement généré. Pour des raisons de sécurité, les sauvegardes précédentes de votre fichier de porte-monnaie non chiffré deviendront inutilisables dès que vous commencerez à utiliser le nouveau porte-monnaie chiffré.</translation>
    </message>
    <message>
        <source>Wallet encryption failed</source>
        <translation>Échec de chiffrement du porte-monnaie</translation>
    </message>
    <message>
        <source>Wallet encryption failed due to an internal error. Your wallet was not encrypted.</source>
        <translation>Le chiffrement du porte-monnaie a échoué en raison d’une erreur interne. Votre porte-monnaie n’a pas été chiffré.</translation>
    </message>
    <message>
        <source>The supplied passphrases do not match.</source>
        <translation>Les phrases de passe saisies ne correspondent pas.</translation>
    </message>
    <message>
        <source>Wallet unlock failed</source>
        <translation>Échec de déverrouillage du porte-monnaie</translation>
    </message>
    <message>
        <source>The passphrase entered for the wallet decryption was incorrect.</source>
        <translation>La phrase de passe saisie pour déchiffrer le porte-monnaie était erronée.</translation>
    </message>
    <message>
        <source>Wallet decryption failed</source>
        <translation>Échec de déchiffrement du porte-monnaie</translation>
    </message>
    <message>
        <source>Wallet passphrase was successfully changed.</source>
        <translation>La phrase de passe du porte-monnaie a été modifiée avec succès.</translation>
    </message>
    <message>
        <source>Warning: The Caps Lock key is on!</source>
        <translation>Avertissement : la touche Verr. Maj. est activée !</translation>
    </message>
</context>
<context>
    <name>BanTableModel</name>
    <message>
        <source>IP/Netmask</source>
        <translation>IP/masque réseau</translation>
    </message>
    <message>
        <source>Banned Until</source>
        <translation>Banni jusqu’au</translation>
    </message>
</context>
<context>
    <name>BitcoinGUI</name>
    <message>
        <source>Sign &amp;message...</source>
        <translation>Signer un &amp;message...</translation>
    </message>
    <message>
        <source>Synchronizing with network...</source>
        <translation>Synchronisation avec le réseau…</translation>
    </message>
    <message>
        <source>&amp;Overview</source>
        <translation>&amp;Vue d’ensemble</translation>
    </message>
    <message>
        <source>Node</source>
        <translation>Nœud</translation>
    </message>
    <message>
        <source>Show general overview of wallet</source>
        <translation>Afficher une vue d’ensemble du porte-monnaie</translation>
    </message>
    <message>
        <source>&amp;Transactions</source>
        <translation>&amp;Transactions</translation>
    </message>
    <message>
        <source>Browse transaction history</source>
        <translation>Parcourir l’historique transactionnel</translation>
    </message>
    <message>
        <source>E&amp;xit</source>
        <translation>Q&amp;uitter</translation>
    </message>
    <message>
        <source>Quit application</source>
        <translation>Quitter l’application</translation>
    </message>
    <message>
        <source>&amp;About %1</source>
        <translation>À &amp;propos de %1</translation>
    </message>
    <message>
        <source>Show information about %1</source>
        <translation>Afficher des informations à propos de %1</translation>
    </message>
    <message>
        <source>About &amp;Qt</source>
        <translation>À propos de &amp;Qt</translation>
    </message>
    <message>
        <source>Show information about Qt</source>
        <translation>Afficher des informations sur Qt</translation>
    </message>
    <message>
        <source>&amp;Options...</source>
        <translation>&amp;Options…</translation>
    </message>
    <message>
        <source>Modify configuration options for %1</source>
        <translation>Modifier les options de configuration de %1</translation>
    </message>
    <message>
        <source>&amp;Encrypt Wallet...</source>
        <translation>&amp;Chiffrer le porte-monnaie...</translation>
    </message>
    <message>
        <source>&amp;Backup Wallet...</source>
        <translation>Sauvegarder le &amp;porte-monnaie...</translation>
    </message>
    <message>
        <source>&amp;Change Passphrase...</source>
        <translation>&amp;Changer la phrase de passe...</translation>
    </message>
    <message>
        <source>&amp;Sending addresses...</source>
        <translation>Adresses d’&amp;envoi...</translation>
    </message>
    <message>
        <source>&amp;Receiving addresses...</source>
        <translation>Adresses de &amp;réception...</translation>
    </message>
    <message>
        <source>Open &amp;URI...</source>
        <translation>Ouvrir une &amp;URI...</translation>
    </message>
    <message>
        <source>Wallet:</source>
        <translation>Porte-monnaie :</translation>
    </message>
    <message>
        <source>default wallet</source>
        <translation>porte-monnaie par défaut</translation>
    </message>
    <message>
        <source>Click to disable network activity.</source>
        <translation>Cliquer pour désactiver l’activité réseau.</translation>
    </message>
    <message>
        <source>Network activity disabled.</source>
        <translation>L’activité réseau est désactivée.</translation>
    </message>
    <message>
        <source>Click to enable network activity again.</source>
        <translation>Cliquer pour réactiver l’activité réseau.</translation>
    </message>
    <message>
        <source>Syncing Headers (%1%)...</source>
        <translation>Synchronisation des en-têtes (%1)...</translation>
    </message>
    <message>
        <source>Reindexing blocks on disk...</source>
        <translation>Réindexation des blocs sur le disque...</translation>
    </message>
    <message>
        <source>Proxy is &lt;b&gt;enabled&lt;/b&gt;: %1</source>
        <translation>Le serveur mandataire est &lt;b&gt;activé&lt;/b&gt; : %1</translation>
    </message>
    <message>
        <source>Send coins to a Particl address</source>
        <translation>Envoyer des pièces à une adresse Particl</translation>
    </message>
    <message>
        <source>Backup wallet to another location</source>
        <translation>Sauvegarder le porte-monnaie vers un autre emplacement</translation>
    </message>
    <message>
        <source>Change the passphrase used for wallet encryption</source>
        <translation>Modifier la phrase de passe utilisée pour le chiffrement du porte-monnaie</translation>
    </message>
    <message>
        <source>&amp;Debug window</source>
        <translation>Fenêtre de &amp;débogage</translation>
    </message>
    <message>
        <source>Open debugging and diagnostic console</source>
        <translation>Ouvrir une console de débogage et de diagnostic</translation>
    </message>
    <message>
        <source>&amp;Verify message...</source>
        <translation>&amp;Vérifier un message...</translation>
    </message>
    <message>
        <source>Particl</source>
        <translation>Particl</translation>
    </message>
    <message>
        <source>Wallet</source>
        <translation>Porte-monnaie</translation>
    </message>
    <message>
        <source>&amp;Send</source>
        <translation>&amp;Envoyer</translation>
    </message>
    <message>
        <source>&amp;Receive</source>
        <translation>&amp;Recevoir</translation>
    </message>
    <message>
        <source>&amp;Show / Hide</source>
        <translation>&amp;Afficher / cacher</translation>
    </message>
    <message>
        <source>Show or hide the main Window</source>
        <translation>Afficher ou cacher la fenêtre principale</translation>
    </message>
    <message>
        <source>Encrypt the private keys that belong to your wallet</source>
        <translation>Chiffrer les clés privées qui appartiennent à votre porte-monnaie</translation>
    </message>
    <message>
        <source>Sign messages with your Particl addresses to prove you own them</source>
        <translation>Signer les messages avec vos adresses Particl pour prouver que vous les détenez</translation>
    </message>
    <message>
        <source>Verify messages to ensure they were signed with specified Particl addresses</source>
        <translation>Vérifier les messages pour s’assurer qu’ils ont été signés avec les adresses Particl indiquées</translation>
    </message>
    <message>
        <source>&amp;File</source>
        <translation>&amp;Fichier</translation>
    </message>
    <message>
        <source>&amp;Settings</source>
        <translation>&amp;Paramètres</translation>
    </message>
    <message>
        <source>&amp;Help</source>
        <translation>&amp;Aide</translation>
    </message>
    <message>
        <source>Tabs toolbar</source>
        <translation>Barre d’outils des onglets</translation>
    </message>
    <message>
        <source>Request payments (generates QR codes and particl: URIs)</source>
        <translation>Demander des paiements (génère des codes QR et des URI particl:)</translation>
    </message>
    <message>
        <source>Show the list of used sending addresses and labels</source>
        <translation>Afficher la liste d’adresses d’envoi et d’étiquettes utilisées</translation>
    </message>
    <message>
        <source>Show the list of used receiving addresses and labels</source>
        <translation>Afficher la liste d’adresses de réception et d’étiquettes utilisées</translation>
    </message>
    <message>
        <source>Open a particl: URI or payment request</source>
        <translation>Ouvrir une URI particl: ou une demande de paiement</translation>
    </message>
    <message>
        <source>&amp;Command-line options</source>
        <translation>Options de ligne de &amp;commande</translation>
    </message>
    <message numerus="yes">
        <source>%n active connection(s) to Particl network</source>
        <translation><numerusform>%n connexion active avec le réseau Particl</numerusform><numerusform>%n connexions actives avec le réseau Particl</numerusform></translation>
    </message>
    <message>
        <source>Indexing blocks on disk...</source>
        <translation>Indexation des blocs sur le disque...</translation>
    </message>
    <message>
        <source>Processing blocks on disk...</source>
        <translation>Traitement des blocs sur le disque...</translation>
    </message>
    <message numerus="yes">
        <source>Processed %n block(s) of transaction history.</source>
        <translation><numerusform>%n bloc d’historique transactionnel a été traité</numerusform><numerusform>%n blocs d’historique transactionnel ont été traités</numerusform></translation>
    </message>
    <message>
        <source>%1 behind</source>
        <translation>en retard de %1</translation>
    </message>
    <message>
        <source>Last received block was generated %1 ago.</source>
        <translation>Le dernier bloc reçu avait été généré il y a %1.</translation>
    </message>
    <message>
        <source>Transactions after this will not yet be visible.</source>
        <translation>Les transactions suivantes ne seront pas déjà visibles.</translation>
    </message>
    <message>
        <source>Error</source>
        <translation>Erreur</translation>
    </message>
    <message>
        <source>Warning</source>
        <translation>Avertissement</translation>
    </message>
    <message>
        <source>Information</source>
        <translation>Information</translation>
    </message>
    <message>
        <source>Up to date</source>
        <translation>À jour</translation>
    </message>
    <message>
        <source>Show the %1 help message to get a list with possible Particl command-line options</source>
        <translation>Afficher le message d’aide de %1 pour obtenir la liste des options de ligne de commande Particl possibles.</translation>
    </message>
    <message>
        <source>%1 client</source>
        <translation>Client %1</translation>
    </message>
    <message>
        <source>Connecting to peers...</source>
        <translation>Connexion aux pairs...</translation>
    </message>
    <message>
        <source>Catching up...</source>
        <translation>Rattrapage…</translation>
    </message>
    <message>
        <source>Date: %1
</source>
        <translation>Date : %1
</translation>
    </message>
    <message>
        <source>Amount: %1
</source>
        <translation>Montant : %1
</translation>
    </message>
    <message>
        <source>Wallet: %1
</source>
        <translation>Porte-monnaie : %1
</translation>
    </message>
    <message>
        <source>Type: %1
</source>
        <translation>Type : %1
</translation>
    </message>
    <message>
        <source>Label: %1
</source>
        <translation>Étiquette : %1
</translation>
    </message>
    <message>
        <source>Address: %1
</source>
        <translation>Adresse : %1
</translation>
    </message>
    <message>
        <source>Sent transaction</source>
        <translation>Transaction envoyée</translation>
    </message>
    <message>
        <source>Incoming transaction</source>
        <translation>Transaction entrante</translation>
    </message>
    <message>
        <source>HD key generation is &lt;b&gt;enabled&lt;/b&gt;</source>
        <translation>La génération de clé HD est &lt;b&gt;activée&lt;/b&gt;</translation>
    </message>
    <message>
        <source>HD key generation is &lt;b&gt;disabled&lt;/b&gt;</source>
        <translation>La génération de clé HD est &lt;b&gt;désactivée&lt;/b&gt;</translation>
    </message>
    <message>
        <source>Wallet is &lt;b&gt;encrypted&lt;/b&gt; and currently &lt;b&gt;unlocked&lt;/b&gt;</source>
        <translation>Le porte-monnaie est &lt;b&gt;chiffré&lt;/b&gt; et est actuellement &lt;b&gt;déverrouillé&lt;/b&gt;</translation>
    </message>
    <message>
        <source>Wallet is &lt;b&gt;encrypted&lt;/b&gt; and currently &lt;b&gt;locked&lt;/b&gt;</source>
        <translation>Le porte-monnaie est &lt;b&gt;chiffré&lt;/b&gt; et actuellement &lt;b&gt;verrouillé&lt;/b&gt;</translation>
    </message>
    <message>
        <source>A fatal error occurred. Particl can no longer continue safely and will quit.</source>
        <translation>Une erreur fatale est survenue. Particl ne peut plus continuer en toute sécurité et va s’arrêter.</translation>
    </message>
</context>
<context>
    <name>CoinControlDialog</name>
    <message>
        <source>Coin Selection</source>
        <translation>Sélection des pièces</translation>
    </message>
    <message>
        <source>Quantity:</source>
        <translation>Quantité :</translation>
    </message>
    <message>
        <source>Bytes:</source>
        <translation>Octets :</translation>
    </message>
    <message>
        <source>Amount:</source>
        <translation>Montant :</translation>
    </message>
    <message>
        <source>Fee:</source>
        <translation>Frais :</translation>
    </message>
    <message>
        <source>Dust:</source>
        <translation>Poussière :</translation>
    </message>
    <message>
        <source>After Fee:</source>
        <translation>Après les frais :</translation>
    </message>
    <message>
        <source>Change:</source>
        <translation>Monnaie :</translation>
    </message>
    <message>
        <source>(un)select all</source>
        <translation>Tout (des)sélectionner</translation>
    </message>
    <message>
        <source>Tree mode</source>
        <translation>Mode arborescence</translation>
    </message>
    <message>
        <source>List mode</source>
        <translation>Mode liste</translation>
    </message>
    <message>
        <source>Amount</source>
        <translation>Montant</translation>
    </message>
    <message>
        <source>Received with label</source>
        <translation>Reçu avec une étiquette</translation>
    </message>
    <message>
        <source>Received with address</source>
        <translation>Reçu avec une adresse</translation>
    </message>
    <message>
        <source>Date</source>
        <translation>Date</translation>
    </message>
    <message>
        <source>Confirmations</source>
        <translation>Confirmations</translation>
    </message>
    <message>
        <source>Confirmed</source>
        <translation>Confirmée</translation>
    </message>
    <message>
        <source>Copy address</source>
        <translation>Copier l’adresse</translation>
    </message>
    <message>
        <source>Copy label</source>
        <translation>Copier l’étiquette</translation>
    </message>
    <message>
        <source>Copy amount</source>
        <translation>Copier le montant</translation>
    </message>
    <message>
        <source>Copy transaction ID</source>
        <translation>Copier l’ID de la transaction</translation>
    </message>
    <message>
        <source>Lock unspent</source>
        <translation>Verrouiller les transactions non dépensées</translation>
    </message>
    <message>
        <source>Unlock unspent</source>
        <translation>Déverrouiller les transactions non dépensées</translation>
    </message>
    <message>
        <source>Copy quantity</source>
        <translation>Copier la quantité</translation>
    </message>
    <message>
        <source>Copy fee</source>
        <translation>Copier les frais</translation>
    </message>
    <message>
        <source>Copy after fee</source>
        <translation>Copier après les frais</translation>
    </message>
    <message>
        <source>Copy bytes</source>
        <translation>Copier les octets</translation>
    </message>
    <message>
        <source>Copy dust</source>
        <translation>Copier la poussière</translation>
    </message>
    <message>
        <source>Copy change</source>
        <translation>Copier la monnaie</translation>
    </message>
    <message>
        <source>(%1 locked)</source>
        <translation>(%1 verrouillée)</translation>
    </message>
    <message>
        <source>yes</source>
        <translation>oui</translation>
    </message>
    <message>
        <source>no</source>
        <translation>non</translation>
    </message>
    <message>
        <source>This label turns red if any recipient receives an amount smaller than the current dust threshold.</source>
        <translation>Cette étiquette devient rouge si un destinataire reçoit un montant inférieur au seuil actuel de poussière.</translation>
    </message>
    <message>
        <source>Can vary +/- %1 satoshi(s) per input.</source>
        <translation>Peut varier +/- %1 satoshi(s) par entrée.</translation>
    </message>
    <message>
        <source>(no label)</source>
        <translation>(aucune étiquette)</translation>
    </message>
    <message>
        <source>change from %1 (%2)</source>
        <translation>monnaie de %1 (%2)</translation>
    </message>
    <message>
        <source>(change)</source>
        <translation>(monnaie)</translation>
    </message>
</context>
<context>
    <name>EditAddressDialog</name>
    <message>
        <source>Edit Address</source>
        <translation>Modifier l’adresse</translation>
    </message>
    <message>
        <source>&amp;Label</source>
        <translation>É&amp;tiquette</translation>
    </message>
    <message>
        <source>The label associated with this address list entry</source>
        <translation>L’étiquette associée à cette entrée de la liste d’adresses</translation>
    </message>
    <message>
        <source>The address associated with this address list entry. This can only be modified for sending addresses.</source>
        <translation>L’adresse associée à cette entrée de la liste d’adresses. Cela ne peut être modifié que pour les adresses d’envoi.</translation>
    </message>
    <message>
        <source>&amp;Address</source>
        <translation>&amp;Adresse</translation>
    </message>
    <message>
        <source>New sending address</source>
        <translation>Nouvelle adresse d’envoi</translation>
    </message>
    <message>
        <source>Edit receiving address</source>
        <translation>Modifier l’adresse de réception</translation>
    </message>
    <message>
        <source>Edit sending address</source>
        <translation>Modifier l’adresse d’envoi</translation>
    </message>
    <message>
        <source>The entered address "%1" is not a valid Particl address.</source>
        <translation>L’adresse saisie « %1 » n’est pas une adresse Particl valide.</translation>
    </message>
    <message>
        <source>Address "%1" already exists as a receiving address with label "%2" and so cannot be added as a sending address.</source>
        <translation>L’adresse « %1 » existe déjà en tant qu’adresse de réception avec l’étiquette « %2 » et ne peut donc pas être ajoutée en tant qu’adresse d’envoi.</translation>
    </message>
    <message>
        <source>The entered address "%1" is already in the address book with label "%2".</source>
        <translation>L’adresse saisie « %1 » est déjà présente dans le carnet d’adresses avec l’étiquette « %2 ».</translation>
    </message>
    <message>
        <source>Could not unlock wallet.</source>
        <translation>Impossible de déverrouiller le porte-monnaie.</translation>
    </message>
    <message>
        <source>New key generation failed.</source>
        <translation>Échec de génération de la nouvelle clé.</translation>
    </message>
</context>
<context>
    <name>FreespaceChecker</name>
    <message>
        <source>A new data directory will be created.</source>
        <translation>Un nouveau répertoire de données sera créé.</translation>
    </message>
    <message>
        <source>name</source>
        <translation>nom</translation>
    </message>
    <message>
        <source>Directory already exists. Add %1 if you intend to create a new directory here.</source>
        <translation>Le répertoire existe déjà. Ajouter %1 si vous comptez créer un nouveau répertoire ici.</translation>
    </message>
    <message>
        <source>Path already exists, and is not a directory.</source>
        <translation>Le chemin existe déjà et n’est pas un répertoire.</translation>
    </message>
    <message>
        <source>Cannot create data directory here.</source>
        <translation>Impossible de créer un répertoire de données ici.</translation>
    </message>
</context>
<context>
    <name>HelpMessageDialog</name>
    <message>
        <source>version</source>
        <translation>version</translation>
    </message>
    <message>
        <source>(%1-bit)</source>
        <translation>(%1-bit)</translation>
    </message>
    <message>
        <source>About %1</source>
        <translation>À propos de %1</translation>
    </message>
    <message>
        <source>Command-line options</source>
        <translation>Options de ligne de commande</translation>
    </message>
</context>
<context>
    <name>Intro</name>
    <message>
        <source>Welcome</source>
        <translation>Bienvenue</translation>
    </message>
    <message>
        <source>Welcome to %1.</source>
        <translation>Bienvenue à %1.</translation>
    </message>
    <message>
        <source>As this is the first time the program is launched, you can choose where %1 will store its data.</source>
        <translation>Puisque c’est la première fois que le logiciel est lancé, vous pouvez choisir où %1 stockera ses données.</translation>
    </message>
    <message>
        <source>When you click OK, %1 will begin to download and process the full %4 block chain (%2GB) starting with the earliest transactions in %3 when %4 initially launched.</source>
        <translation>Quand vous cliquerez sur Valider, %1 commencera à télécharger et à traiter l’intégralité de la chaîne de blocs %4 (%2 Go) en débutant avec les transactions les plus anciennes de %3, quand %4 a été lancé initialement.</translation>
    </message>
    <message>
        <source>This initial synchronisation is very demanding, and may expose hardware problems with your computer that had previously gone unnoticed. Each time you run %1, it will continue downloading where it left off.</source>
        <translation>La synchronisation initiale est très exigeante et pourrait exposer des problèmes matériels dans votre ordinateur passés inaperçus auparavant. Chaque fois que vous exécuterez %1, le téléchargement reprendra où il s’était arrêté.</translation>
    </message>
    <message>
        <source>If you have chosen to limit block chain storage (pruning), the historical data must still be downloaded and processed, but will be deleted afterward to keep your disk usage low.</source>
        <translation>Si vous avez choisi de limiter le stockage de la chaîne de blocs (élagage), les données historiques doivent quand même être téléchargées et traitées, mais seront supprimées par la suite pour minimiser l’utilisation de votre espace disque.</translation>
    </message>
    <message>
        <source>Use the default data directory</source>
        <translation>Utiliser le répertoire de données par défaut</translation>
    </message>
    <message>
        <source>Use a custom data directory:</source>
        <translation>Utiliser un répertoire de données personnalisé :</translation>
    </message>
    <message>
        <source>Particl</source>
        <translation>Particl</translation>
    </message>
    <message>
        <source>At least %1 GB of data will be stored in this directory, and it will grow over time.</source>
        <translation>Au moins %1 Go de données seront stockés dans ce répertoire et sa taille augmentera avec le temps.</translation>
    </message>
    <message>
        <source>Approximately %1 GB of data will be stored in this directory.</source>
        <translation>Approximativement %1 Go de données seront stockés dans ce répertoire.</translation>
    </message>
    <message>
        <source>%1 will download and store a copy of the Particl block chain.</source>
        <translation>%1 téléchargera et stockera une copie de la chaîne de blocs Particl.</translation>
    </message>
    <message>
        <source>The wallet will also be stored in this directory.</source>
        <translation>Le porte-monnaie sera aussi stocké dans ce répertoire.</translation>
    </message>
    <message>
        <source>Error: Specified data directory "%1" cannot be created.</source>
        <translation>Erreur : Le répertoire de données indiqué « %1 » ne peut pas être créé.</translation>
    </message>
    <message>
        <source>Error</source>
        <translation>Erreur</translation>
    </message>
    <message numerus="yes">
        <source>%n GB of free space available</source>
        <translation><numerusform>%n Go d’espace libre disponible</numerusform><numerusform>%n Go d’espace libre disponibles</numerusform></translation>
    </message>
    <message numerus="yes">
        <source>(of %n GB needed)</source>
        <translation><numerusform>(sur %n Go requis)</numerusform><numerusform>(sur %n Go requis)</numerusform></translation>
    </message>
</context>
<context>
    <name>ModalOverlay</name>
    <message>
        <source>Form</source>
        <translation>Formulaire</translation>
    </message>
    <message>
        <source>Recent transactions may not yet be visible, and therefore your wallet's balance might be incorrect. This information will be correct once your wallet has finished synchronizing with the particl network, as detailed below.</source>
        <translation>Les transactions récentes ne sont peut-être pas encore visibles et par conséquent le solde de votre porte-monnaie est peut-être erroné. Cette information sera juste quand votre porte-monnaie aura fini de se synchroniser avec le réseau Particl, comme décrit ci-dessous.</translation>
    </message>
    <message>
        <source>Attempting to spend particl that are affected by not-yet-displayed transactions will not be accepted by the network.</source>
        <translation>Toute tentative de dépense de particl affectés par des transactions qui ne sont pas encore affichées ne sera pas acceptée par le réseau.</translation>
    </message>
    <message>
        <source>Number of blocks left</source>
        <translation>Nombre de blocs restants</translation>
    </message>
    <message>
        <source>Unknown...</source>
        <translation>Inconnu...</translation>
    </message>
    <message>
        <source>Last block time</source>
        <translation>Estampille temporelle du dernier bloc</translation>
    </message>
    <message>
        <source>Progress</source>
        <translation>Progression</translation>
    </message>
    <message>
        <source>Progress increase per hour</source>
        <translation>Avancement de la progression par heure</translation>
    </message>
    <message>
        <source>calculating...</source>
        <translation>calcul en cours...</translation>
    </message>
    <message>
        <source>Estimated time left until synced</source>
        <translation>Temps estimé avant la fin de la synchronisation</translation>
    </message>
    <message>
        <source>Hide</source>
        <translation>Cacher</translation>
    </message>
    <message>
        <source>Unknown. Syncing Headers (%1)...</source>
        <translation>Inconnu. Synchronisation des en-têtes (%1)...</translation>
    </message>
</context>
<context>
    <name>OpenURIDialog</name>
    <message>
        <source>Open URI</source>
        <translation>Ouvrir une URI</translation>
    </message>
    <message>
        <source>Open payment request from URI or file</source>
        <translation>Ouvrir une demande de paiement à partir d’une URI ou d’un fichier</translation>
    </message>
    <message>
        <source>URI:</source>
        <translation>URI :</translation>
    </message>
    <message>
        <source>Select payment request file</source>
        <translation>Choisir le fichier de demande de paiement</translation>
    </message>
    <message>
        <source>Select payment request file to open</source>
        <translation>Choisir le fichier de demande de paiement à ouvrir</translation>
    </message>
</context>
<context>
    <name>OptionsDialog</name>
    <message>
        <source>Options</source>
        <translation>Options</translation>
    </message>
    <message>
        <source>&amp;Main</source>
        <translation>&amp;Principaux</translation>
    </message>
    <message>
        <source>Automatically start %1 after logging in to the system.</source>
        <translation>Démarrer %1 automatiquement après avoir ouvert une session sur l’ordinateur.</translation>
    </message>
    <message>
        <source>&amp;Start %1 on system login</source>
        <translation>&amp;Démarrer %1 lors de l’ouverture d’une session</translation>
    </message>
    <message>
        <source>Size of &amp;database cache</source>
        <translation>Taille du cache de la base de &amp;données</translation>
    </message>
    <message>
        <source>MB</source>
        <translation>Mo</translation>
    </message>
    <message>
        <source>Number of script &amp;verification threads</source>
        <translation>Nombre de fils de &amp;vérification de script</translation>
    </message>
    <message>
        <source>IP address of the proxy (e.g. IPv4: 127.0.0.1 / IPv6: ::1)</source>
        <translation>Adresse IP du mandataire (p. ex. IPv4 : 127.0.0.1 / IPv6 : ::1)</translation>
    </message>
    <message>
        <source>Shows if the supplied default SOCKS5 proxy is used to reach peers via this network type.</source>
        <translation>Indique si le mandataire SOCKS5 par défaut fourni est utilisé pour atteindre des pairs par ce type de réseau.</translation>
    </message>
    <message>
        <source>Use separate SOCKS&amp;5 proxy to reach peers via Tor hidden services:</source>
        <translation>Utiliser un mandataire SOCKS&amp;5 séparé pour atteindre les pairs en utilisant les services cachés de Tor.</translation>
    </message>
    <message>
        <source>Hide the icon from the system tray.</source>
        <translation>Cacher l’icône dans la zone de notification.</translation>
    </message>
    <message>
        <source>&amp;Hide tray icon</source>
        <translation>Cac&amp;her l’icône de la zone de notification</translation>
    </message>
    <message>
        <source>Minimize instead of exit the application when the window is closed. When this option is enabled, the application will be closed only after selecting Exit in the menu.</source>
        <translation>Quand la fenêtre est fermée, réduire au lieu de quitter l’application. Si cette option est activée, l’application ne sera fermée qu’en sélectionnant Quitter dans le menu.</translation>
    </message>
    <message>
        <source>Third party URLs (e.g. a block explorer) that appear in the transactions tab as context menu items. %s in the URL is replaced by transaction hash. Multiple URLs are separated by vertical bar |.</source>
        <translation>URL de tiers (p. ex. un explorateur de blocs) apparaissant dans l’onglet des transactions comme éléments du menu contextuel. %s dans l’URL est remplacé par le hachage de la transaction. Les URL multiples sont séparées par une barre verticale |.</translation>
    </message>
    <message>
        <source>Active command-line options that override above options:</source>
        <translation>Options de ligne de commande actives qui remplacent les options ci-dessus :</translation>
    </message>
    <message>
        <source>Open the %1 configuration file from the working directory.</source>
        <translation>Ouvrir le fichier de configuration %1 du répertoire de travail.</translation>
    </message>
    <message>
        <source>Open Configuration File</source>
        <translation>Ouvrir le fichier de configuration</translation>
    </message>
    <message>
        <source>Reset all client options to default.</source>
        <translation>Réinitialiser toutes les options du client aux valeurs par défaut.</translation>
    </message>
    <message>
        <source>&amp;Reset Options</source>
        <translation>&amp;Réinitialiser les options</translation>
    </message>
    <message>
        <source>&amp;Network</source>
        <translation>&amp;Réseau</translation>
    </message>
    <message>
        <source>Disables some advanced features but all blocks will still be fully validated. Reverting this setting requires re-downloading the entire blockchain. Actual disk usage may be somewhat higher.</source>
        <translation>Désactive certaines fonctions avancées, mais tous les blocs seront quand même validés entièrement. Changer ce paramètre à sa valeur antérieure exige de retélécharger la chaîne de blocs dans son intégralité. L’espace disque utilisé pourrait être un peu plus élevé.</translation>
    </message>
    <message>
        <source>Prune &amp;block storage to</source>
        <translation>Élaguer l’espace de stockage des &amp;blocs jusqu’à</translation>
    </message>
    <message>
        <source>GB</source>
        <translation>Go</translation>
    </message>
    <message>
        <source>Reverting this setting requires re-downloading the entire blockchain.</source>
        <translation>Changer ce paramètre à sa valeur antérieure exige de retélécharger la chaîne de blocs dans son intégralité.</translation>
    </message>
    <message>
        <source>(0 = auto, &lt;0 = leave that many cores free)</source>
        <translation>(0 = auto, &lt; 0 = laisser ce nombre de cœurs inutilisés)</translation>
    </message>
    <message>
        <source>W&amp;allet</source>
        <translation>&amp;Porte-monnaie</translation>
    </message>
    <message>
        <source>Expert</source>
        <translation>Expert</translation>
    </message>
    <message>
        <source>Enable coin &amp;control features</source>
        <translation>Activer les fonctions de &amp;contrôle des pièces</translation>
    </message>
    <message>
        <source>If you disable the spending of unconfirmed change, the change from a transaction cannot be used until that transaction has at least one confirmation. This also affects how your balance is computed.</source>
        <translation>Si vous désactivé la dépense de la monnaie non confirmée, la monnaie d’une transaction ne peut pas être utilisée tant que cette transaction n’a pas reçu au moins une confirmation. Celai affecte aussi le calcul de votre solde.</translation>
    </message>
    <message>
        <source>&amp;Spend unconfirmed change</source>
        <translation>&amp;Dépenser la monnaie non confirmée</translation>
    </message>
    <message>
        <source>Automatically open the Particl client port on the router. This only works when your router supports UPnP and it is enabled.</source>
        <translation>Ouvrir automatiquement le port du client Particl sur le routeur. Cela ne fonctionne que si votre routeur prend en charge l’UPnP et si la fonction est activée.</translation>
    </message>
    <message>
        <source>Map port using &amp;UPnP</source>
        <translation>Mapper le port avec l’&amp;UPnP</translation>
    </message>
    <message>
        <source>Accept connections from outside.</source>
        <translation>Accepter les connexions provenant de l’extérieur.</translation>
    </message>
    <message>
        <source>Allow incomin&amp;g connections</source>
        <translation>Permettre les connexions e&amp;ntrantes</translation>
    </message>
    <message>
        <source>Connect to the Particl network through a SOCKS5 proxy.</source>
        <translation>Se connecter au réseau Particl par un mandataire SOCKS5.</translation>
    </message>
    <message>
        <source>&amp;Connect through SOCKS5 proxy (default proxy):</source>
        <translation>Se &amp;connecter par un mandataire SOCKS5 (mandataire par défaut) :</translation>
    </message>
    <message>
        <source>Proxy &amp;IP:</source>
        <translation>&amp;IP du mandataire :</translation>
    </message>
    <message>
        <source>&amp;Port:</source>
        <translation>&amp;Port :</translation>
    </message>
    <message>
        <source>Port of the proxy (e.g. 9050)</source>
        <translation>Port du mandataire (p. ex. 9050)</translation>
    </message>
    <message>
        <source>Used for reaching peers via:</source>
        <translation>Utilisé pour rejoindre les pairs par :</translation>
    </message>
    <message>
        <source>IPv4</source>
        <translation>IPv4</translation>
    </message>
    <message>
        <source>IPv6</source>
        <translation>IPv6</translation>
    </message>
    <message>
        <source>Tor</source>
        <translation>Tor</translation>
    </message>
    <message>
        <source>Connect to the Particl network through a separate SOCKS5 proxy for Tor hidden services.</source>
        <translation>Se connecter au réseau Particl au travers d’un mandataire SOCKS5 séparé pour les services cachés de Tor.</translation>
    </message>
    <message>
        <source>&amp;Window</source>
        <translation>&amp;Fenêtre</translation>
    </message>
    <message>
        <source>Show only a tray icon after minimizing the window.</source>
        <translation>N’afficher qu’une icône dans la zone de notification après minimisation.</translation>
    </message>
    <message>
        <source>&amp;Minimize to the tray instead of the taskbar</source>
        <translation>&amp;Réduire dans la zone de notification au lieu de la barre des tâches</translation>
    </message>
    <message>
        <source>M&amp;inimize on close</source>
        <translation>Ré&amp;duire lors de la fermeture</translation>
    </message>
    <message>
        <source>&amp;Display</source>
        <translation>&amp;Affichage</translation>
    </message>
    <message>
        <source>User Interface &amp;language:</source>
        <translation>&amp;Langue de l’interface utilisateur :</translation>
    </message>
    <message>
        <source>The user interface language can be set here. This setting will take effect after restarting %1.</source>
        <translation>La langue de l’interface utilisateur peut être définie ici. Ce réglage sera pris en compte après redémarrage de %1.</translation>
    </message>
    <message>
        <source>&amp;Unit to show amounts in:</source>
        <translation>&amp;Unité d’affichage des montants :</translation>
    </message>
    <message>
        <source>Choose the default subdivision unit to show in the interface and when sending coins.</source>
        <translation>Choisir la sous-unité par défaut d’affichage dans l’interface et lors d’envoi de pièces.</translation>
    </message>
    <message>
        <source>Whether to show coin control features or not.</source>
        <translation>Afficher ou non les fonctions de contrôle des pièces.</translation>
    </message>
    <message>
        <source>&amp;Third party transaction URLs</source>
        <translation>URL de transaction de &amp;tiers</translation>
    </message>
    <message>
        <source>&amp;OK</source>
        <translation>&amp;Valider</translation>
    </message>
    <message>
        <source>&amp;Cancel</source>
        <translation>A&amp;nnuler</translation>
    </message>
    <message>
        <source>default</source>
        <translation>par défaut</translation>
    </message>
    <message>
        <source>none</source>
        <translation>aucune</translation>
    </message>
    <message>
        <source>Confirm options reset</source>
        <translation>Confirmer la réinitialisation des options</translation>
    </message>
    <message>
        <source>Client restart required to activate changes.</source>
        <translation>Le redémarrage du client est exigé pour activer les changements.</translation>
    </message>
    <message>
        <source>Client will be shut down. Do you want to proceed?</source>
        <translation>Le client sera arrêté. Voulez-vous continuer ?</translation>
    </message>
    <message>
        <source>Configuration options</source>
        <translation>Options de configuration</translation>
    </message>
    <message>
        <source>The configuration file is used to specify advanced user options which override GUI settings. Additionally, any command-line options will override this configuration file.</source>
        <translation>Le fichier de configuration est utilisé pour indiquer aux utilisateurs experts quelles options remplacent les paramètres de l’IUG. De plus, toute option de ligne de commande modifiera ce fichier de configuration.</translation>
    </message>
    <message>
        <source>Error</source>
        <translation>Erreur</translation>
    </message>
    <message>
        <source>The configuration file could not be opened.</source>
        <translation>Impossible d’ouvrir le fichier de configuration.</translation>
    </message>
    <message>
        <source>This change would require a client restart.</source>
        <translation>Ce changement demanderait un redémarrage du client.</translation>
    </message>
    <message>
        <source>The supplied proxy address is invalid.</source>
        <translation>L’adresse de serveur mandataire fournie est invalide.</translation>
    </message>
</context>
<context>
    <name>OverviewPage</name>
    <message>
        <source>Form</source>
        <translation>Formulaire</translation>
    </message>
    <message>
<<<<<<< HEAD
        <source>The displayed information may be out of date. Your wallet automatically synchronizes with the Particl network after a connection is established, but this process has not completed yet.</source>
        <translation>Les informations affichées peuvent être obsolètes. Votre porte-monnaie est automatiquement synchronisé avec le réseau Particl lorsque la connexion s’établit, or ce processus n’est pas encore terminé.</translation>
=======
        <source>The displayed information may be out of date. Your wallet automatically synchronizes with the Bitcoin network after a connection is established, but this process has not completed yet.</source>
        <translation>Les informations affichées peuvent être obsolètes. Votre porte-monnaie se synchronise automatiquement avec le réseau Bitcoin dès qu’une connexion est établie, mais ce processus n’est pas encore achevé.</translation>
>>>>>>> cf8aa5c7
    </message>
    <message>
        <source>Watch-only:</source>
        <translation>Juste-regarder :</translation>
    </message>
    <message>
        <source>Available:</source>
        <translation>Disponible :</translation>
    </message>
    <message>
        <source>Your current spendable balance</source>
        <translation>Votre solde actuel disponible</translation>
    </message>
    <message>
        <source>Pending:</source>
        <translation>En attente :</translation>
    </message>
    <message>
        <source>Total of transactions that have yet to be confirmed, and do not yet count toward the spendable balance</source>
        <translation>Total des transactions qui doivent encore être confirmées et qui ne sont pas prises en compte dans le solde disponible</translation>
    </message>
    <message>
        <source>Immature:</source>
        <translation>Immature :</translation>
    </message>
    <message>
        <source>Mined balance that has not yet matured</source>
        <translation>Le solde miné n’est pas encore mûr</translation>
    </message>
    <message>
        <source>Balances</source>
        <translation>Soldes</translation>
    </message>
    <message>
        <source>Total:</source>
        <translation>Total :</translation>
    </message>
    <message>
        <source>Your current total balance</source>
        <translation>Votre solde total actuel</translation>
    </message>
    <message>
        <source>Your current balance in watch-only addresses</source>
        <translation>Votre balance actuelle en adresses juste-regarder</translation>
    </message>
    <message>
        <source>Spendable:</source>
        <translation>Disponible :</translation>
    </message>
    <message>
        <source>Recent transactions</source>
        <translation>Transactions récentes</translation>
    </message>
    <message>
        <source>Unconfirmed transactions to watch-only addresses</source>
        <translation>Transactions non confirmées vers des adresses juste-regarder</translation>
    </message>
    <message>
        <source>Mined balance in watch-only addresses that has not yet matured</source>
        <translation>Le solde miné dans des adresses juste-regarder, qui n’est pas encore mûr</translation>
    </message>
    <message>
        <source>Current total balance in watch-only addresses</source>
        <translation>Solde total actuel dans des adresses juste-regarder</translation>
    </message>
</context>
<context>
    <name>PaymentServer</name>
    <message>
        <source>Payment request error</source>
        <translation>Erreur de demande de paiement</translation>
    </message>
    <message>
        <source>Cannot start particl: click-to-pay handler</source>
        <translation>Impossible de démarrer le gestionnaire de cliquer-pour-payer particl:</translation>
    </message>
    <message>
        <source>URI handling</source>
        <translation>Gestion des URI</translation>
    </message>
    <message>
        <source>'particl://' is not a valid URI. Use 'particl:' instead.</source>
        <translation>'particl://' n’est pas une URI valide. Utilisez plutôt 'particl:'.</translation>
    </message>
    <message>
        <source>Payment request fetch URL is invalid: %1</source>
        <translation>L’URL de récupération de la demande de paiement est invalide : %1</translation>
    </message>
    <message>
        <source>Invalid payment address %1</source>
        <translation>Adresse de paiement invalide %1</translation>
    </message>
    <message>
        <source>URI cannot be parsed! This can be caused by an invalid Particl address or malformed URI parameters.</source>
        <translation>L’URI ne peut pas être analysée ! Cela peut être causé par une adresse Particl invalide ou par des paramètres d’URI mal formés.</translation>
    </message>
    <message>
        <source>Payment request file handling</source>
        <translation>Gestion des fichiers de demande de paiement</translation>
    </message>
    <message>
        <source>Payment request file cannot be read! This can be caused by an invalid payment request file.</source>
        <translation>Le fichier de demande de paiement ne peut pas être lu ! Cela peut être causé par un fichier de demande de paiement invalide.</translation>
    </message>
    <message>
        <source>Payment request rejected</source>
        <translation>Demande de paiement rejetée</translation>
    </message>
    <message>
        <source>Payment request network doesn't match client network.</source>
        <translation>Le réseau de la demande de paiement ne correspond pas au réseau du client.</translation>
    </message>
    <message>
        <source>Payment request expired.</source>
        <translation>La demande de paiement a expiré</translation>
    </message>
    <message>
        <source>Payment request is not initialized.</source>
        <translation>La demande de paiement n’est pas initialisée.</translation>
    </message>
    <message>
        <source>Unverified payment requests to custom payment scripts are unsupported.</source>
        <translation>Les demandes de paiements non vérifiées vers des scripts de paiement personnalisés ne sont pas prises en charge.</translation>
    </message>
    <message>
        <source>Invalid payment request.</source>
        <translation>Demande de paiement invalide.</translation>
    </message>
    <message>
        <source>Requested payment amount of %1 is too small (considered dust).</source>
        <translation>Le paiement demandé d’un montant de %1 est trop faible (considéré comme de la poussière).</translation>
    </message>
    <message>
        <source>Refund from %1</source>
        <translation>Remboursement de %1</translation>
    </message>
    <message>
        <source>Payment request %1 is too large (%2 bytes, allowed %3 bytes).</source>
        <translation>La demande de paiement %1 est trop grande (%2 octets, %3 octets permis).</translation>
    </message>
    <message>
        <source>Error communicating with %1: %2</source>
        <translation>Erreur de communication avec %1 : %2</translation>
    </message>
    <message>
        <source>Payment request cannot be parsed!</source>
        <translation>La demande de paiement ne peut pas être analysée !</translation>
    </message>
    <message>
        <source>Bad response from server %1</source>
        <translation>Mauvaise réponse du serveur %1</translation>
    </message>
    <message>
        <source>Network request error</source>
        <translation>Erreur de demande réseau</translation>
    </message>
    <message>
        <source>Payment acknowledged</source>
        <translation>Le paiement a été confirmé</translation>
    </message>
</context>
<context>
    <name>PeerTableModel</name>
    <message>
        <source>User Agent</source>
        <translation>Agent utilisateur</translation>
    </message>
    <message>
        <source>Node/Service</source>
        <translation>Nœud/service</translation>
    </message>
    <message>
        <source>NodeId</source>
        <translation>ID de nœud</translation>
    </message>
    <message>
        <source>Ping</source>
        <translation>Ping</translation>
    </message>
    <message>
        <source>Sent</source>
        <translation>Envoyé</translation>
    </message>
    <message>
        <source>Received</source>
        <translation>Reçu</translation>
    </message>
</context>
<context>
    <name>QObject</name>
    <message>
        <source>Amount</source>
        <translation>Montant</translation>
    </message>
    <message>
        <source>Enter a Particl address (e.g. %1)</source>
        <translation>Saisir une adresse Particl (p. ex. %1)</translation>
    </message>
    <message>
        <source>%1 d</source>
        <translation>%1 j</translation>
    </message>
    <message>
        <source>%1 h</source>
        <translation>%1 h</translation>
    </message>
    <message>
        <source>%1 m</source>
        <translation>%1 min</translation>
    </message>
    <message>
        <source>%1 s</source>
        <translation>%1 s</translation>
    </message>
    <message>
        <source>None</source>
        <translation>Aucun</translation>
    </message>
    <message>
        <source>N/A</source>
        <translation>N.D.</translation>
    </message>
    <message>
        <source>%1 ms</source>
        <translation>%1 ms</translation>
    </message>
    <message numerus="yes">
        <source>%n second(s)</source>
        <translation><numerusform>%n seconde</numerusform><numerusform>%n secondes</numerusform></translation>
    </message>
    <message numerus="yes">
        <source>%n minute(s)</source>
        <translation><numerusform>%n minute</numerusform><numerusform>%n minutes</numerusform></translation>
    </message>
    <message numerus="yes">
        <source>%n hour(s)</source>
        <translation><numerusform>%n heure</numerusform><numerusform>%n heures</numerusform></translation>
    </message>
    <message numerus="yes">
        <source>%n day(s)</source>
        <translation><numerusform>%n jour</numerusform><numerusform>%n jours</numerusform></translation>
    </message>
    <message numerus="yes">
        <source>%n week(s)</source>
        <translation><numerusform>%n semaine</numerusform><numerusform>%n semaines</numerusform></translation>
    </message>
    <message>
        <source>%1 and %2</source>
        <translation>%1 et %2</translation>
    </message>
    <message numerus="yes">
        <source>%n year(s)</source>
        <translation><numerusform>%n an</numerusform><numerusform>%n ans</numerusform></translation>
    </message>
    <message>
        <source>%1 B</source>
        <translation>%1 o</translation>
    </message>
    <message>
        <source>%1 KB</source>
        <translation>%1 Ko</translation>
    </message>
    <message>
        <source>%1 MB</source>
        <translation>%1 Mo</translation>
    </message>
    <message>
        <source>%1 GB</source>
        <translation>%1 Go</translation>
    </message>
    <message>
        <source>%1 didn't yet exit safely...</source>
        <translation>%1 ne s’est pas encore arrêté en toute sécurité...</translation>
    </message>
    <message>
        <source>unknown</source>
        <translation>inconnue</translation>
    </message>
</context>
<context>
    <name>QObject::QObject</name>
    <message>
        <source>Error parsing command line arguments: %1.</source>
        <translation>Erreur d’analyse des arguments de ligne de commande : %1.</translation>
    </message>
    <message>
        <source>Error: Specified data directory "%1" does not exist.</source>
        <translation>Erreur : Le répertoire de données indiqué « %1 » n’existe pas.</translation>
    </message>
    <message>
        <source>Error: Cannot parse configuration file: %1.</source>
        <translation>Erreur : Impossible d’analyser le fichier de configuration : %1.</translation>
    </message>
    <message>
        <source>Error: %1</source>
        <translation>Erreur : %1</translation>
    </message>
</context>
<context>
    <name>QRImageWidget</name>
    <message>
        <source>&amp;Save Image...</source>
        <translation>&amp;Enregistrer l’image...</translation>
    </message>
    <message>
        <source>&amp;Copy Image</source>
        <translation>&amp;Copier l’image</translation>
    </message>
    <message>
        <source>Save QR Code</source>
        <translation>Enregistrer le code QR</translation>
    </message>
    <message>
        <source>PNG Image (*.png)</source>
        <translation>Image PNG (*.png)</translation>
    </message>
</context>
<context>
    <name>RPCConsole</name>
    <message>
        <source>N/A</source>
        <translation>N.D.</translation>
    </message>
    <message>
        <source>Client version</source>
        <translation>Version du client</translation>
    </message>
    <message>
        <source>&amp;Information</source>
        <translation>&amp;Informations</translation>
    </message>
    <message>
        <source>Debug window</source>
        <translation>Fenêtre de débogage</translation>
    </message>
    <message>
        <source>General</source>
        <translation>Général</translation>
    </message>
    <message>
        <source>Using BerkeleyDB version</source>
        <translation>Version BerkeleyDB utilisée</translation>
    </message>
    <message>
        <source>Datadir</source>
        <translation>Datadir</translation>
    </message>
    <message>
        <source>Startup time</source>
        <translation>Heure de démarrage</translation>
    </message>
    <message>
        <source>Network</source>
        <translation>Réseau</translation>
    </message>
    <message>
        <source>Name</source>
        <translation>Nom</translation>
    </message>
    <message>
        <source>Number of connections</source>
        <translation>Nombre de connexions</translation>
    </message>
    <message>
        <source>Block chain</source>
        <translation>Chaîne de blocs</translation>
    </message>
    <message>
        <source>Current number of blocks</source>
        <translation>Nombre actuel de blocs</translation>
    </message>
    <message>
        <source>Memory Pool</source>
        <translation>Réserve de mémoire</translation>
    </message>
    <message>
        <source>Current number of transactions</source>
        <translation>Nombre actuel de transactions</translation>
    </message>
    <message>
        <source>Memory usage</source>
        <translation>Utilisation de la mémoire</translation>
    </message>
    <message>
        <source>Wallet: </source>
        <translation>Porte-monnaie :</translation>
    </message>
    <message>
        <source>(none)</source>
        <translation>(aucun)</translation>
    </message>
    <message>
        <source>&amp;Reset</source>
        <translation>&amp;Réinitialiser</translation>
    </message>
    <message>
        <source>Received</source>
        <translation>Reçu</translation>
    </message>
    <message>
        <source>Sent</source>
        <translation>Envoyé</translation>
    </message>
    <message>
        <source>&amp;Peers</source>
        <translation>&amp;Pairs</translation>
    </message>
    <message>
        <source>Banned peers</source>
        <translation>Pairs bannis</translation>
    </message>
    <message>
        <source>Select a peer to view detailed information.</source>
        <translation>Choisir un pair pour voir l’information détaillée.</translation>
    </message>
    <message>
        <source>Whitelisted</source>
        <translation>Dans la liste blanche</translation>
    </message>
    <message>
        <source>Direction</source>
        <translation>Direction</translation>
    </message>
    <message>
        <source>Version</source>
        <translation>Version</translation>
    </message>
    <message>
        <source>Starting Block</source>
        <translation>Bloc de départ</translation>
    </message>
    <message>
        <source>Synced Headers</source>
        <translation>En-têtes synchronisés</translation>
    </message>
    <message>
        <source>Synced Blocks</source>
        <translation>Blocs synchronisés</translation>
    </message>
    <message>
        <source>User Agent</source>
        <translation>Agent utilisateur</translation>
    </message>
    <message>
        <source>Open the %1 debug log file from the current data directory. This can take a few seconds for large log files.</source>
        <translation>Ouvrir le fichier journal de débogage de %1 à partir du répertoire de données actuel. Cela peut prendre quelques secondes pour les fichiers journaux de grande taille.</translation>
    </message>
    <message>
        <source>Decrease font size</source>
        <translation>Diminuer la taille de police</translation>
    </message>
    <message>
        <source>Increase font size</source>
        <translation>Augmenter la taille de police</translation>
    </message>
    <message>
        <source>Services</source>
        <translation>Services</translation>
    </message>
    <message>
        <source>Ban Score</source>
        <translation>Pointage des bannissements</translation>
    </message>
    <message>
        <source>Connection Time</source>
        <translation>Temps de connexion</translation>
    </message>
    <message>
        <source>Last Send</source>
        <translation>Dernier envoi</translation>
    </message>
    <message>
        <source>Last Receive</source>
        <translation>Dernière réception</translation>
    </message>
    <message>
        <source>Ping Time</source>
        <translation>Temps de ping</translation>
    </message>
    <message>
        <source>The duration of a currently outstanding ping.</source>
        <translation>La durée d’un ping en cours.</translation>
    </message>
    <message>
        <source>Ping Wait</source>
        <translation>Attente du ping</translation>
    </message>
    <message>
        <source>Min Ping</source>
        <translation>Ping min.</translation>
    </message>
    <message>
        <source>Time Offset</source>
        <translation>Décalage temporel</translation>
    </message>
    <message>
        <source>Last block time</source>
        <translation>Estampille temporelle du dernier bloc</translation>
    </message>
    <message>
        <source>&amp;Open</source>
        <translation>&amp;Ouvrir</translation>
    </message>
    <message>
        <source>&amp;Console</source>
        <translation>&amp;Console</translation>
    </message>
    <message>
        <source>&amp;Network Traffic</source>
        <translation>Trafic &amp;réseau</translation>
    </message>
    <message>
        <source>Totals</source>
        <translation>Totaux</translation>
    </message>
    <message>
        <source>In:</source>
        <translation>Entrant :</translation>
    </message>
    <message>
        <source>Out:</source>
        <translation>Sortant :</translation>
    </message>
    <message>
        <source>Debug log file</source>
        <translation>Fichier journal de débogage</translation>
    </message>
    <message>
        <source>Clear console</source>
        <translation>Effacer la console</translation>
    </message>
    <message>
        <source>1 &amp;hour</source>
        <translation>1 &amp;heure</translation>
    </message>
    <message>
        <source>1 &amp;day</source>
        <translation>1 &amp;jour</translation>
    </message>
    <message>
        <source>1 &amp;week</source>
        <translation>1 &amp;semaine</translation>
    </message>
    <message>
        <source>1 &amp;year</source>
        <translation>1 &amp;an</translation>
    </message>
    <message>
        <source>&amp;Disconnect</source>
        <translation>&amp;Déconnecter</translation>
    </message>
    <message>
        <source>Ban for</source>
        <translation>Bannir pendant</translation>
    </message>
    <message>
        <source>&amp;Unban</source>
        <translation>&amp;Réhabiliter</translation>
    </message>
    <message>
        <source>default wallet</source>
        <translation>porte-monnaie par défaut</translation>
    </message>
    <message>
        <source>Welcome to the %1 RPC console.</source>
        <translation>Bienvenue sur la console RPC de %1.</translation>
    </message>
    <message>
        <source>Use up and down arrows to navigate history, and %1 to clear screen.</source>
        <translation>Utiliser les touches de déplacement pour naviguer dans l’historique et %1 pour effacer l’écran.</translation>
    </message>
    <message>
        <source>Type %1 for an overview of available commands.</source>
        <translation>Taper %1 pour afficher un aperçu des commandes proposées.</translation>
    </message>
    <message>
        <source>For more information on using this console type %1.</source>
        <translation>Pour plus d’informations sur l’utilisation de cette console, taper %1.</translation>
    </message>
    <message>
        <source>WARNING: Scammers have been active, telling users to type commands here, stealing their wallet contents. Do not use this console without fully understanding the ramifications of a command.</source>
        <translation>AVERTISSEMENT : des fraudeurs sont réputés être à l’oeuvre, demandant aux utilisateurs de taper des commandes ici, dérobant ainsi le contenu de leurs porte-monnaie. Ne pas utiliser cette console sans une compréhension parfaite des conséquences d’une commande.</translation>
    </message>
    <message>
        <source>Network activity disabled</source>
        <translation>L’activité réseau est désactivée.</translation>
    </message>
    <message>
        <source>Executing command without any wallet</source>
        <translation>Exécution de la commande sans aucun porte-monnaie</translation>
    </message>
    <message>
        <source>Executing command using "%1" wallet</source>
        <translation>Exécution de la commande en utilisant le porte-monnaie « %1 »</translation>
    </message>
    <message>
        <source>(node id: %1)</source>
        <translation>(ID de nœud : %1)</translation>
    </message>
    <message>
        <source>via %1</source>
        <translation>par %1</translation>
    </message>
    <message>
        <source>never</source>
        <translation>jamais</translation>
    </message>
    <message>
        <source>Inbound</source>
        <translation>Entrant</translation>
    </message>
    <message>
        <source>Outbound</source>
        <translation>Sortant</translation>
    </message>
    <message>
        <source>Yes</source>
        <translation>Oui</translation>
    </message>
    <message>
        <source>No</source>
        <translation>Non</translation>
    </message>
    <message>
        <source>Unknown</source>
        <translation>Inconnu</translation>
    </message>
</context>
<context>
    <name>ReceiveCoinsDialog</name>
    <message>
        <source>&amp;Amount:</source>
        <translation>&amp;Montant :</translation>
    </message>
    <message>
        <source>&amp;Label:</source>
        <translation>&amp;Étiquette :</translation>
    </message>
    <message>
        <source>&amp;Message:</source>
        <translation>M&amp;essage :</translation>
    </message>
    <message>
        <source>An optional message to attach to the payment request, which will be displayed when the request is opened. Note: The message will not be sent with the payment over the Particl network.</source>
        <translation>Un message facultatif à joindre à la demande de paiement et qui sera affiché à l’ouverture de celle-ci. Note : le message ne sera pas envoyé avec le paiement par le réseau Particl.</translation>
    </message>
    <message>
        <source>An optional label to associate with the new receiving address.</source>
        <translation>Un étiquette facultative à associer à la nouvelle adresse de réception.</translation>
    </message>
    <message>
        <source>Use this form to request payments. All fields are &lt;b&gt;optional&lt;/b&gt;.</source>
        <translation>Utiliser ce formulaire pour demander des paiements. Tous les champs sont  &lt;b&gt;facultatifs&lt;/b&gt;.</translation>
    </message>
    <message>
        <source>An optional amount to request. Leave this empty or zero to not request a specific amount.</source>
        <translation>Un montant facultatif à demander. Ne rien saisir ou un zéro pour ne pas demander de montant précis.</translation>
    </message>
    <message>
        <source>Clear all fields of the form.</source>
        <translation>Effacer tous les champs du formulaire.</translation>
    </message>
    <message>
        <source>Clear</source>
        <translation>Effacer</translation>
    </message>
    <message>
        <source>Native segwit addresses (aka Bech32 or BIP-173) reduce your transaction fees later on and offer better protection against typos, but old wallets don't support them. When unchecked, an address compatible with older wallets will be created instead.</source>
        <translation>Les adresses SegWit natives (aussi appelées Bech32 ou BIP-173) réduisent vos frais de transaction ultérieurs et offrent une meilleure protection contre les erreurs de frappe, mais les anciens porte-monnaie ne les prennent pas en charge. Si cette option n’est pas cochée, une adresse compatible avec les anciens porte-monnaie sera plutôt créée.</translation>
    </message>
    <message>
        <source>Generate native segwit (Bech32) address</source>
        <translation>Générer une adresse SegWit native (Bech32)</translation>
    </message>
    <message>
        <source>Requested payments history</source>
        <translation>Historique des paiements demandés</translation>
    </message>
    <message>
        <source>&amp;Request payment</source>
        <translation>&amp;Demander un paiement</translation>
    </message>
    <message>
        <source>Show the selected request (does the same as double clicking an entry)</source>
        <translation>Afficher la demande choisie (comme double-cliquer sur une entrée)</translation>
    </message>
    <message>
        <source>Show</source>
        <translation>Afficher</translation>
    </message>
    <message>
        <source>Remove the selected entries from the list</source>
        <translation>Retirer les entrées sélectionnées de la liste</translation>
    </message>
    <message>
        <source>Remove</source>
        <translation>Retirer</translation>
    </message>
    <message>
        <source>Copy URI</source>
        <translation>Copier l’URI</translation>
    </message>
    <message>
        <source>Copy label</source>
        <translation>Copier l’étiquette</translation>
    </message>
    <message>
        <source>Copy message</source>
        <translation>Copier le message</translation>
    </message>
    <message>
        <source>Copy amount</source>
        <translation>Copier le montant</translation>
    </message>
</context>
<context>
    <name>ReceiveRequestDialog</name>
    <message>
        <source>QR Code</source>
        <translation>Code QR</translation>
    </message>
    <message>
        <source>Copy &amp;URI</source>
        <translation>Copier l’&amp;URI</translation>
    </message>
    <message>
        <source>Copy &amp;Address</source>
        <translation>Copier l’&amp;adresse</translation>
    </message>
    <message>
        <source>&amp;Save Image...</source>
        <translation>&amp;Enregistrer l’image...</translation>
    </message>
    <message>
        <source>Request payment to %1</source>
        <translation>Demande de paiement à %1</translation>
    </message>
    <message>
        <source>Payment information</source>
        <translation>Informations de paiement</translation>
    </message>
    <message>
        <source>URI</source>
        <translation>URI</translation>
    </message>
    <message>
        <source>Address</source>
        <translation>Adresse</translation>
    </message>
    <message>
        <source>Amount</source>
        <translation>Montant</translation>
    </message>
    <message>
        <source>Label</source>
        <translation>Étiquette</translation>
    </message>
    <message>
        <source>Message</source>
        <translation>Message</translation>
    </message>
    <message>
        <source>Wallet</source>
        <translation>Porte-monnaie</translation>
    </message>
    <message>
        <source>Resulting URI too long, try to reduce the text for label / message.</source>
        <translation>L’URI résultante est trop longue. Essayez de réduire le texte de l’étiquette ou du message.</translation>
    </message>
    <message>
        <source>Error encoding URI into QR Code.</source>
        <translation>Erreur d’encodage de l’URI en code QR.</translation>
    </message>
</context>
<context>
    <name>RecentRequestsTableModel</name>
    <message>
        <source>Date</source>
        <translation>Date</translation>
    </message>
    <message>
        <source>Label</source>
        <translation>Étiquette</translation>
    </message>
    <message>
        <source>Message</source>
        <translation>Message</translation>
    </message>
    <message>
        <source>(no label)</source>
        <translation>(aucune étiquette)</translation>
    </message>
    <message>
        <source>(no message)</source>
        <translation>(aucun message)</translation>
    </message>
    <message>
        <source>(no amount requested)</source>
        <translation>(aucun montant demandé)</translation>
    </message>
    <message>
        <source>Requested</source>
        <translation>Demandée</translation>
    </message>
</context>
<context>
    <name>SendCoinsDialog</name>
    <message>
        <source>Send Coins</source>
        <translation>Envoyer des pièces</translation>
    </message>
    <message>
        <source>Coin Control Features</source>
        <translation>Fonctions de contrôle des pièces</translation>
    </message>
    <message>
        <source>Inputs...</source>
        <translation>Entrants...</translation>
    </message>
    <message>
        <source>automatically selected</source>
        <translation>choisi automatiquement</translation>
    </message>
    <message>
        <source>Insufficient funds!</source>
        <translation>Fonds insuffisants !</translation>
    </message>
    <message>
        <source>Quantity:</source>
        <translation>Quantité :</translation>
    </message>
    <message>
        <source>Bytes:</source>
        <translation>Octets :</translation>
    </message>
    <message>
        <source>Amount:</source>
        <translation>Montant :</translation>
    </message>
    <message>
        <source>Fee:</source>
        <translation>Frais :</translation>
    </message>
    <message>
        <source>After Fee:</source>
        <translation>Après les frais :</translation>
    </message>
    <message>
        <source>Change:</source>
        <translation>Monnaie :</translation>
    </message>
    <message>
        <source>If this is activated, but the change address is empty or invalid, change will be sent to a newly generated address.</source>
        <translation>Si cette option est activée et l’adresse de monnaie est vide ou invalide, la monnaie sera envoyée vers une adresse nouvellement générée.</translation>
    </message>
    <message>
        <source>Custom change address</source>
        <translation>Adresse personnalisée de monnaie</translation>
    </message>
    <message>
        <source>Transaction Fee:</source>
        <translation>Frais de transaction :</translation>
    </message>
    <message>
        <source>Choose...</source>
        <translation>Choisir...</translation>
    </message>
    <message>
        <source>Using the fallbackfee can result in sending a transaction that will take several hours or days (or never) to confirm. Consider choosing your fee manually or wait until you have validated the complete chain.</source>
        <translation>L’utilisation de l’option « fallbackfee » (frais de repli) peut avoir comme effet d’envoyer une transaction qui prendra plusieurs heures ou jours pour être confirmée ou qui ne le sera jamais. Envisagez de choisir vos frais manuellement ou attendez d’avoir validé l’intégralité de la chaîne.</translation>
    </message>
    <message>
        <source>Warning: Fee estimation is currently not possible.</source>
        <translation>Avertissement : l’estimation des frais n’est actuellement pas possible.</translation>
    </message>
    <message>
        <source>collapse fee-settings</source>
        <translation>réduire les paramètres des frais</translation>
    </message>
    <message>
        <source>Specify a custom fee per kB (1,000 bytes) of the transaction's virtual size.

Note:  Since the fee is calculated on a per-byte basis, a fee of "100 satoshis per kB" for a transaction size of 500 bytes (half of 1 kB) would ultimately yield a fee of only 50 satoshis.</source>
        <translation>Déterminer des frais personnalisés par Ko (1 000 octets) de la taille virtuelle de la transaction.

Note : Les frais étant calculés par octet, des frais de « 100 satoshis par Ko » pour une transaction d’une taille de 500 octets (la moitié de 1 Ko) donneront des frais de seulement 50 satoshis.</translation>
    </message>
    <message>
        <source>per kilobyte</source>
        <translation>par kilo-octet</translation>
    </message>
    <message>
        <source>Hide</source>
        <translation>Cacher</translation>
    </message>
    <message>
        <source>Paying only the minimum fee is just fine as long as there is less transaction volume than space in the blocks. But be aware that this can end up in a never confirming transaction once there is more demand for particl transactions than the network can process.</source>
        <translation>Il est correct de payer les frais minimum tant que le volume transactionnel est inférieur à l’espace dans les blocs. Mais soyez conscient que cela pourrait résulter en une transaction n’étant jamais confirmée une fois qu’il y aura plus de transactions que le réseau ne pourra en traiter.</translation>
    </message>
    <message>
        <source>(read the tooltip)</source>
        <translation>(lire l’infobulle)</translation>
    </message>
    <message>
        <source>Recommended:</source>
        <translation>Recommandés :</translation>
    </message>
    <message>
        <source>Custom:</source>
        <translation>Personnalisés : </translation>
    </message>
    <message>
        <source>(Smart fee not initialized yet. This usually takes a few blocks...)</source>
        <translation>(Les frais intelligents ne sont pas encore initialisés. Cela prend habituellement quelques blocs...)</translation>
    </message>
    <message>
        <source>Send to multiple recipients at once</source>
        <translation>Envoyer à plusieurs destinataires à la fois</translation>
    </message>
    <message>
        <source>Add &amp;Recipient</source>
        <translation>Ajouter un &amp;destinataire</translation>
    </message>
    <message>
        <source>Clear all fields of the form.</source>
        <translation>Effacer tous les champs du formulaire.</translation>
    </message>
    <message>
        <source>Dust:</source>
        <translation>Poussière :</translation>
    </message>
    <message>
        <source>Confirmation time target:</source>
        <translation>Estimation du délai de confirmation :</translation>
    </message>
    <message>
        <source>Enable Replace-By-Fee</source>
        <translation>Activer Remplacer-par-des-frais</translation>
    </message>
    <message>
        <source>With Replace-By-Fee (BIP-125) you can increase a transaction's fee after it is sent. Without this, a higher fee may be recommended to compensate for increased transaction delay risk.</source>
        <translation>Avec Remplacer-par-des-frais (BIP-125), vous pouvez augmenter les frais de transaction après qu’elle est envoyée. Sans cela, des frais plus élevés peuvent être recommandés pour compenser le risque accru de retard transactionnel.</translation>
    </message>
    <message>
        <source>Clear &amp;All</source>
        <translation>&amp;Tout effacer</translation>
    </message>
    <message>
        <source>Balance:</source>
        <translation>Solde :</translation>
    </message>
    <message>
        <source>Confirm the send action</source>
        <translation>Confirmer l’action d’envoi</translation>
    </message>
    <message>
        <source>S&amp;end</source>
        <translation>E&amp;nvoyer</translation>
    </message>
    <message>
        <source>Copy quantity</source>
        <translation>Copier la quantité</translation>
    </message>
    <message>
        <source>Copy amount</source>
        <translation>Copier le montant</translation>
    </message>
    <message>
        <source>Copy fee</source>
        <translation>Copier les frais</translation>
    </message>
    <message>
        <source>Copy after fee</source>
        <translation>Copier après les frais</translation>
    </message>
    <message>
        <source>Copy bytes</source>
        <translation>Copier les octets</translation>
    </message>
    <message>
        <source>Copy dust</source>
        <translation>Copier la poussière</translation>
    </message>
    <message>
        <source>Copy change</source>
        <translation>Copier la monnaie</translation>
    </message>
    <message>
        <source>%1 (%2 blocks)</source>
        <translation>%1 (%2 blocs)</translation>
    </message>
    <message>
        <source>%1 to %2</source>
        <translation>%1 à %2</translation>
    </message>
    <message>
        <source>Are you sure you want to send?</source>
        <translation>Voulez-vous vraiment envoyer ?</translation>
    </message>
    <message>
        <source>or</source>
        <translation>ou</translation>
    </message>
    <message>
        <source>You can increase the fee later (signals Replace-By-Fee, BIP-125).</source>
        <translation>Vous pouvez augmenter les frais ultérieurement (signale Remplacer-par-des-frais, BIP-125).</translation>
    </message>
    <message>
        <source>from wallet %1</source>
        <translation>du porte-monnaie %1</translation>
    </message>
    <message>
        <source>Please, review your transaction.</source>
        <translation>Veuillez vérifier votre transaction.</translation>
    </message>
    <message>
        <source>Transaction fee</source>
        <translation>Frais de transaction</translation>
    </message>
    <message>
        <source>Not signalling Replace-By-Fee, BIP-125.</source>
        <translation>Ne signale pas Remplacer-par-des-frais, BIP-125.</translation>
    </message>
    <message>
        <source>Total Amount</source>
        <translation>Montant total</translation>
    </message>
    <message>
        <source>Confirm send coins</source>
        <translation>Confirmer l’envoi de pièces</translation>
    </message>
    <message>
        <source>The recipient address is not valid. Please recheck.</source>
        <translation>L’adresse du destinataire est invalide. Veuillez la revérifier.</translation>
    </message>
    <message>
        <source>The amount to pay must be larger than 0.</source>
        <translation>Le montant à payer doit être supérieur à 0.</translation>
    </message>
    <message>
        <source>The amount exceeds your balance.</source>
        <translation>Le montant dépasse votre solde.</translation>
    </message>
    <message>
        <source>The total exceeds your balance when the %1 transaction fee is included.</source>
        <translation>Le montant dépasse votre solde quand les frais de transaction de %1 sont inclus.</translation>
    </message>
    <message>
        <source>Duplicate address found: addresses should only be used once each.</source>
        <translation>Adresse identique trouvée : chaque adresse ne devrait être utilisée qu’une fois.</translation>
    </message>
    <message>
        <source>Transaction creation failed!</source>
        <translation>Échec de création de la transaction !</translation>
    </message>
    <message>
        <source>The transaction was rejected with the following reason: %1</source>
        <translation>La transaction a été rejetée pour la raison suivante : %1</translation>
    </message>
    <message>
        <source>A fee higher than %1 is considered an absurdly high fee.</source>
        <translation>Des frais supérieurs à %1 sont considérés comme ridiculement élevés.</translation>
    </message>
    <message>
        <source>Payment request expired.</source>
        <translation>La demande de paiement a expiré</translation>
    </message>
    <message>
        <source>Pay only the required fee of %1</source>
        <translation>Payer seulement les frais exigés de %1</translation>
    </message>
    <message numerus="yes">
        <source>Estimated to begin confirmation within %n block(s).</source>
        <translation><numerusform>Il est estimé que la confirmation commencera dans %n bloc.</numerusform><numerusform>Il est estimé que la confirmation commencera dans %n blocs.</numerusform></translation>
    </message>
    <message>
        <source>Warning: Invalid Particl address</source>
        <translation>Avertissement : adresse Particl invalide</translation>
    </message>
    <message>
        <source>Warning: Unknown change address</source>
        <translation>Avertissement : adresse de monnaie inconnue</translation>
    </message>
    <message>
        <source>Confirm custom change address</source>
        <translation>Confimer l’adresse personnalisée de monnaie</translation>
    </message>
    <message>
        <source>The address you selected for change is not part of this wallet. Any or all funds in your wallet may be sent to this address. Are you sure?</source>
        <translation>L’adresse que vous avez sélectionnée pour la monnaie ne fait pas partie de ce porte-monnaie. Les fonds de ce porte-monnaie peuvent en partie ou en totalité être envoyés vers cette adresse. Êtes-vous certain ?</translation>
    </message>
    <message>
        <source>(no label)</source>
        <translation>(aucune étiquette)</translation>
    </message>
</context>
<context>
    <name>SendCoinsEntry</name>
    <message>
        <source>A&amp;mount:</source>
        <translation>&amp;Montant :</translation>
    </message>
    <message>
        <source>Pay &amp;To:</source>
        <translation>&amp;Payer à :</translation>
    </message>
    <message>
        <source>&amp;Label:</source>
        <translation>É&amp;tiquette :</translation>
    </message>
    <message>
        <source>Choose previously used address</source>
        <translation>Choisir une adresse déjà utilisée</translation>
    </message>
    <message>
        <source>This is a normal payment.</source>
        <translation>Ceci est un paiement normal.</translation>
    </message>
    <message>
        <source>The Particl address to send the payment to</source>
        <translation>L’adresse Particl à laquelle envoyer le paiement</translation>
    </message>
    <message>
        <source>Alt+A</source>
        <translation>Alt+A</translation>
    </message>
    <message>
        <source>Paste address from clipboard</source>
        <translation>Coller l’adresse du presse-papiers</translation>
    </message>
    <message>
        <source>Alt+P</source>
        <translation>Alt+P</translation>
    </message>
    <message>
        <source>Remove this entry</source>
        <translation>Retirer cette entrée</translation>
    </message>
    <message>
        <source>The fee will be deducted from the amount being sent. The recipient will receive less particl than you enter in the amount field. If multiple recipients are selected, the fee is split equally.</source>
        <translation>Les frais seront déduits du montant envoyé. Le destinataire recevra moins de particl que le montant saisi dans le champ de montant. Si plusieurs destinataires sont sélectionnés, les frais seront partagés également..</translation>
    </message>
    <message>
        <source>S&amp;ubtract fee from amount</source>
        <translation>S&amp;oustraire les frais du montant</translation>
    </message>
    <message>
        <source>Use available balance</source>
        <translation>Utiliser le solde disponible</translation>
    </message>
    <message>
        <source>Message:</source>
        <translation>Message :</translation>
    </message>
    <message>
        <source>This is an unauthenticated payment request.</source>
        <translation>Cette demande de paiement n’est pas authentifiée.</translation>
    </message>
    <message>
        <source>This is an authenticated payment request.</source>
        <translation>Cette demande de paiement est authentifiée.</translation>
    </message>
    <message>
        <source>Enter a label for this address to add it to the list of used addresses</source>
        <translation>Saisir une étiquette pour cette adresse afin de l’ajouter à la liste d’adresses utilisées</translation>
    </message>
    <message>
        <source>A message that was attached to the particl: URI which will be stored with the transaction for your reference. Note: This message will not be sent over the Particl network.</source>
        <translation>Un message qui était joint à l’URI particl: et qui sera stocké avec la transaction pour référence. Note : ce message ne sera pas envoyé par le réseau Particl.</translation>
    </message>
    <message>
        <source>Pay To:</source>
        <translation>Payer à :</translation>
    </message>
    <message>
        <source>Memo:</source>
        <translation>Mémo :</translation>
    </message>
    <message>
        <source>Enter a label for this address to add it to your address book</source>
        <translation>Saisir une étiquette pour cette adresse afin de l’ajouter à votre carnet d’adresses</translation>
    </message>
</context>
<context>
    <name>SendConfirmationDialog</name>
    <message>
        <source>Yes</source>
        <translation>Oui</translation>
    </message>
</context>
<context>
    <name>ShutdownWindow</name>
    <message>
        <source>%1 is shutting down...</source>
        <translation>Arrêt de %1...</translation>
    </message>
    <message>
        <source>Do not shut down the computer until this window disappears.</source>
        <translation>Ne pas éteindre l’ordinateur jusqu’à la disparition de cette fenêtre.</translation>
    </message>
</context>
<context>
    <name>SignVerifyMessageDialog</name>
    <message>
        <source>Signatures - Sign / Verify a Message</source>
        <translation>Signatures - Signer / vérifier un message</translation>
    </message>
    <message>
        <source>&amp;Sign Message</source>
        <translation>&amp;Signer un message</translation>
    </message>
    <message>
        <source>You can sign messages/agreements with your addresses to prove you can receive particl sent to them. Be careful not to sign anything vague or random, as phishing attacks may try to trick you into signing your identity over to them. Only sign fully-detailed statements you agree to.</source>
        <translation>Vous pouvez signer des messages ou des accords avec vos adresses pour prouver que vous pouvez recevoir des particl à ces dernières. Faites attention de ne rien signer de vague ou au hasard, car des attaques d’hameçonnage pourraient essayer de vous faire signer avec votre identité afin de l’usurper. Ne signez que des déclarations entièrement détaillées et avec lesquelles vous êtes d’accord.</translation>
    </message>
    <message>
        <source>The Particl address to sign the message with</source>
        <translation>L’adresse Particl avec laquelle signer le message</translation>
    </message>
    <message>
        <source>Choose previously used address</source>
        <translation>Choisir une adresse déjà utilisée</translation>
    </message>
    <message>
        <source>Alt+A</source>
        <translation>Alt+A</translation>
    </message>
    <message>
        <source>Paste address from clipboard</source>
        <translation>Coller une adresse du presse-papiers</translation>
    </message>
    <message>
        <source>Alt+P</source>
        <translation>Alt+P</translation>
    </message>
    <message>
        <source>Enter the message you want to sign here</source>
        <translation>Saisir ici le message que vous désirez signer</translation>
    </message>
    <message>
        <source>Signature</source>
        <translation>Signature</translation>
    </message>
    <message>
        <source>Copy the current signature to the system clipboard</source>
        <translation>Copier la signature actuelle dans le presse-papiers</translation>
    </message>
    <message>
        <source>Sign the message to prove you own this Particl address</source>
        <translation>Signer le message afin de prouver que vous détenez cette adresse Particl</translation>
    </message>
    <message>
        <source>Sign &amp;Message</source>
        <translation>Signer le &amp;message</translation>
    </message>
    <message>
        <source>Reset all sign message fields</source>
        <translation>Réinitialiser tous les champs de signature de message</translation>
    </message>
    <message>
        <source>Clear &amp;All</source>
        <translation>&amp;Tout effacer</translation>
    </message>
    <message>
        <source>&amp;Verify Message</source>
        <translation>&amp;Vérifier un message</translation>
    </message>
    <message>
        <source>Enter the receiver's address, message (ensure you copy line breaks, spaces, tabs, etc. exactly) and signature below to verify the message. Be careful not to read more into the signature than what is in the signed message itself, to avoid being tricked by a man-in-the-middle attack. Note that this only proves the signing party receives with the address, it cannot prove sendership of any transaction!</source>
        <translation>Saisir ci-dessous l’adresse du destinataire, le message (s’assurer de copier fidèlement les retours à la ligne, les espaces, les tabulations, etc.) et la signature pour vérifier le message. Faire attention à ne pas déduire davantage de la signature que ce qui est contenu dans le message signé même, pour éviter d’être trompé par une attaque d’homme du milieu. Prendre en compte que cela ne fait que prouver que le signataire reçoit l’adresse et ne peut pas prouver la provenance d’une transaction !</translation>
    </message>
    <message>
        <source>The Particl address the message was signed with</source>
        <translation>L’adresse Particl avec laquelle le message a été signé</translation>
    </message>
    <message>
        <source>Verify the message to ensure it was signed with the specified Particl address</source>
        <translation>Vérifier le message pour s’assurer qu’il a été signé avec l’adresse Particl indiquée</translation>
    </message>
    <message>
        <source>Verify &amp;Message</source>
        <translation>Vérifier le &amp;message</translation>
    </message>
    <message>
        <source>Reset all verify message fields</source>
        <translation>Réinitialiser tous les champs de vérification de message</translation>
    </message>
    <message>
        <source>Click "Sign Message" to generate signature</source>
        <translation>Cliquez sur « Signer le message » pour générer la signature</translation>
    </message>
    <message>
        <source>The entered address is invalid.</source>
        <translation>L’adresse saisie est invalide.</translation>
    </message>
    <message>
        <source>Please check the address and try again.</source>
        <translation>Veuillez vérifier l’adresse et ressayer.</translation>
    </message>
    <message>
        <source>The entered address does not refer to a key.</source>
        <translation>L’adresse saisie ne fait pas référence à une clé.</translation>
    </message>
    <message>
        <source>Wallet unlock was cancelled.</source>
        <translation>Le déverrouillage du porte-monnaie a été annulé.</translation>
    </message>
    <message>
        <source>Private key for the entered address is not available.</source>
        <translation>La clé privée pour l’adresse saisie n’est pas disponible.</translation>
    </message>
    <message>
        <source>Message signing failed.</source>
        <translation>Échec de signature du message.</translation>
    </message>
    <message>
        <source>Message signed.</source>
        <translation>Le message a été signé.</translation>
    </message>
    <message>
        <source>The signature could not be decoded.</source>
        <translation>La signature n’a pu être décodée.</translation>
    </message>
    <message>
        <source>Please check the signature and try again.</source>
        <translation>Veuillez vérifier la signature et ressayer.</translation>
    </message>
    <message>
        <source>The signature did not match the message digest.</source>
        <translation>La signature ne correspond pas au condensé du message.</translation>
    </message>
    <message>
        <source>Message verification failed.</source>
        <translation>Échec de vérification du message.</translation>
    </message>
    <message>
        <source>Message verified.</source>
        <translation>Le message a été vérifié.</translation>
    </message>
</context>
<context>
    <name>SplashScreen</name>
    <message>
        <source>[testnet]</source>
        <translation>[testnet]</translation>
    </message>
</context>
<context>
    <name>TrafficGraphWidget</name>
    <message>
        <source>KB/s</source>
        <translation>Ko/s</translation>
    </message>
</context>
<context>
    <name>TransactionDesc</name>
    <message numerus="yes">
        <source>Open for %n more block(s)</source>
        <translation><numerusform>Ouvert pendant encore %n bloc</numerusform><numerusform>Ouvert pendant encore %n blocs</numerusform></translation>
    </message>
    <message>
        <source>Open until %1</source>
        <translation>Ouvert jusqu’à %1</translation>
    </message>
    <message>
        <source>conflicted with a transaction with %1 confirmations</source>
        <translation>est en conflit avec une transaction ayant %1 confirmations</translation>
    </message>
    <message>
        <source>0/unconfirmed, %1</source>
        <translation>0/non confirmées, %1</translation>
    </message>
    <message>
        <source>in memory pool</source>
        <translation>dans la réserve de mémoire</translation>
    </message>
    <message>
        <source>not in memory pool</source>
        <translation>pas dans la réserve de mémoire</translation>
    </message>
    <message>
        <source>abandoned</source>
        <translation>abandonnée</translation>
    </message>
    <message>
        <source>%1/unconfirmed</source>
        <translation>%1/non confirmée</translation>
    </message>
    <message>
        <source>%1 confirmations</source>
        <translation>%1 confirmations</translation>
    </message>
    <message>
        <source>Status</source>
        <translation>État</translation>
    </message>
    <message>
        <source>Date</source>
        <translation>Date</translation>
    </message>
    <message>
        <source>Source</source>
        <translation>Source</translation>
    </message>
    <message>
        <source>Generated</source>
        <translation>Générée</translation>
    </message>
    <message>
        <source>From</source>
        <translation>De</translation>
    </message>
    <message>
        <source>unknown</source>
        <translation>inconnue</translation>
    </message>
    <message>
        <source>To</source>
        <translation>À</translation>
    </message>
    <message>
        <source>own address</source>
        <translation>votre adresse</translation>
    </message>
    <message>
        <source>watch-only</source>
        <translation>juste-regarder</translation>
    </message>
    <message>
        <source>label</source>
        <translation>étiquette</translation>
    </message>
    <message>
        <source>Credit</source>
        <translation>Crédit</translation>
    </message>
    <message numerus="yes">
        <source>matures in %n more block(s)</source>
        <translation><numerusform>arrivera à maturité dans %n bloc</numerusform><numerusform>arrivera à maturité dans %n blocs</numerusform></translation>
    </message>
    <message>
        <source>not accepted</source>
        <translation>refusée</translation>
    </message>
    <message>
        <source>Debit</source>
        <translation>Débit</translation>
    </message>
    <message>
        <source>Total debit</source>
        <translation>Débit total</translation>
    </message>
    <message>
        <source>Total credit</source>
        <translation>Crédit total</translation>
    </message>
    <message>
        <source>Transaction fee</source>
        <translation>Frais de transaction</translation>
    </message>
    <message>
        <source>Net amount</source>
        <translation>Montant net</translation>
    </message>
    <message>
        <source>Message</source>
        <translation>Message</translation>
    </message>
    <message>
        <source>Comment</source>
        <translation>Commentaire</translation>
    </message>
    <message>
        <source>Transaction ID</source>
        <translation>ID de la transaction</translation>
    </message>
    <message>
        <source>Transaction total size</source>
        <translation>Taille totale de la transaction</translation>
    </message>
    <message>
        <source>Transaction virtual size</source>
        <translation>Taille virtuelle de la transaction</translation>
    </message>
    <message>
        <source>Output index</source>
        <translation>Index des sorties</translation>
    </message>
    <message>
        <source>Merchant</source>
        <translation>Marchand</translation>
    </message>
    <message>
        <source>Generated coins must mature %1 blocks before they can be spent. When you generated this block, it was broadcast to the network to be added to the block chain. If it fails to get into the chain, its state will change to "not accepted" and it won't be spendable. This may occasionally happen if another node generates a block within a few seconds of yours.</source>
        <translation>Les pièces générées doivent mûrir pendant %1 blocs avant de pouvoir être dépensées. Quand vous avez généré ce bloc, il a été diffusé sur le réseau pour être ajouté à la chaîne de blocs. Si son intégration à la chaîne échoue, son état sera modifié en « refusée » et il ne sera pas possible de le dépenser. Cela peut arriver occasionnellement si un autre nœud génère un bloc à quelques secondes du vôtre.</translation>
    </message>
    <message>
        <source>Debug information</source>
        <translation>Informations de débogage</translation>
    </message>
    <message>
        <source>Transaction</source>
        <translation>Transaction</translation>
    </message>
    <message>
        <source>Inputs</source>
        <translation>Entrées</translation>
    </message>
    <message>
        <source>Amount</source>
        <translation>Montant</translation>
    </message>
    <message>
        <source>true</source>
        <translation>vrai</translation>
    </message>
    <message>
        <source>false</source>
        <translation>faux</translation>
    </message>
</context>
<context>
    <name>TransactionDescDialog</name>
    <message>
        <source>This pane shows a detailed description of the transaction</source>
        <translation>Ce panneau affiche une description détaillée de la transaction</translation>
    </message>
    <message>
        <source>Details for %1</source>
        <translation>Détails de %1</translation>
    </message>
</context>
<context>
    <name>TransactionTableModel</name>
    <message>
        <source>Date</source>
        <translation>Date</translation>
    </message>
    <message>
        <source>Type</source>
        <translation>Type</translation>
    </message>
    <message>
        <source>Label</source>
        <translation>Étiquette</translation>
    </message>
    <message numerus="yes">
        <source>Open for %n more block(s)</source>
        <translation><numerusform>Ouvert pendant encore %n bloc</numerusform><numerusform>Ouvert pendant encore %n blocs</numerusform></translation>
    </message>
    <message>
        <source>Open until %1</source>
        <translation>Ouvert jusqu’à %1</translation>
    </message>
    <message>
        <source>Unconfirmed</source>
        <translation>Non confirmée</translation>
    </message>
    <message>
        <source>Abandoned</source>
        <translation>Abandonnée</translation>
    </message>
    <message>
        <source>Confirming (%1 of %2 recommended confirmations)</source>
        <translation>Confirmation (%1 sur %2 confirmations recommandées)</translation>
    </message>
    <message>
        <source>Confirmed (%1 confirmations)</source>
        <translation>Confirmée (%1 confirmations)</translation>
    </message>
    <message>
        <source>Conflicted</source>
        <translation>En conflit</translation>
    </message>
    <message>
        <source>Immature (%1 confirmations, will be available after %2)</source>
        <translation>Immature (%1 confirmations, sera disponible après %2)</translation>
    </message>
    <message>
        <source>Generated but not accepted</source>
        <translation>Générée mais refusée</translation>
    </message>
    <message>
        <source>Received with</source>
        <translation>Reçue avec</translation>
    </message>
    <message>
        <source>Received from</source>
        <translation>Reçue de</translation>
    </message>
    <message>
        <source>Sent to</source>
        <translation>Envoyée à</translation>
    </message>
    <message>
        <source>Payment to yourself</source>
        <translation>Paiement à vous-même</translation>
    </message>
    <message>
        <source>Mined</source>
        <translation>Miné</translation>
    </message>
    <message>
        <source>watch-only</source>
        <translation>juste-regarder</translation>
    </message>
    <message>
        <source>(n/a)</source>
        <translation>(n.d)</translation>
    </message>
    <message>
        <source>(no label)</source>
        <translation>(aucune étiquette)</translation>
    </message>
    <message>
        <source>Transaction status. Hover over this field to show number of confirmations.</source>
        <translation>État de la transaction. Survoler ce champ avec la souris pour afficher le nombre de confirmations.</translation>
    </message>
    <message>
        <source>Date and time that the transaction was received.</source>
        <translation>Date et heure de réception de la transaction.</translation>
    </message>
    <message>
        <source>Type of transaction.</source>
        <translation>Type de transaction.</translation>
    </message>
    <message>
        <source>Whether or not a watch-only address is involved in this transaction.</source>
        <translation>Une adresse juste-regarder est-elle ou non impliquée dans cette transaction.</translation>
    </message>
    <message>
        <source>User-defined intent/purpose of the transaction.</source>
        <translation>Intention/but de la transaction défini par l’utilisateur.</translation>
    </message>
    <message>
        <source>Amount removed from or added to balance.</source>
        <translation>Le montant a été ajouté ou soustrait du solde.</translation>
    </message>
</context>
<context>
    <name>TransactionView</name>
    <message>
        <source>All</source>
        <translation>Toutes</translation>
    </message>
    <message>
        <source>Today</source>
        <translation>Aujourd’hui</translation>
    </message>
    <message>
        <source>This week</source>
        <translation>Cette semaine</translation>
    </message>
    <message>
        <source>This month</source>
        <translation>Ce mois</translation>
    </message>
    <message>
        <source>Last month</source>
        <translation>Le mois dernier</translation>
    </message>
    <message>
        <source>This year</source>
        <translation>Cette année</translation>
    </message>
    <message>
        <source>Range...</source>
        <translation>Plage…</translation>
    </message>
    <message>
        <source>Received with</source>
        <translation>Reçue avec</translation>
    </message>
    <message>
        <source>Sent to</source>
        <translation>Envoyée à</translation>
    </message>
    <message>
        <source>To yourself</source>
        <translation>À vous-même</translation>
    </message>
    <message>
        <source>Mined</source>
        <translation>Miné </translation>
    </message>
    <message>
        <source>Other</source>
        <translation>Autres </translation>
    </message>
    <message>
        <source>Enter address, transaction id, or label to search</source>
        <translation>Saisir l’adresse, l’ID de transaction ou l’étiquette à chercher</translation>
    </message>
    <message>
        <source>Min amount</source>
        <translation>Montant min.</translation>
    </message>
    <message>
        <source>Abandon transaction</source>
        <translation>Abandonner la transaction</translation>
    </message>
    <message>
        <source>Increase transaction fee</source>
        <translation>Augmenter les frais de transaction</translation>
    </message>
    <message>
        <source>Copy address</source>
        <translation>Copier l’adresse</translation>
    </message>
    <message>
        <source>Copy label</source>
        <translation>Copier l’étiquette </translation>
    </message>
    <message>
        <source>Copy amount</source>
        <translation>Copier le montant </translation>
    </message>
    <message>
        <source>Copy transaction ID</source>
        <translation>Copier l’ID de la transaction</translation>
    </message>
    <message>
        <source>Copy raw transaction</source>
        <translation>Copier la transaction brute</translation>
    </message>
    <message>
        <source>Copy full transaction details</source>
        <translation>Copier tous les détails de la transaction</translation>
    </message>
    <message>
        <source>Edit label</source>
        <translation>Modifier l’étiquette </translation>
    </message>
    <message>
        <source>Show transaction details</source>
        <translation>Afficher les détails de la transaction</translation>
    </message>
    <message>
        <source>Export Transaction History</source>
        <translation>Exporter l’historique transactionnel</translation>
    </message>
    <message>
        <source>Comma separated file (*.csv)</source>
        <translation>Valeurs séparées par des virgules (*.csv)</translation>
    </message>
    <message>
        <source>Confirmed</source>
        <translation>Confirmée</translation>
    </message>
    <message>
        <source>Watch-only</source>
        <translation>Juste-regarder</translation>
    </message>
    <message>
        <source>Date</source>
        <translation>Date </translation>
    </message>
    <message>
        <source>Type</source>
        <translation>Type </translation>
    </message>
    <message>
        <source>Label</source>
        <translation>Étiquette</translation>
    </message>
    <message>
        <source>Address</source>
        <translation>Adresse</translation>
    </message>
    <message>
        <source>ID</source>
        <translation>ID </translation>
    </message>
    <message>
        <source>Exporting Failed</source>
        <translation>Échec d’exportation</translation>
    </message>
    <message>
        <source>There was an error trying to save the transaction history to %1.</source>
        <translation>Une erreur est survenue lors de l’enregistrement de l’historique transactionnel vers %1.</translation>
    </message>
    <message>
        <source>Exporting Successful</source>
        <translation>L’exportation est réussie</translation>
    </message>
    <message>
        <source>The transaction history was successfully saved to %1.</source>
        <translation>L’historique transactionnel a été enregistré avec succès vers %1.</translation>
    </message>
    <message>
        <source>Range:</source>
        <translation>Plage :</translation>
    </message>
    <message>
        <source>to</source>
        <translation>à </translation>
    </message>
</context>
<context>
    <name>UnitDisplayStatusBarControl</name>
    <message>
        <source>Unit to show amounts in. Click to select another unit.</source>
        <translation>Unité d’affichage des montants. Cliquer pour choisir une autre unité.</translation>
    </message>
</context>
<context>
    <name>WalletFrame</name>
    <message>
        <source>No wallet has been loaded.</source>
        <translation>Aucun porte-monnaie n’a été chargé.</translation>
    </message>
</context>
<context>
    <name>WalletModel</name>
    <message>
        <source>Send Coins</source>
        <translation>Envoyer des pièces</translation>
    </message>
    <message>
        <source>Fee bump error</source>
        <translation>Erreur d’augmentation des frais</translation>
    </message>
    <message>
        <source>Increasing transaction fee failed</source>
        <translation>Échec d’augmentation des frais de transaction</translation>
    </message>
    <message>
        <source>Do you want to increase the fee?</source>
        <translation>Souhaitez-vous augmenter les frais ?</translation>
    </message>
    <message>
        <source>Current fee:</source>
        <translation>Frais actuels :</translation>
    </message>
    <message>
        <source>Increase:</source>
        <translation>Augmentation :</translation>
    </message>
    <message>
        <source>New fee:</source>
        <translation>Nouveaux frais :</translation>
    </message>
    <message>
        <source>Confirm fee bump</source>
        <translation>Confirmer l’augmentation des frais</translation>
    </message>
    <message>
        <source>Can't sign transaction.</source>
        <translation>Impossible de signer la transaction.</translation>
    </message>
    <message>
        <source>Could not commit transaction</source>
        <translation>Impossible de valider la transaction</translation>
    </message>
</context>
<context>
    <name>WalletView</name>
    <message>
        <source>&amp;Export</source>
        <translation>&amp;Exporter</translation>
    </message>
    <message>
        <source>Export the data in the current tab to a file</source>
        <translation>Exporter les données de l’onglet actuel vers un fichier</translation>
    </message>
    <message>
        <source>Backup Wallet</source>
        <translation>Sauvegarder le porte-monnaie</translation>
    </message>
    <message>
        <source>Wallet Data (*.dat)</source>
        <translation>Données du porte-monnaie (*.dat)</translation>
    </message>
    <message>
        <source>Backup Failed</source>
        <translation>Échec de la sauvegarde</translation>
    </message>
    <message>
        <source>There was an error trying to save the wallet data to %1.</source>
        <translation>Une erreur est survenue lors de l’enregistrement des données du porte-monnaie vers %1.</translation>
    </message>
    <message>
        <source>Backup Successful</source>
        <translation>La sauvegarde est réussie</translation>
    </message>
    <message>
        <source>The wallet data was successfully saved to %1.</source>
        <translation>Les données du porte-monnaie ont été enregistrées avec succès vers %1</translation>
    </message>
    <message>
        <source>Cancel</source>
        <translation>Annuler</translation>
    </message>
</context>
<context>
    <name>bitcoin-core</name>
    <message>
        <source>Distributed under the MIT software license, see the accompanying file %s or %s</source>
        <translation>Distribué sous la licence MIT d’utilisation d’un logiciel. Consulter le fichier joint %s ou %s</translation>
    </message>
    <message>
        <source>Prune configured below the minimum of %d MiB.  Please use a higher number.</source>
        <translation>L’élagage est configuré au-dessous du minimum de %d Mio. Veuillez utiliser un nombre plus élevé.</translation>
    </message>
    <message>
        <source>Prune: last wallet synchronisation goes beyond pruned data. You need to -reindex (download the whole blockchain again in case of pruned node)</source>
        <translation>Élagage : la dernière synchronisation de porte-monnaie va par-delà les données élaguées.  Vous devez -reindex (réindexer, télécharger de nouveau toute la chaîne de blocs en cas de nœud élagué)</translation>
    </message>
    <message>
        <source>Rescans are not possible in pruned mode. You will need to use -reindex which will download the whole blockchain again.</source>
        <translation>Les rebalayages sont impossibles en mode élagage. Vous devrez utiliser -reindex, ce qui téléchargera de nouveau la chaîne de blocs en entier.</translation>
    </message>
    <message>
        <source>Error: A fatal internal error occurred, see debug.log for details</source>
        <translation>Erreur : Une erreur interne fatale s’est produite. Voir debug.log pour plus de détails</translation>
    </message>
    <message>
        <source>Pruning blockstore...</source>
        <translation>Élagage du magasin de blocs...</translation>
    </message>
    <message>
        <source>Unable to start HTTP server. See debug log for details.</source>
        <translation>Impossible de démarrer le serveur HTTP. Voir le journal de débogage pour plus de détails.</translation>
    </message>
    <message>
        <source>Particl Core</source>
        <translation>Particl Core</translation>
    </message>
    <message>
        <source>The %s developers</source>
        <translation>Les développeurs de %s</translation>
    </message>
    <message>
        <source>Cannot obtain a lock on data directory %s. %s is probably already running.</source>
        <translation>Impossible d’obtenir un verrou sur le répertoire de données %s. %s fonctionne probablement déjà.</translation>
    </message>
    <message>
        <source>Cannot provide specific connections and have addrman find outgoing connections at the same.</source>
        <translation>Il est impossible de fournir des connexions particulières et en même temps demander à addrman de trouver les connexions sortantes.</translation>
    </message>
    <message>
        <source>Error reading %s! All keys read correctly, but transaction data or address book entries might be missing or incorrect.</source>
        <translation>Erreur de lecture de %s ! Toutes les clés ont été lues correctement, mais les données transactionnelles ou les entrées du carnet d’adresses sont peut-être manquantes ou incorrectes.</translation>
    </message>
    <message>
        <source>Group outputs by address, selecting all or none, instead of selecting on a per-output basis. Privacy is improved as an address is only used once (unless someone sends to it after spending from it), but may result in slightly higher fees as suboptimal coin selection may result due to the added limitation (default: %u)</source>
        <translation>Grouper les sorties par adresse, les sélectionnant toutes ou n’en sélectionnant aucune, au lieu d’une sélection par sortie. La confidentialité est améliorée dans la mesure où une adresse n’est utilisée qu’une fois (à moins que quelqu’un envoie à adresse après l’avoir utilisée pour une dépense). Cela pourrait entraîner des frais légèrement plus élevés, car une sélection sous-optimale des pièces pourrait en résulter en raison de la restriction supplémentaire (par défaut : %u)</translation>
    </message>
    <message>
        <source>Please check that your computer's date and time are correct! If your clock is wrong, %s will not work properly.</source>
        <translation>Veuillez vérifier que l’heure et la date de votre ordinateur sont justes ! Si votre horloge n’est pas à l’heure, %s ne fonctionnera pas correctement.</translation>
    </message>
    <message>
        <source>Please contribute if you find %s useful. Visit %s for further information about the software.</source>
        <translation>Si vous trouvez %s utile, vous pouvez y contribuer. Vous trouverez davantage d’informations à propos du logiciel sur %s.</translation>
    </message>
    <message>
        <source>The block database contains a block which appears to be from the future. This may be due to your computer's date and time being set incorrectly. Only rebuild the block database if you are sure that your computer's date and time are correct</source>
        <translation>La base de données de blocs contient un bloc qui semble provenir du futur. Cela pourrait être causé par la date et l’heure erronées de votre ordinateur. Ne reconstruisez la base de données de blocs que si vous êtes certain que la date et l’heure de votre ordinateur sont justes.</translation>
    </message>
    <message>
        <source>This is a pre-release test build - use at your own risk - do not use for mining or merchant applications</source>
        <translation>Ceci est une préversion de test - son utilisation est entièrement à vos risques - ne pas l’utiliser pour miner ou pour des applications marchandes</translation>
    </message>
    <message>
        <source>This is the transaction fee you may discard if change is smaller than dust at this level</source>
        <translation>Les frais de transaction que vous pouvez ignorer si la monnaie rendue est inférieure à la poussière à ce niveau</translation>
    </message>
    <message>
        <source>Unable to replay blocks. You will need to rebuild the database using -reindex-chainstate.</source>
        <translation>Impossible de relire les blocs. Vous devrez reconstruire la base de données en utilisant -reindex-chainstate.</translation>
    </message>
    <message>
        <source>Unable to rewind the database to a pre-fork state. You will need to redownload the blockchain</source>
        <translation>Impossible de rebobiner la base de données à un état préfourche. Vous devrez retélécharger la chaîne de blocs</translation>
    </message>
    <message>
        <source>Warning: The network does not appear to fully agree! Some miners appear to be experiencing issues.</source>
        <translation>Avertissement : le réseau ne semble pas totalement d’accord ! Certains mineurs semblent éprouver des problèmes.</translation>
    </message>
    <message>
        <source>Warning: We do not appear to fully agree with our peers! You may need to upgrade, or other nodes may need to upgrade.</source>
        <translation>Avertissement : nous ne semblons pas être en accord complet avec nos pairs ! Une mise à niveau pourrait être nécessaire pour vous ou pour d’autres nœuds du réseau.</translation>
    </message>
    <message>
        <source>%d of last 100 blocks have unexpected version</source>
        <translation>%d des 100 derniers blocs ont une version inattendue</translation>
    </message>
    <message>
        <source>%s corrupt, salvage failed</source>
        <translation>%s corrompu, la récupération a échoué</translation>
    </message>
    <message>
        <source>-maxmempool must be at least %d MB</source>
        <translation>-maxmempool doit être d’au moins %d Mo</translation>
    </message>
    <message>
        <source>Cannot resolve -%s address: '%s'</source>
        <translation>Impossible de résoudre l’adresse -%s : « %s »</translation>
    </message>
    <message>
        <source>Change index out of range</source>
        <translation>L’index de changement est hors échelle</translation>
    </message>
    <message>
        <source>Copyright (C) %i-%i</source>
        <translation>Tous droits réservés (C) %i-%i</translation>
    </message>
    <message>
        <source>Corrupted block database detected</source>
        <translation>Une base de données de blocs corrompue a été détectée</translation>
    </message>
    <message>
        <source>Do you want to rebuild the block database now?</source>
        <translation>Voulez-vous reconstruire la base de données de blocs maintenant ?</translation>
    </message>
    <message>
        <source>Error creating %s: You can't create non-HD wallets with this version.</source>
        <translation>Erreur de création de %s : vous ne pouvez pas créer de porte-monnaie non HD avec cette version.</translation>
    </message>
    <message>
        <source>Error initializing block database</source>
        <translation>Erreur d’initialisation de la base de données de blocs</translation>
    </message>
    <message>
        <source>Error initializing wallet database environment %s!</source>
        <translation>Erreur d’initialisation de l’environnement de la base de données du porte-monnaie %s !</translation>
    </message>
    <message>
        <source>Error loading %s</source>
        <translation>Erreur de chargement de %s</translation>
    </message>
    <message>
        <source>Error loading %s: Private keys can only be disabled during creation</source>
        <translation>Erreur de chargement de %s : les clés privées ne peuvent être désactivées qu’à la création.</translation>
    </message>
    <message>
        <source>Error loading %s: Wallet corrupted</source>
        <translation>Erreur de chargement de %s : porte-monnaie corrompu</translation>
    </message>
    <message>
        <source>Error loading %s: Wallet requires newer version of %s</source>
        <translation>Erreur de chargement de %s : le porte-monnaie exige une version plus récente de %s</translation>
    </message>
    <message>
        <source>Error loading block database</source>
        <translation>Erreur de chargement de la base de données de blocs</translation>
    </message>
    <message>
        <source>Error opening block database</source>
        <translation>Erreur d’ouverture de la base de données de blocs</translation>
    </message>
    <message>
        <source>Error: Disk space is low!</source>
        <translation>Erreur : Il reste peu d’espace disque !</translation>
    </message>
    <message>
        <source>Failed to listen on any port. Use -listen=0 if you want this.</source>
        <translation>Échec d’écoute sur un port quelconque. Utiliser -listen=0 si vous le voulez.</translation>
    </message>
    <message>
        <source>Failed to rescan the wallet during initialization</source>
        <translation>Échec de réanalyse du porte-monnaie lors de l’initialisation</translation>
    </message>
    <message>
        <source>Importing...</source>
        <translation>Importation...</translation>
    </message>
    <message>
        <source>Incorrect or no genesis block found. Wrong datadir for network?</source>
        <translation>Bloc de genèse incorrect ou introuvable. Mauvais datadir pour le réseau ?</translation>
    </message>
    <message>
        <source>Initialization sanity check failed. %s is shutting down.</source>
        <translation>L’initialisation du test de cohérence a échoué. %s est en cours de fermeture. </translation>
    </message>
    <message>
        <source>Invalid amount for -%s=&lt;amount&gt;: '%s'</source>
        <translation>Montant invalide pour -%s=&lt;amount&gt; : « %s »</translation>
    </message>
    <message>
        <source>Invalid amount for -discardfee=&lt;amount&gt;: '%s'</source>
        <translation>Montant invalide pour -discardfee=&lt;amount&gt; : « %s »</translation>
    </message>
    <message>
        <source>Invalid amount for -fallbackfee=&lt;amount&gt;: '%s'</source>
        <translation>Montant invalide pour -fallbackfee=&lt;amount&gt; : « %s »</translation>
    </message>
    <message>
        <source>Specified blocks directory "%s" does not exist.</source>
        <translation>Le répertoire des blocs indiqué « %s » n’existe pas.</translation>
    </message>
    <message>
        <source>Upgrading txindex database</source>
        <translation>Mise à niveau de la base de données txindex</translation>
    </message>
    <message>
        <source>Loading P2P addresses...</source>
        <translation>Chargement des adresses P2P...</translation>
    </message>
    <message>
        <source>Loading banlist...</source>
        <translation>Chargement de la liste d’interdiction...</translation>
    </message>
    <message>
        <source>Not enough file descriptors available.</source>
        <translation>Pas assez de descripteurs de fichiers proposés.</translation>
    </message>
    <message>
        <source>Prune cannot be configured with a negative value.</source>
        <translation>L’élagage ne peut pas être configuré avec une valeur négative.</translation>
    </message>
    <message>
        <source>Prune mode is incompatible with -txindex.</source>
        <translation>Le mode élagage n’est pas compatible avec -txindex.</translation>
    </message>
    <message>
        <source>Replaying blocks...</source>
        <translation>Relecture des blocs...</translation>
    </message>
    <message>
        <source>Rewinding blocks...</source>
        <translation>Rebobinage des blocs...</translation>
    </message>
    <message>
        <source>The source code is available from %s.</source>
        <translation>Le code source se trouve sur %s.</translation>
    </message>
    <message>
        <source>Transaction fee and change calculation failed</source>
        <translation>Échec du calcul des frais de transaction et de la monnaie</translation>
    </message>
    <message>
        <source>Unable to bind to %s on this computer. %s is probably already running.</source>
        <translation>Impossible de se lier à %s sur cet ordinateur. %s fonctionne probablement déjà.</translation>
    </message>
    <message>
        <source>Unable to generate keys</source>
        <translation>Impossible de générer les clés</translation>
    </message>
    <message>
        <source>Unsupported argument -benchmark ignored, use -debug=bench.</source>
        <translation>Argument non pris en charge -benchmark ignoré, utiliser -debug=bench.</translation>
    </message>
    <message>
        <source>Unsupported argument -debugnet ignored, use -debug=net.</source>
        <translation>Argument non pris en charge -debugnet ignoré, utiliser -debug=net.</translation>
    </message>
    <message>
        <source>Unsupported argument -tor found, use -onion.</source>
        <translation>Argument non pris en charge -tor trouvé, utiliser -onion</translation>
    </message>
    <message>
        <source>Unsupported logging category %s=%s.</source>
        <translation>Catégorie de journalisation non prise en charge %s=%s.</translation>
    </message>
    <message>
        <source>Upgrading UTXO database</source>
        <translation>Mise à niveau de la base de données UTXO</translation>
    </message>
    <message>
        <source>User Agent comment (%s) contains unsafe characters.</source>
        <translation>Le commentaire d’agent utilisateur (%s) contient des caractères dangereux.</translation>
    </message>
    <message>
        <source>Verifying blocks...</source>
        <translation>Vérification des blocs... </translation>
    </message>
    <message>
        <source>Wallet needed to be rewritten: restart %s to complete</source>
        <translation>Le porte-monnaie devait être réécrit : redémarrer %s pour terminer l’opération.</translation>
    </message>
    <message>
        <source>Error: Listening for incoming connections failed (listen returned error %s)</source>
        <translation>Erreur : L’écoute des connexions entrantes a échoué (l’écoute a retourné l’erreur %s)</translation>
    </message>
    <message>
        <source>Invalid amount for -maxtxfee=&lt;amount&gt;: '%s' (must be at least the minrelay fee of %s to prevent stuck transactions)</source>
        <translation>Montant invalide pour -maxtxfee=&lt;amount&gt; : « %s » (doit être au moins les frais minrelay de %s pour prévenir le blocage des transactions)</translation>
    </message>
    <message>
        <source>The transaction amount is too small to send after the fee has been deducted</source>
        <translation>Le montant de la transaction est trop bas pour être envoyé une fois que les frais ont été déduits</translation>
    </message>
    <message>
        <source>You need to rebuild the database using -reindex to go back to unpruned mode.  This will redownload the entire blockchain</source>
        <translation>Vous devez reconstruire la base de données en utilisant -reindex afin de revenir au mode sans élagage. Cela retéléchargera complètement la chaîne de blocs.</translation>
    </message>
    <message>
        <source>Error loading %s: You can't disable HD on an already existing HD wallet</source>
        <translation>Erreur de chargement de %s : vous ne pouvez pas désactiver HD sur un porte-monnaie HD existant</translation>
    </message>
    <message>
        <source>Error reading from database, shutting down.</source>
        <translation>Erreur de lecture de la base de données, fermeture en cours.</translation>
    </message>
    <message>
        <source>Error upgrading chainstate database</source>
        <translation>Erreur de mise à niveau de la base de données d’état de la chaîne</translation>
    </message>
    <message>
        <source>Information</source>
        <translation>Informations</translation>
    </message>
    <message>
        <source>Invalid -onion address or hostname: '%s'</source>
        <translation>Adresse ou nom d’hôte -onion invalide : « %s »</translation>
    </message>
    <message>
        <source>Invalid -proxy address or hostname: '%s'</source>
        <translation>Adresse ou nom d’hôte -proxy invalide : « %s »</translation>
    </message>
    <message>
        <source>Invalid amount for -paytxfee=&lt;amount&gt;: '%s' (must be at least %s)</source>
        <translation>Montant invalide pour -paytxfee=&lt;montant&gt; : « %s » (doit être au moins %s)</translation>
    </message>
    <message>
        <source>Invalid netmask specified in -whitelist: '%s'</source>
        <translation>Masque réseau invalide indiqué dans -whitelist : « %s »</translation>
    </message>
    <message>
        <source>Need to specify a port with -whitebind: '%s'</source>
        <translation>Un port doit être précisé avec -whitebind : « %s »</translation>
    </message>
    <message>
        <source>Reducing -maxconnections from %d to %d, because of system limitations.</source>
        <translation>Réduction de -maxconnections de %d à %d, due aux restrictions du système</translation>
    </message>
    <message>
        <source>Signing transaction failed</source>
        <translation>Échec de signature de la transaction</translation>
    </message>
    <message>
        <source>The transaction amount is too small to pay the fee</source>
        <translation>Le montant de la transaction est trop bas pour que les frais soient payés</translation>
    </message>
    <message>
        <source>This is experimental software.</source>
        <translation>Ceci est un logiciel expérimental.</translation>
    </message>
    <message>
        <source>Transaction amount too small</source>
        <translation>Le montant de la transaction est trop bas</translation>
    </message>
    <message>
        <source>Transaction too large for fee policy</source>
        <translation>La transaction est trop grosse pour la politique de frais</translation>
    </message>
    <message>
        <source>Transaction too large</source>
        <translation>La transaction est trop grosse</translation>
    </message>
    <message>
        <source>Unable to bind to %s on this computer (bind returned error %s)</source>
        <translation>Impossible de se lier à %s sur cet ordinateur (bind a retourné l’erreur %s)</translation>
    </message>
    <message>
        <source>Unable to generate initial keys</source>
        <translation>Impossible de générer les clés initiales</translation>
    </message>
    <message>
        <source>Verifying wallet(s)...</source>
        <translation>Vérification des porte-monnaie...</translation>
    </message>
    <message>
        <source>Wallet %s resides outside wallet directory %s</source>
        <translation>Le porte-monnaie %s se trouve en dehors du répertoire de porte-monnaie %s</translation>
    </message>
    <message>
        <source>Warning</source>
        <translation>Avertissement</translation>
    </message>
    <message>
        <source>Warning: unknown new rules activated (versionbit %i)</source>
        <translation>Avertissement : nouvelles règles inconnues activées (bit de version %i)</translation>
    </message>
    <message>
        <source>Zapping all transactions from wallet...</source>
        <translation>Supprimer toutes les transactions du porte-monnaie...</translation>
    </message>
    <message>
        <source>-maxtxfee is set very high! Fees this large could be paid on a single transaction.</source>
        <translation>La valeur -maxtxfee est très élevée ! Des frais aussi élevés pourraient être payés en une seule transaction.</translation>
    </message>
    <message>
        <source>Error loading %s: You can't enable HD on an already existing non-HD wallet</source>
        <translation>Erreur de chargement de %s : vous ne pouvez pas activer HD sur un porte-monnaie non HD existant</translation>
    </message>
    <message>
        <source>This is the transaction fee you may pay when fee estimates are not available.</source>
        <translation>Il s’agit des frais de transaction que vous pourriez payer si aucune estimation de frais n’est proposée.</translation>
    </message>
    <message>
        <source>This product includes software developed by the OpenSSL Project for use in the OpenSSL Toolkit %s and cryptographic software written by Eric Young and UPnP software written by Thomas Bernard.</source>
        <translation>Ce produit comprend des logiciels développés par le Projet OpenSSL pour être utilisés dans la boîte à outils OpenSSL %s, et un logiciel cryptographique écrit par Eric Young, ainsi qu’un logiciel UPnP écrit par Thomas Bernard.</translation>
    </message>
    <message>
        <source>Total length of network version string (%i) exceeds maximum length (%i). Reduce the number or size of uacomments.</source>
        <translation>La taille totale de la chaîne de version de réseau (%i) dépasse la longueur maximale (%i). Réduire le nombre ou la taille des commentaires uacomments.</translation>
    </message>
    <message>
        <source>Unsupported argument -socks found. Setting SOCKS version isn't possible anymore, only SOCKS5 proxies are supported.</source>
        <translation>L’argument non pris en charge -socks a été trouvé. Il n’est plus possible de définir la version de SOCKS, seuls les mandataires SOCKS5 sont pris en charge.</translation>
    </message>
    <message>
        <source>Unsupported argument -whitelistalwaysrelay ignored, use -whitelistrelay and/or -whitelistforcerelay.</source>
        <translation>Argument non pris charge -whitelistalwaysrelay ignoré, utiliser -whitelistrelay et/ou -whitelistforcerelay.</translation>
    </message>
    <message>
        <source>Warning: Unknown block versions being mined! It's possible unknown rules are in effect</source>
        <translation>Avertissement : des versions de blocs inconnues sont minées ! Il est possible que des règles inconnues soient en vigueur</translation>
    </message>
    <message>
        <source>Warning: Wallet file corrupt, data salvaged! Original %s saved as %s in %s; if your balance or transactions are incorrect you should restore from a backup.</source>
        <translation>Avertissement : le fichier du porte-monnaie est corrompu, les données ont été récupérées ! Le fichier %s original a été enregistré en tant que %s dans %s ; si votre solde ou vos transactions sont incorrects, vous devriez restaurer une sauvegarde.</translation>
    </message>
    <message>
        <source>%s is set very high!</source>
        <translation>La valeur %s est très élevée !</translation>
    </message>
    <message>
        <source>Error loading wallet %s. Duplicate -wallet filename specified.</source>
        <translation>Erreur de chargement du porte-monnaie %s. Le nom de fichier -wallet indiqué est un doublon.</translation>
    </message>
    <message>
        <source>Keypool ran out, please call keypoolrefill first</source>
        <translation>La réserve de clés est épuisée, veuillez d’abord appeler « keypoolrefill »</translation>
    </message>
    <message>
        <source>Starting network threads...</source>
        <translation>Démarrage des processus réseau...</translation>
    </message>
    <message>
        <source>The wallet will avoid paying less than the minimum relay fee.</source>
        <translation>Le porte-monnaie évitera de payer moins que les frais minimaux de relais. </translation>
    </message>
    <message>
        <source>This is the minimum transaction fee you pay on every transaction.</source>
        <translation>Il s’agit des frais minimaux que vous payez pour chaque transaction. </translation>
    </message>
    <message>
        <source>This is the transaction fee you will pay if you send a transaction.</source>
        <translation>Il s’agit des frais minimaux que vous payez si vous envoyez une transaction.</translation>
    </message>
    <message>
        <source>Transaction amounts must not be negative</source>
        <translation>Les montants transactionnels ne doivent pas être négatifs</translation>
    </message>
    <message>
        <source>Transaction has too long of a mempool chain</source>
        <translation>La chaîne de la réserve de mémoire de la transaction est trop longue</translation>
    </message>
    <message>
        <source>Transaction must have at least one recipient</source>
        <translation>La transaction doit comporter au moins un destinataire</translation>
    </message>
    <message>
        <source>Unknown network specified in -onlynet: '%s'</source>
        <translation>Réseau inconnu précisé dans -onlynet : « %s »</translation>
    </message>
    <message>
        <source>Insufficient funds</source>
        <translation>Fonds insuffisants</translation>
    </message>
    <message>
        <source>Can't generate a change-address key. Private keys are disabled for this wallet.</source>
        <translation>Impossible de générer une clé d’adresse de monnaie. Les clés privées sont désactivées pour ce porte-monnaie.</translation>
    </message>
    <message>
        <source>Cannot upgrade a non HD split wallet without upgrading to support pre split keypool. Please use -upgradewallet=169900 or -upgradewallet with no version specified.</source>
        <translation>Impossible de mettre à niveau un porte-monnaie divisé non-HD sans mettre à niveau pour prendre en charge la réserve de clés antérieure à la division. Veuillez utiliser -upgradewallet=169900 ou -upgradewallet sans indiquer de version.</translation>
    </message>
    <message>
        <source>Fee estimation failed. Fallbackfee is disabled. Wait a few blocks or enable -fallbackfee.</source>
        <translation>Échec d’estimation des frais. L’option de frais de repli est désactivée. Attendez quelques blocs ou activez -fallbackfee.</translation>
    </message>
    <message>
        <source>Warning: Private keys detected in wallet {%s} with disabled private keys</source>
        <translation>Avertissement : Des clés privées ont été détectées dans le porte-monnaie {%s} dont les clés privées sont désactivées.</translation>
    </message>
    <message>
        <source>Cannot write to data directory '%s'; check permissions.</source>
        <translation>Impossible d’écrire dans le répertoire de données '%s' ; veuillez vérifier les droits.</translation>
    </message>
    <message>
        <source>Loading block index...</source>
        <translation>Chargement de l’index des blocs…</translation>
    </message>
    <message>
        <source>Loading wallet...</source>
        <translation>Chargement du porte-monnaie…</translation>
    </message>
    <message>
        <source>Cannot downgrade wallet</source>
        <translation>Impossible de revenir à une version inférieure du porte-monnaie</translation>
    </message>
    <message>
        <source>Rescanning...</source>
        <translation>Nouvelle analyse…</translation>
    </message>
    <message>
        <source>Done loading</source>
        <translation>Chargement terminé</translation>
    </message>
    <message>
        <source>Error</source>
        <translation>Erreur</translation>
    </message>
</context>
</TS><|MERGE_RESOLUTION|>--- conflicted
+++ resolved
@@ -359,7 +359,7 @@
     </message>
     <message>
         <source>Send coins to a Particl address</source>
-        <translation>Envoyer des pièces à une adresse Particl</translation>
+        <translation>Envoyer des pièces à une adresse Particl.</translation>
     </message>
     <message>
         <source>Backup wallet to another location</source>
@@ -382,8 +382,8 @@
         <translation>&amp;Vérifier un message...</translation>
     </message>
     <message>
-        <source>Particl</source>
-        <translation>Particl</translation>
+        <source>Particl.</source>
+        <translation>Particl.</translation>
     </message>
     <message>
         <source>Wallet</source>
@@ -455,7 +455,7 @@
     </message>
     <message numerus="yes">
         <source>%n active connection(s) to Particl network</source>
-        <translation><numerusform>%n connexion active avec le réseau Particl</numerusform><numerusform>%n connexions actives avec le réseau Particl</numerusform></translation>
+        <translation><numerusform>%n connexion active avec le réseau Particl.</numerusform><numerusform>%n connexions actives avec le réseau Particl.</numerusform></translation>
     </message>
     <message>
         <source>Indexing blocks on disk...</source>
@@ -861,8 +861,8 @@
         <translation>Utiliser un répertoire de données personnalisé :</translation>
     </message>
     <message>
-        <source>Particl</source>
-        <translation>Particl</translation>
+        <source>Particl.</source>
+        <translation>Particl.</translation>
     </message>
     <message>
         <source>At least %1 GB of data will be stored in this directory, and it will grow over time.</source>
@@ -905,7 +905,7 @@
     </message>
     <message>
         <source>Recent transactions may not yet be visible, and therefore your wallet's balance might be incorrect. This information will be correct once your wallet has finished synchronizing with the particl network, as detailed below.</source>
-        <translation>Les transactions récentes ne sont peut-être pas encore visibles et par conséquent le solde de votre porte-monnaie est peut-être erroné. Cette information sera juste quand votre porte-monnaie aura fini de se synchroniser avec le réseau Particl, comme décrit ci-dessous.</translation>
+        <translation>Les transactions récentes ne sont peut-être pas encore visibles et par conséquent le solde de votre porte-monnaie est peut-être erroné. Cette information sera juste quand votre porte-monnaie aura fini de se synchroniser avec le réseau Particl. comme décrit ci-dessous.</translation>
     </message>
     <message>
         <source>Attempting to spend particl that are affected by not-yet-displayed transactions will not be accepted by the network.</source>
@@ -1253,13 +1253,8 @@
         <translation>Formulaire</translation>
     </message>
     <message>
-<<<<<<< HEAD
         <source>The displayed information may be out of date. Your wallet automatically synchronizes with the Particl network after a connection is established, but this process has not completed yet.</source>
-        <translation>Les informations affichées peuvent être obsolètes. Votre porte-monnaie est automatiquement synchronisé avec le réseau Particl lorsque la connexion s’établit, or ce processus n’est pas encore terminé.</translation>
-=======
-        <source>The displayed information may be out of date. Your wallet automatically synchronizes with the Bitcoin network after a connection is established, but this process has not completed yet.</source>
-        <translation>Les informations affichées peuvent être obsolètes. Votre porte-monnaie se synchronise automatiquement avec le réseau Bitcoin dès qu’une connexion est établie, mais ce processus n’est pas encore achevé.</translation>
->>>>>>> cf8aa5c7
+        <translation>Les informations affichées peuvent être obsolètes. Votre porte-monnaie se synchronise automatiquement avec le réseau Particl dès qu’une connexion est établie, mais ce processus n’est pas encore achevé.</translation>
     </message>
     <message>
         <source>Watch-only:</source>
@@ -2509,7 +2504,7 @@
     </message>
     <message>
         <source>Sign the message to prove you own this Particl address</source>
-        <translation>Signer le message afin de prouver que vous détenez cette adresse Particl</translation>
+        <translation>Signer le message afin de prouver que vous détenez cette adresse Particl.</translation>
     </message>
     <message>
         <source>Sign &amp;Message</source>
