<TS language="et" version="2.1">
<context>
    <name>AddressBookPage</name>
    <message>
        <source>Right-click to edit address or label</source>
        <translation>Paremkliki aadressi või sildi muutmiseks</translation>
    </message>
    <message>
        <source>Create a new address</source>
        <translation>Loo uus aadress</translation>
    </message>
    <message>
        <source>&amp;New</source>
        <translation>&amp;Uus</translation>
    </message>
    <message>
        <source>Copy the currently selected address to the system clipboard</source>
        <translation>Kopeeri märgistatud aadress vahemällu</translation>
    </message>
    <message>
        <source>&amp;Copy</source>
        <translation>&amp;Kopeeri</translation>
    </message>
    <message>
        <source>C&amp;lose</source>
        <translation>S&amp;ulge</translation>
    </message>
    <message>
        <source>Delete the currently selected address from the list</source>
        <translation>Kustuta valitud aadress nimekirjast</translation>
    </message>
    <message>
        <source>Enter address or label to search</source>
        <translation>Otsimiseks sisesta märgis või aadress</translation>
    </message>
    <message>
        <source>Export the data in the current tab to a file</source>
        <translation>Ekspordi kuvatava vahelehe sisu faili</translation>
    </message>
    <message>
        <source>&amp;Export</source>
        <translation>&amp;Ekspordi</translation>
    </message>
    <message>
        <source>&amp;Delete</source>
        <translation>&amp;Kustuta</translation>
    </message>
    <message>
        <source>Choose the address to send coins to</source>
        <translation>Vali aadress millele mündid saata</translation>
    </message>
    <message>
        <source>Choose the address to receive coins with</source>
        <translation>Vali aadress müntide vastuvõtmiseks</translation>
    </message>
    <message>
        <source>C&amp;hoose</source>
        <translation>V&amp;ali</translation>
    </message>
    <message>
        <source>Sending addresses</source>
        <translation>Saatvad aadressid</translation>
    </message>
    <message>
        <source>Receiving addresses</source>
        <translation>Vastuvõtvad aadressid</translation>
    </message>
    <message>
        <source>These are your Particl addresses for sending payments. Always check the amount and the receiving address before sending coins.</source>
        <translation>Need on sinu Particl aadressid maksete saatmiseks. Ennem müntide saatmist kontrolli alati summat ja makse saaja aadressi.</translation>
    </message>
    <message>
<<<<<<< HEAD
        <source>These are your Particl addresses for receiving payments. It is recommended to use a new receiving address for each transaction.</source>
        <translation>Need on sinu Particl aadressid sisenevate maksete vastu võtmiseks. Soovitav on iga tehingu tarbeks kasutada uut aadressi.</translation>
    </message>
    <message>
=======
>>>>>>> a54e52b4
        <source>&amp;Copy Address</source>
        <translation>&amp;Kopeeri Aadress</translation>
    </message>
    <message>
        <source>Copy &amp;Label</source>
        <translation>Kopeeri &amp;Silt</translation>
    </message>
    <message>
        <source>&amp;Edit</source>
        <translation>&amp;Muuda</translation>
    </message>
    <message>
        <source>Export Address List</source>
        <translation>Ekspordi Aadresside Nimekiri</translation>
    </message>
    <message>
        <source>Comma separated file (*.csv)</source>
        <translation>Komadega eraldatud väärtuste fail (*.csv)</translation>
    </message>
    <message>
        <source>Exporting Failed</source>
        <translation>Eksport ebaõnnestus.</translation>
    </message>
    <message>
        <source>There was an error trying to save the address list to %1. Please try again.</source>
        <translation>Tõrge aadressi nimekirja salvestamisel %1. Palun proovi uuesti.</translation>
    </message>
</context>
<context>
    <name>AddressTableModel</name>
    <message>
        <source>Label</source>
        <translation>Silt</translation>
    </message>
    <message>
        <source>Address</source>
        <translation>Aadress</translation>
    </message>
    <message>
        <source>(no label)</source>
        <translation>(silt puudub)</translation>
    </message>
</context>
<context>
    <name>AskPassphraseDialog</name>
    <message>
        <source>Passphrase Dialog</source>
        <translation>Salafraasi dialoog</translation>
    </message>
    <message>
        <source>Enter passphrase</source>
        <translation>Sisesta parool</translation>
    </message>
    <message>
        <source>New passphrase</source>
        <translation>Uus parool</translation>
    </message>
    <message>
        <source>Repeat new passphrase</source>
        <translation>Korda uut parooli</translation>
    </message>
    <message>
        <source>Encrypt wallet</source>
        <translation>Krüpteeri rahakott</translation>
    </message>
    <message>
        <source>This operation needs your wallet passphrase to unlock the wallet.</source>
        <translation>Antud operatsioon vajab rahakoti lahtilukustamiseks salafraasi.</translation>
    </message>
    <message>
        <source>Unlock wallet</source>
        <translation>Ava rahakoti lukk</translation>
    </message>
    <message>
        <source>This operation needs your wallet passphrase to decrypt the wallet.</source>
        <translation>Antud operatsioon vajab rahakoti dekrüpteerimiseks salafraasi.</translation>
    </message>
    <message>
        <source>Decrypt wallet</source>
        <translation>Dekrüpteeri rahakott</translation>
    </message>
    <message>
        <source>Change passphrase</source>
        <translation>Muuda parooli</translation>
    </message>
    <message>
        <source>Confirm wallet encryption</source>
        <translation>Kinnita rahakoti krüpteerimine.</translation>
    </message>
    <message>
        <source>Warning: If you encrypt your wallet and lose your passphrase, you will &lt;b&gt;LOSE ALL OF YOUR PARTICL&lt;/b&gt;!</source>
        <translation>Hoiatus:Kui sa krüpteerid oma rahakoti ja kaotad salafraasi, siis sa&lt;b&gt;KAOTAD OMA PARTICLID&lt;/b&gt;!</translation>
    </message>
    <message>
        <source>Are you sure you wish to encrypt your wallet?</source>
        <translation>Kas oled kindel, et soovid rahakoti krüpteerida?</translation>
    </message>
    <message>
        <source>Wallet encrypted</source>
        <translation>Rahakott krüpteeritud</translation>
    </message>
    <message>
        <source>Wallet encryption failed</source>
        <translation>Rahakoti krüpteerimine ebaõnnestus</translation>
    </message>
    <message>
        <source>Wallet encryption failed due to an internal error. Your wallet was not encrypted.</source>
        <translation>Rahakoti krüpteerimine ebaõnnestus sisemise vea tõttu. Sinu rahakotti ei krüpteeritud.</translation>
    </message>
    <message>
        <source>The supplied passphrases do not match.</source>
        <translation>Sisestatud paroolid ei kattu.</translation>
    </message>
    <message>
        <source>Wallet unlock failed</source>
        <translation>Rahakoti lahtilukustamine ebaõnnestus</translation>
    </message>
    <message>
        <source>The passphrase entered for the wallet decryption was incorrect.</source>
        <translation>Rahakoti dekrüpteerimiseks sisestatud salafraas ei ole õige.</translation>
    </message>
    <message>
        <source>Wallet decryption failed</source>
        <translation>Rahakoti dekrüpteerimine ebaõnnestus</translation>
    </message>
    <message>
        <source>Wallet passphrase was successfully changed.</source>
        <translation>Rahakoti parooli vahetus õnnestus.</translation>
    </message>
    <message>
        <source>Warning: The Caps Lock key is on!</source>
        <translation>Hoiatus:Klaviatuuri suurtähelukk on peal.</translation>
    </message>
</context>
<context>
    <name>BanTableModel</name>
    <message>
        <source>IP/Netmask</source>
        <translation>IP/Võrgumask</translation>
    </message>
    </context>
<context>
    <name>BitcoinGUI</name>
    <message>
        <source>Sign &amp;message...</source>
        <translation>Signeeri &amp;sõnum</translation>
    </message>
    <message>
        <source>Synchronizing with network...</source>
        <translation>Võrguga sünkroniseerimine...</translation>
    </message>
    <message>
        <source>&amp;Overview</source>
        <translation>&amp;Ülevaade</translation>
    </message>
    <message>
        <source>Show general overview of wallet</source>
        <translation>Kuva rahakoti üld-ülevaade</translation>
    </message>
    <message>
        <source>&amp;Transactions</source>
        <translation>&amp;Tehingud</translation>
    </message>
    <message>
        <source>Browse transaction history</source>
        <translation>Sirvi tehingute ajalugu</translation>
    </message>
    <message>
        <source>E&amp;xit</source>
        <translation>V&amp;älju</translation>
    </message>
    <message>
        <source>Quit application</source>
        <translation>Välju rakendusest</translation>
    </message>
    <message>
        <source>&amp;About %1</source>
        <translation>&amp;Teave %1</translation>
    </message>
    <message>
        <source>About &amp;Qt</source>
        <translation>Teave &amp;Qt kohta</translation>
    </message>
    <message>
        <source>Show information about Qt</source>
        <translation>Kuva Qt kohta käiv info</translation>
    </message>
    <message>
        <source>&amp;Options...</source>
        <translation>&amp;Valikud...</translation>
    </message>
    <message>
        <source>&amp;Encrypt Wallet...</source>
        <translation>&amp;Krüpteeri Rahakott</translation>
    </message>
    <message>
        <source>&amp;Backup Wallet...</source>
        <translation>&amp;Varunda Rahakott</translation>
    </message>
    <message>
        <source>&amp;Change Passphrase...</source>
        <translation>&amp;Salafraasi muutmine</translation>
    </message>
    <message>
        <source>Open &amp;URI...</source>
        <translation>Ava &amp;URI...</translation>
    </message>
    <message>
        <source>Reindexing blocks on disk...</source>
        <translation>Kõvakettal olevate plokkide reindekseerimine...</translation>
    </message>
    <message>
        <source>Send coins to a Particl address</source>
        <translation>Saada münte Particl. aadressile</translation>
    </message>
    <message>
        <source>Backup wallet to another location</source>
        <translation>Varunda rahakott teise asukohta</translation>
    </message>
    <message>
        <source>Change the passphrase used for wallet encryption</source>
        <translation>Rahakoti krüpteerimise salafraasi muutmine</translation>
    </message>
    <message>
        <source>&amp;Debug window</source>
        <translation>&amp;Silumise aken</translation>
    </message>
    <message>
        <source>Open debugging and diagnostic console</source>
        <translation>Ava debugimise ja diagnostika konsool</translation>
    </message>
    <message>
        <source>&amp;Verify message...</source>
        <translation>&amp;Kontrolli sõnumit...</translation>
    </message>
    <message>
<<<<<<< HEAD
        <source>Particl.</source>
        <translation>Particl.</translation>
    </message>
    <message>
        <source>Wallet</source>
        <translation>Rahakott</translation>
    </message>
    <message>
=======
>>>>>>> a54e52b4
        <source>&amp;Send</source>
        <translation>&amp;Saada</translation>
    </message>
    <message>
        <source>&amp;Receive</source>
        <translation>&amp;Võta vastu</translation>
    </message>
    <message>
        <source>&amp;Show / Hide</source>
        <translation>&amp;Näita / Peida</translation>
    </message>
    <message>
        <source>Show or hide the main Window</source>
        <translation>Näita või peida peaaken</translation>
    </message>
    <message>
        <source>Encrypt the private keys that belong to your wallet</source>
        <translation>Krüpteeri oma rahakoti privaatvõtmed</translation>
    </message>
    <message>
        <source>Sign messages with your Particl addresses to prove you own them</source>
        <translation>Omandi tõestamiseks allkirjasta sõnumid oma Particl. aadressiga</translation>
    </message>
    <message>
        <source>Verify messages to ensure they were signed with specified Particl addresses</source>
        <translation>Kinnita sõnumid kindlustamaks et need allkirjastati määratud Particl. aadressiga</translation>
    </message>
    <message>
        <source>&amp;File</source>
        <translation>&amp;Fail</translation>
    </message>
    <message>
        <source>&amp;Settings</source>
        <translation>&amp;Seaded</translation>
    </message>
    <message>
        <source>&amp;Help</source>
        <translation>&amp;Abi</translation>
    </message>
    <message>
        <source>Tabs toolbar</source>
        <translation>Vahelehe tööriistariba</translation>
    </message>
    <message>
        <source>Request payments (generates QR codes and particl: URIs)</source>
        <translation>Loo maksepäring (genereerib QR koodid ja particli: URId)</translation>
    </message>
    <message>
        <source>Open a particl: URI or payment request</source>
        <translation>Ava particli: URI või maksepäring</translation>
    </message>
    <message>
        <source>&amp;Command-line options</source>
        <translation>&amp;Käsurea valikud</translation>
    </message>
    <message numerus="yes">
        <source>%n active connection(s) to Particl network</source>
        <translation><numerusform>%n aktiivne ühendus Particl. võrku</numerusform><numerusform>%n aktiivset ühendust Particl. võrku</numerusform></translation>
    </message>
    <message>
        <source>Indexing blocks on disk...</source>
        <translation>Kõvakettal olevate plokkide indekseerimine...</translation>
    </message>
    <message>
        <source>Processing blocks on disk...</source>
        <translation>Kõvakettal olevate plokkide töötlemine...</translation>
    </message>
    <message numerus="yes">
        <source>Processed %n block(s) of transaction history.</source>
        <translation><numerusform>Töödeldud %n plokk transaktsioonide ajaloost.</numerusform><numerusform>Töödeldud %n plokki transaktsioonide ajaloost.</numerusform></translation>
    </message>
    <message>
        <source>%1 behind</source>
        <translation>%1 ajast maas</translation>
    </message>
    <message>
        <source>Last received block was generated %1 ago.</source>
        <translation>Viimane saabunud blokk loodi %1 tagasi.</translation>
    </message>
    <message>
        <source>Transactions after this will not yet be visible.</source>
        <translation>Hilisemad transaktsioonid ei ole veel nähtavad.</translation>
    </message>
    <message>
        <source>Error</source>
        <translation>Viga</translation>
    </message>
    <message>
        <source>Warning</source>
        <translation>Hoiatus</translation>
    </message>
    <message>
        <source>Information</source>
        <translation>Informatsioon</translation>
    </message>
    <message>
        <source>Up to date</source>
        <translation>Ajakohane</translation>
    </message>
    <message>
        <source>&amp;Window</source>
        <translation>&amp;Aken</translation>
    </message>
    <message>
        <source>%1 client</source>
        <translation>%1 klient</translation>
    </message>
    <message>
        <source>Catching up...</source>
        <translation>Jõuan järgi...</translation>
    </message>
    <message>
        <source>Date: %1
</source>
        <translation>Kuupäev: %1
</translation>
    </message>
    <message>
        <source>Amount: %1
</source>
        <translation>Summa: %1
</translation>
    </message>
    <message>
        <source>Type: %1
</source>
        <translation>Tüüp: %1
</translation>
    </message>
    <message>
        <source>Label: %1
</source>
        <translation>&amp;Märgis: %1
</translation>
    </message>
    <message>
        <source>Address: %1
</source>
        <translation>Aadress: %1
</translation>
    </message>
    <message>
        <source>Sent transaction</source>
        <translation>Saadetud tehing</translation>
    </message>
    <message>
        <source>Incoming transaction</source>
        <translation>Sisenev tehing</translation>
    </message>
    <message>
        <source>Wallet is &lt;b&gt;encrypted&lt;/b&gt; and currently &lt;b&gt;unlocked&lt;/b&gt;</source>
        <translation>Rahakott on &lt;b&gt;krüpteeritud&lt;/b&gt; ning hetkel &lt;b&gt;avatud&lt;/b&gt;</translation>
    </message>
    <message>
        <source>Wallet is &lt;b&gt;encrypted&lt;/b&gt; and currently &lt;b&gt;locked&lt;/b&gt;</source>
        <translation>Rahakott on &lt;b&gt;krüpteeritud&lt;/b&gt; ning hetkel &lt;b&gt;suletud&lt;/b&gt;</translation>
    </message>
    </context>
<context>
    <name>CoinControlDialog</name>
    <message>
        <source>Quantity:</source>
        <translation>Kogus:</translation>
    </message>
    <message>
        <source>Bytes:</source>
        <translation>Baiti:</translation>
    </message>
    <message>
        <source>Amount:</source>
        <translation>Kogus</translation>
    </message>
    <message>
        <source>Fee:</source>
        <translation>Tasu:</translation>
    </message>
    <message>
        <source>Dust:</source>
        <translation>Puru:</translation>
    </message>
    <message>
        <source>After Fee:</source>
        <translation>Peale tehingutasu:</translation>
    </message>
    <message>
        <source>Change:</source>
        <translation>Vahetusraha:</translation>
    </message>
    <message>
        <source>Tree mode</source>
        <translation>Puu režiim</translation>
    </message>
    <message>
        <source>List mode</source>
        <translation>Loetelu režiim</translation>
    </message>
    <message>
        <source>Amount</source>
        <translation>Kogus</translation>
    </message>
    <message>
        <source>Received with label</source>
        <translation>Vastuvõetud märgisega</translation>
    </message>
    <message>
        <source>Received with address</source>
        <translation>Vastuvõetud aadressiga</translation>
    </message>
    <message>
        <source>Date</source>
        <translation>Kuupäev</translation>
    </message>
    <message>
        <source>Confirmations</source>
        <translation>Kinnitused</translation>
    </message>
    <message>
        <source>Confirmed</source>
        <translation>Kinnitatud</translation>
    </message>
    <message>
        <source>Copy address</source>
        <translation>Kopeeri aadress</translation>
    </message>
    <message>
        <source>Copy label</source>
        <translation>Kopeeri märgis</translation>
    </message>
    <message>
        <source>Copy amount</source>
        <translation>Kopeeri kogus</translation>
    </message>
    <message>
        <source>Copy transaction ID</source>
        <translation>Kopeeri transaktsiooni ID</translation>
    </message>
    <message>
        <source>Copy quantity</source>
        <translation>Kopeeri kogus</translation>
    </message>
    <message>
        <source>Copy fee</source>
        <translation>Kopeeri tehingutasu</translation>
    </message>
    <message>
        <source>Copy bytes</source>
        <translation>Kopeeri baidid</translation>
    </message>
    <message>
        <source>Copy dust</source>
        <translation>Kopeeri puru</translation>
    </message>
    <message>
        <source>Copy change</source>
        <translation>Kopeeri vahetusraha</translation>
    </message>
    <message>
        <source>(%1 locked)</source>
        <translation>(%1 lukustatud)</translation>
    </message>
    <message>
        <source>yes</source>
        <translation>jah</translation>
    </message>
    <message>
        <source>no</source>
        <translation>ei</translation>
    </message>
    <message>
        <source>(no label)</source>
        <translation>(silt puudub)</translation>
    </message>
    <message>
        <source>(change)</source>
        <translation>(vahetusraha)</translation>
    </message>
</context>
<context>
    <name>CreateWalletActivity</name>
    </context>
<context>
    <name>CreateWalletDialog</name>
    </context>
<context>
    <name>EditAddressDialog</name>
    <message>
        <source>Edit Address</source>
        <translation>Muuda aadressi</translation>
    </message>
    <message>
        <source>&amp;Label</source>
        <translation>&amp;Märgis</translation>
    </message>
    <message>
        <source>&amp;Address</source>
        <translation>&amp;Aadress</translation>
    </message>
    <message>
        <source>New sending address</source>
        <translation>Uus saatev aadress</translation>
    </message>
    <message>
        <source>Edit receiving address</source>
        <translation>Muuda vastuvõtvat aadressi</translation>
    </message>
    <message>
        <source>Edit sending address</source>
        <translation>Muuda saatvat aadressi</translation>
    </message>
    <message>
        <source>The entered address "%1" is not a valid Particl address.</source>
        <translation>Sisestatud aadress "%1" ei ole korrektne Particl aadress.</translation>
    </message>
    <message>
        <source>Could not unlock wallet.</source>
        <translation>Rahakoti lahtilukustamine ebaõnnestus.</translation>
    </message>
    <message>
        <source>New key generation failed.</source>
        <translation>Uue võtme genereerimine ebaõnnestus.</translation>
    </message>
</context>
<context>
    <name>FreespaceChecker</name>
    <message>
        <source>name</source>
        <translation>nimi</translation>
    </message>
    </context>
<context>
    <name>HelpMessageDialog</name>
    <message>
        <source>version</source>
        <translation>versioon</translation>
    </message>
    <message>
        <source>Command-line options</source>
        <translation>Käsurea valikud</translation>
    </message>
</context>
<context>
    <name>Intro</name>
    <message>
        <source>Welcome</source>
        <translation>Tere tulemast</translation>
    </message>
    <message>
        <source>Particl.</source>
        <translation>Particl.</translation>
    </message>
    <message>
        <source>Error</source>
        <translation>Viga</translation>
    </message>
    </context>
<context>
    <name>ModalOverlay</name>
    <message>
        <source>Form</source>
        <translation>Vorm</translation>
    </message>
    <message>
        <source>Last block time</source>
        <translation>Viimane ploki aeg</translation>
    </message>
    <message>
        <source>Hide</source>
        <translation>Peida</translation>
    </message>
    </context>
<context>
    <name>OpenURIDialog</name>
    <message>
        <source>Open URI</source>
        <translation>Ava URI</translation>
    </message>
    <message>
        <source>URI:</source>
        <translation>URI:</translation>
    </message>
    <message>
        <source>Select payment request file</source>
        <translation>Vali maksepäringu fail</translation>
    </message>
    <message>
        <source>Select payment request file to open</source>
        <translation>Vali maksepäringu fail mida avada</translation>
    </message>
</context>
<context>
    <name>OpenWalletActivity</name>
    </context>
<context>
    <name>OptionsDialog</name>
    <message>
        <source>Options</source>
        <translation>Valikud</translation>
    </message>
    <message>
        <source>&amp;Main</source>
        <translation>&amp;Peamine</translation>
    </message>
    <message>
        <source>Reset all client options to default.</source>
        <translation>Taasta kõik klientprogrammi seadete vaikeväärtused.</translation>
    </message>
    <message>
        <source>&amp;Reset Options</source>
        <translation>&amp;Lähtesta valikud</translation>
    </message>
    <message>
        <source>&amp;Network</source>
        <translation>&amp;Võrk</translation>
    </message>
    <message>
        <source>W&amp;allet</source>
        <translation>R&amp;ahakott</translation>
    </message>
    <message>
        <source>Expert</source>
        <translation>Ekspert</translation>
    </message>
    <message>
        <source>Automatically open the Particl client port on the router. This only works when your router supports UPnP and it is enabled.</source>
        <translation>Particl. kliendi pordi automaatne avamine ruuteris. Toimib, kui sinu ruuter aktsepteerib UPnP ühendust.</translation>
    </message>
    <message>
        <source>Map port using &amp;UPnP</source>
        <translation>Suuna port &amp;UPnP kaudu</translation>
    </message>
    <message>
        <source>Proxy &amp;IP:</source>
        <translation>Proxi &amp;IP:</translation>
    </message>
    <message>
        <source>&amp;Port:</source>
        <translation>&amp;Port:</translation>
    </message>
    <message>
        <source>Port of the proxy (e.g. 9050)</source>
        <translation>Proxi port (nt 9050)</translation>
    </message>
    <message>
        <source>IPv4</source>
        <translation>IPv4</translation>
    </message>
    <message>
        <source>IPv6</source>
        <translation>IPv6</translation>
    </message>
    <message>
        <source>Tor</source>
        <translation>Tor</translation>
    </message>
    <message>
        <source>&amp;Window</source>
        <translation>&amp;Aken</translation>
    </message>
    <message>
        <source>Show only a tray icon after minimizing the window.</source>
        <translation>Minimeeri systray alale.</translation>
    </message>
    <message>
        <source>&amp;Minimize to the tray instead of the taskbar</source>
        <translation>&amp;Minimeeri systray alale</translation>
    </message>
    <message>
        <source>M&amp;inimize on close</source>
        <translation>M&amp;inimeeri sulgemisel</translation>
    </message>
    <message>
        <source>&amp;Display</source>
        <translation>&amp;Kuva</translation>
    </message>
    <message>
        <source>User Interface &amp;language:</source>
        <translation>Kasutajaliidese &amp;keel:</translation>
    </message>
    <message>
        <source>&amp;Unit to show amounts in:</source>
        <translation>Summade kuvamise &amp;Unit:</translation>
    </message>
    <message>
        <source>Choose the default subdivision unit to show in the interface and when sending coins.</source>
        <translation>Vali liideses ning müntide saatmisel kuvatav vaikimisi alajaotus.</translation>
    </message>
    <message>
        <source>&amp;OK</source>
        <translation>&amp;OK</translation>
    </message>
    <message>
        <source>&amp;Cancel</source>
        <translation>&amp;Katkesta</translation>
    </message>
    <message>
        <source>default</source>
        <translation>vaikeväärtus</translation>
    </message>
    <message>
        <source>none</source>
        <translation>puudub</translation>
    </message>
    <message>
        <source>Confirm options reset</source>
        <translation>Kinnita valikute algseadistamine</translation>
    </message>
    <message>
        <source>Error</source>
        <translation>Viga</translation>
    </message>
    <message>
        <source>The supplied proxy address is invalid.</source>
        <translation>Sisestatud kehtetu proxy aadress.</translation>
    </message>
</context>
<context>
    <name>OverviewPage</name>
    <message>
        <source>Form</source>
        <translation>Vorm</translation>
    </message>
    <message>
        <source>The displayed information may be out of date. Your wallet automatically synchronizes with the Particl network after a connection is established, but this process has not completed yet.</source>
        <translation>Kuvatav info ei pruugi olla ajakohane. Ühenduse loomisel süngitakse sinu rahakott automaatselt Bitconi võrgustikuga, kuid see toiming on hetkel lõpetamata.</translation>
    </message>
    <message>
        <source>Pending:</source>
        <translation>Ootel:</translation>
    </message>
    <message>
        <source>Immature:</source>
        <translation>Ebaküps:</translation>
    </message>
    <message>
        <source>Mined balance that has not yet matured</source>
        <translation>Mitte aegunud mine'itud jääk</translation>
    </message>
    <message>
        <source>Total:</source>
        <translation>Kokku:</translation>
    </message>
    <message>
        <source>Recent transactions</source>
        <translation>Hiljutised transaktsioonid</translation>
    </message>
    </context>
<context>
    <name>PaymentServer</name>
    <message>
        <source>Payment request error</source>
        <translation>Maksepäringu tõrge</translation>
    </message>
    <message>
        <source>Payment request rejected</source>
        <translation>Maksepäring tagasi lükatud</translation>
    </message>
    <message>
        <source>Payment request expired.</source>
        <translation>Maksepäring aegunud.</translation>
    </message>
    <message>
        <source>Unverified payment requests to custom payment scripts are unsupported.</source>
        <translation>Kinnitamata maksepäringud kohandatud makse scriptidele ei ole toetatud.</translation>
    </message>
    </context>
<context>
    <name>PeerTableModel</name>
    <message>
        <source>Sent</source>
        <translation>Saadetud</translation>
    </message>
    <message>
        <source>Received</source>
        <translation>Vastu võetud</translation>
    </message>
</context>
<context>
    <name>QObject</name>
    <message>
        <source>Amount</source>
        <translation>Kogus</translation>
    </message>
    <message>
        <source>N/A</source>
        <translation>N/A</translation>
    </message>
    <message>
        <source>%1 ms</source>
        <translation>%1 ms</translation>
    </message>
    <message numerus="yes">
        <source>%n hour(s)</source>
        <translation><numerusform>%n tund</numerusform><numerusform>%n tundi</numerusform></translation>
    </message>
    <message numerus="yes">
        <source>%n day(s)</source>
        <translation><numerusform>%n päev</numerusform><numerusform>%n päeva</numerusform></translation>
    </message>
    <message numerus="yes">
        <source>%n week(s)</source>
        <translation><numerusform>%n nädal</numerusform><numerusform>%n nädalat</numerusform></translation>
    </message>
    <message>
        <source>%1 and %2</source>
        <translation>%1 ja %2</translation>
    </message>
    <message numerus="yes">
        <source>%n year(s)</source>
        <translation><numerusform>%n aasta</numerusform><numerusform>%n aastat</numerusform></translation>
    </message>
    <message>
        <source>%1 B</source>
        <translation>%1 B</translation>
    </message>
    <message>
        <source>%1 KB</source>
        <translation>%1 B</translation>
    </message>
    <message>
        <source>%1 MB</source>
        <translation>%1 MB</translation>
    </message>
    <message>
        <source>%1 GB</source>
        <translation>%1 GB</translation>
    </message>
    <message>
        <source>unknown</source>
        <translation>tundmatu</translation>
    </message>
</context>
<context>
    <name>QRImageWidget</name>
    <message>
        <source>&amp;Save Image...</source>
        <translation>&amp;Salvesta Pilt...</translation>
    </message>
    <message>
        <source>&amp;Copy Image</source>
        <translation>&amp;Kopeeri Pilt</translation>
    </message>
    <message>
        <source>Resulting URI too long, try to reduce the text for label / message.</source>
        <translation>URI liiga pikk, proovi vähendada märke / sõnumi pikkust.</translation>
    </message>
    <message>
        <source>Error encoding URI into QR Code.</source>
        <translation>Tõrge URI'st QR koodi loomisel</translation>
    </message>
    <message>
        <source>Save QR Code</source>
        <translation>Salvesta QR Kood</translation>
    </message>
    </context>
<context>
    <name>RPCConsole</name>
    <message>
        <source>N/A</source>
        <translation>N/A</translation>
    </message>
    <message>
        <source>Client version</source>
        <translation>Kliendi versioon</translation>
    </message>
    <message>
        <source>&amp;Information</source>
        <translation>&amp;Informatsioon</translation>
    </message>
    <message>
        <source>Debug window</source>
        <translation>Debugimise aken</translation>
    </message>
    <message>
        <source>General</source>
        <translation>Üldine</translation>
    </message>
    <message>
        <source>Using BerkeleyDB version</source>
        <translation>Kasutab BerkeleyDB versiooni</translation>
    </message>
    <message>
        <source>Startup time</source>
        <translation>Käivitamise hetk</translation>
    </message>
    <message>
        <source>Network</source>
        <translation>Võrk</translation>
    </message>
    <message>
        <source>Name</source>
        <translation>Nimi</translation>
    </message>
    <message>
        <source>Number of connections</source>
        <translation>Ühenduste arv</translation>
    </message>
    <message>
        <source>Block chain</source>
        <translation>Blokiahel</translation>
    </message>
    <message>
        <source>Current number of blocks</source>
        <translation>Plokkide hetkearv</translation>
    </message>
    <message>
        <source>Memory usage</source>
        <translation>Mälu kasutus</translation>
    </message>
    <message>
        <source>&amp;Reset</source>
        <translation>&amp;Lähtesta</translation>
    </message>
    <message>
        <source>Received</source>
        <translation>Vastu võetud</translation>
    </message>
    <message>
        <source>Sent</source>
        <translation>Saadetud</translation>
    </message>
    <message>
        <source>Direction</source>
        <translation>Suund</translation>
    </message>
    <message>
        <source>Version</source>
        <translation>Versioon</translation>
    </message>
    <message>
        <source>Synced Headers</source>
        <translation>Sünkroniseeritud Päised</translation>
    </message>
    <message>
        <source>Synced Blocks</source>
        <translation>Sünkroniseeritud Plokid</translation>
    </message>
    <message>
        <source>Services</source>
        <translation>Teenused</translation>
    </message>
    <message>
        <source>Ping Time</source>
        <translation>Pingi Aeg</translation>
    </message>
    <message>
        <source>Last block time</source>
        <translation>Viimane ploki aeg</translation>
    </message>
    <message>
        <source>&amp;Open</source>
        <translation>&amp;Ava</translation>
    </message>
    <message>
        <source>&amp;Console</source>
        <translation>&amp;Konsool</translation>
    </message>
    <message>
        <source>&amp;Network Traffic</source>
        <translation>&amp;Võrgu Liiklus</translation>
    </message>
    <message>
        <source>Debug log file</source>
        <translation>Silumise logifail</translation>
    </message>
    <message>
        <source>Clear console</source>
        <translation>Puhasta konsool</translation>
    </message>
    <message>
        <source>never</source>
        <translation>mitte kunagi</translation>
    </message>
    <message>
        <source>Inbound</source>
        <translation>Sisenev</translation>
    </message>
    <message>
        <source>Outbound</source>
        <translation>Väljuv</translation>
    </message>
    <message>
        <source>Yes</source>
        <translation>Jah</translation>
    </message>
    <message>
        <source>No</source>
        <translation>Ei</translation>
    </message>
    <message>
        <source>Unknown</source>
        <translation>Teadmata</translation>
    </message>
</context>
<context>
    <name>ReceiveCoinsDialog</name>
    <message>
        <source>&amp;Amount:</source>
        <translation>&amp;Kogus:</translation>
    </message>
    <message>
        <source>&amp;Label:</source>
        <translation>&amp;Märgis</translation>
    </message>
    <message>
        <source>&amp;Message:</source>
        <translation>&amp;Sõnum:</translation>
    </message>
    <message>
        <source>Clear all fields of the form.</source>
        <translation>Puhasta kõik vormi väljad.</translation>
    </message>
    <message>
        <source>Show</source>
        <translation>Näita</translation>
    </message>
    <message>
        <source>Remove</source>
        <translation>Eemalda</translation>
    </message>
    <message>
        <source>Copy label</source>
        <translation>Kopeeri märgis</translation>
    </message>
    <message>
        <source>Copy message</source>
        <translation>Kopeeri sõnum</translation>
    </message>
    <message>
        <source>Copy amount</source>
        <translation>Kopeeri kogus</translation>
    </message>
</context>
<context>
    <name>ReceiveRequestDialog</name>
    <message>
        <source>QR Code</source>
        <translation>QR Kood</translation>
    </message>
    <message>
        <source>Copy &amp;Address</source>
        <translation>&amp;Kopeeri Aadress</translation>
    </message>
    <message>
        <source>&amp;Save Image...</source>
        <translation>&amp;Salvesta Pilt...</translation>
    </message>
    <message>
        <source>Payment information</source>
        <translation>Makse Informatsioon</translation>
    </message>
    <message>
        <source>Address</source>
        <translation>Aadress</translation>
    </message>
    <message>
        <source>Amount</source>
        <translation>Kogus</translation>
    </message>
    <message>
        <source>Label</source>
        <translation>Silt</translation>
    </message>
    <message>
        <source>Message</source>
        <translation>Sõnum</translation>
    </message>
    <message>
        <source>Wallet</source>
        <translation>Rahakott</translation>
    </message>
</context>
<context>
    <name>RecentRequestsTableModel</name>
    <message>
        <source>Date</source>
        <translation>Kuupäev</translation>
    </message>
    <message>
        <source>Label</source>
        <translation>Silt</translation>
    </message>
    <message>
        <source>Message</source>
        <translation>Sõnum</translation>
    </message>
    <message>
        <source>(no label)</source>
        <translation>(silt puudub)</translation>
    </message>
    <message>
        <source>(no message)</source>
        <translation>(sõnum puudub)</translation>
    </message>
    </context>
<context>
    <name>SendCoinsDialog</name>
    <message>
        <source>Send Coins</source>
        <translation>Müntide saatmine</translation>
    </message>
    <message>
        <source>Inputs...</source>
        <translation>Sisendid...</translation>
    </message>
    <message>
        <source>automatically selected</source>
        <translation>automaatselt valitud</translation>
    </message>
    <message>
        <source>Insufficient funds!</source>
        <translation>Liiga suur summa</translation>
    </message>
    <message>
        <source>Quantity:</source>
        <translation>Kogus:</translation>
    </message>
    <message>
        <source>Bytes:</source>
        <translation>Baiti:</translation>
    </message>
    <message>
        <source>Amount:</source>
        <translation>Kogus</translation>
    </message>
    <message>
        <source>Fee:</source>
        <translation>Tasu:</translation>
    </message>
    <message>
        <source>After Fee:</source>
        <translation>Peale tehingutasu:</translation>
    </message>
    <message>
        <source>Change:</source>
        <translation>Vahetusraha:</translation>
    </message>
    <message>
        <source>Transaction Fee:</source>
        <translation>Tehingu tasu:</translation>
    </message>
    <message>
        <source>Choose...</source>
        <translation>Vali...</translation>
    </message>
    <message>
        <source>per kilobyte</source>
        <translation>kilobaidi kohta</translation>
    </message>
    <message>
        <source>Hide</source>
        <translation>Peida</translation>
    </message>
    <message>
        <source>Recommended:</source>
        <translation>Soovitatud:</translation>
    </message>
    <message>
        <source>Send to multiple recipients at once</source>
        <translation>Saatmine mitmele korraga</translation>
    </message>
    <message>
        <source>Add &amp;Recipient</source>
        <translation>Lisa &amp;Saaja</translation>
    </message>
    <message>
        <source>Clear all fields of the form.</source>
        <translation>Puhasta kõik vormi väljad.</translation>
    </message>
    <message>
        <source>Dust:</source>
        <translation>Puru:</translation>
    </message>
    <message>
        <source>Clear &amp;All</source>
        <translation>Puhasta &amp;Kõik</translation>
    </message>
    <message>
        <source>Balance:</source>
        <translation>Jääk:</translation>
    </message>
    <message>
        <source>Confirm the send action</source>
        <translation>Saatmise kinnitamine</translation>
    </message>
    <message>
        <source>S&amp;end</source>
        <translation>S&amp;aada</translation>
    </message>
    <message>
        <source>Copy quantity</source>
        <translation>Kopeeri kogus</translation>
    </message>
    <message>
        <source>Copy amount</source>
        <translation>Kopeeri kogus</translation>
    </message>
    <message>
        <source>Copy fee</source>
        <translation>Kopeeri tehingutasu</translation>
    </message>
    <message>
        <source>Copy bytes</source>
        <translation>Kopeeri baidid</translation>
    </message>
    <message>
        <source>Copy dust</source>
        <translation>Kopeeri puru</translation>
    </message>
    <message>
        <source>Copy change</source>
        <translation>Kopeeri vahetusraha</translation>
    </message>
    <message>
        <source>Are you sure you want to send?</source>
        <translation>Oled kindel, et soovid saata?</translation>
    </message>
    <message>
        <source>or</source>
        <translation>või</translation>
    </message>
    <message>
        <source>Transaction fee</source>
        <translation>Tehingutasu</translation>
    </message>
    <message>
        <source>Confirm send coins</source>
        <translation>Müntide saatmise kinnitamine</translation>
    </message>
    <message>
        <source>The recipient address is not valid. Please recheck.</source>
        <translation>Saaja aadress ei ole korrektne. Palun kontrolli üle.</translation>
    </message>
    <message>
        <source>The amount to pay must be larger than 0.</source>
        <translation>Makstav summa peab olema suurem kui 0.</translation>
    </message>
    <message>
        <source>The amount exceeds your balance.</source>
        <translation>Summa ületab jäägi.</translation>
    </message>
    <message>
        <source>The total exceeds your balance when the %1 transaction fee is included.</source>
        <translation>Summa koos tehingu tasuga %1 ületab sinu jääki.</translation>
    </message>
    <message>
        <source>Payment request expired.</source>
        <translation>Maksepäring aegunud.</translation>
    </message>
    <message>
        <source>Warning: Invalid Particl address</source>
        <translation>Hoiatus: Ebakorrektne Particl aadress</translation>
    </message>
    <message>
        <source>(no label)</source>
        <translation>(silt puudub)</translation>
    </message>
</context>
<context>
    <name>SendCoinsEntry</name>
    <message>
        <source>A&amp;mount:</source>
        <translation>S&amp;umma:</translation>
    </message>
    <message>
        <source>Pay &amp;To:</source>
        <translation>Maksa &amp;:</translation>
    </message>
    <message>
        <source>&amp;Label:</source>
        <translation>&amp;Märgis</translation>
    </message>
    <message>
        <source>Choose previously used address</source>
        <translation>Vali eelnevalt kasutatud aadress</translation>
    </message>
    <message>
        <source>Alt+A</source>
        <translation>Alt+A</translation>
    </message>
    <message>
        <source>Paste address from clipboard</source>
        <translation>Kleebi aadress vahemälust</translation>
    </message>
    <message>
        <source>Alt+P</source>
        <translation>Alt+P</translation>
    </message>
    <message>
        <source>S&amp;ubtract fee from amount</source>
        <translation>L&amp;ahuta tehingutasu summast</translation>
    </message>
    <message>
        <source>Message:</source>
        <translation>Sõnum:</translation>
    </message>
    <message>
        <source>Pay To:</source>
        <translation>Maksa :</translation>
    </message>
    <message>
        <source>Enter a label for this address to add it to your address book</source>
        <translation>Aadressiraamatusse sisestamiseks märgista aadress</translation>
    </message>
</context>
<context>
    <name>SendConfirmationDialog</name>
    <message>
        <source>Yes</source>
        <translation>Jah</translation>
    </message>
</context>
<context>
    <name>ShutdownWindow</name>
    <message>
        <source>%1 is shutting down...</source>
        <translation>%1 lülitub välja...</translation>
    </message>
    <message>
        <source>Do not shut down the computer until this window disappears.</source>
        <translation>Ära lülita arvutit välja ennem kui see aken on kadunud.</translation>
    </message>
</context>
<context>
    <name>SignVerifyMessageDialog</name>
    <message>
        <source>Signatures - Sign / Verify a Message</source>
        <translation>Signatuurid - Allkirjasta / Kinnita Sõnum</translation>
    </message>
    <message>
        <source>&amp;Sign Message</source>
        <translation>&amp;Allkirjastamise teade</translation>
    </message>
    <message>
        <source>The Particl address to sign the message with</source>
        <translation>Particl aadress millega sõnum allkirjastada</translation>
    </message>
    <message>
        <source>Choose previously used address</source>
        <translation>Vali eelnevalt kasutatud aadress</translation>
    </message>
    <message>
        <source>Alt+A</source>
        <translation>Alt+A</translation>
    </message>
    <message>
        <source>Paste address from clipboard</source>
        <translation>Kleebi aadress vahemälust</translation>
    </message>
    <message>
        <source>Alt+P</source>
        <translation>Alt+P</translation>
    </message>
    <message>
        <source>Enter the message you want to sign here</source>
        <translation>Sisesta siia allkirjastamise sõnum</translation>
    </message>
    <message>
        <source>Signature</source>
        <translation>Allkiri</translation>
    </message>
    <message>
        <source>Copy the current signature to the system clipboard</source>
        <translation>Kopeeri praegune signatuur vahemällu</translation>
    </message>
    <message>
        <source>Sign the message to prove you own this Particl address</source>
        <translation>Allkirjasta sõnum Particl. aadressi sulle kuulumise tõestamiseks</translation>
    </message>
    <message>
        <source>Sign &amp;Message</source>
        <translation>Allkirjasta &amp;Sõnum</translation>
    </message>
    <message>
        <source>Reset all sign message fields</source>
        <translation>Tühjenda kõik sõnumi allkirjastamise väljad</translation>
    </message>
    <message>
        <source>Clear &amp;All</source>
        <translation>Puhasta &amp;Kõik</translation>
    </message>
    <message>
        <source>&amp;Verify Message</source>
        <translation>&amp;Kinnita Sõnum</translation>
    </message>
    <message>
        <source>The Particl address the message was signed with</source>
        <translation>Particl aadress millega sõnum on allkirjastatud</translation>
    </message>
    <message>
        <source>Verify the message to ensure it was signed with the specified Particl address</source>
        <translation>Kinnita sõnum tõestamaks selle allkirjastatust määratud Particl. aadressiga.</translation>
    </message>
    <message>
        <source>Verify &amp;Message</source>
        <translation>Kinnita &amp;Sõnum</translation>
    </message>
    <message>
        <source>Reset all verify message fields</source>
        <translation>Tühjenda kõik sõnumi kinnitamise väljad</translation>
    </message>
    <message>
        <source>Click "Sign Message" to generate signature</source>
        <translation>Allkirja loomiseks vajuta "Allkirjasta Sõnum"</translation>
    </message>
    <message>
        <source>The entered address is invalid.</source>
        <translation>Sisestatud aadress ei ole korrektne</translation>
    </message>
    <message>
        <source>Please check the address and try again.</source>
        <translation>Palun kontrolli aadressi ja proovi uuesti.</translation>
    </message>
    <message>
        <source>The entered address does not refer to a key.</source>
        <translation>Sisestatud aadress ei viita võtmele.</translation>
    </message>
    <message>
        <source>Wallet unlock was cancelled.</source>
        <translation>Rahakoti lahtilukustamine on katkestatud.</translation>
    </message>
    <message>
        <source>Private key for the entered address is not available.</source>
        <translation>Sisestatud aadressi privaatvõti pole saadaval.</translation>
    </message>
    <message>
        <source>Message signing failed.</source>
        <translation>Sõnumi allkirjastamine ebaõnnestus.</translation>
    </message>
    <message>
        <source>Message signed.</source>
        <translation>Sõnum allkirjastatud.</translation>
    </message>
    <message>
        <source>The signature could not be decoded.</source>
        <translation>Allkirja ei õnnestunud dekodeerida.</translation>
    </message>
    <message>
        <source>Please check the signature and try again.</source>
        <translation>Palun kontrolli allkirja ja proovi uuesti.</translation>
    </message>
    <message>
        <source>The signature did not match the message digest.</source>
        <translation>Allkiri ei vastanud sõnumi krüptoräsile.</translation>
    </message>
    <message>
        <source>Message verification failed.</source>
        <translation>Sõnumi verifitseerimine ebaõnnestus.</translation>
    </message>
    <message>
        <source>Message verified.</source>
        <translation>Sõnum verifitseeritud.</translation>
    </message>
</context>
<context>
    <name>TrafficGraphWidget</name>
    <message>
        <source>KB/s</source>
        <translation>KB/s</translation>
    </message>
</context>
<context>
    <name>TransactionDesc</name>
    <message>
        <source>Open until %1</source>
        <translation>Avatud kuni %1</translation>
    </message>
    <message>
        <source>%1/unconfirmed</source>
        <translation>%1/kinnitamata</translation>
    </message>
    <message>
        <source>%1 confirmations</source>
        <translation>%1 kinnitust</translation>
    </message>
    <message>
        <source>Status</source>
        <translation>Olek</translation>
    </message>
    <message>
        <source>Date</source>
        <translation>Kuupäev</translation>
    </message>
    <message>
        <source>Source</source>
        <translation>Allikas</translation>
    </message>
    <message>
        <source>Generated</source>
        <translation>Genereeritud</translation>
    </message>
    <message>
        <source>From</source>
        <translation>Saatja</translation>
    </message>
    <message>
        <source>unknown</source>
        <translation>tundmatu</translation>
    </message>
    <message>
        <source>To</source>
        <translation>Saaja</translation>
    </message>
    <message>
        <source>own address</source>
        <translation>oma aadress</translation>
    </message>
    <message>
        <source>label</source>
        <translation>märgis</translation>
    </message>
    <message>
        <source>Credit</source>
        <translation>Krediit</translation>
    </message>
    <message>
        <source>not accepted</source>
        <translation>pole vastu võetud</translation>
    </message>
    <message>
        <source>Debit</source>
        <translation>Deebet</translation>
    </message>
    <message>
        <source>Transaction fee</source>
        <translation>Tehingutasu</translation>
    </message>
    <message>
        <source>Net amount</source>
        <translation>Neto summa</translation>
    </message>
    <message>
        <source>Message</source>
        <translation>Sõnum</translation>
    </message>
    <message>
        <source>Comment</source>
        <translation>Kommentaar</translation>
    </message>
    <message>
        <source>Transaction ID</source>
        <translation>Transaktsiooni ID</translation>
    </message>
    <message>
        <source>Merchant</source>
        <translation>Kaupleja</translation>
    </message>
    <message>
        <source>Debug information</source>
        <translation>Debug'imise info</translation>
    </message>
    <message>
        <source>Transaction</source>
        <translation>Tehing</translation>
    </message>
    <message>
        <source>Inputs</source>
        <translation>Sisendid</translation>
    </message>
    <message>
        <source>Amount</source>
        <translation>Kogus</translation>
    </message>
    <message>
        <source>true</source>
        <translation>tõene</translation>
    </message>
    <message>
        <source>false</source>
        <translation>väär</translation>
    </message>
</context>
<context>
    <name>TransactionDescDialog</name>
    <message>
        <source>This pane shows a detailed description of the transaction</source>
        <translation>Paan kuvab tehingu detailid</translation>
    </message>
    </context>
<context>
    <name>TransactionTableModel</name>
    <message>
        <source>Date</source>
        <translation>Kuupäev</translation>
    </message>
    <message>
        <source>Type</source>
        <translation>Tüüp</translation>
    </message>
    <message>
        <source>Label</source>
        <translation>Silt</translation>
    </message>
    <message>
        <source>Open until %1</source>
        <translation>Avatud kuni %1</translation>
    </message>
    <message>
        <source>Unconfirmed</source>
        <translation>Kinnitamata</translation>
    </message>
    <message>
        <source>Confirmed (%1 confirmations)</source>
        <translation>Kinnitatud (%1 kinnitust)</translation>
    </message>
    <message>
        <source>Generated but not accepted</source>
        <translation>Loodud, kuid aktsepteerimata</translation>
    </message>
    <message>
        <source>Received with</source>
        <translation>Saadud koos</translation>
    </message>
    <message>
        <source>Received from</source>
        <translation>Kellelt saadud</translation>
    </message>
    <message>
        <source>Sent to</source>
        <translation>Saadetud</translation>
    </message>
    <message>
        <source>Payment to yourself</source>
        <translation>Makse iseendale</translation>
    </message>
    <message>
        <source>Mined</source>
        <translation>Mine'itud</translation>
    </message>
    <message>
        <source>(n/a)</source>
        <translation>(n/a)</translation>
    </message>
    <message>
        <source>(no label)</source>
        <translation>(silt puudub)</translation>
    </message>
    <message>
        <source>Transaction status. Hover over this field to show number of confirmations.</source>
        <translation>Tehingu staatus. Kinnituste arvu kuvamiseks liigu hiire noolega selle peale.</translation>
    </message>
    <message>
        <source>Date and time that the transaction was received.</source>
        <translation>Tehingu saamise kuupäev ning kellaaeg.</translation>
    </message>
    <message>
        <source>Type of transaction.</source>
        <translation>Tehingu tüüp.</translation>
    </message>
    <message>
        <source>Amount removed from or added to balance.</source>
        <translation>Jäägile lisatud või eemaldatud summa.</translation>
    </message>
</context>
<context>
    <name>TransactionView</name>
    <message>
        <source>All</source>
        <translation>Kõik</translation>
    </message>
    <message>
        <source>Today</source>
        <translation>Täna</translation>
    </message>
    <message>
        <source>This week</source>
        <translation>Käesolev nädal</translation>
    </message>
    <message>
        <source>This month</source>
        <translation>Käimasolev kuu</translation>
    </message>
    <message>
        <source>Last month</source>
        <translation>Eelmine kuu</translation>
    </message>
    <message>
        <source>This year</source>
        <translation>Käimasolev aasta</translation>
    </message>
    <message>
        <source>Range...</source>
        <translation>Vahemik...</translation>
    </message>
    <message>
        <source>Received with</source>
        <translation>Saadud koos</translation>
    </message>
    <message>
        <source>Sent to</source>
        <translation>Saadetud</translation>
    </message>
    <message>
        <source>To yourself</source>
        <translation>Iseendale</translation>
    </message>
    <message>
        <source>Mined</source>
        <translation>Mine'itud</translation>
    </message>
    <message>
        <source>Other</source>
        <translation>Muu</translation>
    </message>
    <message>
        <source>Min amount</source>
        <translation>Minimaalne summa</translation>
    </message>
    <message>
        <source>Copy address</source>
        <translation>Kopeeri aadress</translation>
    </message>
    <message>
        <source>Copy label</source>
        <translation>Kopeeri märgis</translation>
    </message>
    <message>
        <source>Copy amount</source>
        <translation>Kopeeri summa</translation>
    </message>
    <message>
        <source>Copy transaction ID</source>
        <translation>Kopeeri transaktsiooni ID</translation>
    </message>
    <message>
        <source>Edit label</source>
        <translation>Märgise muutmine</translation>
    </message>
    <message>
        <source>Show transaction details</source>
        <translation>Kuva tehingu detailid</translation>
    </message>
    <message>
        <source>Comma separated file (*.csv)</source>
        <translation>Komadega eraldatud väärtuste fail (*.csv)</translation>
    </message>
    <message>
        <source>Confirmed</source>
        <translation>Kinnitatud</translation>
    </message>
    <message>
        <source>Date</source>
        <translation>Kuupäev</translation>
    </message>
    <message>
        <source>Type</source>
        <translation>Tüüp</translation>
    </message>
    <message>
        <source>Label</source>
        <translation>Silt</translation>
    </message>
    <message>
        <source>Address</source>
        <translation>Aadress</translation>
    </message>
    <message>
        <source>ID</source>
        <translation>ID</translation>
    </message>
    <message>
        <source>Exporting Failed</source>
        <translation>Eksport ebaõnnestus.</translation>
    </message>
    <message>
        <source>Range:</source>
        <translation>Vahemik:</translation>
    </message>
    <message>
        <source>to</source>
        <translation>saaja</translation>
    </message>
</context>
<context>
    <name>UnitDisplayStatusBarControl</name>
    </context>
<context>
    <name>WalletController</name>
    </context>
<context>
    <name>WalletFrame</name>
    </context>
<context>
    <name>WalletModel</name>
    <message>
        <source>Send Coins</source>
        <translation>Müntide saatmine</translation>
    </message>
    </context>
<context>
    <name>WalletView</name>
    <message>
        <source>&amp;Export</source>
        <translation>&amp;Ekspordi</translation>
    </message>
    <message>
        <source>Export the data in the current tab to a file</source>
        <translation>Ekspordi kuvatava vahelehe sisu faili</translation>
    </message>
    <message>
        <source>Backup Wallet</source>
        <translation>Varunda Rahakott</translation>
    </message>
    <message>
        <source>Wallet Data (*.dat)</source>
        <translation>Rahakoti Andmed (*.dat)</translation>
    </message>
    <message>
        <source>Backup Failed</source>
        <translation>Varundamine Ebaõnnestus</translation>
    </message>
    <message>
        <source>Backup Successful</source>
        <translation>Varundamine õnnestus</translation>
    </message>
    </context>
<context>
    <name>bitcoin-core</name>
    <message>
<<<<<<< HEAD
        <source>Particl Core</source>
        <translation>Particl. tuumik</translation>
    </message>
    <message>
=======
>>>>>>> a54e52b4
        <source>This is a pre-release test build - use at your own risk - do not use for mining or merchant applications</source>
        <translation>See on test-versioon - kasutamine omal riisikol - ära kasuta mining'uks ega kaupmeeste programmides</translation>
    </message>
    <message>
        <source>Corrupted block database detected</source>
        <translation>Tuvastati vigane bloki andmebaas</translation>
    </message>
    <message>
        <source>Do you want to rebuild the block database now?</source>
        <translation>Kas soovid bloki andmebaasi taastada?</translation>
    </message>
    <message>
        <source>Error initializing block database</source>
        <translation>Tõrge bloki andmebaasi käivitamisel</translation>
    </message>
    <message>
        <source>Error initializing wallet database environment %s!</source>
        <translation>Tõrge rahakoti keskkonna %s käivitamisel!</translation>
    </message>
    <message>
        <source>Error loading block database</source>
        <translation>Tõrge bloki baasi lugemisel</translation>
    </message>
    <message>
        <source>Error opening block database</source>
        <translation>Tõrge bloki andmebaasi avamisel</translation>
    </message>
    <message>
        <source>Failed to listen on any port. Use -listen=0 if you want this.</source>
        <translation>Pordi kuulamine nurjus. Soovikorral kasuta -listen=0.</translation>
    </message>
    <message>
        <source>Verifying blocks...</source>
        <translation>Kontrollin blokke...</translation>
    </message>
    <message>
        <source>Signing transaction failed</source>
        <translation>Tehingu allkirjastamine ebaõnnestus</translation>
    </message>
    <message>
        <source>The transaction amount is too small to pay the fee</source>
        <translation>Tehingu summa on tasu maksmiseks liiga väikene</translation>
    </message>
    <message>
        <source>Transaction amount too small</source>
        <translation>Tehingu summa liiga väikene</translation>
    </message>
    <message>
        <source>Transaction too large</source>
        <translation>Tehing liiga suur</translation>
    </message>
    <message>
        <source>Unknown network specified in -onlynet: '%s'</source>
        <translation>Kirjeldatud tundmatu võrgustik -onlynet'is: '%s'</translation>
    </message>
    <message>
        <source>Insufficient funds</source>
        <translation>Liiga suur summa</translation>
    </message>
    <message>
        <source>Loading block index...</source>
        <translation>Klotside indeksi laadimine...</translation>
    </message>
    <message>
        <source>Loading wallet...</source>
        <translation>Rahakoti laadimine...</translation>
    </message>
    <message>
        <source>Cannot downgrade wallet</source>
        <translation>Rahakoti vanandamine ebaõnnestus</translation>
    </message>
    <message>
        <source>Rescanning...</source>
        <translation>Üleskaneerimine...</translation>
    </message>
    <message>
        <source>Done loading</source>
        <translation>Laetud</translation>
    </message>
</context>
</TS><|MERGE_RESOLUTION|>--- conflicted
+++ resolved
@@ -70,13 +70,6 @@
         <translation>Need on sinu Particl aadressid maksete saatmiseks. Ennem müntide saatmist kontrolli alati summat ja makse saaja aadressi.</translation>
     </message>
     <message>
-<<<<<<< HEAD
-        <source>These are your Particl addresses for receiving payments. It is recommended to use a new receiving address for each transaction.</source>
-        <translation>Need on sinu Particl aadressid sisenevate maksete vastu võtmiseks. Soovitav on iga tehingu tarbeks kasutada uut aadressi.</translation>
-    </message>
-    <message>
-=======
->>>>>>> a54e52b4
         <source>&amp;Copy Address</source>
         <translation>&amp;Kopeeri Aadress</translation>
     </message>
@@ -290,7 +283,7 @@
     </message>
     <message>
         <source>Send coins to a Particl address</source>
-        <translation>Saada münte Particl. aadressile</translation>
+        <translation>Saada münte Particli aadressile</translation>
     </message>
     <message>
         <source>Backup wallet to another location</source>
@@ -313,17 +306,6 @@
         <translation>&amp;Kontrolli sõnumit...</translation>
     </message>
     <message>
-<<<<<<< HEAD
-        <source>Particl.</source>
-        <translation>Particl.</translation>
-    </message>
-    <message>
-        <source>Wallet</source>
-        <translation>Rahakott</translation>
-    </message>
-    <message>
-=======
->>>>>>> a54e52b4
         <source>&amp;Send</source>
         <translation>&amp;Saada</translation>
     </message>
@@ -345,11 +327,11 @@
     </message>
     <message>
         <source>Sign messages with your Particl addresses to prove you own them</source>
-        <translation>Omandi tõestamiseks allkirjasta sõnumid oma Particl. aadressiga</translation>
+        <translation>Omandi tõestamiseks allkirjasta sõnumid oma Particli aadressiga</translation>
     </message>
     <message>
         <source>Verify messages to ensure they were signed with specified Particl addresses</source>
-        <translation>Kinnita sõnumid kindlustamaks et need allkirjastati määratud Particl. aadressiga</translation>
+        <translation>Kinnita sõnumid kindlustamaks et need allkirjastati määratud Particli aadressiga</translation>
     </message>
     <message>
         <source>&amp;File</source>
@@ -381,7 +363,7 @@
     </message>
     <message numerus="yes">
         <source>%n active connection(s) to Particl network</source>
-        <translation><numerusform>%n aktiivne ühendus Particl. võrku</numerusform><numerusform>%n aktiivset ühendust Particl. võrku</numerusform></translation>
+        <translation><numerusform>%n aktiivne ühendus Particli võrku</numerusform><numerusform>%n aktiivset ühendust Particli võrku</numerusform></translation>
     </message>
     <message>
         <source>Indexing blocks on disk...</source>
@@ -671,8 +653,8 @@
         <translation>Tere tulemast</translation>
     </message>
     <message>
-        <source>Particl.</source>
-        <translation>Particl.</translation>
+        <source>Particl</source>
+        <translation>Particl</translation>
     </message>
     <message>
         <source>Error</source>
@@ -748,7 +730,7 @@
     </message>
     <message>
         <source>Automatically open the Particl client port on the router. This only works when your router supports UPnP and it is enabled.</source>
-        <translation>Particl. kliendi pordi automaatne avamine ruuteris. Toimib, kui sinu ruuter aktsepteerib UPnP ühendust.</translation>
+        <translation>Particli kliendi pordi automaatne avamine ruuteris. Toimib, kui sinu ruuter aktsepteerib UPnP ühendust.</translation>
     </message>
     <message>
         <source>Map port using &amp;UPnP</source>
@@ -1490,7 +1472,7 @@
     </message>
     <message>
         <source>Sign the message to prove you own this Particl address</source>
-        <translation>Allkirjasta sõnum Particl. aadressi sulle kuulumise tõestamiseks</translation>
+        <translation>Allkirjasta sõnum Particli aadressi sulle kuulumise tõestamiseks</translation>
     </message>
     <message>
         <source>Sign &amp;Message</source>
@@ -1514,7 +1496,7 @@
     </message>
     <message>
         <source>Verify the message to ensure it was signed with the specified Particl address</source>
-        <translation>Kinnita sõnum tõestamaks selle allkirjastatust määratud Particl. aadressiga.</translation>
+        <translation>Kinnita sõnum tõestamaks selle allkirjastatust määratud Particli aadressiga.</translation>
     </message>
     <message>
         <source>Verify &amp;Message</source>
@@ -1942,13 +1924,6 @@
 <context>
     <name>bitcoin-core</name>
     <message>
-<<<<<<< HEAD
-        <source>Particl Core</source>
-        <translation>Particl. tuumik</translation>
-    </message>
-    <message>
-=======
->>>>>>> a54e52b4
         <source>This is a pre-release test build - use at your own risk - do not use for mining or merchant applications</source>
         <translation>See on test-versioon - kasutamine omal riisikol - ära kasuta mining'uks ega kaupmeeste programmides</translation>
     </message>
