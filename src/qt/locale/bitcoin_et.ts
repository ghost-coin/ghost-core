<TS language="et" version="2.1">
<context>
    <name>AddressBookPage</name>
    <message>
        <source>Right-click to edit address or label</source>
        <translation>Paremkliki aadressi või sildi muutmiseks</translation>
    </message>
    <message>
        <source>Create a new address</source>
        <translation>Loo uus aadress</translation>
    </message>
    <message>
        <source>&amp;New</source>
        <translation>&amp;Uus</translation>
    </message>
    <message>
        <source>Copy the currently selected address to the system clipboard</source>
        <translation>Kopeeri märgistatud aadress vahemällu</translation>
    </message>
    <message>
        <source>&amp;Copy</source>
        <translation>&amp;Kopeeri</translation>
    </message>
    <message>
        <source>C&amp;lose</source>
        <translation>S&amp;ulge</translation>
    </message>
    <message>
        <source>Delete the currently selected address from the list</source>
        <translation>Kustuta valitud aadress nimekirjast</translation>
    </message>
    <message>
        <source>Enter address or label to search</source>
        <translation>Otsimiseks sisesta märgis või aadress</translation>
    </message>
    <message>
        <source>Export the data in the current tab to a file</source>
        <translation>Ekspordi kuvatava vahelehe sisu faili</translation>
    </message>
    <message>
        <source>&amp;Export</source>
        <translation>&amp;Ekspordi</translation>
    </message>
    <message>
        <source>&amp;Delete</source>
        <translation>&amp;Kustuta</translation>
    </message>
    <message>
        <source>Choose the address to send coins to</source>
        <translation>Vali aadress millele mündid saata</translation>
    </message>
    <message>
        <source>Choose the address to receive coins with</source>
        <translation>Vali aadress müntide vastuvõtmiseks</translation>
    </message>
    <message>
        <source>C&amp;hoose</source>
        <translation>V&amp;ali</translation>
    </message>
    <message>
        <source>Sending addresses</source>
        <translation>Saatvad aadressid</translation>
    </message>
    <message>
        <source>Receiving addresses</source>
        <translation>Vastuvõtvad aadressid</translation>
    </message>
    <message>
        <source>These are your Particl addresses for sending payments. Always check the amount and the receiving address before sending coins.</source>
        <translation>Need on sinu Particl aadressid maksete saatmiseks. Ennem müntide saatmist kontrolli alati summat ja makse saaja aadressi.</translation>
    </message>
    <message>
        <source>&amp;Copy Address</source>
        <translation>&amp;Kopeeri Aadress</translation>
    </message>
    <message>
        <source>Copy &amp;Label</source>
        <translation>Kopeeri &amp;Silt</translation>
    </message>
    <message>
        <source>&amp;Edit</source>
        <translation>&amp;Muuda</translation>
    </message>
    <message>
        <source>Export Address List</source>
        <translation>Ekspordi Aadresside Nimekiri</translation>
    </message>
    <message>
        <source>Comma separated file (*.csv)</source>
        <translation>Komadega eraldatud väärtuste fail (*.csv)</translation>
    </message>
    <message>
        <source>Exporting Failed</source>
        <translation>Eksport ebaõnnestus.</translation>
    </message>
    <message>
        <source>There was an error trying to save the address list to %1. Please try again.</source>
        <translation>Tõrge aadressi nimekirja salvestamisel %1. Palun proovi uuesti.</translation>
    </message>
</context>
<context>
    <name>AddressTableModel</name>
    <message>
        <source>Label</source>
        <translation>Silt</translation>
    </message>
    <message>
        <source>Address</source>
        <translation>Aadress</translation>
    </message>
    <message>
        <source>(no label)</source>
        <translation>(silt puudub)</translation>
    </message>
</context>
<context>
    <name>AskPassphraseDialog</name>
    <message>
        <source>Passphrase Dialog</source>
        <translation>Salafraasi dialoog</translation>
    </message>
    <message>
        <source>Enter passphrase</source>
        <translation>Sisesta parool</translation>
    </message>
    <message>
        <source>New passphrase</source>
        <translation>Uus parool</translation>
    </message>
    <message>
        <source>Repeat new passphrase</source>
        <translation>Korda uut parooli</translation>
    </message>
    <message>
        <source>Show passphrase</source>
        <translation>Näita salafraasi</translation>
    </message>
    <message>
        <source>Encrypt wallet</source>
        <translation>Krüpteeri rahakott</translation>
    </message>
    <message>
        <source>This operation needs your wallet passphrase to unlock the wallet.</source>
        <translation>Antud operatsioon vajab rahakoti lahtilukustamiseks salafraasi.</translation>
    </message>
    <message>
        <source>Unlock wallet</source>
        <translation>Ava rahakoti lukk</translation>
    </message>
    <message>
        <source>This operation needs your wallet passphrase to decrypt the wallet.</source>
        <translation>Antud operatsioon vajab rahakoti dekrüpteerimiseks salafraasi.</translation>
    </message>
    <message>
        <source>Decrypt wallet</source>
        <translation>Dekrüpteeri rahakott</translation>
    </message>
    <message>
        <source>Change passphrase</source>
        <translation>Muuda parooli</translation>
    </message>
    <message>
        <source>Confirm wallet encryption</source>
        <translation>Kinnita rahakoti krüpteerimine.</translation>
    </message>
    <message>
        <source>Warning: If you encrypt your wallet and lose your passphrase, you will &lt;b&gt;LOSE ALL OF YOUR PARTICL&lt;/b&gt;!</source>
        <translation>Hoiatus:Kui sa krüpteerid oma rahakoti ja kaotad salafraasi, siis sa&lt;b&gt;KAOTAD OMA PARTICLID&lt;/b&gt;!</translation>
    </message>
    <message>
        <source>Are you sure you wish to encrypt your wallet?</source>
        <translation>Kas oled kindel, et soovid rahakoti krüpteerida?</translation>
    </message>
    <message>
        <source>Wallet encrypted</source>
        <translation>Rahakott krüpteeritud</translation>
    </message>
    <message>
        <source>Enter the new passphrase for the wallet.&lt;br/&gt;Please use a passphrase of &lt;b&gt;ten or more random characters&lt;/b&gt;, or &lt;b&gt;eight or more words&lt;/b&gt;.</source>
        <translation>Sisesta rahakotile uus salafraas.&lt;br/&gt;Kasuta salafraasi millles on&lt;b&gt;kümme või rohkem juhuslikku sümbolit&lt;b&gt;,või&lt;b&gt;kaheksa või rohkem sõna&lt;b/&gt;.</translation>
    </message>
    <message>
        <source>Enter the old passphrase and new passphrase for the wallet.</source>
        <translation>Sisesta rahakoti vana salafraas ja uus salafraas.</translation>
    </message>
    <message>
        <source>Remember that encrypting your wallet cannot fully protect your particl from being stolen by malware infecting your computer.</source>
        <translation>Pea meeles, et rahakoti krüpteerimine ei välista particlide vargust, kui sinu arvuti on nakatunud pahavaraga.</translation>
    </message>
    <message>
        <source>Wallet to be encrypted</source>
        <translation>Krüpteeritav rahakott</translation>
    </message>
    <message>
        <source>Your wallet is about to be encrypted. </source>
        <translation>Rahakott krüpteeritakse.</translation>
    </message>
    <message>
        <source>Your wallet is now encrypted. </source>
        <translation>Rahakott krüpteeritud.</translation>
    </message>
    <message>
        <source>IMPORTANT: Any previous backups you have made of your wallet file should be replaced with the newly generated, encrypted wallet file. For security reasons, previous backups of the unencrypted wallet file will become useless as soon as you start using the new, encrypted wallet.</source>
        <translation>TÄHTIS: Kõik varasemad rahakoti varundfailid tuleks üle kirjutada äsja loodud krüpteeritud rahakoti failiga. Turvakaalutlustel tühistatakse krüpteerimata rahakoti failid alates uue, krüpteeritud rahakoti, kasutusele võtust.</translation>
    </message>
    <message>
        <source>Wallet encryption failed</source>
        <translation>Rahakoti krüpteerimine ebaõnnestus</translation>
    </message>
    <message>
        <source>Wallet encryption failed due to an internal error. Your wallet was not encrypted.</source>
        <translation>Rahakoti krüpteerimine ebaõnnestus sisemise vea tõttu. Sinu rahakotti ei krüpteeritud.</translation>
    </message>
    <message>
        <source>The supplied passphrases do not match.</source>
        <translation>Sisestatud paroolid ei kattu.</translation>
    </message>
    <message>
        <source>Wallet unlock failed</source>
        <translation>Rahakoti lahtilukustamine ebaõnnestus</translation>
    </message>
    <message>
        <source>The passphrase entered for the wallet decryption was incorrect.</source>
        <translation>Rahakoti dekrüpteerimiseks sisestatud salafraas ei ole õige.</translation>
    </message>
    <message>
        <source>Wallet decryption failed</source>
        <translation>Rahakoti dekrüpteerimine ebaõnnestus</translation>
    </message>
    <message>
        <source>Wallet passphrase was successfully changed.</source>
        <translation>Rahakoti parooli vahetus õnnestus.</translation>
    </message>
    <message>
        <source>Warning: The Caps Lock key is on!</source>
        <translation>Hoiatus:Klaviatuuri suurtähelukk on peal.</translation>
    </message>
</context>
<context>
    <name>BanTableModel</name>
    <message>
        <source>IP/Netmask</source>
        <translation>IP/Võrgumask</translation>
    </message>
    <message>
        <source>Banned Until</source>
        <translation>Blokeeritud kuni</translation>
    </message>
</context>
<context>
    <name>BitcoinGUI</name>
    <message>
        <source>Sign &amp;message...</source>
        <translation>Signeeri &amp;sõnum</translation>
    </message>
    <message>
        <source>Synchronizing with network...</source>
        <translation>Võrguga sünkroniseerimine...</translation>
    </message>
    <message>
        <source>&amp;Overview</source>
        <translation>&amp;Ülevaade</translation>
    </message>
    <message>
        <source>Show general overview of wallet</source>
        <translation>Kuva rahakoti üld-ülevaade</translation>
    </message>
    <message>
        <source>&amp;Transactions</source>
        <translation>&amp;Tehingud</translation>
    </message>
    <message>
        <source>Browse transaction history</source>
        <translation>Sirvi tehingute ajalugu</translation>
    </message>
    <message>
        <source>E&amp;xit</source>
        <translation>V&amp;älju</translation>
    </message>
    <message>
        <source>Quit application</source>
        <translation>Välju rakendusest</translation>
    </message>
    <message>
        <source>&amp;About %1</source>
        <translation>&amp;Teave %1</translation>
    </message>
    <message>
        <source>Show information about %1</source>
        <translation>Näita informatsiooni %1 kohta</translation>
    </message>
    <message>
        <source>About &amp;Qt</source>
        <translation>Teave &amp;Qt kohta</translation>
    </message>
    <message>
        <source>Show information about Qt</source>
        <translation>Kuva Qt kohta käiv info</translation>
    </message>
    <message>
        <source>&amp;Options...</source>
        <translation>&amp;Valikud...</translation>
    </message>
    <message>
        <source>Modify configuration options for %1</source>
        <translation>Muuda %1 seadeid</translation>
    </message>
    <message>
        <source>&amp;Encrypt Wallet...</source>
        <translation>&amp;Krüpteeri Rahakott</translation>
    </message>
    <message>
        <source>&amp;Backup Wallet...</source>
        <translation>&amp;Varunda Rahakott</translation>
    </message>
    <message>
        <source>&amp;Change Passphrase...</source>
        <translation>&amp;Salafraasi muutmine</translation>
    </message>
    <message>
        <source>Open &amp;URI...</source>
        <translation>Ava &amp;URI...</translation>
    </message>
    <message>
        <source>Create Wallet...</source>
        <translation>Loo rahakott</translation>
    </message>
    <message>
        <source>Create a new wallet</source>
        <translation>Loo uus rahakott</translation>
    </message>
    <message>
        <source>Wallet:</source>
        <translation>Rahakott:</translation>
    </message>
    <message>
        <source>Reindexing blocks on disk...</source>
        <translation>Kõvakettal olevate plokkide reindekseerimine...</translation>
    </message>
    <message>
        <source>Send coins to a Particl address</source>
        <translation>Saada münte Particli aadressile</translation>
    </message>
    <message>
        <source>Backup wallet to another location</source>
        <translation>Varunda rahakott teise asukohta</translation>
    </message>
    <message>
        <source>Change the passphrase used for wallet encryption</source>
        <translation>Rahakoti krüpteerimise salafraasi muutmine</translation>
    </message>
    <message>
        <source>&amp;Verify message...</source>
        <translation>&amp;Kontrolli sõnumit...</translation>
    </message>
    <message>
        <source>&amp;Send</source>
        <translation>&amp;Saada</translation>
    </message>
    <message>
        <source>&amp;Receive</source>
        <translation>&amp;Võta vastu</translation>
    </message>
    <message>
        <source>&amp;Show / Hide</source>
        <translation>&amp;Näita / Peida</translation>
    </message>
    <message>
        <source>Show or hide the main Window</source>
        <translation>Näita või peida peaaken</translation>
    </message>
    <message>
        <source>Encrypt the private keys that belong to your wallet</source>
        <translation>Krüpteeri oma rahakoti privaatvõtmed</translation>
    </message>
    <message>
        <source>Sign messages with your Particl addresses to prove you own them</source>
        <translation>Omandi tõestamiseks allkirjasta sõnumid oma Particli aadressiga</translation>
    </message>
    <message>
        <source>Verify messages to ensure they were signed with specified Particl addresses</source>
        <translation>Kinnita sõnumid kindlustamaks et need allkirjastati määratud Particli aadressiga</translation>
    </message>
    <message>
        <source>&amp;File</source>
        <translation>&amp;Fail</translation>
    </message>
    <message>
        <source>&amp;Settings</source>
        <translation>&amp;Seaded</translation>
    </message>
    <message>
        <source>&amp;Help</source>
        <translation>&amp;Abi</translation>
    </message>
    <message>
        <source>Tabs toolbar</source>
        <translation>Vahelehe tööriistariba</translation>
    </message>
    <message>
        <source>Request payments (generates QR codes and particl: URIs)</source>
        <translation>Loo maksepäring (genereerib QR koodid ja particli: URId)</translation>
    </message>
    <message>
        <source>&amp;Command-line options</source>
        <translation>&amp;Käsurea valikud</translation>
    </message>
    <message numerus="yes">
        <source>%n active connection(s) to Particl network</source>
        <translation><numerusform>%n aktiivne ühendus Particli võrku</numerusform><numerusform>%n aktiivset ühendust Particli võrku</numerusform></translation>
    </message>
    <message>
        <source>Indexing blocks on disk...</source>
        <translation>Kõvakettal olevate plokkide indekseerimine...</translation>
    </message>
    <message>
        <source>Processing blocks on disk...</source>
        <translation>Kõvakettal olevate plokkide töötlemine...</translation>
    </message>
    <message numerus="yes">
        <source>Processed %n block(s) of transaction history.</source>
        <translation><numerusform>Töödeldud %n plokk transaktsioonide ajaloost.</numerusform><numerusform>Töödeldud %n plokki transaktsioonide ajaloost.</numerusform></translation>
    </message>
    <message>
        <source>%1 behind</source>
        <translation>%1 ajast maas</translation>
    </message>
    <message>
        <source>Last received block was generated %1 ago.</source>
        <translation>Viimane saabunud blokk loodi %1 tagasi.</translation>
    </message>
    <message>
        <source>Transactions after this will not yet be visible.</source>
        <translation>Hilisemad transaktsioonid ei ole veel nähtavad.</translation>
    </message>
    <message>
        <source>Error</source>
        <translation>Viga</translation>
    </message>
    <message>
        <source>Warning</source>
        <translation>Hoiatus</translation>
    </message>
    <message>
        <source>Information</source>
        <translation>Informatsioon</translation>
    </message>
    <message>
        <source>Up to date</source>
        <translation>Ajakohane</translation>
    </message>
    <message>
        <source>&amp;Window</source>
        <translation>&amp;Aken</translation>
    </message>
    <message>
        <source>%1 client</source>
        <translation>%1 klient</translation>
    </message>
    <message>
        <source>Catching up...</source>
        <translation>Jõuan järgi...</translation>
    </message>
    <message>
        <source>Error: %1</source>
        <translation>Tõrge %1</translation>
    </message>
    <message>
        <source>Date: %1
</source>
        <translation>Kuupäev: %1
</translation>
    </message>
    <message>
        <source>Amount: %1
</source>
        <translation>Summa: %1
</translation>
    </message>
    <message>
        <source>Type: %1
</source>
        <translation>Tüüp: %1
</translation>
    </message>
    <message>
        <source>Label: %1
</source>
        <translation>&amp;Märgis: %1
</translation>
    </message>
    <message>
        <source>Address: %1
</source>
        <translation>Aadress: %1
</translation>
    </message>
    <message>
        <source>Sent transaction</source>
        <translation>Saadetud tehing</translation>
    </message>
    <message>
        <source>Incoming transaction</source>
        <translation>Sisenev tehing</translation>
    </message>
    <message>
        <source>Wallet is &lt;b&gt;encrypted&lt;/b&gt; and currently &lt;b&gt;unlocked&lt;/b&gt;</source>
        <translation>Rahakott on &lt;b&gt;krüpteeritud&lt;/b&gt; ning hetkel &lt;b&gt;avatud&lt;/b&gt;</translation>
    </message>
    <message>
        <source>Wallet is &lt;b&gt;encrypted&lt;/b&gt; and currently &lt;b&gt;locked&lt;/b&gt;</source>
        <translation>Rahakott on &lt;b&gt;krüpteeritud&lt;/b&gt; ning hetkel &lt;b&gt;suletud&lt;/b&gt;</translation>
    </message>
    </context>
<context>
    <name>CoinControlDialog</name>
    <message>
        <source>Quantity:</source>
        <translation>Kogus:</translation>
    </message>
    <message>
        <source>Bytes:</source>
        <translation>Baiti:</translation>
    </message>
    <message>
        <source>Amount:</source>
        <translation>Kogus</translation>
    </message>
    <message>
        <source>Fee:</source>
        <translation>Tasu:</translation>
    </message>
    <message>
        <source>Dust:</source>
        <translation>Puru:</translation>
    </message>
    <message>
        <source>After Fee:</source>
        <translation>Peale tehingutasu:</translation>
    </message>
    <message>
        <source>Change:</source>
        <translation>Vahetusraha:</translation>
    </message>
    <message>
        <source>Tree mode</source>
        <translation>Puu režiim</translation>
    </message>
    <message>
        <source>List mode</source>
        <translation>Loetelu režiim</translation>
    </message>
    <message>
        <source>Amount</source>
        <translation>Kogus</translation>
    </message>
    <message>
        <source>Received with label</source>
        <translation>Vastuvõetud märgisega</translation>
    </message>
    <message>
        <source>Received with address</source>
        <translation>Vastuvõetud aadressiga</translation>
    </message>
    <message>
        <source>Date</source>
        <translation>Kuupäev</translation>
    </message>
    <message>
        <source>Confirmations</source>
        <translation>Kinnitused</translation>
    </message>
    <message>
        <source>Confirmed</source>
        <translation>Kinnitatud</translation>
    </message>
    <message>
        <source>Copy address</source>
        <translation>Kopeeri aadress</translation>
    </message>
    <message>
        <source>Copy label</source>
        <translation>Kopeeri märgis</translation>
    </message>
    <message>
        <source>Copy amount</source>
        <translation>Kopeeri kogus</translation>
    </message>
    <message>
        <source>Copy transaction ID</source>
        <translation>Kopeeri transaktsiooni ID</translation>
    </message>
    <message>
        <source>Copy quantity</source>
        <translation>Kopeeri kogus</translation>
    </message>
    <message>
        <source>Copy fee</source>
        <translation>Kopeeri tehingutasu</translation>
    </message>
    <message>
        <source>Copy bytes</source>
        <translation>Kopeeri baidid</translation>
    </message>
    <message>
        <source>Copy dust</source>
        <translation>Kopeeri puru</translation>
    </message>
    <message>
        <source>Copy change</source>
        <translation>Kopeeri vahetusraha</translation>
    </message>
    <message>
        <source>(%1 locked)</source>
        <translation>(%1 lukustatud)</translation>
    </message>
    <message>
        <source>yes</source>
        <translation>jah</translation>
    </message>
    <message>
        <source>no</source>
        <translation>ei</translation>
    </message>
    <message>
        <source>(no label)</source>
        <translation>(silt puudub)</translation>
    </message>
    <message>
        <source>(change)</source>
        <translation>(vahetusraha)</translation>
    </message>
</context>
<context>
    <name>CreateWalletActivity</name>
    </context>
<context>
    <name>CreateWalletDialog</name>
    <message>
        <source>Wallet</source>
        <translation>Rahakott</translation>
    </message>
    </context>
<context>
    <name>EditAddressDialog</name>
    <message>
        <source>Edit Address</source>
        <translation>Muuda aadressi</translation>
    </message>
    <message>
        <source>&amp;Label</source>
        <translation>&amp;Märgis</translation>
    </message>
    <message>
        <source>&amp;Address</source>
        <translation>&amp;Aadress</translation>
    </message>
    <message>
        <source>New sending address</source>
        <translation>Uus saatev aadress</translation>
    </message>
    <message>
        <source>Edit receiving address</source>
        <translation>Muuda vastuvõtvat aadressi</translation>
    </message>
    <message>
        <source>Edit sending address</source>
        <translation>Muuda saatvat aadressi</translation>
    </message>
    <message>
        <source>The entered address "%1" is not a valid Particl address.</source>
        <translation>Sisestatud aadress "%1" ei ole korrektne Particl aadress.</translation>
    </message>
    <message>
        <source>Could not unlock wallet.</source>
        <translation>Rahakoti lahtilukustamine ebaõnnestus.</translation>
    </message>
    <message>
        <source>New key generation failed.</source>
        <translation>Uue võtme genereerimine ebaõnnestus.</translation>
    </message>
</context>
<context>
    <name>FreespaceChecker</name>
    <message>
        <source>name</source>
        <translation>nimi</translation>
    </message>
    </context>
<context>
    <name>HelpMessageDialog</name>
    <message>
        <source>version</source>
        <translation>versioon</translation>
    </message>
    <message>
        <source>Command-line options</source>
        <translation>Käsurea valikud</translation>
    </message>
</context>
<context>
    <name>Intro</name>
    <message>
        <source>Welcome</source>
        <translation>Tere tulemast</translation>
    </message>
    <message>
        <source>Particl</source>
        <translation>Particl</translation>
    </message>
    <message>
        <source>Error</source>
        <translation>Viga</translation>
    </message>
    </context>
<context>
    <name>ModalOverlay</name>
    <message>
        <source>Form</source>
        <translation>Vorm</translation>
    </message>
    <message>
        <source>Last block time</source>
        <translation>Viimane ploki aeg</translation>
    </message>
    <message>
        <source>Hide</source>
        <translation>Peida</translation>
    </message>
    </context>
<context>
    <name>OpenURIDialog</name>
    <message>
        <source>URI:</source>
        <translation>URI:</translation>
    </message>
</context>
<context>
    <name>OpenWalletActivity</name>
    </context>
<context>
    <name>OptionsDialog</name>
    <message>
        <source>Options</source>
        <translation>Valikud</translation>
    </message>
    <message>
        <source>&amp;Main</source>
        <translation>&amp;Peamine</translation>
    </message>
    <message>
        <source>Reset all client options to default.</source>
        <translation>Taasta kõik klientprogrammi seadete vaikeväärtused.</translation>
    </message>
    <message>
        <source>&amp;Reset Options</source>
        <translation>&amp;Lähtesta valikud</translation>
    </message>
    <message>
        <source>&amp;Network</source>
        <translation>&amp;Võrk</translation>
    </message>
    <message>
        <source>W&amp;allet</source>
        <translation>R&amp;ahakott</translation>
    </message>
    <message>
        <source>Expert</source>
        <translation>Ekspert</translation>
    </message>
    <message>
        <source>Automatically open the Particl client port on the router. This only works when your router supports UPnP and it is enabled.</source>
        <translation>Particli kliendi pordi automaatne avamine ruuteris. Toimib, kui sinu ruuter aktsepteerib UPnP ühendust.</translation>
    </message>
    <message>
        <source>Map port using &amp;UPnP</source>
        <translation>Suuna port &amp;UPnP kaudu</translation>
    </message>
    <message>
        <source>Proxy &amp;IP:</source>
        <translation>Proxi &amp;IP:</translation>
    </message>
    <message>
        <source>&amp;Port:</source>
        <translation>&amp;Port:</translation>
    </message>
    <message>
        <source>Port of the proxy (e.g. 9050)</source>
        <translation>Proxi port (nt 9050)</translation>
    </message>
    <message>
        <source>IPv4</source>
        <translation>IPv4</translation>
    </message>
    <message>
        <source>IPv6</source>
        <translation>IPv6</translation>
    </message>
    <message>
        <source>Tor</source>
        <translation>Tor</translation>
    </message>
    <message>
        <source>&amp;Window</source>
        <translation>&amp;Aken</translation>
    </message>
    <message>
        <source>Show only a tray icon after minimizing the window.</source>
        <translation>Minimeeri systray alale.</translation>
    </message>
    <message>
        <source>&amp;Minimize to the tray instead of the taskbar</source>
        <translation>&amp;Minimeeri systray alale</translation>
    </message>
    <message>
        <source>M&amp;inimize on close</source>
        <translation>M&amp;inimeeri sulgemisel</translation>
    </message>
    <message>
        <source>&amp;Display</source>
        <translation>&amp;Kuva</translation>
    </message>
    <message>
        <source>User Interface &amp;language:</source>
        <translation>Kasutajaliidese &amp;keel:</translation>
    </message>
    <message>
        <source>&amp;Unit to show amounts in:</source>
        <translation>Summade kuvamise &amp;Unit:</translation>
    </message>
    <message>
        <source>Choose the default subdivision unit to show in the interface and when sending coins.</source>
        <translation>Vali liideses ning müntide saatmisel kuvatav vaikimisi alajaotus.</translation>
    </message>
    <message>
        <source>&amp;OK</source>
        <translation>&amp;OK</translation>
    </message>
    <message>
        <source>&amp;Cancel</source>
        <translation>&amp;Katkesta</translation>
    </message>
    <message>
        <source>default</source>
        <translation>vaikeväärtus</translation>
    </message>
    <message>
        <source>none</source>
        <translation>puudub</translation>
    </message>
    <message>
        <source>Confirm options reset</source>
        <translation>Kinnita valikute algseadistamine</translation>
    </message>
    <message>
        <source>Error</source>
        <translation>Viga</translation>
    </message>
    <message>
        <source>The supplied proxy address is invalid.</source>
        <translation>Sisestatud kehtetu proxy aadress.</translation>
    </message>
</context>
<context>
    <name>OverviewPage</name>
    <message>
        <source>Form</source>
        <translation>Vorm</translation>
    </message>
    <message>
<<<<<<< HEAD
        <source>The displayed information may be out of date. Your wallet automatically synchronizes with the Particl network after a connection is established, but this process has not completed yet.</source>
        <translation>Kuvatav info ei pruugi olla ajakohane. Ühenduse loomisel süngitakse sinu rahakott automaatselt Bitconi võrgustikuga, kuid see toiming on hetkel lõpetamata.</translation>
=======
        <source>The displayed information may be out of date. Your wallet automatically synchronizes with the Bitcoin network after a connection is established, but this process has not completed yet.</source>
        <translation>Kuvatav info ei pruugi olla ajakohane. Ühenduse loomisel süngitakse sinu rahakott automaatselt Bitcoin võrgustikuga, kuid see toiming on hetkel lõpetamata.</translation>
>>>>>>> 97d35006
    </message>
    <message>
        <source>Pending:</source>
        <translation>Ootel:</translation>
    </message>
    <message>
        <source>Immature:</source>
        <translation>Ebaküps:</translation>
    </message>
    <message>
        <source>Mined balance that has not yet matured</source>
        <translation>Mitte aegunud mine'itud jääk</translation>
    </message>
    <message>
        <source>Total:</source>
        <translation>Kokku:</translation>
    </message>
    <message>
        <source>Recent transactions</source>
        <translation>Hiljutised transaktsioonid</translation>
    </message>
    </context>
<context>
    <name>PSBTOperationsDialog</name>
    <message>
        <source>Dialog</source>
        <translation>Dialoog</translation>
    </message>
    <message>
        <source>or</source>
        <translation>või</translation>
    </message>
    </context>
<context>
    <name>PaymentServer</name>
    <message>
        <source>Payment request error</source>
        <translation>Maksepäringu tõrge</translation>
    </message>
    <message>
        <source>Cannot start particl: click-to-pay handler</source>
        <translation>Particl ei käivitu: vajuta-maksa toiming</translation>
    </message>
    <message>
        <source>URI handling</source>
        <translation>URI käsitsemine</translation>
    </message>
    </context>
<context>
    <name>PeerTableModel</name>
    <message>
        <source>Sent</source>
        <translation>Saadetud</translation>
    </message>
    <message>
        <source>Received</source>
        <translation>Vastu võetud</translation>
    </message>
</context>
<context>
    <name>QObject</name>
    <message>
        <source>Amount</source>
        <translation>Kogus</translation>
    </message>
    <message>
        <source>N/A</source>
        <translation>N/A</translation>
    </message>
    <message>
        <source>%1 ms</source>
        <translation>%1 ms</translation>
    </message>
    <message numerus="yes">
        <source>%n hour(s)</source>
        <translation><numerusform>%n tund</numerusform><numerusform>%n tundi</numerusform></translation>
    </message>
    <message numerus="yes">
        <source>%n day(s)</source>
        <translation><numerusform>%n päev</numerusform><numerusform>%n päeva</numerusform></translation>
    </message>
    <message numerus="yes">
        <source>%n week(s)</source>
        <translation><numerusform>%n nädal</numerusform><numerusform>%n nädalat</numerusform></translation>
    </message>
    <message>
        <source>%1 and %2</source>
        <translation>%1 ja %2</translation>
    </message>
    <message numerus="yes">
        <source>%n year(s)</source>
        <translation><numerusform>%n aasta</numerusform><numerusform>%n aastat</numerusform></translation>
    </message>
    <message>
        <source>%1 B</source>
        <translation>%1 B</translation>
    </message>
    <message>
        <source>%1 KB</source>
        <translation>%1 B</translation>
    </message>
    <message>
        <source>%1 MB</source>
        <translation>%1 MB</translation>
    </message>
    <message>
        <source>%1 GB</source>
        <translation>%1 GB</translation>
    </message>
    <message>
        <source>Error: %1</source>
        <translation>Tõrge %1</translation>
    </message>
    <message>
        <source>unknown</source>
        <translation>tundmatu</translation>
    </message>
</context>
<context>
    <name>QRImageWidget</name>
    <message>
        <source>&amp;Save Image...</source>
        <translation>&amp;Salvesta Pilt...</translation>
    </message>
    <message>
        <source>&amp;Copy Image</source>
        <translation>&amp;Kopeeri Pilt</translation>
    </message>
    <message>
        <source>Resulting URI too long, try to reduce the text for label / message.</source>
        <translation>URI liiga pikk, proovi vähendada märke / sõnumi pikkust.</translation>
    </message>
    <message>
        <source>Error encoding URI into QR Code.</source>
        <translation>Tõrge URI'st QR koodi loomisel</translation>
    </message>
    <message>
        <source>Save QR Code</source>
        <translation>Salvesta QR Kood</translation>
    </message>
    </context>
<context>
    <name>RPCConsole</name>
    <message>
        <source>N/A</source>
        <translation>N/A</translation>
    </message>
    <message>
        <source>Client version</source>
        <translation>Kliendi versioon</translation>
    </message>
    <message>
        <source>&amp;Information</source>
        <translation>&amp;Informatsioon</translation>
    </message>
    <message>
        <source>General</source>
        <translation>Üldine</translation>
    </message>
    <message>
        <source>Using BerkeleyDB version</source>
        <translation>Kasutab BerkeleyDB versiooni</translation>
    </message>
    <message>
        <source>Startup time</source>
        <translation>Käivitamise hetk</translation>
    </message>
    <message>
        <source>Network</source>
        <translation>Võrk</translation>
    </message>
    <message>
        <source>Name</source>
        <translation>Nimi</translation>
    </message>
    <message>
        <source>Number of connections</source>
        <translation>Ühenduste arv</translation>
    </message>
    <message>
        <source>Block chain</source>
        <translation>Blokiahel</translation>
    </message>
    <message>
        <source>Memory usage</source>
        <translation>Mälu kasutus</translation>
    </message>
    <message>
        <source>&amp;Reset</source>
        <translation>&amp;Lähtesta</translation>
    </message>
    <message>
        <source>Received</source>
        <translation>Vastu võetud</translation>
    </message>
    <message>
        <source>Sent</source>
        <translation>Saadetud</translation>
    </message>
    <message>
        <source>Direction</source>
        <translation>Suund</translation>
    </message>
    <message>
        <source>Version</source>
        <translation>Versioon</translation>
    </message>
    <message>
        <source>Synced Headers</source>
        <translation>Sünkroniseeritud Päised</translation>
    </message>
    <message>
        <source>Synced Blocks</source>
        <translation>Sünkroniseeritud Plokid</translation>
    </message>
    <message>
        <source>Services</source>
        <translation>Teenused</translation>
    </message>
    <message>
        <source>Ping Time</source>
        <translation>Pingi Aeg</translation>
    </message>
    <message>
        <source>Last block time</source>
        <translation>Viimane ploki aeg</translation>
    </message>
    <message>
        <source>&amp;Open</source>
        <translation>&amp;Ava</translation>
    </message>
    <message>
        <source>&amp;Console</source>
        <translation>&amp;Konsool</translation>
    </message>
    <message>
        <source>&amp;Network Traffic</source>
        <translation>&amp;Võrgu Liiklus</translation>
    </message>
    <message>
        <source>Debug log file</source>
        <translation>Silumise logifail</translation>
    </message>
    <message>
        <source>Clear console</source>
        <translation>Puhasta konsool</translation>
    </message>
    <message>
        <source>never</source>
        <translation>mitte kunagi</translation>
    </message>
    <message>
        <source>Inbound</source>
        <translation>Sisenev</translation>
    </message>
    <message>
        <source>Outbound</source>
        <translation>Väljuv</translation>
    </message>
    <message>
        <source>Unknown</source>
        <translation>Teadmata</translation>
    </message>
</context>
<context>
    <name>ReceiveCoinsDialog</name>
    <message>
        <source>&amp;Amount:</source>
        <translation>&amp;Kogus:</translation>
    </message>
    <message>
        <source>&amp;Label:</source>
        <translation>&amp;Märgis</translation>
    </message>
    <message>
        <source>&amp;Message:</source>
        <translation>&amp;Sõnum:</translation>
    </message>
    <message>
        <source>Clear all fields of the form.</source>
        <translation>Puhasta kõik vormi väljad.</translation>
    </message>
    <message>
        <source>Show</source>
        <translation>Näita</translation>
    </message>
    <message>
        <source>Remove</source>
        <translation>Eemalda</translation>
    </message>
    <message>
        <source>Copy label</source>
        <translation>Kopeeri märgis</translation>
    </message>
    <message>
        <source>Copy message</source>
        <translation>Kopeeri sõnum</translation>
    </message>
    <message>
        <source>Copy amount</source>
        <translation>Kopeeri kogus</translation>
    </message>
    <message>
        <source>Could not unlock wallet.</source>
        <translation>Rahakoti lahtilukustamine ebaõnnestus.</translation>
    </message>
    </context>
<context>
    <name>ReceiveRequestDialog</name>
    <message>
        <source>Amount:</source>
        <translation>Kogus</translation>
    </message>
    <message>
        <source>Label:</source>
        <translation>Märgis:</translation>
    </message>
    <message>
        <source>Message:</source>
        <translation>Sõnum:</translation>
    </message>
    <message>
        <source>Wallet:</source>
        <translation>Rahakott:</translation>
    </message>
    <message>
        <source>Copy &amp;Address</source>
        <translation>&amp;Kopeeri Aadress</translation>
    </message>
    <message>
        <source>&amp;Save Image...</source>
        <translation>&amp;Salvesta Pilt...</translation>
    </message>
    <message>
        <source>Payment information</source>
        <translation>Makse Informatsioon</translation>
    </message>
</context>
<context>
    <name>RecentRequestsTableModel</name>
    <message>
        <source>Date</source>
        <translation>Kuupäev</translation>
    </message>
    <message>
        <source>Label</source>
        <translation>Silt</translation>
    </message>
    <message>
        <source>Message</source>
        <translation>Sõnum</translation>
    </message>
    <message>
        <source>(no label)</source>
        <translation>(silt puudub)</translation>
    </message>
    <message>
        <source>(no message)</source>
        <translation>(sõnum puudub)</translation>
    </message>
    </context>
<context>
    <name>SendCoinsDialog</name>
    <message>
        <source>Send Coins</source>
        <translation>Müntide saatmine</translation>
    </message>
    <message>
        <source>Inputs...</source>
        <translation>Sisendid...</translation>
    </message>
    <message>
        <source>automatically selected</source>
        <translation>automaatselt valitud</translation>
    </message>
    <message>
        <source>Insufficient funds!</source>
        <translation>Liiga suur summa</translation>
    </message>
    <message>
        <source>Quantity:</source>
        <translation>Kogus:</translation>
    </message>
    <message>
        <source>Bytes:</source>
        <translation>Baiti:</translation>
    </message>
    <message>
        <source>Amount:</source>
        <translation>Kogus</translation>
    </message>
    <message>
        <source>Fee:</source>
        <translation>Tasu:</translation>
    </message>
    <message>
        <source>After Fee:</source>
        <translation>Peale tehingutasu:</translation>
    </message>
    <message>
        <source>Change:</source>
        <translation>Vahetusraha:</translation>
    </message>
    <message>
        <source>Transaction Fee:</source>
        <translation>Tehingu tasu:</translation>
    </message>
    <message>
        <source>Choose...</source>
        <translation>Vali...</translation>
    </message>
    <message>
        <source>per kilobyte</source>
        <translation>kilobaidi kohta</translation>
    </message>
    <message>
        <source>Hide</source>
        <translation>Peida</translation>
    </message>
    <message>
        <source>Recommended:</source>
        <translation>Soovitatud:</translation>
    </message>
    <message>
        <source>Send to multiple recipients at once</source>
        <translation>Saatmine mitmele korraga</translation>
    </message>
    <message>
        <source>Add &amp;Recipient</source>
        <translation>Lisa &amp;Saaja</translation>
    </message>
    <message>
        <source>Clear all fields of the form.</source>
        <translation>Puhasta kõik vormi väljad.</translation>
    </message>
    <message>
        <source>Dust:</source>
        <translation>Puru:</translation>
    </message>
    <message>
        <source>Clear &amp;All</source>
        <translation>Puhasta &amp;Kõik</translation>
    </message>
    <message>
        <source>Balance:</source>
        <translation>Jääk:</translation>
    </message>
    <message>
        <source>Confirm the send action</source>
        <translation>Saatmise kinnitamine</translation>
    </message>
    <message>
        <source>S&amp;end</source>
        <translation>S&amp;aada</translation>
    </message>
    <message>
        <source>Copy quantity</source>
        <translation>Kopeeri kogus</translation>
    </message>
    <message>
        <source>Copy amount</source>
        <translation>Kopeeri kogus</translation>
    </message>
    <message>
        <source>Copy fee</source>
        <translation>Kopeeri tehingutasu</translation>
    </message>
    <message>
        <source>Copy bytes</source>
        <translation>Kopeeri baidid</translation>
    </message>
    <message>
        <source>Copy dust</source>
        <translation>Kopeeri puru</translation>
    </message>
    <message>
        <source>Copy change</source>
        <translation>Kopeeri vahetusraha</translation>
    </message>
    <message>
        <source>Are you sure you want to send?</source>
        <translation>Oled kindel, et soovid saata?</translation>
    </message>
    <message>
        <source>or</source>
        <translation>või</translation>
    </message>
    <message>
        <source>Transaction fee</source>
        <translation>Tehingutasu</translation>
    </message>
    <message>
        <source>Confirm send coins</source>
        <translation>Müntide saatmise kinnitamine</translation>
    </message>
    <message>
        <source>The recipient address is not valid. Please recheck.</source>
        <translation>Saaja aadress ei ole korrektne. Palun kontrolli üle.</translation>
    </message>
    <message>
        <source>The amount to pay must be larger than 0.</source>
        <translation>Makstav summa peab olema suurem kui 0.</translation>
    </message>
    <message>
        <source>The amount exceeds your balance.</source>
        <translation>Summa ületab jäägi.</translation>
    </message>
    <message>
        <source>The total exceeds your balance when the %1 transaction fee is included.</source>
        <translation>Summa koos tehingu tasuga %1 ületab sinu jääki.</translation>
    </message>
    <message>
        <source>Payment request expired.</source>
        <translation>Maksepäring aegunud.</translation>
    </message>
    <message>
        <source>Warning: Invalid Particl address</source>
        <translation>Hoiatus: Ebakorrektne Particl aadress</translation>
    </message>
    <message>
        <source>(no label)</source>
        <translation>(silt puudub)</translation>
    </message>
</context>
<context>
    <name>SendCoinsEntry</name>
    <message>
        <source>A&amp;mount:</source>
        <translation>S&amp;umma:</translation>
    </message>
    <message>
        <source>Pay &amp;To:</source>
        <translation>Maksa &amp;:</translation>
    </message>
    <message>
        <source>&amp;Label:</source>
        <translation>&amp;Märgis</translation>
    </message>
    <message>
        <source>Choose previously used address</source>
        <translation>Vali eelnevalt kasutatud aadress</translation>
    </message>
    <message>
        <source>Alt+A</source>
        <translation>Alt+A</translation>
    </message>
    <message>
        <source>Paste address from clipboard</source>
        <translation>Kleebi aadress vahemälust</translation>
    </message>
    <message>
        <source>Alt+P</source>
        <translation>Alt+P</translation>
    </message>
    <message>
        <source>S&amp;ubtract fee from amount</source>
        <translation>L&amp;ahuta tehingutasu summast</translation>
    </message>
    <message>
        <source>Message:</source>
        <translation>Sõnum:</translation>
    </message>
    <message>
        <source>Pay To:</source>
        <translation>Maksa :</translation>
    </message>
    </context>
<context>
    <name>ShutdownWindow</name>
    <message>
        <source>%1 is shutting down...</source>
        <translation>%1 lülitub välja...</translation>
    </message>
    <message>
        <source>Do not shut down the computer until this window disappears.</source>
        <translation>Ära lülita arvutit välja ennem kui see aken on kadunud.</translation>
    </message>
</context>
<context>
    <name>SignVerifyMessageDialog</name>
    <message>
        <source>Signatures - Sign / Verify a Message</source>
        <translation>Signatuurid - Allkirjasta / Kinnita Sõnum</translation>
    </message>
    <message>
        <source>&amp;Sign Message</source>
        <translation>&amp;Allkirjastamise teade</translation>
    </message>
    <message>
        <source>The Particl address to sign the message with</source>
        <translation>Particl aadress millega sõnum allkirjastada</translation>
    </message>
    <message>
        <source>Choose previously used address</source>
        <translation>Vali eelnevalt kasutatud aadress</translation>
    </message>
    <message>
        <source>Alt+A</source>
        <translation>Alt+A</translation>
    </message>
    <message>
        <source>Paste address from clipboard</source>
        <translation>Kleebi aadress vahemälust</translation>
    </message>
    <message>
        <source>Alt+P</source>
        <translation>Alt+P</translation>
    </message>
    <message>
        <source>Enter the message you want to sign here</source>
        <translation>Sisesta siia allkirjastamise sõnum</translation>
    </message>
    <message>
        <source>Signature</source>
        <translation>Allkiri</translation>
    </message>
    <message>
        <source>Copy the current signature to the system clipboard</source>
        <translation>Kopeeri praegune signatuur vahemällu</translation>
    </message>
    <message>
        <source>Sign the message to prove you own this Particl address</source>
        <translation>Allkirjasta sõnum Particli aadressi sulle kuulumise tõestamiseks</translation>
    </message>
    <message>
        <source>Sign &amp;Message</source>
        <translation>Allkirjasta &amp;Sõnum</translation>
    </message>
    <message>
        <source>Reset all sign message fields</source>
        <translation>Tühjenda kõik sõnumi allkirjastamise väljad</translation>
    </message>
    <message>
        <source>Clear &amp;All</source>
        <translation>Puhasta &amp;Kõik</translation>
    </message>
    <message>
        <source>&amp;Verify Message</source>
        <translation>&amp;Kinnita Sõnum</translation>
    </message>
    <message>
        <source>The Particl address the message was signed with</source>
        <translation>Particl aadress millega sõnum on allkirjastatud</translation>
    </message>
    <message>
        <source>Verify the message to ensure it was signed with the specified Particl address</source>
        <translation>Kinnita sõnum tõestamaks selle allkirjastatust määratud Particli aadressiga.</translation>
    </message>
    <message>
        <source>Verify &amp;Message</source>
        <translation>Kinnita &amp;Sõnum</translation>
    </message>
    <message>
        <source>Reset all verify message fields</source>
        <translation>Tühjenda kõik sõnumi kinnitamise väljad</translation>
    </message>
    <message>
        <source>Click "Sign Message" to generate signature</source>
        <translation>Allkirja loomiseks vajuta "Allkirjasta Sõnum"</translation>
    </message>
    <message>
        <source>The entered address is invalid.</source>
        <translation>Sisestatud aadress ei ole korrektne</translation>
    </message>
    <message>
        <source>Please check the address and try again.</source>
        <translation>Palun kontrolli aadressi ja proovi uuesti.</translation>
    </message>
    <message>
        <source>The entered address does not refer to a key.</source>
        <translation>Sisestatud aadress ei viita võtmele.</translation>
    </message>
    <message>
        <source>Wallet unlock was cancelled.</source>
        <translation>Rahakoti lahtilukustamine on katkestatud.</translation>
    </message>
    <message>
        <source>Private key for the entered address is not available.</source>
        <translation>Sisestatud aadressi privaatvõti pole saadaval.</translation>
    </message>
    <message>
        <source>Message signing failed.</source>
        <translation>Sõnumi allkirjastamine ebaõnnestus.</translation>
    </message>
    <message>
        <source>Message signed.</source>
        <translation>Sõnum allkirjastatud.</translation>
    </message>
    <message>
        <source>The signature could not be decoded.</source>
        <translation>Allkirja ei õnnestunud dekodeerida.</translation>
    </message>
    <message>
        <source>Please check the signature and try again.</source>
        <translation>Palun kontrolli allkirja ja proovi uuesti.</translation>
    </message>
    <message>
        <source>The signature did not match the message digest.</source>
        <translation>Allkiri ei vastanud sõnumi krüptoräsile.</translation>
    </message>
    <message>
        <source>Message verification failed.</source>
        <translation>Sõnumi verifitseerimine ebaõnnestus.</translation>
    </message>
    <message>
        <source>Message verified.</source>
        <translation>Sõnum verifitseeritud.</translation>
    </message>
</context>
<context>
    <name>TrafficGraphWidget</name>
    <message>
        <source>KB/s</source>
        <translation>KB/s</translation>
    </message>
</context>
<context>
    <name>TransactionDesc</name>
    <message>
        <source>Open until %1</source>
        <translation>Avatud kuni %1</translation>
    </message>
    <message>
        <source>%1/unconfirmed</source>
        <translation>%1/kinnitamata</translation>
    </message>
    <message>
        <source>%1 confirmations</source>
        <translation>%1 kinnitust</translation>
    </message>
    <message>
        <source>Status</source>
        <translation>Olek</translation>
    </message>
    <message>
        <source>Date</source>
        <translation>Kuupäev</translation>
    </message>
    <message>
        <source>Source</source>
        <translation>Allikas</translation>
    </message>
    <message>
        <source>Generated</source>
        <translation>Genereeritud</translation>
    </message>
    <message>
        <source>From</source>
        <translation>Saatja</translation>
    </message>
    <message>
        <source>unknown</source>
        <translation>tundmatu</translation>
    </message>
    <message>
        <source>To</source>
        <translation>Saaja</translation>
    </message>
    <message>
        <source>own address</source>
        <translation>oma aadress</translation>
    </message>
    <message>
        <source>label</source>
        <translation>märgis</translation>
    </message>
    <message>
        <source>Credit</source>
        <translation>Krediit</translation>
    </message>
    <message>
        <source>not accepted</source>
        <translation>pole vastu võetud</translation>
    </message>
    <message>
        <source>Debit</source>
        <translation>Deebet</translation>
    </message>
    <message>
        <source>Transaction fee</source>
        <translation>Tehingutasu</translation>
    </message>
    <message>
        <source>Net amount</source>
        <translation>Neto summa</translation>
    </message>
    <message>
        <source>Message</source>
        <translation>Sõnum</translation>
    </message>
    <message>
        <source>Comment</source>
        <translation>Kommentaar</translation>
    </message>
    <message>
        <source>Transaction ID</source>
        <translation>Transaktsiooni ID</translation>
    </message>
    <message>
        <source>Merchant</source>
        <translation>Kaupleja</translation>
    </message>
    <message>
        <source>Debug information</source>
        <translation>Debug'imise info</translation>
    </message>
    <message>
        <source>Transaction</source>
        <translation>Tehing</translation>
    </message>
    <message>
        <source>Inputs</source>
        <translation>Sisendid</translation>
    </message>
    <message>
        <source>Amount</source>
        <translation>Kogus</translation>
    </message>
    <message>
        <source>true</source>
        <translation>tõene</translation>
    </message>
    <message>
        <source>false</source>
        <translation>väär</translation>
    </message>
</context>
<context>
    <name>TransactionDescDialog</name>
    <message>
        <source>This pane shows a detailed description of the transaction</source>
        <translation>Paan kuvab tehingu detailid</translation>
    </message>
    </context>
<context>
    <name>TransactionTableModel</name>
    <message>
        <source>Date</source>
        <translation>Kuupäev</translation>
    </message>
    <message>
        <source>Type</source>
        <translation>Tüüp</translation>
    </message>
    <message>
        <source>Label</source>
        <translation>Silt</translation>
    </message>
    <message>
        <source>Open until %1</source>
        <translation>Avatud kuni %1</translation>
    </message>
    <message>
        <source>Unconfirmed</source>
        <translation>Kinnitamata</translation>
    </message>
    <message>
        <source>Confirmed (%1 confirmations)</source>
        <translation>Kinnitatud (%1 kinnitust)</translation>
    </message>
    <message>
        <source>Generated but not accepted</source>
        <translation>Loodud, kuid aktsepteerimata</translation>
    </message>
    <message>
        <source>Received with</source>
        <translation>Saadud koos</translation>
    </message>
    <message>
        <source>Received from</source>
        <translation>Kellelt saadud</translation>
    </message>
    <message>
        <source>Sent to</source>
        <translation>Saadetud</translation>
    </message>
    <message>
        <source>Payment to yourself</source>
        <translation>Makse iseendale</translation>
    </message>
    <message>
        <source>Mined</source>
        <translation>Mine'itud</translation>
    </message>
    <message>
        <source>(n/a)</source>
        <translation>(n/a)</translation>
    </message>
    <message>
        <source>(no label)</source>
        <translation>(silt puudub)</translation>
    </message>
    <message>
        <source>Transaction status. Hover over this field to show number of confirmations.</source>
        <translation>Tehingu staatus. Kinnituste arvu kuvamiseks liigu hiire noolega selle peale.</translation>
    </message>
    <message>
        <source>Date and time that the transaction was received.</source>
        <translation>Tehingu saamise kuupäev ning kellaaeg.</translation>
    </message>
    <message>
        <source>Type of transaction.</source>
        <translation>Tehingu tüüp.</translation>
    </message>
    <message>
        <source>Amount removed from or added to balance.</source>
        <translation>Jäägile lisatud või eemaldatud summa.</translation>
    </message>
</context>
<context>
    <name>TransactionView</name>
    <message>
        <source>All</source>
        <translation>Kõik</translation>
    </message>
    <message>
        <source>Today</source>
        <translation>Täna</translation>
    </message>
    <message>
        <source>This week</source>
        <translation>Käesolev nädal</translation>
    </message>
    <message>
        <source>This month</source>
        <translation>Käimasolev kuu</translation>
    </message>
    <message>
        <source>Last month</source>
        <translation>Eelmine kuu</translation>
    </message>
    <message>
        <source>This year</source>
        <translation>Käimasolev aasta</translation>
    </message>
    <message>
        <source>Range...</source>
        <translation>Vahemik...</translation>
    </message>
    <message>
        <source>Received with</source>
        <translation>Saadud koos</translation>
    </message>
    <message>
        <source>Sent to</source>
        <translation>Saadetud</translation>
    </message>
    <message>
        <source>To yourself</source>
        <translation>Iseendale</translation>
    </message>
    <message>
        <source>Mined</source>
        <translation>Mine'itud</translation>
    </message>
    <message>
        <source>Other</source>
        <translation>Muu</translation>
    </message>
    <message>
        <source>Min amount</source>
        <translation>Minimaalne summa</translation>
    </message>
    <message>
        <source>Copy address</source>
        <translation>Kopeeri aadress</translation>
    </message>
    <message>
        <source>Copy label</source>
        <translation>Kopeeri märgis</translation>
    </message>
    <message>
        <source>Copy amount</source>
        <translation>Kopeeri summa</translation>
    </message>
    <message>
        <source>Copy transaction ID</source>
        <translation>Kopeeri transaktsiooni ID</translation>
    </message>
    <message>
        <source>Edit label</source>
        <translation>Märgise muutmine</translation>
    </message>
    <message>
        <source>Show transaction details</source>
        <translation>Kuva tehingu detailid</translation>
    </message>
    <message>
        <source>Comma separated file (*.csv)</source>
        <translation>Komadega eraldatud väärtuste fail (*.csv)</translation>
    </message>
    <message>
        <source>Confirmed</source>
        <translation>Kinnitatud</translation>
    </message>
    <message>
        <source>Date</source>
        <translation>Kuupäev</translation>
    </message>
    <message>
        <source>Type</source>
        <translation>Tüüp</translation>
    </message>
    <message>
        <source>Label</source>
        <translation>Silt</translation>
    </message>
    <message>
        <source>Address</source>
        <translation>Aadress</translation>
    </message>
    <message>
        <source>ID</source>
        <translation>ID</translation>
    </message>
    <message>
        <source>Exporting Failed</source>
        <translation>Eksport ebaõnnestus.</translation>
    </message>
    <message>
        <source>Range:</source>
        <translation>Vahemik:</translation>
    </message>
    <message>
        <source>to</source>
        <translation>saaja</translation>
    </message>
</context>
<context>
    <name>UnitDisplayStatusBarControl</name>
    </context>
<context>
    <name>WalletController</name>
    </context>
<context>
    <name>WalletFrame</name>
    <message>
        <source>Create a new wallet</source>
        <translation>Loo uus rahakott</translation>
    </message>
</context>
<context>
    <name>WalletModel</name>
    <message>
        <source>Send Coins</source>
        <translation>Müntide saatmine</translation>
    </message>
    </context>
<context>
    <name>WalletView</name>
    <message>
        <source>&amp;Export</source>
        <translation>&amp;Ekspordi</translation>
    </message>
    <message>
        <source>Export the data in the current tab to a file</source>
        <translation>Ekspordi kuvatava vahelehe sisu faili</translation>
    </message>
    <message>
        <source>Error</source>
        <translation>Viga</translation>
    </message>
    <message>
        <source>Backup Wallet</source>
        <translation>Varunda Rahakott</translation>
    </message>
    <message>
        <source>Wallet Data (*.dat)</source>
        <translation>Rahakoti Andmed (*.dat)</translation>
    </message>
    <message>
        <source>Backup Failed</source>
        <translation>Varundamine Ebaõnnestus</translation>
    </message>
    <message>
        <source>Backup Successful</source>
        <translation>Varundamine õnnestus</translation>
    </message>
    </context>
<context>
    <name>bitcoin-core</name>
    <message>
        <source>This is a pre-release test build - use at your own risk - do not use for mining or merchant applications</source>
        <translation>See on test-versioon - kasutamine omal riisikol - ära kasuta mining'uks ega kaupmeeste programmides</translation>
    </message>
    <message>
        <source>Corrupted block database detected</source>
        <translation>Tuvastati vigane bloki andmebaas</translation>
    </message>
    <message>
        <source>Do you want to rebuild the block database now?</source>
        <translation>Kas soovid bloki andmebaasi taastada?</translation>
    </message>
    <message>
        <source>Error initializing block database</source>
        <translation>Tõrge bloki andmebaasi käivitamisel</translation>
    </message>
    <message>
        <source>Error initializing wallet database environment %s!</source>
        <translation>Tõrge rahakoti keskkonna %s käivitamisel!</translation>
    </message>
    <message>
        <source>Error loading block database</source>
        <translation>Tõrge bloki baasi lugemisel</translation>
    </message>
    <message>
        <source>Error opening block database</source>
        <translation>Tõrge bloki andmebaasi avamisel</translation>
    </message>
    <message>
        <source>Failed to listen on any port. Use -listen=0 if you want this.</source>
        <translation>Pordi kuulamine nurjus. Soovikorral kasuta -listen=0.</translation>
    </message>
    <message>
        <source>Verifying blocks...</source>
        <translation>Kontrollin blokke...</translation>
    </message>
    <message>
        <source>Signing transaction failed</source>
        <translation>Tehingu allkirjastamine ebaõnnestus</translation>
    </message>
    <message>
        <source>The transaction amount is too small to pay the fee</source>
        <translation>Tehingu summa on tasu maksmiseks liiga väikene</translation>
    </message>
    <message>
        <source>Transaction amount too small</source>
        <translation>Tehingu summa liiga väikene</translation>
    </message>
    <message>
        <source>Transaction too large</source>
        <translation>Tehing liiga suur</translation>
    </message>
    <message>
        <source>Unknown network specified in -onlynet: '%s'</source>
        <translation>Kirjeldatud tundmatu võrgustik -onlynet'is: '%s'</translation>
    </message>
    <message>
        <source>Insufficient funds</source>
        <translation>Liiga suur summa</translation>
    </message>
    <message>
        <source>Loading block index...</source>
        <translation>Klotside indeksi laadimine...</translation>
    </message>
    <message>
        <source>Loading wallet...</source>
        <translation>Rahakoti laadimine...</translation>
    </message>
    <message>
        <source>Cannot downgrade wallet</source>
        <translation>Rahakoti vanandamine ebaõnnestus</translation>
    </message>
    <message>
        <source>Rescanning...</source>
        <translation>Üleskaneerimine...</translation>
    </message>
    <message>
        <source>Done loading</source>
        <translation>Laetud</translation>
    </message>
</context>
</TS><|MERGE_RESOLUTION|>--- conflicted
+++ resolved
@@ -868,13 +868,8 @@
         <translation>Vorm</translation>
     </message>
     <message>
-<<<<<<< HEAD
         <source>The displayed information may be out of date. Your wallet automatically synchronizes with the Particl network after a connection is established, but this process has not completed yet.</source>
-        <translation>Kuvatav info ei pruugi olla ajakohane. Ühenduse loomisel süngitakse sinu rahakott automaatselt Bitconi võrgustikuga, kuid see toiming on hetkel lõpetamata.</translation>
-=======
-        <source>The displayed information may be out of date. Your wallet automatically synchronizes with the Bitcoin network after a connection is established, but this process has not completed yet.</source>
-        <translation>Kuvatav info ei pruugi olla ajakohane. Ühenduse loomisel süngitakse sinu rahakott automaatselt Bitcoin võrgustikuga, kuid see toiming on hetkel lõpetamata.</translation>
->>>>>>> 97d35006
+        <translation>Kuvatav info ei pruugi olla ajakohane. Ühenduse loomisel süngitakse sinu rahakott automaatselt Particl võrgustikuga, kuid see toiming on hetkel lõpetamata.</translation>
     </message>
     <message>
         <source>Pending:</source>
