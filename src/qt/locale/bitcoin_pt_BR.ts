--- conflicted
+++ resolved
@@ -48,11 +48,11 @@
     </message>
     <message>
         <source>Choose the address to send coins to</source>
-        <translation>Escolha o endereço para enviar Particls</translation>
+        <translation>Escolha o endereço para enviar Ghosts</translation>
     </message>
     <message>
         <source>Choose the address to receive coins with</source>
-        <translation>Escolha o endereço para receber Particls</translation>
+        <translation>Escolha o endereço para receber Ghosts</translation>
     </message>
     <message>
         <source>C&amp;hoose</source>
@@ -67,13 +67,8 @@
         <translation>Endereço de recebimento</translation>
     </message>
     <message>
-<<<<<<< HEAD
         <source>These are your Ghost addresses for sending payments. Always check the amount and the receiving address before sending coins.</source>
-        <translation>Estes são os seus endereços para enviar pagamentos. Sempre cheque a quantia e o endereço do destinatário antes de enviar moedas.</translation>
-=======
-        <source>These are your Particl addresses for sending payments. Always check the amount and the receiving address before sending coins.</source>
-        <translation>Estes são os seus endereços para enviar pagamentos. Sempre cheque a quantia e o endereço do destinatário antes de enviar Particls.</translation>
->>>>>>> 239a8573
+        <translation>Estes são os seus endereços para enviar pagamentos. Sempre cheque a quantia e o endereço do destinatário antes de enviar Ghosts.</translation>
     </message>
     <message>
         <source>These are your Ghost addresses for receiving payments. Use the 'Create new receiving address' button in the receive tab to create new addresses.
@@ -176,8 +171,8 @@
         <translation>Confirmar criptografia da carteira</translation>
     </message>
     <message>
-        <source>Warning: If you encrypt your wallet and lose your passphrase, you will &lt;b&gt;LOSE ALL OF YOUR PARTICL&lt;/b&gt;!</source>
-        <translation>Aviso: Se você criptografar sua carteira e perder sua frase de segurança, você vai &lt;b&gt;PERDER TODOS OS SEUS PARTICL&lt;/b&gt;!</translation>
+        <source>Warning: If you encrypt your wallet and lose your passphrase, you will &lt;b&gt;LOSE ALL OF YOUR GHOST&lt;/b&gt;!</source>
+        <translation>Aviso: Se você criptografar sua carteira e perder sua frase de segurança, você vai &lt;b&gt;PERDER TODOS OS SEUS GHOST&lt;/b&gt;!</translation>
     </message>
     <message>
         <source>Are you sure you wish to encrypt your wallet?</source>
