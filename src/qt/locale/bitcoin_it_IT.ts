--- conflicted
+++ resolved
@@ -66,12 +66,12 @@
         <translation>Indirizzi riceventi</translation>
     </message>
     <message>
-        <source>These are your Bitcoin addresses for sending payments. Always check the amount and the receiving address before sending coins.</source>
-        <translation>Questi sono i suoi indirizzi Bitcoin per ricevere i pagamenti. Controlla sempre l'importo e gli indirizzi prima di inviare i coins.</translation>
-    </message>
-    <message>
-        <source>These are your Bitcoin addresses for receiving payments. It is recommended to use a new receiving address for each transaction.</source>
-        <translation>Questi sono i tuoi indirizzi Bitcoin per ricevere i pagamenti. Si raccomanda di usare un nuovo indirizzo per ogni transazione.</translation>
+        <source>These are your Particl addresses for sending payments. Always check the amount and the receiving address before sending coins.</source>
+        <translation>Questi sono i suoi indirizzi Particl per ricevere i pagamenti. Controlla sempre l'importo e gli indirizzi prima di inviare i coins.</translation>
+    </message>
+    <message>
+        <source>These are your Particl addresses for receiving payments. It is recommended to use a new receiving address for each transaction.</source>
+        <translation>Questi sono i tuoi indirizzi Particl per ricevere i pagamenti. Si raccomanda di usare un nuovo indirizzo per ogni transazione.</translation>
     </message>
     <message>
         <source>&amp;Copy Address</source>
@@ -172,7 +172,7 @@
         <translation>Conferma criptaggio portafoglio</translation>
     </message>
     <message>
-        <source>Warning: If you encrypt your wallet and lose your passphrase, you will &lt;b&gt;LOSE ALL OF YOUR BITCOINS&lt;/b&gt;!</source>
+        <source>Warning: If you encrypt your wallet and lose your passphrase, you will &lt;b&gt;LOSE ALL OF YOUR PARTICL&lt;/b&gt;!</source>
         <translation>Attenzione: Se cripti il tuo portafoglio e perdi la password, &lt;b&gt;PERDERAI TUTTI I TUOI BITCOIN&lt;/b&gt;!</translation>
     </message>
     <message>
@@ -184,8 +184,8 @@
         <translation>Portafoglio criptato</translation>
     </message>
     <message>
-        <source>%1 will close now to finish the encryption process. Remember that encrypting your wallet cannot fully protect your bitcoins from being stolen by malware infecting your computer.</source>
-        <translation>%1 ora si chiuderà per concludere il processo di criptaggio. Ricorda che criptare il tuo portafoglio non può definitivamente proteggere i tuoi bitcoin da furti tramite malware che infetta il tuo computer.</translation>
+        <source>%1 will close now to finish the encryption process. Remember that encrypting your wallet cannot fully protect your particl from being stolen by malware infecting your computer.</source>
+        <translation>%1 ora si chiuderà per concludere il processo di criptaggio. Ricorda che criptare il tuo portafoglio non può definitivamente proteggere i tuoi particl da furti tramite malware che infetta il tuo computer.</translation>
     </message>
     <message>
         <source>IMPORTANT: Any previous backups you have made of your wallet file should be replaced with the newly generated, encrypted wallet file. For security reasons, previous backups of the unencrypted wallet file will become useless as soon as you start using the new, encrypted wallet.</source>
@@ -350,8 +350,8 @@
         <translation>Reindicizzazione dei blocchi sul disco...</translation>
     </message>
     <message>
-        <source>Send coins to a Bitcoin address</source>
-        <translation>Invia monete ad un indirizzo Bitcoin...</translation>
+        <source>Send coins to a Particl address</source>
+        <translation>Invia monete ad un indirizzo Particl...</translation>
     </message>
     <message>
         <source>Backup wallet to another location</source>
@@ -374,8 +374,8 @@
         <translation>Verifica messaggio...</translation>
     </message>
     <message>
-        <source>Bitcoin</source>
-        <translation>Bitcoin</translation>
+        <source>Particl</source>
+        <translation>Particl</translation>
     </message>
     <message>
         <source>Wallet</source>
@@ -402,12 +402,12 @@
         <translation>Cripta le chiavi private che appartengono al tuo portafoglio</translation>
     </message>
     <message>
-        <source>Sign messages with your Bitcoin addresses to prove you own them</source>
-        <translation>Firma messaggi con i tuoi indirizzi Bitcoin per provare che li possiedi</translation>
-    </message>
-    <message>
-        <source>Verify messages to ensure they were signed with specified Bitcoin addresses</source>
-        <translation>Verifica messaggi per accertarti che siano firmati dagli indirizzi Bitcoin specificati</translation>
+        <source>Sign messages with your Particl addresses to prove you own them</source>
+        <translation>Firma messaggi con i tuoi indirizzi Particl per provare che li possiedi</translation>
+    </message>
+    <message>
+        <source>Verify messages to ensure they were signed with specified Particl addresses</source>
+        <translation>Verifica messaggi per accertarti che siano firmati dagli indirizzi Particl specificati</translation>
     </message>
     <message>
         <source>&amp;File</source>
@@ -426,8 +426,8 @@
         <translation>Barra degli strumenti</translation>
     </message>
     <message>
-        <source>Request payments (generates QR codes and bitcoin: URIs)</source>
-        <translation>Richiedi pagamenti (genera codici QR e bitcoin: URI)</translation>
+        <source>Request payments (generates QR codes and particl: URIs)</source>
+        <translation>Richiedi pagamenti (genera codici QR e particl: URI)</translation>
     </message>
     <message>
         <source>Show the list of used sending addresses and labels</source>
@@ -438,8 +438,8 @@
         <translation>Mostra la lista degli indirizzi di ricezione usati e le relative etichette</translation>
     </message>
     <message>
-        <source>Open a bitcoin: URI or payment request</source>
-        <translation>Apri un bitcoin: URI o una richiesta di pagamento</translation>
+        <source>Open a particl: URI or payment request</source>
+        <translation>Apri un particl: URI o una richiesta di pagamento</translation>
     </message>
     <message>
         <source>&amp;Command-line options</source>
@@ -482,8 +482,8 @@
         <translation>Aggiornato</translation>
     </message>
     <message>
-        <source>Show the %1 help message to get a list with possible Bitcoin command-line options</source>
-        <translation>Mostra il %1 messaggio d'aiuto per ottenere una lista con le possibili opzioni per la riga di comando di Bitcoin</translation>
+        <source>Show the %1 help message to get a list with possible Particl command-line options</source>
+        <translation>Mostra il %1 messaggio d'aiuto per ottenere una lista con le possibili opzioni per la riga di comando di Particl</translation>
     </message>
     <message>
         <source>Date: %1
@@ -524,8 +524,8 @@
         <translation>Transazione in arrivo</translation>
     </message>
     <message>
-        <source>A fatal error occurred. Bitcoin can no longer continue safely and will quit.</source>
-        <translation>Si è verificato un errore fatale. Bitcoin non può continuare in maniera sicura e sarà chiuso.</translation>
+        <source>A fatal error occurred. Particl can no longer continue safely and will quit.</source>
+        <translation>Si è verificato un errore fatale. Particl non può continuare in maniera sicura e sarà chiuso.</translation>
     </message>
 </context>
 <context>
@@ -698,8 +698,8 @@
         <translation>Modifica l'indirizzo di invio</translation>
     </message>
     <message>
-        <source>The entered address "%1" is not a valid Bitcoin address.</source>
-        <translation>L'indirizzo inserito "%1" non è un indirizzo Bitcoin valido.</translation>
+        <source>The entered address "%1" is not a valid Particl address.</source>
+        <translation>L'indirizzo inserito "%1" non è un indirizzo Particl valido.</translation>
     </message>
     <message>
         <source>Could not unlock wallet.</source>
@@ -755,8 +755,8 @@
         <translation>Benvenuto</translation>
     </message>
     <message>
-        <source>Bitcoin</source>
-        <translation>Bitcoin</translation>
+        <source>Particl</source>
+        <translation>Particl</translation>
     </message>
     <message>
         <source>The wallet will also be stored in this directory.</source>
@@ -848,13 +848,10 @@
         <source>Sent</source>
         <translation>Inviato</translation>
     </message>
-<<<<<<< HEAD
-=======
     <message>
         <source>default wallet</source>
         <translation>Portafoglio predefinito</translation>
     </message>
->>>>>>> e5776690
     </context>
 <context>
     <name>ReceiveCoinsDialog</name>
