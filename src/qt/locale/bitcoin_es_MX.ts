<TS language="es_MX" version="2.1">
<context>
    <name>AddressBookPage</name>
    <message>
        <source>Right-click to edit address or label</source>
        <translation>Click derecho para editar tu dirección o etiqueta</translation>
    </message>
    <message>
        <source>Create a new address</source>
        <translation>Crear una dirección nueva</translation>
    </message>
    <message>
        <source>&amp;New</source>
        <translation>&amp;Nuevo</translation>
    </message>
    <message>
        <source>Copy the currently selected address to the system clipboard</source>
        <translation>Copiar la dirección seleccionada al portapapeles del sistema</translation>
    </message>
    <message>
        <source>&amp;Copy</source>
        <translation>&amp;Copiar</translation>
    </message>
    <message>
        <source>C&amp;lose</source>
        <translation>Cerrar</translation>
    </message>
    <message>
        <source>Delete the currently selected address from the list</source>
        <translation>Eliminar la dirección actualmente seleccionada de la lista</translation>
    </message>
    <message>
        <source>Enter address or label to search</source>
        <translation>Ingrese dirección o capa a buscar </translation>
    </message>
    <message>
        <source>Export the data in the current tab to a file</source>
        <translation>Exportar la información en la tabla actual a un archivo</translation>
    </message>
    <message>
        <source>&amp;Export</source>
        <translation>&amp;Exportar</translation>
    </message>
    <message>
        <source>&amp;Delete</source>
        <translation>&amp;Borrar</translation>
    </message>
    <message>
        <source>Choose the address to send coins to</source>
        <translation>Elija la direccion a donde se enviaran las monedas</translation>
    </message>
    <message>
        <source>Choose the address to receive coins with</source>
        <translation>Elija la dirección para recibir monedas.</translation>
    </message>
    <message>
        <source>C&amp;hoose</source>
        <translation>Elija</translation>
    </message>
    <message>
        <source>Sending addresses</source>
        <translation>Direcciones de Envio</translation>
    </message>
    <message>
        <source>Receiving addresses</source>
        <translation>Direcciones de recibo</translation>
    </message>
    <message>
        <source>These are your Particl addresses for sending payments. Always check the amount and the receiving address before sending coins.</source>
        <translation>Estas son tus direcciones de Particl para enviar pagos. Siempre revisa el monto y la dirección de envío antes de enviar monedas.</translation>
    </message>
    <message>
<<<<<<< HEAD
        <source>These are your Particl addresses for receiving payments. Use the 'Create new receiving address' button in the receive tab to create new addresses.</source>
        <translation>Estas son tus direcciones Particl para recibir pagos. Usa el botón "Crear Nueva Dirección de Recepción" en la pestaña de recepciones para crear nuevas direcciones.</translation>
    </message>
    <message>
=======
>>>>>>> 5174b534
        <source>&amp;Copy Address</source>
        <translation>&amp;Copiar dirección</translation>
    </message>
    <message>
        <source>Copy &amp;Label</source>
        <translation>copiar y etiquetar</translation>
    </message>
    <message>
        <source>&amp;Edit</source>
        <translation>Editar</translation>
    </message>
    <message>
        <source>Export Address List</source>
        <translation>Exportar lista de direcciones </translation>
    </message>
    <message>
        <source>Comma separated file (*.csv)</source>
        <translation>Arhchivo separado por comas (*.csv)</translation>
    </message>
    <message>
        <source>Exporting Failed</source>
        <translation>Exportación Fallida</translation>
    </message>
    <message>
        <source>There was an error trying to save the address list to %1. Please try again.</source>
        <translation>Hubo un error al tratar de salvar a la lista de direcciones a %1. Por favor intente de nuevo.</translation>
    </message>
</context>
<context>
    <name>AddressTableModel</name>
    <message>
        <source>Label</source>
        <translation>Etiqueta</translation>
    </message>
    <message>
        <source>Address</source>
        <translation>Dirección</translation>
    </message>
    <message>
        <source>(no label)</source>
        <translation>(sin etiqueta)</translation>
    </message>
</context>
<context>
    <name>AskPassphraseDialog</name>
    <message>
        <source>Passphrase Dialog</source>
        <translation>Dialogo de contraseña</translation>
    </message>
    <message>
        <source>Enter passphrase</source>
        <translation>Ingrese la contraseña</translation>
    </message>
    <message>
        <source>New passphrase</source>
        <translation>Nueva contraseña</translation>
    </message>
    <message>
        <source>Repeat new passphrase</source>
        <translation>Repita la nueva contraseña</translation>
    </message>
    <message>
        <source>Show passphrase</source>
        <translation>Mostrar contraseña</translation>
    </message>
    <message>
        <source>Encrypt wallet</source>
        <translation>Encriptar cartera</translation>
    </message>
    <message>
        <source>This operation needs your wallet passphrase to unlock the wallet.</source>
        <translation>Esta operación necesita la contraseña de su cartera para desbloquear su cartera.</translation>
    </message>
    <message>
        <source>Unlock wallet</source>
        <translation>Desbloquear cartera</translation>
    </message>
    <message>
        <source>This operation needs your wallet passphrase to decrypt the wallet.</source>
        <translation>Esta operación necesita la contraseña de su cartera para desencriptar su cartera.</translation>
    </message>
    <message>
        <source>Decrypt wallet</source>
        <translation>Desencriptar cartera</translation>
    </message>
    <message>
        <source>Change passphrase</source>
        <translation>Cambiar contraseña</translation>
    </message>
    <message>
        <source>Confirm wallet encryption</source>
        <translation>Confirmar la encriptación de cartera</translation>
    </message>
    <message>
        <source>Warning: If you encrypt your wallet and lose your passphrase, you will &lt;b&gt;LOSE ALL OF YOUR PARTICL&lt;/b&gt;!</source>
        <translation>Advertencia: Si encripta su cartera y pierde su contraseña, &lt;b&gt;PERDERÁ TODOS SUS PARTICL&lt;/b&gt;!</translation>
    </message>
    <message>
        <source>Are you sure you wish to encrypt your wallet?</source>
        <translation>¿Está seguro que desea encriptar su cartera?</translation>
    </message>
    <message>
        <source>Wallet encrypted</source>
        <translation>Cartera encriptada</translation>
    </message>
    <message>
        <source>Enter the new passphrase for the wallet.&lt;br/&gt;Please use a passphrase of &lt;b&gt;ten or more random characters&lt;/b&gt;, or &lt;b&gt;eight or more words&lt;/b&gt;.</source>
        <translation>Ingresa la nueva frase contraseña para la billetera &lt;br/&gt;Por favor usa una frase contraseña de &lt;b&gt;diez o mas caracteres aleatorios &lt;/b&gt;, o &lt;b&gt;ocho o mas palabras&lt;/b&gt;</translation>
    </message>
    <message>
        <source>Enter the old passphrase and new passphrase for the wallet.</source>
        <translation>Ingresa la antigua frase de contraseña y la nueva frase de contraseña para la billetera.</translation>
    </message>
    <message>
        <source>Remember that encrypting your wallet cannot fully protect your particl from being stolen by malware infecting your computer.</source>
        <translation>Recuerda que encriptar tu billetera no puede proteger completamente tus particls de ser robadas por malware que haya infectado tu computadora.</translation>
    </message>
    <message>
        <source>Wallet to be encrypted</source>
        <translation>Billetera para ser encriptada</translation>
    </message>
    <message>
        <source>Your wallet is about to be encrypted. </source>
        <translation>Tu billetera está por ser encriptada</translation>
    </message>
    <message>
        <source>Your wallet is now encrypted. </source>
        <translation>Tu billetera ha sido encriptada</translation>
    </message>
    <message>
        <source>IMPORTANT: Any previous backups you have made of your wallet file should be replaced with the newly generated, encrypted wallet file. For security reasons, previous backups of the unencrypted wallet file will become useless as soon as you start using the new, encrypted wallet.</source>
        <translation>IMPORTANTE: cualquier copia de seguridad anterior que haya hecho de su archivo de cartera debe ser reemplazada por el archivo de cartera encriptado y recién generado. Por razones de seguridad, las copias de seguridad anteriores del archivo de cartera sin cifrar serán inútiles tan pronto como empieces a usar la nueva billetera encriptada.</translation>
    </message>
    <message>
        <source>Wallet encryption failed</source>
        <translation>Encriptación de la cartera fallida</translation>
    </message>
    <message>
        <source>Wallet encryption failed due to an internal error. Your wallet was not encrypted.</source>
        <translation>La encriptación de la cartera falló debido a un error interno. Su cartera no fue encriptada.</translation>
    </message>
    <message>
        <source>The supplied passphrases do not match.</source>
        <translation>Las contraseñas dadas no coinciden.</translation>
    </message>
    <message>
        <source>Wallet unlock failed</source>
        <translation>El desbloqueo de la cartera falló.</translation>
    </message>
    <message>
        <source>The passphrase entered for the wallet decryption was incorrect.</source>
        <translation>La contraseña ingresada para la desencriptación de la cartera es incorrecta.</translation>
    </message>
    <message>
        <source>Wallet decryption failed</source>
        <translation>La desencriptación de la cartera fallo</translation>
    </message>
    <message>
        <source>Wallet passphrase was successfully changed.</source>
        <translation>La contraseña de la cartera ha sido exitosamente cambiada.</translation>
    </message>
    <message>
        <source>Warning: The Caps Lock key is on!</source>
        <translation>Advertencia: ¡La tecla Bloq Mayus está activada!</translation>
    </message>
</context>
<context>
    <name>BanTableModel</name>
    <message>
        <source>IP/Netmask</source>
        <translation>IP/Máscara de red</translation>
    </message>
    <message>
        <source>Banned Until</source>
        <translation>Prohibido Hasta</translation>
    </message>
</context>
<context>
    <name>BitcoinGUI</name>
    <message>
        <source>Sign &amp;message...</source>
        <translation>Firmar &amp;mensaje</translation>
    </message>
    <message>
        <source>Synchronizing with network...</source>
        <translation>Sincronizando con la red...</translation>
    </message>
    <message>
        <source>&amp;Overview</source>
        <translation>&amp;Vista previa</translation>
    </message>
    <message>
        <source>Show general overview of wallet</source>
        <translation>Mostrar la vista previa general de la cartera</translation>
    </message>
    <message>
        <source>&amp;Transactions</source>
        <translation>&amp;Transacciones</translation>
    </message>
    <message>
        <source>Browse transaction history</source>
        <translation>Explorar el historial de transacciones</translation>
    </message>
    <message>
        <source>E&amp;xit</source>
        <translation>S&amp;alir</translation>
    </message>
    <message>
        <source>Quit application</source>
        <translation>Salir de la aplicación</translation>
    </message>
    <message>
        <source>&amp;About %1</source>
        <translation>%Acerca de%1</translation>
    </message>
    <message>
        <source>Show information about %1</source>
        <translation>Mostrar información acerca de %1</translation>
    </message>
    <message>
        <source>About &amp;Qt</source>
        <translation>Acerca de &amp;Qt</translation>
    </message>
    <message>
        <source>Show information about Qt</source>
        <translation>Mostrar información acerca de Qt</translation>
    </message>
    <message>
        <source>&amp;Options...</source>
        <translation>&amp;Opciones</translation>
    </message>
    <message>
        <source>Modify configuration options for %1</source>
        <translation>Modificar las opciones de configuración para %1</translation>
    </message>
    <message>
        <source>&amp;Encrypt Wallet...</source>
        <translation>&amp;Encriptar cartera</translation>
    </message>
    <message>
        <source>&amp;Backup Wallet...</source>
        <translation>&amp;Respaldar cartera</translation>
    </message>
    <message>
        <source>&amp;Change Passphrase...</source>
        <translation>&amp;Cambiar contraseña...</translation>
    </message>
    <message>
        <source>Open &amp;URI...</source>
        <translation>Abrir &amp;URL...</translation>
    </message>
    <message>
        <source>Create Wallet...</source>
        <translation>Crear cartera</translation>
    </message>
    <message>
        <source>Create a new wallet</source>
        <translation>Crear una nueva cartera</translation>
    </message>
    <message>
        <source>Wallet:</source>
        <translation>Cartera:</translation>
    </message>
    <message>
        <source>Click to disable network activity.</source>
        <translation>Haga clic para desactivar la actividad de la red.</translation>
    </message>
    <message>
        <source>Network activity disabled.</source>
        <translation>Actividad de red deshabilitada.</translation>
    </message>
    <message>
        <source>Click to enable network activity again.</source>
        <translation> 
Haga clic para habilitar la actividad de red nuevamente.</translation>
    </message>
    <message>
        <source>Syncing Headers (%1%)...</source>
        <translation>Sincronizar encabezados (%1%) ...</translation>
    </message>
    <message>
        <source>Reindexing blocks on disk...</source>
        <translation>Reindexando bloques en el disco...</translation>
    </message>
    <message>
        <source>Proxy is &lt;b&gt;enabled&lt;/b&gt;: %1</source>
        <translation>El proxy está &lt;b&gt;habilitado&lt;/b&gt;: %1</translation>
    </message>
    <message>
        <source>Send coins to a Particl address</source>
        <translation>Enviar monedas a una dirección Particl</translation>
    </message>
    <message>
        <source>Backup wallet to another location</source>
        <translation>Respaldar cartera en otra ubicación</translation>
    </message>
    <message>
        <source>Change the passphrase used for wallet encryption</source>
        <translation>Cambiar la contraseña usada para la encriptación de la cartera</translation>
    </message>
    <message>
        <source>&amp;Verify message...</source>
        <translation>&amp;Verificar mensaje...</translation>
    </message>
    <message>
        <source>&amp;Send</source>
        <translation>&amp;Enviar</translation>
    </message>
    <message>
        <source>&amp;Receive</source>
        <translation>&amp;Recibir</translation>
    </message>
    <message>
        <source>&amp;Show / Hide</source>
        <translation>&amp;Mostrar / Ocultar</translation>
    </message>
    <message>
        <source>Show or hide the main Window</source>
        <translation>Mostrar u ocultar la ventana principal</translation>
    </message>
    <message>
        <source>Encrypt the private keys that belong to your wallet</source>
        <translation>Cifre las claves privadas que pertenecen a su billetera</translation>
    </message>
    <message>
        <source>Sign messages with your Particl addresses to prove you own them</source>
        <translation>Firme mensajes con sus direcciones de Particl para demostrar que los posee</translation>
    </message>
    <message>
        <source>Verify messages to ensure they were signed with specified Particl addresses</source>
        <translation>Verifique los mensajes para asegurarse de que se firmaron con direcciones de Particl especificadas.</translation>
    </message>
    <message>
        <source>&amp;File</source>
        <translation>&amp;Archivo</translation>
    </message>
    <message>
        <source>&amp;Settings</source>
        <translation>&amp;Configuraciones</translation>
    </message>
    <message>
        <source>&amp;Help</source>
        <translation>&amp;Ayuda</translation>
    </message>
    <message>
        <source>Tabs toolbar</source>
        <translation>Pestañas</translation>
    </message>
    <message>
        <source>Request payments (generates QR codes and particl: URIs)</source>
        <translation> 
Solicitar pagos (genera códigos QR y particl: URI)
 </translation>
    </message>
    <message>
        <source>Show the list of used sending addresses and labels</source>
        <translation>Mostrar la lista de direcciones y etiquetas de envío usadas</translation>
    </message>
    <message>
        <source>Show the list of used receiving addresses and labels</source>
        <translation>Mostrar la lista de direcciones y etiquetas de recepción usadas</translation>
    </message>
    <message>
        <source>&amp;Command-line options</source>
        <translation>opciones de la &amp;Linea de comandos</translation>
    </message>
    <message>
        <source>Indexing blocks on disk...</source>
        <translation>Indexando bloques en el disco...</translation>
    </message>
    <message>
        <source>Processing blocks on disk...</source>
        <translation>Procesando bloques en el disco...</translation>
    </message>
    <message>
        <source>Transactions after this will not yet be visible.</source>
        <translation>Las transacciones después de esto todavía no serán visibles.</translation>
    </message>
    <message>
        <source>Error</source>
        <translation>Error</translation>
    </message>
    <message>
        <source>Warning</source>
        <translation>Aviso</translation>
    </message>
    <message>
        <source>Information</source>
        <translation>Información </translation>
    </message>
    <message>
        <source>Up to date</source>
        <translation>Actualizado al dia </translation>
    </message>
    <message>
        <source>Open Wallet</source>
        <translation>Abrir Cartera</translation>
    </message>
    <message>
        <source>Open a wallet</source>
        <translation>Abrir una cartera</translation>
    </message>
    <message>
        <source>Close Wallet...</source>
        <translation>Cerrar Cartera...</translation>
    </message>
    <message>
        <source>Close wallet</source>
        <translation>Cerrar cartera</translation>
    </message>
    <message>
        <source>default wallet</source>
        <translation>cartera predeterminada</translation>
    </message>
    <message>
        <source>No wallets available</source>
        <translation>No hay carteras disponibles</translation>
    </message>
    <message>
        <source>&amp;Window</source>
        <translation>&amp;Ventana</translation>
    </message>
    <message>
        <source>Minimize</source>
        <translation>Minimizar</translation>
    </message>
    <message>
        <source>Main Window</source>
        <translation>Ventana Principal</translation>
    </message>
    <message>
        <source>Connecting to peers...</source>
        <translation>Conectando con los compañeros...</translation>
    </message>
    <message>
        <source>Catching up...</source>
        <translation>Recibiendo...</translation>
    </message>
    <message>
        <source>Error: %1</source>
        <translation>Error: %1</translation>
    </message>
    <message>
        <source>Warning: %1</source>
        <translation>Alerta: %1</translation>
    </message>
    <message>
        <source>Date: %1
</source>
        <translation>Fecha: %1
</translation>
    </message>
    <message>
        <source>Sent transaction</source>
        <translation>Enviar Transacción</translation>
    </message>
    <message>
        <source>Incoming transaction</source>
        <translation>Transacción entrante</translation>
    </message>
    <message>
        <source>Wallet is &lt;b&gt;encrypted&lt;/b&gt; and currently &lt;b&gt;unlocked&lt;/b&gt;</source>
        <translation>La cartera esta &lt;b&gt;encriptada&lt;/b&gt; y &lt;b&gt;desbloqueada&lt;/b&gt; actualmente </translation>
    </message>
    <message>
        <source>Wallet is &lt;b&gt;encrypted&lt;/b&gt; and currently &lt;b&gt;locked&lt;/b&gt;</source>
        <translation>La cartera esta &lt;b&gt;encriptada&lt;/b&gt; y &lt;b&gt;bloqueada&lt;/b&gt; actualmente </translation>
    </message>
<<<<<<< HEAD
    <message>
        <source>A fatal error occurred. Particl can no longer continue safely and will quit.</source>
        <translation>Se produjo un error fatal. Particl ya no puede continuar de forma segura y va a renunciar.</translation>
    </message>
</context>
=======
    </context>
>>>>>>> 5174b534
<context>
    <name>CoinControlDialog</name>
    <message>
        <source>Coin Selection</source>
        <translation>Selección de moneda</translation>
    </message>
    <message>
        <source>Quantity:</source>
        <translation>Cantidad</translation>
    </message>
    <message>
        <source>Bytes:</source>
        <translation>Bytes:</translation>
    </message>
    <message>
        <source>Amount:</source>
        <translation>Monto:</translation>
    </message>
    <message>
        <source>Fee:</source>
        <translation>Cuota:</translation>
    </message>
    <message>
        <source>Dust:</source>
        <translation>Remanente monetario:</translation>
    </message>
    <message>
        <source>After Fee:</source>
        <translation>Después de los cargos por comisión. </translation>
    </message>
    <message>
        <source>Change:</source>
        <translation>Cambio</translation>
    </message>
    <message>
        <source>(un)select all</source>
        <translation>(De)seleccionar todo</translation>
    </message>
    <message>
        <source>Tree mode</source>
        <translation>Modo árbol </translation>
    </message>
    <message>
        <source>List mode</source>
        <translation>Modo lista </translation>
    </message>
    <message>
        <source>Amount</source>
        <translation>Monto</translation>
    </message>
    <message>
        <source>Received with label</source>
        <translation>Recibido con etiqueta</translation>
    </message>
    <message>
        <source>Received with address</source>
        <translation>recibido con dirección</translation>
    </message>
    <message>
        <source>Date</source>
        <translation>Fecha</translation>
    </message>
    <message>
        <source>Confirmations</source>
        <translation>Confirmaciones</translation>
    </message>
    <message>
        <source>Confirmed</source>
        <translation>Confirmado </translation>
    </message>
    <message>
        <source>Copy address</source>
        <translation>Copiar dirección </translation>
    </message>
    <message>
        <source>Copy label</source>
        <translation>Copiar capa </translation>
    </message>
    <message>
        <source>Copy amount</source>
        <translation>copiar monto</translation>
    </message>
    <message>
        <source>Copy transaction ID</source>
        <translation>Copiar identificación de la transacción. </translation>
    </message>
    <message>
        <source>Copy quantity</source>
        <translation>Copiar cantidad</translation>
    </message>
    <message>
        <source>Copy fee</source>
        <translation>Copiar cuota</translation>
    </message>
    <message>
        <source>Copy after fee</source>
        <translation>Copiar después de cuota</translation>
    </message>
    <message>
        <source>Copy bytes</source>
        <translation>Copiar bytes</translation>
    </message>
    <message>
        <source>Copy change</source>
        <translation>Copiar cambio</translation>
    </message>
    <message>
        <source>yes</source>
        <translation>si</translation>
    </message>
    <message>
        <source>no</source>
        <translation>no</translation>
    </message>
    <message>
        <source>This label turns red if any recipient receives an amount smaller than the current dust threshold.</source>
        <translation>Esta capa se vuelve roja si algún destinatario recibe un monto menor al actual limite del remanente monetario </translation>
    </message>
    <message>
        <source>(no label)</source>
        <translation>(sin etiqueta)</translation>
    </message>
    <message>
        <source>(change)</source>
        <translation>cambio</translation>
    </message>
</context>
<context>
    <name>CreateWalletActivity</name>
    <message>
        <source>Create wallet failed</source>
        <translation>La creación de la cartera falló</translation>
    </message>
    <message>
        <source>Create wallet warning</source>
        <translation>Crear advertencia de cartera</translation>
    </message>
</context>
<context>
    <name>CreateWalletDialog</name>
    <message>
        <source>Create Wallet</source>
        <translation>Crear una cartera </translation>
    </message>
    <message>
        <source>Wallet Name</source>
        <translation>Nombre de la cartera </translation>
    </message>
    <message>
        <source>Encrypt the wallet. The wallet will be encrypted with a passphrase of your choice.</source>
        <translation>Encriptar la cartera. La cartera será encriptada con una frase de contraseña de tu elección.</translation>
    </message>
    <message>
        <source>Encrypt Wallet</source>
        <translation>Encripta la cartera</translation>
    </message>
    <message>
        <source>Disable private keys for this wallet. Wallets with private keys disabled will have no private keys and cannot have an HD seed or imported private keys. This is ideal for watch-only wallets.</source>
        <translation>Desactivar las llaves privadas de esta cartera. Las carteras con las llaves privadas desactivadas no tendrán llaves privadas y no podrán tener una semilla HD o llaves privadas importadas. Esto es ideal para las carteras "watch-only".</translation>
    </message>
    <message>
        <source>Disable Private Keys</source>
        <translation>Desactivar las claves privadas</translation>
    </message>
    <message>
        <source>Create</source>
        <translation>Crear</translation>
    </message>
</context>
<context>
    <name>EditAddressDialog</name>
    <message>
        <source>Edit Address</source>
        <translation>Editar dirección</translation>
    </message>
    <message>
        <source>&amp;Label</source>
        <translation>&amp;Etiqueta</translation>
    </message>
    <message>
        <source>The label associated with this address list entry</source>
        <translation>La etiqueta asociada a esta entrada de la lista de direcciones</translation>
    </message>
    <message>
        <source>The address associated with this address list entry. This can only be modified for sending addresses.</source>
        <translation>La dirección asociada a esta entrada de la lista de direcciones. Esto sólo puede ser modificado para las direcciones de envío.</translation>
    </message>
    <message>
        <source>&amp;Address</source>
        <translation>&amp;Dirección</translation>
    </message>
    <message>
        <source>New sending address</source>
        <translation>Nueva dirección de envío</translation>
    </message>
    <message>
        <source>Edit receiving address</source>
        <translation>Editar dirección de recepción</translation>
    </message>
    <message>
        <source>Edit sending address</source>
        <translation>Editar dirección de envío</translation>
    </message>
    <message>
        <source>Could not unlock wallet.</source>
        <translation>No se puede desbloquear la cartera</translation>
    </message>
    <message>
        <source>New key generation failed.</source>
        <translation>La generación de la nueva clave fallo</translation>
    </message>
</context>
<context>
    <name>FreespaceChecker</name>
    <message>
        <source>A new data directory will be created.</source>
        <translation>Un nuevo directorio de datos será creado.</translation>
    </message>
    <message>
        <source>name</source>
        <translation>nombre</translation>
    </message>
    <message>
        <source>Path already exists, and is not a directory.</source>
        <translation>El camino ya existe, y no es un directorio.</translation>
    </message>
    <message>
        <source>Cannot create data directory here.</source>
        <translation>No se puede crear un directorio de datos aquí.</translation>
    </message>
</context>
<context>
    <name>HelpMessageDialog</name>
    <message>
        <source>version</source>
        <translation>versión</translation>
    </message>
    <message>
        <source>Command-line options</source>
        <translation>opciones de la Linea de comandos</translation>
    </message>
</context>
<context>
    <name>Intro</name>
    <message>
        <source>Welcome</source>
        <translation>Bienvenido</translation>
    </message>
    <message>
        <source>Reverting this setting requires re-downloading the entire blockchain. It is faster to download the full chain first and prune it later. Disables some advanced features.</source>
        <translation>Revertir esta configuración requiere descargar nuevamente la cadena de bloques en su totalidad. es mas eficaz descargar la cadena de bloques completa y después reducirla. Desabilitará algunas funciones avanzadas.</translation>
    </message>
    <message>
        <source>This initial synchronisation is very demanding, and may expose hardware problems with your computer that had previously gone unnoticed. Each time you run %1, it will continue downloading where it left off.</source>
        <translation>La sincronización inicial es muy demandante, por lo que algunos problemas en su equipo de computo que no hayan sido detectados pueden verse reflejados. Cada vez que corra al %1, continuará descargando donde se le dejó.</translation>
    </message>
    <message>
        <source>Use the default data directory</source>
        <translation>Usar el directorio de datos predeterminado</translation>
    </message>
    <message>
        <source>Use a custom data directory:</source>
        <translation>Usar un directorio de datos customizado:</translation>
    </message>
    <message>
        <source>Particl</source>
        <translation>Particl</translation>
    </message>
    <message>
        <source>The wallet will also be stored in this directory.</source>
        <translation>La cartera también se almacenará en este directorio.</translation>
    </message>
    <message>
        <source>Error</source>
        <translation>Error</translation>
    </message>
    </context>
<context>
    <name>ModalOverlay</name>
    <message>
        <source>Form</source>
        <translation>Formulario</translation>
    </message>
    <message>
        <source>Recent transactions may not yet be visible, and therefore your wallet's balance might be incorrect. This information will be correct once your wallet has finished synchronizing with the particl network, as detailed below.</source>
        <translation>Las transacciones recientes pueden no ser visibles todavía, y por lo tanto el saldo de su cartera podría ser incorrecto. Esta información será correcta una vez que su cartera haya terminado de sincronizarse con la red de particl, como se detalla abajo.</translation>
    </message>
    <message>
        <source>Attempting to spend particl that are affected by not-yet-displayed transactions will not be accepted by the network.</source>
        <translation>Los intentos de gastar particls que se vean afectados por transacciones aún no mostradas no serán aceptados por la red.</translation>
    </message>
    <message>
        <source>Number of blocks left</source>
        <translation>Número de bloques restantes</translation>
    </message>
    <message>
        <source>Unknown...</source>
        <translation>Desconocido...</translation>
    </message>
    <message>
        <source>Progress</source>
        <translation>Progreso </translation>
    </message>
    <message>
        <source>Progress increase per hour</source>
        <translation>Aumento del progreso por hora</translation>
    </message>
    <message>
        <source>calculating...</source>
        <translation>calculando...</translation>
    </message>
    <message>
        <source>Estimated time left until synced</source>
        <translation>Tiempo estimado restante hasta la sincronización</translation>
    </message>
    <message>
        <source>Hide</source>
        <translation>Ocultar </translation>
    </message>
    <message>
        <source>Esc</source>
        <translation>Esc</translation>
    </message>
    </context>
<context>
    <name>OpenURIDialog</name>
    <message>
        <source>Open particl URI</source>
        <translation>Abrir la URI de particl</translation>
    </message>
    <message>
        <source>URI:</source>
        <translation>URI:</translation>
    </message>
</context>
<context>
    <name>OpenWalletActivity</name>
    <message>
        <source>Open wallet failed</source>
        <translation>Abrir la cartera falló</translation>
    </message>
    <message>
        <source>default wallet</source>
        <translation>cartera predeterminada</translation>
    </message>
    </context>
<context>
    <name>OptionsDialog</name>
    <message>
        <source>Options</source>
        <translation>Opciones</translation>
    </message>
    <message>
        <source>Minimize instead of exit the application when the window is closed. When this option is enabled, the application will be closed only after selecting Exit in the menu.</source>
        <translation>Minimizar en lugar de salir de la aplicación cuando la ventana se cierra. Cuando esta opción está activada, la aplicación se cerrará sólo después de seleccionar Salir en el menú.</translation>
    </message>
    <message>
        <source>Open Configuration File</source>
        <translation>Abrir Configuración de Archivo</translation>
    </message>
    <message>
        <source>W&amp;allet</source>
        <translation>Cartera</translation>
    </message>
    <message>
        <source>If you disable the spending of unconfirmed change, the change from a transaction cannot be used until that transaction has at least one confirmation. This also affects how your balance is computed.</source>
        <translation>Si usted desactiva el gasto de cambio no confirmado, el cambio de una transacción no puede ser utilizado hasta que esa transacción tenga al menos una confirmación. Esto también afecta la manera en que se calcula su saldo.</translation>
    </message>
    <message>
        <source>&amp;Spend unconfirmed change</source>
        <translation>&amp;Gastar el cambio no confirmado</translation>
    </message>
    <message>
        <source>Accept connections from outside.</source>
        <translation>Aceptar las conexiones del exterior.</translation>
    </message>
    <message>
        <source>&amp;Window</source>
        <translation>&amp;Ventana</translation>
    </message>
    <message>
        <source>User Interface &amp;language:</source>
        <translation>Idioma de la interfaz de usuario:</translation>
    </message>
    <message>
        <source>none</source>
        <translation>Ninguno </translation>
    </message>
    <message>
        <source>Error</source>
        <translation>Error</translation>
    </message>
    <message>
        <source>This change would require a client restart.</source>
        <translation>Este cambio requeriría un reinicio del cliente.</translation>
    </message>
    </context>
<context>
    <name>OverviewPage</name>
    <message>
        <source>Form</source>
        <translation>Formulario</translation>
    </message>
    <message>
        <source>Recent transactions</source>
        <translation>&lt;b&gt;Transacciones recientes&lt;/b&gt;</translation>
    </message>
    </context>
<context>
    <name>PSBTOperationsDialog</name>
    <message>
        <source>Total Amount</source>
        <translation>Cantidad total</translation>
    </message>
    <message>
        <source>or</source>
        <translation>o</translation>
    </message>
    </context>
<context>
    <name>PaymentServer</name>
    </context>
<context>
    <name>PeerTableModel</name>
    <message>
        <source>Sent</source>
        <translation>Enviado</translation>
    </message>
    <message>
        <source>Received</source>
        <translation>Recibido</translation>
    </message>
</context>
<context>
    <name>QObject</name>
    <message>
        <source>Amount</source>
        <translation>Monto</translation>
    </message>
    <message>
        <source>N/A</source>
        <translation>N/A</translation>
    </message>
    <message>
        <source>Error: %1</source>
        <translation>Error: %1</translation>
    </message>
    <message>
        <source>unknown</source>
        <translation>desconocido</translation>
    </message>
</context>
<context>
    <name>QRImageWidget</name>
    <message>
        <source>&amp;Save Image...</source>
        <translation>&amp;Guardar imagen...</translation>
    </message>
    <message>
        <source>&amp;Copy Image</source>
        <translation>&amp;Copiar Imagen</translation>
    </message>
    <message>
        <source>Error encoding URI into QR Code.</source>
        <translation>Error codificando la URI en el Código QR.</translation>
    </message>
    <message>
        <source>QR code support not available.</source>
        <translation>El soporte del código QR no está disponible.</translation>
    </message>
    <message>
        <source>Save QR Code</source>
        <translation>Guardar Código QR</translation>
    </message>
    <message>
        <source>PNG Image (*.png)</source>
        <translation>PNG imagen (*.png)</translation>
    </message>
</context>
<context>
    <name>RPCConsole</name>
    <message>
        <source>N/A</source>
        <translation>N/A</translation>
    </message>
    <message>
        <source>Client version</source>
        <translation>Versión cliente </translation>
    </message>
    <message>
        <source>&amp;Information</source>
        <translation>&amp;Información</translation>
    </message>
    <message>
        <source>General</source>
        <translation>General</translation>
    </message>
    <message>
        <source>Network</source>
        <translation>Red</translation>
    </message>
    <message>
        <source>Name</source>
        <translation>Nombre</translation>
    </message>
    <message>
        <source>Wallet: </source>
        <translation>Cartera:</translation>
    </message>
    <message>
        <source>(none)</source>
        <translation>(ninguno)</translation>
    </message>
    <message>
        <source>Received</source>
        <translation>Recibido</translation>
    </message>
    <message>
        <source>Sent</source>
        <translation>Enviado</translation>
    </message>
    <message>
        <source>Decrease font size</source>
        <translation>Reducir el tamaño de la letra</translation>
    </message>
    <message>
        <source>Increase font size</source>
        <translation>Aumentar el tamaño de la letra</translation>
    </message>
    <message>
        <source>Services</source>
        <translation>Servicios</translation>
    </message>
    <message>
        <source>Connection Time</source>
        <translation>Tiempo de conexión</translation>
    </message>
    <message>
        <source>Last Send</source>
        <translation>Último envío</translation>
    </message>
    <message>
        <source>Last Receive</source>
        <translation>Última recepción</translation>
    </message>
    <message>
        <source>Network activity disabled</source>
        <translation>Actividad de la red desactivada</translation>
    </message>
    <message>
        <source>Executing command without any wallet</source>
        <translation>Ejecutando el comando sin ninguna cartera</translation>
    </message>
    <message>
        <source>never</source>
        <translation>nunca</translation>
    </message>
    <message>
        <source>Inbound</source>
        <translation>Entrada</translation>
    </message>
    <message>
        <source>Outbound</source>
        <translation>Salida</translation>
    </message>
    <message>
        <source>Unknown</source>
        <translation>Desconocido</translation>
    </message>
</context>
<context>
    <name>ReceiveCoinsDialog</name>
    <message>
        <source>&amp;Amount:</source>
        <translation>Monto:</translation>
    </message>
    <message>
        <source>&amp;Label:</source>
        <translation>&amp;Etiqueta</translation>
    </message>
    <message>
        <source>&amp;Message:</source>
        <translation>Mensaje:</translation>
    </message>
    <message>
        <source>An optional message to attach to the payment request, which will be displayed when the request is opened. Note: The message will not be sent with the payment over the Particl network.</source>
        <translation>Mensaje opcional para agregar a la solicitud de pago, el cual será mostrado cuando la solicitud este abierta. Nota: El mensaje no se manda con el pago a travéz de la red de Particl.</translation>
    </message>
    <message>
        <source>An optional label to associate with the new receiving address.</source>
        <translation>Una etiqueta opcional para asociar a la nueva dirección de recepción.</translation>
    </message>
    <message>
        <source>Use this form to request payments. All fields are &lt;b&gt;optional&lt;/b&gt;.</source>
        <translation>Use este formulario para la solicitud de pagos. Todos los campos son &lt;b&gt;opcionales&lt;/b&gt;</translation>
    </message>
    <message>
        <source>An optional amount to request. Leave this empty or zero to not request a specific amount.</source>
        <translation>Monto opcional a solicitar. Dejarlo vacion o en cero no solicita un monto especifico.</translation>
    </message>
    <message>
        <source>An optional label to associate with the new receiving address (used by you to identify an invoice).  It is also attached to the payment request.</source>
        <translation>Una etiqueta opcional para asociar a la nueva dirección de recepción (utilizada por usted para identificar una factura). También se adjunta a la solicitud de pago.</translation>
    </message>
    <message>
        <source>An optional message that is attached to the payment request and may be displayed to the sender.</source>
        <translation>Un mensaje opcional que se adjunta a la solicitud de pago y que puede mostrarse al remitente.</translation>
    </message>
    <message>
        <source>&amp;Create new receiving address</source>
        <translation>&amp;Crear una nueva dirección de recepción</translation>
    </message>
    <message>
        <source>Clear all fields of the form.</source>
        <translation>Borrar todos los campos del formulario.</translation>
    </message>
    <message>
        <source>Clear</source>
        <translation>Borrar </translation>
    </message>
    <message>
        <source>Requested payments history</source>
        <translation>Historial de pagos solicitados</translation>
    </message>
    <message>
        <source>Show the selected request (does the same as double clicking an entry)</source>
        <translation>Mostrar la solicitud seleccionada (hace lo mismo que hacer doble clic en una entrada)</translation>
    </message>
    <message>
        <source>Show</source>
        <translation>Mostrar</translation>
    </message>
    <message>
        <source>Remove the selected entries from the list</source>
        <translation>Eliminar las entradas seleccionadas de la lista</translation>
    </message>
    <message>
        <source>Remove</source>
        <translation>Eliminar </translation>
    </message>
    <message>
        <source>Copy label</source>
        <translation>Copiar capa </translation>
    </message>
    <message>
        <source>Copy amount</source>
        <translation>copiar monto</translation>
    </message>
    <message>
        <source>Could not unlock wallet.</source>
        <translation>No se puede desbloquear la cartera</translation>
    </message>
    </context>
<context>
    <name>ReceiveRequestDialog</name>
    <message>
        <source>Amount:</source>
        <translation>Monto:</translation>
    </message>
    <message>
        <source>Message:</source>
        <translation>Mensaje:</translation>
    </message>
    <message>
        <source>Wallet:</source>
        <translation>Cartera:</translation>
    </message>
    <message>
        <source>Copy &amp;Address</source>
        <translation>&amp;Copiar dirección</translation>
    </message>
    <message>
        <source>&amp;Save Image...</source>
        <translation>&amp;Guardar imagen...</translation>
    </message>
    </context>
<context>
    <name>RecentRequestsTableModel</name>
    <message>
        <source>Date</source>
        <translation>Fecha</translation>
    </message>
    <message>
        <source>Label</source>
        <translation>Etiqueta</translation>
    </message>
    <message>
        <source>Message</source>
        <translation>Mensaje</translation>
    </message>
    <message>
        <source>(no label)</source>
        <translation>(sin etiqueta)</translation>
    </message>
    </context>
<context>
    <name>SendCoinsDialog</name>
    <message>
        <source>Send Coins</source>
        <translation>Enviar monedas</translation>
    </message>
    <message>
        <source>Quantity:</source>
        <translation>Cantidad</translation>
    </message>
    <message>
        <source>Bytes:</source>
        <translation>Bytes:</translation>
    </message>
    <message>
        <source>Amount:</source>
        <translation>Monto:</translation>
    </message>
    <message>
        <source>Fee:</source>
        <translation>Cuota:</translation>
    </message>
    <message>
        <source>After Fee:</source>
        <translation>Después de los cargos por comisión. </translation>
    </message>
    <message>
        <source>Change:</source>
        <translation>Cambio</translation>
    </message>
    <message>
        <source>Hide</source>
        <translation>Ocultar </translation>
    </message>
    <message>
        <source>Send to multiple recipients at once</source>
        <translation>Enviar a múltiples receptores a la vez</translation>
    </message>
    <message>
        <source>Clear all fields of the form.</source>
        <translation>Despeja todos los campos del formulario.</translation>
    </message>
    <message>
        <source>Dust:</source>
        <translation>Remanente monetario:</translation>
    </message>
    <message>
        <source>Balance:</source>
        <translation>Saldo:</translation>
    </message>
    <message>
        <source>Confirm the send action</source>
        <translation>Confirme la acción de enviar</translation>
    </message>
    <message>
        <source>Copy quantity</source>
        <translation>Copiar cantidad</translation>
    </message>
    <message>
        <source>Copy amount</source>
        <translation>copiar monto</translation>
    </message>
    <message>
        <source>Copy fee</source>
        <translation>Copiar cuota</translation>
    </message>
    <message>
        <source>Copy after fee</source>
        <translation>Copiar después de cuota</translation>
    </message>
    <message>
        <source>Copy bytes</source>
        <translation>Copiar bytes</translation>
    </message>
    <message>
        <source>Copy change</source>
        <translation>Copiar cambio</translation>
    </message>
    <message>
        <source>Do you want to draft this transaction?</source>
        <translation>¿Quiere redactar esta transacción?</translation>
    </message>
    <message>
        <source>Are you sure you want to send?</source>
        <translation>¿Está seguro de que quiere enviar?</translation>
    </message>
    <message>
        <source>or</source>
        <translation>o</translation>
    </message>
    <message>
        <source>Please, review your transaction.</source>
        <translation>Por favor, revise su transacción.</translation>
    </message>
    <message>
        <source>Transaction fee</source>
        <translation>Cuota de transacción</translation>
    </message>
    <message>
        <source>Total Amount</source>
        <translation>Cantidad total</translation>
    </message>
    <message>
        <source>To review recipient list click "Show Details..."</source>
        <translation>Para revisar la lista de destinatarios haga clic en "Mostrar detalles..."</translation>
    </message>
    <message>
        <source>Confirm send coins</source>
        <translation>Confirme para enviar monedas</translation>
    </message>
    <message>
        <source>Confirm transaction proposal</source>
        <translation>Confirmar la propuesta de transacción</translation>
    </message>
    <message>
        <source>Send</source>
        <translation>Enviar</translation>
    </message>
    <message>
        <source>The recipient address is not valid. Please recheck.</source>
        <translation>La dirección del destinatario no es válida. Por favor, vuelva a verificarla.</translation>
    </message>
    <message>
        <source>The amount to pay must be larger than 0.</source>
        <translation>El monto a pagar debe ser mayor a 0</translation>
    </message>
    <message>
        <source>The amount exceeds your balance.</source>
        <translation>La cantidad excede su saldo.</translation>
    </message>
    <message>
        <source>Duplicate address found: addresses should only be used once each.</source>
        <translation>Duplicado de la dirección encontrada: las direcciones sólo deben ser utilizadas una vez cada una.</translation>
    </message>
    <message>
        <source>Transaction creation failed!</source>
        <translation>¡La creación de la transación falló!</translation>
    </message>
    <message>
        <source>Payment request expired.</source>
        <translation>La solicitud de pago expiró.</translation>
    </message>
    <message>
        <source>Warning: Invalid Particl address</source>
        <translation>Advertencia: Dirección de Particl invalida</translation>
    </message>
    <message>
        <source>Warning: Unknown change address</source>
        <translation>Advertencia: Cambio de dirección desconocido</translation>
    </message>
    <message>
        <source>Confirm custom change address</source>
        <translation>Confirmar la dirección de cambio personalizada</translation>
    </message>
    <message>
        <source>(no label)</source>
        <translation>(sin etiqueta)</translation>
    </message>
</context>
<context>
    <name>SendCoinsEntry</name>
    <message>
        <source>A&amp;mount:</source>
        <translation>M&amp;onto</translation>
    </message>
    <message>
        <source>Pay &amp;To:</source>
        <translation>Pagar &amp;a:</translation>
    </message>
    <message>
        <source>&amp;Label:</source>
        <translation>&amp;Etiqueta</translation>
    </message>
    <message>
        <source>Choose previously used address</source>
        <translation>Elegir la dirección utilizada anteriormente</translation>
    </message>
    <message>
        <source>The Particl address to send the payment to</source>
        <translation>La dirección de Particl para enviar el pago a</translation>
    </message>
    <message>
        <source>Alt+A</source>
        <translation>Alt+A</translation>
    </message>
    <message>
        <source>Paste address from clipboard</source>
        <translation>Pegar dirección  del portapapeles</translation>
    </message>
    <message>
        <source>Alt+P</source>
        <translation>Alt+P</translation>
    </message>
    <message>
        <source>Remove this entry</source>
        <translation>Quitar esta entrada</translation>
    </message>
    <message>
        <source>Use available balance</source>
        <translation>Usar el saldo disponible</translation>
    </message>
    <message>
        <source>Message:</source>
        <translation>Mensaje:</translation>
    </message>
    <message>
        <source>This is an unauthenticated payment request.</source>
        <translation>Esta es una solicitud de pago no autentificada.</translation>
    </message>
    <message>
        <source>This is an authenticated payment request.</source>
        <translation>Esta es una solicitud de pago autentificada.</translation>
    </message>
    <message>
        <source>Enter a label for this address to add it to the list of used addresses</source>
        <translation>Introducir una etiqueta para esta dirección para añadirla a la lista de direcciones utilizadas</translation>
    </message>
    <message>
        <source>Pay To:</source>
        <translation>Pago para:</translation>
    </message>
    </context>
<context>
    <name>ShutdownWindow</name>
    <message>
        <source>Do not shut down the computer until this window disappears.</source>
        <translation>No apague su computadora hasta que esta ventana desaparesca.</translation>
    </message>
</context>
<context>
    <name>SignVerifyMessageDialog</name>
    <message>
        <source>Choose previously used address</source>
        <translation>Elegir la dirección utilizada anteriormente</translation>
    </message>
    <message>
        <source>Alt+A</source>
        <translation>Alt+A</translation>
    </message>
    <message>
        <source>Paste address from clipboard</source>
        <translation>Pegar dirección  del portapapeles</translation>
    </message>
    <message>
        <source>Alt+P</source>
        <translation>Alt+P</translation>
    </message>
    <message>
        <source>Signature</source>
        <translation>Firma</translation>
    </message>
    </context>
<context>
    <name>TrafficGraphWidget</name>
    </context>
<context>
    <name>TransactionDesc</name>
    <message>
        <source>Open until %1</source>
        <translation>Abrir hasta %1</translation>
    </message>
    <message>
        <source>%1/unconfirmed</source>
        <translation>%1/No confirmado</translation>
    </message>
    <message>
        <source>%1 confirmations</source>
        <translation>%1 confirmaciones</translation>
    </message>
    <message>
        <source>Status</source>
        <translation>Estado</translation>
    </message>
    <message>
        <source>Date</source>
        <translation>Fecha</translation>
    </message>
    <message>
        <source>From</source>
        <translation>De</translation>
    </message>
    <message>
        <source>unknown</source>
        <translation>desconocido</translation>
    </message>
    <message>
        <source>To</source>
        <translation>Para</translation>
    </message>
    <message>
        <source>label</source>
        <translation>etiqueta</translation>
    </message>
    <message>
        <source>Transaction fee</source>
        <translation>Cuota de transacción</translation>
    </message>
    <message>
        <source>Message</source>
        <translation>Mensaje</translation>
    </message>
    <message>
        <source>Comment</source>
        <translation>Comentario</translation>
    </message>
    <message>
        <source>Transaction ID</source>
        <translation>ID</translation>
    </message>
    <message>
        <source>Transaction</source>
        <translation>Transacción</translation>
    </message>
    <message>
        <source>Amount</source>
        <translation>Monto</translation>
    </message>
    </context>
<context>
    <name>TransactionDescDialog</name>
    <message>
        <source>This pane shows a detailed description of the transaction</source>
        <translation>Este panel muestras una descripción detallada de la transacción</translation>
    </message>
    </context>
<context>
    <name>TransactionTableModel</name>
    <message>
        <source>Date</source>
        <translation>Fecha</translation>
    </message>
    <message>
        <source>Type</source>
        <translation>Tipo</translation>
    </message>
    <message>
        <source>Label</source>
        <translation>Etiqueta</translation>
    </message>
    <message>
        <source>Open until %1</source>
        <translation>Abrir hasta %1</translation>
    </message>
    <message>
        <source>Confirmed (%1 confirmations)</source>
        <translation>Confimado (%1 confirmaciones)</translation>
    </message>
    <message>
        <source>Generated but not accepted</source>
        <translation>Generado pero no aprovado</translation>
    </message>
    <message>
        <source>Received with</source>
        <translation>Recibido con</translation>
    </message>
    <message>
        <source>Sent to</source>
        <translation>Enviar a</translation>
    </message>
    <message>
        <source>Payment to yourself</source>
        <translation>Pagar a si mismo</translation>
    </message>
    <message>
        <source>Mined</source>
        <translation>Minado </translation>
    </message>
    <message>
        <source>(n/a)</source>
        <translation>(n/a)</translation>
    </message>
    <message>
        <source>(no label)</source>
        <translation>(sin etiqueta)</translation>
    </message>
    <message>
        <source>Date and time that the transaction was received.</source>
        <translation>Fecha y hora en que la transacción fue recibida </translation>
    </message>
    <message>
        <source>Type of transaction.</source>
        <translation>Escriba una transacción</translation>
    </message>
    <message>
        <source>Amount removed from or added to balance.</source>
        <translation>Cantidad removida del saldo o agregada </translation>
    </message>
</context>
<context>
    <name>TransactionView</name>
    <message>
        <source>All</source>
        <translation>Todo</translation>
    </message>
    <message>
        <source>Today</source>
        <translation>Hoy</translation>
    </message>
    <message>
        <source>This week</source>
        <translation>Esta semana </translation>
    </message>
    <message>
        <source>This month</source>
        <translation>Este mes </translation>
    </message>
    <message>
        <source>Last month</source>
        <translation>El mes pasado </translation>
    </message>
    <message>
        <source>This year</source>
        <translation>Este año</translation>
    </message>
    <message>
        <source>Received with</source>
        <translation>Recibido con</translation>
    </message>
    <message>
        <source>Sent to</source>
        <translation>Enviar a</translation>
    </message>
    <message>
        <source>To yourself</source>
        <translation>Para ti mismo</translation>
    </message>
    <message>
        <source>Mined</source>
        <translation>Minado </translation>
    </message>
    <message>
        <source>Other</source>
        <translation>Otro</translation>
    </message>
    <message>
        <source>Min amount</source>
        <translation>Monto minimo </translation>
    </message>
    <message>
        <source>Copy address</source>
        <translation>Copiar dirección </translation>
    </message>
    <message>
        <source>Copy label</source>
        <translation>Copiar capa </translation>
    </message>
    <message>
        <source>Copy amount</source>
        <translation>copiar monto</translation>
    </message>
    <message>
        <source>Copy transaction ID</source>
        <translation>Copiar identificación de la transacción. </translation>
    </message>
    <message>
        <source>Edit label</source>
        <translation>Editar capa </translation>
    </message>
    <message>
        <source>Export Transaction History</source>
        <translation>Exportar el historial de transacción</translation>
    </message>
    <message>
        <source>Comma separated file (*.csv)</source>
        <translation>Arhchivo separado por comas (*.csv)</translation>
    </message>
    <message>
        <source>Confirmed</source>
        <translation>Confirmado </translation>
    </message>
    <message>
        <source>Date</source>
        <translation>Fecha</translation>
    </message>
    <message>
        <source>Type</source>
        <translation>Tipo</translation>
    </message>
    <message>
        <source>Label</source>
        <translation>Etiqueta</translation>
    </message>
    <message>
        <source>Address</source>
        <translation>Dirección</translation>
    </message>
    <message>
        <source>ID</source>
        <translation>ID</translation>
    </message>
    <message>
        <source>Exporting Failed</source>
        <translation>Exportación Fallida</translation>
    </message>
    <message>
        <source>There was an error trying to save the transaction history to %1.</source>
        <translation>Ocurrio un error intentando guardar el historial de transaciones a %1</translation>
    </message>
    <message>
        <source>Exporting Successful</source>
        <translation>Exportacion satisfactoria</translation>
    </message>
    <message>
        <source>The transaction history was successfully saved to %1.</source>
        <translation>el historial de transaciones ha sido guardado exitosamente en %1</translation>
    </message>
    <message>
        <source>to</source>
        <translation>Para</translation>
    </message>
</context>
<context>
    <name>UnitDisplayStatusBarControl</name>
    </context>
<context>
    <name>WalletController</name>
    <message>
        <source>Close wallet</source>
        <translation>Cerrar cartera</translation>
    </message>
    </context>
<context>
    <name>WalletFrame</name>
    <message>
        <source>Create a new wallet</source>
        <translation>Crear una nueva cartera</translation>
    </message>
</context>
<context>
    <name>WalletModel</name>
    <message>
        <source>Send Coins</source>
        <translation>Enviar monedas</translation>
    </message>
    <message>
        <source>default wallet</source>
        <translation>cartera predeterminada</translation>
    </message>
</context>
<context>
    <name>WalletView</name>
    <message>
        <source>&amp;Export</source>
        <translation>&amp;Exportar</translation>
    </message>
    <message>
        <source>Export the data in the current tab to a file</source>
        <translation>Exportar la información en la pestaña actual a un archivo</translation>
    </message>
    <message>
        <source>Error</source>
        <translation>Error</translation>
    </message>
    <message>
        <source>There was an error trying to save the wallet data to %1.</source>
        <translation>Ocurrio un error tratando de guardar la información de la cartera %1</translation>
    </message>
    <message>
        <source>The wallet data was successfully saved to %1.</source>
        <translation>La información de la cartera fué guardada exitosamente a %1</translation>
    </message>
    </context>
<context>
    <name>bitcoin-core</name>
    <message>
        <source>Failed to rescan the wallet during initialization</source>
        <translation>Falló al volver a escanear la cartera durante la inicialización</translation>
    </message>
    <message>
        <source>Importing...</source>
        <translation>Importando...</translation>
    </message>
    <message>
        <source>Loading banlist...</source>
        <translation>Cargando la lista de anuncios...</translation>
    </message>
    <message>
        <source>Not enough file descriptors available.</source>
        <translation>No hay suficientes descriptores de archivos disponibles.</translation>
    </message>
    <message>
        <source>Transaction fee and change calculation failed</source>
        <translation>La tarifa de la transacción y el cálculo del cambio fallaron</translation>
    </message>
    <message>
        <source>Unable to generate keys</source>
        <translation>Incapaz de generar claves</translation>
    </message>
    <message>
        <source>Verifying blocks...</source>
        <translation>Verificando bloques...</translation>
    </message>
    <message>
        <source>The transaction amount is too small to send after the fee has been deducted</source>
        <translation>La cantidad de la transacción es demasiado pequeña para enviarla después de que se haya deducido la tarifa</translation>
    </message>
    <message>
        <source>Error reading from database, shutting down.</source>
        <translation>Error de lectura de la base de datos, apagando.</translation>
    </message>
    <message>
        <source>Signing transaction failed</source>
        <translation>La transacción de firma falló</translation>
    </message>
    <message>
        <source>The transaction amount is too small to pay the fee</source>
        <translation>El monto de la transacción es demasiado pequeño para pagar la tarifa</translation>
    </message>
    <message>
        <source>This is experimental software.</source>
        <translation>Este es un software experimental.</translation>
    </message>
    <message>
        <source>Transaction amount too small</source>
        <translation>El monto de la transacción es demasiado pequeño</translation>
    </message>
    <message>
        <source>Transaction too large</source>
        <translation>La transacción es demasiado grande</translation>
    </message>
    <message>
        <source>Unable to generate initial keys</source>
        <translation>Incapaz de generar claves iniciales</translation>
    </message>
    <message>
        <source>Verifying wallet(s)...</source>
        <translation>Verificando la(s) cartera(s)...</translation>
    </message>
    <message>
        <source>This is the transaction fee you may pay when fee estimates are not available.</source>
        <translation>Esta es la tarifa de transacción que puede pagar cuando no se dispone de estimaciones de tarifas.</translation>
    </message>
    <message>
        <source>This is the minimum transaction fee you pay on every transaction.</source>
        <translation>Esta es la tarifa de transacción mínima que se paga en cada transacción.</translation>
    </message>
    <message>
        <source>This is the transaction fee you will pay if you send a transaction.</source>
        <translation>Esta es la tarifa de transacción que pagará si envía una transacción.</translation>
    </message>
    <message>
        <source>Transaction amounts must not be negative</source>
        <translation>Los montos de las transacciones no deben ser negativos</translation>
    </message>
    <message>
        <source>Transaction must have at least one recipient</source>
        <translation>La transacción debe tener al menos un destinatario</translation>
    </message>
    <message>
        <source>Insufficient funds</source>
        <translation>Fondos insuficientes</translation>
    </message>
    <message>
        <source>Loading block index...</source>
        <translation>Cargando indice de bloques... </translation>
    </message>
    <message>
        <source>Loading wallet...</source>
        <translation>Cargando billetera...</translation>
    </message>
    <message>
        <source>Done loading</source>
        <translation>Carga completa</translation>
    </message>
</context>
</TS><|MERGE_RESOLUTION|>--- conflicted
+++ resolved
@@ -70,13 +70,6 @@
         <translation>Estas son tus direcciones de Particl para enviar pagos. Siempre revisa el monto y la dirección de envío antes de enviar monedas.</translation>
     </message>
     <message>
-<<<<<<< HEAD
-        <source>These are your Particl addresses for receiving payments. Use the 'Create new receiving address' button in the receive tab to create new addresses.</source>
-        <translation>Estas son tus direcciones Particl para recibir pagos. Usa el botón "Crear Nueva Dirección de Recepción" en la pestaña de recepciones para crear nuevas direcciones.</translation>
-    </message>
-    <message>
-=======
->>>>>>> 5174b534
         <source>&amp;Copy Address</source>
         <translation>&amp;Copiar dirección</translation>
     </message>
@@ -545,15 +538,7 @@
         <source>Wallet is &lt;b&gt;encrypted&lt;/b&gt; and currently &lt;b&gt;locked&lt;/b&gt;</source>
         <translation>La cartera esta &lt;b&gt;encriptada&lt;/b&gt; y &lt;b&gt;bloqueada&lt;/b&gt; actualmente </translation>
     </message>
-<<<<<<< HEAD
-    <message>
-        <source>A fatal error occurred. Particl can no longer continue safely and will quit.</source>
-        <translation>Se produjo un error fatal. Particl ya no puede continuar de forma segura y va a renunciar.</translation>
-    </message>
-</context>
-=======
     </context>
->>>>>>> 5174b534
 <context>
     <name>CoinControlDialog</name>
     <message>
