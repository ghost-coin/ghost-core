<TS language="es_MX" version="2.1">
<context>
    <name>AddressBookPage</name>
    <message>
        <source>Right-click to edit address or label</source>
        <translation>Click derecho para editar tu dirección o etiqueta</translation>
    </message>
    <message>
        <source>Create a new address</source>
        <translation>Crear una dirección nueva</translation>
    </message>
    <message>
        <source>&amp;New</source>
        <translation>&amp;Nuevo</translation>
    </message>
    <message>
        <source>Copy the currently selected address to the system clipboard</source>
        <translation>Copiar la dirección seleccionada al portapapeles del sistema</translation>
    </message>
    <message>
        <source>&amp;Copy</source>
        <translation>&amp;Copiar</translation>
    </message>
    <message>
        <source>C&amp;lose</source>
        <translation>Cerrar</translation>
    </message>
    <message>
        <source>Delete the currently selected address from the list</source>
        <translation>Eliminar la dirección actualmente seleccionada de la lista</translation>
    </message>
    <message>
        <source>Enter address or label to search</source>
        <translation>Ingrese dirección o capa a buscar </translation>
    </message>
    <message>
        <source>Export the data in the current tab to a file</source>
        <translation>Exportar la información en la tabla actual a un archivo</translation>
    </message>
    <message>
        <source>&amp;Export</source>
        <translation>&amp;Exportar</translation>
    </message>
    <message>
        <source>&amp;Delete</source>
        <translation>&amp;Borrar</translation>
    </message>
    <message>
        <source>Choose the address to send coins to</source>
        <translation>Elija la direccion a donde se enviaran las monedas</translation>
    </message>
    <message>
        <source>Choose the address to receive coins with</source>
        <translation>Elija la dirección para recibir monedas.</translation>
    </message>
    <message>
        <source>C&amp;hoose</source>
        <translation>Elija</translation>
    </message>
    <message>
        <source>Sending addresses</source>
        <translation>Direcciones de Envio</translation>
    </message>
    <message>
        <source>Receiving addresses</source>
        <translation>Direcciones de recibo</translation>
    </message>
    <message>
        <source>These are your Bitcoin addresses for sending payments. Always check the amount and the receiving address before sending coins.</source>
        <translation>Estas son tus direcciones de Bitcoin para enviar pagos. Siempre revisa el monto y la dirección de envío antes de enviar monedas.</translation>
    </message>
    <message>
        <source>These are your Bitcoin addresses for receiving payments. It is recommended to use a new receiving address for each transaction.</source>
        <translation>Estas son sus direcciones de Bitcoin para recibir pagos. Se recomienda utilizar una nueva dirección de recepción para cada transacción.</translation>
    </message>
    <message>
        <source>&amp;Copy Address</source>
        <translation>&amp;Copiar dirección</translation>
    </message>
    <message>
        <source>Copy &amp;Label</source>
        <translation>copiar y etiquetar</translation>
    </message>
    <message>
        <source>&amp;Edit</source>
        <translation>Editar</translation>
    </message>
    <message>
        <source>Export Address List</source>
        <translation>Exportar lista de direcciones </translation>
    </message>
    </context>
<context>
    <name>AddressTableModel</name>
    </context>
<context>
    <name>AskPassphraseDialog</name>
    <message>
        <source>Passphrase Dialog</source>
        <translation>Dialogo de contraseña</translation>
    </message>
    <message>
        <source>Enter passphrase</source>
        <translation>Ingrese la contraseña</translation>
    </message>
    <message>
        <source>New passphrase</source>
        <translation>Nueva contraseña</translation>
    </message>
    <message>
        <source>Repeat new passphrase</source>
        <translation>Repita la nueva contraseña</translation>
    </message>
    </context>
<context>
    <name>BanTableModel</name>
    <message>
        <source>IP/Netmask</source>
        <translation>IP/Máscara de red</translation>
    </message>
    </context>
<context>
    <name>BitcoinGUI</name>
    <message>
        <source>Sign &amp;message...</source>
        <translation>Firmar &amp;mensaje</translation>
    </message>
    <message>
        <source>Synchronizing with network...</source>
        <translation>Sincronizando con la red...</translation>
    </message>
    <message>
        <source>&amp;Overview</source>
        <translation>&amp;Vista previa</translation>
    </message>
    <message>
        <source>Node</source>
        <translation>Nodo</translation>
    </message>
    <message>
        <source>Show general overview of wallet</source>
        <translation>Mostrar la vista previa general de la cartera</translation>
    </message>
    <message>
        <source>&amp;Transactions</source>
        <translation>&amp;Transacciones</translation>
    </message>
    <message>
        <source>Browse transaction history</source>
        <translation>Explorar el historial de transacciones</translation>
    </message>
    <message>
        <source>E&amp;xit</source>
        <translation>S&amp;alir</translation>
    </message>
    <message>
        <source>Quit application</source>
        <translation>Salir de la aplicación</translation>
    </message>
    <message>
        <source>About &amp;Qt</source>
        <translation>Acerca de &amp;Qt</translation>
    </message>
    <message>
        <source>Show information about Qt</source>
        <translation>Mostrar información acerca de Qt</translation>
    </message>
    <message>
        <source>&amp;Options...</source>
        <translation>&amp;Opciones</translation>
    </message>
    <message>
        <source>&amp;Encrypt Wallet...</source>
        <translation>&amp;Encriptar cartera</translation>
    </message>
    <message>
        <source>&amp;Backup Wallet...</source>
        <translation>&amp;Respaldar cartera</translation>
    </message>
    <message>
        <source>&amp;Change Passphrase...</source>
        <translation>&amp;Cambiar contraseña...</translation>
    </message>
    <message>
        <source>&amp;Sending addresses...</source>
        <translation>Direcciones de &amp;envío...</translation>
    </message>
    <message>
        <source>&amp;Receiving addresses...</source>
        <translation>Direcciones de &amp;recepción...</translation>
    </message>
    <message>
        <source>Open &amp;URI...</source>
        <translation>Abrir &amp;URL...</translation>
    </message>
    <message>
        <source>Reindexing blocks on disk...</source>
        <translation>Reindexando bloques en el disco...</translation>
    </message>
    <message>
        <source>Send coins to a Particl address</source>
        <translation>Enviar monedas a una dirección Particl</translation>
    </message>
    <message>
        <source>Backup wallet to another location</source>
        <translation>Respaldar cartera en otra ubicación</translation>
    </message>
    <message>
        <source>Change the passphrase used for wallet encryption</source>
        <translation>Cambiar la contraseña usada para la encriptación de la cartera</translation>
    </message>
    <message>
        <source>&amp;Debug window</source>
        <translation>&amp;Depurar ventana</translation>
    </message>
    <message>
        <source>Open debugging and diagnostic console</source>
        <translation>Abrir consola de depuración y diagnostico</translation>
    </message>
    <message>
        <source>&amp;Verify message...</source>
        <translation>&amp;Verificar mensaje...</translation>
    </message>
    <message>
        <source>Particl</source>
        <translation>Particl</translation>
    </message>
    <message>
        <source>Wallet</source>
        <translation>Cartera</translation>
    </message>
    <message>
        <source>&amp;Send</source>
        <translation>&amp;Enviar</translation>
    </message>
    <message>
        <source>&amp;Receive</source>
        <translation>&amp;Recibir</translation>
    </message>
    <message>
        <source>&amp;Show / Hide</source>
        <translation>&amp;Mostrar / Ocultar</translation>
    </message>
    <message>
        <source>&amp;File</source>
        <translation>&amp;Archivo</translation>
    </message>
    <message>
        <source>&amp;Settings</source>
        <translation>&amp;Configuraciones</translation>
    </message>
    <message>
        <source>&amp;Help</source>
        <translation>&amp;Ayuda</translation>
    </message>
    <message>
        <source>Tabs toolbar</source>
        <translation>Pestañas</translation>
    </message>
    <message>
        <source>&amp;Command-line options</source>
        <translation>opciones de la &amp;Linea de comandos</translation>
    </message>
    <message>
        <source>Error</source>
        <translation>Error</translation>
    </message>
    <message>
        <source>Warning</source>
        <translation>Aviso</translation>
    </message>
    <message>
        <source>Information</source>
        <translation>Información </translation>
    </message>
    <message>
        <source>Up to date</source>
        <translation>Actualizado al dia </translation>
    </message>
    <message>
        <source>Catching up...</source>
        <translation>Recibiendo...</translation>
    </message>
    <message>
        <source>Sent transaction</source>
        <translation>Enviar Transacción</translation>
    </message>
    <message>
        <source>Incoming transaction</source>
        <translation>Transacción entrante</translation>
    </message>
    <message>
        <source>Wallet is &lt;b&gt;encrypted&lt;/b&gt; and currently &lt;b&gt;unlocked&lt;/b&gt;</source>
        <translation>La cartera esta &lt;b&gt;encriptada&lt;/b&gt; y &lt;b&gt;desbloqueada&lt;/b&gt; actualmente </translation>
    </message>
    <message>
        <source>Wallet is &lt;b&gt;encrypted&lt;/b&gt; and currently &lt;b&gt;locked&lt;/b&gt;</source>
        <translation>La cartera esta &lt;b&gt;encriptada&lt;/b&gt; y &lt;b&gt;bloqueada&lt;/b&gt; actualmente </translation>
    </message>
    </context>
<context>
    <name>CoinControlDialog</name>
    <message>
        <source>Quantity:</source>
        <translation>Cantidad</translation>
    </message>
    <message>
        <source>Bytes:</source>
        <translation>Bytes:</translation>
    </message>
    <message>
        <source>Amount:</source>
        <translation>Monto:</translation>
    </message>
    <message>
        <source>Fee:</source>
        <translation>Cuota:</translation>
    </message>
    <message>
        <source>After Fee:</source>
        <translation>Después de los cargos por comisión. </translation>
    </message>
    <message>
        <source>Change:</source>
        <translation>Cambio</translation>
    </message>
    <message>
        <source>Amount</source>
        <translation>Monto</translation>
    </message>
    <message>
        <source>Date</source>
        <translation>Fecha</translation>
    </message>
    <message>
        <source>Confirmed</source>
        <translation>Confirmado </translation>
    </message>
    </context>
<context>
    <name>EditAddressDialog</name>
    <message>
        <source>Edit Address</source>
        <translation>Editar dirección</translation>
    </message>
    <message>
        <source>&amp;Label</source>
        <translation>&amp;Etiqueta</translation>
    </message>
    <message>
        <source>&amp;Address</source>
        <translation>&amp;Dirección</translation>
    </message>
    </context>
<context>
    <name>FreespaceChecker</name>
    <message>
        <source>name</source>
        <translation>nombre</translation>
    </message>
    </context>
<context>
    <name>HelpMessageDialog</name>
    <message>
        <source>version</source>
        <translation>versión</translation>
    </message>
    <message>
        <source>(%1-bit)</source>
        <translation>(%1-bit)</translation>
    </message>
    <message>
        <source>Command-line options</source>
        <translation>opciones de la Linea de comandos</translation>
    </message>
</context>
<context>
    <name>Intro</name>
    <message>
        <source>Bitcoin</source>
        <translation>Bitcoin</translation>
    </message>
    <message>
        <source>Error</source>
        <translation>Error</translation>
    </message>
    </context>
<context>
    <name>ModalOverlay</name>
    <message>
        <source>Form</source>
        <translation>Formulario</translation>
    </message>
    </context>
<context>
    <name>OpenURIDialog</name>
    </context>
<context>
    <name>OptionsDialog</name>
    <message>
        <source>Options</source>
        <translation>Opciones</translation>
    </message>
    <message>
        <source>Active command-line options that override above options:</source>
        <translation>Activar las opciones de linea de comando que sobre escriben las siguientes opciones:</translation>
    </message>
    <message>
        <source>W&amp;allet</source>
        <translation>Cartera</translation>
    </message>
    <message>
        <source>none</source>
        <translation>Ninguno </translation>
    </message>
    <message>
        <source>Error</source>
        <translation>Error</translation>
    </message>
    </context>
<context>
    <name>OverviewPage</name>
    <message>
        <source>Form</source>
        <translation>Formulario</translation>
    </message>
    </context>
<context>
    <name>PaymentServer</name>
    </context>
<context>
    <name>PeerTableModel</name>
    </context>
<context>
    <name>QObject</name>
    <message>
        <source>Amount</source>
        <translation>Monto</translation>
    </message>
    <message>
        <source>unknown</source>
        <translation>desconocido</translation>
    </message>
</context>
<context>
    <name>QObject::QObject</name>
    </context>
<context>
    <name>QRImageWidget</name>
    </context>
<context>
    <name>RPCConsole</name>
    <message>
        <source>Debug window</source>
        <translation>Depurar ventana</translation>
    </message>
    </context>
<context>
    <name>ReceiveCoinsDialog</name>
    <message>
        <source>&amp;Amount:</source>
        <translation>Monto:</translation>
    </message>
    <message>
        <source>&amp;Label:</source>
        <translation>&amp;Etiqueta</translation>
    </message>
    <message>
        <source>&amp;Message:</source>
        <translation>Mensaje:</translation>
    </message>
    <message>
        <source>An optional message to attach to the payment request, which will be displayed when the request is opened. Note: The message will not be sent with the payment over the Particl network.</source>
        <translation>Mensaje opcional para agregar a la solicitud de pago, el cual será mostrado cuando la solicitud este abierta. Nota: El mensaje no se manda con el pago a travéz de la red de Particl.</translation>
    </message>
    <message>
        <source>Use this form to request payments. All fields are &lt;b&gt;optional&lt;/b&gt;.</source>
        <translation>Use este formulario para la solicitud de pagos. Todos los campos son &lt;b&gt;opcionales&lt;/b&gt;</translation>
    </message>
    <message>
        <source>An optional amount to request. Leave this empty or zero to not request a specific amount.</source>
        <translation>Monto opcional a solicitar. Dejarlo vacion o en cero no solicita un monto especifico.</translation>
    </message>
    </context>
<context>
    <name>ReceiveRequestDialog</name>
    <message>
        <source>Copy &amp;Address</source>
        <translation>&amp;Copiar dirección</translation>
    </message>
    <message>
        <source>Wallet</source>
        <translation>Cartera</translation>
    </message>
    </context>
<context>
    <name>RecentRequestsTableModel</name>
    </context>
<context>
    <name>SendCoinsDialog</name>
    <message>
        <source>Send Coins</source>
        <translation>Enviar monedas</translation>
    </message>
    <message>
        <source>Quantity:</source>
        <translation>Cantidad</translation>
    </message>
    <message>
        <source>Bytes:</source>
        <translation>Bytes:</translation>
    </message>
    <message>
        <source>Amount:</source>
        <translation>Monto:</translation>
    </message>
    <message>
        <source>Fee:</source>
        <translation>Cuota:</translation>
    </message>
    <message>
        <source>After Fee:</source>
        <translation>Después de los cargos por comisión. </translation>
    </message>
    <message>
        <source>Change:</source>
        <translation>Cambio</translation>
    </message>
    <message>
        <source>Send to multiple recipients at once</source>
        <translation>Enviar a múltiples receptores a la vez</translation>
    </message>
    <message>
        <source>Balance:</source>
        <translation>Saldo:</translation>
    </message>
    <message>
        <source>Confirm the send action</source>
        <translation>Confirme la acción de enviar</translation>
    </message>
    </context>
<context>
    <name>SendCoinsEntry</name>
    <message>
        <source>A&amp;mount:</source>
        <translation>M&amp;onto</translation>
    </message>
    <message>
        <source>Pay &amp;To:</source>
        <translation>Pagar &amp;a:</translation>
    </message>
    <message>
        <source>&amp;Label:</source>
        <translation>&amp;Etiqueta</translation>
    </message>
    <message>
        <source>This is a normal payment.</source>
        <translation>Este es un pago normal</translation>
    </message>
    <message>
        <source>Alt+A</source>
        <translation>Alt+A</translation>
    </message>
    <message>
        <source>Paste address from clipboard</source>
        <translation>Pegar dirección  del portapapeles</translation>
    </message>
    <message>
        <source>Alt+P</source>
        <translation>Alt+P</translation>
    </message>
    <message>
        <source>Remove this entry</source>
        <translation>Quitar esta entrada</translation>
    </message>
    <message>
        <source>Message:</source>
        <translation>Mensaje:</translation>
    </message>
    <message>
        <source>Pay To:</source>
        <translation>Pago para:</translation>
    </message>
    </context>
<context>
    <name>SendConfirmationDialog</name>
    </context>
<context>
    <name>ShutdownWindow</name>
    <message>
        <source>Do not shut down the computer until this window disappears.</source>
        <translation>No apague su computadora hasta que esta ventana desaparesca.</translation>
    </message>
</context>
<context>
    <name>SignVerifyMessageDialog</name>
    <message>
        <source>Alt+A</source>
        <translation>Alt+A</translation>
    </message>
    <message>
        <source>Paste address from clipboard</source>
        <translation>Pegar dirección  del portapapeles</translation>
    </message>
    <message>
        <source>Alt+P</source>
        <translation>Alt+P</translation>
    </message>
    <message>
        <source>Signature</source>
        <translation>Firma</translation>
    </message>
    </context>
<context>
    <name>SplashScreen</name>
    </context>
<context>
    <name>TrafficGraphWidget</name>
    </context>
<context>
    <name>TransactionDesc</name>
    </context>
<context>
    <name>TransactionDescDialog</name>
    <message>
        <source>This pane shows a detailed description of the transaction</source>
        <translation>Este panel muestras una descripción detallada de la transacción</translation>
    </message>
    </context>
<context>
    <name>TransactionTableModel</name>
    </context>
<context>
    <name>TransactionView</name>
    </context>
<context>
    <name>UnitDisplayStatusBarControl</name>
    </context>
<context>
    <name>WalletFrame</name>
    </context>
<context>
    <name>WalletModel</name>
    <message>
        <source>Send Coins</source>
        <translation>Enviar monedas</translation>
    </message>
    </context>
<context>
    <name>WalletView</name>
    <message>
        <source>Export the data in the current tab to a file</source>
        <translation>Exportar la información en la pestaña actual a un archivo</translation>
    </message>
    </context>
<context>
    <name>bitcoin-core</name>
    <message>
<<<<<<< HEAD
        <source>Options:</source>
        <translation>Opciones:</translation>
    </message>
    <message>
        <source>Particl Core</source>
        <translation>nucleo Particl</translation>
=======
        <source>Bitcoin Core</source>
        <translation>nucleo Bitcoin</translation>
>>>>>>> e5776690
    </message>
    <message>
        <source>Verifying blocks...</source>
        <translation>Verificando bloques...</translation>
    </message>
    <message>
        <source>Information</source>
        <translation>Información </translation>
    </message>
    <message>
        <source>Warning</source>
        <translation>Aviso</translation>
    </message>
    <message>
        <source>Loading block index...</source>
        <translation>Cargando indice de bloques... </translation>
    </message>
    <message>
        <source>Loading wallet...</source>
        <translation>Cargando billetera...</translation>
    </message>
    <message>
        <source>Done loading</source>
        <translation>Carga completa</translation>
    </message>
    <message>
        <source>Error</source>
        <translation>Error</translation>
    </message>
</context>
</TS><|MERGE_RESOLUTION|>--- conflicted
+++ resolved
@@ -66,12 +66,12 @@
         <translation>Direcciones de recibo</translation>
     </message>
     <message>
-        <source>These are your Bitcoin addresses for sending payments. Always check the amount and the receiving address before sending coins.</source>
-        <translation>Estas son tus direcciones de Bitcoin para enviar pagos. Siempre revisa el monto y la dirección de envío antes de enviar monedas.</translation>
-    </message>
-    <message>
-        <source>These are your Bitcoin addresses for receiving payments. It is recommended to use a new receiving address for each transaction.</source>
-        <translation>Estas son sus direcciones de Bitcoin para recibir pagos. Se recomienda utilizar una nueva dirección de recepción para cada transacción.</translation>
+        <source>These are your Particl addresses for sending payments. Always check the amount and the receiving address before sending coins.</source>
+        <translation>Estas son tus direcciones de Particl para enviar pagos. Siempre revisa el monto y la dirección de envío antes de enviar monedas.</translation>
+    </message>
+    <message>
+        <source>These are your Particl addresses for receiving payments. It is recommended to use a new receiving address for each transaction.</source>
+        <translation>Estas son sus direcciones de Particl para recibir pagos. Se recomienda utilizar una nueva dirección de recepción para cada transacción.</translation>
     </message>
     <message>
         <source>&amp;Copy Address</source>
@@ -377,8 +377,8 @@
 <context>
     <name>Intro</name>
     <message>
-        <source>Bitcoin</source>
-        <translation>Bitcoin</translation>
+        <source>Particl</source>
+        <translation>Particl</translation>
     </message>
     <message>
         <source>Error</source>
@@ -656,17 +656,8 @@
 <context>
     <name>bitcoin-core</name>
     <message>
-<<<<<<< HEAD
-        <source>Options:</source>
-        <translation>Opciones:</translation>
-    </message>
-    <message>
         <source>Particl Core</source>
         <translation>nucleo Particl</translation>
-=======
-        <source>Bitcoin Core</source>
-        <translation>nucleo Bitcoin</translation>
->>>>>>> e5776690
     </message>
     <message>
         <source>Verifying blocks...</source>
