<TS language="fi" version="2.1">
<context>
    <name>AddressBookPage</name>
    <message>
        <source>Right-click to edit address or label</source>
        <translation>Valitse hiiren oikealla painikkeella muokataksesi osoitetta tai nimikettä</translation>
    </message>
    <message>
        <source>Create a new address</source>
        <translation>Luo uusi osoite</translation>
    </message>
    <message>
        <source>&amp;New</source>
        <translation>&amp;Uusi</translation>
    </message>
    <message>
        <source>Copy the currently selected address to the system clipboard</source>
        <translation>Kopioi valittu osoite leikepöydälle</translation>
    </message>
    <message>
        <source>&amp;Copy</source>
        <translation>&amp;Kopioi</translation>
    </message>
    <message>
        <source>C&amp;lose</source>
        <translation>S&amp;ulje</translation>
    </message>
    <message>
        <source>Delete the currently selected address from the list</source>
        <translation>Poista valittu osoite listalta</translation>
    </message>
    <message>
        <source>Enter address or label to search</source>
        <translation>Anna etsittävä osoite tai tunniste</translation>
    </message>
    <message>
        <source>Export the data in the current tab to a file</source>
        <translation>Vie auki olevan välilehden tiedot tiedostoon</translation>
    </message>
    <message>
        <source>&amp;Export</source>
        <translation>&amp;Vie</translation>
    </message>
    <message>
        <source>&amp;Delete</source>
        <translation>&amp;Poista</translation>
    </message>
    <message>
        <source>Choose the address to send coins to</source>
        <translation>Valitse osoite johon kolikot lähetetään</translation>
    </message>
    <message>
        <source>Choose the address to receive coins with</source>
        <translation>Valitse osoite kolikoiden vastaanottamiseen</translation>
    </message>
    <message>
        <source>C&amp;hoose</source>
        <translation>V&amp;alitse</translation>
    </message>
    <message>
        <source>Sending addresses</source>
        <translation>Lähetysosoitteet</translation>
    </message>
    <message>
        <source>Receiving addresses</source>
        <translation>Vastaanotto-osoitteet</translation>
    </message>
    <message>
        <source>These are your Particl addresses for sending payments. Always check the amount and the receiving address before sending coins.</source>
        <translation>Nämä ovat Particl-osoitteesi maksujen lähettämistä varten. Tarkista aina määrä ja vastaanotto-osoite ennen kolikoiden lähettämistä.</translation>
    </message>
    <message>
        <source>These are your Bitcoin addresses for receiving payments. Use the 'Create new receiving address' button in the receive tab to create new addresses.
Signing is only possible with addresses of the type 'legacy'.</source>
        <translation>Nämä ovat Bitcoin-osoitteesi maksujen vastaanottoa varten. Käytä painiketta "Luo uusi vastaanotto-osoite" vastaanottovälilehdessä luodaksesi uusia osoitteita.
Allekirjoitus on mahdollista vain 'legacy'-tyyppisillä osoitteilla.</translation>
    </message>
    <message>
        <source>&amp;Copy Address</source>
        <translation>&amp;Kopioi osoite</translation>
    </message>
    <message>
        <source>Copy &amp;Label</source>
        <translation>Kopioi &amp;nimike</translation>
    </message>
    <message>
        <source>&amp;Edit</source>
        <translation>&amp;Muokkaa</translation>
    </message>
    <message>
        <source>Export Address List</source>
        <translation>Vie osoitelista</translation>
    </message>
    <message>
        <source>Comma separated file (*.csv)</source>
        <translation>Pilkuilla erotettu tiedosto (*.csv)</translation>
    </message>
    <message>
        <source>Exporting Failed</source>
        <translation>Vienti epäonnistui</translation>
    </message>
    <message>
        <source>There was an error trying to save the address list to %1. Please try again.</source>
        <translation>Virhe tallentaessa osoitelistaa kohteeseen %1. Yritä uudelleen.</translation>
    </message>
</context>
<context>
    <name>AddressTableModel</name>
    <message>
        <source>Label</source>
        <translation>Nimike</translation>
    </message>
    <message>
        <source>Address</source>
        <translation>Osoite</translation>
    </message>
    <message>
        <source>(no label)</source>
        <translation>(ei nimikettä)</translation>
    </message>
</context>
<context>
    <name>AskPassphraseDialog</name>
    <message>
        <source>Passphrase Dialog</source>
        <translation>Tunnuslauseen tekstinsyöttökenttä</translation>
    </message>
    <message>
        <source>Enter passphrase</source>
        <translation>Kirjoita tunnuslause</translation>
    </message>
    <message>
        <source>New passphrase</source>
        <translation>Uusi tunnuslause</translation>
    </message>
    <message>
        <source>Repeat new passphrase</source>
        <translation>Toista uusi tunnuslause</translation>
    </message>
    <message>
        <source>Show passphrase</source>
        <translation>Näytä salasanalause</translation>
    </message>
    <message>
        <source>Encrypt wallet</source>
        <translation>Salaa lompakko</translation>
    </message>
    <message>
        <source>This operation needs your wallet passphrase to unlock the wallet.</source>
        <translation>Tämä toiminto vaatii lompakkosi tunnuslauseen sen avaamiseksi</translation>
    </message>
    <message>
        <source>Unlock wallet</source>
        <translation>Avaa lompakko</translation>
    </message>
    <message>
        <source>This operation needs your wallet passphrase to decrypt the wallet.</source>
        <translation>Tämä toiminto vaatii lompakkosia tunnuslauseen salauksen purkuun</translation>
    </message>
    <message>
        <source>Decrypt wallet</source>
        <translation>Pura lompakon salaus</translation>
    </message>
    <message>
        <source>Change passphrase</source>
        <translation>Vaihda salasana</translation>
    </message>
    <message>
        <source>Confirm wallet encryption</source>
        <translation>Vahvista lompakon salaaminen</translation>
    </message>
    <message>
        <source>Warning: If you encrypt your wallet and lose your passphrase, you will &lt;b&gt;LOSE ALL OF YOUR PARTICL&lt;/b&gt;!</source>
        <translation>Varoitus: Jos salaat lompakkosi ja menetät tunnuslauseesi, &lt;b&gt;MENETÄT KAIKKI PARTICLISI&lt;/b&gt;!</translation>
    </message>
    <message>
        <source>Are you sure you wish to encrypt your wallet?</source>
        <translation>Oletko varma että haluat salata lompakkosi?</translation>
    </message>
    <message>
        <source>Wallet encrypted</source>
        <translation>Lompakko salattiin</translation>
    </message>
    <message>
        <source>Enter the new passphrase for the wallet.&lt;br/&gt;Please use a passphrase of &lt;b&gt;ten or more random characters&lt;/b&gt;, or &lt;b&gt;eight or more words&lt;/b&gt;.</source>
        <translation>Syötä uusi salasanalause lompakolle &lt;br/&gt;Ole hyvä ja käytä salasanalausetta, jossa on &lt;b&gt;kymmenen tai enemmän sattumanvaraisia merkkjä tai &lt;b&gt;kahdeksan tai enemmän sanoja&lt;/b&gt; .</translation>
    </message>
    <message>
        <source>Enter the old passphrase and new passphrase for the wallet.</source>
        <translation>Syötä vanha ja uusi salasanalause lompakolle.</translation>
    </message>
    <message>
        <source>Remember that encrypting your wallet cannot fully protect your particl from being stolen by malware infecting your computer.</source>
        <translation>Muista, että salaamalla lompakkosi et täysin pysty suojaamaan particleja varkaudelta, jotka aiheutuvat koneellasi olevista haittaohjelmista.</translation>
    </message>
    <message>
        <source>Wallet to be encrypted</source>
        <translation>Lompakko tulee salata</translation>
    </message>
    <message>
        <source>Your wallet is about to be encrypted. </source>
        <translation>Lompakkosi tulee kohta salatuksi.</translation>
    </message>
    <message>
        <source>Your wallet is now encrypted. </source>
        <translation>Lompakkosi on nyt salattu.</translation>
    </message>
    <message>
        <source>IMPORTANT: Any previous backups you have made of your wallet file should be replaced with the newly generated, encrypted wallet file. For security reasons, previous backups of the unencrypted wallet file will become useless as soon as you start using the new, encrypted wallet.</source>
        <translation>TÄRKEÄÄ: Kaikki tekemäsi vanhan lompakon varmuuskopiot pitäisi korvata uusilla suojatuilla varmuuskopioilla. Turvallisuussyistä edelliset varmuuskopiot muuttuvat turhiksi, kun aloitat uuden suojatun lompakon käytön.</translation>
    </message>
    <message>
        <source>Wallet encryption failed</source>
        <translation>Lompakon salaaminen epäonnistui</translation>
    </message>
    <message>
        <source>Wallet encryption failed due to an internal error. Your wallet was not encrypted.</source>
        <translation>Lompakon salaaminen epäonnistui sisäisen virheen vuoksi. Lompakkoasi ei salattu.</translation>
    </message>
    <message>
        <source>The supplied passphrases do not match.</source>
        <translation>Annetut salauslauseet eivät täsmää.</translation>
    </message>
    <message>
        <source>Wallet unlock failed</source>
        <translation>Lompakon lukituksen avaaminen epäonnistui</translation>
    </message>
    <message>
        <source>The passphrase entered for the wallet decryption was incorrect.</source>
        <translation>Annettu salauslause lompakon avaamiseksi oli väärä.</translation>
    </message>
    <message>
        <source>Wallet decryption failed</source>
        <translation>Lompakon salauksen purkaminen epäonnistui</translation>
    </message>
    <message>
        <source>Wallet passphrase was successfully changed.</source>
        <translation>Lompakon salasana vaihdettiin onnistuneesti.</translation>
    </message>
    <message>
        <source>Warning: The Caps Lock key is on!</source>
        <translation>Varoitus: Caps Lock-painike on päällä!</translation>
    </message>
</context>
<context>
    <name>BanTableModel</name>
    <message>
        <source>IP/Netmask</source>
        <translation>IP/Verkon peite</translation>
    </message>
    <message>
        <source>Banned Until</source>
        <translation>Estetty kunnes</translation>
    </message>
</context>
<context>
    <name>BitcoinGUI</name>
    <message>
        <source>Sign &amp;message...</source>
        <translation>&amp;Allekirjoita viesti...</translation>
    </message>
    <message>
        <source>Synchronizing with network...</source>
        <translation>Synkronoidaan verkon kanssa...</translation>
    </message>
    <message>
        <source>&amp;Overview</source>
        <translation>&amp;Yleisnäkymä</translation>
    </message>
    <message>
        <source>Show general overview of wallet</source>
        <translation>Lompakon tilanteen yleiskatsaus</translation>
    </message>
    <message>
        <source>&amp;Transactions</source>
        <translation>&amp;Rahansiirrot</translation>
    </message>
    <message>
        <source>Browse transaction history</source>
        <translation>Selaa rahansiirtohistoriaa</translation>
    </message>
    <message>
        <source>E&amp;xit</source>
        <translation>L&amp;opeta</translation>
    </message>
    <message>
        <source>Quit application</source>
        <translation>Sulje ohjelma</translation>
    </message>
    <message>
        <source>&amp;About %1</source>
        <translation>&amp;Tietoja %1</translation>
    </message>
    <message>
        <source>Show information about %1</source>
        <translation>Näytä tietoa aiheesta %1</translation>
    </message>
    <message>
        <source>About &amp;Qt</source>
        <translation>Tietoja &amp;Qt</translation>
    </message>
    <message>
        <source>Show information about Qt</source>
        <translation>Näytä tietoja Qt:ta</translation>
    </message>
    <message>
        <source>&amp;Options...</source>
        <translation>&amp;Asetukset...</translation>
    </message>
    <message>
        <source>Modify configuration options for %1</source>
        <translation>Muuta kohteen %1 kokoonpanoasetuksia</translation>
    </message>
    <message>
        <source>&amp;Encrypt Wallet...</source>
        <translation>&amp;Salaa lompakko...</translation>
    </message>
    <message>
        <source>&amp;Backup Wallet...</source>
        <translation>&amp;Varmuuskopioi Lompakko...</translation>
    </message>
    <message>
        <source>&amp;Change Passphrase...</source>
        <translation>&amp;Vaihda Tunnuslause...</translation>
    </message>
    <message>
        <source>Open &amp;URI...</source>
        <translation>Avaa &amp;URI...</translation>
    </message>
    <message>
        <source>Create Wallet...</source>
        <translation>Luo lompakko...</translation>
    </message>
    <message>
        <source>Create a new wallet</source>
        <translation>Luo uusi lompakko</translation>
    </message>
    <message>
        <source>Wallet:</source>
        <translation>Lompakko:</translation>
    </message>
    <message>
        <source>Click to disable network activity.</source>
        <translation>Paina poistaaksesi verkkoyhteysilmaisin käytöstä.</translation>
    </message>
    <message>
        <source>Network activity disabled.</source>
        <translation>Verkkoyhteysmittari pois käytöstä</translation>
    </message>
    <message>
        <source>Click to enable network activity again.</source>
        <translation>Paina ottaaksesi verkkoyhteysilmaisin uudelleen käyttöön.</translation>
    </message>
    <message>
        <source>Syncing Headers (%1%)...</source>
        <translation>Synkronoidaan Tunnisteita (%1%)...</translation>
    </message>
    <message>
        <source>Reindexing blocks on disk...</source>
        <translation>Ladataan lohkoindeksiä...</translation>
    </message>
    <message>
        <source>Proxy is &lt;b&gt;enabled&lt;/b&gt;: %1</source>
        <translation>Välipalvelin on &lt;b&gt;käytössä&lt;/b&gt;: %1</translation>
    </message>
    <message>
        <source>Send coins to a Particl address</source>
        <translation>Lähetä kolikoita Particl-osoitteeseen</translation>
    </message>
    <message>
        <source>Backup wallet to another location</source>
        <translation>Varmuuskopioi lompakko toiseen sijaintiin</translation>
    </message>
    <message>
        <source>Change the passphrase used for wallet encryption</source>
        <translation>Vaihda lompakon salaukseen käytettävä tunnuslause</translation>
    </message>
    <message>
        <source>&amp;Verify message...</source>
        <translation>Varmista &amp;viesti...</translation>
    </message>
    <message>
        <source>&amp;Send</source>
        <translation>&amp;Lähetä</translation>
    </message>
    <message>
        <source>&amp;Receive</source>
        <translation>&amp;Vastaanota</translation>
    </message>
    <message>
        <source>&amp;Show / Hide</source>
        <translation>&amp;Näytä / Piilota</translation>
    </message>
    <message>
        <source>Show or hide the main Window</source>
        <translation>Näytä tai piilota Particl-ikkuna</translation>
    </message>
    <message>
        <source>Encrypt the private keys that belong to your wallet</source>
        <translation>Suojaa yksityiset avaimet, jotka kuuluvat lompakkoosi</translation>
    </message>
    <message>
        <source>Sign messages with your Particl addresses to prove you own them</source>
        <translation>Allekirjoita viestisi omalla Particl -osoitteellasi todistaaksesi, että omistat ne</translation>
    </message>
    <message>
        <source>Verify messages to ensure they were signed with specified Particl addresses</source>
        <translation>Varmista, että viestisi on allekirjoitettu määritetyllä Particl -osoitteella</translation>
    </message>
    <message>
        <source>&amp;File</source>
        <translation>&amp;Tiedosto</translation>
    </message>
    <message>
        <source>&amp;Settings</source>
        <translation>&amp;Asetukset</translation>
    </message>
    <message>
        <source>&amp;Help</source>
        <translation>&amp;Apua</translation>
    </message>
    <message>
        <source>Tabs toolbar</source>
        <translation>Välilehtipalkki</translation>
    </message>
    <message>
        <source>Request payments (generates QR codes and particl: URIs)</source>
        <translation>Pyydä maksuja (Luo QR koodit ja particl: URIt)</translation>
    </message>
    <message>
        <source>Show the list of used sending addresses and labels</source>
        <translation>Näytä lähettämiseen käytettyjen osoitteiden ja nimien lista</translation>
    </message>
    <message>
        <source>Show the list of used receiving addresses and labels</source>
        <translation>Näytä vastaanottamiseen käytettyjen osoitteiden ja nimien lista</translation>
    </message>
    <message>
        <source>&amp;Command-line options</source>
        <translation>&amp;Komentorivin valinnat</translation>
    </message>
    <message numerus="yes">
        <source>%n active connection(s) to Particl network</source>
        <translation><numerusform>%n aktiivinen yhteys Particl-verkkoon</numerusform><numerusform>%n aktiivista yhteyttä Particl-verkkoon</numerusform></translation>
    </message>
    <message>
        <source>Indexing blocks on disk...</source>
        <translation>Ladataan lohkoindeksiä...</translation>
    </message>
    <message>
        <source>Processing blocks on disk...</source>
        <translation>Käsitellään lohkoja levyllä...</translation>
    </message>
    <message numerus="yes">
        <source>Processed %n block(s) of transaction history.</source>
        <translation><numerusform>Käsitelty %n lohko rahansiirtohistoriasta.</numerusform><numerusform>Käsitelty %n lohkoa rahansiirtohistoriasta.</numerusform></translation>
    </message>
    <message>
        <source>%1 behind</source>
        <translation>%1 jäljessä</translation>
    </message>
    <message>
        <source>Last received block was generated %1 ago.</source>
        <translation>Viimeisin vastaanotettu lohko tuotettu %1.</translation>
    </message>
    <message>
        <source>Transactions after this will not yet be visible.</source>
        <translation>Tämän jälkeiset rahansiirrot eivät ole vielä näkyvissä.</translation>
    </message>
    <message>
        <source>Error</source>
        <translation>Virhe</translation>
    </message>
    <message>
        <source>Warning</source>
        <translation>Varoitus</translation>
    </message>
    <message>
        <source>Information</source>
        <translation>Tietoa</translation>
    </message>
    <message>
        <source>Up to date</source>
        <translation>Rahansiirtohistoria on ajan tasalla</translation>
    </message>
    <message>
        <source>&amp;Load PSBT from file...</source>
        <translation>&amp;Lataa PSBT (osittain allekirjoitettu bitcoin-siirto) tiedostosta...</translation>
    </message>
    <message>
        <source>Load Partially Signed Bitcoin Transaction</source>
        <translation>Lataa osittain allekirjoitettu bitcoin-siirtotapahtuma</translation>
    </message>
    <message>
        <source>Load PSBT from clipboard...</source>
        <translation>Lataa PSBT (osittain allekirjoitettu bitcoin-siirto) leikepöydältä...</translation>
    </message>
    <message>
        <source>Load Partially Signed Bitcoin Transaction from clipboard</source>
        <translation>Lataa osittain allekirjoitettu bitcoin-siirtotapahtuma leikepöydältä</translation>
    </message>
    <message>
        <source>Node window</source>
        <translation>Solmu ikkuna</translation>
    </message>
    <message>
        <source>Open node debugging and diagnostic console</source>
        <translation>Avaa solmun diagnostiikka- ja vianmäärityskonsoli </translation>
    </message>
    <message>
        <source>&amp;Sending addresses</source>
        <translation>&amp;Lähetysosoitteet</translation>
    </message>
    <message>
        <source>&amp;Receiving addresses</source>
        <translation>&amp;Vastaanotto-osoitteet</translation>
    </message>
    <message>
        <source>Open a particl: URI</source>
        <translation>Avaa particl: URI</translation>
    </message>
    <message>
        <source>Open Wallet</source>
        <translation>Avaa lompakko</translation>
    </message>
    <message>
        <source>Open a wallet</source>
        <translation>Avaa lompakko</translation>
    </message>
    <message>
        <source>Close Wallet...</source>
        <translation>Sulje lompakko...</translation>
    </message>
    <message>
        <source>Close wallet</source>
        <translation>Sulje lompakko</translation>
    </message>
    <message>
<<<<<<< HEAD
        <source>Show the %1 help message to get a list with possible Particl command-line options</source>
        <translation>Näytä %1 ohjeet saadaksesi listan mahdollisista Particlin komentorivivalinnoista</translation>
=======
        <source>Close All Wallets...</source>
        <translation>Sulje kaikki lompakot...</translation>
    </message>
    <message>
        <source>Close all wallets</source>
        <translation>Sulje kaikki lompakot</translation>
    </message>
    <message>
        <source>Show the %1 help message to get a list with possible Bitcoin command-line options</source>
        <translation>Näytä %1 ohjeet saadaksesi listan mahdollisista Bitcoinin komentorivivalinnoista</translation>
>>>>>>> e9a1c9fb
    </message>
    <message>
        <source>&amp;Mask values</source>
        <translation>&amp;Naamioi arvot</translation>
    </message>
    <message>
        <source>Mask the values in the Overview tab</source>
        <translation>Naamioi arvot Yhteenveto-välilehdessä</translation>
    </message>
    <message>
        <source>default wallet</source>
        <translation>oletuslompakko</translation>
    </message>
    <message>
        <source>No wallets available</source>
        <translation>Lompakoita ei ole saatavilla</translation>
    </message>
    <message>
        <source>&amp;Window</source>
        <translation>&amp;Ikkuna</translation>
    </message>
    <message>
        <source>Minimize</source>
        <translation>Pienennä</translation>
    </message>
    <message>
        <source>Zoom</source>
        <translation>Lähennä/loitonna</translation>
    </message>
    <message>
        <source>Main Window</source>
        <translation>Pääikkuna</translation>
    </message>
    <message>
        <source>%1 client</source>
        <translation>%1-asiakas</translation>
    </message>
    <message>
        <source>Connecting to peers...</source>
        <translation>Yhdistetään vertaisiin...</translation>
    </message>
    <message>
        <source>Catching up...</source>
        <translation>Saavutetaan verkkoa...</translation>
    </message>
    <message>
        <source>Error: %1</source>
        <translation>Virhe: %1</translation>
    </message>
    <message>
        <source>Warning: %1</source>
        <translation>Varoitus: %1</translation>
    </message>
    <message>
        <source>Date: %1
</source>
        <translation>Päivämäärä: %1
</translation>
    </message>
    <message>
        <source>Amount: %1
</source>
        <translation>Määrä: %1
</translation>
    </message>
    <message>
        <source>Wallet: %1
</source>
        <translation>Lompakko: %1
</translation>
    </message>
    <message>
        <source>Type: %1
</source>
        <translation>Tyyppi: %1
</translation>
    </message>
    <message>
        <source>Label: %1
</source>
        <translation>Nimike: %1
</translation>
    </message>
    <message>
        <source>Address: %1
</source>
        <translation>Osoite: %1
</translation>
    </message>
    <message>
        <source>Sent transaction</source>
        <translation>Lähetetyt rahansiirrot</translation>
    </message>
    <message>
        <source>Incoming transaction</source>
        <translation>Saapuva rahansiirto</translation>
    </message>
    <message>
        <source>HD key generation is &lt;b&gt;enabled&lt;/b&gt;</source>
        <translation>HD avaimen generointi on &lt;b&gt;päällä&lt;/b&gt;</translation>
    </message>
    <message>
        <source>HD key generation is &lt;b&gt;disabled&lt;/b&gt;</source>
        <translation>HD avaimen generointi on &lt;/b&gt;pois päältä&lt;/b&gt;</translation>
    </message>
    <message>
        <source>Private key &lt;b&gt;disabled&lt;/b&gt;</source>
        <translation>Yksityisavain &lt;b&gt;ei käytössä&lt;/b&gt;</translation>
    </message>
    <message>
        <source>Wallet is &lt;b&gt;encrypted&lt;/b&gt; and currently &lt;b&gt;unlocked&lt;/b&gt;</source>
        <translation>Lompakko on &lt;b&gt;salattu&lt;/b&gt; ja tällä hetkellä &lt;b&gt;avoinna&lt;/b&gt;</translation>
    </message>
    <message>
        <source>Wallet is &lt;b&gt;encrypted&lt;/b&gt; and currently &lt;b&gt;locked&lt;/b&gt;</source>
        <translation>Lompakko on &lt;b&gt;salattu&lt;/b&gt; ja tällä hetkellä &lt;b&gt;lukittuna&lt;/b&gt;</translation>
    </message>
    <message>
        <source>Original message:</source>
        <translation>Alkuperäinen viesti:</translation>
    </message>
    <message>
        <source>A fatal error occurred. %1 can no longer continue safely and will quit.</source>
        <translation>Peruuttamaton virhe on tapahtunut. %1 ei voi enää jatkaa turvallisesti ja sammutetaan.</translation>
    </message>
</context>
<context>
    <name>CoinControlDialog</name>
    <message>
        <source>Coin Selection</source>
        <translation>Kolikoiden valinta</translation>
    </message>
    <message>
        <source>Quantity:</source>
        <translation>Määrä:</translation>
    </message>
    <message>
        <source>Bytes:</source>
        <translation>Tavuja:</translation>
    </message>
    <message>
        <source>Amount:</source>
        <translation>Määrä:</translation>
    </message>
    <message>
        <source>Fee:</source>
        <translation>Palkkio:</translation>
    </message>
    <message>
        <source>Dust:</source>
        <translation>Tomu:</translation>
    </message>
    <message>
        <source>After Fee:</source>
        <translation>Palkkion jälkeen:</translation>
    </message>
    <message>
        <source>Change:</source>
        <translation>Vaihtoraha:</translation>
    </message>
    <message>
        <source>(un)select all</source>
        <translation>(epä)valitse kaikki</translation>
    </message>
    <message>
        <source>Tree mode</source>
        <translation>Puurakenne</translation>
    </message>
    <message>
        <source>List mode</source>
        <translation>Listarakenne</translation>
    </message>
    <message>
        <source>Amount</source>
        <translation>Määrä</translation>
    </message>
    <message>
        <source>Received with label</source>
        <translation>Vastaanotettu nimikkeellä</translation>
    </message>
    <message>
        <source>Received with address</source>
        <translation>Vastaanotettu osoitteella</translation>
    </message>
    <message>
        <source>Date</source>
        <translation>Aika</translation>
    </message>
    <message>
        <source>Confirmations</source>
        <translation>Vahvistuksia</translation>
    </message>
    <message>
        <source>Confirmed</source>
        <translation>Vahvistettu</translation>
    </message>
    <message>
        <source>Copy address</source>
        <translation>Kopioi osoite</translation>
    </message>
    <message>
        <source>Copy label</source>
        <translation>Kopioi nimike</translation>
    </message>
    <message>
        <source>Copy amount</source>
        <translation>Kopioi määrä</translation>
    </message>
    <message>
        <source>Copy transaction ID</source>
        <translation>Kopioi siirron ID</translation>
    </message>
    <message>
        <source>Lock unspent</source>
        <translation>Lukitse käyttämättömät</translation>
    </message>
    <message>
        <source>Unlock unspent</source>
        <translation>Avaa käyttämättömien lukitus</translation>
    </message>
    <message>
        <source>Copy quantity</source>
        <translation>Kopioi lukumäärä</translation>
    </message>
    <message>
        <source>Copy fee</source>
        <translation>Kopioi rahansiirtokulu</translation>
    </message>
    <message>
        <source>Copy after fee</source>
        <translation>Kopioi rahansiirtokulun jälkeen</translation>
    </message>
    <message>
        <source>Copy bytes</source>
        <translation>Kopioi tavut</translation>
    </message>
    <message>
        <source>Copy dust</source>
        <translation>Kopioi tomu</translation>
    </message>
    <message>
        <source>Copy change</source>
        <translation>Kopioi vaihtorahat</translation>
    </message>
    <message>
        <source>(%1 locked)</source>
        <translation>(%1 lukittu)</translation>
    </message>
    <message>
        <source>yes</source>
        <translation>kyllä</translation>
    </message>
    <message>
        <source>no</source>
        <translation>ei</translation>
    </message>
    <message>
        <source>This label turns red if any recipient receives an amount smaller than the current dust threshold.</source>
        <translation>Tämä nimike muuttuu punaiseksi, jos jokin vastaanottajista on saamassa tämänhetkistä tomun rajaa pienemmän summan.</translation>
    </message>
    <message>
        <source>Can vary +/- %1 satoshi(s) per input.</source>
        <translation>Saattaa vaihdella +/- %1 satoshia per syöte.</translation>
    </message>
    <message>
        <source>(no label)</source>
        <translation>(ei nimikettä)</translation>
    </message>
    <message>
        <source>change from %1 (%2)</source>
        <translation>Vaihda %1 (%2)</translation>
    </message>
    <message>
        <source>(change)</source>
        <translation>(vaihtoraha)</translation>
    </message>
</context>
<context>
    <name>CreateWalletActivity</name>
    <message>
        <source>Creating Wallet &lt;b&gt;%1&lt;/b&gt;...</source>
        <translation>Luodaan lompakkoa &lt;b&gt;%1&lt;/b&gt;...</translation>
    </message>
    <message>
        <source>Create wallet failed</source>
        <translation>Lompakon luonti epäonnistui</translation>
    </message>
    <message>
        <source>Create wallet warning</source>
        <translation>Luo lompakkovaroitus</translation>
    </message>
</context>
<context>
    <name>CreateWalletDialog</name>
    <message>
        <source>Create Wallet</source>
        <translation>Luo lompakko</translation>
    </message>
    <message>
        <source>Wallet Name</source>
        <translation>Lompakon nimi</translation>
    </message>
    <message>
        <source>Encrypt the wallet. The wallet will be encrypted with a passphrase of your choice.</source>
        <translation>Salaa lompakko. Lompakko salataan valitsemallasa salasanalla.</translation>
    </message>
    <message>
        <source>Encrypt Wallet</source>
        <translation>Salaa lompakko</translation>
    </message>
    <message>
        <source>Disable private keys for this wallet. Wallets with private keys disabled will have no private keys and cannot have an HD seed or imported private keys. This is ideal for watch-only wallets.</source>
        <translation>Poista tämän lompakon yksityiset avaimet käytöstä. Lompakot, joissa yksityiset avaimet on poistettu käytöstä, eivät sisällä yksityisiä avaimia, eikä niissä voi olla HD-juurisanoja tai tuotuja yksityisiä avaimia. Tämä on ihanteellinen katselulompakkoihin.</translation>
    </message>
    <message>
        <source>Disable Private Keys</source>
        <translation>Poista yksityisavaimet käytöstä</translation>
    </message>
    <message>
        <source>Make a blank wallet. Blank wallets do not initially have private keys or scripts. Private keys and addresses can be imported, or an HD seed can be set, at a later time.</source>
        <translation>Luo tyhjä lompakko. Tyhjissä lompakoissa ei aluksi ole yksityisavaimia tai skriptejä. Myöhemmin voidaan tuoda yksityisavaimia ja -osoitteita, tai asettaa HD-siemen.</translation>
    </message>
    <message>
        <source>Make Blank Wallet</source>
        <translation>Luo tyhjä lompakko</translation>
    </message>
    <message>
        <source>Use descriptors for scriptPubKey management</source>
        <translation>Käytä kuvaajia sciptPubKeyn hallinnointiin</translation>
    </message>
    <message>
        <source>Descriptor Wallet</source>
        <translation>Kuvaajalompakko</translation>
    </message>
    <message>
        <source>Create</source>
        <translation>Luo</translation>
    </message>
</context>
<context>
    <name>EditAddressDialog</name>
    <message>
        <source>Edit Address</source>
        <translation>Muokkaa osoitetta</translation>
    </message>
    <message>
        <source>&amp;Label</source>
        <translation>&amp;Nimi</translation>
    </message>
    <message>
        <source>The label associated with this address list entry</source>
        <translation>Tähän osoitteeseen liitetty nimi</translation>
    </message>
    <message>
        <source>The address associated with this address list entry. This can only be modified for sending addresses.</source>
        <translation>Osoite liitettynä tähän osoitekirjan alkioon. Tämä voidaan muokata vain lähetysosoitteissa.</translation>
    </message>
    <message>
        <source>&amp;Address</source>
        <translation>&amp;Osoite</translation>
    </message>
    <message>
        <source>New sending address</source>
        <translation>Uusi lähetysosoite</translation>
    </message>
    <message>
        <source>Edit receiving address</source>
        <translation>Muokkaa vastaanottavaa osoitetta</translation>
    </message>
    <message>
        <source>Edit sending address</source>
        <translation>Muokkaa lähettävää osoitetta</translation>
    </message>
    <message>
        <source>The entered address "%1" is not a valid Particl address.</source>
        <translation>Antamasi osoite "%1" ei ole kelvollinen Particl-osoite.</translation>
    </message>
    <message>
        <source>Address "%1" already exists as a receiving address with label "%2" and so cannot be added as a sending address.</source>
        <translation>Osoite "%1" on jo vastaanotto-osoitteena nimellä "%2", joten sitä ei voi lisätä lähetysosoitteeksi.</translation>
    </message>
    <message>
        <source>The entered address "%1" is already in the address book with label "%2".</source>
        <translation>Syötetty osoite "%1" on jo osoitekirjassa nimellä "%2".</translation>
    </message>
    <message>
        <source>Could not unlock wallet.</source>
        <translation>Lompakkoa ei voitu avata.</translation>
    </message>
    <message>
        <source>New key generation failed.</source>
        <translation>Uuden avaimen luonti epäonnistui.</translation>
    </message>
</context>
<context>
    <name>FreespaceChecker</name>
    <message>
        <source>A new data directory will be created.</source>
        <translation>Luodaan uusi kansio.</translation>
    </message>
    <message>
        <source>name</source>
        <translation>Nimi</translation>
    </message>
    <message>
        <source>Directory already exists. Add %1 if you intend to create a new directory here.</source>
        <translation>Hakemisto on jo olemassa. Lisää %1 jos tarkoitus on luoda hakemisto tänne.</translation>
    </message>
    <message>
        <source>Path already exists, and is not a directory.</source>
        <translation>Polku on jo olemassa, eikä se ole kansio.</translation>
    </message>
    <message>
        <source>Cannot create data directory here.</source>
        <translation>Ei voida luoda data-hakemistoa tänne.</translation>
    </message>
</context>
<context>
    <name>HelpMessageDialog</name>
    <message>
        <source>version</source>
        <translation>versio</translation>
    </message>
    <message>
        <source>About %1</source>
        <translation>Tietoja %1</translation>
    </message>
    <message>
        <source>Command-line options</source>
        <translation>Komentorivi parametrit</translation>
    </message>
</context>
<context>
    <name>Intro</name>
    <message>
        <source>Welcome</source>
        <translation>Tervetuloa</translation>
    </message>
    <message>
        <source>Welcome to %1.</source>
        <translation>Tervetuloa %1 pariin.</translation>
    </message>
    <message>
        <source>As this is the first time the program is launched, you can choose where %1 will store its data.</source>
        <translation>Tämä on ensimmäinen kerta, kun %1 on käynnistetty, joten voit valita data-hakemiston paikan.</translation>
    </message>
    <message>
        <source>When you click OK, %1 will begin to download and process the full %4 block chain (%2GB) starting with the earliest transactions in %3 when %4 initially launched.</source>
        <translation>Kun valitset OK, %1 aloittaa lataamaan ja käsittelemään koko %4 lohkoketjua (%2GB) aloittaen ensimmäisestä siirrosta %3 jolloin %4 käynnistettiin ensimmäistä kertaa.</translation>
    </message>
    <message>
        <source>Reverting this setting requires re-downloading the entire blockchain. It is faster to download the full chain first and prune it later. Disables some advanced features.</source>
        <translation>Tämän asetuksen peruuttaminen vaatii koko lohkoketjun uudelleenlataamisen. On nopeampaa ladata koko ketju ensin ja karsia se myöhemmin. Tämä myös poistaa käytöstä joitain edistyneitä toimintoja.</translation>
    </message>
    <message>
        <source>This initial synchronisation is very demanding, and may expose hardware problems with your computer that had previously gone unnoticed. Each time you run %1, it will continue downloading where it left off.</source>
        <translation>Tämä alustava synkronointi on erittäin vaativa ja saattaa tuoda esiin laiteongelmia, joita ei aikaisemmin ole havaittu. Aina kun ajat %1:n, jatketaan siitä kohdasta, mihin viimeksi jäätiin.</translation>
    </message>
    <message>
        <source>If you have chosen to limit block chain storage (pruning), the historical data must still be downloaded and processed, but will be deleted afterward to keep your disk usage low.</source>
        <translation>Vaikka olisitkin valinnut rajoittaa lohkoketjun tallennustilaa (karsinnalla), täytyy historiatiedot silti ladata ja käsitellä, mutta ne poistetaan jälkikäteen levytilan säästämiseksi.</translation>
    </message>
    <message>
        <source>Use the default data directory</source>
        <translation>Käytä oletuskansiota</translation>
    </message>
    <message>
        <source>Use a custom data directory:</source>
        <translation>Määritä oma kansio:</translation>
    </message>
    <message>
        <source>Particl</source>
        <translation>Particl</translation>
    </message>
    <message>
        <source>Discard blocks after verification, except most recent %1 GB (prune)</source>
        <translation>Hävitä lohkot varmistuksen jälkeen, poislukien viimeiset %1 GB (karsinta)</translation>
    </message>
    <message>
        <source>At least %1 GB of data will be stored in this directory, and it will grow over time.</source>
        <translation>Ainakin %1 GB tietoa varastoidaan tähän hakemistoon ja tarve kasvaa ajan myötä.</translation>
    </message>
    <message>
        <source>Approximately %1 GB of data will be stored in this directory.</source>
        <translation>Noin %1 GB tietoa varastoidaan tähän hakemistoon.</translation>
    </message>
    <message>
        <source>%1 will download and store a copy of the Particl block chain.</source>
        <translation>%1 lataa ja tallentaa kopion Particlin lohkoketjusta.</translation>
    </message>
    <message>
        <source>The wallet will also be stored in this directory.</source>
        <translation>Lompakko tallennetaan myös tähän hakemistoon.</translation>
    </message>
    <message>
        <source>Error: Specified data directory "%1" cannot be created.</source>
        <translation>Virhe: Annettu datahakemistoa "%1" ei voida luoda.</translation>
    </message>
    <message>
        <source>Error</source>
        <translation>Virhe</translation>
    </message>
    <message numerus="yes">
        <source>%n GB of free space available</source>
        <translation><numerusform>%n GB tilaa vapaana</numerusform><numerusform>%n GB tilaa vapaana</numerusform></translation>
    </message>
    <message numerus="yes">
        <source>(of %n GB needed)</source>
        <translation><numerusform>(tarvitaan %n GB)</numerusform><numerusform>(tarvitaan %n GB)</numerusform></translation>
    </message>
    <message numerus="yes">
        <source>(%n GB needed for full chain)</source>
        <translation><numerusform>(tarvitaan %n GB koko ketjua varten)</numerusform><numerusform>(tarvitaan %n GB koko ketjua varten)</numerusform></translation>
    </message>
</context>
<context>
    <name>ModalOverlay</name>
    <message>
        <source>Form</source>
        <translation>Lomake</translation>
    </message>
    <message>
        <source>Recent transactions may not yet be visible, and therefore your wallet's balance might be incorrect. This information will be correct once your wallet has finished synchronizing with the particl network, as detailed below.</source>
        <translation>Viimeiset tapahtumat eivät välttämättä vielä näy, joten lompakkosi saldo voi olla virheellinen. Tieto korjautuu, kunhan lompakkosi synkronointi particl-verkon kanssa on päättynyt. Tiedot näkyvät alla.</translation>
    </message>
    <message>
        <source>Attempting to spend particl that are affected by not-yet-displayed transactions will not be accepted by the network.</source>
        <translation>Verkko ei tule hyväksymään sellaisten particlien käyttämistä, jotka liittyvät vielä näkymättömissä oleviin siirtoihin.</translation>
    </message>
    <message>
        <source>Number of blocks left</source>
        <translation>Lohkoja jäljellä</translation>
    </message>
    <message>
        <source>Unknown...</source>
        <translation>Tunnistamaton..</translation>
    </message>
    <message>
        <source>Last block time</source>
        <translation>Viimeisimmän lohkon aika</translation>
    </message>
    <message>
        <source>Progress</source>
        <translation>Edistyminen</translation>
    </message>
    <message>
        <source>Progress increase per hour</source>
        <translation>Edistymisen kasvu tunnissa</translation>
    </message>
    <message>
        <source>calculating...</source>
        <translation>lasketaan..</translation>
    </message>
    <message>
        <source>Estimated time left until synced</source>
        <translation>Arvioitu jäljellä oleva aika, kunnes synkronoitu</translation>
    </message>
    <message>
        <source>Hide</source>
        <translation>Piilota</translation>
    </message>
    <message>
        <source>Esc</source>
        <translation>Poistu</translation>
    </message>
    <message>
        <source>%1 is currently syncing.  It will download headers and blocks from peers and validate them until reaching the tip of the block chain.</source>
        <translation>%1 synkronoidaan parhaillaan. Se lataa tunnisteet ja lohkot vertaisilta ja vahvistaa ne, kunnes ne saavuttavat lohkon ketjun kärjen.</translation>
    </message>
    <message>
        <source>Unknown. Syncing Headers (%1, %2%)...</source>
        <translation>Tuntematon. Synkronoidaan tunnisteita (%1, %2%)...</translation>
    </message>
</context>
<context>
    <name>OpenURIDialog</name>
    <message>
        <source>Open particl URI</source>
        <translation>Avaa particl URI</translation>
    </message>
    <message>
        <source>URI:</source>
        <translation>URI:</translation>
    </message>
</context>
<context>
    <name>OpenWalletActivity</name>
    <message>
        <source>Open wallet failed</source>
        <translation>Lompakon avaaminen epäonnistui</translation>
    </message>
    <message>
        <source>Open wallet warning</source>
        <translation>Avoimen lompakon varoitus</translation>
    </message>
    <message>
        <source>default wallet</source>
        <translation>oletuslompakko</translation>
    </message>
    <message>
        <source>Opening Wallet &lt;b&gt;%1&lt;/b&gt;...</source>
        <translation>Avataan lompakkoa &lt;b&gt;%1&lt;/b&gt;...</translation>
    </message>
</context>
<context>
    <name>OptionsDialog</name>
    <message>
        <source>Options</source>
        <translation>Asetukset</translation>
    </message>
    <message>
        <source>&amp;Main</source>
        <translation>&amp;Yleiset</translation>
    </message>
    <message>
        <source>Automatically start %1 after logging in to the system.</source>
        <translation>Käynnistä %1 automaattisesti järjestelmään kirjautumisen jälkeen.</translation>
    </message>
    <message>
        <source>&amp;Start %1 on system login</source>
        <translation>&amp;Käynnistä %1 järjestelmään kirjautuessa</translation>
    </message>
    <message>
        <source>Size of &amp;database cache</source>
        <translation>&amp;Tietokannan välimuistin koko</translation>
    </message>
    <message>
        <source>Number of script &amp;verification threads</source>
        <translation>Säikeiden määrä skriptien &amp;varmistuksessa</translation>
    </message>
    <message>
        <source>IP address of the proxy (e.g. IPv4: 127.0.0.1 / IPv6: ::1)</source>
        <translation>IP osoite proxille (esim. IPv4: 127.0.0.1 / IPv6: ::1)</translation>
    </message>
    <message>
        <source>Shows if the supplied default SOCKS5 proxy is used to reach peers via this network type.</source>
        <translation>Ilmoittaa, mikäli oletetettua SOCKS5-välityspalvelinta käytetään vertaisten tavoittamiseen tämän verkkotyypin kautta.</translation>
    </message>
    <message>
        <source>Hide the icon from the system tray.</source>
        <translation>Piilota kuvake järjestelmäpalkista.</translation>
    </message>
    <message>
        <source>&amp;Hide tray icon</source>
        <translation>&amp;Piilota tehtäväpalkin kuvake</translation>
    </message>
    <message>
        <source>Minimize instead of exit the application when the window is closed. When this option is enabled, the application will be closed only after selecting Exit in the menu.</source>
        <translation>Minimoi ikkuna ohjelman sulkemisen sijasta kun ikkuna suljetaan. Kun tämä asetus on käytössä, ohjelma suljetaan vain valittaessa valikosta Poistu.</translation>
    </message>
    <message>
        <source>Third party URLs (e.g. a block explorer) that appear in the transactions tab as context menu items. %s in the URL is replaced by transaction hash. Multiple URLs are separated by vertical bar |.</source>
        <translation>Ulkopuoliset URL-osoitteet (esim. block explorer), jotka esiintyvät siirrot-välilehdellä valikossa. %s URL-osoitteessa korvataan siirtotunnuksella. Useampi URL-osoite on eroteltu pystyviivalla |.</translation>
    </message>
    <message>
        <source>Open the %1 configuration file from the working directory.</source>
        <translation>Avaa %1 asetustiedosto työhakemistosta.</translation>
    </message>
    <message>
        <source>Open Configuration File</source>
        <translation>Avaa asetustiedosto.</translation>
    </message>
    <message>
        <source>Reset all client options to default.</source>
        <translation>Palauta kaikki asetukset takaisin alkuperäisiksi.</translation>
    </message>
    <message>
        <source>&amp;Reset Options</source>
        <translation>&amp;Palauta asetukset</translation>
    </message>
    <message>
        <source>&amp;Network</source>
        <translation>&amp;Verkko</translation>
    </message>
    <message>
        <source>Disables some advanced features but all blocks will still be fully validated. Reverting this setting requires re-downloading the entire blockchain. Actual disk usage may be somewhat higher.</source>
        <translation>Jättää pois joitain edistyneitä ominaisuuksia, mutta silti varmistaa kaikki lohkot kokonaan. Tämän asetuksen muutto vaatii koko lohkoketjun uudelleen lataamisen. Levyn käyttöaste saattaa olla hiukan suurempaa.</translation>
    </message>
    <message>
        <source>Prune &amp;block storage to</source>
        <translation>Karsi lohkovaraston kooksi</translation>
    </message>
    <message>
        <source>GB</source>
        <translation>Gt</translation>
    </message>
    <message>
        <source>Reverting this setting requires re-downloading the entire blockchain.</source>
        <translation>Tämän asetuksen muuttaminen vaatii koko lohkoketjun uudelleenlataamista.</translation>
    </message>
    <message>
        <source>MiB</source>
        <translation>MiB</translation>
    </message>
    <message>
        <source>(0 = auto, &lt;0 = leave that many cores free)</source>
        <translation>(0 = auto, &lt;0 = jätä näin monta ydintä vapaaksi)</translation>
    </message>
    <message>
        <source>W&amp;allet</source>
        <translation>&amp;Lompakko</translation>
    </message>
    <message>
        <source>Expert</source>
        <translation>Expertti</translation>
    </message>
    <message>
        <source>Enable coin &amp;control features</source>
        <translation>Ota käytöön &amp;Kolikkokontrolli-ominaisuudet</translation>
    </message>
    <message>
        <source>If you disable the spending of unconfirmed change, the change from a transaction cannot be used until that transaction has at least one confirmation. This also affects how your balance is computed.</source>
        <translation>Jos poistat varmistamattomien vaihtorahojen käytön, ei siirtojen vaihtorahaa ei voida käyttää ennen vähintään yhtä varmistusta. Tämä vaikuttaa myös taseesi lasketaan.</translation>
    </message>
    <message>
        <source>&amp;Spend unconfirmed change</source>
        <translation>&amp;Käytä varmistamattomia vaihtorahoja</translation>
    </message>
    <message>
        <source>Automatically open the Particl client port on the router. This only works when your router supports UPnP and it is enabled.</source>
        <translation>Avaa Particl-asiakasohjelman portti reitittimellä automaattisesti. Tämä toimii vain, jos reitittimesi tukee UPnP:tä ja se on käytössä.</translation>
    </message>
    <message>
        <source>Map port using &amp;UPnP</source>
        <translation>Portin uudelleenohjaus &amp;UPnP:llä</translation>
    </message>
    <message>
        <source>Accept connections from outside.</source>
        <translation>Hyväksy yhteysiä ulkopuolelta</translation>
    </message>
    <message>
        <source>Allow incomin&amp;g connections</source>
        <translation>Hyväksy sisääntulevia yhteyksiä</translation>
    </message>
    <message>
        <source>Connect to the Particl network through a SOCKS5 proxy.</source>
        <translation>Yhdistä Particl-verkkoon SOCKS5-välityspalvelimen kautta.</translation>
    </message>
    <message>
        <source>&amp;Connect through SOCKS5 proxy (default proxy):</source>
        <translation>&amp;Yhdistä SOCKS5-välityspalvelimen kautta (oletus välityspalvelin):</translation>
    </message>
    <message>
        <source>Proxy &amp;IP:</source>
        <translation>Proxyn &amp;IP:</translation>
    </message>
    <message>
        <source>&amp;Port:</source>
        <translation>&amp;Portti</translation>
    </message>
    <message>
        <source>Port of the proxy (e.g. 9050)</source>
        <translation>Proxyn Portti (esim. 9050)</translation>
    </message>
    <message>
        <source>Used for reaching peers via:</source>
        <translation>Vertaisten saavuttamiseen käytettävät verkkotyypit:</translation>
    </message>
    <message>
        <source>IPv4</source>
        <translation>IPv4</translation>
    </message>
    <message>
        <source>IPv6</source>
        <translation>IPv6</translation>
    </message>
    <message>
        <source>Tor</source>
        <translation>Tor</translation>
    </message>
    <message>
        <source>&amp;Window</source>
        <translation>&amp;Ikkuna</translation>
    </message>
    <message>
        <source>Show only a tray icon after minimizing the window.</source>
        <translation>Näytä ainoastaan ilmaisinalueella ikkunan pienentämisen jälkeen.</translation>
    </message>
    <message>
        <source>&amp;Minimize to the tray instead of the taskbar</source>
        <translation>&amp;Pienennä ilmaisinalueelle työkalurivin sijasta</translation>
    </message>
    <message>
        <source>M&amp;inimize on close</source>
        <translation>P&amp;ienennä suljettaessa</translation>
    </message>
    <message>
        <source>&amp;Display</source>
        <translation>&amp;Käyttöliittymä</translation>
    </message>
    <message>
        <source>User Interface &amp;language:</source>
        <translation>&amp;Käyttöliittymän kieli</translation>
    </message>
    <message>
        <source>The user interface language can be set here. This setting will take effect after restarting %1.</source>
        <translation>Tässä voit määritellä käyttöliittymän kielen. Muutokset astuvat voimaan seuraavan kerran, kun %1 käynnistetään.</translation>
    </message>
    <message>
        <source>&amp;Unit to show amounts in:</source>
        <translation>Yksikkö jona particl-määrät näytetään</translation>
    </message>
    <message>
        <source>Choose the default subdivision unit to show in the interface and when sending coins.</source>
        <translation>Valitse mitä yksikköä käytetään ensisijaisesti particl-määrien näyttämiseen.</translation>
    </message>
    <message>
        <source>Whether to show coin control features or not.</source>
        <translation>Näytetäänkö kolikkokontrollin ominaisuuksia vai ei</translation>
    </message>
    <message>
        <source>Connect to the Bitcoin network through a separate SOCKS5 proxy for Tor onion services.</source>
        <translation>Yhdistä Bitcoin-verkkoon erillisen SOCKS5-välityspalvelimen kautta Torin onion-palveluja varten.</translation>
    </message>
    <message>
        <source>Use separate SOCKS&amp;5 proxy to reach peers via Tor onion services:</source>
        <translation>Käytä erillistä SOCKS&amp;5-välityspalvelinta tavoittaaksesi vertaisia Torin onion-palvelujen kautta:</translation>
    </message>
    <message>
        <source>&amp;Third party transaction URLs</source>
        <translation>&amp;Kolmannen osapuolen rahansiirto URL:t</translation>
    </message>
    <message>
        <source>Options set in this dialog are overridden by the command line or in the configuration file:</source>
        <translation>Seuraavat komentorivillä tai asetustiedostossa annetut määritykset menevät tässä ikkunassa asetettujen asetusten edelle:</translation>
    </message>
    <message>
        <source>&amp;OK</source>
        <translation>&amp;OK</translation>
    </message>
    <message>
        <source>&amp;Cancel</source>
        <translation>&amp;Peruuta</translation>
    </message>
    <message>
        <source>default</source>
        <translation>oletus</translation>
    </message>
    <message>
        <source>none</source>
        <translation>ei mitään</translation>
    </message>
    <message>
        <source>Confirm options reset</source>
        <translation>Varmista asetusten palautus</translation>
    </message>
    <message>
        <source>Client restart required to activate changes.</source>
        <translation>Ohjelman uudelleenkäynnistys aktivoi muutokset.</translation>
    </message>
    <message>
        <source>Client will be shut down. Do you want to proceed?</source>
        <translation>Asiakasohjelma sammutetaan. Haluatko jatkaa?</translation>
    </message>
    <message>
        <source>Configuration options</source>
        <translation>Kokoonpanoasetukset</translation>
    </message>
    <message>
        <source>The configuration file is used to specify advanced user options which override GUI settings. Additionally, any command-line options will override this configuration file.</source>
        <translation>Asetustiedostoa käytetään määrittämään kokeneen käyttäjän lisävalintoja, jotka ylikirjoittavat graafisen käyttöliittymän asetukset. Lisäksi komentokehoitteen valinnat ylikirjoittavat kyseisen asetustiedoston.</translation>
    </message>
    <message>
        <source>Error</source>
        <translation>Virhe</translation>
    </message>
    <message>
        <source>The configuration file could not be opened.</source>
        <translation>Asetustiedostoa ei voitu avata.</translation>
    </message>
    <message>
        <source>This change would require a client restart.</source>
        <translation>Tämä muutos vaatii ohjelman uudelleenkäynnistyksen.</translation>
    </message>
    <message>
        <source>The supplied proxy address is invalid.</source>
        <translation>Antamasi proxy-osoite on virheellinen.</translation>
    </message>
</context>
<context>
    <name>OverviewPage</name>
    <message>
        <source>Form</source>
        <translation>Lomake</translation>
    </message>
    <message>
        <source>The displayed information may be out of date. Your wallet automatically synchronizes with the Particl network after a connection is established, but this process has not completed yet.</source>
        <translation>Näytetyt tiedot eivät välttämättä ole ajantasalla. Lompakkosi synkronoituu Particl-verkon kanssa automaattisesti yhteyden muodostamisen jälkeen, mutta synkronointi on vielä meneillään.</translation>
    </message>
    <message>
        <source>Watch-only:</source>
        <translation>Seuranta:</translation>
    </message>
    <message>
        <source>Available:</source>
        <translation>Käytettävissä:</translation>
    </message>
    <message>
        <source>Your current spendable balance</source>
        <translation>Nykyinen käytettävissä oleva tase</translation>
    </message>
    <message>
        <source>Pending:</source>
        <translation>Odotetaan:</translation>
    </message>
    <message>
        <source>Total of transactions that have yet to be confirmed, and do not yet count toward the spendable balance</source>
        <translation>Varmistamattomien rahansiirtojen summa, jota ei lasketa käytettävissä olevaan taseeseen.</translation>
    </message>
    <message>
        <source>Immature:</source>
        <translation>Epäkypsää:</translation>
    </message>
    <message>
        <source>Mined balance that has not yet matured</source>
        <translation>Louhittu saldo, joka ei ole vielä kypsynyt</translation>
    </message>
    <message>
        <source>Balances</source>
        <translation>Saldot</translation>
    </message>
    <message>
        <source>Total:</source>
        <translation>Yhteensä:</translation>
    </message>
    <message>
        <source>Your current total balance</source>
        <translation>Tililläsi tällä hetkellä olevien Particlien määrä</translation>
    </message>
    <message>
        <source>Your current balance in watch-only addresses</source>
        <translation>Nykyinen tase seurattavassa osoitetteissa</translation>
    </message>
    <message>
        <source>Spendable:</source>
        <translation>Käytettävissä:</translation>
    </message>
    <message>
        <source>Recent transactions</source>
        <translation>Viimeisimmät rahansiirrot</translation>
    </message>
    <message>
        <source>Unconfirmed transactions to watch-only addresses</source>
        <translation>Vahvistamattomat rahansiirrot vain seurattaviin osoitteisiin</translation>
    </message>
    <message>
        <source>Mined balance in watch-only addresses that has not yet matured</source>
        <translation>Louhittu, ei vielä kypsynyt saldo vain seurattavissa osoitteissa</translation>
    </message>
    <message>
        <source>Current total balance in watch-only addresses</source>
        <translation>Nykyinen tase seurattavassa osoitetteissa</translation>
    </message>
    <message>
        <source>Privacy mode activated for the Overview tab. To unmask the values, uncheck Settings-&gt;Mask values.</source>
        <translation>Yksityisyysmoodi aktivoitu Yhteenveto-välilehdestä. Paljastaaksesi arvot raksi pois Asetukset-&gt;Naamioi arvot.</translation>
    </message>
</context>
<context>
    <name>PSBTOperationsDialog</name>
    <message>
        <source>Dialog</source>
        <translation>Dialogi</translation>
    </message>
    <message>
        <source>Sign Tx</source>
        <translation>Allekirjoita Tx</translation>
    </message>
    <message>
        <source>Broadcast Tx</source>
        <translation>Lähetä Tx</translation>
    </message>
    <message>
        <source>Copy to Clipboard</source>
        <translation>Kopioi leikepöydälle</translation>
    </message>
    <message>
        <source>Save...</source>
        <translation>Tallenna...</translation>
    </message>
    <message>
        <source>Close</source>
        <translation>Sulje</translation>
    </message>
    <message>
        <source>Failed to load transaction: %1</source>
        <translation>Siirtoa ei voitu ladata: %1</translation>
    </message>
    <message>
        <source>Failed to sign transaction: %1</source>
        <translation>Siirtoa ei voitu allekirjoittaa: %1</translation>
    </message>
    <message>
        <source>Could not sign any more inputs.</source>
        <translation>Syötteitä ei voitu enää allekirjoittaa.</translation>
    </message>
    <message>
        <source>Signed %1 inputs, but more signatures are still required.</source>
        <translation>%1 syötettä allekirjoitettiin, mutta lisää allekirjoituksia tarvitaan.</translation>
    </message>
    <message>
        <source>Signed transaction successfully. Transaction is ready to broadcast.</source>
        <translation>Siirto allekirjoitettiin onnistuneesti. Siirto on valmis lähetettäväksi.</translation>
    </message>
    <message>
        <source>Unknown error processing transaction.</source>
        <translation>Siirron käsittelyssä tapahtui tuntematon virhe.</translation>
    </message>
    <message>
        <source>Transaction broadcast successfully! Transaction ID: %1</source>
        <translation>Siirto lähetettiin onnistuneesti! Siirtotunniste: %1</translation>
    </message>
    <message>
        <source>Transaction broadcast failed: %1</source>
        <translation>Siirron lähetys epäonnstui: %1</translation>
    </message>
    <message>
        <source>PSBT copied to clipboard.</source>
        <translation>PSBT (osittain allekirjoitettu bitcoin-siirto) kopioitiin leikepöydälle.</translation>
    </message>
    <message>
        <source>Save Transaction Data</source>
        <translation>Tallenna siirtotiedot</translation>
    </message>
    <message>
        <source>Partially Signed Transaction (Binary) (*.psbt)</source>
        <translation>Osittain tallennettu siirto (binääri) (*.psbt)</translation>
    </message>
    <message>
        <source>PSBT saved to disk.</source>
        <translation>PSBT (osittain tallennettu bitcoin-siirto) tallennettiin levylle.</translation>
    </message>
    <message>
        <source> * Sends %1 to %2</source>
        <translation>*Lähettää %1'n kohteeseen %2</translation>
    </message>
    <message>
        <source>Unable to calculate transaction fee or total transaction amount.</source>
        <translation>Siirtokuluja tai siirron lopullista määrää ei voitu laskea.</translation>
    </message>
    <message>
        <source>Pays transaction fee: </source>
        <translation>Maksaa siirtokulut:</translation>
    </message>
    <message>
        <source>Total Amount</source>
        <translation>Yhteensä</translation>
    </message>
    <message>
        <source>or</source>
        <translation>tai</translation>
    </message>
    <message>
        <source>Transaction has %1 unsigned inputs.</source>
        <translation>Siirrossa on %1 allekirjoittamatonta syötettä.</translation>
    </message>
    <message>
        <source>Transaction is missing some information about inputs.</source>
        <translation>Siirto kaipaa tietoa syötteistä.</translation>
    </message>
    <message>
        <source>Transaction still needs signature(s).</source>
        <translation>Siirto tarvitsee vielä allekirjoituksia.</translation>
    </message>
    <message>
        <source>(But this wallet cannot sign transactions.)</source>
        <translation>(Mutta tämä lompakko ei voi allekirjoittaa siirtoja.)</translation>
    </message>
    <message>
        <source>(But this wallet does not have the right keys.)</source>
        <translation>(Mutta tällä lompakolla ei ole oikeita avaimia.)</translation>
    </message>
    <message>
        <source>Transaction is fully signed and ready for broadcast.</source>
        <translation>Siirto on täysin allekirjoitettu ja valmis lähetettäväksi.</translation>
    </message>
    <message>
        <source>Transaction status is unknown.</source>
        <translation>Siirron tila on tuntematon.</translation>
    </message>
</context>
<context>
    <name>PaymentServer</name>
    <message>
        <source>Payment request error</source>
        <translation>Maksupyyntövirhe</translation>
    </message>
    <message>
        <source>Cannot start particl: click-to-pay handler</source>
        <translation>Particlia ei voi käynnistää: klikkaa-maksaaksesi -käsittelijän virhe</translation>
    </message>
    <message>
        <source>URI handling</source>
        <translation>URI käsittely</translation>
    </message>
    <message>
        <source>'particl://' is not a valid URI. Use 'particl:' instead.</source>
        <translation>'particl://' ei ole kelvollinen URI. Käytä 'particl:' sen sijaan.</translation>
    </message>
    <message>
        <source>Cannot process payment request because BIP70 is not supported.</source>
        <translation>Maksupyyntöä ei voida käsitellä, koska BIP70:tä ei tueta.</translation>
    </message>
    <message>
        <source>Due to widespread security flaws in BIP70 it's strongly recommended that any merchant instructions to switch wallets be ignored.</source>
        <translation>BIP70:n laajalle levinneiden tietoturvavirheiden vuoksi on erittäin suositeltavaa, että kaikki kauppiaan ohjeet lompakkojen vaihtamiseksi jätetään huomioimatta.</translation>
    </message>
    <message>
        <source>If you are receiving this error you should request the merchant provide a BIP21 compatible URI.</source>
        <translation>Tämän virheen saadessasi tulee sinun pyytää kauppiaalta BIP21 -yhteensopivaa URI-osoitetta.</translation>
    </message>
    <message>
        <source>Invalid payment address %1</source>
        <translation>Virheellinen maksuosoite %1</translation>
    </message>
    <message>
        <source>URI cannot be parsed! This can be caused by an invalid Particl address or malformed URI parameters.</source>
        <translation>URIa ei voitu jäsentää! Tämä voi johtua virheellisestä Particl-osoitteesta tai väärin muotoilluista URI parametreista.</translation>
    </message>
    <message>
        <source>Payment request file handling</source>
        <translation>Maksupyynnön tiedoston käsittely</translation>
    </message>
</context>
<context>
    <name>PeerTableModel</name>
    <message>
        <source>User Agent</source>
        <translation>Käyttöliittymä</translation>
    </message>
    <message>
        <source>Node/Service</source>
        <translation>Noodi/Palvelu</translation>
    </message>
    <message>
        <source>NodeId</source>
        <translation>NodeId</translation>
    </message>
    <message>
        <source>Ping</source>
        <translation>Vasteaika</translation>
    </message>
    <message>
        <source>Sent</source>
        <translation>Lähetetyt</translation>
    </message>
    <message>
        <source>Received</source>
        <translation>Vastaanotetut</translation>
    </message>
</context>
<context>
    <name>QObject</name>
    <message>
        <source>Amount</source>
        <translation>Määrä</translation>
    </message>
    <message>
        <source>Enter a Particl address (e.g. %1)</source>
        <translation>Syötä Particl-osoite (esim. %1)</translation>
    </message>
    <message>
        <source>%1 d</source>
        <translation>%1 d</translation>
    </message>
    <message>
        <source>%1 h</source>
        <translation>%1 h</translation>
    </message>
    <message>
        <source>%1 m</source>
        <translation>%1 m</translation>
    </message>
    <message>
        <source>%1 s</source>
        <translation>%1 s</translation>
    </message>
    <message>
        <source>None</source>
        <translation>Ei yhtään</translation>
    </message>
    <message>
        <source>N/A</source>
        <translation>Ei saatavilla</translation>
    </message>
    <message>
        <source>%1 ms</source>
        <translation>%1 ms</translation>
    </message>
    <message numerus="yes">
        <source>%n second(s)</source>
        <translation><numerusform>%n sekunti</numerusform><numerusform>%n sekuntia</numerusform></translation>
    </message>
    <message numerus="yes">
        <source>%n minute(s)</source>
        <translation><numerusform>%n minuutti</numerusform><numerusform>%n minuuttia</numerusform></translation>
    </message>
    <message numerus="yes">
        <source>%n hour(s)</source>
        <translation><numerusform>%n tunti</numerusform><numerusform>%n tuntia</numerusform></translation>
    </message>
    <message numerus="yes">
        <source>%n day(s)</source>
        <translation><numerusform>%n päivä</numerusform><numerusform>%n päivää</numerusform></translation>
    </message>
    <message numerus="yes">
        <source>%n week(s)</source>
        <translation><numerusform>%n viikko</numerusform><numerusform>%n viikkoa</numerusform></translation>
    </message>
    <message>
        <source>%1 and %2</source>
        <translation>%1 ja %2</translation>
    </message>
    <message numerus="yes">
        <source>%n year(s)</source>
        <translation><numerusform>%n vuosi</numerusform><numerusform>%n vuotta</numerusform></translation>
    </message>
    <message>
        <source>%1 B</source>
        <translation>%1 B</translation>
    </message>
    <message>
        <source>%1 KB</source>
        <translation>%1 KB</translation>
    </message>
    <message>
        <source>%1 MB</source>
        <translation>%1 MB</translation>
    </message>
    <message>
        <source>%1 GB</source>
        <translation>%1 GB</translation>
    </message>
    <message>
        <source>Error: Specified data directory "%1" does not exist.</source>
        <translation>Virhe: Annettua data-hakemistoa "%1" ei ole olemassa.</translation>
    </message>
    <message>
        <source>Error: Cannot parse configuration file: %1.</source>
        <translation>Virhe: Asetustiedostoa ei voida käsitellä: %1.</translation>
    </message>
    <message>
        <source>Error: %1</source>
        <translation>Virhe: %1</translation>
    </message>
    <message>
        <source>Error initializing settings: %1</source>
        <translation>Virhe alustaessa asetuksia: %1</translation>
    </message>
    <message>
        <source>%1 didn't yet exit safely...</source>
        <translation>%1 ei vielä sulkeutunut turvallisesti...</translation>
    </message>
    <message>
        <source>unknown</source>
        <translation>tuntematon</translation>
    </message>
</context>
<context>
    <name>QRImageWidget</name>
    <message>
        <source>&amp;Save Image...</source>
        <translation>&amp;Tallenna kuva</translation>
    </message>
    <message>
        <source>&amp;Copy Image</source>
        <translation>&amp;Kopioi kuva</translation>
    </message>
    <message>
        <source>Resulting URI too long, try to reduce the text for label / message.</source>
        <translation>Tuloksen URI on liian pitkä, yritä lyhentää otsikon tai viestin tekstiä.</translation>
    </message>
    <message>
        <source>Error encoding URI into QR Code.</source>
        <translation>Virhe käännettäessä URI:a QR-koodiksi.</translation>
    </message>
    <message>
        <source>QR code support not available.</source>
        <translation>Tukea QR-koodeille ei ole saatavilla.</translation>
    </message>
    <message>
        <source>Save QR Code</source>
        <translation>Tallenna QR-koodi</translation>
    </message>
    <message>
        <source>PNG Image (*.png)</source>
        <translation>PNG kuva (*.png)</translation>
    </message>
</context>
<context>
    <name>RPCConsole</name>
    <message>
        <source>N/A</source>
        <translation>Ei saatavilla</translation>
    </message>
    <message>
        <source>Client version</source>
        <translation>Pääteohjelman versio</translation>
    </message>
    <message>
        <source>&amp;Information</source>
        <translation>T&amp;ietoa</translation>
    </message>
    <message>
        <source>General</source>
        <translation>Yleinen</translation>
    </message>
    <message>
        <source>Using BerkeleyDB version</source>
        <translation>Käyttää BerkeleyDB-versiota</translation>
    </message>
    <message>
        <source>Datadir</source>
        <translation>Data-hakemisto</translation>
    </message>
    <message>
        <source>To specify a non-default location of the data directory use the '%1' option.</source>
        <translation>Käytä '%1' -valitsinta määritelläksesi muun kuin oletuksen data-hakemistolle.</translation>
    </message>
    <message>
        <source>Blocksdir</source>
        <translation>Blocksdir</translation>
    </message>
    <message>
        <source>To specify a non-default location of the blocks directory use the '%1' option.</source>
        <translation>Käytä '%1' -valitsinta määritelläksesi muun kuin oletuksen lohkohakemistolle.</translation>
    </message>
    <message>
        <source>Startup time</source>
        <translation>Käynnistysaika</translation>
    </message>
    <message>
        <source>Network</source>
        <translation>Verkko</translation>
    </message>
    <message>
        <source>Name</source>
        <translation>Nimi</translation>
    </message>
    <message>
        <source>Number of connections</source>
        <translation>Yhteyksien lukumäärä</translation>
    </message>
    <message>
        <source>Block chain</source>
        <translation>Lohkoketju</translation>
    </message>
    <message>
        <source>Memory Pool</source>
        <translation>Muistiallas</translation>
    </message>
    <message>
        <source>Current number of transactions</source>
        <translation>Tämänhetkinen rahansiirtojen määrä</translation>
    </message>
    <message>
        <source>Memory usage</source>
        <translation>Muistin käyttö</translation>
    </message>
    <message>
        <source>Wallet: </source>
        <translation>Lompakko:</translation>
    </message>
    <message>
        <source>(none)</source>
        <translation>(tyhjä)</translation>
    </message>
    <message>
        <source>&amp;Reset</source>
        <translation>&amp;Nollaa</translation>
    </message>
    <message>
        <source>Received</source>
        <translation>Vastaanotetut</translation>
    </message>
    <message>
        <source>Sent</source>
        <translation>Lähetetyt</translation>
    </message>
    <message>
        <source>&amp;Peers</source>
        <translation>&amp;Vertaiset</translation>
    </message>
    <message>
        <source>Banned peers</source>
        <translation>Estetyt vertaiset</translation>
    </message>
    <message>
        <source>Select a peer to view detailed information.</source>
        <translation>Valitse vertainen eriteltyjä tietoja varten.</translation>
    </message>
    <message>
        <source>Direction</source>
        <translation>Suunta</translation>
    </message>
    <message>
        <source>Version</source>
        <translation>Versio</translation>
    </message>
    <message>
        <source>Starting Block</source>
        <translation>Alkaen lohkosta</translation>
    </message>
    <message>
        <source>Synced Headers</source>
        <translation>Synkronoidut ylätunnisteet</translation>
    </message>
    <message>
        <source>Synced Blocks</source>
        <translation>Synkronoidut lohkot</translation>
    </message>
    <message>
        <source>The mapped Autonomous System used for diversifying peer selection.</source>
        <translation>Kartoitettu autonominen järjestelmä, jota käytetään monipuolistamaan solmuvalikoimaa</translation>
    </message>
    <message>
        <source>Mapped AS</source>
        <translation>Kartoitettu AS</translation>
    </message>
    <message>
        <source>User Agent</source>
        <translation>Käyttöliittymä</translation>
    </message>
    <message>
        <source>Node window</source>
        <translation>Solmun näkymä</translation>
    </message>
    <message>
        <source>Current block height</source>
        <translation>Lohkon nykyinen korkeus</translation>
    </message>
    <message>
        <source>Open the %1 debug log file from the current data directory. This can take a few seconds for large log files.</source>
        <translation>Avaa %1 -debug-loki tämänhetkisestä data-hakemistosta. Tämä voi viedä muutaman sekunnin suurille lokitiedostoille.</translation>
    </message>
    <message>
        <source>Decrease font size</source>
        <translation>Pienennä fontin kokoa</translation>
    </message>
    <message>
        <source>Increase font size</source>
        <translation>Suurenna fontin kokoa</translation>
    </message>
    <message>
        <source>Permissions</source>
        <translation>Luvat</translation>
    </message>
    <message>
        <source>Services</source>
        <translation>Palvelut</translation>
    </message>
    <message>
        <source>Connection Time</source>
        <translation>Yhteysaika</translation>
    </message>
    <message>
        <source>Last Send</source>
        <translation>Viimeisin lähetetty</translation>
    </message>
    <message>
        <source>Last Receive</source>
        <translation>Viimeisin vastaanotettu</translation>
    </message>
    <message>
        <source>Ping Time</source>
        <translation>Vasteaika</translation>
    </message>
    <message>
        <source>The duration of a currently outstanding ping.</source>
        <translation>Tämänhetkisen merkittävän yhteyskokeilun kesto.</translation>
    </message>
    <message>
        <source>Ping Wait</source>
        <translation>Yhteyskokeilun odotus</translation>
    </message>
    <message>
        <source>Min Ping</source>
        <translation>Pienin vasteaika</translation>
    </message>
    <message>
        <source>Time Offset</source>
        <translation>Ajan poikkeama</translation>
    </message>
    <message>
        <source>Last block time</source>
        <translation>Viimeisimmän lohkon aika</translation>
    </message>
    <message>
        <source>&amp;Open</source>
        <translation>&amp;Avaa</translation>
    </message>
    <message>
        <source>&amp;Console</source>
        <translation>&amp;Konsoli</translation>
    </message>
    <message>
        <source>&amp;Network Traffic</source>
        <translation>&amp;Verkkoliikenne</translation>
    </message>
    <message>
        <source>Totals</source>
        <translation>Yhteensä</translation>
    </message>
    <message>
        <source>In:</source>
        <translation>Sisään:</translation>
    </message>
    <message>
        <source>Out:</source>
        <translation>Ulos:</translation>
    </message>
    <message>
        <source>Debug log file</source>
        <translation>Debug lokitiedosto</translation>
    </message>
    <message>
        <source>Clear console</source>
        <translation>Tyhjennä konsoli</translation>
    </message>
    <message>
        <source>1 &amp;hour</source>
        <translation>1 &amp;tunti</translation>
    </message>
    <message>
        <source>1 &amp;day</source>
        <translation>1 &amp;päivä</translation>
    </message>
    <message>
        <source>1 &amp;week</source>
        <translation>1 &amp;viikko</translation>
    </message>
    <message>
        <source>1 &amp;year</source>
        <translation>1 &amp;vuosi</translation>
    </message>
    <message>
        <source>&amp;Disconnect</source>
        <translation>&amp;Katkaise yhteys</translation>
    </message>
    <message>
        <source>Ban for</source>
        <translation>Estä</translation>
    </message>
    <message>
        <source>&amp;Unban</source>
        <translation>&amp;Poista esto</translation>
    </message>
    <message>
        <source>Welcome to the %1 RPC console.</source>
        <translation>Tervetuloa %1 RPC-konsoliin.</translation>
    </message>
    <message>
        <source>Use up and down arrows to navigate history, and %1 to clear screen.</source>
        <translation>Käytä nuolia ylös ja alas selataksesi historiaa, sekä %1 tyhjentääkseksi ruudun.</translation>
    </message>
    <message>
        <source>Type %1 for an overview of available commands.</source>
        <translation>Kirjoita %1 nähdäksesi yleiskatsauksen käytettävissä olevista komennoista.</translation>
    </message>
    <message>
        <source>For more information on using this console type %1.</source>
        <translation>Lisätietoja konsolin käytöstä saat kirjoittamalla %1.</translation>
    </message>
    <message>
        <source>WARNING: Scammers have been active, telling users to type commands here, stealing their wallet contents. Do not use this console without fully understanding the ramifications of a command.</source>
        <translation>VAROITUS: aktiiviset huijarit neuvovat kirjoittamaan komentoja tähän komentoriviin, varastaen lompakkosi sisällön. Älä käytä komentoriviä ilman täyttä ymmärrystä kirjoittamasi komennon toiminnasta.</translation>
    </message>
    <message>
        <source>Network activity disabled</source>
        <translation>Verkkoliikenne pysäytetty</translation>
    </message>
    <message>
        <source>Executing command without any wallet</source>
        <translation>Suoritetaan komento ilman lomakkoa</translation>
    </message>
    <message>
        <source>Executing command using "%1" wallet</source>
        <translation>Suoritetaan komento käyttäen lompakkoa "%1"</translation>
    </message>
    <message>
        <source>(node id: %1)</source>
        <translation>(solmukohdan id: %1)</translation>
    </message>
    <message>
        <source>via %1</source>
        <translation>%1 kautta</translation>
    </message>
    <message>
        <source>never</source>
        <translation>ei koskaan</translation>
    </message>
    <message>
        <source>Inbound</source>
        <translation>Sisääntuleva</translation>
    </message>
    <message>
        <source>Outbound</source>
        <translation>Ulosmenevä</translation>
    </message>
    <message>
        <source>Unknown</source>
        <translation>Tuntematon</translation>
    </message>
</context>
<context>
    <name>ReceiveCoinsDialog</name>
    <message>
        <source>&amp;Amount:</source>
        <translation>&amp;Määrä</translation>
    </message>
    <message>
        <source>&amp;Label:</source>
        <translation>&amp;Nimi:</translation>
    </message>
    <message>
        <source>&amp;Message:</source>
        <translation>&amp;Viesti:</translation>
    </message>
    <message>
        <source>An optional message to attach to the payment request, which will be displayed when the request is opened. Note: The message will not be sent with the payment over the Particl network.</source>
        <translation>Valinnainen viesti liitetään maksupyyntöön ja näytetään avattaessa. Viestiä ei lähetetä Particl-verkkoon.</translation>
    </message>
    <message>
        <source>An optional label to associate with the new receiving address.</source>
        <translation>Valinnainen nimi liitetään vastaanottavaan osoitteeseen.</translation>
    </message>
    <message>
        <source>Use this form to request payments. All fields are &lt;b&gt;optional&lt;/b&gt;.</source>
        <translation>Käytä lomaketta maksupyyntöihin. Kaikki kentät ovat &lt;b&gt;valinnaisia&lt;/b&gt;.</translation>
    </message>
    <message>
        <source>An optional amount to request. Leave this empty or zero to not request a specific amount.</source>
        <translation>Valinnainen pyyntömäärä. Jätä tyhjäksi tai nollaksi jos et pyydä tiettyä määrää.</translation>
    </message>
    <message>
        <source>An optional label to associate with the new receiving address (used by you to identify an invoice).  It is also attached to the payment request.</source>
        <translation>Valinnainen tarra, joka liitetään uuteen vastaanotto-osoitteeseen (jonka käytät laskun tunnistamiseen). Se liitetään myös maksupyyntöön.</translation>
    </message>
    <message>
        <source>An optional message that is attached to the payment request and may be displayed to the sender.</source>
        <translation>Valinnainen viesti, joka on liitetty maksupyyntöön ja joka voidaan näyttää lähettäjälle.</translation>
    </message>
    <message>
        <source>&amp;Create new receiving address</source>
        <translation> &amp;Luo uusi vastaanotto-osoite</translation>
    </message>
    <message>
        <source>Clear all fields of the form.</source>
        <translation>Tyhjennä lomakkeen kaikki kentät.</translation>
    </message>
    <message>
        <source>Clear</source>
        <translation>Tyhjennä</translation>
    </message>
    <message>
        <source>Native segwit addresses (aka Bech32 or BIP-173) reduce your transaction fees later on and offer better protection against typos, but old wallets don't support them. When unchecked, an address compatible with older wallets will be created instead.</source>
        <translation>Natiivi segwit osoite (nk. Bech32 tai BIP173) rajoittaa siirtomaksuja myöhemmin ja tarjoaa paremman suojan kirjoitusvihreitä vastaan, mutta vanhat lompakot eivät tue ominaisuutta. Jos tätä ei valita, luodaan vanhojen lompakoiden kanssa yhteensopivia osoitteita.</translation>
    </message>
    <message>
        <source>Generate native segwit (Bech32) address</source>
        <translation>Luo natiivi segwit (Bech32) -osoite</translation>
    </message>
    <message>
        <source>Requested payments history</source>
        <translation>Pyydettyjen maksujen historia</translation>
    </message>
    <message>
        <source>Show the selected request (does the same as double clicking an entry)</source>
        <translation>Näytä valittu pyyntö (sama toiminta kuin alkion tuplaklikkaus)</translation>
    </message>
    <message>
        <source>Show</source>
        <translation>Näytä</translation>
    </message>
    <message>
        <source>Remove the selected entries from the list</source>
        <translation>Poista valitut alkiot listasta</translation>
    </message>
    <message>
        <source>Remove</source>
        <translation>Poista</translation>
    </message>
    <message>
        <source>Copy URI</source>
        <translation>Kopioi URI</translation>
    </message>
    <message>
        <source>Copy label</source>
        <translation>Kopioi nimike</translation>
    </message>
    <message>
        <source>Copy message</source>
        <translation>Kopioi viesti</translation>
    </message>
    <message>
        <source>Copy amount</source>
        <translation>Kopioi määrä</translation>
    </message>
    <message>
        <source>Could not unlock wallet.</source>
        <translation>Lompakkoa ei voitu avata.</translation>
    </message>
    <message>
        <source>Could not generate new %1 address</source>
        <translation>Uutta %1-osoitetta ei voitu luoda</translation>
    </message>
</context>
<context>
    <name>ReceiveRequestDialog</name>
    <message>
        <source>Request payment to ...</source>
        <translation>Pyydä maksua osoitteeseen...</translation>
    </message>
    <message>
        <source>Address:</source>
        <translation>Osoite:</translation>
    </message>
    <message>
        <source>Amount:</source>
        <translation>Määrä:</translation>
    </message>
    <message>
        <source>Label:</source>
        <translation>Tunniste:</translation>
    </message>
    <message>
        <source>Message:</source>
        <translation>Viesti:</translation>
    </message>
    <message>
        <source>Wallet:</source>
        <translation>Lompakko:</translation>
    </message>
    <message>
        <source>Copy &amp;URI</source>
        <translation>Kopioi &amp;URI</translation>
    </message>
    <message>
        <source>Copy &amp;Address</source>
        <translation>Kopioi &amp;Osoite</translation>
    </message>
    <message>
        <source>&amp;Save Image...</source>
        <translation>&amp;Tallenna kuva</translation>
    </message>
    <message>
        <source>Request payment to %1</source>
        <translation>Pyydä maksua osoitteeseen %1</translation>
    </message>
    <message>
        <source>Payment information</source>
        <translation>Maksutiedot</translation>
    </message>
</context>
<context>
    <name>RecentRequestsTableModel</name>
    <message>
        <source>Date</source>
        <translation>Aika</translation>
    </message>
    <message>
        <source>Label</source>
        <translation>Nimike</translation>
    </message>
    <message>
        <source>Message</source>
        <translation>Viesti</translation>
    </message>
    <message>
        <source>(no label)</source>
        <translation>(ei nimikettä)</translation>
    </message>
    <message>
        <source>(no message)</source>
        <translation>(ei viestiä)</translation>
    </message>
    <message>
        <source>(no amount requested)</source>
        <translation>(ei pyydettyä määrää)</translation>
    </message>
    <message>
        <source>Requested</source>
        <translation>Pyydetty</translation>
    </message>
</context>
<context>
    <name>SendCoinsDialog</name>
    <message>
        <source>Send Coins</source>
        <translation>Lähetä kolikoita</translation>
    </message>
    <message>
        <source>Coin Control Features</source>
        <translation>Kolikkokontrolli ominaisuudet</translation>
    </message>
    <message>
        <source>Inputs...</source>
        <translation>Sisääntulot...</translation>
    </message>
    <message>
        <source>automatically selected</source>
        <translation>automaattisesti valitut</translation>
    </message>
    <message>
        <source>Insufficient funds!</source>
        <translation>Lompakon saldo ei riitä!</translation>
    </message>
    <message>
        <source>Quantity:</source>
        <translation>Määrä:</translation>
    </message>
    <message>
        <source>Bytes:</source>
        <translation>Tavuja:</translation>
    </message>
    <message>
        <source>Amount:</source>
        <translation>Määrä:</translation>
    </message>
    <message>
        <source>Fee:</source>
        <translation>Palkkio:</translation>
    </message>
    <message>
        <source>After Fee:</source>
        <translation>Palkkion jälkeen:</translation>
    </message>
    <message>
        <source>Change:</source>
        <translation>Vaihtoraha:</translation>
    </message>
    <message>
        <source>If this is activated, but the change address is empty or invalid, change will be sent to a newly generated address.</source>
        <translation>Jos tämä aktivoidaan mutta vaihtorahan osoite on tyhjä tai virheellinen, vaihtoraha tullaan lähettämään uuteen luotuun osoitteeseen.</translation>
    </message>
    <message>
        <source>Custom change address</source>
        <translation>Kustomoitu vaihtorahan osoite</translation>
    </message>
    <message>
        <source>Transaction Fee:</source>
        <translation>Rahansiirtokulu:</translation>
    </message>
    <message>
        <source>Choose...</source>
        <translation>Valitse...</translation>
    </message>
    <message>
        <source>Using the fallbackfee can result in sending a transaction that will take several hours or days (or never) to confirm. Consider choosing your fee manually or wait until you have validated the complete chain.</source>
        <translation>Fallbackfeen käyttö voi johtaa useita tunteja, päiviä (tai loputtomiin) kestävän siirron lähettämiseen. Harkitse palkkion valitsemista itse tai odota kunnes koko ketju on vahvistettu.</translation>
    </message>
    <message>
        <source>Warning: Fee estimation is currently not possible.</source>
        <translation>Varoitus: Kulujen arviointi ei ole juuri nyt mahdollista.</translation>
    </message>
    <message>
        <source>Specify a custom fee per kB (1,000 bytes) of the transaction's virtual size.

Note:  Since the fee is calculated on a per-byte basis, a fee of "100 satoshis per kB" for a transaction size of 500 bytes (half of 1 kB) would ultimately yield a fee of only 50 satoshis.</source>
        <translation>Määrittele siirtotapahtuman näennäiskooksi siirtomaksu kilotavua (1,000 tavua) kohti.

Huom: Koska siirtomaksu lasketaan tavujen mukaan, niin määrittelemällä 500 tavun (puoli kt) siirrolle "100 sat / kt", johtaa tämä lopulta vain 50 satoshin maksuun.</translation>
    </message>
    <message>
        <source>per kilobyte</source>
        <translation>per kilotavu</translation>
    </message>
    <message>
        <source>Hide</source>
        <translation>Piilota</translation>
    </message>
    <message>
        <source>Recommended:</source>
        <translation>Suositeltu:</translation>
    </message>
    <message>
        <source>Custom:</source>
        <translation>Muokattu:</translation>
    </message>
    <message>
        <source>(Smart fee not initialized yet. This usually takes a few blocks...)</source>
        <translation>(Älykästä rahansiirtokulua ei ole vielä alustettu. Tähän kuluu yleensä aikaa muutaman lohkon verran...)</translation>
    </message>
    <message>
        <source>Send to multiple recipients at once</source>
        <translation>Lähetä usealla vastaanottajalle samanaikaisesti</translation>
    </message>
    <message>
        <source>Add &amp;Recipient</source>
        <translation>Lisää &amp;Vastaanottaja</translation>
    </message>
    <message>
        <source>Clear all fields of the form.</source>
        <translation>Tyhjennä lomakkeen kaikki kentät.</translation>
    </message>
    <message>
        <source>Dust:</source>
        <translation>Tomu:</translation>
    </message>
    <message>
        <source>Hide transaction fee settings</source>
        <translation> Piilota siirtomaksuasetukset</translation>
    </message>
    <message>
        <source>When there is less transaction volume than space in the blocks, miners as well as relaying nodes may enforce a minimum fee. Paying only this minimum fee is just fine, but be aware that this can result in a never confirming transaction once there is more demand for particl transactions than the network can process.</source>
        <translation>Mikäli lohkoissa ei ole tilaa kaikille siirtotapahtumille, voi louhijat sekä välittävät solmut pakottaa vähimmäispalkkion. Tämän vähimmäispalkkion maksaminen on täysin OK, mutta huomaa, että se saattaa johtaa siihen, ettei siirto vahvistu koskaan, jos particl-siirtoja on enemmän kuin mitä verkko pystyy käsittelemään.</translation>
    </message>
    <message>
        <source>A too low fee might result in a never confirming transaction (read the tooltip)</source>
        <translation>Liian alhainen maksu saattaa johtaa siirtoon, joka ei koskaan vahvistu (lue työkaluohje)</translation>
    </message>
    <message>
        <source>Confirmation time target:</source>
        <translation>Vahvistusajan tavoite:</translation>
    </message>
    <message>
        <source>Enable Replace-By-Fee</source>
        <translation>Käytä Replace-By-Fee:tä</translation>
    </message>
    <message>
        <source>With Replace-By-Fee (BIP-125) you can increase a transaction's fee after it is sent. Without this, a higher fee may be recommended to compensate for increased transaction delay risk.</source>
        <translation>Replace-By-Fee:tä (BIP-125) käyttämällä voit korottaa siirtotapahtuman palkkiota sen lähettämisen jälkeen. Ilman tätä saatetaan suositella käyttämään suurempaa palkkiota kompensoimaan viiveen kasvamisen riskiä.</translation>
    </message>
    <message>
        <source>Clear &amp;All</source>
        <translation>&amp;Tyhjennnä Kaikki</translation>
    </message>
    <message>
        <source>Balance:</source>
        <translation>Balanssi:</translation>
    </message>
    <message>
        <source>Confirm the send action</source>
        <translation>Vahvista lähetys</translation>
    </message>
    <message>
        <source>S&amp;end</source>
        <translation>&amp;Lähetä</translation>
    </message>
    <message>
        <source>Copy quantity</source>
        <translation>Kopioi lukumäärä</translation>
    </message>
    <message>
        <source>Copy amount</source>
        <translation>Kopioi määrä</translation>
    </message>
    <message>
        <source>Copy fee</source>
        <translation>Kopioi rahansiirtokulu</translation>
    </message>
    <message>
        <source>Copy after fee</source>
        <translation>Kopioi rahansiirtokulun jälkeen</translation>
    </message>
    <message>
        <source>Copy bytes</source>
        <translation>Kopioi tavut</translation>
    </message>
    <message>
        <source>Copy dust</source>
        <translation>Kopioi tomu</translation>
    </message>
    <message>
        <source>Copy change</source>
        <translation>Kopioi vaihtorahat</translation>
    </message>
    <message>
        <source>%1 (%2 blocks)</source>
        <translation>%1 (%2 lohkoa)</translation>
    </message>
    <message>
        <source>Cr&amp;eate Unsigned</source>
        <translation>L&amp;uo allekirjoittamaton</translation>
    </message>
    <message>
        <source>Creates a Partially Signed Particl Transaction (PSBT) for use with e.g. an offline %1 wallet, or a PSBT-compatible hardware wallet.</source>
        <translation>Luo osittain allekirjoitetun particl-siirtotapahtuman (PSBT) käytettäväksi mm. offline %1 lompakko tai PSBT-yhteensopiva hardware-lompakko.</translation>
    </message>
    <message>
        <source> from wallet '%1'</source>
        <translation> lompakosta '%1'</translation>
    </message>
    <message>
        <source>%1 to %2</source>
        <translation>%1 to %2</translation>
    </message>
    <message>
        <source>Do you want to draft this transaction?</source>
        <translation>Haluatko laatia tämän siirron?</translation>
    </message>
    <message>
        <source>Are you sure you want to send?</source>
        <translation>Oletko varma, että haluat lähettää?</translation>
    </message>
    <message>
        <source>Create Unsigned</source>
        <translation>Luo allekirjoittamaton</translation>
    </message>
    <message>
        <source>Save Transaction Data</source>
        <translation>Tallenna siirtotiedot</translation>
    </message>
    <message>
        <source>Partially Signed Transaction (Binary) (*.psbt)</source>
        <translation>Osittain tallennettu siirtotapahtuma (binääri) (*.psbt)</translation>
    </message>
    <message>
        <source>PSBT saved</source>
        <translation>PSBT tallennettu</translation>
    </message>
    <message>
        <source>or</source>
        <translation>tai</translation>
    </message>
    <message>
        <source>You can increase the fee later (signals Replace-By-Fee, BIP-125).</source>
        <translation>Voit korottaa palkkiota myöhemmin (osoittaa Replace-By-Fee:tä, BIP-125).</translation>
    </message>
    <message>
        <source>Please, review your transaction proposal. This will produce a Partially Signed Bitcoin Transaction (PSBT) which you can save or copy and then sign with e.g. an offline %1 wallet, or a PSBT-compatible hardware wallet.</source>
        <translation>Ole hyvä ja tarkista siirtoehdotuksesi. Tämä luo osittain allekirjoitetun Bitcoin-siirron (PBST), jonka voit tallentaa tai kopioida ja sitten allekirjoittaa esim. verkosta irrannaisella %1-lompakolla tai PBST-yhteensopivalla laitteistolompakolla.</translation>
    </message>
    <message>
        <source>Please, review your transaction.</source>
        <translation>Tarkistathan siirtosi.</translation>
    </message>
    <message>
        <source>Transaction fee</source>
        <translation>Siirtokulu</translation>
    </message>
    <message>
        <source>Not signalling Replace-By-Fee, BIP-125.</source>
        <translation>Ei signalointia Korvattavissa korkeammalla kululla, BIP-125.</translation>
    </message>
    <message>
        <source>Total Amount</source>
        <translation>Yhteensä</translation>
    </message>
    <message>
        <source>To review recipient list click "Show Details..."</source>
        <translation>Valitse "Näytä yksityiskohdat" nähdäksesi listan vastaanottajsta.</translation>
    </message>
    <message>
        <source>Confirm send coins</source>
        <translation>Vahvista kolikoiden lähetys</translation>
    </message>
    <message>
        <source>Confirm transaction proposal</source>
        <translation>Vahvista siirtoehdotus</translation>
    </message>
    <message>
        <source>Send</source>
        <translation>Lähetä</translation>
    </message>
    <message>
        <source>Watch-only balance:</source>
        <translation>Katselulompakon saldo:</translation>
    </message>
    <message>
        <source>The recipient address is not valid. Please recheck.</source>
        <translation>Vastaanottajan osoite ei ole kelvollinen. Tarkista osoite.</translation>
    </message>
    <message>
        <source>The amount to pay must be larger than 0.</source>
        <translation>Maksettavan määrän täytyy olla suurempi kuin 0.</translation>
    </message>
    <message>
        <source>The amount exceeds your balance.</source>
        <translation>Määrä ylittää tilisi saldon.</translation>
    </message>
    <message>
        <source>The total exceeds your balance when the %1 transaction fee is included.</source>
        <translation>Kokonaismäärä ylittää saldosi kun %1 siirtomaksu lisätään summaan.</translation>
    </message>
    <message>
        <source>Duplicate address found: addresses should only be used once each.</source>
        <translation>Osoite esiintyy useaan kertaan: osoitteita tulisi käyttää vain kerran kutakin.</translation>
    </message>
    <message>
        <source>Transaction creation failed!</source>
        <translation>Rahansiirron luonti epäonnistui!</translation>
    </message>
    <message>
        <source>A fee higher than %1 is considered an absurdly high fee.</source>
        <translation>%1:tä ja korkeampaa siirtokulua pidetään mielettömän korkeana.</translation>
    </message>
    <message>
        <source>Payment request expired.</source>
        <translation>Maksupyyntö vanhentui.</translation>
    </message>
    <message numerus="yes">
        <source>Estimated to begin confirmation within %n block(s).</source>
        <translation><numerusform>Vahvistuminen alkaa arviolta %n lohkon sisällä.</numerusform><numerusform>Vahvistuminen alkaa arviolta %n lohkon sisällä.</numerusform></translation>
    </message>
    <message>
        <source>Warning: Invalid Particl address</source>
        <translation>Varoitus: Virheellinen Particl-osoite</translation>
    </message>
    <message>
        <source>Warning: Unknown change address</source>
        <translation>Varoitus: Tuntematon vaihtorahan osoite</translation>
    </message>
    <message>
        <source>Confirm custom change address</source>
        <translation>Vahvista kustomoitu vaihtorahan osoite</translation>
    </message>
    <message>
        <source>The address you selected for change is not part of this wallet. Any or all funds in your wallet may be sent to this address. Are you sure?</source>
        <translation>Valitsemasi vaihtorahan osoite ei kuulu tähän lompakkoon. Osa tai kaikki varoista lompakossasi voidaan lähettää tähän osoitteeseen. Oletko varma?</translation>
    </message>
    <message>
        <source>(no label)</source>
        <translation>(ei nimikettä)</translation>
    </message>
</context>
<context>
    <name>SendCoinsEntry</name>
    <message>
        <source>A&amp;mount:</source>
        <translation>M&amp;äärä:</translation>
    </message>
    <message>
        <source>Pay &amp;To:</source>
        <translation>Maksun saaja:</translation>
    </message>
    <message>
        <source>&amp;Label:</source>
        <translation>&amp;Nimi:</translation>
    </message>
    <message>
        <source>Choose previously used address</source>
        <translation>Valitse aikaisemmin käytetty osoite</translation>
    </message>
    <message>
        <source>The Particl address to send the payment to</source>
        <translation>Particl-osoite johon maksu lähetetään</translation>
    </message>
    <message>
        <source>Alt+A</source>
        <translation>Alt+A</translation>
    </message>
    <message>
        <source>Paste address from clipboard</source>
        <translation>Liitä osoite leikepöydältä</translation>
    </message>
    <message>
        <source>Alt+P</source>
        <translation>Alt+P</translation>
    </message>
    <message>
        <source>Remove this entry</source>
        <translation>Poista tämä alkio</translation>
    </message>
    <message>
        <source>The amount to send in the selected unit</source>
        <translation>Lähetettävä summa valitussa yksikössä</translation>
    </message>
    <message>
        <source>The fee will be deducted from the amount being sent. The recipient will receive less particl than you enter in the amount field. If multiple recipients are selected, the fee is split equally.</source>
        <translation>Kulu vähennetään lähetettävästä määrästä. Saaja vastaanottaa vähemmän particleja kuin merkitset Määrä-kenttään. Jos saajia on monia, kulu jaetaan tasan.</translation>
    </message>
    <message>
        <source>S&amp;ubtract fee from amount</source>
        <translation>V&amp;ähennä maksukulu määrästä</translation>
    </message>
    <message>
        <source>Use available balance</source>
        <translation>Käytä saatavilla oleva saldo</translation>
    </message>
    <message>
        <source>Message:</source>
        <translation>Viesti:</translation>
    </message>
    <message>
        <source>This is an unauthenticated payment request.</source>
        <translation>Tämä on todentamaton maksupyyntö.</translation>
    </message>
    <message>
        <source>This is an authenticated payment request.</source>
        <translation>Tämä on todennettu maksupyyntö.</translation>
    </message>
    <message>
        <source>Enter a label for this address to add it to the list of used addresses</source>
        <translation>Aseta nimi tälle osoitteelle lisätäksesi sen käytettyjen osoitteiden listalle.</translation>
    </message>
    <message>
        <source>A message that was attached to the particl: URI which will be stored with the transaction for your reference. Note: This message will not be sent over the Particl network.</source>
        <translation>Viesti joka liitettiin particl: URI:iin tallennetaan rahansiirtoon viitteeksi. Tätä viestiä ei lähetetä Particl-verkkoon.</translation>
    </message>
    <message>
        <source>Pay To:</source>
        <translation>Saaja:</translation>
    </message>
    <message>
        <source>Memo:</source>
        <translation>Muistio:</translation>
    </message>
</context>
<context>
    <name>ShutdownWindow</name>
    <message>
        <source>%1 is shutting down...</source>
        <translation>%1 sulkeutuu...</translation>
    </message>
    <message>
        <source>Do not shut down the computer until this window disappears.</source>
        <translation>Älä sammuta tietokonetta ennenkuin tämä ikkuna katoaa.</translation>
    </message>
</context>
<context>
    <name>SignVerifyMessageDialog</name>
    <message>
        <source>Signatures - Sign / Verify a Message</source>
        <translation>Allekirjoitukset - Allekirjoita / Varmista viesti</translation>
    </message>
    <message>
        <source>&amp;Sign Message</source>
        <translation>&amp;Allekirjoita viesti</translation>
    </message>
    <message>
        <source>You can sign messages/agreements with your addresses to prove you can receive particl sent to them. Be careful not to sign anything vague or random, as phishing attacks may try to trick you into signing your identity over to them. Only sign fully-detailed statements you agree to.</source>
        <translation>Voit allekirjoittaa viestit / sopimukset omalla osoitteellasi todistaaksesi että voit vastaanottaa siihen lähetetyt particlit. Varo allekirjoittamasta mitään epämääräistä, sillä phishing-hyökkääjät voivat huijata sinua luovuttamaan henkilöllisyytesi allekirjoituksella. Allekirjoita ainoastaan täysin yksityiskohtainen selvitys siitä, mihin olet sitoutumassa.</translation>
    </message>
    <message>
        <source>The Particl address to sign the message with</source>
        <translation>Particl-osoite jolla viesti allekirjoitetaan</translation>
    </message>
    <message>
        <source>Choose previously used address</source>
        <translation>Valitse aikaisemmin käytetty osoite</translation>
    </message>
    <message>
        <source>Alt+A</source>
        <translation>Alt+A</translation>
    </message>
    <message>
        <source>Paste address from clipboard</source>
        <translation>Liitä osoite leikepöydältä</translation>
    </message>
    <message>
        <source>Alt+P</source>
        <translation>Alt+P</translation>
    </message>
    <message>
        <source>Enter the message you want to sign here</source>
        <translation>Kirjoita tähän viesti minkä haluat allekirjoittaa</translation>
    </message>
    <message>
        <source>Signature</source>
        <translation>Allekirjoitus</translation>
    </message>
    <message>
        <source>Copy the current signature to the system clipboard</source>
        <translation>Kopioi tämänhetkinen allekirjoitus leikepöydälle</translation>
    </message>
    <message>
        <source>Sign the message to prove you own this Particl address</source>
        <translation>Allekirjoita viesti todistaaksesi, että omistat tämän Particl-osoitteen</translation>
    </message>
    <message>
        <source>Sign &amp;Message</source>
        <translation>Allekirjoita &amp;viesti</translation>
    </message>
    <message>
        <source>Reset all sign message fields</source>
        <translation>Tyhjennä kaikki allekirjoita-viesti-kentät</translation>
    </message>
    <message>
        <source>Clear &amp;All</source>
        <translation>&amp;Tyhjennnä Kaikki</translation>
    </message>
    <message>
        <source>&amp;Verify Message</source>
        <translation>&amp;Varmista viesti</translation>
    </message>
    <message>
        <source>Enter the receiver's address, message (ensure you copy line breaks, spaces, tabs, etc. exactly) and signature below to verify the message. Be careful not to read more into the signature than what is in the signed message itself, to avoid being tricked by a man-in-the-middle attack. Note that this only proves the signing party receives with the address, it cannot prove sendership of any transaction!</source>
        <translation>Syötä vastaanottajan osoite, viesti ja allekirjoitus (varmista että kopioit rivinvaihdot, välilyönnit, sarkaimet yms. täsmälleen) alle vahvistaaksesi viestin. Varo lukemasta allekirjoitukseen enempää kuin mitä viestissä itsessään on välttääksesi man-in-the-middle -hyökkäyksiltä. Huomaa, että tämä todentaa ainoastaan allekirjoittavan vastaanottajan osoitteen, tämä ei voi todentaa minkään tapahtuman lähettäjää!</translation>
    </message>
    <message>
        <source>The Particl address the message was signed with</source>
        <translation>Particl-osoite jolla viesti on allekirjoitettu</translation>
    </message>
    <message>
        <source>The signed message to verify</source>
        <translation>Allekirjoitettu viesti vahvistettavaksi</translation>
    </message>
    <message>
        <source>The signature given when the message was signed</source>
        <translation>Viestin allekirjoittamisen yhteydessä annettu allekirjoitus</translation>
    </message>
    <message>
        <source>Verify the message to ensure it was signed with the specified Particl address</source>
        <translation>Tarkista viestin allekirjoitus varmistaaksesi, että se allekirjoitettiin tietyllä Particl-osoitteella</translation>
    </message>
    <message>
        <source>Verify &amp;Message</source>
        <translation>Varmista &amp;viesti...</translation>
    </message>
    <message>
        <source>Reset all verify message fields</source>
        <translation>Tyhjennä kaikki varmista-viesti-kentät</translation>
    </message>
    <message>
        <source>Click "Sign Message" to generate signature</source>
        <translation>Valitse "Allekirjoita Viesti" luodaksesi allekirjoituksen.</translation>
    </message>
    <message>
        <source>The entered address is invalid.</source>
        <translation>Syötetty osoite on virheellinen.</translation>
    </message>
    <message>
        <source>Please check the address and try again.</source>
        <translation>Tarkista osoite ja yritä uudelleen.</translation>
    </message>
    <message>
        <source>The entered address does not refer to a key.</source>
        <translation>Syötetty osoite ei viittaa tunnettuun avaimeen.</translation>
    </message>
    <message>
        <source>Wallet unlock was cancelled.</source>
        <translation>Lompakon avaaminen peruttiin.</translation>
    </message>
    <message>
        <source>No error</source>
        <translation>Ei virhettä</translation>
    </message>
    <message>
        <source>Private key for the entered address is not available.</source>
        <translation>Yksityistä avainta syötetylle osoitteelle ei ole saatavilla.</translation>
    </message>
    <message>
        <source>Message signing failed.</source>
        <translation>Viestin allekirjoitus epäonnistui.</translation>
    </message>
    <message>
        <source>Message signed.</source>
        <translation>Viesti allekirjoitettu.</translation>
    </message>
    <message>
        <source>The signature could not be decoded.</source>
        <translation>Allekirjoitusta ei pystytty tulkitsemaan.</translation>
    </message>
    <message>
        <source>Please check the signature and try again.</source>
        <translation>Tarkista allekirjoitus ja yritä uudelleen.</translation>
    </message>
    <message>
        <source>The signature did not match the message digest.</source>
        <translation>Allekirjoitus ei täsmää viestin tiivisteeseen.</translation>
    </message>
    <message>
        <source>Message verification failed.</source>
        <translation>Viestin varmistus epäonnistui.</translation>
    </message>
    <message>
        <source>Message verified.</source>
        <translation>Viesti varmistettu.</translation>
    </message>
</context>
<context>
    <name>TrafficGraphWidget</name>
    <message>
        <source>KB/s</source>
        <translation>KB/s</translation>
    </message>
</context>
<context>
    <name>TransactionDesc</name>
    <message numerus="yes">
        <source>Open for %n more block(s)</source>
        <translation><numerusform>Avoinna vielä %n lohkon ajan</numerusform><numerusform>Avoinna vielä %n lohkon ajan</numerusform></translation>
    </message>
    <message>
        <source>Open until %1</source>
        <translation>Avoinna %1 asti</translation>
    </message>
    <message>
        <source>conflicted with a transaction with %1 confirmations</source>
        <translation>ristiriidassa maksutapahtumalle, jolla on %1 varmistusta</translation>
    </message>
    <message>
        <source>0/unconfirmed, %1</source>
        <translation>0/varmistamaton, %1</translation>
    </message>
    <message>
        <source>in memory pool</source>
        <translation>muistialtaassa</translation>
    </message>
    <message>
        <source>not in memory pool</source>
        <translation>ei muistialtaassa</translation>
    </message>
    <message>
        <source>abandoned</source>
        <translation>hylätty</translation>
    </message>
    <message>
        <source>%1/unconfirmed</source>
        <translation>%1/vahvistamaton</translation>
    </message>
    <message>
        <source>%1 confirmations</source>
        <translation>%1 vahvistusta</translation>
    </message>
    <message>
        <source>Status</source>
        <translation>Tila</translation>
    </message>
    <message>
        <source>Date</source>
        <translation>Aika</translation>
    </message>
    <message>
        <source>Source</source>
        <translation>Lähde</translation>
    </message>
    <message>
        <source>Generated</source>
        <translation>Generoitu</translation>
    </message>
    <message>
        <source>From</source>
        <translation>Lähettäjä</translation>
    </message>
    <message>
        <source>unknown</source>
        <translation>tuntematon</translation>
    </message>
    <message>
        <source>To</source>
        <translation>Saaja</translation>
    </message>
    <message>
        <source>own address</source>
        <translation>oma osoite</translation>
    </message>
    <message>
        <source>watch-only</source>
        <translation>vain seurattava</translation>
    </message>
    <message>
        <source>label</source>
        <translation>nimi</translation>
    </message>
    <message>
        <source>Credit</source>
        <translation>Krediitti</translation>
    </message>
    <message numerus="yes">
        <source>matures in %n more block(s)</source>
        <translation><numerusform>kypsyy %n lohkon kuluttua</numerusform><numerusform>kypsyy %n lohkon kuluttua</numerusform></translation>
    </message>
    <message>
        <source>not accepted</source>
        <translation>ei hyväksytty</translation>
    </message>
    <message>
        <source>Debit</source>
        <translation>Debiitti</translation>
    </message>
    <message>
        <source>Total debit</source>
        <translation>Debiitti yhteensä</translation>
    </message>
    <message>
        <source>Total credit</source>
        <translation>Krediitti yhteensä</translation>
    </message>
    <message>
        <source>Transaction fee</source>
        <translation>Siirtokulu</translation>
    </message>
    <message>
        <source>Net amount</source>
        <translation>Nettomäärä</translation>
    </message>
    <message>
        <source>Message</source>
        <translation>Viesti</translation>
    </message>
    <message>
        <source>Comment</source>
        <translation>Kommentti</translation>
    </message>
    <message>
        <source>Transaction ID</source>
        <translation>Maksutapahtuman tunnus</translation>
    </message>
    <message>
        <source>Transaction total size</source>
        <translation>Maksutapahtuman kokonaiskoko</translation>
    </message>
    <message>
        <source>Transaction virtual size</source>
        <translation>Tapahtuman näennäiskoko</translation>
    </message>
    <message>
        <source>Output index</source>
        <translation>Ulostulon indeksi</translation>
    </message>
    <message>
        <source> (Certificate was not verified)</source>
        <translation> (Sertifikaattia ei vahvistettu)</translation>
    </message>
    <message>
        <source>Merchant</source>
        <translation>Kauppias</translation>
    </message>
    <message>
        <source>Generated coins must mature %1 blocks before they can be spent. When you generated this block, it was broadcast to the network to be added to the block chain. If it fails to get into the chain, its state will change to "not accepted" and it won't be spendable. This may occasionally happen if another node generates a block within a few seconds of yours.</source>
        <translation>Luotujen kolikoiden täytyy kypsyä vielä %1 lohkoa ennenkuin niitä voidaan käyttää. Luotuasi tämän lohkon, se kuulutettiin verkolle lohkoketjuun lisättäväksi. Mikäli lohko ei kuitenkaan pääse ketjuun, sen tilaksi vaihdetaan "ei hyväksytty" ja sitä ei voida käyttää. Toisinaan näin tapahtuu, jos jokin verkon toinen solmu luo lohkon lähes samanaikaisesti sinun lohkosi kanssa.</translation>
    </message>
    <message>
        <source>Debug information</source>
        <translation>Debug tiedot</translation>
    </message>
    <message>
        <source>Transaction</source>
        <translation>Maksutapahtuma</translation>
    </message>
    <message>
        <source>Inputs</source>
        <translation>Sisääntulot</translation>
    </message>
    <message>
        <source>Amount</source>
        <translation>Määrä</translation>
    </message>
    <message>
        <source>true</source>
        <translation>tosi</translation>
    </message>
    <message>
        <source>false</source>
        <translation>epätosi</translation>
    </message>
</context>
<context>
    <name>TransactionDescDialog</name>
    <message>
        <source>This pane shows a detailed description of the transaction</source>
        <translation>Tämä ruutu näyttää yksityiskohtaisen tiedon rahansiirrosta</translation>
    </message>
    <message>
        <source>Details for %1</source>
        <translation>%1:n yksityiskohdat</translation>
    </message>
</context>
<context>
    <name>TransactionTableModel</name>
    <message>
        <source>Date</source>
        <translation>Aika</translation>
    </message>
    <message>
        <source>Type</source>
        <translation>Tyyppi</translation>
    </message>
    <message>
        <source>Label</source>
        <translation>Nimike</translation>
    </message>
    <message numerus="yes">
        <source>Open for %n more block(s)</source>
        <translation><numerusform>Avoinna vielä %n lohkon ajan</numerusform><numerusform>Avoinna vielä %n lohkon ajan</numerusform></translation>
    </message>
    <message>
        <source>Open until %1</source>
        <translation>Avoinna %1 asti</translation>
    </message>
    <message>
        <source>Unconfirmed</source>
        <translation>Varmistamaton</translation>
    </message>
    <message>
        <source>Abandoned</source>
        <translation>Hylätty</translation>
    </message>
    <message>
        <source>Confirming (%1 of %2 recommended confirmations)</source>
        <translation>Varmistetaan (%1 suositellusta %2 varmistuksesta)</translation>
    </message>
    <message>
        <source>Confirmed (%1 confirmations)</source>
        <translation>Varmistettu (%1 varmistusta)</translation>
    </message>
    <message>
        <source>Conflicted</source>
        <translation>Ristiriitainen</translation>
    </message>
    <message>
        <source>Immature (%1 confirmations, will be available after %2)</source>
        <translation>Epäkypsä (%1 varmistusta, saatavilla %2 jälkeen)</translation>
    </message>
    <message>
        <source>Generated but not accepted</source>
        <translation>Luotu, mutta ei hyäksytty</translation>
    </message>
    <message>
        <source>Received with</source>
        <translation>Vastaanotettu osoitteella</translation>
    </message>
    <message>
        <source>Received from</source>
        <translation>Vastaanotettu</translation>
    </message>
    <message>
        <source>Sent to</source>
        <translation>Lähetetty vastaanottajalle</translation>
    </message>
    <message>
        <source>Payment to yourself</source>
        <translation>Maksu itsellesi</translation>
    </message>
    <message>
        <source>Mined</source>
        <translation>Louhittu</translation>
    </message>
    <message>
        <source>watch-only</source>
        <translation>vain seurattava</translation>
    </message>
    <message>
        <source>(n/a)</source>
        <translation>(ei saatavilla)</translation>
    </message>
    <message>
        <source>(no label)</source>
        <translation>(ei nimikettä)</translation>
    </message>
    <message>
        <source>Transaction status. Hover over this field to show number of confirmations.</source>
        <translation>Rahansiirron tila. Siirrä osoitin kentän päälle nähdäksesi vahvistusten lukumäärä.</translation>
    </message>
    <message>
        <source>Date and time that the transaction was received.</source>
        <translation>Rahansiirron vastaanottamisen päivämäärä ja aika.</translation>
    </message>
    <message>
        <source>Type of transaction.</source>
        <translation>Maksutapahtuman tyyppi.</translation>
    </message>
    <message>
        <source>Whether or not a watch-only address is involved in this transaction.</source>
        <translation>Onko rahansiirrossa mukana ainoastaan seurattava osoite vai ei.</translation>
    </message>
    <message>
        <source>User-defined intent/purpose of the transaction.</source>
        <translation>Käyttäjän määrittämä käyttötarkoitus rahansiirrolle.</translation>
    </message>
    <message>
        <source>Amount removed from or added to balance.</source>
        <translation>Saldoon lisätty tai siitä vähennetty määrä.</translation>
    </message>
</context>
<context>
    <name>TransactionView</name>
    <message>
        <source>All</source>
        <translation>Kaikki</translation>
    </message>
    <message>
        <source>Today</source>
        <translation>Tänään</translation>
    </message>
    <message>
        <source>This week</source>
        <translation>Tällä viikolla</translation>
    </message>
    <message>
        <source>This month</source>
        <translation>Tässä kuussa</translation>
    </message>
    <message>
        <source>Last month</source>
        <translation>Viime kuussa</translation>
    </message>
    <message>
        <source>This year</source>
        <translation>Tänä vuonna</translation>
    </message>
    <message>
        <source>Range...</source>
        <translation>Alue...</translation>
    </message>
    <message>
        <source>Received with</source>
        <translation>Vastaanotettu osoitteella</translation>
    </message>
    <message>
        <source>Sent to</source>
        <translation>Lähetetty vastaanottajalle</translation>
    </message>
    <message>
        <source>To yourself</source>
        <translation>Itsellesi</translation>
    </message>
    <message>
        <source>Mined</source>
        <translation>Louhittu</translation>
    </message>
    <message>
        <source>Other</source>
        <translation>Muu</translation>
    </message>
    <message>
        <source>Enter address, transaction id, or label to search</source>
        <translation>Kirjoita osoite, siirron tunniste tai nimiö etsiäksesi</translation>
    </message>
    <message>
        <source>Min amount</source>
        <translation>Minimimäärä</translation>
    </message>
    <message>
        <source>Abandon transaction</source>
        <translation>Hylkää siirto</translation>
    </message>
    <message>
        <source>Increase transaction fee</source>
        <translation>Kasvata siirtokulun määrää</translation>
    </message>
    <message>
        <source>Copy address</source>
        <translation>Kopioi osoite</translation>
    </message>
    <message>
        <source>Copy label</source>
        <translation>Kopioi nimike</translation>
    </message>
    <message>
        <source>Copy amount</source>
        <translation>Kopioi määrä</translation>
    </message>
    <message>
        <source>Copy transaction ID</source>
        <translation>Kopioi transaktion ID</translation>
    </message>
    <message>
        <source>Copy raw transaction</source>
        <translation>Kopioi rahansiirron raakavedos</translation>
    </message>
    <message>
        <source>Copy full transaction details</source>
        <translation>Kopioi rahansiirron täydet yksityiskohdat</translation>
    </message>
    <message>
        <source>Edit label</source>
        <translation>Muokkaa nimeä</translation>
    </message>
    <message>
        <source>Show transaction details</source>
        <translation>Näytä rahansiirron yksityiskohdat</translation>
    </message>
    <message>
        <source>Export Transaction History</source>
        <translation>Vie rahansiirtohistoria</translation>
    </message>
    <message>
        <source>Comma separated file (*.csv)</source>
        <translation>Pilkuilla erotettu tiedosto (*.csv)</translation>
    </message>
    <message>
        <source>Confirmed</source>
        <translation>Vahvistettu</translation>
    </message>
    <message>
        <source>Watch-only</source>
        <translation>Vain seurattava</translation>
    </message>
    <message>
        <source>Date</source>
        <translation>Aika</translation>
    </message>
    <message>
        <source>Type</source>
        <translation>Tyyppi</translation>
    </message>
    <message>
        <source>Label</source>
        <translation>Nimike</translation>
    </message>
    <message>
        <source>Address</source>
        <translation>Osoite</translation>
    </message>
    <message>
        <source>ID</source>
        <translation>ID</translation>
    </message>
    <message>
        <source>Exporting Failed</source>
        <translation>Vienti epäonnistui</translation>
    </message>
    <message>
        <source>There was an error trying to save the transaction history to %1.</source>
        <translation>Rahansiirron historian tallentamisessa tapahtui virhe paikkaan %1.</translation>
    </message>
    <message>
        <source>Exporting Successful</source>
        <translation>Vienti onnistui</translation>
    </message>
    <message>
        <source>The transaction history was successfully saved to %1.</source>
        <translation>Rahansiirron historia tallennettiin onnistuneesti kohteeseen %1.</translation>
    </message>
    <message>
        <source>Range:</source>
        <translation>Alue:</translation>
    </message>
    <message>
        <source>to</source>
        <translation>vastaanottaja</translation>
    </message>
</context>
<context>
    <name>UnitDisplayStatusBarControl</name>
    <message>
        <source>Unit to show amounts in. Click to select another unit.</source>
        <translation>Yksikkö jossa määrät näytetään. Klikkaa valitaksesi toisen yksikön.</translation>
    </message>
</context>
<context>
    <name>WalletController</name>
    <message>
        <source>Close wallet</source>
        <translation>Sulje lompakko</translation>
    </message>
    <message>
        <source>Closing the wallet for too long can result in having to resync the entire chain if pruning is enabled.</source>
        <translation>Lompakon sulkeminen liian pitkäksi aikaa saattaa johtaa tarpeeseen synkronoida koko ketju uudelleen, mikäli karsinta on käytössä.</translation>
    </message>
    <message>
        <source>Close all wallets</source>
        <translation>Sulje kaikki lompakot</translation>
    </message>
    <message>
        <source>Are you sure you wish to close all wallets?</source>
        <translation>Haluatko varmasti sulkea kaikki lompakot?</translation>
    </message>
</context>
<context>
    <name>WalletFrame</name>
    <message>
        <source>No wallet has been loaded.
Go to File &gt; Open Wallet to load a wallet.
- OR -</source>
        <translation>Lompakkoa ei ladattu.
Siirry osioon Tiedosto &gt; Avaa lompakko ladataksesi lompakon.
- TAI -</translation>
    </message>
    <message>
        <source>Create a new wallet</source>
        <translation>Luo uusi lompakko</translation>
    </message>
</context>
<context>
    <name>WalletModel</name>
    <message>
        <source>Send Coins</source>
        <translation>Lähetä kolikoita</translation>
    </message>
    <message>
        <source>Fee bump error</source>
        <translation>Virhe nostaessa palkkiota.</translation>
    </message>
    <message>
        <source>Increasing transaction fee failed</source>
        <translation>Siirtokulun nosto epäonnistui</translation>
    </message>
    <message>
        <source>Do you want to increase the fee?</source>
        <translation>Haluatko nostaa siirtomaksua?</translation>
    </message>
    <message>
        <source>Do you want to draft a transaction with fee increase?</source>
        <translation>Haluatko nostaa siirtomaksua siirtoon?</translation>
    </message>
    <message>
        <source>Current fee:</source>
        <translation>Nykyinen palkkio:</translation>
    </message>
    <message>
        <source>Increase:</source>
        <translation>Korota:</translation>
    </message>
    <message>
        <source>New fee:</source>
        <translation>Uusi palkkio:</translation>
    </message>
    <message>
        <source>Confirm fee bump</source>
        <translation>Vahvista palkkion korotus</translation>
    </message>
    <message>
        <source>Can't draft transaction.</source>
        <translation> Siirtoa ei voida laatia.</translation>
    </message>
    <message>
        <source>PSBT copied</source>
        <translation>PSBT kopioitu</translation>
    </message>
    <message>
        <source>Can't sign transaction.</source>
        <translation>Siirtoa ei voida allekirjoittaa.</translation>
    </message>
    <message>
        <source>Could not commit transaction</source>
        <translation>Siirtoa ei voitu tehdä</translation>
    </message>
    <message>
        <source>default wallet</source>
        <translation>oletuslompakko</translation>
    </message>
</context>
<context>
    <name>WalletView</name>
    <message>
        <source>&amp;Export</source>
        <translation>&amp;Vie</translation>
    </message>
    <message>
        <source>Export the data in the current tab to a file</source>
        <translation>Vie auki olevan välilehden tiedot tiedostoon</translation>
    </message>
    <message>
        <source>Error</source>
        <translation>Virhe</translation>
    </message>
    <message>
        <source>Unable to decode PSBT from clipboard (invalid base64)</source>
        <translation>PBST-ää ei voitu tulkita leikepöydältä (kelpaamaton base64)</translation>
    </message>
    <message>
        <source>Load Transaction Data</source>
        <translation>Lataa siirtotiedot</translation>
    </message>
    <message>
        <source>Partially Signed Transaction (*.psbt)</source>
        <translation>Osittain allekirjoitettu siirto (*.pbst)</translation>
    </message>
    <message>
        <source>PSBT file must be smaller than 100 MiB</source>
        <translation>PBST-tiedoston tulee olla pienempi kuin 100 mebitavua</translation>
    </message>
    <message>
        <source>Unable to decode PSBT</source>
        <translation>PSBT-ää ei voitu tulkita</translation>
    </message>
    <message>
        <source>Backup Wallet</source>
        <translation>Varmuuskopioi lompakko</translation>
    </message>
    <message>
        <source>Wallet Data (*.dat)</source>
        <translation>Lompakkodata (*.dat)</translation>
    </message>
    <message>
        <source>Backup Failed</source>
        <translation>Varmuuskopio epäonnistui</translation>
    </message>
    <message>
        <source>There was an error trying to save the wallet data to %1.</source>
        <translation>Lompakon tallennuksessa tapahtui virhe %1.</translation>
    </message>
    <message>
        <source>Backup Successful</source>
        <translation>Varmuuskopio Onnistui</translation>
    </message>
    <message>
        <source>The wallet data was successfully saved to %1.</source>
        <translation>Lompakko tallennettiin onnistuneesti tiedostoon %1.</translation>
    </message>
    <message>
        <source>Cancel</source>
        <translation>Peruuta</translation>
    </message>
</context>
<context>
    <name>bitcoin-core</name>
    <message>
        <source>Distributed under the MIT software license, see the accompanying file %s or %s</source>
        <translation>Jaettu MIT -ohjelmistolisenssin alaisuudessa, katso mukana tuleva %s tiedosto tai %s</translation>
    </message>
    <message>
        <source>Prune configured below the minimum of %d MiB.  Please use a higher number.</source>
        <translation>Karsinta konfiguroitu alle minimin %d MiB. Käytä surempaa numeroa.</translation>
    </message>
    <message>
        <source>Prune: last wallet synchronisation goes beyond pruned data. You need to -reindex (download the whole blockchain again in case of pruned node)</source>
        <translation>Karsinta: viime lompakon synkronisointi menee karsitun datan taakse. Sinun tarvitsee ajaa -reindex (lataa koko lohkoketju uudelleen tapauksessa jossa karsiva noodi)</translation>
    </message>
    <message>
        <source>Pruning blockstore...</source>
        <translation>Karsitaan lohkovarastoa...</translation>
    </message>
    <message>
        <source>Unable to start HTTP server. See debug log for details.</source>
        <translation>HTTP-palvelinta ei voitu käynnistää. Katso debug-lokista lisätietoja.</translation>
    </message>
    <message>
        <source>The %s developers</source>
        <translation>%s kehittäjät</translation>
    </message>
    <message>
        <source>Cannot obtain a lock on data directory %s. %s is probably already running.</source>
        <translation>Ei voida lukita data-hakemistoa %s. %s on luultavasti jo käynnissä.</translation>
    </message>
    <message>
        <source>Cannot provide specific connections and have addrman find outgoing connections at the same.</source>
        <translation>Ei voida tarjota tiettyjä yhteyksiä, ja antaa addrmanin löytää lähteviä yhteyksiä samanaikaisesti.</translation>
    </message>
    <message>
        <source>Error reading %s! All keys read correctly, but transaction data or address book entries might be missing or incorrect.</source>
        <translation>Virhe luettaessa %s! Avaimet luetttiin oikein, mutta rahansiirtotiedot tai osoitekirjan sisältö saattavat olla puutteellisia tai vääriä.</translation>
    </message>
    <message>
        <source>More than one onion bind address is provided. Using %s for the automatically created Tor onion service.</source>
        <translation>Useampi onion bind -osoite on tarjottu. Automaattisesti luotua Torin onion-palvelua varten käytetään %s.</translation>
    </message>
    <message>
        <source>Please check that your computer's date and time are correct! If your clock is wrong, %s will not work properly.</source>
        <translation>Tarkistathan että tietokoneesi päivämäärä ja kellonaika ovat oikeassa! Jos kellosi on väärässä, %s ei toimi oikein.</translation>
    </message>
    <message>
        <source>Please contribute if you find %s useful. Visit %s for further information about the software.</source>
        <translation>Ole hyvä ja avusta, jos %s on mielestäsi hyödyllinen. Vieraile %s saadaksesi lisää tietoa ohjelmistosta.</translation>
    </message>
    <message>
        <source>SQLiteDatabase: Failed to prepare the statement to fetch sqlite wallet schema version: %s</source>
        <translation>SQLiteDatabase: Lausekkeen valmistelu sqlite-lompakkokaavioversion %s noutamista varten epäonnistui</translation>
    </message>
    <message>
        <source>SQLiteDatabase: Failed to prepare the statement to fetch the application id: %s</source>
        <translation>SQLiteDatabase: Lausekkeen valmistelu sovellustunnisteen %s noutamista varten epäonnistui</translation>
    </message>
    <message>
        <source>The block database contains a block which appears to be from the future. This may be due to your computer's date and time being set incorrectly. Only rebuild the block database if you are sure that your computer's date and time are correct</source>
        <translation>Lohkotietokanta sisältää lohkon, joka vaikuttaa olevan tulevaisuudesta. Tämä saattaa johtua tietokoneesi virheellisesti asetetuista aika-asetuksista. Rakenna lohkotietokanta uudelleen vain jos olet varma, että tietokoneesi päivämäärä ja aika ovat oikein.</translation>
    </message>
    <message>
        <source>This is a pre-release test build - use at your own risk - do not use for mining or merchant applications</source>
        <translation>Tämä on esi-julkaistu kokeiluversio - Käyttö omalla vastuullasi - Ethän käytä louhimiseen tai kauppasovelluksiin.</translation>
    </message>
    <message>
        <source>This is the transaction fee you may discard if change is smaller than dust at this level</source>
        <translation>Voit ohittaa tämän siirtomaksun, mikäli vaihtoraha on pienempi kuin tomun arvo tällä hetkellä</translation>
    </message>
    <message>
        <source>Unable to replay blocks. You will need to rebuild the database using -reindex-chainstate.</source>
        <translation>Lohkoja ei voida uudelleenlukea. Joulut uudelleenrakentamaan tietokannan käyttämällä -reindex-chainstate -valitsinta.</translation>
    </message>
    <message>
        <source>Unable to rewind the database to a pre-fork state. You will need to redownload the blockchain</source>
        <translation>Tietokantaa ei onnistuttu palauttamaan tilaan ennen haarautumista. Lohkoketju pitää ladata uudestaan.</translation>
    </message>
    <message>
        <source>Warning: The network does not appear to fully agree! Some miners appear to be experiencing issues.</source>
        <translation>Varoitus: Tietoverkko ei ole sovussa! Luohijat näyttävät kokevan virhetilanteita.</translation>
    </message>
    <message>
        <source>Warning: We do not appear to fully agree with our peers! You may need to upgrade, or other nodes may need to upgrade.</source>
        <translation>Varoitus: Olemme ristiriidassa vertaisten kanssa! Sinun tulee päivittää tai toisten solmujen tulee päivitää.</translation>
    </message>
    <message>
        <source>-maxmempool must be at least %d MB</source>
        <translation>-maxmempool on oltava vähintään %d MB</translation>
    </message>
    <message>
        <source>Cannot resolve -%s address: '%s'</source>
        <translation>-%s -osoitteen '%s' selvittäminen epäonnistui</translation>
    </message>
    <message>
        <source>Change index out of range</source>
        <translation>Vaihda hakemisto alueen ulkopuolelle</translation>
    </message>
    <message>
        <source>Config setting for %s only applied on %s network when in [%s] section.</source>
        <translation>Konfigurointiasetuksen %s käyttöön vain %s -verkossa, kun osassa [%s].</translation>
    </message>
    <message>
        <source>Copyright (C) %i-%i</source>
        <translation>Tekijänoikeus (C) %i-%i</translation>
    </message>
    <message>
        <source>Corrupted block database detected</source>
        <translation>Vioittunut lohkotietokanta havaittu</translation>
    </message>
    <message>
        <source>Could not find asmap file %s</source>
        <translation>Asmap-tiedostoa %s ei löytynyt</translation>
    </message>
    <message>
        <source>Could not parse asmap file %s</source>
        <translation>Asmap-tiedostoa %s ei voitu jäsentää</translation>
    </message>
    <message>
        <source>Do you want to rebuild the block database now?</source>
        <translation>Haluatko uudelleenrakentaa lohkotietokannan nyt?</translation>
    </message>
    <message>
        <source>Error initializing block database</source>
        <translation>Virhe alustaessa lohkotietokantaa</translation>
    </message>
    <message>
        <source>Error initializing wallet database environment %s!</source>
        <translation>Virhe alustaessa lompakon tietokantaympäristöä %s!</translation>
    </message>
    <message>
        <source>Error loading %s</source>
        <translation>Virhe ladattaessa %s</translation>
    </message>
    <message>
        <source>Error loading %s: Private keys can only be disabled during creation</source>
        <translation>Virhe %s:n lataamisessa: Yksityiset avaimet voidaan poistaa käytöstä vain luomisen aikana</translation>
    </message>
    <message>
        <source>Error loading %s: Wallet corrupted</source>
        <translation>Virhe ladattaessa %s: Lompakko vioittunut</translation>
    </message>
    <message>
        <source>Error loading %s: Wallet requires newer version of %s</source>
        <translation>Virhe ladattaessa %s: Tarvitset uudemman %s -version</translation>
    </message>
    <message>
        <source>Error loading block database</source>
        <translation>Virhe avattaessa lohkoketjua</translation>
    </message>
    <message>
        <source>Error opening block database</source>
        <translation>Virhe avattaessa lohkoindeksiä</translation>
    </message>
    <message>
        <source>Failed to listen on any port. Use -listen=0 if you want this.</source>
        <translation>Ei onnistuttu kuuntelemaan missään portissa. Käytä -listen=0 jos haluat tätä.</translation>
    </message>
    <message>
        <source>Failed to rescan the wallet during initialization</source>
        <translation>Lompakkoa ei voitu tarkastaa alustuksen yhteydessä.</translation>
    </message>
    <message>
        <source>Failed to verify database</source>
        <translation>Tietokannan todennus epäonnistui</translation>
    </message>
    <message>
        <source>Importing...</source>
        <translation>Tuodaan...</translation>
    </message>
    <message>
        <source>Incorrect or no genesis block found. Wrong datadir for network?</source>
        <translation>Virheellinen tai olematon alkulohko löydetty. Väärä data-hakemisto verkolle?</translation>
    </message>
    <message>
        <source>Initialization sanity check failed. %s is shutting down.</source>
        <translation>Alustava järkevyyden tarkistus epäonnistui. %s sulkeutuu.</translation>
    </message>
    <message>
        <source>Invalid amount for -%s=&lt;amount&gt;: '%s'</source>
        <translation>Virheellinen määrä -%s=&lt;amount&gt;: '%s'</translation>
    </message>
    <message>
        <source>Invalid amount for -discardfee=&lt;amount&gt;: '%s'</source>
        <translation>Virheellinen määrä -discardfee=&lt;amount&gt;: '%s'</translation>
    </message>
    <message>
        <source>Invalid amount for -fallbackfee=&lt;amount&gt;: '%s'</source>
        <translation>Virheellinen määrä -fallbackfee=&lt;amount&gt;: '%s'</translation>
    </message>
    <message>
        <source>SQLiteDatabase: Failed to execute statement to verify database: %s</source>
        <translation>SQLiteDatabase: Lausekkeen suorittaminen tietokannan %s todentamista varten epäonnistui</translation>
    </message>
    <message>
        <source>SQLiteDatabase: Failed to fetch sqlite wallet schema version: %s</source>
        <translation>SQLiteDatabase: sqlite-lompakkokaavioversion %s nouto epäonnistui</translation>
    </message>
    <message>
        <source>SQLiteDatabase: Failed to fetch the application id: %s</source>
        <translation>SQLiteDatabase: Sovellustunnisteen %s nouto epäonnistui</translation>
    </message>
    <message>
        <source>SQLiteDatabase: Failed to prepare statement to verify database: %s</source>
        <translation>SQLiteDatabase: Lausekkeen valmistelu tietokannan %s todentamista varten epäonnistui</translation>
    </message>
    <message>
        <source>SQLiteDatabase: Failed to read database verification error: %s</source>
        <translation>SQLiteDatabase: Tietokantatodennusvirheen %s luku epäonnistui</translation>
    </message>
    <message>
        <source>SQLiteDatabase: Unexpected application id. Expected %u, got %u</source>
        <translation>SQLiteDatabase: Odottamaton sovellustunniste. %u odotettu, %u saatu</translation>
    </message>
    <message>
        <source>Specified blocks directory "%s" does not exist.</source>
        <translation>Määrättyä lohkohakemistoa "%s" ei ole olemassa.</translation>
    </message>
    <message>
        <source>Unknown address type '%s'</source>
        <translation>Tuntematon osoitetyyppi '%s'</translation>
    </message>
    <message>
        <source>Unknown change type '%s'</source>
        <translation>Tuntematon vaihtorahatyyppi '%s'</translation>
    </message>
    <message>
        <source>Upgrading txindex database</source>
        <translation>Päivitetään txindex -tietokantaa</translation>
    </message>
    <message>
        <source>Loading P2P addresses...</source>
        <translation>Ladataan P2P-vertaisten osoitteita...</translation>
    </message>
    <message>
        <source>Loading banlist...</source>
        <translation>Ladataan kieltolistaa...</translation>
    </message>
    <message>
        <source>Not enough file descriptors available.</source>
        <translation>Ei tarpeeksi tiedostomerkintöjä vapaana.</translation>
    </message>
    <message>
        <source>Prune cannot be configured with a negative value.</source>
        <translation>Karsintaa ei voi toteuttaa negatiivisella arvolla.</translation>
    </message>
    <message>
        <source>Prune mode is incompatible with -txindex.</source>
        <translation>Karsittu tila ei ole yhteensopiva -txindex:n kanssa.</translation>
    </message>
    <message>
        <source>Replaying blocks...</source>
        <translation>Tarkastetaan lohkoja..</translation>
    </message>
    <message>
        <source>Rewinding blocks...</source>
        <translation>Varmistetaan lohkoja...</translation>
    </message>
    <message>
        <source>The source code is available from %s.</source>
        <translation>Lähdekoodi löytyy %s.</translation>
    </message>
    <message>
        <source>Transaction fee and change calculation failed</source>
        <translation>Siirtokulun ja vaihtorahan laskenta epäonnistui</translation>
    </message>
    <message>
        <source>Unable to bind to %s on this computer. %s is probably already running.</source>
        <translation>Kytkeytyminen kohteeseen %s ei onnistu tällä tietokoneella. %s on luultavasti jo käynnissä.</translation>
    </message>
    <message>
        <source>Unable to generate keys</source>
        <translation>Avaimia ei voitu luoda</translation>
    </message>
    <message>
        <source>Unsupported logging category %s=%s.</source>
        <translation>Lokikategoriaa %s=%s ei tueta.</translation>
    </message>
    <message>
        <source>Upgrading UTXO database</source>
        <translation>Päivitetään UTXO-tietokantaa</translation>
    </message>
    <message>
        <source>User Agent comment (%s) contains unsafe characters.</source>
        <translation>User Agent -kommentti (%s) sisältää turvattomia merkkejä.</translation>
    </message>
    <message>
        <source>Verifying blocks...</source>
        <translation>Varmistetaan lohkoja...</translation>
    </message>
    <message>
        <source>Wallet needed to be rewritten: restart %s to complete</source>
        <translation>Lompakko tarvitsee uudelleenkirjoittaa: käynnistä %s uudelleen</translation>
    </message>
    <message>
        <source>Error: Listening for incoming connections failed (listen returned error %s)</source>
        <translation>Virhe: Saapuvien yhteyksien kuuntelu epäonnistui (kuuntelu palautti virheen %s)</translation>
    </message>
    <message>
        <source>%s corrupt. Try using the wallet tool bitcoin-wallet to salvage or restoring a backup.</source>
        <translation>%s on vioittunut. Yritä käyttää lompakkotyökalua bitcoin-wallet pelastaaksesi sen tai palauttaa varmuuskopio.</translation>
    </message>
    <message>
        <source>Cannot upgrade a non HD split wallet without upgrading to support pre split keypool. Please use version 169900 or no version specified.</source>
        <translation>Muuta kuin HD-jaettua lompakkoa ei voi päivittää ilman päivitystä tukemaan esijaettua avainvarastoa. Käytä versiota 169900 tai älä kaytä määritettyä versiota.</translation>
    </message>
    <message>
        <source>Invalid amount for -maxtxfee=&lt;amount&gt;: '%s' (must be at least the minrelay fee of %s to prevent stuck transactions)</source>
        <translation>Virheellinen summa -maxtxfee =: '%s' (täytyy olla vähintään %s minrelay-kulu, jotta estetään jumiutuneet siirtotapahtumat)</translation>
    </message>
    <message>
        <source>The transaction amount is too small to send after the fee has been deducted</source>
        <translation>Siirtomäärä on liian pieni lähetettäväksi kulun vähentämisen jälkeen.</translation>
    </message>
    <message>
        <source>This error could occur if this wallet was not shutdown cleanly and was last loaded using a build with a newer version of Berkeley DB. If so, please use the software that last loaded this wallet</source>
        <translation>Tämä virhe voi tapahtua, jos tämä lompakko ei sammutettu siististi ja ladattiin viimeksi uudempaa Berkeley DB -versiota käyttäneellä ohjelmalla. Tässä tapauksessa käytä sitä ohjelmaa, joka viimeksi latasi tämän lompakon.</translation>
    </message>
    <message>
        <source>This is the maximum transaction fee you pay (in addition to the normal fee) to prioritize partial spend avoidance over regular coin selection.</source>
        <translation>Tämä on maksimimäärä, jonka maksat siirtokuluina (normaalien kulujen lisäksi) pistääksesi osittaiskulutuksen välttämisen tavallisen kolikonvalinnan edelle.</translation>
    </message>
    <message>
        <source>Transaction needs a change address, but we can't generate it. Please call keypoolrefill first.</source>
        <translation>Siirtoon tarvitaan vaihto-osoite, muttemme voi luoda sitä. Ole hyvä ja kutsu ensin keypoolrefill.</translation>
    </message>
    <message>
        <source>You need to rebuild the database using -reindex to go back to unpruned mode.  This will redownload the entire blockchain</source>
        <translation>Palataksesi karsimattomaan tilaan joudut uudelleenrakentamaan tietokannan -reindex -valinnalla. Tämä lataa koko lohkoketjun uudestaan.</translation>
    </message>
    <message>
        <source>A fatal internal error occurred, see debug.log for details</source>
        <translation>Kriittinen sisäinen virhe kohdattiin, katso debug.log lisätietoja varten</translation>
    </message>
    <message>
        <source>Cannot set -peerblockfilters without -blockfilterindex.</source>
        <translation>-peerblockfiltersiä ei voida asettaa ilman -blockfilterindexiä.</translation>
    </message>
    <message>
        <source>Disk space is too low!</source>
        <translation>Liian vähän levytilaa!</translation>
    </message>
    <message>
        <source>Error reading from database, shutting down.</source>
        <translation>Virheitä tietokantaa luettaessa, ohjelma pysäytetään.</translation>
    </message>
    <message>
        <source>Error upgrading chainstate database</source>
        <translation>Virhe päivittäessä chainstate-tietokantaa</translation>
    </message>
    <message>
        <source>Error: Disk space is low for %s</source>
        <translation>Virhe: levytila vähissä kohteessa %s</translation>
    </message>
    <message>
        <source>Error: Keypool ran out, please call keypoolrefill first</source>
        <translation>Virhe: Avainallas tyhjentyi, ole hyvä ja kutsu keypoolrefill ensin</translation>
    </message>
    <message>
        <source>Fee rate (%s) is lower than the minimum fee rate setting (%s)</source>
        <translation>Kulutaso (%s) on alempi, kuin minimikulutasoasetus (%s)</translation>
    </message>
    <message>
        <source>Invalid -onion address or hostname: '%s'</source>
        <translation>Virheellinen -onion osoite tai isäntänimi: '%s'</translation>
    </message>
    <message>
        <source>Invalid -proxy address or hostname: '%s'</source>
        <translation>Virheellinen -proxy osoite tai isäntänimi: '%s'</translation>
    </message>
    <message>
        <source>Invalid amount for -paytxfee=&lt;amount&gt;: '%s' (must be at least %s)</source>
        <translation>Kelvoton määrä argumentille -paytxfee=&lt;amount&gt;: '%s' (pitää olla vähintään %s)</translation>
    </message>
    <message>
        <source>Invalid netmask specified in -whitelist: '%s'</source>
        <translation>Kelvoton verkkopeite määritelty argumentissa -whitelist: '%s'</translation>
    </message>
    <message>
        <source>Need to specify a port with -whitebind: '%s'</source>
        <translation>Pitää määritellä portti argumentilla -whitebind: '%s'</translation>
    </message>
    <message>
        <source>No proxy server specified. Use -proxy=&lt;ip&gt; or -proxy=&lt;ip:port&gt;.</source>
        <translation>Välityspalvelinta ei ole määritetty. Käytä -proxy=&lt;ip&gt; tai -proxy=&lt;ip:port&gt;.</translation>
    </message>
    <message>
        <source>Prune mode is incompatible with -blockfilterindex.</source>
        <translation>Karsintatila ei ole yhteensopiva -blockfilterindex valinnan kanssa</translation>
    </message>
    <message>
        <source>Reducing -maxconnections from %d to %d, because of system limitations.</source>
        <translation>Vähennetään -maxconnections arvoa %d:stä %d:hen järjestelmän rajoitusten vuoksi.</translation>
    </message>
    <message>
        <source>Signing transaction failed</source>
        <translation>Siirron vahvistus epäonnistui</translation>
    </message>
    <message>
        <source>Specified -walletdir "%s" does not exist</source>
        <translation>Määriteltyä lompakon hakemistoa "%s" ei ole olemassa.</translation>
    </message>
    <message>
        <source>Specified -walletdir "%s" is a relative path</source>
        <translation>Määritelty lompakkohakemisto "%s" sijaitsee suhteellisessa polussa</translation>
    </message>
    <message>
        <source>Specified -walletdir "%s" is not a directory</source>
        <translation>Määritelty -walletdir "%s" ei ole hakemisto</translation>
    </message>
    <message>
        <source>The specified config file %s does not exist
</source>
        <translation>Määriteltyä asetustiedostoa %s ei löytynyt
</translation>
    </message>
    <message>
        <source>The transaction amount is too small to pay the fee</source>
        <translation>Rahansiirron määrä on liian pieni kattaakseen maksukulun</translation>
    </message>
    <message>
        <source>This is experimental software.</source>
        <translation>Tämä on ohjelmistoa kokeelliseen käyttöön.</translation>
    </message>
    <message>
        <source>Transaction amount too small</source>
        <translation>Siirtosumma liian pieni</translation>
    </message>
    <message>
        <source>Transaction too large</source>
        <translation>Siirtosumma liian iso</translation>
    </message>
    <message>
        <source>Unable to bind to %s on this computer (bind returned error %s)</source>
        <translation>Kytkeytyminen kohteeseen %s ei onnistunut tällä tietokonella (kytkeytyminen palautti virheen %s)</translation>
    </message>
    <message>
        <source>Unable to create the PID file '%s': %s</source>
        <translation>PID-tiedostoa '%s' ei voitu luoda: %s</translation>
    </message>
    <message>
        <source>Unable to generate initial keys</source>
        <translation>Alkuavaimia ei voi luoda</translation>
    </message>
    <message>
        <source>Unknown -blockfilterindex value %s.</source>
        <translation>Tuntematon -lohkosuodatusindeksiarvo %s.</translation>
    </message>
    <message>
        <source>Verifying wallet(s)...</source>
        <translation>Varmistetaan lompakko(ja)...</translation>
    </message>
    <message>
        <source>Warning: unknown new rules activated (versionbit %i)</source>
        <translation>Varoitus: tuntemattomia uusia sääntöjä aktivoitu (versiobitti %i)</translation>
    </message>
    <message>
        <source>-maxtxfee is set very high! Fees this large could be paid on a single transaction.</source>
        <translation>-maxtxfee on asetettu erittäin suureksi! Tämänkokoisia kuluja saatetaan maksaa yhdessä rahansiirrossa.</translation>
    </message>
    <message>
        <source>This is the transaction fee you may pay when fee estimates are not available.</source>
        <translation>Tämän siirtomaksun maksat, kun siirtomaksun arviointi ei ole käytettävissä.</translation>
    </message>
    <message>
        <source>Total length of network version string (%i) exceeds maximum length (%i). Reduce the number or size of uacomments.</source>
        <translation>Verkon versiokenttä (%i) ylittää sallitun pituuden (%i). Vähennä uacomments:in arvoa tai kokoa.</translation>
    </message>
    <message>
        <source>%s is set very high!</source>
        <translation>%s on asetettu todella korkeaksi!</translation>
    </message>
    <message>
        <source>Error loading wallet %s. Duplicate -wallet filename specified.</source>
        <translation>Virhe ladattaessa lompakkoa %s. -wallet -tiedostonimi esiintyy useaan kertaan.</translation>
    </message>
    <message>
        <source>Starting network threads...</source>
        <translation>Käynnistetään verkkoa...</translation>
    </message>
    <message>
        <source>The wallet will avoid paying less than the minimum relay fee.</source>
        <translation>Lompakko välttää maksamasta alle vähimmäisen välityskulun.</translation>
    </message>
    <message>
        <source>This is the minimum transaction fee you pay on every transaction.</source>
        <translation>Tämä on jokaisesta siirrosta maksettava vähimmäismaksu.</translation>
    </message>
    <message>
        <source>This is the transaction fee you will pay if you send a transaction.</source>
        <translation>Tämä on se siirtomaksu, jonka maksat, mikäli lähetät siirron.</translation>
    </message>
    <message>
        <source>Transaction amounts must not be negative</source>
        <translation>Lähetyksen siirtosumman tulee olla positiivinen</translation>
    </message>
    <message>
        <source>Transaction has too long of a mempool chain</source>
        <translation>Maksutapahtumalla on liian pitkä muistialtaan ketju</translation>
    </message>
    <message>
        <source>Transaction must have at least one recipient</source>
        <translation>Lähetyksessä tulee olla ainakin yksi vastaanottaja</translation>
    </message>
    <message>
        <source>Unknown network specified in -onlynet: '%s'</source>
        <translation>Tuntematon verkko -onlynet parametrina: '%s'</translation>
    </message>
    <message>
        <source>Insufficient funds</source>
        <translation>Lompakon saldo ei riitä</translation>
    </message>
    <message>
        <source>Fee estimation failed. Fallbackfee is disabled. Wait a few blocks or enable -fallbackfee.</source>
        <translation>Siirtomaksun arviointi epäonnistui. Odota muutama lohko tai käytä -fallbackfee -valintaa..</translation>
    </message>
    <message>
        <source>Warning: Private keys detected in wallet {%s} with disabled private keys</source>
        <translation>Varoitus: lompakosta {%s} tunnistetut yksityiset avaimet, on poistettu käytöstä</translation>
    </message>
    <message>
        <source>Cannot write to data directory '%s'; check permissions.</source>
        <translation>Hakemistoon '%s' ei voida kirjoittaa. Tarkista käyttöoikeudet.</translation>
    </message>
    <message>
        <source>Loading block index...</source>
        <translation>Ladataan lohkoindeksiä...</translation>
    </message>
    <message>
        <source>Loading wallet...</source>
        <translation>Ladataan lompakkoa...</translation>
    </message>
    <message>
        <source>Cannot downgrade wallet</source>
        <translation>Et voi päivittää lompakkoasi vanhempaan versioon</translation>
    </message>
    <message>
        <source>Rescanning...</source>
        <translation>Skannataan uudelleen...</translation>
    </message>
    <message>
        <source>Done loading</source>
        <translation>Lataus on valmis</translation>
    </message>
</context>
</TS><|MERGE_RESOLUTION|>--- conflicted
+++ resolved
@@ -70,9 +70,9 @@
         <translation>Nämä ovat Particl-osoitteesi maksujen lähettämistä varten. Tarkista aina määrä ja vastaanotto-osoite ennen kolikoiden lähettämistä.</translation>
     </message>
     <message>
-        <source>These are your Bitcoin addresses for receiving payments. Use the 'Create new receiving address' button in the receive tab to create new addresses.
+        <source>These are your Particl addresses for receiving payments. Use the 'Create new receiving address' button in the receive tab to create new addresses.
 Signing is only possible with addresses of the type 'legacy'.</source>
-        <translation>Nämä ovat Bitcoin-osoitteesi maksujen vastaanottoa varten. Käytä painiketta "Luo uusi vastaanotto-osoite" vastaanottovälilehdessä luodaksesi uusia osoitteita.
+        <translation>Nämä ovat Particl-osoitteesi maksujen vastaanottoa varten. Käytä painiketta "Luo uusi vastaanotto-osoite" vastaanottovälilehdessä luodaksesi uusia osoitteita.
 Allekirjoitus on mahdollista vain 'legacy'-tyyppisillä osoitteilla.</translation>
     </message>
     <message>
@@ -485,19 +485,19 @@
     </message>
     <message>
         <source>&amp;Load PSBT from file...</source>
-        <translation>&amp;Lataa PSBT (osittain allekirjoitettu bitcoin-siirto) tiedostosta...</translation>
-    </message>
-    <message>
-        <source>Load Partially Signed Bitcoin Transaction</source>
-        <translation>Lataa osittain allekirjoitettu bitcoin-siirtotapahtuma</translation>
+        <translation>&amp;Lataa PSBT (osittain allekirjoitettu particl-siirto) tiedostosta...</translation>
+    </message>
+    <message>
+        <source>Load Partially Signed Particl Transaction</source>
+        <translation>Lataa osittain allekirjoitettu particl-siirtotapahtuma</translation>
     </message>
     <message>
         <source>Load PSBT from clipboard...</source>
-        <translation>Lataa PSBT (osittain allekirjoitettu bitcoin-siirto) leikepöydältä...</translation>
-    </message>
-    <message>
-        <source>Load Partially Signed Bitcoin Transaction from clipboard</source>
-        <translation>Lataa osittain allekirjoitettu bitcoin-siirtotapahtuma leikepöydältä</translation>
+        <translation>Lataa PSBT (osittain allekirjoitettu particl-siirto) leikepöydältä...</translation>
+    </message>
+    <message>
+        <source>Load Partially Signed Particl Transaction from clipboard</source>
+        <translation>Lataa osittain allekirjoitettu particl-siirtotapahtuma leikepöydältä</translation>
     </message>
     <message>
         <source>Node window</source>
@@ -536,21 +536,16 @@
         <translation>Sulje lompakko</translation>
     </message>
     <message>
-<<<<<<< HEAD
+        <source>Close All Wallets...</source>
+        <translation>Sulje kaikki lompakot...</translation>
+    </message>
+    <message>
+        <source>Close all wallets</source>
+        <translation>Sulje kaikki lompakot</translation>
+    </message>
+    <message>
         <source>Show the %1 help message to get a list with possible Particl command-line options</source>
         <translation>Näytä %1 ohjeet saadaksesi listan mahdollisista Particlin komentorivivalinnoista</translation>
-=======
-        <source>Close All Wallets...</source>
-        <translation>Sulje kaikki lompakot...</translation>
-    </message>
-    <message>
-        <source>Close all wallets</source>
-        <translation>Sulje kaikki lompakot</translation>
-    </message>
-    <message>
-        <source>Show the %1 help message to get a list with possible Bitcoin command-line options</source>
-        <translation>Näytä %1 ohjeet saadaksesi listan mahdollisista Bitcoinin komentorivivalinnoista</translation>
->>>>>>> e9a1c9fb
     </message>
     <message>
         <source>&amp;Mask values</source>
@@ -1362,8 +1357,8 @@
         <translation>Näytetäänkö kolikkokontrollin ominaisuuksia vai ei</translation>
     </message>
     <message>
-        <source>Connect to the Bitcoin network through a separate SOCKS5 proxy for Tor onion services.</source>
-        <translation>Yhdistä Bitcoin-verkkoon erillisen SOCKS5-välityspalvelimen kautta Torin onion-palveluja varten.</translation>
+        <source>Connect to the Particl network through a separate SOCKS5 proxy for Tor onion services.</source>
+        <translation>Yhdistä Particl-verkkoon erillisen SOCKS5-välityspalvelimen kautta Torin onion-palveluja varten.</translation>
     </message>
     <message>
         <source>Use separate SOCKS&amp;5 proxy to reach peers via Tor onion services:</source>
@@ -1569,7 +1564,7 @@
     </message>
     <message>
         <source>PSBT copied to clipboard.</source>
-        <translation>PSBT (osittain allekirjoitettu bitcoin-siirto) kopioitiin leikepöydälle.</translation>
+        <translation>PSBT (osittain allekirjoitettu particl-siirto) kopioitiin leikepöydälle.</translation>
     </message>
     <message>
         <source>Save Transaction Data</source>
@@ -1581,7 +1576,7 @@
     </message>
     <message>
         <source>PSBT saved to disk.</source>
-        <translation>PSBT (osittain tallennettu bitcoin-siirto) tallennettiin levylle.</translation>
+        <translation>PSBT (osittain tallennettu particl-siirto) tallennettiin levylle.</translation>
     </message>
     <message>
         <source> * Sends %1 to %2</source>
@@ -2571,8 +2566,8 @@
         <translation>Voit korottaa palkkiota myöhemmin (osoittaa Replace-By-Fee:tä, BIP-125).</translation>
     </message>
     <message>
-        <source>Please, review your transaction proposal. This will produce a Partially Signed Bitcoin Transaction (PSBT) which you can save or copy and then sign with e.g. an offline %1 wallet, or a PSBT-compatible hardware wallet.</source>
-        <translation>Ole hyvä ja tarkista siirtoehdotuksesi. Tämä luo osittain allekirjoitetun Bitcoin-siirron (PBST), jonka voit tallentaa tai kopioida ja sitten allekirjoittaa esim. verkosta irrannaisella %1-lompakolla tai PBST-yhteensopivalla laitteistolompakolla.</translation>
+        <source>Please, review your transaction proposal. This will produce a Partially Signed Particl Transaction (PSBT) which you can save or copy and then sign with e.g. an offline %1 wallet, or a PSBT-compatible hardware wallet.</source>
+        <translation>Ole hyvä ja tarkista siirtoehdotuksesi. Tämä luo osittain allekirjoitetun Particl-siirron (PBST), jonka voit tallentaa tai kopioida ja sitten allekirjoittaa esim. verkosta irrannaisella %1-lompakolla tai PBST-yhteensopivalla laitteistolompakolla.</translation>
     </message>
     <message>
         <source>Please, review your transaction.</source>
@@ -3829,8 +3824,8 @@
         <translation>Virhe: Saapuvien yhteyksien kuuntelu epäonnistui (kuuntelu palautti virheen %s)</translation>
     </message>
     <message>
-        <source>%s corrupt. Try using the wallet tool bitcoin-wallet to salvage or restoring a backup.</source>
-        <translation>%s on vioittunut. Yritä käyttää lompakkotyökalua bitcoin-wallet pelastaaksesi sen tai palauttaa varmuuskopio.</translation>
+        <source>%s corrupt. Try using the wallet tool particl-wallet to salvage or restoring a backup.</source>
+        <translation>%s on vioittunut. Yritä käyttää lompakkotyökalua particl-wallet pelastaaksesi sen tai palauttaa varmuuskopio.</translation>
     </message>
     <message>
         <source>Cannot upgrade a non HD split wallet without upgrading to support pre split keypool. Please use version 169900 or no version specified.</source>
