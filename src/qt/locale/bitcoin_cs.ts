<TS language="cs" version="2.1">
<context>
    <name>AddressBookPage</name>
    <message>
        <source>Right-click to edit address or label</source>
        <translation>Pravým tlačítkem myši můžeš upravit označení adresy</translation>
    </message>
    <message>
        <source>Create a new address</source>
        <translation>Vytvořit novou adresu</translation>
    </message>
    <message>
        <source>&amp;New</source>
        <translation>&amp;Nová/&amp;Nový/&amp;Nové</translation>
    </message>
    <message>
        <source>Copy the currently selected address to the system clipboard</source>
        <translation>Zkopíruj tuto adresu do schránky</translation>
    </message>
    <message>
        <source>&amp;Copy</source>
        <translation>&amp;Zkopírovat</translation>
    </message>
    <message>
        <source>C&amp;lose</source>
        <translation>&amp;Zavřít</translation>
    </message>
    <message>
        <source>Delete the currently selected address from the list</source>
        <translation>Smazat tuto adresu ze seznamu</translation>
    </message>
    <message>
        <source>Export the data in the current tab to a file</source>
        <translation>Exportuj data z aktuálního panelu do souboru</translation>
    </message>
    <message>
        <source>&amp;Export</source>
        <translation>&amp;Exportovat</translation>
    </message>
    <message>
        <source>&amp;Delete</source>
        <translation>&amp;Smaž</translation>
    </message>
    <message>
        <source>Choose the address to send coins to</source>
        <translation>Zvol adresu, na kterou pošleš coiny</translation>
    </message>
    <message>
        <source>Choose the address to receive coins with</source>
        <translation>Zvol adresu na příjem mincí</translation>
    </message>
    <message>
        <source>C&amp;hoose</source>
        <translation>&amp;Zvol</translation>
    </message>
    <message>
        <source>Sending addresses</source>
        <translation>Odesílající adresy</translation>
    </message>
    <message>
        <source>Receiving addresses</source>
        <translation>Přijímací adresy</translation>
    </message>
    <message>
        <source>These are your Particl addresses for sending payments. Always check the amount and the receiving address before sending coins.</source>
        <translation>Tohle jsou tvé bitcoinové adresy pro posílání plateb. Před odesláním mincí si vždy zkontroluj částku a cílovou adresu.</translation>
    </message>
    <message>
<<<<<<< HEAD
        <source>These are your Particl addresses for receiving payments. It is recommended to use a new receiving address for each transaction.</source>
        <translation>Tohle jsou tvé bitcoinové adresy pro příjem plateb. Nezapomeň si pro každou transakci vždy vygenerovat novou adresu.</translation>
=======
        <source>These are your Bitcoin addresses for receiving payments. It is recommended to use a new receiving address for each transaction.</source>
        <translation>Tohle jsou tvé bitcoinové adresy pro příjem plateb. Je doporučeno pro každou transakci vždy vygenerovat novou adresu.</translation>
>>>>>>> f17942a3
    </message>
    <message>
        <source>&amp;Copy Address</source>
        <translation>&amp;Zkopírovat adresu</translation>
    </message>
    <message>
        <source>Copy &amp;Label</source>
        <translation>Kopíruj &amp;Označ</translation>
    </message>
    <message>
        <source>&amp;Edit</source>
        <translation>&amp;Upravit</translation>
    </message>
    <message>
        <source>Export Address List</source>
        <translation>Exportuj seznam adres</translation>
    </message>
    <message>
        <source>Comma separated file (*.csv)</source>
        <translation>CSV formát (*.csv)</translation>
    </message>
    <message>
        <source>Exporting Failed</source>
        <translation>Exportování selhalo</translation>
    </message>
    <message>
        <source>There was an error trying to save the address list to %1. Please try again.</source>
        <translation>Při ukládání seznamu adres do %1 se přihodila nějaká chyba. Zkus to prosím znovu.</translation>
    </message>
</context>
<context>
    <name>AddressTableModel</name>
    <message>
        <source>Label</source>
        <translation>Označení</translation>
    </message>
    <message>
        <source>Address</source>
        <translation>Adresa</translation>
    </message>
    <message>
        <source>(no label)</source>
        <translation>(bez označení)</translation>
    </message>
</context>
<context>
    <name>AskPassphraseDialog</name>
    <message>
        <source>Passphrase Dialog</source>
        <translation>Změna hesla</translation>
    </message>
    <message>
        <source>Enter passphrase</source>
        <translation>Zadej platné heslo</translation>
    </message>
    <message>
        <source>New passphrase</source>
        <translation>Zadej nové heslo</translation>
    </message>
    <message>
        <source>Repeat new passphrase</source>
        <translation>Totéž heslo ještě jednou</translation>
    </message>
    <message>
        <source>Show password</source>
        <translation>Zobrazit heslo</translation>
    </message>
    <message>
        <source>Enter the new passphrase to the wallet.&lt;br/&gt;Please use a passphrase of &lt;b&gt;ten or more random characters&lt;/b&gt;, or &lt;b&gt;eight or more words&lt;/b&gt;.</source>
        <translation>Zadej nové heslo k peněžence.&lt;br/&gt;Použij &lt;b&gt;alespoň deset náhodných znaků&lt;/b&gt; nebo &lt;b&gt;alespoň osm slov&lt;/b&gt;.</translation>
    </message>
    <message>
        <source>Encrypt wallet</source>
        <translation>Zašifruj peněženku</translation>
    </message>
    <message>
        <source>This operation needs your wallet passphrase to unlock the wallet.</source>
        <translation>K provedení této operace musíš zadat heslo k peněžence, aby se mohla odemknout.</translation>
    </message>
    <message>
        <source>Unlock wallet</source>
        <translation>Odemkni peněženku</translation>
    </message>
    <message>
        <source>This operation needs your wallet passphrase to decrypt the wallet.</source>
        <translation>K provedení této operace musíš zadat heslo k peněžence, aby se mohla dešifrovat.</translation>
    </message>
    <message>
        <source>Decrypt wallet</source>
        <translation>Dešifruj peněženku</translation>
    </message>
    <message>
        <source>Change passphrase</source>
        <translation>Změň heslo</translation>
    </message>
    <message>
        <source>Enter the old passphrase and new passphrase to the wallet.</source>
        <translation>Zadej staré a nové heslo k peněžence.</translation>
    </message>
    <message>
        <source>Confirm wallet encryption</source>
        <translation>Potvrď zašifrování peněženky</translation>
    </message>
    <message>
        <source>Warning: If you encrypt your wallet and lose your passphrase, you will &lt;b&gt;LOSE ALL OF YOUR BITCOINS&lt;/b&gt;!</source>
        <translation>Upozornění: Pokud si zašifruješ peněženku a ztratíš či zapomeneš heslo, &lt;b&gt;PŘIJDEŠ O VŠECHNY BITCOINY&lt;/b&gt;!</translation>
    </message>
    <message>
        <source>Are you sure you wish to encrypt your wallet?</source>
        <translation>Jsi si jistý, že chceš peněženku zašifrovat?</translation>
    </message>
    <message>
        <source>Wallet encrypted</source>
        <translation>Peněženka je zašifrována</translation>
    </message>
    <message>
        <source>%1 will close now to finish the encryption process. Remember that encrypting your wallet cannot fully protect your bitcoins from being stolen by malware infecting your computer.</source>
        <translation>%1 se teď ukončí, aby dokončil zašifrování. Pamatuj však, že pouhé zašifrování peněženky nemůže zabránit krádeži tvých bitcoinů malwarem, kterým se může počítač nakazit.</translation>
    </message>
    <message>
        <source>IMPORTANT: Any previous backups you have made of your wallet file should be replaced with the newly generated, encrypted wallet file. For security reasons, previous backups of the unencrypted wallet file will become useless as soon as you start using the new, encrypted wallet.</source>
        <translation>DŮLEŽITÉ: Všechny předchozí zálohy peněženky by měly být nahrazeny nově vygenerovanou, zašifrovanou peněženkou. Z bezpečnostních důvodů budou předchozí zálohy nešifrované peněženky nepoužitelné, jakmile začneš používat novou zašifrovanou peněženku.</translation>
    </message>
    <message>
        <source>Wallet encryption failed</source>
        <translation>Zašifrování peněženky selhalo</translation>
    </message>
    <message>
        <source>Wallet encryption failed due to an internal error. Your wallet was not encrypted.</source>
        <translation>Zašifrování peněženky selhalo kvůli vnitřní chybě. Tvá peněženka tedy nebyla zašifrována.</translation>
    </message>
    <message>
        <source>The supplied passphrases do not match.</source>
        <translation>Zadaná hesla nejsou shodná.</translation>
    </message>
    <message>
        <source>Wallet unlock failed</source>
        <translation>Nepodařilo se odemknout peněženku</translation>
    </message>
    <message>
        <source>The passphrase entered for the wallet decryption was incorrect.</source>
        <translation>Nezadal jsi správné heslo pro dešifrování peněženky.</translation>
    </message>
    <message>
        <source>Wallet decryption failed</source>
        <translation>Nepodařilo se dešifrovat peněženku</translation>
    </message>
    <message>
        <source>Wallet passphrase was successfully changed.</source>
        <translation>Heslo k peněžence bylo v pořádku změněno.</translation>
    </message>
    <message>
        <source>Warning: The Caps Lock key is on!</source>
        <translation>Upozornění: Caps Lock je zapnutý!</translation>
    </message>
</context>
<context>
    <name>BanTableModel</name>
    <message>
        <source>IP/Netmask</source>
        <translation>IP/Maska</translation>
    </message>
    <message>
        <source>Banned Until</source>
        <translation>Blokován do</translation>
    </message>
</context>
<context>
    <name>BitcoinGUI</name>
    <message>
        <source>Sign &amp;message...</source>
        <translation>Po&amp;depiš zprávu...</translation>
    </message>
    <message>
        <source>Synchronizing with network...</source>
        <translation>Synchronizuji se se sítí...</translation>
    </message>
    <message>
        <source>&amp;Overview</source>
        <translation>&amp;Přehled</translation>
    </message>
    <message>
        <source>Node</source>
        <translation>Uzel</translation>
    </message>
    <message>
        <source>Show general overview of wallet</source>
        <translation>Zobraz celkový přehled peněženky</translation>
    </message>
    <message>
        <source>&amp;Transactions</source>
        <translation>&amp;Transakce</translation>
    </message>
    <message>
        <source>Browse transaction history</source>
        <translation>Procházej historii transakcí</translation>
    </message>
    <message>
        <source>E&amp;xit</source>
        <translation>&amp;Konec</translation>
    </message>
    <message>
        <source>Quit application</source>
        <translation>Ukonči aplikaci</translation>
    </message>
    <message>
        <source>&amp;About %1</source>
        <translation>O &amp;%1</translation>
    </message>
    <message>
        <source>Show information about %1</source>
        <translation>Zobraz informace o %1</translation>
    </message>
    <message>
        <source>About &amp;Qt</source>
        <translation>O &amp;Qt</translation>
    </message>
    <message>
        <source>Show information about Qt</source>
        <translation>Zobraz informace o Qt</translation>
    </message>
    <message>
        <source>&amp;Options...</source>
        <translation>&amp;Možnosti...</translation>
    </message>
    <message>
        <source>Modify configuration options for %1</source>
        <translation>Uprav nastavení %1</translation>
    </message>
    <message>
        <source>&amp;Encrypt Wallet...</source>
        <translation>Zaši&amp;fruj peněženku...</translation>
    </message>
    <message>
        <source>&amp;Backup Wallet...</source>
        <translation>&amp;Zazálohuj peněženku...</translation>
    </message>
    <message>
        <source>&amp;Change Passphrase...</source>
        <translation>Změň &amp;heslo...</translation>
    </message>
    <message>
        <source>&amp;Sending addresses...</source>
        <translation>Od&amp;esílací adresy...</translation>
    </message>
    <message>
        <source>&amp;Receiving addresses...</source>
        <translation>Př&amp;ijímací adresy...</translation>
    </message>
    <message>
        <source>Open &amp;URI...</source>
        <translation>Načíst &amp;URI...</translation>
    </message>
    <message>
        <source>Click to disable network activity.</source>
        <translation>Kliknutím zařízneš spojení se sítí.</translation>
    </message>
    <message>
        <source>Network activity disabled.</source>
        <translation>Síť je vypnutá.</translation>
    </message>
    <message>
        <source>Click to enable network activity again.</source>
        <translation>Kliknutím opět umožníš spojení do sítě.</translation>
    </message>
    <message>
        <source>Syncing Headers (%1%)...</source>
        <translation>Synchronizuji záhlaví bloků (%1 %)…</translation>
    </message>
    <message>
        <source>Reindexing blocks on disk...</source>
        <translation>Vytvářím nový index bloků na disku...</translation>
    </message>
    <message>
        <source>Send coins to a Particl address</source>
        <translation>Pošli mince na bitcoinovou adresu</translation>
    </message>
    <message>
        <source>Backup wallet to another location</source>
        <translation>Zazálohuj peněženku na jiné místo</translation>
    </message>
    <message>
        <source>Change the passphrase used for wallet encryption</source>
        <translation>Změň heslo k šifrování peněženky</translation>
    </message>
    <message>
        <source>&amp;Debug window</source>
        <translation>&amp;Ladicí okno</translation>
    </message>
    <message>
        <source>Open debugging and diagnostic console</source>
        <translation>Otevři ladicí a diagnostickou konzoli</translation>
    </message>
    <message>
        <source>&amp;Verify message...</source>
        <translation>&amp;Ověř zprávu...</translation>
    </message>
    <message>
        <source>Particl</source>
        <translation>Particl</translation>
    </message>
    <message>
        <source>Wallet</source>
        <translation>Peněženka</translation>
    </message>
    <message>
        <source>&amp;Send</source>
        <translation>P&amp;ošli</translation>
    </message>
    <message>
        <source>&amp;Receive</source>
        <translation>Při&amp;jmi</translation>
    </message>
    <message>
        <source>&amp;Show / Hide</source>
        <translation>&amp;Zobraz/Skryj</translation>
    </message>
    <message>
        <source>Show or hide the main Window</source>
        <translation>Zobraz nebo skryj hlavní okno</translation>
    </message>
    <message>
        <source>Encrypt the private keys that belong to your wallet</source>
        <translation>Zašifruj soukromé klíče ve své peněžence</translation>
    </message>
    <message>
        <source>Sign messages with your Particl addresses to prove you own them</source>
        <translation>Podepiš zprávy svými bitcoinovými adresami, čímž prokážeš, že jsi jejich vlastníkem</translation>
    </message>
    <message>
        <source>Verify messages to ensure they were signed with specified Particl addresses</source>
        <translation>Ověř zprávy, aby ses ujistil, že byly podepsány danými bitcoinovými adresami</translation>
    </message>
    <message>
        <source>&amp;File</source>
        <translation>&amp;Soubor</translation>
    </message>
    <message>
        <source>&amp;Settings</source>
        <translation>&amp;Nastavení</translation>
    </message>
    <message>
        <source>&amp;Help</source>
        <translation>Nápověd&amp;a</translation>
    </message>
    <message>
        <source>Tabs toolbar</source>
        <translation>Panel s listy</translation>
    </message>
    <message>
        <source>Request payments (generates QR codes and particl: URIs)</source>
        <translation>Požaduj platby (generuje QR kódy a bitcoin: URI)</translation>
    </message>
    <message>
        <source>Show the list of used sending addresses and labels</source>
        <translation>Ukaž seznam použitých odesílacích adres a jejich označení</translation>
    </message>
    <message>
        <source>Show the list of used receiving addresses and labels</source>
        <translation>Ukaž seznam použitých přijímacích adres a jejich označení</translation>
    </message>
    <message>
        <source>Open a bitcoin: URI or payment request</source>
        <translation>Načti bitcoin: URI nebo platební požadavek</translation>
    </message>
    <message>
        <source>&amp;Command-line options</source>
        <translation>Ar&amp;gumenty příkazové řádky</translation>
    </message>
    <message numerus="yes">
        <source>%n active connection(s) to Particl network</source>
        <translation><numerusform>%n aktivní spojení do bitcoinové sítě</numerusform><numerusform>%n aktivní spojení do bitcoinové sítě</numerusform><numerusform>%n aktivních spojení do bitcoinové sítě</numerusform></translation>
    </message>
    <message>
        <source>Indexing blocks on disk...</source>
        <translation>Vytvářím index bloků na disku...</translation>
    </message>
    <message>
        <source>Processing blocks on disk...</source>
        <translation>Zpracovávám bloky na disku...</translation>
    </message>
    <message numerus="yes">
        <source>Processed %n block(s) of transaction history.</source>
        <translation><numerusform>Zpracován %n blok transakční historie.</numerusform><numerusform>Zpracovány %n bloky transakční historie.</numerusform><numerusform>Zpracováno %n bloků transakční historie.</numerusform></translation>
    </message>
    <message>
        <source>%1 behind</source>
        <translation>Stahuji ještě %1 bloků transakcí</translation>
    </message>
    <message>
        <source>Last received block was generated %1 ago.</source>
        <translation>Poslední stažený blok byl vygenerován %1 zpátky.</translation>
    </message>
    <message>
        <source>Transactions after this will not yet be visible.</source>
        <translation>Následné transakce ještě nebudou vidět.</translation>
    </message>
    <message>
        <source>Error</source>
        <translation>Chyba</translation>
    </message>
    <message>
        <source>Warning</source>
        <translation>Upozornění</translation>
    </message>
    <message>
        <source>Information</source>
        <translation>Informace</translation>
    </message>
    <message>
        <source>Up to date</source>
        <translation>Aktuální</translation>
    </message>
    <message>
        <source>Show the %1 help message to get a list with possible Particl command-line options</source>
        <translation>Seznam argumentů Bitcoinu pro příkazovou řádku získáš v nápovědě %1</translation>
    </message>
    <message>
        <source>%1 client</source>
        <translation>%1 klient</translation>
    </message>
    <message>
        <source>Connecting to peers...</source>
        <translation>Připojuji se…</translation>
    </message>
    <message>
        <source>Catching up...</source>
        <translation>Stahuji...</translation>
    </message>
    <message>
        <source>Date: %1
</source>
        <translation>Datum: %1
</translation>
    </message>
    <message>
        <source>Amount: %1
</source>
        <translation>Částka: %1
</translation>
    </message>
    <message>
        <source>Type: %1
</source>
        <translation>Typ: %1
</translation>
    </message>
    <message>
        <source>Label: %1
</source>
        <translation>Označení: %1
</translation>
    </message>
    <message>
        <source>Address: %1
</source>
        <translation>Adresa: %1
</translation>
    </message>
    <message>
        <source>Sent transaction</source>
        <translation>Odeslané transakce</translation>
    </message>
    <message>
        <source>Incoming transaction</source>
        <translation>Příchozí transakce</translation>
    </message>
    <message>
        <source>HD key generation is &lt;b&gt;enabled&lt;/b&gt;</source>
        <translation>HD generování klíčů je &lt;b&gt;zapnuté&lt;/b&gt;</translation>
    </message>
    <message>
        <source>HD key generation is &lt;b&gt;disabled&lt;/b&gt;</source>
        <translation>HD generování klíčů je &lt;b&gt;vypnuté&lt;/b&gt;</translation>
    </message>
    <message>
        <source>Wallet is &lt;b&gt;encrypted&lt;/b&gt; and currently &lt;b&gt;unlocked&lt;/b&gt;</source>
        <translation>Peněženka je &lt;b&gt;zašifrovaná&lt;/b&gt; a momentálně &lt;b&gt;odemčená&lt;/b&gt;</translation>
    </message>
    <message>
        <source>Wallet is &lt;b&gt;encrypted&lt;/b&gt; and currently &lt;b&gt;locked&lt;/b&gt;</source>
        <translation>Peněženka je &lt;b&gt;zašifrovaná&lt;/b&gt; a momentálně &lt;b&gt;zamčená&lt;/b&gt;</translation>
    </message>
    <message>
        <source>A fatal error occurred. Particl can no longer continue safely and will quit.</source>
        <translation>Stala se fatální chyba. Particl nemůže bezpečně pokračovat v činnosti, a proto skončí.</translation>
    </message>
</context>
<context>
    <name>CoinControlDialog</name>
    <message>
        <source>Coin Selection</source>
        <translation>Výběr mincí</translation>
    </message>
    <message>
        <source>Quantity:</source>
        <translation>Počet:</translation>
    </message>
    <message>
        <source>Bytes:</source>
        <translation>Bajtů:</translation>
    </message>
    <message>
        <source>Amount:</source>
        <translation>Částka:</translation>
    </message>
    <message>
        <source>Fee:</source>
        <translation>Poplatek:</translation>
    </message>
    <message>
        <source>Dust:</source>
        <translation>Prach:</translation>
    </message>
    <message>
        <source>After Fee:</source>
        <translation>Čistá částka:</translation>
    </message>
    <message>
        <source>Change:</source>
        <translation>Drobné:</translation>
    </message>
    <message>
        <source>(un)select all</source>
        <translation>(od)označit všechny</translation>
    </message>
    <message>
        <source>Tree mode</source>
        <translation>Zobrazit jako strom</translation>
    </message>
    <message>
        <source>List mode</source>
        <translation>Vypsat jako seznam</translation>
    </message>
    <message>
        <source>Amount</source>
        <translation>Částka</translation>
    </message>
    <message>
        <source>Received with label</source>
        <translation>Příjem na označení</translation>
    </message>
    <message>
        <source>Received with address</source>
        <translation>Příjem na adrese</translation>
    </message>
    <message>
        <source>Date</source>
        <translation>Datum</translation>
    </message>
    <message>
        <source>Confirmations</source>
        <translation>Potvrzení</translation>
    </message>
    <message>
        <source>Confirmed</source>
        <translation>Potvrzeno</translation>
    </message>
    <message>
        <source>Copy address</source>
        <translation>Kopíruj adresu</translation>
    </message>
    <message>
        <source>Copy label</source>
        <translation>Kopíruj její označení</translation>
    </message>
    <message>
        <source>Copy amount</source>
        <translation>Kopíruj částku</translation>
    </message>
    <message>
        <source>Copy transaction ID</source>
        <translation>Kopíruj ID transakce</translation>
    </message>
    <message>
        <source>Lock unspent</source>
        <translation>Zamkni neutracené</translation>
    </message>
    <message>
        <source>Unlock unspent</source>
        <translation>Odemkni k utracení</translation>
    </message>
    <message>
        <source>Copy quantity</source>
        <translation>Kopíruj počet</translation>
    </message>
    <message>
        <source>Copy fee</source>
        <translation>Kopíruj poplatek</translation>
    </message>
    <message>
        <source>Copy after fee</source>
        <translation>Kopíruj čistou částku</translation>
    </message>
    <message>
        <source>Copy bytes</source>
        <translation>Kopíruj bajty</translation>
    </message>
    <message>
        <source>Copy dust</source>
        <translation>Kopíruj prach</translation>
    </message>
    <message>
        <source>Copy change</source>
        <translation>Kopíruj drobné</translation>
    </message>
    <message>
        <source>(%1 locked)</source>
        <translation>(%1 zamčeno)</translation>
    </message>
    <message>
        <source>yes</source>
        <translation>ano</translation>
    </message>
    <message>
        <source>no</source>
        <translation>ne</translation>
    </message>
    <message>
        <source>This label turns red if any recipient receives an amount smaller than the current dust threshold.</source>
        <translation>Popisek zčervená, pokud má některý příjemce obdržet částku menší, než je aktuální práh pro prach.</translation>
    </message>
    <message>
        <source>Can vary +/- %1 satoshi(s) per input.</source>
        <translation>Může se lišit o +/– %1 satoshi na každý vstup.</translation>
    </message>
    <message>
        <source>(no label)</source>
        <translation>(bez označení)</translation>
    </message>
    <message>
        <source>change from %1 (%2)</source>
        <translation>drobné z %1 (%2)</translation>
    </message>
    <message>
        <source>(change)</source>
        <translation>(drobné)</translation>
    </message>
</context>
<context>
    <name>EditAddressDialog</name>
    <message>
        <source>Edit Address</source>
        <translation>Uprav adresu</translation>
    </message>
    <message>
        <source>&amp;Label</source>
        <translation>&amp;Označení</translation>
    </message>
    <message>
        <source>The label associated with this address list entry</source>
        <translation>Označení spojené s tímto záznamem v seznamu adres</translation>
    </message>
    <message>
        <source>The address associated with this address list entry. This can only be modified for sending addresses.</source>
        <translation>Adresa spojená s tímto záznamem v seznamu adres. Lze upravovat jen pro odesílací adresy.</translation>
    </message>
    <message>
        <source>&amp;Address</source>
        <translation>&amp;Adresa</translation>
    </message>
    <message>
        <source>New receiving address</source>
        <translation>Nová přijímací adresa</translation>
    </message>
    <message>
        <source>New sending address</source>
        <translation>Nová odesílací adresa</translation>
    </message>
    <message>
        <source>Edit receiving address</source>
        <translation>Uprav přijímací adresu</translation>
    </message>
    <message>
        <source>Edit sending address</source>
        <translation>Uprav odesílací adresu</translation>
    </message>
    <message>
        <source>The entered address "%1" is not a valid Particl address.</source>
        <translation>Zadaná adresa „%1“ není platná bitcoinová adresa.</translation>
    </message>
    <message>
        <source>The entered address "%1" is already in the address book.</source>
        <translation>Zadaná adresa „%1“ už v adresáři je.</translation>
    </message>
    <message>
        <source>Could not unlock wallet.</source>
        <translation>Nemohu odemknout peněženku.</translation>
    </message>
    <message>
        <source>New key generation failed.</source>
        <translation>Nepodařilo se mi vygenerovat nový klíč.</translation>
    </message>
</context>
<context>
    <name>FreespaceChecker</name>
    <message>
        <source>A new data directory will be created.</source>
        <translation>Vytvoří se nový adresář pro data.</translation>
    </message>
    <message>
        <source>name</source>
        <translation>název</translation>
    </message>
    <message>
        <source>Directory already exists. Add %1 if you intend to create a new directory here.</source>
        <translation>Adresář už existuje. Přidej %1, pokud tady chceš vytvořit nový adresář.</translation>
    </message>
    <message>
        <source>Path already exists, and is not a directory.</source>
        <translation>Taková cesta už existuje, ale není adresářem.</translation>
    </message>
    <message>
        <source>Cannot create data directory here.</source>
        <translation>Tady nemůžu vytvořit adresář pro data.</translation>
    </message>
</context>
<context>
    <name>HelpMessageDialog</name>
    <message>
        <source>version</source>
        <translation>verze</translation>
    </message>
    <message>
        <source>(%1-bit)</source>
        <translation>(%1-bit)</translation>
    </message>
    <message>
        <source>About %1</source>
        <translation>O %1</translation>
    </message>
    <message>
        <source>Command-line options</source>
        <translation>Argumenty příkazové řádky</translation>
    </message>
    <message>
        <source>Usage:</source>
        <translation>Užití:</translation>
    </message>
    <message>
        <source>command-line options</source>
        <translation>možnosti příkazové řádky</translation>
    </message>
    <message>
        <source>UI Options:</source>
        <translation>Možnosti UI:</translation>
    </message>
    <message>
        <source>Choose data directory on startup (default: %u)</source>
        <translation>Zvolit při startu adresář pro data (výchozí: %u)</translation>
    </message>
    <message>
        <source>Set language, for example "de_DE" (default: system locale)</source>
        <translation>Nastavit jazyk, například „de_DE“ (výchozí: systémové nastavení)</translation>
    </message>
    <message>
        <source>Start minimized</source>
        <translation>Nastartovat minimalizovaně</translation>
    </message>
    <message>
        <source>Set SSL root certificates for payment request (default: -system-)</source>
        <translation>Nastavit kořenové SSL certifikáty pro platební požadavky (výchozí: -system-)</translation>
    </message>
    <message>
        <source>Show splash screen on startup (default: %u)</source>
        <translation>Zobrazit startovací obrazovku (výchozí: %u)</translation>
    </message>
    <message>
        <source>Reset all settings changed in the GUI</source>
        <translation>Vrátit všechny volby měněné v GUI na výchozí hodnoty</translation>
    </message>
</context>
<context>
    <name>Intro</name>
    <message>
        <source>Welcome</source>
        <translation>Vítej</translation>
    </message>
    <message>
        <source>Welcome to %1.</source>
        <translation>Vítej v %1.</translation>
    </message>
    <message>
        <source>As this is the first time the program is launched, you can choose where %1 will store its data.</source>
        <translation>Tohle je poprvé, co spouštíš %1, takže si můžeš zvolit, kam bude ukládat svá data.</translation>
    </message>
    <message>
<<<<<<< HEAD
        <source>%1 will download and store a copy of the Particl block chain. At least %2GB of data will be stored in this directory, and it will grow over time. The wallet will also be stored in this directory.</source>
        <translation>%1 bude stahovat kopii řetězce bloků. Proto bude potřeba do tohoto adresáře uložit nejméně %2 GB dat – toto číslo bude navíc v průběhu času růst. Tvá peněženka bude rovněž uložena v tomto adresáři.</translation>
=======
        <source>When you click OK, %1 will begin to download and process the full %4 block chain (%2GB) starting with the earliest transactions in %3 when %4 initially launched.</source>
        <translation>Jakmile stiskneš OK, %1 začne stahovat a zpracovávat celá %4ová bločenka (%2 GB), počínaje nejstaršími transakcemi z roku %3, kdy byl %4 spuštěn.</translation>
    </message>
    <message>
        <source>This initial synchronisation is very demanding, and may expose hardware problems with your computer that had previously gone unnoticed. Each time you run %1, it will continue downloading where it left off.</source>
        <translation>Prvotní synchronizace je velice náročná, a mohou se tak díky ní začít na tvém počítači projevovat dosud skryté hardwarové problémy. Pokaždé, když spustíš %1, bude stahování pokračovat tam, kde skončilo.</translation>
    </message>
    <message>
        <source>If you have chosen to limit block chain storage (pruning), the historical data must still be downloaded and processed, but will be deleted afterward to keep your disk usage low.</source>
        <translation>Pokud jsi omezil úložný prostor pro bločenku (tj. povolil její prořezávání), tak se historická data sice stáhnou a zpracují, ale následně zase smažou, aby nezabírala na disku místo.</translation>
>>>>>>> f17942a3
    </message>
    <message>
        <source>Use the default data directory</source>
        <translation>Použij výchozí adresář pro data</translation>
    </message>
    <message>
        <source>Use a custom data directory:</source>
        <translation>Použij tento adresář pro data:</translation>
    </message>
    <message>
        <source>Bitcoin</source>
        <translation>Bitcoin</translation>
    </message>
    <message>
        <source>At least %1 GB of data will be stored in this directory, and it will grow over time.</source>
        <translation>Bude proto potřebovat do tohoto adresáře uložit nejméně %1 GB dat – tohle číslo navíc bude v průběhu času růst.</translation>
    </message>
    <message>
        <source>Approximately %1 GB of data will be stored in this directory.</source>
        <translation>Bude proto potřebovat do tohoto adresáře uložit přibližně %1 GB dat.</translation>
    </message>
    <message>
        <source>%1 will download and store a copy of the Bitcoin block chain.</source>
        <translation>%1 bude stahovat kopii bločenky.</translation>
    </message>
    <message>
        <source>The wallet will also be stored in this directory.</source>
        <translation>Tvá peněženka bude uložena rovněž v tomto adresáři.</translation>
    </message>
    <message>
        <source>Error: Specified data directory "%1" cannot be created.</source>
        <translation>Chyba: Nejde vytvořit požadovaný adresář pro data „%1“.</translation>
    </message>
    <message>
        <source>Error</source>
        <translation>Chyba</translation>
    </message>
    <message numerus="yes">
        <source>%n GB of free space available</source>
        <translation><numerusform>%n GB volného místa</numerusform><numerusform>%n GB volného místa</numerusform><numerusform>%n GB volného místa</numerusform></translation>
    </message>
    <message numerus="yes">
        <source>(of %n GB needed)</source>
        <translation><numerusform>(z potřebného %n GB)</numerusform><numerusform>(z potřebných %n GB)</numerusform><numerusform>(z potřebných %n GB)</numerusform></translation>
    </message>
</context>
<context>
    <name>ModalOverlay</name>
    <message>
        <source>Form</source>
        <translation>Formulář</translation>
    </message>
    <message>
        <source>Recent transactions may not yet be visible, and therefore your wallet's balance might be incorrect. This information will be correct once your wallet has finished synchronizing with the bitcoin network, as detailed below.</source>
        <translation>Nedávné transakce ještě nemusí být vidět, takže stav tvého účtu nemusí být platný. Jakmile se však tvá peněženka dosynchronizuje s bitcoinovou sítí (viz informace níže), tak už bude stav správně.</translation>
    </message>
    <message>
        <source>Attempting to spend bitcoins that are affected by not-yet-displayed transactions will not be accepted by the network.</source>
        <translation>Utrácení bitcoinů, které už utratily zatím nezobrazené transakce, nebude bitcoinovou sítí umožněno.</translation>
    </message>
    <message>
        <source>Number of blocks left</source>
        <translation>Zbývající počet bloků</translation>
    </message>
    <message>
        <source>Unknown...</source>
        <translation>neznámý…</translation>
    </message>
    <message>
        <source>Last block time</source>
        <translation>Čas posledního bloku</translation>
    </message>
    <message>
        <source>Progress</source>
        <translation>Stav</translation>
    </message>
    <message>
        <source>Progress increase per hour</source>
        <translation>Postup za hodinu</translation>
    </message>
    <message>
        <source>calculating...</source>
        <translation>propočítávám…</translation>
    </message>
    <message>
        <source>Estimated time left until synced</source>
        <translation>Odhadovaný zbývající čas</translation>
    </message>
    <message>
        <source>Hide</source>
        <translation>Skryj</translation>
    </message>
    <message>
        <source>Unknown. Syncing Headers (%1)...</source>
        <translation>Neznámý. Synchronizuji záhlaví bloků (%1)…</translation>
    </message>
</context>
<context>
    <name>OpenURIDialog</name>
    <message>
        <source>Open URI</source>
        <translation>Načíst URI</translation>
    </message>
    <message>
        <source>Open payment request from URI or file</source>
        <translation>Načíst platební požadavek z URI nebo ze souboru</translation>
    </message>
    <message>
        <source>URI:</source>
        <translation>URI:</translation>
    </message>
    <message>
        <source>Select payment request file</source>
        <translation>Vyber soubor platebního požadavku</translation>
    </message>
    <message>
        <source>Select payment request file to open</source>
        <translation>Vyber soubor platebního požadavku k načtení</translation>
    </message>
</context>
<context>
    <name>OptionsDialog</name>
    <message>
        <source>Options</source>
        <translation>Možnosti</translation>
    </message>
    <message>
        <source>&amp;Main</source>
        <translation>&amp;Hlavní</translation>
    </message>
    <message>
        <source>Automatically start %1 after logging in to the system.</source>
        <translation>Automaticky spustí %1 po přihlášení do systému.</translation>
    </message>
    <message>
        <source>&amp;Start %1 on system login</source>
        <translation>S&amp;pustit %1 po přihlášení do systému</translation>
    </message>
    <message>
        <source>Size of &amp;database cache</source>
        <translation>Velikost &amp;databázové cache</translation>
    </message>
    <message>
        <source>MB</source>
        <translation>MB</translation>
    </message>
    <message>
        <source>Number of script &amp;verification threads</source>
        <translation>Počet vláken pro &amp;verifikaci skriptů</translation>
    </message>
    <message>
        <source>IP address of the proxy (e.g. IPv4: 127.0.0.1 / IPv6: ::1)</source>
        <translation>IP adresa proxy (např. IPv4: 127.0.0.1/IPv6: ::1)</translation>
    </message>
    <message>
        <source>Shows if the supplied default SOCKS5 proxy is used to reach peers via this network type.</source>
        <translation>Ukazuje, jestli se zadaná výchozí SOCKS5 proxy používá k připojování k peerům v rámci tohoto typu sítě.</translation>
    </message>
    <message>
        <source>Use separate SOCKS&amp;5 proxy to reach peers via Tor hidden services:</source>
        <translation>Použít samostatnou SOCKS5 proxy ke spojení s protějšky přes skryté služby v Toru:</translation>
    </message>
    <message>
        <source>Hide the icon from the system tray.</source>
        <translation>Skrýt ikonu z panelu.</translation>
    </message>
    <message>
        <source>Minimize instead of exit the application when the window is closed. When this option is enabled, the application will be closed only after selecting Exit in the menu.</source>
        <translation>Zavřením se aplikace minimalizuje. Pokud je tato volba zaškrtnuta, tak se aplikace ukončí pouze zvolením Konec v menu.</translation>
    </message>
    <message>
        <source>Third party URLs (e.g. a block explorer) that appear in the transactions tab as context menu items. %s in the URL is replaced by transaction hash. Multiple URLs are separated by vertical bar |.</source>
        <translation>URL třetích stran (např. block exploreru), která se zobrazí v kontextovém menu v záložce Transakce. %s v URL se nahradí hashem transakce. Více URL odděl svislítkem |.</translation>
    </message>
    <message>
        <source>Active command-line options that override above options:</source>
        <translation>Aktivní argumenty z příkazové řádky, které přetloukly tato nastavení:</translation>
    </message>
    <message>
        <source>Open the %1 configuration file from the working directory.</source>
        <translation>Otevře konfigurační soubor %1 z pracovního adresáře.</translation>
    </message>
    <message>
        <source>Open Configuration File</source>
        <translation>Otevřít konfigurační soubor</translation>
    </message>
    <message>
        <source>Reset all client options to default.</source>
        <translation>Vrátí všechny volby na výchozí hodnoty.</translation>
    </message>
    <message>
        <source>&amp;Reset Options</source>
        <translation>&amp;Obnovit nastavení</translation>
    </message>
    <message>
        <source>&amp;Network</source>
        <translation>&amp;Síť</translation>
    </message>
    <message>
        <source>(0 = auto, &lt;0 = leave that many cores free)</source>
        <translation>(0 = automaticky, &lt;0 = nechat daný počet jader volný, výchozí: 0)</translation>
    </message>
    <message>
        <source>W&amp;allet</source>
        <translation>P&amp;eněženka</translation>
    </message>
    <message>
        <source>Expert</source>
        <translation>Pokročilá nastavení</translation>
    </message>
    <message>
        <source>Enable coin &amp;control features</source>
        <translation>Povolit ruční správu &amp;mincí</translation>
    </message>
    <message>
        <source>If you disable the spending of unconfirmed change, the change from a transaction cannot be used until that transaction has at least one confirmation. This also affects how your balance is computed.</source>
        <translation>Pokud zakážeš utrácení ještě nepotvrzených drobných, nepůjde použít drobné z transakce, dokud nebude mít alespoň jedno potvrzení. Ovlivní to také výpočet stavu účtu.</translation>
    </message>
    <message>
        <source>&amp;Spend unconfirmed change</source>
        <translation>&amp;Utrácet i ještě nepotvrzené drobné</translation>
    </message>
    <message>
        <source>Automatically open the Particl client port on the router. This only works when your router supports UPnP and it is enabled.</source>
        <translation>Automaticky otevře potřebný port na routeru. Tohle funguje jen za předpokladu, že tvůj router podporuje UPnP a že je UPnP povolené.</translation>
    </message>
    <message>
        <source>Map port using &amp;UPnP</source>
        <translation>Namapovat port přes &amp;UPnP</translation>
    </message>
    <message>
<<<<<<< HEAD
        <source>Connect to the Particl network through a SOCKS5 proxy.</source>
=======
        <source>Accept connections from outside.</source>
        <translation>Přijímat spojení z venku.</translation>
    </message>
    <message>
        <source>Connect to the Bitcoin network through a SOCKS5 proxy.</source>
>>>>>>> f17942a3
        <translation>Připojí se do bitcoinové sítě přes SOCKS5 proxy.</translation>
    </message>
    <message>
        <source>&amp;Connect through SOCKS5 proxy (default proxy):</source>
        <translation>&amp;Připojit přes SOCKS5 proxy (výchozí proxy):</translation>
    </message>
    <message>
        <source>Proxy &amp;IP:</source>
        <translation>&amp;IP adresa proxy:</translation>
    </message>
    <message>
        <source>&amp;Port:</source>
        <translation>Por&amp;t:</translation>
    </message>
    <message>
        <source>Port of the proxy (e.g. 9050)</source>
        <translation>Port proxy (např. 9050)</translation>
    </message>
    <message>
        <source>Used for reaching peers via:</source>
        <translation>Použije se k připojování k protějskům přes:</translation>
    </message>
    <message>
        <source>IPv4</source>
        <translation>IPv4</translation>
    </message>
    <message>
        <source>IPv6</source>
        <translation>IPv6</translation>
    </message>
    <message>
        <source>Tor</source>
        <translation>Tor</translation>
    </message>
    <message>
        <source>Connect to the Particl network through a separate SOCKS5 proxy for Tor hidden services.</source>
        <translation>Připojí se do bitcoinové sítě přes SOCKS5 proxy vyhrazenou pro skryté služby v Tor síti.</translation>
    </message>
    <message>
        <source>&amp;Window</source>
        <translation>O&amp;kno</translation>
    </message>
    <message>
        <source>Show only a tray icon after minimizing the window.</source>
        <translation>Po minimalizaci okna zobrazí pouze ikonu v panelu.</translation>
    </message>
    <message>
        <source>&amp;Minimize to the tray instead of the taskbar</source>
        <translation>&amp;Minimalizovávat do ikony v panelu</translation>
    </message>
    <message>
        <source>M&amp;inimize on close</source>
        <translation>Za&amp;vřením minimalizovat</translation>
    </message>
    <message>
        <source>&amp;Display</source>
        <translation>Zobr&amp;azení</translation>
    </message>
    <message>
        <source>User Interface &amp;language:</source>
        <translation>&amp;Jazyk uživatelského rozhraní:</translation>
    </message>
    <message>
        <source>The user interface language can be set here. This setting will take effect after restarting %1.</source>
        <translation>Tady lze nastavit jazyk uživatelského rozhraní. Nastavení se projeví až po restartování %1.</translation>
    </message>
    <message>
        <source>&amp;Unit to show amounts in:</source>
        <translation>Je&amp;dnotka pro částky:</translation>
    </message>
    <message>
        <source>Choose the default subdivision unit to show in the interface and when sending coins.</source>
        <translation>Zvol výchozí podjednotku, která se bude zobrazovat v programu a při posílání mincí.</translation>
    </message>
    <message>
        <source>Whether to show coin control features or not.</source>
        <translation>Zda ukazovat možnosti pro ruční správu mincí nebo ne.</translation>
    </message>
    <message>
        <source>&amp;OK</source>
        <translation>&amp;Budiž</translation>
    </message>
    <message>
        <source>&amp;Cancel</source>
        <translation>&amp;Zrušit</translation>
    </message>
    <message>
        <source>default</source>
        <translation>výchozí</translation>
    </message>
    <message>
        <source>none</source>
        <translation>žádné</translation>
    </message>
    <message>
        <source>Confirm options reset</source>
        <translation>Potvrzení obnovení nastavení</translation>
    </message>
    <message>
        <source>Client restart required to activate changes.</source>
        <translation>K aktivaci změn je potřeba restartovat klienta.</translation>
    </message>
    <message>
        <source>Client will be shut down. Do you want to proceed?</source>
        <translation>Klient se vypne, chceš pokračovat?</translation>
    </message>
    <message>
        <source>Configuration options</source>
        <translation>Možnosti nastavení</translation>
    </message>
    <message>
        <source>The configuration file is used to specify advanced user options which override GUI settings. Additionally, any command-line options will override this configuration file.</source>
        <translation>Konfigurační soubor slouží k nastavování uživatelsky pokročilých možností, které mají přednost před konfigurací z GUI. Parametry z příkazové řádky však mají před konfiguračním souborem přednost.</translation>
    </message>
    <message>
        <source>Error</source>
        <translation>Chyba</translation>
    </message>
    <message>
        <source>The configuration file could not be opened.</source>
        <translation>Konfigurační soubor nejde otevřít.</translation>
    </message>
    <message>
        <source>This change would require a client restart.</source>
        <translation>Tahle změna bude chtít restartovat klienta.</translation>
    </message>
    <message>
        <source>The supplied proxy address is invalid.</source>
        <translation>Zadaná adresa proxy je neplatná.</translation>
    </message>
</context>
<context>
    <name>OverviewPage</name>
    <message>
        <source>Form</source>
        <translation>Formulář</translation>
    </message>
    <message>
        <source>The displayed information may be out of date. Your wallet automatically synchronizes with the Particl network after a connection is established, but this process has not completed yet.</source>
        <translation>Zobrazené informace nemusí být aktuální. Tvá peněženka se automaticky sesynchronizuje s bitcoinovou sítí, jakmile se s ní spojí. Zatím ale ještě není synchronizace dokončena.</translation>
    </message>
    <message>
        <source>Watch-only:</source>
        <translation>Sledované:</translation>
    </message>
    <message>
        <source>Available:</source>
        <translation>K dispozici:</translation>
    </message>
    <message>
        <source>Your current spendable balance</source>
        <translation>Aktuální disponibilní stav tvého účtu</translation>
    </message>
    <message>
        <source>Pending:</source>
        <translation>Očekáváno:</translation>
    </message>
    <message>
        <source>Total of transactions that have yet to be confirmed, and do not yet count toward the spendable balance</source>
        <translation>Souhrn transakcí, které ještě nejsou potvrzené a které se ještě nezapočítávají do celkového disponibilního stavu účtu</translation>
    </message>
    <message>
        <source>Immature:</source>
        <translation>Nedozráno:</translation>
    </message>
    <message>
        <source>Mined balance that has not yet matured</source>
        <translation>Vytěžené mince, které ještě nejsou zralé</translation>
    </message>
    <message>
        <source>Balances</source>
        <translation>Stavy účtů</translation>
    </message>
    <message>
        <source>Total:</source>
        <translation>Celkem:</translation>
    </message>
    <message>
        <source>Your current total balance</source>
        <translation>Celkový stav tvého účtu</translation>
    </message>
    <message>
        <source>Your current balance in watch-only addresses</source>
        <translation>Aktuální stav účtu sledovaných adres</translation>
    </message>
    <message>
        <source>Spendable:</source>
        <translation>Běžné:</translation>
    </message>
    <message>
        <source>Recent transactions</source>
        <translation>Poslední transakce</translation>
    </message>
    <message>
        <source>Unconfirmed transactions to watch-only addresses</source>
        <translation>Nepotvrzené transakce sledovaných adres</translation>
    </message>
    <message>
        <source>Mined balance in watch-only addresses that has not yet matured</source>
        <translation>Vytěžené mince na sledovaných adresách, které ještě nejsou zralé</translation>
    </message>
    <message>
        <source>Current total balance in watch-only addresses</source>
        <translation>Aktuální stav účtu sledovaných adres</translation>
    </message>
</context>
<context>
    <name>PaymentServer</name>
    <message>
        <source>Payment request error</source>
        <translation>Chyba platebního požadavku</translation>
    </message>
    <message>
        <source>Cannot start bitcoin: click-to-pay handler</source>
        <translation>Nemůžu spustit bitcoin: obsluha click-to-pay</translation>
    </message>
    <message>
        <source>URI handling</source>
        <translation>Zpracování URI</translation>
    </message>
    <message>
        <source>Payment request fetch URL is invalid: %1</source>
        <translation>Zdrojová URL platebního požadavku není platná: %1</translation>
    </message>
    <message>
        <source>Invalid payment address %1</source>
        <translation>Neplatná platební adresa %1</translation>
    </message>
    <message>
        <source>URI cannot be parsed! This can be caused by an invalid Particl address or malformed URI parameters.</source>
        <translation>Nepodařilo se analyzovat URI! Důvodem může být neplatná bitcoinová adresa nebo poškozené parametry URI.</translation>
    </message>
    <message>
        <source>Payment request file handling</source>
        <translation>Zpracování souboru platebního požadavku</translation>
    </message>
    <message>
        <source>Payment request file cannot be read! This can be caused by an invalid payment request file.</source>
        <translation>Soubor platebního požadavku nejde přečíst nebo zpracovat! Příčinou může být špatný soubor platebního požadavku.</translation>
    </message>
    <message>
        <source>Payment request rejected</source>
        <translation>Platební požadavek byl odmítnut</translation>
    </message>
    <message>
        <source>Payment request network doesn't match client network.</source>
        <translation>Síť platebního požadavku neodpovídá síti klienta.</translation>
    </message>
    <message>
        <source>Payment request expired.</source>
        <translation>Platební požadavek vypršel.</translation>
    </message>
    <message>
        <source>Payment request is not initialized.</source>
        <translation>Platební požadavek není zahájený.</translation>
    </message>
    <message>
        <source>Unverified payment requests to custom payment scripts are unsupported.</source>
        <translation>Neověřené platební požadavky k uživatelským platebním skriptům nejsou podporované.</translation>
    </message>
    <message>
        <source>Invalid payment request.</source>
        <translation>Neplatný platební požadavek.</translation>
    </message>
    <message>
        <source>Requested payment amount of %1 is too small (considered dust).</source>
        <translation>Požadovaná platební částka %1 je příliš malá (je považována za prach).</translation>
    </message>
    <message>
        <source>Refund from %1</source>
        <translation>Vrácení peněz od %1</translation>
    </message>
    <message>
        <source>Payment request %1 is too large (%2 bytes, allowed %3 bytes).</source>
        <translation>Platební požadavek %1 je moc velký (%2 bajtů, povoleno %3 bajtů).</translation>
    </message>
    <message>
        <source>Error communicating with %1: %2</source>
        <translation>Chyba při komunikaci s %1: %2</translation>
    </message>
    <message>
        <source>Payment request cannot be parsed!</source>
        <translation>Platební požadavek je nečitelný!</translation>
    </message>
    <message>
        <source>Bad response from server %1</source>
        <translation>Chybná odpověď ze serveru %1</translation>
    </message>
    <message>
        <source>Network request error</source>
        <translation>Chyba síťového požadavku</translation>
    </message>
    <message>
        <source>Payment acknowledged</source>
        <translation>Platba potvrzena</translation>
    </message>
</context>
<context>
    <name>PeerTableModel</name>
    <message>
        <source>User Agent</source>
        <translation>Typ klienta</translation>
    </message>
    <message>
        <source>Node/Service</source>
        <translation>Uzel/Služba</translation>
    </message>
    <message>
        <source>NodeId</source>
        <translation>Id uzlu</translation>
    </message>
    <message>
        <source>Ping</source>
        <translation>Odezva</translation>
    </message>
    <message>
        <source>Sent</source>
        <translation>Odesláno</translation>
    </message>
    <message>
        <source>Received</source>
        <translation>Přijato</translation>
    </message>
</context>
<context>
    <name>QObject</name>
    <message>
        <source>Amount</source>
        <translation>Částka</translation>
    </message>
    <message>
        <source>Enter a Particl address (e.g. %1)</source>
        <translation>Zadej bitcoinovou adresu (např. %1)</translation>
    </message>
    <message>
        <source>%1 d</source>
        <translation>%1 d</translation>
    </message>
    <message>
        <source>%1 h</source>
        <translation>%1 h</translation>
    </message>
    <message>
        <source>%1 m</source>
        <translation>%1 m</translation>
    </message>
    <message>
        <source>%1 s</source>
        <translation>%1 s</translation>
    </message>
    <message>
        <source>None</source>
        <translation>Žádné</translation>
    </message>
    <message>
        <source>N/A</source>
        <translation>N/A</translation>
    </message>
    <message>
        <source>%1 ms</source>
        <translation>%1 ms</translation>
    </message>
    <message numerus="yes">
        <source>%n second(s)</source>
        <translation><numerusform>%n vteřinu</numerusform><numerusform>%n vteřiny</numerusform><numerusform>%n vteřin</numerusform></translation>
    </message>
    <message numerus="yes">
        <source>%n minute(s)</source>
        <translation><numerusform>%n minutu</numerusform><numerusform>%n minuty</numerusform><numerusform>%n minut</numerusform></translation>
    </message>
    <message numerus="yes">
        <source>%n hour(s)</source>
        <translation><numerusform>%n hodinu</numerusform><numerusform>%n hodiny</numerusform><numerusform>%n hodin</numerusform></translation>
    </message>
    <message numerus="yes">
        <source>%n day(s)</source>
        <translation><numerusform>%n den</numerusform><numerusform>%n dny</numerusform><numerusform>%n dnů</numerusform></translation>
    </message>
    <message numerus="yes">
        <source>%n week(s)</source>
        <translation><numerusform>%n týden</numerusform><numerusform>%n týdny</numerusform><numerusform>%n týdnů</numerusform></translation>
    </message>
    <message>
        <source>%1 and %2</source>
        <translation>%1 a %2</translation>
    </message>
    <message numerus="yes">
        <source>%n year(s)</source>
        <translation><numerusform>%n rok</numerusform><numerusform>%n roky</numerusform><numerusform>%n roků</numerusform></translation>
    </message>
    <message>
        <source>%1 B</source>
        <translation>%1 B</translation>
    </message>
    <message>
        <source>%1 KB</source>
        <translation>%1 kB</translation>
    </message>
    <message>
        <source>%1 MB</source>
        <translation>%1 MB</translation>
    </message>
    <message>
        <source>%1 GB</source>
        <translation>%1 GB</translation>
    </message>
    <message>
        <source>%1 didn't yet exit safely...</source>
        <translation>%1 ještě bezpečně neskončil…</translation>
    </message>
    <message>
        <source>unknown</source>
        <translation>neznámo</translation>
    </message>
</context>
<context>
    <name>QObject::QObject</name>
    <message>
        <source>Error: Specified data directory "%1" does not exist.</source>
        <translation>Chyba: Zadaný adresář pro data „%1“ neexistuje.</translation>
    </message>
    <message>
        <source>Error: Cannot parse configuration file: %1. Only use key=value syntax.</source>
        <translation>Chyba: Nemohu zpracovat konfigurační soubor: %1. Používej pouze syntaxi klíč=hodnota.</translation>
    </message>
    <message>
        <source>Error: %1</source>
        <translation>Chyba: %1</translation>
    </message>
</context>
<context>
    <name>QRImageWidget</name>
    <message>
        <source>&amp;Save Image...</source>
        <translation>&amp;Ulož obrázek...</translation>
    </message>
    <message>
        <source>&amp;Copy Image</source>
        <translation>&amp;Kopíruj obrázek</translation>
    </message>
    <message>
        <source>Save QR Code</source>
        <translation>Ulož QR kód</translation>
    </message>
    <message>
        <source>PNG Image (*.png)</source>
        <translation>PNG obrázek (*.png)</translation>
    </message>
</context>
<context>
    <name>RPCConsole</name>
    <message>
        <source>N/A</source>
        <translation>nedostupná informace</translation>
    </message>
    <message>
        <source>Client version</source>
        <translation>Verze klienta</translation>
    </message>
    <message>
        <source>&amp;Information</source>
        <translation>&amp;Informace</translation>
    </message>
    <message>
        <source>Debug window</source>
        <translation>Ladicí okno</translation>
    </message>
    <message>
        <source>General</source>
        <translation>Obecné</translation>
    </message>
    <message>
        <source>Using BerkeleyDB version</source>
        <translation>Používaná verze BerkeleyDB</translation>
    </message>
    <message>
        <source>Datadir</source>
        <translation>Adresář s daty</translation>
    </message>
    <message>
        <source>Startup time</source>
        <translation>Čas spuštění</translation>
    </message>
    <message>
        <source>Network</source>
        <translation>Síť</translation>
    </message>
    <message>
        <source>Name</source>
        <translation>Název</translation>
    </message>
    <message>
        <source>Number of connections</source>
        <translation>Počet spojení</translation>
    </message>
    <message>
        <source>Block chain</source>
        <translation>Bločenka</translation>
    </message>
    <message>
        <source>Current number of blocks</source>
        <translation>Aktuální počet bloků</translation>
    </message>
    <message>
        <source>Memory Pool</source>
        <translation>Transakční zásobník</translation>
    </message>
    <message>
        <source>Current number of transactions</source>
        <translation>Aktuální množství transakcí</translation>
    </message>
    <message>
        <source>Memory usage</source>
        <translation>Obsazenost paměti</translation>
    </message>
    <message>
        <source>&amp;Reset</source>
        <translation>&amp;Vynulovat</translation>
    </message>
    <message>
        <source>Received</source>
        <translation>Přijato</translation>
    </message>
    <message>
        <source>Sent</source>
        <translation>Odesláno</translation>
    </message>
    <message>
        <source>&amp;Peers</source>
        <translation>&amp;Protějšky</translation>
    </message>
    <message>
        <source>Banned peers</source>
        <translation>Protějšky pod klatbou (blokované)</translation>
    </message>
    <message>
        <source>Select a peer to view detailed information.</source>
        <translation>Vyber protějšek a uvidíš jeho detailní informace.</translation>
    </message>
    <message>
        <source>Whitelisted</source>
        <translation>Vždy vítán</translation>
    </message>
    <message>
        <source>Direction</source>
        <translation>Směr</translation>
    </message>
    <message>
        <source>Version</source>
        <translation>Verze</translation>
    </message>
    <message>
        <source>Starting Block</source>
        <translation>Počáteční blok</translation>
    </message>
    <message>
        <source>Synced Headers</source>
        <translation>Aktuálně hlaviček</translation>
    </message>
    <message>
        <source>Synced Blocks</source>
        <translation>Aktuálně bloků</translation>
    </message>
    <message>
        <source>User Agent</source>
        <translation>Typ klienta</translation>
    </message>
    <message>
        <source>Open the %1 debug log file from the current data directory. This can take a few seconds for large log files.</source>
        <translation>Otevři soubor s ladicími záznamy %1 z aktuálního datového adresáře. U velkých žurnálů to může pár vteřin zabrat.</translation>
    </message>
    <message>
        <source>Decrease font size</source>
        <translation>Zmenšit písmo</translation>
    </message>
    <message>
        <source>Increase font size</source>
        <translation>Zvětšit písmo</translation>
    </message>
    <message>
        <source>Services</source>
        <translation>Služby</translation>
    </message>
    <message>
        <source>Ban Score</source>
        <translation>Skóre pro klatbu</translation>
    </message>
    <message>
        <source>Connection Time</source>
        <translation>Doba spojení</translation>
    </message>
    <message>
        <source>Last Send</source>
        <translation>Poslední odeslání</translation>
    </message>
    <message>
        <source>Last Receive</source>
        <translation>Poslední příjem</translation>
    </message>
    <message>
        <source>Ping Time</source>
        <translation>Odezva</translation>
    </message>
    <message>
        <source>The duration of a currently outstanding ping.</source>
        <translation>Jak dlouho už čekám na pong.</translation>
    </message>
    <message>
        <source>Ping Wait</source>
        <translation>Doba čekání na odezvu</translation>
    </message>
    <message>
        <source>Min Ping</source>
        <translation>Nejrychlejší odezva</translation>
    </message>
    <message>
        <source>Time Offset</source>
        <translation>Časový posun</translation>
    </message>
    <message>
        <source>Last block time</source>
        <translation>Čas posledního bloku</translation>
    </message>
    <message>
        <source>&amp;Open</source>
        <translation>&amp;Otevřít</translation>
    </message>
    <message>
        <source>&amp;Console</source>
        <translation>&amp;Konzole</translation>
    </message>
    <message>
        <source>&amp;Network Traffic</source>
        <translation>&amp;Síťový provoz</translation>
    </message>
    <message>
        <source>Totals</source>
        <translation>Součty</translation>
    </message>
    <message>
        <source>In:</source>
        <translation>Sem:</translation>
    </message>
    <message>
        <source>Out:</source>
        <translation>Ven:</translation>
    </message>
    <message>
        <source>Debug log file</source>
        <translation>Soubor s ladicími záznamy</translation>
    </message>
    <message>
        <source>Clear console</source>
        <translation>Vyčistit konzoli</translation>
    </message>
    <message>
        <source>1 &amp;hour</source>
        <translation>1 &amp;hodinu</translation>
    </message>
    <message>
        <source>1 &amp;day</source>
        <translation>1 &amp;den</translation>
    </message>
    <message>
        <source>1 &amp;week</source>
        <translation>1 &amp;týden</translation>
    </message>
    <message>
        <source>1 &amp;year</source>
        <translation>1 &amp;rok</translation>
    </message>
    <message>
        <source>&amp;Disconnect</source>
        <translation>&amp;Odpoj</translation>
    </message>
    <message>
        <source>Ban for</source>
        <translation>Uval klatbu na</translation>
    </message>
    <message>
        <source>&amp;Unban</source>
        <translation>&amp;Odblokuj</translation>
    </message>
    <message>
        <source>Welcome to the %1 RPC console.</source>
        <translation>Vítej v RPC konzoli %1.</translation>
    </message>
    <message>
        <source>Use up and down arrows to navigate history, and %1 to clear screen.</source>
        <translation>V historii se pohybuješ šipkami nahoru a dolů a pomocí %1 čistíš obrazovku.</translation>
    </message>
    <message>
        <source>WARNING: Scammers have been active, telling users to type commands here, stealing their wallet contents. Do not use this console without fully understanding the ramifications of a command.</source>
        <translation>UPOZORNĚNÍ: Podvodníci jsou aktivní a říkají uživatelům, aby sem zadávali příkazy, kterými jim pak ale vykradou jejich peněženky. Nepoužívej tuhle konzoli, pokud úplně neznáš důsledky jednotlivých příkazů.</translation>
    </message>
    <message>
        <source>Network activity disabled</source>
        <translation>Síť je vypnutá</translation>
    </message>
    <message>
        <source>(node id: %1)</source>
        <translation>(id uzlu: %1)</translation>
    </message>
    <message>
        <source>via %1</source>
        <translation>via %1</translation>
    </message>
    <message>
        <source>never</source>
        <translation>nikdy</translation>
    </message>
    <message>
        <source>Inbound</source>
        <translation>Sem</translation>
    </message>
    <message>
        <source>Outbound</source>
        <translation>Ven</translation>
    </message>
    <message>
        <source>Yes</source>
        <translation>Ano</translation>
    </message>
    <message>
        <source>No</source>
        <translation>Ne</translation>
    </message>
    <message>
        <source>Unknown</source>
        <translation>Neznámá</translation>
    </message>
</context>
<context>
    <name>ReceiveCoinsDialog</name>
    <message>
        <source>&amp;Amount:</source>
        <translation>Čás&amp;tka:</translation>
    </message>
    <message>
        <source>&amp;Label:</source>
        <translation>&amp;Označení:</translation>
    </message>
    <message>
        <source>&amp;Message:</source>
        <translation>&amp;Zpráva:</translation>
    </message>
    <message>
<<<<<<< HEAD
        <source>Reuse one of the previously used receiving addresses. Reusing addresses has security and privacy issues. Do not use this unless re-generating a payment request made before.</source>
        <translation>Recyklovat již dříve použité adresy. Recyklace adres má bezpečnostní rizika a narušuje soukromí. Nezaškrtávejte to, pokud znovu nevytváříte již dříve vytvořený platební požadavek.</translation>
    </message>
    <message>
        <source>R&amp;euse an existing receiving address (not recommended)</source>
        <translation>&amp;Recyklovat již existující adresy (nedoporučeno)</translation>
    </message>
    <message>
        <source>An optional message to attach to the payment request, which will be displayed when the request is opened. Note: The message will not be sent with the payment over the Particl network.</source>
=======
        <source>An optional message to attach to the payment request, which will be displayed when the request is opened. Note: The message will not be sent with the payment over the Bitcoin network.</source>
>>>>>>> f17942a3
        <translation>Volitelná zpráva, která se připojí k platebnímu požadavku a která se zobrazí, když se požadavek otevře. Poznámka: tahle zpráva se neposílá s platbou po bitcoinové síti.</translation>
    </message>
    <message>
        <source>An optional label to associate with the new receiving address.</source>
        <translation>Volitelné označení, které se má přiřadit k nové adrese.</translation>
    </message>
    <message>
        <source>Use this form to request payments. All fields are &lt;b&gt;optional&lt;/b&gt;.</source>
        <translation>Tímto formulářem můžeš požadovat platby. Všechna pole jsou &lt;b&gt;volitelná&lt;/b&gt;.</translation>
    </message>
    <message>
        <source>An optional amount to request. Leave this empty or zero to not request a specific amount.</source>
        <translation>Volitelná částka, kterou požaduješ. Nech prázdné nebo nulové, pokud nepožaduješ konkrétní částku.</translation>
    </message>
    <message>
        <source>Clear all fields of the form.</source>
        <translation>Promaž obsah ze všech formulářových políček.</translation>
    </message>
    <message>
        <source>Clear</source>
        <translation>Vyčistit</translation>
    </message>
    <message>
        <source>Requested payments history</source>
        <translation>Historie vyžádaných plateb</translation>
    </message>
    <message>
        <source>&amp;Request payment</source>
        <translation>&amp;Vyžádat platbu</translation>
    </message>
    <message>
        <source>Show the selected request (does the same as double clicking an entry)</source>
        <translation>Zobraz zvolený požadavek (stejně tak můžeš přímo na něj dvakrát poklepat)</translation>
    </message>
    <message>
        <source>Show</source>
        <translation>Zobrazit</translation>
    </message>
    <message>
        <source>Remove the selected entries from the list</source>
        <translation>Smaž zvolené požadavky ze seznamu</translation>
    </message>
    <message>
        <source>Remove</source>
        <translation>Smazat</translation>
    </message>
    <message>
        <source>Copy URI</source>
        <translation>Kopíruj URI</translation>
    </message>
    <message>
        <source>Copy label</source>
        <translation>Kopíruj její označení</translation>
    </message>
    <message>
        <source>Copy message</source>
        <translation>Kopíruj zprávu</translation>
    </message>
    <message>
        <source>Copy amount</source>
        <translation>Kopíruj částku</translation>
    </message>
</context>
<context>
    <name>ReceiveRequestDialog</name>
    <message>
        <source>QR Code</source>
        <translation>QR kód</translation>
    </message>
    <message>
        <source>Copy &amp;URI</source>
        <translation>&amp;Kopíruj URI</translation>
    </message>
    <message>
        <source>Copy &amp;Address</source>
        <translation>Kopíruj &amp;adresu</translation>
    </message>
    <message>
        <source>&amp;Save Image...</source>
        <translation>&amp;Ulož obrázek...</translation>
    </message>
    <message>
        <source>Request payment to %1</source>
        <translation>Platební požadavek: %1</translation>
    </message>
    <message>
        <source>Payment information</source>
        <translation>Informace o platbě</translation>
    </message>
    <message>
        <source>URI</source>
        <translation>URI</translation>
    </message>
    <message>
        <source>Address</source>
        <translation>Adresa</translation>
    </message>
    <message>
        <source>Amount</source>
        <translation>Částka</translation>
    </message>
    <message>
        <source>Label</source>
        <translation>Označení</translation>
    </message>
    <message>
        <source>Message</source>
        <translation>Zpráva</translation>
    </message>
    <message>
        <source>Resulting URI too long, try to reduce the text for label / message.</source>
        <translation>Výsledná URI je příliš dlouhá, zkus zkrátit text označení/zprávy.</translation>
    </message>
    <message>
        <source>Error encoding URI into QR Code.</source>
        <translation>Chyba při kódování URI do QR kódu.</translation>
    </message>
</context>
<context>
    <name>RecentRequestsTableModel</name>
    <message>
        <source>Date</source>
        <translation>Datum</translation>
    </message>
    <message>
        <source>Label</source>
        <translation>Označení</translation>
    </message>
    <message>
        <source>Message</source>
        <translation>Zpráva</translation>
    </message>
    <message>
        <source>(no label)</source>
        <translation>(bez označení)</translation>
    </message>
    <message>
        <source>(no message)</source>
        <translation>(bez zprávy)</translation>
    </message>
    <message>
        <source>(no amount requested)</source>
        <translation>(bez požadované částky)</translation>
    </message>
    <message>
        <source>Requested</source>
        <translation>Požádáno</translation>
    </message>
</context>
<context>
    <name>SendCoinsDialog</name>
    <message>
        <source>Send Coins</source>
        <translation>Pošli mince</translation>
    </message>
    <message>
        <source>Coin Control Features</source>
        <translation>Možnosti ruční správy mincí</translation>
    </message>
    <message>
        <source>Inputs...</source>
        <translation>Vstupy...</translation>
    </message>
    <message>
        <source>automatically selected</source>
        <translation>automaticky vybrané</translation>
    </message>
    <message>
        <source>Insufficient funds!</source>
        <translation>Nedostatek prostředků!</translation>
    </message>
    <message>
        <source>Quantity:</source>
        <translation>Počet:</translation>
    </message>
    <message>
        <source>Bytes:</source>
        <translation>Bajtů:</translation>
    </message>
    <message>
        <source>Amount:</source>
        <translation>Částka:</translation>
    </message>
    <message>
        <source>Fee:</source>
        <translation>Poplatek:</translation>
    </message>
    <message>
        <source>After Fee:</source>
        <translation>Čistá částka:</translation>
    </message>
    <message>
        <source>Change:</source>
        <translation>Drobné:</translation>
    </message>
    <message>
        <source>If this is activated, but the change address is empty or invalid, change will be sent to a newly generated address.</source>
        <translation>Pokud aktivováno, ale adresa pro drobné je prázdná nebo neplatná, tak se drobné pošlou na nově vygenerovanou adresu.</translation>
    </message>
    <message>
        <source>Custom change address</source>
        <translation>Vlastní adresa pro drobné</translation>
    </message>
    <message>
        <source>Transaction Fee:</source>
        <translation>Transakční poplatek:</translation>
    </message>
    <message>
        <source>Choose...</source>
        <translation>Zvol...</translation>
    </message>
    <message>
        <source>Using the fallbackfee can result in sending a transaction that will take several hours or days (or never) to confirm. Consider choosing your fee manually or wait until you have validated the complete chain.</source>
        <translation>Použití nouzového poplatku („fallbackfee“) může vyústit v transakci, které bude trvat hodiny nebo dny (případně věčnost), než bude potvrzena. Zvaž proto ruční nastavení poplatku, případně počkej, až se ti kompletně zvaliduje bločenka.</translation>
    </message>
    <message>
        <source>Warning: Fee estimation is currently not possible.</source>
        <translation>Upozornění: teď není možné poplatek odhadnout.</translation>
    </message>
    <message>
        <source>collapse fee-settings</source>
        <translation>sbal nastavení poplatků</translation>
    </message>
    <message>
        <source>per kilobyte</source>
        <translation>za kilobajt</translation>
    </message>
    <message>
        <source>If the custom fee is set to 1000 satoshis and the transaction is only 250 bytes, then "per kilobyte" only pays 250 satoshis in fee, while "total at least" pays 1000 satoshis. For transactions bigger than a kilobyte both pay by kilobyte.</source>
        <translation>Pokud je vlastní poplatek nastavený na 1000 satoshi a transakce má pouze 250 bajtů, tak „za kilobajt“ zaplatí poplatek jen 250 satoshi, zatímco „přinejmenším“ zaplatí 1000 satoshi. Pro transakce větší než kilobajt obě možnosti platí za kilobajt.</translation>
    </message>
    <message>
        <source>Hide</source>
        <translation>Skryj</translation>
    </message>
    <message>
        <source>Paying only the minimum fee is just fine as long as there is less transaction volume than space in the blocks. But be aware that this can end up in a never confirming transaction once there is more demand for bitcoin transactions than the network can process.</source>
        <translation>Platit jen minimální poplatek je v pořádku, pokud je zrovna méně transakcí než místa v blocích. Ale počítej s tím, že to také může skončit transakcí, která nikdy nebude potvrzena, pokud je větší poptávka po bitcoinových transakcích, než síť zvládne zpracovat.</translation>
    </message>
    <message>
        <source>(read the tooltip)</source>
        <translation>(viz bublina)</translation>
    </message>
    <message>
        <source>Recommended:</source>
        <translation>Doporučený:</translation>
    </message>
    <message>
        <source>Custom:</source>
        <translation>Vlastní:</translation>
    </message>
    <message>
        <source>(Smart fee not initialized yet. This usually takes a few blocks...)</source>
        <translation>(Inteligentní poplatek ještě není inicializovaný. Obvykle mu to tak pár bloků trvá...)</translation>
    </message>
    <message>
        <source>Send to multiple recipients at once</source>
        <translation>Pošli více příjemcům naráz</translation>
    </message>
    <message>
        <source>Add &amp;Recipient</source>
        <translation>Při&amp;dej příjemce</translation>
    </message>
    <message>
        <source>Clear all fields of the form.</source>
        <translation>Promaž obsah ze všech formulářových políček.</translation>
    </message>
    <message>
        <source>Dust:</source>
        <translation>Prach:</translation>
    </message>
    <message>
        <source>Confirmation time target:</source>
        <translation>Časové cílování potvrzení:</translation>
    </message>
    <message>
        <source>Clear &amp;All</source>
        <translation>Všechno s&amp;maž</translation>
    </message>
    <message>
        <source>Balance:</source>
        <translation>Stav účtu:</translation>
    </message>
    <message>
        <source>Confirm the send action</source>
        <translation>Potvrď odeslání</translation>
    </message>
    <message>
        <source>S&amp;end</source>
        <translation>Pošl&amp;i</translation>
    </message>
    <message>
        <source>Copy quantity</source>
        <translation>Kopíruj počet</translation>
    </message>
    <message>
        <source>Copy amount</source>
        <translation>Kopíruj částku</translation>
    </message>
    <message>
        <source>Copy fee</source>
        <translation>Kopíruj poplatek</translation>
    </message>
    <message>
        <source>Copy after fee</source>
        <translation>Kopíruj čistou částku</translation>
    </message>
    <message>
        <source>Copy bytes</source>
        <translation>Kopíruj bajty</translation>
    </message>
    <message>
        <source>Copy dust</source>
        <translation>Kopíruj prach</translation>
    </message>
    <message>
        <source>Copy change</source>
        <translation>Kopíruj drobné</translation>
    </message>
    <message>
        <source>%1 (%2 blocks)</source>
        <translation>%1 (%2 bloků)</translation>
    </message>
    <message>
        <source>%1 to %2</source>
        <translation>%1 pro %2</translation>
    </message>
    <message>
        <source>Are you sure you want to send?</source>
        <translation>Jsi si jistý, že tuhle transakci chceš poslat?</translation>
    </message>
    <message>
        <source>added as transaction fee</source>
        <translation>přidáno jakožto transakční poplatek</translation>
    </message>
    <message>
        <source>Total Amount %1</source>
        <translation>Celková částka %1</translation>
    </message>
    <message>
        <source>or</source>
        <translation>nebo</translation>
    </message>
    <message>
        <source>Confirm send coins</source>
        <translation>Potvrď odeslání mincí</translation>
    </message>
    <message>
        <source>The recipient address is not valid. Please recheck.</source>
        <translation>Adresa příjemce je neplatná – překontroluj ji prosím.</translation>
    </message>
    <message>
        <source>The amount to pay must be larger than 0.</source>
        <translation>Odesílaná částka musí být větší než 0.</translation>
    </message>
    <message>
        <source>The amount exceeds your balance.</source>
        <translation>Částka překračuje stav účtu.</translation>
    </message>
    <message>
        <source>The total exceeds your balance when the %1 transaction fee is included.</source>
        <translation>Celková částka při připočítání poplatku %1 překročí stav účtu.</translation>
    </message>
    <message>
        <source>Duplicate address found: addresses should only be used once each.</source>
        <translation>Zaznamenána duplicitní adresa: každá adresa by ale měla být použita vždy jen jednou.</translation>
    </message>
    <message>
        <source>Transaction creation failed!</source>
        <translation>Vytvoření transakce selhalo!</translation>
    </message>
    <message>
        <source>The transaction was rejected with the following reason: %1</source>
        <translation>Transakce byla zamítnuta s tímto odůvodněním: %1</translation>
    </message>
    <message>
        <source>A fee higher than %1 is considered an absurdly high fee.</source>
        <translation>Poplatek vyšší než %1 je považován za absurdně vysoký.</translation>
    </message>
    <message>
        <source>Payment request expired.</source>
        <translation>Platební požadavek vypršel.</translation>
    </message>
    <message>
        <source>Pay only the required fee of %1</source>
        <translation>Zaplatit pouze vyžadovaný poplatek %1</translation>
    </message>
    <message numerus="yes">
        <source>Estimated to begin confirmation within %n block(s).</source>
        <translation><numerusform>Potvrzování by podle odhadu mělo začít během %n bloku.</numerusform><numerusform>Potvrzování by podle odhadu mělo začít během %n bloků.</numerusform><numerusform>Potvrzování by podle odhadu mělo začít během %n bloků.</numerusform></translation>
    </message>
    <message>
        <source>Warning: Invalid Particl address</source>
        <translation>Upozornění: Neplatná bitcoinová adresa</translation>
    </message>
    <message>
        <source>Warning: Unknown change address</source>
        <translation>Upozornění: Neznámá adresa pro drobné</translation>
    </message>
    <message>
        <source>Confirm custom change address</source>
        <translation>Potvrď vlastní adresu pro drobné</translation>
    </message>
    <message>
        <source>The address you selected for change is not part of this wallet. Any or all funds in your wallet may be sent to this address. Are you sure?</source>
        <translation>Adresa, kterou jsi zvolil pro drobné, není součástí této peněženky. Potenciálně všechny prostředky z tvé peněženky mohou být na tuto adresu odeslány. Souhlasíš, aby se tak stalo?</translation>
    </message>
    <message>
        <source>(no label)</source>
        <translation>(bez označení)</translation>
    </message>
</context>
<context>
    <name>SendCoinsEntry</name>
    <message>
        <source>A&amp;mount:</source>
        <translation>Čás&amp;tka:</translation>
    </message>
    <message>
        <source>Pay &amp;To:</source>
        <translation>&amp;Komu:</translation>
    </message>
    <message>
        <source>&amp;Label:</source>
        <translation>O&amp;značení:</translation>
    </message>
    <message>
        <source>Choose previously used address</source>
        <translation>Vyber již použitou adresu</translation>
    </message>
    <message>
        <source>This is a normal payment.</source>
        <translation>Tohle je normální platba.</translation>
    </message>
    <message>
        <source>The Particl address to send the payment to</source>
        <translation>Bitcoinová adresa příjemce</translation>
    </message>
    <message>
        <source>Alt+A</source>
        <translation>Alt+A</translation>
    </message>
    <message>
        <source>Paste address from clipboard</source>
        <translation>Vlož adresu ze schránky</translation>
    </message>
    <message>
        <source>Alt+P</source>
        <translation>Alt+P</translation>
    </message>
    <message>
        <source>Remove this entry</source>
        <translation>Smaž tento záznam</translation>
    </message>
    <message>
        <source>The fee will be deducted from the amount being sent. The recipient will receive less bitcoins than you enter in the amount field. If multiple recipients are selected, the fee is split equally.</source>
        <translation>Poplatek se odečte od posílané částky. Příjemce tak dostane méně bitcoinů, než zadáš do pole Částka. Pokud vybereš více příjemců, tak se poplatek rovnoměrně rozloží.</translation>
    </message>
    <message>
        <source>S&amp;ubtract fee from amount</source>
        <translation>Od&amp;ečíst poplatek od částky</translation>
    </message>
    <message>
        <source>Message:</source>
        <translation>Zpráva:</translation>
    </message>
    <message>
        <source>This is an unauthenticated payment request.</source>
        <translation>Tohle je neověřený platební požadavek.</translation>
    </message>
    <message>
        <source>This is an authenticated payment request.</source>
        <translation>Tohle je ověřený platební požadavek.</translation>
    </message>
    <message>
        <source>Enter a label for this address to add it to the list of used addresses</source>
        <translation>Zadej označení této adresy; obojí se ti pak uloží do adresáře</translation>
    </message>
    <message>
        <source>A message that was attached to the bitcoin: URI which will be stored with the transaction for your reference. Note: This message will not be sent over the Particl network.</source>
        <translation>Zpráva, která byla připojena k bitcoin: URI a která se ti pro přehled uloží k transakci. Poznámka: Tahle zpráva se neposílá s platbou po bitcoinové síti.</translation>
    </message>
    <message>
        <source>Pay To:</source>
        <translation>Komu:</translation>
    </message>
    <message>
        <source>Memo:</source>
        <translation>Poznámka:</translation>
    </message>
    <message>
        <source>Enter a label for this address to add it to your address book</source>
        <translation>Zadej označení této adresy; obojí se ti pak uloží do adresáře</translation>
    </message>
</context>
<context>
    <name>SendConfirmationDialog</name>
    <message>
        <source>Yes</source>
        <translation>Ano</translation>
    </message>
</context>
<context>
    <name>ShutdownWindow</name>
    <message>
        <source>%1 is shutting down...</source>
        <translation>%1 se ukončuje...</translation>
    </message>
    <message>
        <source>Do not shut down the computer until this window disappears.</source>
        <translation>Nevypínej počítač, dokud toto okno nezmizí.</translation>
    </message>
</context>
<context>
    <name>SignVerifyMessageDialog</name>
    <message>
        <source>Signatures - Sign / Verify a Message</source>
        <translation>Podpisy - podepsat/ověřit zprávu</translation>
    </message>
    <message>
        <source>&amp;Sign Message</source>
        <translation>&amp;Podepiš zprávu</translation>
    </message>
    <message>
        <source>You can sign messages/agreements with your addresses to prove you can receive bitcoins sent to them. Be careful not to sign anything vague or random, as phishing attacks may try to trick you into signing your identity over to them. Only sign fully-detailed statements you agree to.</source>
        <translation>Podepsáním zprávy/smlouvy svými adresami můžeš prokázat, že jsi na ně schopen přijmout bitcoiny. Buď opatrný a nepodepisuj nic vágního nebo náhodného; například při phishingových útocích můžeš být lákán, abys něco takového podepsal. Podepisuj pouze naprosto úplná a detailní prohlášení, se kterými souhlasíš.</translation>
    </message>
    <message>
        <source>The Particl address to sign the message with</source>
        <translation>Bitcoinová adresa, kterou se zpráva podepíše</translation>
    </message>
    <message>
        <source>Choose previously used address</source>
        <translation>Vyber již použitou adresu</translation>
    </message>
    <message>
        <source>Alt+A</source>
        <translation>Alt+A</translation>
    </message>
    <message>
        <source>Paste address from clipboard</source>
        <translation>Vlož adresu ze schránky</translation>
    </message>
    <message>
        <source>Alt+P</source>
        <translation>Alt+P</translation>
    </message>
    <message>
        <source>Enter the message you want to sign here</source>
        <translation>Sem vepiš zprávu, kterou chceš podepsat</translation>
    </message>
    <message>
        <source>Signature</source>
        <translation>Podpis</translation>
    </message>
    <message>
        <source>Copy the current signature to the system clipboard</source>
        <translation>Zkopíruj tento podpis do schránky</translation>
    </message>
    <message>
        <source>Sign the message to prove you own this Particl address</source>
        <translation>Podepiš zprávu, čímž prokážeš, že jsi vlastníkem této bitcoinové adresy</translation>
    </message>
    <message>
        <source>Sign &amp;Message</source>
        <translation>Po&amp;depiš zprávu</translation>
    </message>
    <message>
        <source>Reset all sign message fields</source>
        <translation>Vymaž všechna pole formuláře pro podepsání zrávy</translation>
    </message>
    <message>
        <source>Clear &amp;All</source>
        <translation>Všechno &amp;smaž</translation>
    </message>
    <message>
        <source>&amp;Verify Message</source>
        <translation>&amp;Ověř zprávu</translation>
    </message>
    <message>
        <source>Enter the receiver's address, message (ensure you copy line breaks, spaces, tabs, etc. exactly) and signature below to verify the message. Be careful not to read more into the signature than what is in the signed message itself, to avoid being tricked by a man-in-the-middle attack. Note that this only proves the signing party receives with the address, it cannot prove sendership of any transaction!</source>
        <translation>K ověření podpisu zprávy zadej adresu příjemce, zprávu (ověř si, že správně kopíruješ zalomení řádků, mezery, tabulátory apod.) a podpis. Dávej pozor na to, abys nezkopíroval do podpisu víc, než co je v samotné podepsané zprávě, abys nebyl napálen man-in-the-middle útokem. Poznamenejme však, že takto lze pouze prokázat, že podepisující je schopný na dané adrese přijmout platbu, ale není možnéprokázat, že odeslal jakoukoli transakci!</translation>
    </message>
    <message>
        <source>The Particl address the message was signed with</source>
        <translation>Bitcoinová adresa, kterou je zpráva podepsána</translation>
    </message>
    <message>
        <source>Verify the message to ensure it was signed with the specified Particl address</source>
        <translation>Ověř zprávu, aby ses ujistil, že byla podepsána danou bitcoinovou adresou</translation>
    </message>
    <message>
        <source>Verify &amp;Message</source>
        <translation>O&amp;věř zprávu</translation>
    </message>
    <message>
        <source>Reset all verify message fields</source>
        <translation>Vymaž všechna pole formuláře pro ověření zrávy</translation>
    </message>
    <message>
        <source>Click "Sign Message" to generate signature</source>
        <translation>Kliknutím na „Podepiš zprávu“ vygeneruješ podpis</translation>
    </message>
    <message>
        <source>The entered address is invalid.</source>
        <translation>Zadaná adresa je neplatná.</translation>
    </message>
    <message>
        <source>Please check the address and try again.</source>
        <translation>Zkontroluj ji prosím a zkus to pak znovu.</translation>
    </message>
    <message>
        <source>The entered address does not refer to a key.</source>
        <translation>Zadaná adresa nepasuje ke klíči.</translation>
    </message>
    <message>
        <source>Wallet unlock was cancelled.</source>
        <translation>Odemčení peněženky bylo zrušeno.</translation>
    </message>
    <message>
        <source>Private key for the entered address is not available.</source>
        <translation>Soukromý klíč pro zadanou adresu není dostupný.</translation>
    </message>
    <message>
        <source>Message signing failed.</source>
        <translation>Nepodařilo se podepsat zprávu.</translation>
    </message>
    <message>
        <source>Message signed.</source>
        <translation>Zpráva podepsána.</translation>
    </message>
    <message>
        <source>The signature could not be decoded.</source>
        <translation>Podpis nejde dekódovat.</translation>
    </message>
    <message>
        <source>Please check the signature and try again.</source>
        <translation>Zkontroluj ho prosím a zkus to pak znovu.</translation>
    </message>
    <message>
        <source>The signature did not match the message digest.</source>
        <translation>Podpis se neshoduje s hašem zprávy.</translation>
    </message>
    <message>
        <source>Message verification failed.</source>
        <translation>Nepodařilo se ověřit zprávu.</translation>
    </message>
    <message>
        <source>Message verified.</source>
        <translation>Zpráva ověřena.</translation>
    </message>
</context>
<context>
    <name>SplashScreen</name>
    <message>
        <source>[testnet]</source>
        <translation>[testnet]</translation>
    </message>
</context>
<context>
    <name>TrafficGraphWidget</name>
    <message>
        <source>KB/s</source>
        <translation>kB/s</translation>
    </message>
</context>
<context>
    <name>TransactionDesc</name>
    <message numerus="yes">
        <source>Open for %n more block(s)</source>
        <translation><numerusform>Otevřeno pro %n další blok</numerusform><numerusform>Otevřeno pro %n další bloky</numerusform><numerusform>Otevřeno pro %n dalších bloků</numerusform></translation>
    </message>
    <message>
        <source>Open until %1</source>
        <translation>Otřevřeno dokud %1</translation>
    </message>
    <message>
        <source>conflicted with a transaction with %1 confirmations</source>
        <translation>koliduje s transakcí o %1 konfirmacích</translation>
    </message>
    <message>
        <source>%1/offline</source>
        <translation>%1/offline</translation>
    </message>
    <message>
        <source>0/unconfirmed, %1</source>
        <translation>0/nepotvrzeno, %1</translation>
    </message>
    <message>
        <source>in memory pool</source>
        <translation>v transakčním zásobníku</translation>
    </message>
    <message>
        <source>not in memory pool</source>
        <translation>není ani v transakčním zásobníku</translation>
    </message>
    <message>
        <source>abandoned</source>
        <translation>zanechaná</translation>
    </message>
    <message>
        <source>%1/unconfirmed</source>
        <translation>%1/nepotvrzeno</translation>
    </message>
    <message>
        <source>%1 confirmations</source>
        <translation>%1 potvrzení</translation>
    </message>
    <message>
        <source>Status</source>
        <translation>Stav</translation>
    </message>
    <message>
        <source>, has not been successfully broadcast yet</source>
        <translation>, ještě nebylo rozesláno</translation>
    </message>
    <message numerus="yes">
        <source>, broadcast through %n node(s)</source>
        <translation><numerusform>, rozesláno přes %n uzel</numerusform><numerusform>, rozesláno přes %n uzly</numerusform><numerusform>, rozesláno přes %n uzlů</numerusform></translation>
    </message>
    <message>
        <source>Date</source>
        <translation>Datum</translation>
    </message>
    <message>
        <source>Source</source>
        <translation>Zdroj</translation>
    </message>
    <message>
        <source>Generated</source>
        <translation>Vygenerováno</translation>
    </message>
    <message>
        <source>From</source>
        <translation>Od</translation>
    </message>
    <message>
        <source>unknown</source>
        <translation>neznámo</translation>
    </message>
    <message>
        <source>To</source>
        <translation>Pro</translation>
    </message>
    <message>
        <source>own address</source>
        <translation>vlastní adresa</translation>
    </message>
    <message>
        <source>watch-only</source>
        <translation>sledovaná</translation>
    </message>
    <message>
        <source>label</source>
        <translation>označení</translation>
    </message>
    <message>
        <source>Credit</source>
        <translation>Příjem</translation>
    </message>
    <message numerus="yes">
        <source>matures in %n more block(s)</source>
        <translation><numerusform>dozraje po %n bloku</numerusform><numerusform>dozraje po %n blocích</numerusform><numerusform>dozraje po %n blocích</numerusform></translation>
    </message>
    <message>
        <source>not accepted</source>
        <translation>neakceptováno</translation>
    </message>
    <message>
        <source>Debit</source>
        <translation>Výdaj</translation>
    </message>
    <message>
        <source>Total debit</source>
        <translation>Celkové výdaje</translation>
    </message>
    <message>
        <source>Total credit</source>
        <translation>Celkové příjmy</translation>
    </message>
    <message>
        <source>Transaction fee</source>
        <translation>Transakční poplatek</translation>
    </message>
    <message>
        <source>Net amount</source>
        <translation>Čistá částka</translation>
    </message>
    <message>
        <source>Message</source>
        <translation>Zpráva</translation>
    </message>
    <message>
        <source>Comment</source>
        <translation>Komentář</translation>
    </message>
    <message>
        <source>Transaction ID</source>
        <translation>ID transakce</translation>
    </message>
    <message>
        <source>Transaction total size</source>
        <translation>Celková velikost transakce</translation>
    </message>
    <message>
        <source>Output index</source>
        <translation>Pořadí výstupu</translation>
    </message>
    <message>
        <source>Merchant</source>
        <translation>Obchodník</translation>
    </message>
    <message>
        <source>Generated coins must mature %1 blocks before they can be spent. When you generated this block, it was broadcast to the network to be added to the block chain. If it fails to get into the chain, its state will change to "not accepted" and it won't be spendable. This may occasionally happen if another node generates a block within a few seconds of yours.</source>
        <translation>Vygenerované mince musí čekat %1 bloků, než mohou být utraceny. Když jsi vygeneroval tenhle blok, tak byl rozposlán do sítě, aby byl přidán do bločenky. Pokud se mu nepodaří dostat se do bločenky, změní se na „neakceptovaný“ a nepůjde utratit. To se občas může stát, pokud jiný uzel vygeneruje blok zhruba ve stejném okamžiku jako ty.</translation>
    </message>
    <message>
        <source>Debug information</source>
        <translation>Ladicí informace</translation>
    </message>
    <message>
        <source>Transaction</source>
        <translation>Transakce</translation>
    </message>
    <message>
        <source>Inputs</source>
        <translation>Vstupy</translation>
    </message>
    <message>
        <source>Amount</source>
        <translation>Částka</translation>
    </message>
    <message>
        <source>true</source>
        <translation>true</translation>
    </message>
    <message>
        <source>false</source>
        <translation>false</translation>
    </message>
</context>
<context>
    <name>TransactionDescDialog</name>
    <message>
        <source>This pane shows a detailed description of the transaction</source>
        <translation>Toto okno zobrazuje detailní popis transakce</translation>
    </message>
    <message>
        <source>Details for %1</source>
        <translation>Podrobnosti o %1</translation>
    </message>
</context>
<context>
    <name>TransactionTableModel</name>
    <message>
        <source>Date</source>
        <translation>Datum</translation>
    </message>
    <message>
        <source>Type</source>
        <translation>Typ</translation>
    </message>
    <message>
        <source>Label</source>
        <translation>Označení</translation>
    </message>
    <message numerus="yes">
        <source>Open for %n more block(s)</source>
        <translation><numerusform>Otevřeno pro %n další blok</numerusform><numerusform>Otevřeno pro %n další bloky</numerusform><numerusform>Otevřeno pro %n dalších bloků</numerusform></translation>
    </message>
    <message>
        <source>Open until %1</source>
        <translation>Otřevřeno dokud %1</translation>
    </message>
    <message>
        <source>Offline</source>
        <translation>Offline</translation>
    </message>
    <message>
        <source>Unconfirmed</source>
        <translation>Nepotvrzeno</translation>
    </message>
    <message>
        <source>Abandoned</source>
        <translation>Zanechaná</translation>
    </message>
    <message>
        <source>Confirming (%1 of %2 recommended confirmations)</source>
        <translation>Potvrzuje se (%1 z %2 doporučených potvrzení)</translation>
    </message>
    <message>
        <source>Confirmed (%1 confirmations)</source>
        <translation>Potvrzeno (%1 potvrzení)</translation>
    </message>
    <message>
        <source>Conflicted</source>
        <translation>V kolizi</translation>
    </message>
    <message>
        <source>Immature (%1 confirmations, will be available after %2)</source>
        <translation>Nedozráno (%1 potvrzení, dozraje při %2 potvrzeních)</translation>
    </message>
    <message>
        <source>This block was not received by any other nodes and will probably not be accepted!</source>
        <translation>Tento blok nedostal žádný jiný uzel a pravděpodobně nebude akceptován!</translation>
    </message>
    <message>
        <source>Generated but not accepted</source>
        <translation>Vygenerováno, ale neakceptováno</translation>
    </message>
    <message>
        <source>Received with</source>
        <translation>Přijato do</translation>
    </message>
    <message>
        <source>Received from</source>
        <translation>Přijato od</translation>
    </message>
    <message>
        <source>Sent to</source>
        <translation>Posláno na</translation>
    </message>
    <message>
        <source>Payment to yourself</source>
        <translation>Platba sama sobě</translation>
    </message>
    <message>
        <source>Mined</source>
        <translation>Vytěženo</translation>
    </message>
    <message>
        <source>watch-only</source>
        <translation>sledovací</translation>
    </message>
    <message>
        <source>(n/a)</source>
        <translation>(n/a)</translation>
    </message>
    <message>
        <source>(no label)</source>
        <translation>(bez označení)</translation>
    </message>
    <message>
        <source>Transaction status. Hover over this field to show number of confirmations.</source>
        <translation>Stav transakce. Najetím myši na toto políčko si zobrazíš počet potvrzení.</translation>
    </message>
    <message>
        <source>Date and time that the transaction was received.</source>
        <translation>Datum a čas přijetí transakce.</translation>
    </message>
    <message>
        <source>Type of transaction.</source>
        <translation>Druh transakce.</translation>
    </message>
    <message>
        <source>Whether or not a watch-only address is involved in this transaction.</source>
        <translation>Zda tato transakce zahrnuje i některou sledovanou adresu.</translation>
    </message>
    <message>
        <source>User-defined intent/purpose of the transaction.</source>
        <translation>Uživatelsky určený účel transakce.</translation>
    </message>
    <message>
        <source>Amount removed from or added to balance.</source>
        <translation>Částka odečtená z nebo přičtená k účtu.</translation>
    </message>
</context>
<context>
    <name>TransactionView</name>
    <message>
        <source>All</source>
        <translation>Vše</translation>
    </message>
    <message>
        <source>Today</source>
        <translation>Dnes</translation>
    </message>
    <message>
        <source>This week</source>
        <translation>Tento týden</translation>
    </message>
    <message>
        <source>This month</source>
        <translation>Tento měsíc</translation>
    </message>
    <message>
        <source>Last month</source>
        <translation>Minulý měsíc</translation>
    </message>
    <message>
        <source>This year</source>
        <translation>Letos</translation>
    </message>
    <message>
        <source>Range...</source>
        <translation>Rozsah...</translation>
    </message>
    <message>
        <source>Received with</source>
        <translation>Přijato</translation>
    </message>
    <message>
        <source>Sent to</source>
        <translation>Posláno</translation>
    </message>
    <message>
        <source>To yourself</source>
        <translation>Sám sobě</translation>
    </message>
    <message>
        <source>Mined</source>
        <translation>Vytěženo</translation>
    </message>
    <message>
        <source>Other</source>
        <translation>Ostatní</translation>
    </message>
    <message>
        <source>Min amount</source>
        <translation>Minimální částka</translation>
    </message>
    <message>
        <source>Abandon transaction</source>
        <translation>Zapomenout transakci</translation>
    </message>
    <message>
        <source>Increase transaction fee</source>
        <translation>Navyš transakční poplatek</translation>
    </message>
    <message>
        <source>Copy address</source>
        <translation>Kopíruj adresu</translation>
    </message>
    <message>
        <source>Copy label</source>
        <translation>Kopíruj její označení</translation>
    </message>
    <message>
        <source>Copy amount</source>
        <translation>Kopíruj částku</translation>
    </message>
    <message>
        <source>Copy transaction ID</source>
        <translation>Kopíruj ID transakce</translation>
    </message>
    <message>
        <source>Copy raw transaction</source>
        <translation>Kopíruj surovou transakci</translation>
    </message>
    <message>
        <source>Copy full transaction details</source>
        <translation>Kopíruj kompletní podrobnosti o transakci</translation>
    </message>
    <message>
        <source>Edit label</source>
        <translation>Uprav označení</translation>
    </message>
    <message>
        <source>Show transaction details</source>
        <translation>Zobraz detaily transakce</translation>
    </message>
    <message>
        <source>Export Transaction History</source>
        <translation>Exportuj transakční historii</translation>
    </message>
    <message>
        <source>Comma separated file (*.csv)</source>
        <translation>Formát CSV (*.csv)</translation>
    </message>
    <message>
        <source>Confirmed</source>
        <translation>Potvrzeno</translation>
    </message>
    <message>
        <source>Watch-only</source>
        <translation>Sledovaná</translation>
    </message>
    <message>
        <source>Date</source>
        <translation>Datum</translation>
    </message>
    <message>
        <source>Type</source>
        <translation>Typ</translation>
    </message>
    <message>
        <source>Label</source>
        <translation>Označení</translation>
    </message>
    <message>
        <source>Address</source>
        <translation>Adresa</translation>
    </message>
    <message>
        <source>ID</source>
        <translation>ID</translation>
    </message>
    <message>
        <source>Exporting Failed</source>
        <translation>Exportování selhalo</translation>
    </message>
    <message>
        <source>There was an error trying to save the transaction history to %1.</source>
        <translation>Při ukládání transakční historie do %1 se přihodila nějaká chyba.</translation>
    </message>
    <message>
        <source>Exporting Successful</source>
        <translation>Úspěšně vyexportováno</translation>
    </message>
    <message>
        <source>The transaction history was successfully saved to %1.</source>
        <translation>Transakční historie byla v pořádku uložena do %1.</translation>
    </message>
    <message>
        <source>Range:</source>
        <translation>Rozsah:</translation>
    </message>
    <message>
        <source>to</source>
        <translation>až</translation>
    </message>
</context>
<context>
    <name>UnitDisplayStatusBarControl</name>
    <message>
        <source>Unit to show amounts in. Click to select another unit.</source>
        <translation>Jednotka pro částky. Klikni pro výběr nějaké jiné.</translation>
    </message>
</context>
<context>
    <name>WalletFrame</name>
    <message>
        <source>No wallet has been loaded.</source>
        <translation>Žádná peněženka se nenačetla.</translation>
    </message>
</context>
<context>
    <name>WalletModel</name>
    <message>
        <source>Send Coins</source>
        <translation>Pošli mince</translation>
    </message>
    <message>
        <source>Fee bump error</source>
        <translation>Chyba při navyšování poplatku</translation>
    </message>
    <message>
        <source>Increasing transaction fee failed</source>
        <translation>Nepodařilo se navýšeit poplatek</translation>
    </message>
    <message>
        <source>Do you want to increase the fee?</source>
        <translation>Chceš poplatek navýšit?</translation>
    </message>
    <message>
        <source>Current fee:</source>
        <translation>Momentální poplatek:</translation>
    </message>
    <message>
        <source>Increase:</source>
        <translation>Navýšení:</translation>
    </message>
    <message>
        <source>New fee:</source>
        <translation>Nový poplatek:</translation>
    </message>
    <message>
        <source>Confirm fee bump</source>
        <translation>Potvrď navýšení poplatku</translation>
    </message>
    <message>
        <source>Can't sign transaction.</source>
        <translation>Nemůžu podepsat transakci.</translation>
    </message>
    <message>
        <source>Could not commit transaction</source>
        <translation>Nemohl jsem uložit transakci do peněženky</translation>
    </message>
</context>
<context>
    <name>WalletView</name>
    <message>
        <source>&amp;Export</source>
        <translation>&amp;Export</translation>
    </message>
    <message>
        <source>Export the data in the current tab to a file</source>
        <translation>Exportuj data z tohoto panelu do souboru</translation>
    </message>
    <message>
        <source>Backup Wallet</source>
        <translation>Záloha peněženky</translation>
    </message>
    <message>
        <source>Wallet Data (*.dat)</source>
        <translation>Data peněženky (*.dat)</translation>
    </message>
    <message>
        <source>Backup Failed</source>
        <translation>Zálohování selhalo</translation>
    </message>
    <message>
        <source>There was an error trying to save the wallet data to %1.</source>
        <translation>Při ukládání peněženky do %1 se přihodila nějaká chyba.</translation>
    </message>
    <message>
        <source>Backup Successful</source>
        <translation>Úspěšně zazálohováno</translation>
    </message>
    <message>
        <source>The wallet data was successfully saved to %1.</source>
        <translation>Data z peněženky byla v pořádku uložena do %1.</translation>
    </message>
</context>
<context>
    <name>bitcoin-core</name>
    <message>
        <source>Options:</source>
        <translation>Možnosti:</translation>
    </message>
    <message>
        <source>Specify data directory</source>
        <translation>Adresář pro data</translation>
    </message>
    <message>
        <source>Connect to a node to retrieve peer addresses, and disconnect</source>
        <translation>Připojit se k uzlu, získat adresy jeho protějšků a odpojit se</translation>
    </message>
    <message>
        <source>Specify your own public address</source>
        <translation>Udej svou veřejnou adresu</translation>
    </message>
    <message>
        <source>Accept command line and JSON-RPC commands</source>
        <translation>Akceptovat příkazy z příkazové řádky a přes JSON-RPC</translation>
    </message>
    <message>
        <source>Distributed under the MIT software license, see the accompanying file %s or %s</source>
        <translation>Šířen pod softwarovou licencí MIT, viz přiložený soubor %s nebo %s</translation>
    </message>
    <message>
        <source>If &lt;category&gt; is not supplied or if &lt;category&gt; = 1, output all debugging information.</source>
        <translation>Pokud není &lt;category&gt; zadána nebo je &lt;category&gt; = 1, bude tisknout veškeré ladicí informace.</translation>
    </message>
    <message>
        <source>Prune configured below the minimum of %d MiB.  Please use a higher number.</source>
        <translation>Prořezávání je nastaveno pod minimum %d MiB.  Použij, prosím, nějaké vyšší číslo.</translation>
    </message>
    <message>
        <source>Prune: last wallet synchronisation goes beyond pruned data. You need to -reindex (download the whole blockchain again in case of pruned node)</source>
        <translation>Prořezávání: poslední synchronizace peněženky proběhla před už prořezanými daty. Je třeba provést -reindex (tedy v případě prořezávacího režimu stáhnout znovu celou bločenku)</translation>
    </message>
    <message>
        <source>Rescans are not possible in pruned mode. You will need to use -reindex which will download the whole blockchain again.</source>
        <translation>V prořezávacím režimu není možné bločenku přeskenovávat. Musíš provést -reindex, což ji znovu celou stáhne.</translation>
    </message>
    <message>
        <source>Error: A fatal internal error occurred, see debug.log for details</source>
        <translation>Chyba: Přihodila se závažná vnitřní chyba, podrobnosti viz v debug.log</translation>
    </message>
    <message>
        <source>Fee (in %s/kB) to add to transactions you send (default: %s)</source>
        <translation>Poplatek (v %s/kB), který se přidá ke každé odeslané transakci (výchozí: %s)</translation>
    </message>
    <message>
        <source>Pruning blockstore...</source>
        <translation>Prořezávám úložiště bloků...</translation>
    </message>
    <message>
        <source>Run in the background as a daemon and accept commands</source>
        <translation>Běžet na pozadí jako démon a přijímat příkazy</translation>
    </message>
    <message>
        <source>Unable to start HTTP server. See debug log for details.</source>
        <translation>Nemohu spustit HTTP server. Detaily viz v debug.log.</translation>
    </message>
    <message>
        <source>Particl Core</source>
        <translation>Particl Core</translation>
    </message>
    <message>
        <source>The %s developers</source>
        <translation>Vývojáři %s</translation>
    </message>
    <message>
        <source>A fee rate (in %s/kB) that will be used when fee estimation has insufficient data (default: %s)</source>
        <translation>Sazba poplatku (v %s/kB), která se použije, pokud nebude k dispozici dostatek dat pro automatický odhad poplatku (výchozí: %s)</translation>
    </message>
    <message>
        <source>Accept relayed transactions received from whitelisted peers even when not relaying transactions (default: %d)</source>
        <translation>Přijímat přeposílané transakce obdržené od vždy vítaných protějšků, i když transakce nepřeposíláme (výchozí: %d)</translation>
    </message>
    <message>
        <source>Bind to given address and always listen on it. Use [host]:port notation for IPv6</source>
        <translation>Poslouchat na zadané adrese. Pro zápis IPv6 adresy použij notaci [adresa]:port</translation>
    </message>
    <message>
        <source>Cannot obtain a lock on data directory %s. %s is probably already running.</source>
        <translation>Nedaří se mi získat zámek na datový adresář %s. %s pravděpodobně už jednou běží.</translation>
    </message>
    <message>
        <source>Delete all wallet transactions and only recover those parts of the blockchain through -rescan on startup</source>
        <translation>Smazat všechny transakce peněženky a při startu obnovit pouze relevantní části bločenky pomocí -rescan</translation>
    </message>
    <message>
        <source>Error reading %s! All keys read correctly, but transaction data or address book entries might be missing or incorrect.</source>
        <translation>Nastala chyba při čtení souboru %s! Všechny klíče se přečetly správně, ale data o transakcích nebo záznamy v adresáři mohou chybět či být nesprávné.</translation>
    </message>
    <message>
        <source>Exclude debugging information for a category. Can be used in conjunction with -debug=1 to output debug logs for all categories except one or more specified categories.</source>
        <translation>Vyloučit ladicí informace dané kategorie. Dá se zkombinovat s -debug=1, aby se zaznamenávaly ladicí informace všech kategorií kromě jedné nebo několika zvolených.</translation>
    </message>
    <message>
        <source>Execute command when a wallet transaction changes (%s in cmd is replaced by TxID)</source>
        <translation>Spustit příkaz, když se objeví transakce týkající se peněženky (%s se v příkazu nahradí za TxID)</translation>
    </message>
    <message>
        <source>Extra transactions to keep in memory for compact block reconstructions (default: %u)</source>
        <translation>Počet extra transakcí, které se mají držet v paměti pro účely rekonstrukce kompaktních bloků (výchozí: %u)</translation>
    </message>
    <message>
        <source>If this block is in the chain assume that it and its ancestors are valid and potentially skip their script verification (0 to verify all, default: %s, testnet: %s)</source>
        <translation>Pokud je tenhle blok v bločence, tak předpokládat, že on i jeho následníci jsou platní, a potenciálně přeskočit ověřování jejich skriptů (0 = ověřovat vše, výchozí: %s, testnet: %s)</translation>
    </message>
    <message>
        <source>Maximum allowed median peer time offset adjustment. Local perspective of time may be influenced by peers forward or backward by this amount. (default: %u seconds)</source>
        <translation>Maximální povolené seřizování času mediánem časů protějšků. Místní vnímání času může být ovlivněno protějšky, a to dopředu nebo dozadu až o toto množství. (výchozí: %u vteřin)</translation>
    </message>
    <message>
        <source>Maximum total fees (in %s) to use in a single wallet transaction or raw transaction; setting this too low may abort large transactions (default: %s)</source>
        <translation>Horní hranice pro celkový poplatek (v %s) za jednu transakci z peněženky nebo jednu surovou transakci; příliš nízká hodnota může zmařit velké transakce (výchozí: %s)</translation>
    </message>
    <message>
        <source>Please check that your computer's date and time are correct! If your clock is wrong, %s will not work properly.</source>
        <translation>Zkontroluj, že máš v počítači správně nastavený datum a čas! Pokud jsou nastaveny špatně, %s nebude fungovat správně.</translation>
    </message>
    <message>
        <source>Please contribute if you find %s useful. Visit %s for further information about the software.</source>
        <translation>Prosíme, zapoj se nebo přispěj, pokud ti %s přijde užitečný. Více informací o programu je na %s.</translation>
    </message>
    <message>
        <source>Query for peer addresses via DNS lookup, if low on addresses (default: 1 unless -connect used)</source>
        <translation>Při nedostatku adres získat další protějšky z DNS (výchozí: 1, pokud není použito -connect)</translation>
    </message>
    <message>
        <source>Reduce storage requirements by enabling pruning (deleting) of old blocks. This allows the pruneblockchain RPC to be called to delete specific blocks, and enables automatic pruning of old blocks if a target size in MiB is provided. This mode is incompatible with -txindex and -rescan. Warning: Reverting this setting requires re-downloading the entire blockchain. (default: 0 = disable pruning blocks, 1 = allow manual pruning via RPC, &gt;%u = automatically prune block files to stay under the specified target size in MiB)</source>
        <translation>Omezit nároky na úložný prostor prořezáváním (mazáním) starých bloků. Tato volba také umožní použít RPC volání pruneblockchain ke smazání konkrétních bloků a dále automatické prořezávání starých bloků, pokud je zadána cílová velikost souborů s bloky v MiB. Tento režim není slučitelný s -txindex ani -rescan. Upozornění: opětovná změna tohoto nastavení bude vyžadovat nové stažení celé bločenky. (výchozí: 0 = bloky neprořezávat, 1 = povolit ruční prořezávání skrze RPC, &gt;%u = automatické prořezávání bloků tak, aby byla udržena cílová velikost souborů s bloky, v MiB)</translation>
    </message>
    <message>
        <source>Set lowest fee rate (in %s/kB) for transactions to be included in block creation. (default: %s)</source>
        <translation>Nastavit nejnižší akceptovatelný poplatek (v %s/kB) pro transakce, které mají být zahrnuty do nových bloků. (výchozí: %s)</translation>
    </message>
    <message>
        <source>Set the number of script verification threads (%u to %d, 0 = auto, &lt;0 = leave that many cores free, default: %d)</source>
        <translation>Nastavení počtu vláken pro verifikaci skriptů (%u až %d, 0 = automaticky, &lt;0 = nechat daný počet jader volný, výchozí: %d)</translation>
    </message>
    <message>
        <source>The block database contains a block which appears to be from the future. This may be due to your computer's date and time being set incorrectly. Only rebuild the block database if you are sure that your computer's date and time are correct</source>
        <translation>Databáze bloků obsahuje blok, který vypadá jako z budoucnosti, což může být kvůli špatně nastavenému datu a času na tvém počítači. Nech databázi bloků přestavět pouze v případě, že si jsi jistý, že máš na počítači správný datum a čas</translation>
    </message>
    <message>
        <source>This is a pre-release test build - use at your own risk - do not use for mining or merchant applications</source>
        <translation>Tohle je testovací verze – používej ji jen na vlastní riziko, ale rozhodně ji nepoužívej k těžbě nebo pro obchodní aplikace</translation>
    </message>
    <message>
        <source>This is the transaction fee you may discard if change is smaller than dust at this level</source>
        <translation>Tohle je transakční poplatek, který můžeš zrušit, pokud budou na této úrovni drobné menší než prach</translation>
    </message>
    <message>
        <source>Unable to replay blocks. You will need to rebuild the database using -reindex-chainstate.</source>
        <translation>Nedaří se mi znovu aplikovat bloky. Budeš muset přestavět databázi použitím -reindex-chainstate.</translation>
    </message>
    <message>
        <source>Unable to rewind the database to a pre-fork state. You will need to redownload the blockchain</source>
        <translation>Nedaří se mi vrátit databázi do stavu před štěpem. Budeš muset znovu stáhnout celou bločenku</translation>
    </message>
    <message>
        <source>Use UPnP to map the listening port (default: 1 when listening and no -proxy)</source>
        <translation>Použít UPnP k namapování naslouchacího portu (výchozí: 1, pokud naslouchá a nepoužívá -proxy)</translation>
    </message>
    <message>
        <source>Username and hashed password for JSON-RPC connections. The field &lt;userpw&gt; comes in the format: &lt;USERNAME&gt;:&lt;SALT&gt;$&lt;HASH&gt;. A canonical python script is included in share/rpcuser. The client then connects normally using the rpcuser=&lt;USERNAME&gt;/rpcpassword=&lt;PASSWORD&gt; pair of arguments. This option can be specified multiple times</source>
        <translation>Uživatelské jméno a zahašované heslo pro JSON-RPC spojení. Pole &lt;userpw&gt; má formát: &lt;UŽIVATELSKÉ_JMÉNO&gt;:&lt;SŮL&gt;$&lt;HAŠ&gt;. Pomocný pythonní skript je přiložen v share/rpcuser. Klient se pak už připojuje normálně pomocí páru argumentů rpcuser=&lt;UŽIVATELSKÉ_JMÉNO&gt;/rpcpassword=&lt;HESLO&gt;. Tuto volbu lze použít i vícekrát</translation>
    </message>
    <message>
        <source>Wallet will not create transactions that violate mempool chain limits (default: %u)</source>
        <translation>Peněženka nebude vytvářet transakce, které by porušovaly limity transakčního zásobníku na řetězce (výchozí: %u)</translation>
    </message>
    <message>
        <source>Warning: The network does not appear to fully agree! Some miners appear to be experiencing issues.</source>
        <translation>Upozornění: Síť podle všeho není v konzistentním stavu. Někteří těžaři jsou zřejmě v potížích.</translation>
    </message>
    <message>
        <source>Warning: We do not appear to fully agree with our peers! You may need to upgrade, or other nodes may need to upgrade.</source>
        <translation>Upozornění: Nesouhlasím zcela se svými protějšky! Možná potřebuji aktualizovat nebo ostatní uzly potřebují aktualizovat.</translation>
    </message>
    <message>
        <source>Whether to save the mempool on shutdown and load on restart (default: %u)</source>
        <translation>Zda uchovat transakční zásobník mezi vypnutím a zapnutím (výchozí: %u)</translation>
    </message>
    <message>
        <source>%d of last 100 blocks have unexpected version</source>
        <translation>%d z posledních 100 bloků má neočekávanou verzi</translation>
    </message>
    <message>
        <source>%s corrupt, salvage failed</source>
        <translation>%s je poškozen, jeho záchrana se nezdařila</translation>
    </message>
    <message>
        <source>-maxmempool must be at least %d MB</source>
        <translation>-maxmempool musí být alespoň %d MB</translation>
    </message>
    <message>
        <source>&lt;category&gt; can be:</source>
        <translation>&lt;category&gt; může být:</translation>
    </message>
    <message>
        <source>Accept connections from outside (default: 1 if no -proxy or -connect)</source>
        <translation>Přijímat spojení zvenčí (výchozí: 1, pokud není zadáno -proxy nebo -connect)</translation>
    </message>
    <message>
        <source>Append comment to the user agent string</source>
        <translation>Připojit komentář k typu klienta</translation>
    </message>
    <message>
        <source>Attempt to recover private keys from a corrupt wallet on startup</source>
        <translation>Pokusit se při startu zachránit soukromé klíče z poškozeného souboru s klíči</translation>
    </message>
    <message>
        <source>Block creation options:</source>
        <translation>Možnosti vytváření bloku:</translation>
    </message>
    <message>
        <source>Cannot resolve -%s address: '%s'</source>
        <translation>Nemohu přeložit -%s adresu: '%s'</translation>
    </message>
    <message>
        <source>Chain selection options:</source>
        <translation>Možnosti výběru bločenky:</translation>
    </message>
    <message>
        <source>Change index out of range</source>
        <translation>Index drobných je mimo platný rozsah</translation>
    </message>
    <message>
        <source>Connection options:</source>
        <translation>Možnosti připojení:</translation>
    </message>
    <message>
        <source>Copyright (C) %i-%i</source>
        <translation>Copyright (C) %i–%i</translation>
    </message>
    <message>
        <source>Corrupted block database detected</source>
        <translation>Bylo zjištěno poškození databáze bloků</translation>
    </message>
    <message>
        <source>Debugging/Testing options:</source>
        <translation>Možnosti ladění/testování:</translation>
    </message>
    <message>
        <source>Do not load the wallet and disable wallet RPC calls</source>
        <translation>Nenačítat peněženku a vypnout její RPC volání</translation>
    </message>
    <message>
        <source>Do you want to rebuild the block database now?</source>
        <translation>Chceš přestavět databázi bloků hned teď?</translation>
    </message>
    <message>
        <source>Enable publish hash block in &lt;address&gt;</source>
        <translation>Zapnout oznamování hashů bloků na adrese &lt;address&gt;</translation>
    </message>
    <message>
        <source>Enable publish hash transaction in &lt;address&gt;</source>
        <translation>Zapnout oznamování hashů transakcí na adrese &lt;address&gt;</translation>
    </message>
    <message>
        <source>Enable publish raw block in &lt;address&gt;</source>
        <translation>Zapnout oznamování surových bloků na adrese &lt;address&gt;</translation>
    </message>
    <message>
        <source>Enable publish raw transaction in &lt;address&gt;</source>
        <translation>Zapnout oznamování surových transakcí na adrese &lt;address&gt;</translation>
    </message>
    <message>
        <source>Enable transaction replacement in the memory pool (default: %u)</source>
        <translation>Povolit výměnu transakcí v transakčním zásobníku (výchozí: %u)</translation>
    </message>
    <message>
        <source>Error initializing block database</source>
        <translation>Chyba při zakládání databáze bloků</translation>
    </message>
    <message>
        <source>Error initializing wallet database environment %s!</source>
        <translation>Chyba při vytváření databázového prostředí %s pro peněženku!</translation>
    </message>
    <message>
        <source>Error loading %s</source>
        <translation>Chyba při načítání %s</translation>
    </message>
    <message>
        <source>Error loading %s: Wallet corrupted</source>
        <translation>Chyba při načítání %s: peněženka je poškozená</translation>
    </message>
    <message>
        <source>Error loading %s: Wallet requires newer version of %s</source>
        <translation>Chyba při načítání %s: peněženka vyžaduje novější verzi %s</translation>
    </message>
    <message>
        <source>Error loading block database</source>
        <translation>Chyba při načítání databáze bloků</translation>
    </message>
    <message>
        <source>Error opening block database</source>
        <translation>Chyba při otevírání databáze bloků</translation>
    </message>
    <message>
        <source>Error: Disk space is low!</source>
        <translation>Problém: Na disku je málo místa!</translation>
    </message>
    <message>
        <source>Failed to listen on any port. Use -listen=0 if you want this.</source>
        <translation>Nepodařilo se naslouchat na žádném portu. Použij -listen=0, pokud to byl tvůj záměr.</translation>
    </message>
    <message>
        <source>Importing...</source>
        <translation>Importuji...</translation>
    </message>
    <message>
        <source>Incorrect or no genesis block found. Wrong datadir for network?</source>
        <translation>Nemám žádný nebo jen špatný genesis blok. Není špatně nastavený datadir?</translation>
    </message>
    <message>
        <source>Initialization sanity check failed. %s is shutting down.</source>
        <translation>Selhala úvodní zevrubná prověrka. %s se ukončuje.</translation>
    </message>
    <message>
        <source>Invalid amount for -%s=&lt;amount&gt;: '%s'</source>
        <translation>Neplatná částka pro -%s=&lt;částka&gt;: '%s'</translation>
    </message>
    <message>
        <source>Invalid amount for -discardfee=&lt;amount&gt;: '%s'</source>
        <translation>Neplatná částka pro -discardfee=&lt;částka&gt;: '%s'</translation>
    </message>
    <message>
        <source>Invalid amount for -fallbackfee=&lt;amount&gt;: '%s'</source>
        <translation>Neplatná částka pro -fallbackfee=&lt;částka&gt;: '%s'</translation>
    </message>
    <message>
        <source>Keep the transaction memory pool below &lt;n&gt; megabytes (default: %u)</source>
        <translation>Udržovat zasobník transakcí menší než &lt;n&gt; megabajtů (výchozí: %u)</translation>
    </message>
    <message>
        <source>Loading P2P addresses...</source>
        <translation>Načítám P2P adresy…</translation>
    </message>
    <message>
        <source>Loading banlist...</source>
        <translation>Načítám seznam klateb...</translation>
    </message>
    <message>
        <source>Location of the auth cookie (default: data dir)</source>
        <translation>Místo pro autentizační cookie (výchozí: adresář pro data)</translation>
    </message>
    <message>
        <source>Not enough file descriptors available.</source>
        <translation>Je nedostatek deskriptorů souborů.</translation>
    </message>
    <message>
        <source>Only connect to nodes in network &lt;net&gt; (ipv4, ipv6 or onion)</source>
        <translation>Připojovat se pouze k uzlům v &lt;net&gt; síti (ipv4, ipv6 nebo onion)</translation>
    </message>
    <message>
        <source>Print this help message and exit</source>
        <translation>Vypsat tuto nápovědu a skončit</translation>
    </message>
    <message>
        <source>Print version and exit</source>
        <translation>Vypsat verzi a skončit</translation>
    </message>
    <message>
        <source>Prune cannot be configured with a negative value.</source>
        <translation>Prořezávání nemůže být zkonfigurováno s negativní hodnotou.</translation>
    </message>
    <message>
        <source>Prune mode is incompatible with -txindex.</source>
        <translation>Prořezávací režim není kompatibilní s -txindex.</translation>
    </message>
    <message>
        <source>Rebuild chain state and block index from the blk*.dat files on disk</source>
        <translation>Znovu vytvořit stav a index bločenky z blk*.dat souborů na disku</translation>
    </message>
    <message>
        <source>Rebuild chain state from the currently indexed blocks</source>
        <translation>Znovu vytvořit stav bločenky z aktuálně indexovaných bloků</translation>
    </message>
    <message>
        <source>Replaying blocks...</source>
        <translation>Znovu aplikuji bloky…</translation>
    </message>
    <message>
        <source>Rewinding blocks...</source>
        <translation>Vracím bloky…</translation>
    </message>
    <message>
        <source>Set database cache size in megabytes (%d to %d, default: %d)</source>
        <translation>Nastavit velikost databázové vyrovnávací paměti v megabajtech (%d až %d, výchozí: %d)</translation>
    </message>
    <message>
        <source>Specify wallet file (within data directory)</source>
        <translation>Udej název souboru s peněženkou (v rámci datového adresáře)</translation>
    </message>
    <message>
        <source>The source code is available from %s.</source>
        <translation>Zdrojový kód je dostupný na %s.</translation>
    </message>
    <message>
        <source>Transaction fee and change calculation failed</source>
        <translation>Selhal výpočet transakčního poplatku a drobných</translation>
    </message>
    <message>
        <source>Unable to bind to %s on this computer. %s is probably already running.</source>
        <translation>Nedaří se mi připojit na %s na tomhle počítači. %s už pravděpodobně jednou běží.</translation>
    </message>
    <message>
        <source>Unsupported argument -benchmark ignored, use -debug=bench.</source>
        <translation>Nepodporovaný argument -benchmark se ignoruje, použij -debug=bench.</translation>
    </message>
    <message>
        <source>Unsupported argument -debugnet ignored, use -debug=net.</source>
        <translation>Nepodporovaný argument -debugnet se ignoruje, použij -debug=net.</translation>
    </message>
    <message>
        <source>Unsupported argument -tor found, use -onion.</source>
        <translation>Argument -tor již není podporovaný, použij -onion.</translation>
    </message>
    <message>
        <source>Unsupported logging category %s=%s.</source>
        <translation>Nepodporovaná logovací kategorie %s=%s.</translation>
    </message>
    <message>
        <source>Upgrading UTXO database</source>
        <translation>Aktualizuji databázi neutracených výstupů (UTXO)</translation>
    </message>
    <message>
        <source>Use UPnP to map the listening port (default: %u)</source>
        <translation>Použít UPnP k namapování naslouchacího portu (výchozí: %u)</translation>
    </message>
    <message>
        <source>Use the test chain</source>
        <translation>Použít testovací bločenku</translation>
    </message>
    <message>
        <source>User Agent comment (%s) contains unsafe characters.</source>
        <translation>Komentář u typu klienta (%s) obsahuje riskantní znaky.</translation>
    </message>
    <message>
        <source>Verifying blocks...</source>
        <translation>Ověřuji bloky…</translation>
    </message>
    <message>
        <source>Wallet debugging/testing options:</source>
        <translation>Možnosti ladění/testování peněženky:</translation>
    </message>
    <message>
        <source>Wallet needed to be rewritten: restart %s to complete</source>
        <translation>Soubor s peněženkou potřeboval přepsat: restartuj %s, aby se operace dokončila</translation>
    </message>
    <message>
        <source>Wallet options:</source>
        <translation>Možnosti peněženky:</translation>
    </message>
    <message>
        <source>Allow JSON-RPC connections from specified source. Valid for &lt;ip&gt; are a single IP (e.g. 1.2.3.4), a network/netmask (e.g. 1.2.3.4/255.255.255.0) or a network/CIDR (e.g. 1.2.3.4/24). This option can be specified multiple times</source>
        <translation>Povolit JSON-RPC spojení ze specifikovaného zdroje. Platnou hodnotou &lt;ip&gt; je jednotlivá IP adresa (např. 1.2.3.4), síť/maska (např. 1.2.3.4/255.255.255.0) nebo síť/CIDR (např. 1.2.3.4/24). Tuto volbu lze použít i vícekrát</translation>
    </message>
    <message>
        <source>Bind to given address and whitelist peers connecting to it. Use [host]:port notation for IPv6</source>
        <translation>Obsadit zadanou adresu a vždy vítat protějšky, které se na ni připojí. Pro zápis IPv6 adresy použij notaci [adresa]:port</translation>
    </message>
    <message>
        <source>Create new files with system default permissions, instead of umask 077 (only effective with disabled wallet functionality)</source>
        <translation>Vytvářet nové soubory s výchozími systémovými právy namísto umask 077 (uplatní se, pouze pokud je vypnutá funkce peněženky)</translation>
    </message>
    <message>
        <source>Discover own IP addresses (default: 1 when listening and no -externalip or -proxy)</source>
        <translation>Zjistit vlastní IP adresu (výchozí: 1, pokud naslouchá a není zadáno -externalip nebo -proxy)</translation>
    </message>
    <message>
        <source>Error: Listening for incoming connections failed (listen returned error %s)</source>
        <translation>Chyba: Nelze naslouchat příchozí spojení (listen vrátil chybu %s)</translation>
    </message>
    <message>
        <source>Execute command when a relevant alert is received or we see a really long fork (%s in cmd is replaced by message)</source>
        <translation>Spustit příkaz, když přijde relevantní upozornění nebo když dojde k opravdu dlouhému rozštěpení řetezce bloků (%s se v příkazu nahradí zprávou)</translation>
    </message>
    <message>
        <source>Fees (in %s/kB) smaller than this are considered zero fee for relaying, mining and transaction creation (default: %s)</source>
        <translation>Poplatky (v %s/kB) menší než tato hodnota jsou považovány za nulové pro účely přeposílání, těžení a vytváření transakcí (výchozí: %s)</translation>
    </message>
    <message>
        <source>If paytxfee is not set, include enough fee so transactions begin confirmation on average within n blocks (default: %u)</source>
        <translation>Pokud paytxfee není nastaveno, platit dostatečný poplatek na to, aby začaly být transakce potvrzovány v průměru během n bloků (výchozí: %u)</translation>
    </message>
    <message>
        <source>Invalid amount for -maxtxfee=&lt;amount&gt;: '%s' (must be at least the minrelay fee of %s to prevent stuck transactions)</source>
        <translation>Neplatná částka pro -maxtxfee=&lt;amount&gt;: '%s' (musí být alespoň jako poplatek minrelay %s, aby transakce nezůstávaly trčet)</translation>
    </message>
    <message>
        <source>Maximum size of data in data carrier transactions we relay and mine (default: %u)</source>
        <translation>Maximální velikost dat v transakcích nesoucích data, se kterou jsme ochotni je ještě přeposílat a těžit (výchozí: %u)</translation>
    </message>
    <message>
        <source>Randomize credentials for every proxy connection. This enables Tor stream isolation (default: %u)</source>
        <translation>Použít náhodné údaje pro každé proxy spojení. To umožní izolovat nesouvisející datové toky v Toru (výchozí: %u)</translation>
    </message>
    <message>
        <source>The transaction amount is too small to send after the fee has been deducted</source>
        <translation>Částka v transakci po odečtení poplatku je příliš malá na odeslání</translation>
    </message>
    <message>
        <source>Whitelisted peers cannot be DoS banned and their transactions are always relayed, even if they are already in the mempool, useful e.g. for a gateway</source>
        <translation>Na vždy vítané protějšky se nevztahuje DoS klatba a jejich transakce jsou vždy přeposílány, i když už třeba jsou v transakčním zásobníku, což je užitečné např. pro bránu</translation>
    </message>
    <message>
        <source>You need to rebuild the database using -reindex to go back to unpruned mode.  This will redownload the entire blockchain</source>
        <translation>K návratu k neprořezávacímu režimu je potřeba přestavět databázi použitím -reindex.  Také se znovu stáhne celá bločenka</translation>
    </message>
    <message>
        <source>(default: %u)</source>
        <translation>(výchozí: %u)</translation>
    </message>
    <message>
        <source>Accept public REST requests (default: %u)</source>
        <translation>Přijímat veřejné REST požadavky (výchozí: %u)</translation>
    </message>
    <message>
        <source>Automatically create Tor hidden service (default: %d)</source>
        <translation>Automaticky v Toru vytvářet skryté služby (výchozí: %d)</translation>
    </message>
    <message>
        <source>Connect through SOCKS5 proxy</source>
        <translation>Připojit se přes SOCKS5 proxy</translation>
    </message>
    <message>
        <source>Error loading %s: You can't disable HD on an already existing HD wallet</source>
        <translation>Chyba při načítání %s: nemůžeš vypnout HD u existující HD peněženky</translation>
    </message>
    <message>
        <source>Error reading from database, shutting down.</source>
        <translation>Chyba při čtení z databáze, ukončuji se.</translation>
    </message>
    <message>
        <source>Error upgrading chainstate database</source>
        <translation>Chyba při aktualizaci stavové databáze bločenky</translation>
    </message>
    <message>
        <source>Imports blocks from external blk000??.dat file on startup</source>
        <translation>Importovat při startu bloky z externího souboru blk000??.dat</translation>
    </message>
    <message>
        <source>Information</source>
        <translation>Informace</translation>
    </message>
    <message>
        <source>Invalid -onion address or hostname: '%s'</source>
        <translation>Neplatná -onion adresa či hostitel: '%s'</translation>
    </message>
    <message>
        <source>Invalid -proxy address or hostname: '%s'</source>
        <translation>Neplatná -proxy adresa či hostitel: '%s'</translation>
    </message>
    <message>
        <source>Invalid amount for -paytxfee=&lt;amount&gt;: '%s' (must be at least %s)</source>
        <translation>Neplatná částka pro -paytxfee=&lt;částka&gt;: '%s' (musí být alespoň %s)</translation>
    </message>
    <message>
        <source>Invalid netmask specified in -whitelist: '%s'</source>
        <translation>Ve -whitelist byla zadána neplatná podsíť: '%s'</translation>
    </message>
    <message>
        <source>Keep at most &lt;n&gt; unconnectable transactions in memory (default: %u)</source>
        <translation>Držet v paměti nejvýše &lt;n&gt; nespojitelných transakcí (výchozí: %u)</translation>
    </message>
    <message>
        <source>Need to specify a port with -whitebind: '%s'</source>
        <translation>V rámci -whitebind je třeba specifikovat i port: '%s'</translation>
    </message>
    <message>
        <source>Node relay options:</source>
        <translation>Možnosti přeposílání:</translation>
    </message>
    <message>
        <source>RPC server options:</source>
        <translation>Možnosti RPC serveru:</translation>
    </message>
    <message>
        <source>Reducing -maxconnections from %d to %d, because of system limitations.</source>
        <translation>Omezuji -maxconnections z %d na %d kvůli systémovým omezením.</translation>
    </message>
    <message>
        <source>Rescan the block chain for missing wallet transactions on startup</source>
        <translation>Přeskenovat při startu bločenku na chybějící transakce tvé pěněženky</translation>
    </message>
    <message>
        <source>Send trace/debug info to console instead of debug.log file</source>
        <translation>Posílat stopovací/ladicí informace do konzole místo do souboru debug.log</translation>
    </message>
    <message>
        <source>Show all debugging options (usage: --help -help-debug)</source>
        <translation>Zobrazit všechny možnosti ladění (užití: --help -help-debug)</translation>
    </message>
    <message>
        <source>Shrink debug.log file on client startup (default: 1 when no -debug)</source>
        <translation>Při spuštění klienta zmenšit soubor debug.log (výchozí: 1, pokud není zadáno -debug)</translation>
    </message>
    <message>
        <source>Signing transaction failed</source>
        <translation>Nepodařilo se podepsat transakci</translation>
    </message>
    <message>
        <source>The transaction amount is too small to pay the fee</source>
        <translation>Částka v transakci je příliš malá na pokrytí poplatku</translation>
    </message>
    <message>
        <source>This is experimental software.</source>
        <translation>Tohle je experimentální program.</translation>
    </message>
    <message>
        <source>Tor control port password (default: empty)</source>
        <translation>Heslo ovládacího portu Toru (výchozí: prázdné)</translation>
    </message>
    <message>
        <source>Tor control port to use if onion listening enabled (default: %s)</source>
        <translation>Ovládací port Toru, je-li zapnuté onion naslouchání (výchozí: %s)</translation>
    </message>
    <message>
        <source>Transaction amount too small</source>
        <translation>Částka v transakci je příliš malá</translation>
    </message>
    <message>
        <source>Transaction too large for fee policy</source>
        <translation>Transakce je na poplatkovou politiku příliš velká</translation>
    </message>
    <message>
        <source>Transaction too large</source>
        <translation>Transakce je příliš velká</translation>
    </message>
    <message>
        <source>Unable to bind to %s on this computer (bind returned error %s)</source>
        <translation>Nedaří se mi připojit na %s na tomhle počítači (operace bind vrátila chybu %s)</translation>
    </message>
    <message>
        <source>Upgrade wallet to latest format on startup</source>
        <translation>Převést při startu peněženku na nejnovější formát</translation>
    </message>
    <message>
        <source>Username for JSON-RPC connections</source>
        <translation>Uživatelské jméno pro JSON-RPC spojení</translation>
    </message>
    <message>
        <source>Verifying wallet(s)...</source>
        <translation>Kontroluji peněženku/y…</translation>
    </message>
    <message>
        <source>Warning</source>
        <translation>Upozornění</translation>
    </message>
    <message>
        <source>Warning: unknown new rules activated (versionbit %i)</source>
        <translation>Upozornění: aktivována neznámá nová pravidla (verzový bit %i)</translation>
    </message>
    <message>
        <source>Whether to operate in a blocks only mode (default: %u)</source>
        <translation>Zda fungovat v čistě blokovém režimu (výchozí: %u)</translation>
    </message>
    <message>
        <source>You need to rebuild the database using -reindex to change -txindex</source>
        <translation>Je třeba přestavět databázi použitím -reindex, aby bylo možné změnit -txindex</translation>
    </message>
    <message>
        <source>Zapping all transactions from wallet...</source>
        <translation>Vymazat všechny transakce z peněženky...</translation>
    </message>
    <message>
        <source>ZeroMQ notification options:</source>
        <translation>Možnosti ZeroMQ oznamování:</translation>
    </message>
    <message>
        <source>Password for JSON-RPC connections</source>
        <translation>Heslo pro JSON-RPC spojení</translation>
    </message>
    <message>
        <source>Execute command when the best block changes (%s in cmd is replaced by block hash)</source>
        <translation>Spustit příkaz, když se změní nejlepší blok (%s se v příkazu nahradí hashem bloku)</translation>
    </message>
    <message>
        <source>Allow DNS lookups for -addnode, -seednode and -connect</source>
        <translation>Povolit DNS dotazy pro -addnode (přidání uzlu), -seednode a -connect (připojení)</translation>
    </message>
    <message>
        <source>(1 = keep tx meta data e.g. account owner and payment request information, 2 = drop tx meta data)</source>
        <translation>(1 = ukládat transakční metadata, např. majitele účtu a informace o platebním požadavku, 2 = mazat transakční metadata)</translation>
    </message>
    <message>
        <source>-maxtxfee is set very high! Fees this large could be paid on a single transaction.</source>
        <translation>-maxtxfee je nastaveno velmi vysoko! Takto vysoký poplatek může být zaplacen v jednotlivé transakci.</translation>
    </message>
    <message>
        <source>Bind to given address to listen for JSON-RPC connections. This option is ignored unless -rpcallowip is also passed. Port is optional and overrides -rpcport. Use [host]:port notation for IPv6. This option can be specified multiple times (default: 127.0.0.1 and ::1 i.e., localhost, or if -rpcallowip has been specified, 0.0.0.0 and :: i.e., all addresses)</source>
        <translation>Čekat na zadané adrese na JSON-RPC spojení. Tato volba se ignoruje, pokud současně nezadáš i volbu -rpcallowip. Port je volitelný a má přednost před -rpcport. Pro zápis IPv6 adresy použij notaci [adresa]:port. Tuto volbu lze použít i vícekrát (výchozí: 127.0.0.1 a ::1, tzn. localhost, nebo pokud je zadáno -rpcallowip, tak 0.0.0.0 a ::, tzn. všechny adresy)</translation>
    </message>
    <message>
        <source>Do not keep transactions in the mempool longer than &lt;n&gt; hours (default: %u)</source>
        <translation>Nedržet transakce v zásobníku déle než &lt;n&gt; hodin (výchozí: %u)</translation>
    </message>
    <message>
        <source>Equivalent bytes per sigop in transactions for relay and mining (default: %u)</source>
        <translation>Ekvivalent bajtů za každý sigop v transakcích – pro účely přeposílání a těžení (výchozí: %u)</translation>
    </message>
    <message>
        <source>Error loading %s: You can't enable HD on an already existing non-HD wallet</source>
        <translation>Chyba při načítání %s: nemůžeš zapnout HD u existující ne-HD peněženky</translation>
    </message>
    <message>
        <source>Error loading wallet %s. -wallet parameter must only specify a filename (not a path).</source>
        <translation>Chyba při načítání peněženky %s. Parametr -wallet smí uvádět pouze název souboru (nikoli cestu k němu).</translation>
    </message>
    <message>
        <source>Fees (in %s/kB) smaller than this are considered zero fee for transaction creation (default: %s)</source>
        <translation>Poplatky (v %s/kB) menší než tato hodnota jsou považovány za nulové pro účely vytváření transakcí (výchozí: %s)</translation>
    </message>
    <message>
        <source>Force relay of transactions from whitelisted peers even if they violate local relay policy (default: %d)</source>
        <translation>Vynutit přeposílání transakcí od vždy vítaných protějšků (tj. těch na bílé listině), i když porušují místní zásady pro přeposílání (výchozí: %d)</translation>
    </message>
    <message>
        <source>How thorough the block verification of -checkblocks is (0-4, default: %u)</source>
        <translation>Jak moc důkladná má být verifikace bloků -checkblocks (0-4, výchozí: %u)</translation>
    </message>
    <message>
        <source>Maintain a full transaction index, used by the getrawtransaction rpc call (default: %u)</source>
        <translation>Spravovat úplný index transakcí, který je využíván rpc voláním getrawtransaction (výchozí: %u)</translation>
    </message>
    <message>
        <source>Number of seconds to keep misbehaving peers from reconnecting (default: %u)</source>
        <translation>Doba ve vteřinách, po kterou se nebudou moci zlobivé protějšky znovu připojit (výchozí: %u)</translation>
    </message>
    <message>
        <source>Output debugging information (default: %u, supplying &lt;category&gt; is optional)</source>
        <translation>Tisknout ladicí informace (výchozí: %u, zadání &lt;category&gt; je volitelné)</translation>
    </message>
    <message>
        <source>Sets the serialization of raw transaction or block hex returned in non-verbose mode, non-segwit(0) or segwit(1) (default: %d)</source>
        <translation>Nastaví serializaci surových transakcí nebo bloků, jak jsou vraceny v méně povídavém módu: ne-segwit (0) nebo segwit (1) (výchozí: %d)</translation>
    </message>
    <message>
        <source>Support filtering of blocks and transaction with bloom filters (default: %u)</source>
        <translation>Umožnit filtrování bloků a transakcí pomocí Bloomova filtru (výchozí: %u)</translation>
    </message>
    <message>
        <source>The fee rate (in %s/kB) that indicates your tolerance for discarding change by adding it to the fee (default: %s). Note: An output is discarded if it is dust at this rate, but we will always discard up to the dust relay fee and a discard fee above that is limited by the fee estimate for the longest target</source>
        <translation>Sazba poplatku (v %s/kB), která určuje tvou ochotu v případě potřeby proměnit drobné v poplatek (výchozí: %s). Poznámka: výstup se promění, pokud se při téhle sazbě změní v prach. Nicméně proměňovat budeme do výše poplatku pro přenos prachu a proměněný poplatek nad tuto výši bude omezený odhadem poplatku na nejdelší čas</translation>
    </message>
    <message>
        <source>This is the transaction fee you may pay when fee estimates are not available.</source>
        <translation>Toto je transakční poplatek, který se platí, pokud náhodou není k dispozici odhad poplatků.</translation>
    </message>
    <message>
        <source>This product includes software developed by the OpenSSL Project for use in the OpenSSL Toolkit %s and cryptographic software written by Eric Young and UPnP software written by Thomas Bernard.</source>
        <translation>Tento produkt zahrnuje programy vyvinuté OpenSSL Projektem pro použití v OpenSSL Toolkitu %s a kryptografický program od Erika Younga a program UPnP od Thomase Bernarda.</translation>
    </message>
    <message>
        <source>Total length of network version string (%i) exceeds maximum length (%i). Reduce the number or size of uacomments.</source>
        <translation>Celková délka síťového identifikačního řetězce (%i) překročila svůj horní limit (%i). Omez počet nebo velikost voleb uacomment.</translation>
    </message>
    <message>
        <source>Tries to keep outbound traffic under the given target (in MiB per 24h), 0 = no limit (default: %d)</source>
        <translation>Pokusit se udržet odchozí provoz pod stanovenou hodnotou (v MiB za 24 hodin), 0 = bez omezení (výchozí: %d)</translation>
    </message>
    <message>
        <source>Unsupported argument -socks found. Setting SOCKS version isn't possible anymore, only SOCKS5 proxies are supported.</source>
        <translation>Byl použit nepodporovaný argument -socks. Nastavení verze SOCKS už není možné, podporovány jsou pouze SOCKS5 proxy.</translation>
    </message>
    <message>
        <source>Unsupported argument -whitelistalwaysrelay ignored, use -whitelistrelay and/or -whitelistforcerelay.</source>
        <translation>Nepodporovaný argument -whitelistalwaysrelay se ignoruje, použij -whitelistrelay a/nebo -whitelistforcerelay.</translation>
    </message>
    <message>
        <source>Use separate SOCKS5 proxy to reach peers via Tor hidden services (default: %s)</source>
        <translation>Použít samostatnou SOCKS5 proxy ke spojení s protějšky přes skryté služby v Toru (výchozí: %s)</translation>
    </message>
    <message>
        <source>Warning: Unknown block versions being mined! It's possible unknown rules are in effect</source>
        <translation>Upozornění: Síť těží neznámé verze bloků! Je možné, že jsou v platnosti neznámá pravidla</translation>
    </message>
    <message>
        <source>Warning: Wallet file corrupt, data salvaged! Original %s saved as %s in %s; if your balance or transactions are incorrect you should restore from a backup.</source>
        <translation>Upozornění: soubor s peněženkou je poškozený, data jsou však zachráněna! Původní soubor %s je uložený jako %s v %s. Pokud nejsou stav tvého účtu nebo transakce v pořádku, zřejmě bys měl obnovit zálohu.</translation>
    </message>
    <message>
        <source>Whitelist peers connecting from the given IP address (e.g. 1.2.3.4) or CIDR notated network (e.g. 1.2.3.0/24). Can be specified multiple times.</source>
        <translation>Vždy vítat protějšky připojující se z dané IP adresy (např. 1.2.3.4) či podsítě (CIDR zápis, např. 1.2.3.0/24). Lze zadat i vícekrát.</translation>
    </message>
    <message>
        <source>%s is set very high!</source>
        <translation>%s je nastaveno velmi vysoko!</translation>
    </message>
    <message>
        <source>(default: %s)</source>
        <translation>(výchozí: %s)</translation>
    </message>
    <message>
        <source>Always query for peer addresses via DNS lookup (default: %u)</source>
        <translation>Vždy získávat adresy dalších protějšků přes DNS (výchozí: %u)</translation>
    </message>
    <message>
        <source>Error loading wallet %s. -wallet filename must be a regular file.</source>
        <translation>Chyba při načítání peněženky %s. -wallet musí být obyčejný soubor.</translation>
    </message>
    <message>
        <source>Error loading wallet %s. Duplicate -wallet filename specified.</source>
        <translation>Chyba při načítání peněženky %s. Udán duplicitní název souboru -wallet.</translation>
    </message>
    <message>
        <source>Error loading wallet %s. Invalid characters in -wallet filename.</source>
        <translation>Chyba při načítání peněženky %s. Neplatné znaky v názvu souboru -wallet.</translation>
    </message>
    <message>
        <source>How many blocks to check at startup (default: %u, 0 = all)</source>
        <translation>Kolik bloků při startu zkontrolovat (výchozí: %u, 0 = všechny)</translation>
    </message>
    <message>
        <source>Include IP addresses in debug output (default: %u)</source>
        <translation>Zaznamenávat do ladicích výstupů i IP adresy (výchozí: %u)</translation>
    </message>
    <message>
        <source>Keypool ran out, please call keypoolrefill first</source>
        <translation>Vyčerpal se zásobník klíčů, zavolej prvně, prosím, keypoolrefill</translation>
    </message>
    <message>
        <source>Listen for JSON-RPC connections on &lt;port&gt; (default: %u or testnet: %u)</source>
        <translation>Čekat na JSON-RPC spojení na &lt;portu&gt; (výchozí: %u nebo testnet: %u)</translation>
    </message>
    <message>
        <source>Listen for connections on &lt;port&gt; (default: %u or testnet: %u)</source>
        <translation>Čekat na spojení na &lt;portu&gt; (výchozí: %u nebo testnet: %u)</translation>
    </message>
    <message>
        <source>Maintain at most &lt;n&gt; connections to peers (default: %u)</source>
        <translation>Povolit nejvýše &lt;n&gt; protějšků (výchozí: %u)</translation>
    </message>
    <message>
        <source>Make the wallet broadcast transactions</source>
        <translation>Transakce z peněženky rozesílat</translation>
    </message>
    <message>
        <source>Maximum per-connection receive buffer, &lt;n&gt;*1000 bytes (default: %u)</source>
        <translation>Maximální velikost přijímacího bufferu pro každé spojení, &lt;n&gt;*1000 bajtů (výchozí: %u)</translation>
    </message>
    <message>
        <source>Maximum per-connection send buffer, &lt;n&gt;*1000 bytes (default: %u)</source>
        <translation>Maximální velikost odesílacího bufferu pro každé spojení, &lt;n&gt;*1000 bajtů (výchozí: %u)</translation>
    </message>
    <message>
        <source>Prepend debug output with timestamp (default: %u)</source>
        <translation>Připojit před ladicí výstup časové razítko (výchozí: %u)</translation>
    </message>
    <message>
        <source>Relay and mine data carrier transactions (default: %u)</source>
        <translation>Přeposílat a těžit transakce nesoucí data (výchozí: %u)</translation>
    </message>
    <message>
        <source>Relay non-P2SH multisig (default: %u)</source>
        <translation>Přeposílat ne-P2SH multisig (výchozí: %u)</translation>
    </message>
    <message>
        <source>Set key pool size to &lt;n&gt; (default: %u)</source>
        <translation>Nastavit zásobník klíčů na velikost &lt;n&gt; (výchozí: %u)</translation>
    </message>
    <message>
        <source>Set maximum BIP141 block weight (default: %d)</source>
        <translation>Nastavit maximální váhu bloku pro BIP141 (výchozí: %d)</translation>
    </message>
    <message>
        <source>Set the number of threads to service RPC calls (default: %d)</source>
        <translation>Nastavení počtu vláken pro servisní RPC volání (výchozí: %d)</translation>
    </message>
    <message>
        <source>Specify configuration file (default: %s)</source>
        <translation>Konfigurační soubor (výchozí: %s)</translation>
    </message>
    <message>
        <source>Specify connection timeout in milliseconds (minimum: 1, default: %d)</source>
        <translation>Zadej časový limit spojení v milivteřinách (minimum: 1, výchozí: %d)</translation>
    </message>
    <message>
        <source>Spend unconfirmed change when sending transactions (default: %u)</source>
        <translation>Utrácet i ještě nepotvrzené drobné při posílání transakcí (výchozí: %u)</translation>
    </message>
    <message>
        <source>Starting network threads...</source>
        <translation>Spouštím síťová vlákna…</translation>
    </message>
    <message>
        <source>The wallet will avoid paying less than the minimum relay fee.</source>
        <translation>Peněženka zaručí přiložení poplatku alespoň ve výši minima pro přenos transakce.</translation>
    </message>
    <message>
        <source>This is the minimum transaction fee you pay on every transaction.</source>
        <translation>Toto je minimální poplatek, který zaplatíš za každou transakci.</translation>
    </message>
    <message>
        <source>This is the transaction fee you will pay if you send a transaction.</source>
        <translation>Toto je poplatek, který zaplatíš za každou poslanou transakci.</translation>
    </message>
    <message>
        <source>Threshold for disconnecting misbehaving peers (default: %u)</source>
        <translation>Práh pro odpojování zlobivých protějšků (výchozí: %u)</translation>
    </message>
    <message>
        <source>Transaction amounts must not be negative</source>
        <translation>Částky v transakci nemohou být záporné</translation>
    </message>
    <message>
        <source>Transaction has too long of a mempool chain</source>
        <translation>Transakce má v transakčním zásobníku příliš dlouhý řetězec</translation>
    </message>
    <message>
        <source>Transaction must have at least one recipient</source>
        <translation>Transakce musí mít alespoň jednoho příjemce</translation>
    </message>
    <message>
        <source>Unknown network specified in -onlynet: '%s'</source>
        <translation>V -onlynet byla uvedena neznámá síť: '%s'</translation>
    </message>
    <message>
        <source>Insufficient funds</source>
        <translation>Nedostatek prostředků</translation>
    </message>
    <message>
        <source>Loading block index...</source>
        <translation>Načítám index bloků...</translation>
    </message>
    <message>
        <source>Loading wallet...</source>
        <translation>Načítám peněženku...</translation>
    </message>
    <message>
        <source>Cannot downgrade wallet</source>
        <translation>Nemohu převést peněženku do staršího formátu</translation>
    </message>
    <message>
        <source>Rescanning...</source>
        <translation>Přeskenovávám…</translation>
    </message>
    <message>
        <source>Done loading</source>
        <translation>Načítání dokončeno</translation>
    </message>
    <message>
        <source>Error</source>
        <translation>Chyba</translation>
    </message>
</context>
</TS><|MERGE_RESOLUTION|>--- conflicted
+++ resolved
@@ -66,13 +66,8 @@
         <translation>Tohle jsou tvé bitcoinové adresy pro posílání plateb. Před odesláním mincí si vždy zkontroluj částku a cílovou adresu.</translation>
     </message>
     <message>
-<<<<<<< HEAD
         <source>These are your Particl addresses for receiving payments. It is recommended to use a new receiving address for each transaction.</source>
-        <translation>Tohle jsou tvé bitcoinové adresy pro příjem plateb. Nezapomeň si pro každou transakci vždy vygenerovat novou adresu.</translation>
-=======
-        <source>These are your Bitcoin addresses for receiving payments. It is recommended to use a new receiving address for each transaction.</source>
         <translation>Tohle jsou tvé bitcoinové adresy pro příjem plateb. Je doporučeno pro každou transakci vždy vygenerovat novou adresu.</translation>
->>>>>>> f17942a3
     </message>
     <message>
         <source>&amp;Copy Address</source>
@@ -860,10 +855,6 @@
         <translation>Tohle je poprvé, co spouštíš %1, takže si můžeš zvolit, kam bude ukládat svá data.</translation>
     </message>
     <message>
-<<<<<<< HEAD
-        <source>%1 will download and store a copy of the Particl block chain. At least %2GB of data will be stored in this directory, and it will grow over time. The wallet will also be stored in this directory.</source>
-        <translation>%1 bude stahovat kopii řetězce bloků. Proto bude potřeba do tohoto adresáře uložit nejméně %2 GB dat – toto číslo bude navíc v průběhu času růst. Tvá peněženka bude rovněž uložena v tomto adresáři.</translation>
-=======
         <source>When you click OK, %1 will begin to download and process the full %4 block chain (%2GB) starting with the earliest transactions in %3 when %4 initially launched.</source>
         <translation>Jakmile stiskneš OK, %1 začne stahovat a zpracovávat celá %4ová bločenka (%2 GB), počínaje nejstaršími transakcemi z roku %3, kdy byl %4 spuštěn.</translation>
     </message>
@@ -874,7 +865,6 @@
     <message>
         <source>If you have chosen to limit block chain storage (pruning), the historical data must still be downloaded and processed, but will be deleted afterward to keep your disk usage low.</source>
         <translation>Pokud jsi omezil úložný prostor pro bločenku (tj. povolil její prořezávání), tak se historická data sice stáhnou a zpracují, ale následně zase smažou, aby nezabírala na disku místo.</translation>
->>>>>>> f17942a3
     </message>
     <message>
         <source>Use the default data directory</source>
@@ -1106,15 +1096,11 @@
         <translation>Namapovat port přes &amp;UPnP</translation>
     </message>
     <message>
-<<<<<<< HEAD
-        <source>Connect to the Particl network through a SOCKS5 proxy.</source>
-=======
         <source>Accept connections from outside.</source>
         <translation>Přijímat spojení z venku.</translation>
     </message>
     <message>
-        <source>Connect to the Bitcoin network through a SOCKS5 proxy.</source>
->>>>>>> f17942a3
+        <source>Connect to the Particl network through a SOCKS5 proxy.</source>
         <translation>Připojí se do bitcoinové sítě přes SOCKS5 proxy.</translation>
     </message>
     <message>
@@ -1862,19 +1848,7 @@
         <translation>&amp;Zpráva:</translation>
     </message>
     <message>
-<<<<<<< HEAD
-        <source>Reuse one of the previously used receiving addresses. Reusing addresses has security and privacy issues. Do not use this unless re-generating a payment request made before.</source>
-        <translation>Recyklovat již dříve použité adresy. Recyklace adres má bezpečnostní rizika a narušuje soukromí. Nezaškrtávejte to, pokud znovu nevytváříte již dříve vytvořený platební požadavek.</translation>
-    </message>
-    <message>
-        <source>R&amp;euse an existing receiving address (not recommended)</source>
-        <translation>&amp;Recyklovat již existující adresy (nedoporučeno)</translation>
-    </message>
-    <message>
         <source>An optional message to attach to the payment request, which will be displayed when the request is opened. Note: The message will not be sent with the payment over the Particl network.</source>
-=======
-        <source>An optional message to attach to the payment request, which will be displayed when the request is opened. Note: The message will not be sent with the payment over the Bitcoin network.</source>
->>>>>>> f17942a3
         <translation>Volitelná zpráva, která se připojí k platebnímu požadavku a která se zobrazí, když se požadavek otevře. Poznámka: tahle zpráva se neposílá s platbou po bitcoinové síti.</translation>
     </message>
     <message>
