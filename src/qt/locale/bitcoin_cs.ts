<TS language="cs" version="2.1">
<context>
    <name>AddressBookPage</name>
    <message>
        <source>Right-click to edit address or label</source>
        <translation>Pravým tlačítkem myši můžeš upravit označení adresy</translation>
    </message>
    <message>
        <source>Create a new address</source>
        <translation>Vytvoř novou adresu</translation>
    </message>
    <message>
        <source>&amp;New</source>
        <translation>&amp;Nová</translation>
    </message>
    <message>
        <source>Copy the currently selected address to the system clipboard</source>
        <translation>Zkopíruj tuto adresu do systémové schránky</translation>
    </message>
    <message>
        <source>&amp;Copy</source>
        <translation>&amp;Kopíruj</translation>
    </message>
    <message>
        <source>C&amp;lose</source>
        <translation>&amp;Zavřít</translation>
    </message>
    <message>
        <source>Delete the currently selected address from the list</source>
        <translation>Smaž tuto adresu ze seznamu</translation>
    </message>
    <message>
        <source>Enter address or label to search</source>
        <translation>Zadej adresu nebo označení pro její vyhledání</translation>
    </message>
    <message>
        <source>Export the data in the current tab to a file</source>
        <translation>Exportuj data z tohoto panelu do souboru</translation>
    </message>
    <message>
        <source>&amp;Export</source>
        <translation>&amp;Export</translation>
    </message>
    <message>
        <source>&amp;Delete</source>
        <translation>&amp;Smaž</translation>
    </message>
    <message>
        <source>Choose the address to send coins to</source>
        <translation>Zvol adresu, na kterou pošleš mince</translation>
    </message>
    <message>
        <source>Choose the address to receive coins with</source>
        <translation>Zvol adres na příjem mincí</translation>
    </message>
    <message>
        <source>C&amp;hoose</source>
        <translation>&amp;Zvol</translation>
    </message>
    <message>
        <source>Sending addresses</source>
        <translation>Odesílací adresy</translation>
    </message>
    <message>
        <source>Receiving addresses</source>
        <translation>Přijímací adresy</translation>
    </message>
    <message>
        <source>These are your Particl addresses for sending payments. Always check the amount and the receiving address before sending coins.</source>
        <translation>Tohle jsou tvé particlové adresy pro posílání plateb. Před odesláním mincí si vždy zkontroluj částku a cílovou adresu.</translation>
    </message>
    <message>
        <source>These are your Particl addresses for receiving payments. Use the 'Create new receiving address' button in the receive tab to create new addresses.
Signing is only possible with addresses of the type 'legacy'.</source>
        <translation>Tohle jsou tvé particlové adresy pro přijmaní plateb. Použij "Vytvoř novou přijimací adresu" pro vytvoření nových adres. Přihlašování je povoleno jen s adresami typu "Legacy"</translation>
    </message>
    <message>
        <source>&amp;Copy Address</source>
        <translation>&amp;Kopíruj adresu</translation>
    </message>
    <message>
        <source>Copy &amp;Label</source>
        <translation>Kopíruj &amp;označení</translation>
    </message>
    <message>
        <source>&amp;Edit</source>
        <translation>&amp;Uprav</translation>
    </message>
    <message>
        <source>Export Address List</source>
        <translation>Export seznamu adres</translation>
    </message>
    <message>
        <source>Comma separated file (*.csv)</source>
        <translation>Formát CSV (*.csv)</translation>
    </message>
    <message>
        <source>Exporting Failed</source>
        <translation>Exportování selhalo</translation>
    </message>
    <message>
        <source>There was an error trying to save the address list to %1. Please try again.</source>
        <translation>Při ukládání seznamu adres do %1 se přihodila nějaká chyba. Zkus to prosím znovu.</translation>
    </message>
</context>
<context>
    <name>AddressTableModel</name>
    <message>
        <source>Label</source>
        <translation>Označení</translation>
    </message>
    <message>
        <source>Address</source>
        <translation>Adresa</translation>
    </message>
    <message>
        <source>(no label)</source>
        <translation>(bez označení)</translation>
    </message>
</context>
<context>
    <name>AskPassphraseDialog</name>
    <message>
        <source>Passphrase Dialog</source>
        <translation>Změna hesla</translation>
    </message>
    <message>
        <source>Enter passphrase</source>
        <translation>Zadej platné heslo</translation>
    </message>
    <message>
        <source>New passphrase</source>
        <translation>Zadej nové heslo</translation>
    </message>
    <message>
        <source>Repeat new passphrase</source>
        <translation>Totéž heslo ještě jednou</translation>
    </message>
    <message>
        <source>Show passphrase</source>
        <translation>Ukaž heslo</translation>
    </message>
    <message>
        <source>Encrypt wallet</source>
        <translation>Zašifruj peněženku</translation>
    </message>
    <message>
        <source>This operation needs your wallet passphrase to unlock the wallet.</source>
        <translation>K provedení této operace musíš zadat heslo k peněžence, aby se mohla odemknout.</translation>
    </message>
    <message>
        <source>Unlock wallet</source>
        <translation>Odemkni peněženku</translation>
    </message>
    <message>
        <source>This operation needs your wallet passphrase to decrypt the wallet.</source>
        <translation>K provedení této operace musíš zadat heslo k peněžence, aby se mohla dešifrovat.</translation>
    </message>
    <message>
        <source>Decrypt wallet</source>
        <translation>Dešifruj peněženku</translation>
    </message>
    <message>
        <source>Change passphrase</source>
        <translation>Změň heslo</translation>
    </message>
    <message>
        <source>Confirm wallet encryption</source>
        <translation>Potvrď zašifrování peněženky</translation>
    </message>
    <message>
        <source>Warning: If you encrypt your wallet and lose your passphrase, you will &lt;b&gt;LOSE ALL OF YOUR PARTICL&lt;/b&gt;!</source>
        <translation>Upozornění: Pokud si zašifruješ peněženku a ztratíš či zapomeneš heslo, &lt;b&gt;PŘIJDEŠ O VŠECHNY PARTICLY&lt;/b&gt;!</translation>
    </message>
    <message>
        <source>Are you sure you wish to encrypt your wallet?</source>
        <translation>Jsi si jistý, že chceš peněženku zašifrovat?</translation>
    </message>
    <message>
        <source>Wallet encrypted</source>
        <translation>Peněženka je zašifrována</translation>
    </message>
    <message>
        <source>Enter the new passphrase for the wallet.&lt;br/&gt;Please use a passphrase of &lt;b&gt;ten or more random characters&lt;/b&gt;, or &lt;b&gt;eight or more words&lt;/b&gt;.</source>
        <translation>Zadej nové heslo k peněžence.&lt;br/&gt;Použij &lt;b&gt;alespoň deset náhodných znaků&lt;/b&gt; nebo &lt;b&gt;alespoň osm slov&lt;/b&gt;.</translation>
    </message>
    <message>
        <source>Enter the old passphrase and new passphrase for the wallet.</source>
        <translation>Zadej staré a nové heslo k peněžence.</translation>
    </message>
    <message>
        <source>Remember that encrypting your wallet cannot fully protect your particls from being stolen by malware infecting your computer.</source>
        <translation>Pamatujte, že zašifrování peněženky nemůže plně ochránit vaše particly před krádeží, pokud by byl váš počítač napadem malwarem.</translation>
    </message>
    <message>
        <source>Wallet to be encrypted</source>
        <translation>Peněženka k zašifrování</translation>
    </message>
    <message>
        <source>Your wallet is about to be encrypted. </source>
        <translation>Vaše peněženka bude zašifrována.</translation>
    </message>
    <message>
        <source>Your wallet is now encrypted. </source>
        <translation>Vaše peněženka je zašifrovaná.</translation>
    </message>
    <message>
        <source>IMPORTANT: Any previous backups you have made of your wallet file should be replaced with the newly generated, encrypted wallet file. For security reasons, previous backups of the unencrypted wallet file will become useless as soon as you start using the new, encrypted wallet.</source>
        <translation>DŮLEŽITÉ: Všechny předchozí zálohy peněženky by měly být nahrazeny nově vygenerovanou, zašifrovanou peněženkou. Z bezpečnostních důvodů budou předchozí zálohy nešifrované peněženky nepoužitelné, jakmile začneš používat novou zašifrovanou peněženku.</translation>
    </message>
    <message>
        <source>Wallet encryption failed</source>
        <translation>Zašifrování peněženky selhalo</translation>
    </message>
    <message>
        <source>Wallet encryption failed due to an internal error. Your wallet was not encrypted.</source>
        <translation>Zašifrování peněženky selhalo kvůli vnitřní chybě. Tvá peněženka tedy nebyla zašifrována.</translation>
    </message>
    <message>
        <source>The supplied passphrases do not match.</source>
        <translation>Zadaná hesla nejsou shodná.</translation>
    </message>
    <message>
        <source>Wallet unlock failed</source>
        <translation>Nepodařilo se odemknout peněženku</translation>
    </message>
    <message>
        <source>The passphrase entered for the wallet decryption was incorrect.</source>
        <translation>Nezadal jsi správné heslo pro dešifrování peněženky.</translation>
    </message>
    <message>
        <source>Wallet decryption failed</source>
        <translation>Nepodařilo se dešifrovat peněženku</translation>
    </message>
    <message>
        <source>Wallet passphrase was successfully changed.</source>
        <translation>Heslo k peněžence bylo v pořádku změněno.</translation>
    </message>
    <message>
        <source>Warning: The Caps Lock key is on!</source>
        <translation>Upozornění: Caps Lock je zapnutý!</translation>
    </message>
</context>
<context>
    <name>BanTableModel</name>
    <message>
        <source>IP/Netmask</source>
        <translation>IP/Maska</translation>
    </message>
    <message>
        <source>Banned Until</source>
        <translation>Blokován do</translation>
    </message>
</context>
<context>
    <name>BitcoinGUI</name>
    <message>
        <source>Sign &amp;message...</source>
        <translation>Po&amp;depiš zprávu...</translation>
    </message>
    <message>
        <source>Synchronizing with network...</source>
        <translation>Synchronizuji se se sítí...</translation>
    </message>
    <message>
        <source>&amp;Overview</source>
        <translation>&amp;Přehled</translation>
    </message>
    <message>
        <source>Show general overview of wallet</source>
        <translation>Zobraz celkový přehled peněženky</translation>
    </message>
    <message>
        <source>&amp;Transactions</source>
        <translation>&amp;Transakce</translation>
    </message>
    <message>
        <source>Browse transaction history</source>
        <translation>Procházet historii transakcí</translation>
    </message>
    <message>
        <source>E&amp;xit</source>
        <translation>&amp;Konec</translation>
    </message>
    <message>
        <source>Quit application</source>
        <translation>Ukonči aplikaci</translation>
    </message>
    <message>
        <source>&amp;About %1</source>
        <translation>O &amp;%1</translation>
    </message>
    <message>
        <source>Show information about %1</source>
        <translation>Zobraz informace o %1</translation>
    </message>
    <message>
        <source>About &amp;Qt</source>
        <translation>O &amp;Qt</translation>
    </message>
    <message>
        <source>Show information about Qt</source>
        <translation>Zobraz informace o Qt</translation>
    </message>
    <message>
        <source>&amp;Options...</source>
        <translation>&amp;Možnosti...</translation>
    </message>
    <message>
        <source>Modify configuration options for %1</source>
        <translation>Uprav nastavení %1</translation>
    </message>
    <message>
        <source>&amp;Encrypt Wallet...</source>
        <translation>Zaši&amp;fruj peněženku...</translation>
    </message>
    <message>
        <source>&amp;Backup Wallet...</source>
        <translation>&amp;Zazálohuj peněženku...</translation>
    </message>
    <message>
        <source>&amp;Change Passphrase...</source>
        <translation>Změň &amp;heslo...</translation>
    </message>
    <message>
        <source>Open &amp;URI...</source>
        <translation>Načíst &amp;URI...</translation>
    </message>
    <message>
        <source>Create Wallet...</source>
        <translation>Vytvoř peněženku...</translation>
    </message>
    <message>
        <source>Create a new wallet</source>
        <translation>Vytvoř novou peněženku</translation>
    </message>
    <message>
        <source>Wallet:</source>
        <translation>Peněženka:</translation>
    </message>
    <message>
        <source>Click to disable network activity.</source>
        <translation>Kliknutím zařízneš spojení se sítí.</translation>
    </message>
    <message>
        <source>Network activity disabled.</source>
        <translation>Síť je vypnutá.</translation>
    </message>
    <message>
        <source>Click to enable network activity again.</source>
        <translation>Kliknutím opět umožníš spojení do sítě.</translation>
    </message>
    <message>
        <source>Syncing Headers (%1%)...</source>
        <translation>Synchronizuji záhlaví bloků (%1 %)…</translation>
    </message>
    <message>
        <source>Reindexing blocks on disk...</source>
        <translation>Vytvářím nový index bloků na disku...</translation>
    </message>
    <message>
        <source>Proxy is &lt;b&gt;enabled&lt;/b&gt;: %1</source>
        <translation>Proxy je &lt;b&gt;zapnutá&lt;/b&gt;: %1</translation>
    </message>
    <message>
        <source>Send coins to a Particl address</source>
        <translation>Pošli mince na particlovou adresu</translation>
    </message>
    <message>
        <source>Backup wallet to another location</source>
        <translation>Zazálohuj peněženku na jiné místo</translation>
    </message>
    <message>
        <source>Change the passphrase used for wallet encryption</source>
        <translation>Změň heslo k šifrování peněženky</translation>
    </message>
    <message>
        <source>&amp;Verify message...</source>
        <translation>&amp;Ověř zprávu...</translation>
    </message>
    <message>
        <source>&amp;Send</source>
        <translation>P&amp;ošli</translation>
    </message>
    <message>
        <source>&amp;Receive</source>
        <translation>Při&amp;jmi</translation>
    </message>
    <message>
        <source>&amp;Show / Hide</source>
        <translation>&amp;Zobraz/Skryj</translation>
    </message>
    <message>
        <source>Show or hide the main Window</source>
        <translation>Zobraz nebo skryj hlavní okno</translation>
    </message>
    <message>
        <source>Encrypt the private keys that belong to your wallet</source>
        <translation>Zašifruj soukromé klíče ve své peněžence</translation>
    </message>
    <message>
        <source>Sign messages with your Particl addresses to prove you own them</source>
        <translation>Podepiš zprávy svými particlovými adresami, čímž prokážeš, že jsi jejich vlastníkem</translation>
    </message>
    <message>
        <source>Verify messages to ensure they were signed with specified Particl addresses</source>
        <translation>Ověř zprávy, aby ses ujistil, že byly podepsány danými particlovými adresami</translation>
    </message>
    <message>
        <source>&amp;File</source>
        <translation>&amp;Soubor</translation>
    </message>
    <message>
        <source>&amp;Settings</source>
        <translation>&amp;Nastavení</translation>
    </message>
    <message>
        <source>&amp;Help</source>
        <translation>Nápověd&amp;a</translation>
    </message>
    <message>
        <source>Tabs toolbar</source>
        <translation>Panel s listy</translation>
    </message>
    <message>
        <source>Request payments (generates QR codes and particl: URIs)</source>
        <translation>Požaduj platby (generuje QR kódy a particl: URI)</translation>
    </message>
    <message>
        <source>Show the list of used sending addresses and labels</source>
        <translation>Ukaž seznam použitých odesílacích adres a jejich označení</translation>
    </message>
    <message>
        <source>Show the list of used receiving addresses and labels</source>
        <translation>Ukaž seznam použitých přijímacích adres a jejich označení</translation>
    </message>
    <message>
        <source>&amp;Command-line options</source>
        <translation>Ar&amp;gumenty příkazové řádky</translation>
    </message>
    <message numerus="yes">
        <source>%n active connection(s) to Particl network</source>
        <translation><numerusform>%n aktivní spojení do particlové sítě</numerusform><numerusform>%n aktivní spojení do particlové sítě</numerusform><numerusform>%n aktivních spojení do particlové sítě</numerusform><numerusform>%n aktivních spojení do particlové sítě</numerusform></translation>
    </message>
    <message>
        <source>Indexing blocks on disk...</source>
        <translation>Vytvářím index bloků na disku...</translation>
    </message>
    <message>
        <source>Processing blocks on disk...</source>
        <translation>Zpracovávám bloky na disku...</translation>
    </message>
    <message numerus="yes">
        <source>Processed %n block(s) of transaction history.</source>
        <translation><numerusform>Zpracován %n blok transakční historie.</numerusform><numerusform>Zpracovány %n bloky transakční historie.</numerusform><numerusform>Zpracováno %n bloků transakční historie.</numerusform><numerusform>Zpracováno %n bloků transakční historie.</numerusform></translation>
    </message>
    <message>
        <source>%1 behind</source>
        <translation>Stahuji ještě %1 bloků transakcí</translation>
    </message>
    <message>
        <source>Last received block was generated %1 ago.</source>
        <translation>Poslední stažený blok byl vygenerován %1 zpátky.</translation>
    </message>
    <message>
        <source>Transactions after this will not yet be visible.</source>
        <translation>Následné transakce ještě nebudou vidět.</translation>
    </message>
    <message>
        <source>Error</source>
        <translation>Chyba</translation>
    </message>
    <message>
        <source>Warning</source>
        <translation>Upozornění</translation>
    </message>
    <message>
        <source>Information</source>
        <translation>Informace</translation>
    </message>
    <message>
        <source>Up to date</source>
        <translation>Aktuální</translation>
    </message>
    <message>
        <source>Node window</source>
        <translation>Okno uzlu</translation>
    </message>
    <message>
        <source>Open node debugging and diagnostic console</source>
        <translation>Otevřít konzolu pro ladění a diagnostiku uzlů</translation>
    </message>
    <message>
        <source>&amp;Sending addresses</source>
        <translation>Odesílací adresy</translation>
    </message>
    <message>
        <source>&amp;Receiving addresses</source>
        <translation>Přijímací adresy</translation>
    </message>
    <message>
        <source>Open a particl: URI</source>
        <translation>Načíst Particl: URI</translation>
    </message>
    <message>
        <source>Open Wallet</source>
        <translation>Otevřít peněženku</translation>
    </message>
    <message>
        <source>Open a wallet</source>
        <translation>Otevřít peněženku</translation>
    </message>
    <message>
        <source>Close Wallet...</source>
        <translation>Zavřít peněženku</translation>
    </message>
    <message>
        <source>Close wallet</source>
        <translation>Zavřít peněženku</translation>
    </message>
    <message>
<<<<<<< HEAD
        <source>Show the %1 help message to get a list with possible Particl command-line options</source>
        <translation>Seznam argumentů Particlu pro příkazovou řádku získáš v nápovědě %1</translation>
=======
        <source>Close all wallets</source>
        <translation>Zavřít všechny peněženky</translation>
    </message>
    <message>
        <source>Show the %1 help message to get a list with possible Bitcoin command-line options</source>
        <translation>Seznam argumentů Bitcoinu pro příkazovou řádku získáš v nápovědě %1</translation>
>>>>>>> ac125e96
    </message>
    <message>
        <source>default wallet</source>
        <translation>výchozí peněženka</translation>
    </message>
    <message>
        <source>No wallets available</source>
        <translation>Nejsou dostupné žádné peněženky</translation>
    </message>
    <message>
        <source>&amp;Window</source>
        <translation>O&amp;kno</translation>
    </message>
    <message>
        <source>Minimize</source>
        <translation>Skryj</translation>
    </message>
    <message>
        <source>Zoom</source>
        <translation>Přiblížit</translation>
    </message>
    <message>
        <source>Main Window</source>
        <translation>Hlavní okno</translation>
    </message>
    <message>
        <source>%1 client</source>
        <translation>%1 klient</translation>
    </message>
    <message>
        <source>Connecting to peers...</source>
        <translation>Připojuji se…</translation>
    </message>
    <message>
        <source>Catching up...</source>
        <translation>Stahuji...</translation>
    </message>
    <message>
        <source>Error: %1</source>
        <translation>Chyba: %1</translation>
    </message>
    <message>
        <source>Warning: %1</source>
        <translation>Varování: %1</translation>
    </message>
    <message>
        <source>Date: %1
</source>
        <translation>Datum: %1
</translation>
    </message>
    <message>
        <source>Amount: %1
</source>
        <translation>Částka: %1
</translation>
    </message>
    <message>
        <source>Wallet: %1
</source>
        <translation>Peněženka: %1
</translation>
    </message>
    <message>
        <source>Type: %1
</source>
        <translation>Typ: %1
</translation>
    </message>
    <message>
        <source>Label: %1
</source>
        <translation>Označení: %1
</translation>
    </message>
    <message>
        <source>Address: %1
</source>
        <translation>Adresa: %1
</translation>
    </message>
    <message>
        <source>Sent transaction</source>
        <translation>Odeslané transakce</translation>
    </message>
    <message>
        <source>Incoming transaction</source>
        <translation>Příchozí transakce</translation>
    </message>
    <message>
        <source>HD key generation is &lt;b&gt;enabled&lt;/b&gt;</source>
        <translation>HD generování klíčů je &lt;b&gt;zapnuté&lt;/b&gt;</translation>
    </message>
    <message>
        <source>HD key generation is &lt;b&gt;disabled&lt;/b&gt;</source>
        <translation>HD generování klíčů je &lt;b&gt;vypnuté&lt;/b&gt;</translation>
    </message>
    <message>
        <source>Private key &lt;b&gt;disabled&lt;/b&gt;</source>
        <translation>Privátní klíč &lt;b&gt;disabled&lt;/b&gt;</translation>
    </message>
    <message>
        <source>Wallet is &lt;b&gt;encrypted&lt;/b&gt; and currently &lt;b&gt;unlocked&lt;/b&gt;</source>
        <translation>Peněženka je &lt;b&gt;zašifrovaná&lt;/b&gt; a momentálně &lt;b&gt;odemčená&lt;/b&gt;</translation>
    </message>
    <message>
        <source>Wallet is &lt;b&gt;encrypted&lt;/b&gt; and currently &lt;b&gt;locked&lt;/b&gt;</source>
        <translation>Peněženka je &lt;b&gt;zašifrovaná&lt;/b&gt; a momentálně &lt;b&gt;zamčená&lt;/b&gt;</translation>
    </message>
    </context>
<context>
    <name>CoinControlDialog</name>
    <message>
        <source>Coin Selection</source>
        <translation>Výběr mincí</translation>
    </message>
    <message>
        <source>Quantity:</source>
        <translation>Počet:</translation>
    </message>
    <message>
        <source>Bytes:</source>
        <translation>Bajtů:</translation>
    </message>
    <message>
        <source>Amount:</source>
        <translation>Částka:</translation>
    </message>
    <message>
        <source>Fee:</source>
        <translation>Poplatek:</translation>
    </message>
    <message>
        <source>Dust:</source>
        <translation>Prach:</translation>
    </message>
    <message>
        <source>After Fee:</source>
        <translation>Čistá částka:</translation>
    </message>
    <message>
        <source>Change:</source>
        <translation>Drobné:</translation>
    </message>
    <message>
        <source>(un)select all</source>
        <translation>(od)označit všechny</translation>
    </message>
    <message>
        <source>Tree mode</source>
        <translation>Zobrazit jako strom</translation>
    </message>
    <message>
        <source>List mode</source>
        <translation>Vypsat jako seznam</translation>
    </message>
    <message>
        <source>Amount</source>
        <translation>Částka</translation>
    </message>
    <message>
        <source>Received with label</source>
        <translation>Příjem na označení</translation>
    </message>
    <message>
        <source>Received with address</source>
        <translation>Příjem na adrese</translation>
    </message>
    <message>
        <source>Date</source>
        <translation>Datum</translation>
    </message>
    <message>
        <source>Confirmations</source>
        <translation>Potvrzení</translation>
    </message>
    <message>
        <source>Confirmed</source>
        <translation>Potvrzeno</translation>
    </message>
    <message>
        <source>Copy address</source>
        <translation>Kopíruj adresu</translation>
    </message>
    <message>
        <source>Copy label</source>
        <translation>Kopíruj její označení</translation>
    </message>
    <message>
        <source>Copy amount</source>
        <translation>Kopíruj částku</translation>
    </message>
    <message>
        <source>Copy transaction ID</source>
        <translation>Kopíruj ID transakce</translation>
    </message>
    <message>
        <source>Lock unspent</source>
        <translation>Zamkni neutracené</translation>
    </message>
    <message>
        <source>Unlock unspent</source>
        <translation>Odemkni k utracení</translation>
    </message>
    <message>
        <source>Copy quantity</source>
        <translation>Kopíruj počet</translation>
    </message>
    <message>
        <source>Copy fee</source>
        <translation>Kopíruj poplatek</translation>
    </message>
    <message>
        <source>Copy after fee</source>
        <translation>Kopíruj čistou částku</translation>
    </message>
    <message>
        <source>Copy bytes</source>
        <translation>Kopíruj bajty</translation>
    </message>
    <message>
        <source>Copy dust</source>
        <translation>Kopíruj prach</translation>
    </message>
    <message>
        <source>Copy change</source>
        <translation>Kopíruj drobné</translation>
    </message>
    <message>
        <source>(%1 locked)</source>
        <translation>(%1 zamčeno)</translation>
    </message>
    <message>
        <source>yes</source>
        <translation>ano</translation>
    </message>
    <message>
        <source>no</source>
        <translation>ne</translation>
    </message>
    <message>
        <source>This label turns red if any recipient receives an amount smaller than the current dust threshold.</source>
        <translation>Popisek zčervená, pokud má některý příjemce obdržet částku menší, než je aktuální práh pro prach.</translation>
    </message>
    <message>
        <source>Can vary +/- %1 satoshi(s) per input.</source>
        <translation>Může se lišit o +/– %1 satoshi na každý vstup.</translation>
    </message>
    <message>
        <source>(no label)</source>
        <translation>(bez označení)</translation>
    </message>
    <message>
        <source>change from %1 (%2)</source>
        <translation>drobné z %1 (%2)</translation>
    </message>
    <message>
        <source>(change)</source>
        <translation>(drobné)</translation>
    </message>
</context>
<context>
    <name>CreateWalletActivity</name>
    <message>
        <source>Creating Wallet &lt;b&gt;%1&lt;/b&gt;...</source>
        <translation>Vytvářím peněženku &lt;b&gt;%1&lt;/b&gt;...</translation>
    </message>
    <message>
        <source>Create wallet failed</source>
        <translation>Vytvoření peněženky selhalo</translation>
    </message>
    <message>
        <source>Create wallet warning</source>
        <translation>Vytvořit varování peněženky</translation>
    </message>
</context>
<context>
    <name>CreateWalletDialog</name>
    <message>
        <source>Create Wallet</source>
        <translation>Vytvořit peněženku</translation>
    </message>
    <message>
        <source>Wallet Name</source>
        <translation>Název peněženky</translation>
    </message>
    <message>
        <source>Encrypt the wallet. The wallet will be encrypted with a passphrase of your choice.</source>
        <translation>Zašifrovat peněženku. Peněženka bude zašifrována pomocí vašeho hesla.</translation>
    </message>
    <message>
        <source>Encrypt Wallet</source>
        <translation>Zašifrovat peněženku</translation>
    </message>
    <message>
        <source>Disable private keys for this wallet. Wallets with private keys disabled will have no private keys and cannot have an HD seed or imported private keys. This is ideal for watch-only wallets.</source>
        <translation>Vypnout soukromé klíče pro tuto peněženku. Peněženky s vypnutými soukromými klíči nebudou mít soukromé klíče a nemohou mít HD inicializaci ani importované soukromé klíče. Tohle je ideální pro peněženky pouze na sledování.</translation>
    </message>
    <message>
        <source>Disable Private Keys</source>
        <translation>Zrušit soukromé klíče</translation>
    </message>
    <message>
        <source>Make a blank wallet. Blank wallets do not initially have private keys or scripts. Private keys and addresses can be imported, or an HD seed can be set, at a later time.</source>
        <translation>Vytvořit prázdnou peněženku. Prázdné peněženky na začátku nemají žádné soukromé klíče ani skripty. Později mohou být importovány soukromé klíče a adresy nebo nastavená HD inicializace.</translation>
    </message>
    <message>
        <source>Make Blank Wallet</source>
        <translation>Vytvořit prázdnou peněženku</translation>
    </message>
    <message>
        <source>Create</source>
        <translation>Vytvořit</translation>
    </message>
    </context>
<context>
    <name>EditAddressDialog</name>
    <message>
        <source>Edit Address</source>
        <translation>Uprav adresu</translation>
    </message>
    <message>
        <source>&amp;Label</source>
        <translation>&amp;Označení</translation>
    </message>
    <message>
        <source>The label associated with this address list entry</source>
        <translation>Označení spojené s tímto záznamem v seznamu adres</translation>
    </message>
    <message>
        <source>The address associated with this address list entry. This can only be modified for sending addresses.</source>
        <translation>Adresa spojená s tímto záznamem v seznamu adres. Lze upravovat jen pro odesílací adresy.</translation>
    </message>
    <message>
        <source>&amp;Address</source>
        <translation>&amp;Adresa</translation>
    </message>
    <message>
        <source>New sending address</source>
        <translation>Nová odesílací adresa</translation>
    </message>
    <message>
        <source>Edit receiving address</source>
        <translation>Uprav přijímací adresu</translation>
    </message>
    <message>
        <source>Edit sending address</source>
        <translation>Uprav odesílací adresu</translation>
    </message>
    <message>
        <source>The entered address "%1" is not a valid Particl address.</source>
        <translation>Zadaná adresa „%1“ není platná particlová adresa.</translation>
    </message>
    <message>
        <source>Address "%1" already exists as a receiving address with label "%2" and so cannot be added as a sending address.</source>
        <translation>Adresa "%1" již existuje jako přijímací adresa s označením "%2" a proto nemůže být přidána jako odesílací adresa.</translation>
    </message>
    <message>
        <source>The entered address "%1" is already in the address book with label "%2".</source>
        <translation>Zadaná adresa „%1“ už v adresáři je s označením "%2".</translation>
    </message>
    <message>
        <source>Could not unlock wallet.</source>
        <translation>Nemohu odemknout peněženku.</translation>
    </message>
    <message>
        <source>New key generation failed.</source>
        <translation>Nepodařilo se mi vygenerovat nový klíč.</translation>
    </message>
</context>
<context>
    <name>FreespaceChecker</name>
    <message>
        <source>A new data directory will be created.</source>
        <translation>Vytvoří se nový adresář pro data.</translation>
    </message>
    <message>
        <source>name</source>
        <translation>název</translation>
    </message>
    <message>
        <source>Directory already exists. Add %1 if you intend to create a new directory here.</source>
        <translation>Adresář už existuje. Přidej %1, pokud tady chceš vytvořit nový adresář.</translation>
    </message>
    <message>
        <source>Path already exists, and is not a directory.</source>
        <translation>Taková cesta už existuje, ale není adresářem.</translation>
    </message>
    <message>
        <source>Cannot create data directory here.</source>
        <translation>Tady nemůžu vytvořit adresář pro data.</translation>
    </message>
</context>
<context>
    <name>HelpMessageDialog</name>
    <message>
        <source>version</source>
        <translation>verze</translation>
    </message>
    <message>
        <source>About %1</source>
        <translation>O %1</translation>
    </message>
    <message>
        <source>Command-line options</source>
        <translation>Argumenty příkazové řádky</translation>
    </message>
</context>
<context>
    <name>Intro</name>
    <message>
        <source>Welcome</source>
        <translation>Vítej</translation>
    </message>
    <message>
        <source>Welcome to %1.</source>
        <translation>Vítej v %1.</translation>
    </message>
    <message>
        <source>As this is the first time the program is launched, you can choose where %1 will store its data.</source>
        <translation>Tohle je poprvé, co spouštíš %1, takže si můžeš zvolit, kam bude ukládat svá data.</translation>
    </message>
    <message>
        <source>When you click OK, %1 will begin to download and process the full %4 block chain (%2GB) starting with the earliest transactions in %3 when %4 initially launched.</source>
        <translation>Jakmile stiskneš OK, %1 začne stahovat a zpracovávat celý %4ový blockchain (%2 GB), počínaje nejstaršími transakcemi z roku %3, kdy byl %4 spuštěn.</translation>
    </message>
    <message>
        <source>Reverting this setting requires re-downloading the entire blockchain. It is faster to download the full chain first and prune it later. Disables some advanced features.</source>
        <translation>Vrácení tohoto nastavení vyžaduje opětovné stažení celého blockchainu. Je rychlejší stáhnout celý řetězec nejprve a prořezat jej později. Některé pokročilé funkce budou zakázány, dokud celý blockchain nebude stažen nanovo.</translation>
    </message>
    <message>
        <source>This initial synchronisation is very demanding, and may expose hardware problems with your computer that had previously gone unnoticed. Each time you run %1, it will continue downloading where it left off.</source>
        <translation>Prvotní synchronizace je velice náročná, a mohou se tak díky ní začít na tvém počítači projevovat dosud skryté hardwarové problémy. Pokaždé, když spustíš %1, bude stahování pokračovat tam, kde skončilo.</translation>
    </message>
    <message>
        <source>If you have chosen to limit block chain storage (pruning), the historical data must still be downloaded and processed, but will be deleted afterward to keep your disk usage low.</source>
        <translation>Pokud jsi omezil úložný prostor pro blockchain (tj. povolil jeho prořezávání), tak se historická data sice stáhnou a zpracují, ale následně zase smažou, aby nezabírala na disku místo.</translation>
    </message>
    <message>
        <source>Use the default data directory</source>
        <translation>Použij výchozí adresář pro data</translation>
    </message>
    <message>
        <source>Use a custom data directory:</source>
        <translation>Použij tento adresář pro data:</translation>
    </message>
    <message>
        <source>Particl</source>
        <translation>Particl</translation>
    </message>
    <message>
        <source>Discard blocks after verification, except most recent %1 GB (prune)</source>
        <translation>Zahodit bloky po ověření, s výjimkou posledních %1 GB (prořezat)</translation>
    </message>
    <message>
        <source>At least %1 GB of data will be stored in this directory, and it will grow over time.</source>
        <translation>Bude proto potřebovat do tohoto adresáře uložit nejméně %1 GB dat – tohle číslo navíc bude v průběhu času růst.</translation>
    </message>
    <message>
        <source>Approximately %1 GB of data will be stored in this directory.</source>
        <translation>Bude proto potřebovat do tohoto adresáře uložit přibližně %1 GB dat.</translation>
    </message>
    <message>
        <source>%1 will download and store a copy of the Particl block chain.</source>
        <translation>%1 bude stahovat kopii blockchainu.</translation>
    </message>
    <message>
        <source>The wallet will also be stored in this directory.</source>
        <translation>Tvá peněženka bude uložena rovněž v tomto adresáři.</translation>
    </message>
    <message>
        <source>Error: Specified data directory "%1" cannot be created.</source>
        <translation>Chyba: Nejde vytvořit požadovaný adresář pro data „%1“.</translation>
    </message>
    <message>
        <source>Error</source>
        <translation>Chyba</translation>
    </message>
    <message numerus="yes">
        <source>%n GB of free space available</source>
        <translation><numerusform>%n GB volného místa</numerusform><numerusform>%n GB volného místa</numerusform><numerusform>%n GB volného místa</numerusform><numerusform>%n GB volného místa</numerusform></translation>
    </message>
    <message numerus="yes">
        <source>(of %n GB needed)</source>
        <translation><numerusform>(z potřebného %n GB)</numerusform><numerusform>(z potřebných %n GB)</numerusform><numerusform>(z potřebných %n GB)</numerusform><numerusform>(z potřebných %n GB)</numerusform></translation>
    </message>
    <message numerus="yes">
        <source>(%n GB needed for full chain)</source>
        <translation><numerusform>(%n GB potřeba pre plný řetězec)</numerusform><numerusform>(%n GB potřeba pre plný řetězec) </numerusform><numerusform>(%n GB potřeba pre plný řetězec) </numerusform><numerusform>(%n GB potřeba pre plný řetězec) </numerusform></translation>
    </message>
</context>
<context>
    <name>ModalOverlay</name>
    <message>
        <source>Form</source>
        <translation>Formulář</translation>
    </message>
    <message>
        <source>Recent transactions may not yet be visible, and therefore your wallet's balance might be incorrect. This information will be correct once your wallet has finished synchronizing with the particl network, as detailed below.</source>
        <translation>Nedávné transakce ještě nemusí být vidět, takže stav tvého účtu nemusí být platný. Jakmile se však tvá peněženka dosynchronizuje s particlovou sítí (viz informace níže), tak už bude stav správně.</translation>
    </message>
    <message>
        <source>Attempting to spend particls that are affected by not-yet-displayed transactions will not be accepted by the network.</source>
        <translation>Utrácení particlů, které už utratily zatím nezobrazené transakce, nebude particlovou sítí umožněno.</translation>
    </message>
    <message>
        <source>Number of blocks left</source>
        <translation>Zbývající počet bloků</translation>
    </message>
    <message>
        <source>Unknown...</source>
        <translation>neznámý…</translation>
    </message>
    <message>
        <source>Last block time</source>
        <translation>Čas posledního bloku</translation>
    </message>
    <message>
        <source>Progress</source>
        <translation>Stav</translation>
    </message>
    <message>
        <source>Progress increase per hour</source>
        <translation>Postup za hodinu</translation>
    </message>
    <message>
        <source>calculating...</source>
        <translation>propočítávám…</translation>
    </message>
    <message>
        <source>Estimated time left until synced</source>
        <translation>Odhadovaný zbývající čas</translation>
    </message>
    <message>
        <source>Hide</source>
        <translation>Skryj</translation>
    </message>
    <message>
        <source>Esc</source>
        <translation>Esc - úniková klávesa</translation>
    </message>
    <message>
        <source>%1 is currently syncing.  It will download headers and blocks from peers and validate them until reaching the tip of the block chain.</source>
        <translation>%1 se právě synchronizuje. Stáhnou se hlavičky a bloky od protějsků. Ty se budou se ověřovat až se kompletně ověří celý řetězec bloků.</translation>
    </message>
    <message>
        <source>Unknown. Syncing Headers (%1, %2%)...</source>
        <translation>Neznámé. Synchronizace hlaviček (%1, %2)...</translation>
    </message>
</context>
<context>
    <name>OpenURIDialog</name>
    <message>
        <source>Open particl URI</source>
        <translation>Otevřít particl URI</translation>
    </message>
    <message>
        <source>URI:</source>
        <translation>URI:</translation>
    </message>
</context>
<context>
    <name>OpenWalletActivity</name>
    <message>
        <source>Open wallet failed</source>
        <translation>Otevření peněženky selhalo</translation>
    </message>
    <message>
        <source>Open wallet warning</source>
        <translation>Varování otevření peněženky</translation>
    </message>
    <message>
        <source>default wallet</source>
        <translation>výchozí peněženka</translation>
    </message>
    <message>
        <source>Opening Wallet &lt;b&gt;%1&lt;/b&gt;...</source>
        <translation>Otevírám peněženku &lt;b&gt;%1&lt;/b&gt;</translation>
    </message>
</context>
<context>
    <name>OptionsDialog</name>
    <message>
        <source>Options</source>
        <translation>Možnosti</translation>
    </message>
    <message>
        <source>&amp;Main</source>
        <translation>&amp;Hlavní</translation>
    </message>
    <message>
        <source>Automatically start %1 after logging in to the system.</source>
        <translation>Automaticky spustí %1 po přihlášení do systému.</translation>
    </message>
    <message>
        <source>&amp;Start %1 on system login</source>
        <translation>S&amp;pustit %1 po přihlášení do systému</translation>
    </message>
    <message>
        <source>Size of &amp;database cache</source>
        <translation>Velikost &amp;databázové cache</translation>
    </message>
    <message>
        <source>Number of script &amp;verification threads</source>
        <translation>Počet vláken pro &amp;verifikaci skriptů</translation>
    </message>
    <message>
        <source>IP address of the proxy (e.g. IPv4: 127.0.0.1 / IPv6: ::1)</source>
        <translation>IP adresa proxy (např. IPv4: 127.0.0.1/IPv6: ::1)</translation>
    </message>
    <message>
        <source>Shows if the supplied default SOCKS5 proxy is used to reach peers via this network type.</source>
        <translation>Ukazuje, jestli se zadaná výchozí SOCKS5 proxy používá k připojování k peerům v rámci tohoto typu sítě.</translation>
    </message>
    <message>
        <source>Hide the icon from the system tray.</source>
        <translation>Skryje ikonu, která se zobrazuje v panelu.</translation>
    </message>
    <message>
        <source>&amp;Hide tray icon</source>
        <translation>Skrýt &amp;ikonu z panelu</translation>
    </message>
    <message>
        <source>Minimize instead of exit the application when the window is closed. When this option is enabled, the application will be closed only after selecting Exit in the menu.</source>
        <translation>Zavřením se aplikace minimalizuje. Pokud je tato volba zaškrtnuta, tak se aplikace ukončí pouze zvolením Konec v menu.</translation>
    </message>
    <message>
        <source>Third party URLs (e.g. a block explorer) that appear in the transactions tab as context menu items. %s in the URL is replaced by transaction hash. Multiple URLs are separated by vertical bar |.</source>
        <translation>URL třetích stran (např. block exploreru), která se zobrazí v kontextovém menu v záložce Transakce. %s v URL se nahradí hashem transakce. Více URL odděl svislítkem |.</translation>
    </message>
    <message>
        <source>Open the %1 configuration file from the working directory.</source>
        <translation>Otevře konfigurační soubor %1 z pracovního adresáře.</translation>
    </message>
    <message>
        <source>Open Configuration File</source>
        <translation>Otevřít konfigurační soubor</translation>
    </message>
    <message>
        <source>Reset all client options to default.</source>
        <translation>Vrátí všechny volby na výchozí hodnoty.</translation>
    </message>
    <message>
        <source>&amp;Reset Options</source>
        <translation>&amp;Obnovit nastavení</translation>
    </message>
    <message>
        <source>&amp;Network</source>
        <translation>&amp;Síť</translation>
    </message>
    <message>
        <source>Disables some advanced features but all blocks will still be fully validated. Reverting this setting requires re-downloading the entire blockchain. Actual disk usage may be somewhat higher.</source>
        <translation>Zakáže některé pokročilé funkce, ale všechny bloky budou stále plně ověřené. Obnovení tohoto nastavení vyžaduje opětovné stažení celého blockchainu. Skutečné využítí disku může být o něco vyšší.</translation>
    </message>
    <message>
        <source>Prune &amp;block storage to</source>
        <translation>Redukovat prostor pro &amp;bloky na</translation>
    </message>
    <message>
        <source>GB</source>
        <translation>GB</translation>
    </message>
    <message>
        <source>Reverting this setting requires re-downloading the entire blockchain.</source>
        <translation>Obnovení tohoto nastavení vyžaduje opětovné stažení celého blockchainu.</translation>
    </message>
    <message>
        <source>MiB</source>
        <translation>MiB</translation>
    </message>
    <message>
        <source>(0 = auto, &lt;0 = leave that many cores free)</source>
        <translation>(0 = automaticky, &lt;0 = nechat daný počet jader volný, výchozí: 0)</translation>
    </message>
    <message>
        <source>W&amp;allet</source>
        <translation>P&amp;eněženka</translation>
    </message>
    <message>
        <source>Expert</source>
        <translation>Pokročilá nastavení</translation>
    </message>
    <message>
        <source>Enable coin &amp;control features</source>
        <translation>Povolit ruční správu &amp;mincí</translation>
    </message>
    <message>
        <source>If you disable the spending of unconfirmed change, the change from a transaction cannot be used until that transaction has at least one confirmation. This also affects how your balance is computed.</source>
        <translation>Pokud zakážeš utrácení ještě nepotvrzených drobných, nepůjde použít drobné z transakce, dokud nebude mít alespoň jedno potvrzení. Ovlivní to také výpočet stavu účtu.</translation>
    </message>
    <message>
        <source>&amp;Spend unconfirmed change</source>
        <translation>&amp;Utrácet i ještě nepotvrzené drobné</translation>
    </message>
    <message>
        <source>Automatically open the Particl client port on the router. This only works when your router supports UPnP and it is enabled.</source>
        <translation>Automaticky otevře potřebný port na routeru. Tohle funguje jen za předpokladu, že tvůj router podporuje UPnP a že je UPnP povolené.</translation>
    </message>
    <message>
        <source>Map port using &amp;UPnP</source>
        <translation>Namapovat port přes &amp;UPnP</translation>
    </message>
    <message>
        <source>Accept connections from outside.</source>
        <translation>Přijímat spojení zvenčí.</translation>
    </message>
    <message>
        <source>Allow incomin&amp;g connections</source>
        <translation>Přijí&amp;mat příchozí spojení</translation>
    </message>
    <message>
        <source>Connect to the Particl network through a SOCKS5 proxy.</source>
        <translation>Připojí se do particlové sítě přes SOCKS5 proxy.</translation>
    </message>
    <message>
        <source>&amp;Connect through SOCKS5 proxy (default proxy):</source>
        <translation>&amp;Připojit přes SOCKS5 proxy (výchozí proxy):</translation>
    </message>
    <message>
        <source>Proxy &amp;IP:</source>
        <translation>&amp;IP adresa proxy:</translation>
    </message>
    <message>
        <source>&amp;Port:</source>
        <translation>Por&amp;t:</translation>
    </message>
    <message>
        <source>Port of the proxy (e.g. 9050)</source>
        <translation>Port proxy (např. 9050)</translation>
    </message>
    <message>
        <source>Used for reaching peers via:</source>
        <translation>Použije se k připojování k protějskům přes:</translation>
    </message>
    <message>
        <source>IPv4</source>
        <translation>IPv4</translation>
    </message>
    <message>
        <source>IPv6</source>
        <translation>IPv6</translation>
    </message>
    <message>
        <source>Tor</source>
        <translation>Tor</translation>
    </message>
    <message>
        <source>&amp;Window</source>
        <translation>O&amp;kno</translation>
    </message>
    <message>
        <source>Show only a tray icon after minimizing the window.</source>
        <translation>Po minimalizaci okna zobrazí pouze ikonu v panelu.</translation>
    </message>
    <message>
        <source>&amp;Minimize to the tray instead of the taskbar</source>
        <translation>&amp;Minimalizovávat do ikony v panelu</translation>
    </message>
    <message>
        <source>M&amp;inimize on close</source>
        <translation>Za&amp;vřením minimalizovat</translation>
    </message>
    <message>
        <source>&amp;Display</source>
        <translation>Zobr&amp;azení</translation>
    </message>
    <message>
        <source>User Interface &amp;language:</source>
        <translation>&amp;Jazyk uživatelského rozhraní:</translation>
    </message>
    <message>
        <source>The user interface language can be set here. This setting will take effect after restarting %1.</source>
        <translation>Tady lze nastavit jazyk uživatelského rozhraní. Nastavení se projeví až po restartování %1.</translation>
    </message>
    <message>
        <source>&amp;Unit to show amounts in:</source>
        <translation>Je&amp;dnotka pro částky:</translation>
    </message>
    <message>
        <source>Choose the default subdivision unit to show in the interface and when sending coins.</source>
        <translation>Zvol výchozí podjednotku, která se bude zobrazovat v programu a při posílání mincí.</translation>
    </message>
    <message>
        <source>Whether to show coin control features or not.</source>
        <translation>Zda ukazovat možnosti pro ruční správu mincí nebo ne.</translation>
    </message>
    <message>
        <source>&amp;Third party transaction URLs</source>
        <translation>&amp;URL třetích stran pro transakce</translation>
    </message>
    <message>
        <source>Options set in this dialog are overridden by the command line or in the configuration file:</source>
        <translation>Nastavení v tomto dialogu jsou přepsány konzolí nebo konfiguračním souborem:</translation>
    </message>
    <message>
        <source>&amp;OK</source>
        <translation>&amp;Budiž</translation>
    </message>
    <message>
        <source>&amp;Cancel</source>
        <translation>&amp;Zrušit</translation>
    </message>
    <message>
        <source>default</source>
        <translation>výchozí</translation>
    </message>
    <message>
        <source>none</source>
        <translation>žádné</translation>
    </message>
    <message>
        <source>Confirm options reset</source>
        <translation>Potvrzení obnovení nastavení</translation>
    </message>
    <message>
        <source>Client restart required to activate changes.</source>
        <translation>K aktivaci změn je potřeba restartovat klienta.</translation>
    </message>
    <message>
        <source>Client will be shut down. Do you want to proceed?</source>
        <translation>Klient se vypne, chceš pokračovat?</translation>
    </message>
    <message>
        <source>Configuration options</source>
        <translation>Možnosti nastavení</translation>
    </message>
    <message>
        <source>The configuration file is used to specify advanced user options which override GUI settings. Additionally, any command-line options will override this configuration file.</source>
        <translation>Konfigurační soubor slouží k nastavování uživatelsky pokročilých možností, které mají přednost před konfigurací z GUI. Parametry z příkazové řádky však mají před konfiguračním souborem přednost.</translation>
    </message>
    <message>
        <source>Error</source>
        <translation>Chyba</translation>
    </message>
    <message>
        <source>The configuration file could not be opened.</source>
        <translation>Konfigurační soubor nejde otevřít.</translation>
    </message>
    <message>
        <source>This change would require a client restart.</source>
        <translation>Tahle změna bude chtít restartovat klienta.</translation>
    </message>
    <message>
        <source>The supplied proxy address is invalid.</source>
        <translation>Zadaná adresa proxy je neplatná.</translation>
    </message>
</context>
<context>
    <name>OverviewPage</name>
    <message>
        <source>Form</source>
        <translation>Formulář</translation>
    </message>
    <message>
        <source>The displayed information may be out of date. Your wallet automatically synchronizes with the Particl network after a connection is established, but this process has not completed yet.</source>
        <translation>Zobrazené informace nemusí být aktuální. Tvá peněženka se automaticky sesynchronizuje s particlovou sítí, jakmile se s ní spojí. Zatím ale ještě není synchronizace dokončena.</translation>
    </message>
    <message>
        <source>Watch-only:</source>
        <translation>Sledované:</translation>
    </message>
    <message>
        <source>Available:</source>
        <translation>K dispozici:</translation>
    </message>
    <message>
        <source>Your current spendable balance</source>
        <translation>Aktuální disponibilní stav tvého účtu</translation>
    </message>
    <message>
        <source>Pending:</source>
        <translation>Očekáváno:</translation>
    </message>
    <message>
        <source>Total of transactions that have yet to be confirmed, and do not yet count toward the spendable balance</source>
        <translation>Souhrn transakcí, které ještě nejsou potvrzené a které se ještě nezapočítávají do celkového disponibilního stavu účtu</translation>
    </message>
    <message>
        <source>Immature:</source>
        <translation>Nedozráno:</translation>
    </message>
    <message>
        <source>Mined balance that has not yet matured</source>
        <translation>Vytěžené mince, které ještě nejsou zralé</translation>
    </message>
    <message>
        <source>Balances</source>
        <translation>Stavy účtů</translation>
    </message>
    <message>
        <source>Total:</source>
        <translation>Celkem:</translation>
    </message>
    <message>
        <source>Your current total balance</source>
        <translation>Celkový stav tvého účtu</translation>
    </message>
    <message>
        <source>Your current balance in watch-only addresses</source>
        <translation>Aktuální stav účtu sledovaných adres</translation>
    </message>
    <message>
        <source>Spendable:</source>
        <translation>Běžné:</translation>
    </message>
    <message>
        <source>Recent transactions</source>
        <translation>Poslední transakce</translation>
    </message>
    <message>
        <source>Unconfirmed transactions to watch-only addresses</source>
        <translation>Nepotvrzené transakce sledovaných adres</translation>
    </message>
    <message>
        <source>Mined balance in watch-only addresses that has not yet matured</source>
        <translation>Vytěžené mince na sledovaných adresách, které ještě nejsou zralé</translation>
    </message>
    <message>
        <source>Current total balance in watch-only addresses</source>
        <translation>Aktuální stav účtu sledovaných adres</translation>
    </message>
    </context>
<context>
    <name>PSBTOperationsDialog</name>
    <message>
        <source>Dialog</source>
        <translation>Dialog</translation>
    </message>
    <message>
        <source>Total Amount</source>
        <translation>Celková částka</translation>
    </message>
    <message>
        <source>or</source>
        <translation>nebo</translation>
    </message>
    </context>
<context>
    <name>PaymentServer</name>
    <message>
        <source>Payment request error</source>
        <translation>Chyba platebního požadavku</translation>
    </message>
    <message>
        <source>Cannot start particl: click-to-pay handler</source>
        <translation>Nemůžu spustit particl: obsluha click-to-pay</translation>
    </message>
    <message>
        <source>URI handling</source>
        <translation>Zpracování URI</translation>
    </message>
    <message>
        <source>'particl://' is not a valid URI. Use 'particl:' instead.</source>
        <translation>'particl://' není platné URI. Místo toho použij 'particl:'.</translation>
    </message>
    <message>
        <source>Cannot process payment request because BIP70 is not supported.</source>
        <translation>Nelze zpracovat žádost o platbu, protože podpora pro BIP70 není podporována.</translation>
    </message>
    <message>
        <source>Due to widespread security flaws in BIP70 it's strongly recommended that any merchant instructions to switch wallets be ignored.</source>
        <translation>Vzhledem k rozšířeným bezpečnostním nedostatkům v BIP70 se důrazně doporučuje, aby byly ignorovány veškeré obchodní pokyny pro přepínání peněženek.</translation>
    </message>
    <message>
        <source>If you are receiving this error you should request the merchant provide a BIP21 compatible URI.</source>
        <translation>Pokud obdržíte tuto chybu, měli byste požádat obchodníka, aby poskytl URI kompatibilní s BIP21.</translation>
    </message>
    <message>
        <source>Invalid payment address %1</source>
        <translation>Neplatná platební adresa %1</translation>
    </message>
    <message>
        <source>URI cannot be parsed! This can be caused by an invalid Particl address or malformed URI parameters.</source>
        <translation>Nepodařilo se analyzovat URI! Důvodem může být neplatná particlová adresa nebo poškozené parametry URI.</translation>
    </message>
    <message>
        <source>Payment request file handling</source>
        <translation>Zpracování souboru platebního požadavku</translation>
    </message>
</context>
<context>
    <name>PeerTableModel</name>
    <message>
        <source>User Agent</source>
        <translation>Typ klienta</translation>
    </message>
    <message>
        <source>Node/Service</source>
        <translation>Uzel/Služba</translation>
    </message>
    <message>
        <source>NodeId</source>
        <translation>Id uzlu</translation>
    </message>
    <message>
        <source>Ping</source>
        <translation>Odezva</translation>
    </message>
    <message>
        <source>Sent</source>
        <translation>Odesláno</translation>
    </message>
    <message>
        <source>Received</source>
        <translation>Přijato</translation>
    </message>
</context>
<context>
    <name>QObject</name>
    <message>
        <source>Amount</source>
        <translation>Částka</translation>
    </message>
    <message>
        <source>Enter a Particl address (e.g. %1)</source>
        <translation>Zadej particlovou adresu (např. %1)</translation>
    </message>
    <message>
        <source>%1 d</source>
        <translation>%1 d</translation>
    </message>
    <message>
        <source>%1 h</source>
        <translation>%1 h</translation>
    </message>
    <message>
        <source>%1 m</source>
        <translation>%1 m</translation>
    </message>
    <message>
        <source>%1 s</source>
        <translation>%1 s</translation>
    </message>
    <message>
        <source>None</source>
        <translation>Žádné</translation>
    </message>
    <message>
        <source>N/A</source>
        <translation>N/A</translation>
    </message>
    <message>
        <source>%1 ms</source>
        <translation>%1 ms</translation>
    </message>
    <message numerus="yes">
        <source>%n second(s)</source>
        <translation><numerusform>%n vteřinu</numerusform><numerusform>%n vteřiny</numerusform><numerusform>%n vteřin</numerusform><numerusform>%n vteřin</numerusform></translation>
    </message>
    <message numerus="yes">
        <source>%n minute(s)</source>
        <translation><numerusform>%n minutu</numerusform><numerusform>%n minuty</numerusform><numerusform>%n minut</numerusform><numerusform>%n minut</numerusform></translation>
    </message>
    <message numerus="yes">
        <source>%n hour(s)</source>
        <translation><numerusform>%n hodinu</numerusform><numerusform>%n hodiny</numerusform><numerusform>%n hodin</numerusform><numerusform>%n hodin</numerusform></translation>
    </message>
    <message numerus="yes">
        <source>%n day(s)</source>
        <translation><numerusform>%n den</numerusform><numerusform>%n dny</numerusform><numerusform>%n dnů</numerusform><numerusform>%n dnů</numerusform></translation>
    </message>
    <message numerus="yes">
        <source>%n week(s)</source>
        <translation><numerusform>%n týden</numerusform><numerusform>%n týdny</numerusform><numerusform>%n týdnů</numerusform><numerusform>%n týdnů</numerusform></translation>
    </message>
    <message>
        <source>%1 and %2</source>
        <translation>%1 a %2</translation>
    </message>
    <message numerus="yes">
        <source>%n year(s)</source>
        <translation><numerusform>%n rok</numerusform><numerusform>%n roky</numerusform><numerusform>%n roků</numerusform><numerusform>%n roků</numerusform></translation>
    </message>
    <message>
        <source>%1 B</source>
        <translation>%1 B</translation>
    </message>
    <message>
        <source>%1 KB</source>
        <translation>%1 kB</translation>
    </message>
    <message>
        <source>%1 MB</source>
        <translation>%1 MB</translation>
    </message>
    <message>
        <source>%1 GB</source>
        <translation>%1 GB</translation>
    </message>
    <message>
        <source>Error: Specified data directory "%1" does not exist.</source>
        <translation>Chyba: Zadaný adresář pro data „%1“ neexistuje.</translation>
    </message>
    <message>
        <source>Error: Cannot parse configuration file: %1.</source>
        <translation>Chyba: Konfigurační soubor se nedá zpracovat: %1.</translation>
    </message>
    <message>
        <source>Error: %1</source>
        <translation>Chyba: %1</translation>
    </message>
    <message>
        <source>%1 didn't yet exit safely...</source>
        <translation>%1 ještě bezpečně neskončil…</translation>
    </message>
    <message>
        <source>unknown</source>
        <translation>neznámo</translation>
    </message>
</context>
<context>
    <name>QRImageWidget</name>
    <message>
        <source>&amp;Save Image...</source>
        <translation>&amp;Ulož obrázek...</translation>
    </message>
    <message>
        <source>&amp;Copy Image</source>
        <translation>&amp;Kopíruj obrázek</translation>
    </message>
    <message>
        <source>Resulting URI too long, try to reduce the text for label / message.</source>
        <translation>Výsledná URI je příliš dlouhá, zkus zkrátit text označení/zprávy.</translation>
    </message>
    <message>
        <source>Error encoding URI into QR Code.</source>
        <translation>Chyba při kódování URI do QR kódu.</translation>
    </message>
    <message>
        <source>QR code support not available.</source>
        <translation>Podpora QR kódu není k dispozici.</translation>
    </message>
    <message>
        <source>Save QR Code</source>
        <translation>Ulož QR kód</translation>
    </message>
    <message>
        <source>PNG Image (*.png)</source>
        <translation>PNG obrázek (*.png)</translation>
    </message>
</context>
<context>
    <name>RPCConsole</name>
    <message>
        <source>N/A</source>
        <translation>nedostupná informace</translation>
    </message>
    <message>
        <source>Client version</source>
        <translation>Verze klienta</translation>
    </message>
    <message>
        <source>&amp;Information</source>
        <translation>&amp;Informace</translation>
    </message>
    <message>
        <source>General</source>
        <translation>Obecné</translation>
    </message>
    <message>
        <source>Using BerkeleyDB version</source>
        <translation>Používaná verze BerkeleyDB</translation>
    </message>
    <message>
        <source>Datadir</source>
        <translation>Adresář s daty</translation>
    </message>
    <message>
        <source>To specify a non-default location of the data directory use the '%1' option.</source>
        <translation>Pro specifikaci neklasické lokace pro data použij možnost '%1'</translation>
    </message>
    <message>
        <source>Blocksdir</source>
        <translation>Blocksdir</translation>
    </message>
    <message>
        <source>To specify a non-default location of the blocks directory use the '%1' option.</source>
        <translation>Pro specifikaci neklasické lokace pro data použij možnost '%1'</translation>
    </message>
    <message>
        <source>Startup time</source>
        <translation>Čas spuštění</translation>
    </message>
    <message>
        <source>Network</source>
        <translation>Síť</translation>
    </message>
    <message>
        <source>Name</source>
        <translation>Název</translation>
    </message>
    <message>
        <source>Number of connections</source>
        <translation>Počet spojení</translation>
    </message>
    <message>
        <source>Block chain</source>
        <translation>Blockchain</translation>
    </message>
    <message>
        <source>Memory Pool</source>
        <translation>Transakční zásobník</translation>
    </message>
    <message>
        <source>Current number of transactions</source>
        <translation>Aktuální množství transakcí</translation>
    </message>
    <message>
        <source>Memory usage</source>
        <translation>Obsazenost paměti</translation>
    </message>
    <message>
        <source>Wallet: </source>
        <translation>Peněženka:</translation>
    </message>
    <message>
        <source>(none)</source>
        <translation>(žádné)</translation>
    </message>
    <message>
        <source>&amp;Reset</source>
        <translation>&amp;Vynulovat</translation>
    </message>
    <message>
        <source>Received</source>
        <translation>Přijato</translation>
    </message>
    <message>
        <source>Sent</source>
        <translation>Odesláno</translation>
    </message>
    <message>
        <source>&amp;Peers</source>
        <translation>&amp;Protějšky</translation>
    </message>
    <message>
        <source>Banned peers</source>
        <translation>Protějšky pod klatbou (blokované)</translation>
    </message>
    <message>
        <source>Select a peer to view detailed information.</source>
        <translation>Vyber protějšek a uvidíš jeho detailní informace.</translation>
    </message>
    <message>
        <source>Direction</source>
        <translation>Směr</translation>
    </message>
    <message>
        <source>Version</source>
        <translation>Verze</translation>
    </message>
    <message>
        <source>Starting Block</source>
        <translation>Počáteční blok</translation>
    </message>
    <message>
        <source>Synced Headers</source>
        <translation>Aktuálně hlaviček</translation>
    </message>
    <message>
        <source>Synced Blocks</source>
        <translation>Aktuálně bloků</translation>
    </message>
    <message>
        <source>The mapped Autonomous System used for diversifying peer selection.</source>
        <translation>Mapovaný nezávislý - Autonomní Systém používaný pro rozšírení vzájemného výběru protějsků.</translation>
    </message>
    <message>
        <source>Mapped AS</source>
        <translation>Mapovaný AS</translation>
    </message>
    <message>
        <source>User Agent</source>
        <translation>Typ klienta</translation>
    </message>
    <message>
        <source>Node window</source>
        <translation>Okno uzlu</translation>
    </message>
    <message>
        <source>Open the %1 debug log file from the current data directory. This can take a few seconds for large log files.</source>
        <translation>Otevři soubor s ladicími záznamy %1 z aktuálního datového adresáře. U velkých žurnálů to může pár vteřin zabrat.</translation>
    </message>
    <message>
        <source>Decrease font size</source>
        <translation>Zmenšit písmo</translation>
    </message>
    <message>
        <source>Increase font size</source>
        <translation>Zvětšit písmo</translation>
    </message>
    <message>
        <source>Services</source>
        <translation>Služby</translation>
    </message>
    <message>
        <source>Connection Time</source>
        <translation>Doba spojení</translation>
    </message>
    <message>
        <source>Last Send</source>
        <translation>Poslední odeslání</translation>
    </message>
    <message>
        <source>Last Receive</source>
        <translation>Poslední příjem</translation>
    </message>
    <message>
        <source>Ping Time</source>
        <translation>Odezva</translation>
    </message>
    <message>
        <source>The duration of a currently outstanding ping.</source>
        <translation>Jak dlouho už čekám na pong.</translation>
    </message>
    <message>
        <source>Ping Wait</source>
        <translation>Doba čekání na odezvu</translation>
    </message>
    <message>
        <source>Min Ping</source>
        <translation>Nejrychlejší odezva</translation>
    </message>
    <message>
        <source>Time Offset</source>
        <translation>Časový posun</translation>
    </message>
    <message>
        <source>Last block time</source>
        <translation>Čas posledního bloku</translation>
    </message>
    <message>
        <source>&amp;Open</source>
        <translation>&amp;Otevřít</translation>
    </message>
    <message>
        <source>&amp;Console</source>
        <translation>&amp;Konzole</translation>
    </message>
    <message>
        <source>&amp;Network Traffic</source>
        <translation>&amp;Síťový provoz</translation>
    </message>
    <message>
        <source>Totals</source>
        <translation>Součty</translation>
    </message>
    <message>
        <source>In:</source>
        <translation>Sem:</translation>
    </message>
    <message>
        <source>Out:</source>
        <translation>Ven:</translation>
    </message>
    <message>
        <source>Debug log file</source>
        <translation>Soubor s ladicími záznamy</translation>
    </message>
    <message>
        <source>Clear console</source>
        <translation>Vyčistit konzoli</translation>
    </message>
    <message>
        <source>1 &amp;hour</source>
        <translation>1 &amp;hodinu</translation>
    </message>
    <message>
        <source>1 &amp;day</source>
        <translation>1 &amp;den</translation>
    </message>
    <message>
        <source>1 &amp;week</source>
        <translation>1 &amp;týden</translation>
    </message>
    <message>
        <source>1 &amp;year</source>
        <translation>1 &amp;rok</translation>
    </message>
    <message>
        <source>&amp;Disconnect</source>
        <translation>&amp;Odpoj</translation>
    </message>
    <message>
        <source>Ban for</source>
        <translation>Uval klatbu na</translation>
    </message>
    <message>
        <source>&amp;Unban</source>
        <translation>&amp;Odblokuj</translation>
    </message>
    <message>
        <source>Welcome to the %1 RPC console.</source>
        <translation>Vítej v RPC konzoli %1.</translation>
    </message>
    <message>
        <source>Use up and down arrows to navigate history, and %1 to clear screen.</source>
        <translation>V historii se pohybuješ šipkami nahoru a dolů a pomocí %1 čistíš obrazovku.</translation>
    </message>
    <message>
        <source>Type %1 for an overview of available commands.</source>
        <translation>Napiš %1 pro přehled dostupných příkazů.</translation>
    </message>
    <message>
        <source>For more information on using this console type %1.</source>
        <translation>Pro více informací jak používat tuto konzoli napište %1.</translation>
    </message>
    <message>
        <source>WARNING: Scammers have been active, telling users to type commands here, stealing their wallet contents. Do not use this console without fully understanding the ramifications of a command.</source>
        <translation>UPOZORNĚNÍ: Podvodníci jsou aktivní a říkají uživatelům, aby sem zadávali příkazy, kterými jim pak ale vykradou jejich peněženky. Nepoužívej tuhle konzoli, pokud úplně neznáš důsledky jednotlivých příkazů.</translation>
    </message>
    <message>
        <source>Network activity disabled</source>
        <translation>Síť je vypnutá</translation>
    </message>
    <message>
        <source>Executing command without any wallet</source>
        <translation>Spouštění příkazu bez jakékoliv peněženky</translation>
    </message>
    <message>
        <source>Executing command using "%1" wallet</source>
        <translation>Příkaz se vykonává s použitím peněženky "%1"</translation>
    </message>
    <message>
        <source>(node id: %1)</source>
        <translation>(id uzlu: %1)</translation>
    </message>
    <message>
        <source>via %1</source>
        <translation>via %1</translation>
    </message>
    <message>
        <source>never</source>
        <translation>nikdy</translation>
    </message>
    <message>
        <source>Inbound</source>
        <translation>Sem</translation>
    </message>
    <message>
        <source>Outbound</source>
        <translation>Ven</translation>
    </message>
    <message>
        <source>Unknown</source>
        <translation>Neznámá</translation>
    </message>
</context>
<context>
    <name>ReceiveCoinsDialog</name>
    <message>
        <source>&amp;Amount:</source>
        <translation>Čás&amp;tka:</translation>
    </message>
    <message>
        <source>&amp;Label:</source>
        <translation>&amp;Označení:</translation>
    </message>
    <message>
        <source>&amp;Message:</source>
        <translation>&amp;Zpráva:</translation>
    </message>
    <message>
        <source>An optional message to attach to the payment request, which will be displayed when the request is opened. Note: The message will not be sent with the payment over the Particl network.</source>
        <translation>Volitelná zpráva, která se připojí k platebnímu požadavku a která se zobrazí, když se požadavek otevře. Poznámka: tahle zpráva se neposílá s platbou po particlové síti.</translation>
    </message>
    <message>
        <source>An optional label to associate with the new receiving address.</source>
        <translation>Volitelné označení, které se má přiřadit k nové adrese.</translation>
    </message>
    <message>
        <source>Use this form to request payments. All fields are &lt;b&gt;optional&lt;/b&gt;.</source>
        <translation>Tímto formulářem můžeš požadovat platby. Všechna pole jsou &lt;b&gt;volitelná&lt;/b&gt;.</translation>
    </message>
    <message>
        <source>An optional amount to request. Leave this empty or zero to not request a specific amount.</source>
        <translation>Volitelná částka, kterou požaduješ. Nech prázdné nebo nulové, pokud nepožaduješ konkrétní částku.</translation>
    </message>
    <message>
        <source>An optional label to associate with the new receiving address (used by you to identify an invoice).  It is also attached to the payment request.</source>
        <translation>Volitelný popis který sa přidá k téjo nové přijímací adrese (pro jednoduchší identifikaci). Tenhle popis bude také přidán do výzvy k platbě.</translation>
    </message>
    <message>
        <source>An optional message that is attached to the payment request and may be displayed to the sender.</source>
        <translation>Volitelná zpráva která se přidá k téjo platební výzvě a může být zobrazena odesílateli.</translation>
    </message>
    <message>
        <source>&amp;Create new receiving address</source>
        <translation>&amp;Vytvořit novou přijímací adresu</translation>
    </message>
    <message>
        <source>Clear all fields of the form.</source>
        <translation>Promaž obsah ze všech formulářových políček.</translation>
    </message>
    <message>
        <source>Clear</source>
        <translation>Vyčistit</translation>
    </message>
    <message>
        <source>Native segwit addresses (aka Bech32 or BIP-173) reduce your transaction fees later on and offer better protection against typos, but old wallets don't support them. When unchecked, an address compatible with older wallets will be created instead.</source>
        <translation>Nativní segwit adresy (Bech32 nebo BIP-173) snižují Vaše budoucí transakční poplatky a nabízejí lepší ochranu před překlepy, avšak staré peněženky je nepodporují. Pokud je toto pole nezaškrtnuté, bude vytvořena adresa kompatibilní se staršími peněženkami.</translation>
    </message>
    <message>
        <source>Generate native segwit (Bech32) address</source>
        <translation>Generovat nativní segwit adresu (Bech32)</translation>
    </message>
    <message>
        <source>Requested payments history</source>
        <translation>Historie vyžádaných plateb</translation>
    </message>
    <message>
        <source>Show the selected request (does the same as double clicking an entry)</source>
        <translation>Zobraz zvolený požadavek (stejně tak můžeš přímo na něj dvakrát poklepat)</translation>
    </message>
    <message>
        <source>Show</source>
        <translation>Zobrazit</translation>
    </message>
    <message>
        <source>Remove the selected entries from the list</source>
        <translation>Smaž zvolené požadavky ze seznamu</translation>
    </message>
    <message>
        <source>Remove</source>
        <translation>Smazat</translation>
    </message>
    <message>
        <source>Copy URI</source>
        <translation>Kopíruj URI</translation>
    </message>
    <message>
        <source>Copy label</source>
        <translation>Kopíruj její označení</translation>
    </message>
    <message>
        <source>Copy message</source>
        <translation>Kopíruj zprávu</translation>
    </message>
    <message>
        <source>Copy amount</source>
        <translation>Kopíruj částku</translation>
    </message>
    <message>
        <source>Could not unlock wallet.</source>
        <translation>Nemohu odemknout peněženku.</translation>
    </message>
    </context>
<context>
    <name>ReceiveRequestDialog</name>
    <message>
        <source>Amount:</source>
        <translation>Částka:</translation>
    </message>
    <message>
        <source>Label:</source>
        <translation>Označení:</translation>
    </message>
    <message>
        <source>Message:</source>
        <translation>Zpráva:</translation>
    </message>
    <message>
        <source>Wallet:</source>
        <translation>Peněženka:</translation>
    </message>
    <message>
        <source>Copy &amp;URI</source>
        <translation>&amp;Kopíruj URI</translation>
    </message>
    <message>
        <source>Copy &amp;Address</source>
        <translation>Kopíruj &amp;adresu</translation>
    </message>
    <message>
        <source>&amp;Save Image...</source>
        <translation>&amp;Ulož obrázek...</translation>
    </message>
    <message>
        <source>Request payment to %1</source>
        <translation>Platební požadavek: %1</translation>
    </message>
    <message>
        <source>Payment information</source>
        <translation>Informace o platbě</translation>
    </message>
</context>
<context>
    <name>RecentRequestsTableModel</name>
    <message>
        <source>Date</source>
        <translation>Datum</translation>
    </message>
    <message>
        <source>Label</source>
        <translation>Označení</translation>
    </message>
    <message>
        <source>Message</source>
        <translation>Zpráva</translation>
    </message>
    <message>
        <source>(no label)</source>
        <translation>(bez označení)</translation>
    </message>
    <message>
        <source>(no message)</source>
        <translation>(bez zprávy)</translation>
    </message>
    <message>
        <source>(no amount requested)</source>
        <translation>(bez požadované částky)</translation>
    </message>
    <message>
        <source>Requested</source>
        <translation>Požádáno</translation>
    </message>
</context>
<context>
    <name>SendCoinsDialog</name>
    <message>
        <source>Send Coins</source>
        <translation>Pošli mince</translation>
    </message>
    <message>
        <source>Coin Control Features</source>
        <translation>Možnosti ruční správy mincí</translation>
    </message>
    <message>
        <source>Inputs...</source>
        <translation>Vstupy...</translation>
    </message>
    <message>
        <source>automatically selected</source>
        <translation>automaticky vybrané</translation>
    </message>
    <message>
        <source>Insufficient funds!</source>
        <translation>Nedostatek prostředků!</translation>
    </message>
    <message>
        <source>Quantity:</source>
        <translation>Počet:</translation>
    </message>
    <message>
        <source>Bytes:</source>
        <translation>Bajtů:</translation>
    </message>
    <message>
        <source>Amount:</source>
        <translation>Částka:</translation>
    </message>
    <message>
        <source>Fee:</source>
        <translation>Poplatek:</translation>
    </message>
    <message>
        <source>After Fee:</source>
        <translation>Čistá částka:</translation>
    </message>
    <message>
        <source>Change:</source>
        <translation>Drobné:</translation>
    </message>
    <message>
        <source>If this is activated, but the change address is empty or invalid, change will be sent to a newly generated address.</source>
        <translation>Pokud aktivováno, ale adresa pro drobné je prázdná nebo neplatná, tak se drobné pošlou na nově vygenerovanou adresu.</translation>
    </message>
    <message>
        <source>Custom change address</source>
        <translation>Vlastní adresa pro drobné</translation>
    </message>
    <message>
        <source>Transaction Fee:</source>
        <translation>Transakční poplatek:</translation>
    </message>
    <message>
        <source>Choose...</source>
        <translation>Zvol...</translation>
    </message>
    <message>
        <source>Using the fallbackfee can result in sending a transaction that will take several hours or days (or never) to confirm. Consider choosing your fee manually or wait until you have validated the complete chain.</source>
        <translation>Použití nouzového poplatku („fallbackfee“) může vyústit v transakci, které bude trvat hodiny nebo dny (případně věčnost), než bude potvrzena. Zvaž proto ruční nastavení poplatku, případně počkej, až se ti kompletně zvaliduje blockchain.</translation>
    </message>
    <message>
        <source>Warning: Fee estimation is currently not possible.</source>
        <translation>Upozornění: teď není možné poplatek odhadnout.</translation>
    </message>
    <message>
        <source>Specify a custom fee per kB (1,000 bytes) of the transaction's virtual size.

Note:  Since the fee is calculated on a per-byte basis, a fee of "100 satoshis per kB" for a transaction size of 500 bytes (half of 1 kB) would ultimately yield a fee of only 50 satoshis.</source>
        <translation>Specifikujte vlastní poplatek za kB (1000 bajtů) virtuální velikosti transakce.

Poznámka: Jelikož je poplatek počítaný za bajt, poplatek o hodnotě "100 satoshi za kB" a velikost transakce 500 bajtů (polovina z 1 kB) by stál jen 50 satoshi.</translation>
    </message>
    <message>
        <source>per kilobyte</source>
        <translation>za kilobajt</translation>
    </message>
    <message>
        <source>Hide</source>
        <translation>Skryj</translation>
    </message>
    <message>
        <source>Recommended:</source>
        <translation>Doporučený:</translation>
    </message>
    <message>
        <source>Custom:</source>
        <translation>Vlastní:</translation>
    </message>
    <message>
        <source>(Smart fee not initialized yet. This usually takes a few blocks...)</source>
        <translation>(Inteligentní poplatek ještě není inicializovaný. Obvykle mu to tak pár bloků trvá...)</translation>
    </message>
    <message>
        <source>Send to multiple recipients at once</source>
        <translation>Pošli více příjemcům naráz</translation>
    </message>
    <message>
        <source>Add &amp;Recipient</source>
        <translation>Při&amp;dej příjemce</translation>
    </message>
    <message>
        <source>Clear all fields of the form.</source>
        <translation>Promaž obsah ze všech formulářových políček.</translation>
    </message>
    <message>
        <source>Dust:</source>
        <translation>Prach:</translation>
    </message>
    <message>
        <source>Hide transaction fee settings</source>
        <translation>Schovat nastavení poplatků transakce - transaction fee</translation>
    </message>
    <message>
        <source>When there is less transaction volume than space in the blocks, miners as well as relaying nodes may enforce a minimum fee. Paying only this minimum fee is just fine, but be aware that this can result in a never confirming transaction once there is more demand for particl transactions than the network can process.</source>
        <translation>Když je zde měně transakcí než místa na bloky, mineři stejně tak relay-e mohou nasadit minimální poplatky. Zaplacením pouze minimálního poplatku je v pohodě, ale mějte na paměti že toto může mít za následek nikdy neověřenou transakci pokud zde bude více particlových transakcí než může síť zvládnout.</translation>
    </message>
    <message>
        <source>A too low fee might result in a never confirming transaction (read the tooltip)</source>
        <translation>Příliš malý poplatek může způsobit, že transakce nebude nikdy potvrzena (přečtěte popis)</translation>
    </message>
    <message>
        <source>Confirmation time target:</source>
        <translation>Časové cílování potvrzení:</translation>
    </message>
    <message>
        <source>Enable Replace-By-Fee</source>
        <translation>Povolit možnost dodatečně transakci navýšit poplatek (tzv. „replace-by-fee“)</translation>
    </message>
    <message>
        <source>With Replace-By-Fee (BIP-125) you can increase a transaction's fee after it is sent. Without this, a higher fee may be recommended to compensate for increased transaction delay risk.</source>
        <translation>S dodatečným navýšením poplatku (BIP-125, tzv. „Replace-By-Fee“) můžete zvýšit poplatek i po odeslání. Bez dodatečného navýšení bude navrhnut vyšší transakční poplatek, tak aby kompenzoval zvýšené riziko prodlení transakce.</translation>
    </message>
    <message>
        <source>Clear &amp;All</source>
        <translation>Všechno s&amp;maž</translation>
    </message>
    <message>
        <source>Balance:</source>
        <translation>Stav účtu:</translation>
    </message>
    <message>
        <source>Confirm the send action</source>
        <translation>Potvrď odeslání</translation>
    </message>
    <message>
        <source>S&amp;end</source>
        <translation>Pošl&amp;i</translation>
    </message>
    <message>
        <source>Copy quantity</source>
        <translation>Kopíruj počet</translation>
    </message>
    <message>
        <source>Copy amount</source>
        <translation>Kopíruj částku</translation>
    </message>
    <message>
        <source>Copy fee</source>
        <translation>Kopíruj poplatek</translation>
    </message>
    <message>
        <source>Copy after fee</source>
        <translation>Kopíruj čistou částku</translation>
    </message>
    <message>
        <source>Copy bytes</source>
        <translation>Kopíruj bajty</translation>
    </message>
    <message>
        <source>Copy dust</source>
        <translation>Kopíruj prach</translation>
    </message>
    <message>
        <source>Copy change</source>
        <translation>Kopíruj drobné</translation>
    </message>
    <message>
        <source>%1 (%2 blocks)</source>
        <translation>%1 (%2 bloků)</translation>
    </message>
    <message>
        <source>Cr&amp;eate Unsigned</source>
        <translation>Vytvořit bez podpisu</translation>
    </message>
    <message>
        <source>Creates a Partially Signed Particl Transaction (PSBT) for use with e.g. an offline %1 wallet, or a PSBT-compatible hardware wallet.</source>
        <translation>Vytvořit částečně podepsanou Particl transakci (Partially Signed Particl Transaction - PSBT) k použtí kupříkladu s offline %1 peněženkou nebo s jinou kompatibilní PSBT hardware peněženkou.</translation>
    </message>
    <message>
        <source> from wallet '%1'</source>
        <translation>z peněženky '%1'</translation>
    </message>
    <message>
        <source>%1 to '%2'</source>
        <translation>%1 do '%2'</translation>
    </message>
    <message>
        <source>%1 to %2</source>
        <translation>%1 do %2</translation>
    </message>
    <message>
        <source>Do you want to draft this transaction?</source>
        <translation>Chcete naplánovat tuhle transakci?</translation>
    </message>
    <message>
        <source>Are you sure you want to send?</source>
        <translation>Jsi si jistý, že tuhle transakci chceš poslat?</translation>
    </message>
    <message>
        <source>or</source>
        <translation>nebo</translation>
    </message>
    <message>
        <source>You can increase the fee later (signals Replace-By-Fee, BIP-125).</source>
        <translation>Poplatek můžete navýšit později (vysílá se "Replace-By-Fee" - nahrazení poplatkem, BIP-125).</translation>
    </message>
    <message>
        <source>Please, review your transaction.</source>
        <translation>Prosím, zkontrolujte vaši transakci.</translation>
    </message>
    <message>
        <source>Transaction fee</source>
        <translation>Transakční poplatek</translation>
    </message>
    <message>
        <source>Not signalling Replace-By-Fee, BIP-125.</source>
        <translation>Nevysílá se "Replace-By-Fee" - nahrazení poplatkem, BIP-125.</translation>
    </message>
    <message>
        <source>Total Amount</source>
        <translation>Celková částka</translation>
    </message>
    <message>
        <source>To review recipient list click "Show Details..."</source>
        <translation>Chcete-li zkontrolovat seznam příjemců, klikněte na „Zobrazit podrobnosti ...“</translation>
    </message>
    <message>
        <source>Confirm send coins</source>
        <translation>Potvrď odeslání mincí</translation>
    </message>
    <message>
        <source>Confirm transaction proposal</source>
        <translation>Potvrdit návrh transakce</translation>
    </message>
    <message>
        <source>Send</source>
        <translation>Odeslat</translation>
    </message>
    <message>
        <source>Watch-only balance:</source>
        <translation>Pouze sledovaný zůstatek:</translation>
    </message>
    <message>
        <source>The recipient address is not valid. Please recheck.</source>
        <translation>Adresa příjemce je neplatná – překontroluj ji prosím.</translation>
    </message>
    <message>
        <source>The amount to pay must be larger than 0.</source>
        <translation>Odesílaná částka musí být větší než 0.</translation>
    </message>
    <message>
        <source>The amount exceeds your balance.</source>
        <translation>Částka překračuje stav účtu.</translation>
    </message>
    <message>
        <source>The total exceeds your balance when the %1 transaction fee is included.</source>
        <translation>Celková částka při připočítání poplatku %1 překročí stav účtu.</translation>
    </message>
    <message>
        <source>Duplicate address found: addresses should only be used once each.</source>
        <translation>Zaznamenána duplicitní adresa: každá adresa by ale měla být použita vždy jen jednou.</translation>
    </message>
    <message>
        <source>Transaction creation failed!</source>
        <translation>Vytvoření transakce selhalo!</translation>
    </message>
    <message>
        <source>A fee higher than %1 is considered an absurdly high fee.</source>
        <translation>Poplatek vyšší než %1 je považován za absurdně vysoký.</translation>
    </message>
    <message>
        <source>Payment request expired.</source>
        <translation>Platební požadavek vypršel.</translation>
    </message>
    <message numerus="yes">
        <source>Estimated to begin confirmation within %n block(s).</source>
        <translation><numerusform>Potvrzování by podle odhadu mělo začít během %n bloku.</numerusform><numerusform>Potvrzování by podle odhadu mělo začít během %n bloků.</numerusform><numerusform>Potvrzování by podle odhadu mělo začít během %n bloků.</numerusform><numerusform>Potvrzování by podle odhadu mělo začít během %n bloků.</numerusform></translation>
    </message>
    <message>
        <source>Warning: Invalid Particl address</source>
        <translation>Upozornění: Neplatná particlová adresa</translation>
    </message>
    <message>
        <source>Warning: Unknown change address</source>
        <translation>Upozornění: Neznámá adresa pro drobné</translation>
    </message>
    <message>
        <source>Confirm custom change address</source>
        <translation>Potvrď vlastní adresu pro drobné</translation>
    </message>
    <message>
        <source>The address you selected for change is not part of this wallet. Any or all funds in your wallet may be sent to this address. Are you sure?</source>
        <translation>Adresa, kterou jsi zvolil pro drobné, není součástí této peněženky. Potenciálně všechny prostředky z tvé peněženky mohou být na tuto adresu odeslány. Souhlasíš, aby se tak stalo?</translation>
    </message>
    <message>
        <source>(no label)</source>
        <translation>(bez označení)</translation>
    </message>
</context>
<context>
    <name>SendCoinsEntry</name>
    <message>
        <source>A&amp;mount:</source>
        <translation>Čás&amp;tka:</translation>
    </message>
    <message>
        <source>Pay &amp;To:</source>
        <translation>&amp;Komu:</translation>
    </message>
    <message>
        <source>&amp;Label:</source>
        <translation>O&amp;značení:</translation>
    </message>
    <message>
        <source>Choose previously used address</source>
        <translation>Vyber již použitou adresu</translation>
    </message>
    <message>
        <source>The Particl address to send the payment to</source>
        <translation>Particlová adresa příjemce</translation>
    </message>
    <message>
        <source>Alt+A</source>
        <translation>Alt+A</translation>
    </message>
    <message>
        <source>Paste address from clipboard</source>
        <translation>Vlož adresu ze schránky</translation>
    </message>
    <message>
        <source>Alt+P</source>
        <translation>Alt+P</translation>
    </message>
    <message>
        <source>Remove this entry</source>
        <translation>Smaž tento záznam</translation>
    </message>
    <message>
        <source>The amount to send in the selected unit</source>
        <translation>Částka k odeslání ve vybrané měně</translation>
    </message>
    <message>
        <source>The fee will be deducted from the amount being sent. The recipient will receive less particls than you enter in the amount field. If multiple recipients are selected, the fee is split equally.</source>
        <translation>Poplatek se odečte od posílané částky. Příjemce tak dostane méně particlů, než zadáš do pole Částka. Pokud vybereš více příjemců, tak se poplatek rovnoměrně rozloží.</translation>
    </message>
    <message>
        <source>S&amp;ubtract fee from amount</source>
        <translation>Od&amp;ečíst poplatek od částky</translation>
    </message>
    <message>
        <source>Use available balance</source>
        <translation>Použít dostupný zůstatek</translation>
    </message>
    <message>
        <source>Message:</source>
        <translation>Zpráva:</translation>
    </message>
    <message>
        <source>This is an unauthenticated payment request.</source>
        <translation>Tohle je neověřený platební požadavek.</translation>
    </message>
    <message>
        <source>This is an authenticated payment request.</source>
        <translation>Tohle je ověřený platební požadavek.</translation>
    </message>
    <message>
        <source>Enter a label for this address to add it to the list of used addresses</source>
        <translation>Zadej označení této adresy; obojí se ti pak uloží do adresáře</translation>
    </message>
    <message>
        <source>A message that was attached to the particl: URI which will be stored with the transaction for your reference. Note: This message will not be sent over the Particl network.</source>
        <translation>Zpráva, která byla připojena k particl: URI a která se ti pro přehled uloží k transakci. Poznámka: Tahle zpráva se neposílá s platbou po particlové síti.</translation>
    </message>
    <message>
        <source>Pay To:</source>
        <translation>Komu:</translation>
    </message>
    <message>
        <source>Memo:</source>
        <translation>Poznámka:</translation>
    </message>
</context>
<context>
    <name>ShutdownWindow</name>
    <message>
        <source>%1 is shutting down...</source>
        <translation>%1 se ukončuje...</translation>
    </message>
    <message>
        <source>Do not shut down the computer until this window disappears.</source>
        <translation>Nevypínej počítač, dokud toto okno nezmizí.</translation>
    </message>
</context>
<context>
    <name>SignVerifyMessageDialog</name>
    <message>
        <source>Signatures - Sign / Verify a Message</source>
        <translation>Podpisy - podepsat/ověřit zprávu</translation>
    </message>
    <message>
        <source>&amp;Sign Message</source>
        <translation>&amp;Podepiš zprávu</translation>
    </message>
    <message>
        <source>You can sign messages/agreements with your addresses to prove you can receive particls sent to them. Be careful not to sign anything vague or random, as phishing attacks may try to trick you into signing your identity over to them. Only sign fully-detailed statements you agree to.</source>
        <translation>Podepsáním zprávy/smlouvy svými adresami můžeš prokázat, že jsi na ně schopen přijmout particly. Buď opatrný a nepodepisuj nic vágního nebo náhodného; například při phishingových útocích můžeš být lákán, abys něco takového podepsal. Podepisuj pouze naprosto úplná a detailní prohlášení, se kterými souhlasíš.</translation>
    </message>
    <message>
        <source>The Particl address to sign the message with</source>
        <translation>Particlová adresa, kterou se zpráva podepíše</translation>
    </message>
    <message>
        <source>Choose previously used address</source>
        <translation>Vyber již použitou adresu</translation>
    </message>
    <message>
        <source>Alt+A</source>
        <translation>Alt+A</translation>
    </message>
    <message>
        <source>Paste address from clipboard</source>
        <translation>Vlož adresu ze schránky</translation>
    </message>
    <message>
        <source>Alt+P</source>
        <translation>Alt+P</translation>
    </message>
    <message>
        <source>Enter the message you want to sign here</source>
        <translation>Sem vepiš zprávu, kterou chceš podepsat</translation>
    </message>
    <message>
        <source>Signature</source>
        <translation>Podpis</translation>
    </message>
    <message>
        <source>Copy the current signature to the system clipboard</source>
        <translation>Zkopíruj tento podpis do schránky</translation>
    </message>
    <message>
        <source>Sign the message to prove you own this Particl address</source>
        <translation>Podepiš zprávu, čímž prokážeš, že jsi vlastníkem této particlové adresy</translation>
    </message>
    <message>
        <source>Sign &amp;Message</source>
        <translation>Po&amp;depiš zprávu</translation>
    </message>
    <message>
        <source>Reset all sign message fields</source>
        <translation>Vymaž všechna pole formuláře pro podepsání zrávy</translation>
    </message>
    <message>
        <source>Clear &amp;All</source>
        <translation>Všechno &amp;smaž</translation>
    </message>
    <message>
        <source>&amp;Verify Message</source>
        <translation>&amp;Ověř zprávu</translation>
    </message>
    <message>
        <source>Enter the receiver's address, message (ensure you copy line breaks, spaces, tabs, etc. exactly) and signature below to verify the message. Be careful not to read more into the signature than what is in the signed message itself, to avoid being tricked by a man-in-the-middle attack. Note that this only proves the signing party receives with the address, it cannot prove sendership of any transaction!</source>
        <translation>K ověření podpisu zprávy zadej adresu příjemce, zprávu (ověř si, že správně kopíruješ zalomení řádků, mezery, tabulátory apod.) a podpis. Dávej pozor na to, abys nezkopíroval do podpisu víc, než co je v samotné podepsané zprávě, abys nebyl napálen man-in-the-middle útokem. Poznamenejme však, že takto lze pouze prokázat, že podepisující je schopný na dané adrese přijmout platbu, ale není možnéprokázat, že odeslal jakoukoli transakci!</translation>
    </message>
    <message>
        <source>The Particl address the message was signed with</source>
        <translation>Particlová adresa, kterou je zpráva podepsána</translation>
    </message>
    <message>
        <source>The signed message to verify</source>
        <translation>Podepsaná zpráva na ověření</translation>
    </message>
    <message>
        <source>The signature given when the message was signed</source>
        <translation>Podpis daný při podpisu zprávy</translation>
    </message>
    <message>
        <source>Verify the message to ensure it was signed with the specified Particl address</source>
        <translation>Ověř zprávu, aby ses ujistil, že byla podepsána danou particlovou adresou</translation>
    </message>
    <message>
        <source>Verify &amp;Message</source>
        <translation>O&amp;věř zprávu</translation>
    </message>
    <message>
        <source>Reset all verify message fields</source>
        <translation>Vymaž všechna pole formuláře pro ověření zrávy</translation>
    </message>
    <message>
        <source>Click "Sign Message" to generate signature</source>
        <translation>Kliknutím na „Podepiš zprávu“ vygeneruješ podpis</translation>
    </message>
    <message>
        <source>The entered address is invalid.</source>
        <translation>Zadaná adresa je neplatná.</translation>
    </message>
    <message>
        <source>Please check the address and try again.</source>
        <translation>Zkontroluj ji prosím a zkus to pak znovu.</translation>
    </message>
    <message>
        <source>The entered address does not refer to a key.</source>
        <translation>Zadaná adresa nepasuje ke klíči.</translation>
    </message>
    <message>
        <source>Wallet unlock was cancelled.</source>
        <translation>Odemčení peněženky bylo zrušeno.</translation>
    </message>
    <message>
        <source>No error</source>
        <translation>Bez chyby</translation>
    </message>
    <message>
        <source>Private key for the entered address is not available.</source>
        <translation>Soukromý klíč pro zadanou adresu není dostupný.</translation>
    </message>
    <message>
        <source>Message signing failed.</source>
        <translation>Nepodařilo se podepsat zprávu.</translation>
    </message>
    <message>
        <source>Message signed.</source>
        <translation>Zpráva podepsána.</translation>
    </message>
    <message>
        <source>The signature could not be decoded.</source>
        <translation>Podpis nejde dekódovat.</translation>
    </message>
    <message>
        <source>Please check the signature and try again.</source>
        <translation>Zkontroluj ho prosím a zkus to pak znovu.</translation>
    </message>
    <message>
        <source>The signature did not match the message digest.</source>
        <translation>Podpis se neshoduje s hašem zprávy.</translation>
    </message>
    <message>
        <source>Message verification failed.</source>
        <translation>Nepodařilo se ověřit zprávu.</translation>
    </message>
    <message>
        <source>Message verified.</source>
        <translation>Zpráva ověřena.</translation>
    </message>
</context>
<context>
    <name>TrafficGraphWidget</name>
    <message>
        <source>KB/s</source>
        <translation>kB/s</translation>
    </message>
</context>
<context>
    <name>TransactionDesc</name>
    <message numerus="yes">
        <source>Open for %n more block(s)</source>
        <translation><numerusform>Otevřeno pro %n další blok</numerusform><numerusform>Otevřeno pro %n další bloky</numerusform><numerusform>Otevřeno pro %n dalších bloků</numerusform><numerusform>Otevřeno pro %n dalších bloků</numerusform></translation>
    </message>
    <message>
        <source>Open until %1</source>
        <translation>Otřevřeno dokud %1</translation>
    </message>
    <message>
        <source>conflicted with a transaction with %1 confirmations</source>
        <translation>koliduje s transakcí o %1 konfirmacích</translation>
    </message>
    <message>
        <source>0/unconfirmed, %1</source>
        <translation>0/nepotvrzeno, %1</translation>
    </message>
    <message>
        <source>in memory pool</source>
        <translation>v transakčním zásobníku</translation>
    </message>
    <message>
        <source>not in memory pool</source>
        <translation>není ani v transakčním zásobníku</translation>
    </message>
    <message>
        <source>abandoned</source>
        <translation>zanechaná</translation>
    </message>
    <message>
        <source>%1/unconfirmed</source>
        <translation>%1/nepotvrzeno</translation>
    </message>
    <message>
        <source>%1 confirmations</source>
        <translation>%1 potvrzení</translation>
    </message>
    <message>
        <source>Status</source>
        <translation>Stav</translation>
    </message>
    <message>
        <source>Date</source>
        <translation>Datum</translation>
    </message>
    <message>
        <source>Source</source>
        <translation>Zdroj</translation>
    </message>
    <message>
        <source>Generated</source>
        <translation>Vygenerováno</translation>
    </message>
    <message>
        <source>From</source>
        <translation>Od</translation>
    </message>
    <message>
        <source>unknown</source>
        <translation>neznámo</translation>
    </message>
    <message>
        <source>To</source>
        <translation>Pro</translation>
    </message>
    <message>
        <source>own address</source>
        <translation>vlastní adresa</translation>
    </message>
    <message>
        <source>watch-only</source>
        <translation>sledovaná</translation>
    </message>
    <message>
        <source>label</source>
        <translation>označení</translation>
    </message>
    <message>
        <source>Credit</source>
        <translation>Příjem</translation>
    </message>
    <message numerus="yes">
        <source>matures in %n more block(s)</source>
        <translation><numerusform>dozraje po %n bloku</numerusform><numerusform>dozraje po %n blocích</numerusform><numerusform>dozraje po %n blocích</numerusform><numerusform>dozraje po %n blocích</numerusform></translation>
    </message>
    <message>
        <source>not accepted</source>
        <translation>neakceptováno</translation>
    </message>
    <message>
        <source>Debit</source>
        <translation>Výdaj</translation>
    </message>
    <message>
        <source>Total debit</source>
        <translation>Celkové výdaje</translation>
    </message>
    <message>
        <source>Total credit</source>
        <translation>Celkové příjmy</translation>
    </message>
    <message>
        <source>Transaction fee</source>
        <translation>Transakční poplatek</translation>
    </message>
    <message>
        <source>Net amount</source>
        <translation>Čistá částka</translation>
    </message>
    <message>
        <source>Message</source>
        <translation>Zpráva</translation>
    </message>
    <message>
        <source>Comment</source>
        <translation>Komentář</translation>
    </message>
    <message>
        <source>Transaction ID</source>
        <translation>ID transakce</translation>
    </message>
    <message>
        <source>Transaction total size</source>
        <translation>Celková velikost transakce</translation>
    </message>
    <message>
        <source>Transaction virtual size</source>
        <translation>Virtuální velikost transakce</translation>
    </message>
    <message>
        <source>Output index</source>
        <translation>Pořadí výstupu</translation>
    </message>
    <message>
        <source> (Certificate was not verified)</source>
        <translation>(Certifikát nebyl ověřen)</translation>
    </message>
    <message>
        <source>Merchant</source>
        <translation>Obchodník</translation>
    </message>
    <message>
        <source>Generated coins must mature %1 blocks before they can be spent. When you generated this block, it was broadcast to the network to be added to the block chain. If it fails to get into the chain, its state will change to "not accepted" and it won't be spendable. This may occasionally happen if another node generates a block within a few seconds of yours.</source>
        <translation>Vygenerované mince musí čekat %1 bloků, než mohou být utraceny. Když jsi vygeneroval tenhle blok, tak byl rozposlán do sítě, aby byl přidán do blockchainu. Pokud se mu nepodaří dostat se do blockchainu, změní se na „neakceptovaný“ a nepůjde utratit. To se občas může stát, pokud jiný uzel vygeneruje blok zhruba ve stejném okamžiku jako ty.</translation>
    </message>
    <message>
        <source>Debug information</source>
        <translation>Ladicí informace</translation>
    </message>
    <message>
        <source>Transaction</source>
        <translation>Transakce</translation>
    </message>
    <message>
        <source>Inputs</source>
        <translation>Vstupy</translation>
    </message>
    <message>
        <source>Amount</source>
        <translation>Částka</translation>
    </message>
    <message>
        <source>true</source>
        <translation>true</translation>
    </message>
    <message>
        <source>false</source>
        <translation>false</translation>
    </message>
</context>
<context>
    <name>TransactionDescDialog</name>
    <message>
        <source>This pane shows a detailed description of the transaction</source>
        <translation>Toto okno zobrazuje detailní popis transakce</translation>
    </message>
    <message>
        <source>Details for %1</source>
        <translation>Podrobnosti o %1</translation>
    </message>
</context>
<context>
    <name>TransactionTableModel</name>
    <message>
        <source>Date</source>
        <translation>Datum</translation>
    </message>
    <message>
        <source>Type</source>
        <translation>Typ</translation>
    </message>
    <message>
        <source>Label</source>
        <translation>Označení</translation>
    </message>
    <message numerus="yes">
        <source>Open for %n more block(s)</source>
        <translation><numerusform>Otevřeno pro %n další blok</numerusform><numerusform>Otevřeno pro %n další bloky</numerusform><numerusform>Otevřeno pro %n dalších bloků</numerusform><numerusform>Otevřeno pro %n dalších bloků</numerusform></translation>
    </message>
    <message>
        <source>Open until %1</source>
        <translation>Otřevřeno dokud %1</translation>
    </message>
    <message>
        <source>Unconfirmed</source>
        <translation>Nepotvrzeno</translation>
    </message>
    <message>
        <source>Abandoned</source>
        <translation>Zanechaná</translation>
    </message>
    <message>
        <source>Confirming (%1 of %2 recommended confirmations)</source>
        <translation>Potvrzuje se (%1 z %2 doporučených potvrzení)</translation>
    </message>
    <message>
        <source>Confirmed (%1 confirmations)</source>
        <translation>Potvrzeno (%1 potvrzení)</translation>
    </message>
    <message>
        <source>Conflicted</source>
        <translation>V kolizi</translation>
    </message>
    <message>
        <source>Immature (%1 confirmations, will be available after %2)</source>
        <translation>Nedozráno (%1 potvrzení, dozraje při %2 potvrzeních)</translation>
    </message>
    <message>
        <source>Generated but not accepted</source>
        <translation>Vygenerováno, ale neakceptováno</translation>
    </message>
    <message>
        <source>Received with</source>
        <translation>Přijato do</translation>
    </message>
    <message>
        <source>Received from</source>
        <translation>Přijato od</translation>
    </message>
    <message>
        <source>Sent to</source>
        <translation>Posláno na</translation>
    </message>
    <message>
        <source>Payment to yourself</source>
        <translation>Platba sama sobě</translation>
    </message>
    <message>
        <source>Mined</source>
        <translation>Vytěženo</translation>
    </message>
    <message>
        <source>watch-only</source>
        <translation>sledovací</translation>
    </message>
    <message>
        <source>(n/a)</source>
        <translation>(n/a)</translation>
    </message>
    <message>
        <source>(no label)</source>
        <translation>(bez označení)</translation>
    </message>
    <message>
        <source>Transaction status. Hover over this field to show number of confirmations.</source>
        <translation>Stav transakce. Najetím myši na toto políčko si zobrazíš počet potvrzení.</translation>
    </message>
    <message>
        <source>Date and time that the transaction was received.</source>
        <translation>Datum a čas přijetí transakce.</translation>
    </message>
    <message>
        <source>Type of transaction.</source>
        <translation>Druh transakce.</translation>
    </message>
    <message>
        <source>Whether or not a watch-only address is involved in this transaction.</source>
        <translation>Zda tato transakce zahrnuje i některou sledovanou adresu.</translation>
    </message>
    <message>
        <source>User-defined intent/purpose of the transaction.</source>
        <translation>Uživatelsky určený účel transakce.</translation>
    </message>
    <message>
        <source>Amount removed from or added to balance.</source>
        <translation>Částka odečtená z nebo přičtená k účtu.</translation>
    </message>
</context>
<context>
    <name>TransactionView</name>
    <message>
        <source>All</source>
        <translation>Vše</translation>
    </message>
    <message>
        <source>Today</source>
        <translation>Dnes</translation>
    </message>
    <message>
        <source>This week</source>
        <translation>Tento týden</translation>
    </message>
    <message>
        <source>This month</source>
        <translation>Tento měsíc</translation>
    </message>
    <message>
        <source>Last month</source>
        <translation>Minulý měsíc</translation>
    </message>
    <message>
        <source>This year</source>
        <translation>Letos</translation>
    </message>
    <message>
        <source>Range...</source>
        <translation>Rozsah...</translation>
    </message>
    <message>
        <source>Received with</source>
        <translation>Přijato</translation>
    </message>
    <message>
        <source>Sent to</source>
        <translation>Posláno</translation>
    </message>
    <message>
        <source>To yourself</source>
        <translation>Sám sobě</translation>
    </message>
    <message>
        <source>Mined</source>
        <translation>Vytěženo</translation>
    </message>
    <message>
        <source>Other</source>
        <translation>Ostatní</translation>
    </message>
    <message>
        <source>Enter address, transaction id, or label to search</source>
        <translation>Zadej adresu, její označení nebo ID transakce pro vyhledání</translation>
    </message>
    <message>
        <source>Min amount</source>
        <translation>Minimální částka</translation>
    </message>
    <message>
        <source>Abandon transaction</source>
        <translation>Zapomenout transakci</translation>
    </message>
    <message>
        <source>Increase transaction fee</source>
        <translation>Navyš transakční poplatek</translation>
    </message>
    <message>
        <source>Copy address</source>
        <translation>Kopíruj adresu</translation>
    </message>
    <message>
        <source>Copy label</source>
        <translation>Kopíruj její označení</translation>
    </message>
    <message>
        <source>Copy amount</source>
        <translation>Kopíruj částku</translation>
    </message>
    <message>
        <source>Copy transaction ID</source>
        <translation>Kopíruj ID transakce</translation>
    </message>
    <message>
        <source>Copy raw transaction</source>
        <translation>Kopíruj surovou transakci</translation>
    </message>
    <message>
        <source>Copy full transaction details</source>
        <translation>Kopíruj kompletní podrobnosti o transakci</translation>
    </message>
    <message>
        <source>Edit label</source>
        <translation>Uprav označení</translation>
    </message>
    <message>
        <source>Show transaction details</source>
        <translation>Zobraz detaily transakce</translation>
    </message>
    <message>
        <source>Export Transaction History</source>
        <translation>Exportuj transakční historii</translation>
    </message>
    <message>
        <source>Comma separated file (*.csv)</source>
        <translation>Formát CSV (*.csv)</translation>
    </message>
    <message>
        <source>Confirmed</source>
        <translation>Potvrzeno</translation>
    </message>
    <message>
        <source>Watch-only</source>
        <translation>Sledovaná</translation>
    </message>
    <message>
        <source>Date</source>
        <translation>Datum</translation>
    </message>
    <message>
        <source>Type</source>
        <translation>Typ</translation>
    </message>
    <message>
        <source>Label</source>
        <translation>Označení</translation>
    </message>
    <message>
        <source>Address</source>
        <translation>Adresa</translation>
    </message>
    <message>
        <source>ID</source>
        <translation>ID</translation>
    </message>
    <message>
        <source>Exporting Failed</source>
        <translation>Exportování selhalo</translation>
    </message>
    <message>
        <source>There was an error trying to save the transaction history to %1.</source>
        <translation>Při ukládání transakční historie do %1 se přihodila nějaká chyba.</translation>
    </message>
    <message>
        <source>Exporting Successful</source>
        <translation>Úspěšně vyexportováno</translation>
    </message>
    <message>
        <source>The transaction history was successfully saved to %1.</source>
        <translation>Transakční historie byla v pořádku uložena do %1.</translation>
    </message>
    <message>
        <source>Range:</source>
        <translation>Rozsah:</translation>
    </message>
    <message>
        <source>to</source>
        <translation>až</translation>
    </message>
</context>
<context>
    <name>UnitDisplayStatusBarControl</name>
    <message>
        <source>Unit to show amounts in. Click to select another unit.</source>
        <translation>Jednotka pro částky. Klikni pro výběr nějaké jiné.</translation>
    </message>
</context>
<context>
    <name>WalletController</name>
    <message>
        <source>Close wallet</source>
        <translation>Zavřít peněženku</translation>
    </message>
    <message>
        <source>Are you sure you wish to close the wallet &lt;i&gt;%1&lt;/i&gt;?</source>
        <translation>Opravdu chcete zavřít peněženku &lt;i&gt;%1&lt;/i&gt;?</translation>
    </message>
    <message>
        <source>Closing the wallet for too long can result in having to resync the entire chain if pruning is enabled.</source>
        <translation>Zavření peněženky na příliš dlouhou dobu může vyústit v potřebu resynchronizace celého blockchainu pokud je zapnuté prořezávání.</translation>
    </message>
    <message>
        <source>Close all wallets</source>
        <translation>Zavřít všechny peněženky</translation>
    </message>
    </context>
<context>
    <name>WalletFrame</name>
    <message>
        <source>Create a new wallet</source>
        <translation>Vytvoř novou peněženku</translation>
    </message>
</context>
<context>
    <name>WalletModel</name>
    <message>
        <source>Send Coins</source>
        <translation>Pošli mince</translation>
    </message>
    <message>
        <source>Fee bump error</source>
        <translation>Chyba při navyšování poplatku</translation>
    </message>
    <message>
        <source>Increasing transaction fee failed</source>
        <translation>Nepodařilo se navýšeit poplatek</translation>
    </message>
    <message>
        <source>Do you want to increase the fee?</source>
        <translation>Chcete navýšit poplatek?</translation>
    </message>
    <message>
        <source>Do you want to draft a transaction with fee increase?</source>
        <translation>Chcete naplánovat tuhle transakci s navýšením poplatku?</translation>
    </message>
    <message>
        <source>Current fee:</source>
        <translation>Momentální poplatek:</translation>
    </message>
    <message>
        <source>Increase:</source>
        <translation>Navýšení:</translation>
    </message>
    <message>
        <source>New fee:</source>
        <translation>Nový poplatek:</translation>
    </message>
    <message>
        <source>Confirm fee bump</source>
        <translation>Potvrď navýšení poplatku</translation>
    </message>
    <message>
        <source>Can't draft transaction.</source>
        <translation>Nelze navrhnout transakci.</translation>
    </message>
    <message>
        <source>PSBT copied</source>
        <translation>PSBT zkopírováno</translation>
    </message>
    <message>
        <source>Can't sign transaction.</source>
        <translation>Nemůžu podepsat transakci.</translation>
    </message>
    <message>
        <source>Could not commit transaction</source>
        <translation>Nemohl jsem uložit transakci do peněženky</translation>
    </message>
    <message>
        <source>default wallet</source>
        <translation>výchozí peněženka</translation>
    </message>
</context>
<context>
    <name>WalletView</name>
    <message>
        <source>&amp;Export</source>
        <translation>&amp;Export</translation>
    </message>
    <message>
        <source>Export the data in the current tab to a file</source>
        <translation>Exportuj data z tohoto panelu do souboru</translation>
    </message>
    <message>
        <source>Error</source>
        <translation>Chyba</translation>
    </message>
    <message>
        <source>Backup Wallet</source>
        <translation>Záloha peněženky</translation>
    </message>
    <message>
        <source>Wallet Data (*.dat)</source>
        <translation>Data peněženky (*.dat)</translation>
    </message>
    <message>
        <source>Backup Failed</source>
        <translation>Zálohování selhalo</translation>
    </message>
    <message>
        <source>There was an error trying to save the wallet data to %1.</source>
        <translation>Při ukládání peněženky do %1 se přihodila nějaká chyba.</translation>
    </message>
    <message>
        <source>Backup Successful</source>
        <translation>Úspěšně zazálohováno</translation>
    </message>
    <message>
        <source>The wallet data was successfully saved to %1.</source>
        <translation>Data z peněženky byla v pořádku uložena do %1.</translation>
    </message>
    <message>
        <source>Cancel</source>
        <translation>Zrušit</translation>
    </message>
</context>
<context>
    <name>bitcoin-core</name>
    <message>
        <source>Distributed under the MIT software license, see the accompanying file %s or %s</source>
        <translation>Šířen pod softwarovou licencí MIT, viz přiložený soubor %s nebo %s</translation>
    </message>
    <message>
        <source>Prune configured below the minimum of %d MiB.  Please use a higher number.</source>
        <translation>Prořezávání je nastaveno pod minimum %d MiB.  Použij, prosím, nějaké vyšší číslo.</translation>
    </message>
    <message>
        <source>Prune: last wallet synchronisation goes beyond pruned data. You need to -reindex (download the whole blockchain again in case of pruned node)</source>
        <translation>Prořezávání: poslední synchronizace peněženky proběhla před už prořezanými daty. Je třeba provést -reindex (tedy v případě prořezávacího režimu stáhnout znovu celý blockchain)</translation>
    </message>
    <message>
        <source>Pruning blockstore...</source>
        <translation>Prořezávám úložiště bloků...</translation>
    </message>
    <message>
        <source>Unable to start HTTP server. See debug log for details.</source>
        <translation>Nemohu spustit HTTP server. Detaily viz v debug.log.</translation>
    </message>
    <message>
        <source>The %s developers</source>
        <translation>Vývojáři %s</translation>
    </message>
    <message>
        <source>Cannot obtain a lock on data directory %s. %s is probably already running.</source>
        <translation>Nedaří se mi získat zámek na datový adresář %s. %s pravděpodobně už jednou běží.</translation>
    </message>
    <message>
        <source>Cannot provide specific connections and have addrman find outgoing connections at the same.</source>
        <translation>Nemohu poskytovat konkrétní spojení a současně chtít, aby addrman vyhledával odchozí spojení.</translation>
    </message>
    <message>
        <source>Error reading %s! All keys read correctly, but transaction data or address book entries might be missing or incorrect.</source>
        <translation>Nastala chyba při čtení souboru %s! Všechny klíče se přečetly správně, ale data o transakcích nebo záznamy v adresáři mohou chybět či být nesprávné.</translation>
    </message>
    <message>
        <source>Please check that your computer's date and time are correct! If your clock is wrong, %s will not work properly.</source>
        <translation>Zkontroluj, že máš v počítači správně nastavený datum a čas! Pokud jsou nastaveny špatně, %s nebude fungovat správně.</translation>
    </message>
    <message>
        <source>Please contribute if you find %s useful. Visit %s for further information about the software.</source>
        <translation>Prosíme, zapoj se nebo přispěj, pokud ti %s přijde užitečný. Více informací o programu je na %s.</translation>
    </message>
    <message>
        <source>The block database contains a block which appears to be from the future. This may be due to your computer's date and time being set incorrectly. Only rebuild the block database if you are sure that your computer's date and time are correct</source>
        <translation>Databáze bloků obsahuje blok, který vypadá jako z budoucnosti, což může být kvůli špatně nastavenému datu a času na tvém počítači. Nech databázi bloků přestavět pouze v případě, že si jsi jistý, že máš na počítači správný datum a čas</translation>
    </message>
    <message>
        <source>This is a pre-release test build - use at your own risk - do not use for mining or merchant applications</source>
        <translation>Tohle je testovací verze – používej ji jen na vlastní riziko, ale rozhodně ji nepoužívej k těžbě nebo pro obchodní aplikace</translation>
    </message>
    <message>
        <source>This is the transaction fee you may discard if change is smaller than dust at this level</source>
        <translation>Tohle je transakční poplatek, který můžeš zrušit, pokud budou na této úrovni drobné menší než prach</translation>
    </message>
    <message>
        <source>Unable to replay blocks. You will need to rebuild the database using -reindex-chainstate.</source>
        <translation>Nedaří se mi znovu aplikovat bloky. Budeš muset přestavět databázi použitím -reindex-chainstate.</translation>
    </message>
    <message>
        <source>Unable to rewind the database to a pre-fork state. You will need to redownload the blockchain</source>
        <translation>Nedaří se mi vrátit databázi do stavu před štěpem. Budeš muset znovu stáhnout celý blockchain</translation>
    </message>
    <message>
        <source>Warning: The network does not appear to fully agree! Some miners appear to be experiencing issues.</source>
        <translation>Upozornění: Síť podle všeho není v konzistentním stavu. Někteří těžaři jsou zřejmě v potížích.</translation>
    </message>
    <message>
        <source>Warning: We do not appear to fully agree with our peers! You may need to upgrade, or other nodes may need to upgrade.</source>
        <translation>Upozornění: Nesouhlasím zcela se svými protějšky! Možná potřebuji aktualizovat nebo ostatní uzly potřebují aktualizovat.</translation>
    </message>
    <message>
        <source>-maxmempool must be at least %d MB</source>
        <translation>-maxmempool musí být alespoň %d MB</translation>
    </message>
    <message>
        <source>Cannot resolve -%s address: '%s'</source>
        <translation>Nemohu přeložit -%s adresu: '%s'</translation>
    </message>
    <message>
        <source>Change index out of range</source>
        <translation>Index drobných je mimo platný rozsah</translation>
    </message>
    <message>
        <source>Config setting for %s only applied on %s network when in [%s] section.</source>
        <translation>Nastavení pro %s je nastaveno pouze na síťi %s pokud jste v sekci [%s]</translation>
    </message>
    <message>
        <source>Copyright (C) %i-%i</source>
        <translation>Copyright (C) %i–%i</translation>
    </message>
    <message>
        <source>Corrupted block database detected</source>
        <translation>Bylo zjištěno poškození databáze bloků</translation>
    </message>
    <message>
        <source>Could not find asmap file %s</source>
        <translation>Soubor asmap nelze najít %s</translation>
    </message>
    <message>
        <source>Could not parse asmap file %s</source>
        <translation>Soubor asmap nelze analyzovat %s</translation>
    </message>
    <message>
        <source>Do you want to rebuild the block database now?</source>
        <translation>Chceš přestavět databázi bloků hned teď?</translation>
    </message>
    <message>
        <source>Error initializing block database</source>
        <translation>Chyba při zakládání databáze bloků</translation>
    </message>
    <message>
        <source>Error initializing wallet database environment %s!</source>
        <translation>Chyba při vytváření databázového prostředí %s pro peněženku!</translation>
    </message>
    <message>
        <source>Error loading %s</source>
        <translation>Chyba při načítání %s</translation>
    </message>
    <message>
        <source>Error loading %s: Private keys can only be disabled during creation</source>
        <translation>Chyba při načítání %s: Soukromé klíče můžou být zakázané jen v průběhu vytváření.</translation>
    </message>
    <message>
        <source>Error loading %s: Wallet corrupted</source>
        <translation>Chyba při načítání %s: peněženka je poškozená</translation>
    </message>
    <message>
        <source>Error loading %s: Wallet requires newer version of %s</source>
        <translation>Chyba při načítání %s: peněženka vyžaduje novější verzi %s</translation>
    </message>
    <message>
        <source>Error loading block database</source>
        <translation>Chyba při načítání databáze bloků</translation>
    </message>
    <message>
        <source>Error opening block database</source>
        <translation>Chyba při otevírání databáze bloků</translation>
    </message>
    <message>
        <source>Failed to listen on any port. Use -listen=0 if you want this.</source>
        <translation>Nepodařilo se naslouchat na žádném portu. Použij -listen=0, pokud to byl tvůj záměr.</translation>
    </message>
    <message>
        <source>Failed to rescan the wallet during initialization</source>
        <translation>Během inicializace se nepodařilo proskenovat peněženku</translation>
    </message>
    <message>
        <source>Importing...</source>
        <translation>Importuji...</translation>
    </message>
    <message>
        <source>Incorrect or no genesis block found. Wrong datadir for network?</source>
        <translation>Nemám žádný nebo jen špatný genesis blok. Není špatně nastavený datadir?</translation>
    </message>
    <message>
        <source>Initialization sanity check failed. %s is shutting down.</source>
        <translation>Selhala úvodní zevrubná prověrka. %s se ukončuje.</translation>
    </message>
    <message>
        <source>Invalid P2P permission: '%s'</source>
        <translation>Neplatné oprávnenie P2P: '%s'</translation>
    </message>
    <message>
        <source>Invalid amount for -%s=&lt;amount&gt;: '%s'</source>
        <translation>Neplatná částka pro -%s=&lt;částka&gt;: '%s'</translation>
    </message>
    <message>
        <source>Invalid amount for -discardfee=&lt;amount&gt;: '%s'</source>
        <translation>Neplatná částka pro -discardfee=&lt;částka&gt;: '%s'</translation>
    </message>
    <message>
        <source>Invalid amount for -fallbackfee=&lt;amount&gt;: '%s'</source>
        <translation>Neplatná částka pro -fallbackfee=&lt;částka&gt;: '%s'</translation>
    </message>
    <message>
        <source>Specified blocks directory "%s" does not exist.</source>
        <translation>Zadaný adresář bloků "%s" neexistuje.</translation>
    </message>
    <message>
        <source>Unknown address type '%s'</source>
        <translation>Neznámý typ adresy '%s'</translation>
    </message>
    <message>
        <source>Unknown change type '%s'</source>
        <translation>Neznámý typ změny '%s'</translation>
    </message>
    <message>
        <source>Upgrading txindex database</source>
        <translation>Aktualizuje se txindex databáze</translation>
    </message>
    <message>
        <source>Loading P2P addresses...</source>
        <translation>Načítám P2P adresy…</translation>
    </message>
    <message>
        <source>Loading banlist...</source>
        <translation>Načítám seznam klateb...</translation>
    </message>
    <message>
        <source>Not enough file descriptors available.</source>
        <translation>Je nedostatek deskriptorů souborů.</translation>
    </message>
    <message>
        <source>Prune cannot be configured with a negative value.</source>
        <translation>Prořezávání nemůže být zkonfigurováno s negativní hodnotou.</translation>
    </message>
    <message>
        <source>Prune mode is incompatible with -txindex.</source>
        <translation>Prořezávací režim není kompatibilní s -txindex.</translation>
    </message>
    <message>
        <source>Replaying blocks...</source>
        <translation>Znovu aplikuji bloky…</translation>
    </message>
    <message>
        <source>Rewinding blocks...</source>
        <translation>Vracím bloky…</translation>
    </message>
    <message>
        <source>The source code is available from %s.</source>
        <translation>Zdrojový kód je dostupný na %s.</translation>
    </message>
    <message>
        <source>Transaction fee and change calculation failed</source>
        <translation>Selhal výpočet transakčního poplatku a drobných</translation>
    </message>
    <message>
        <source>Unable to bind to %s on this computer. %s is probably already running.</source>
        <translation>Nedaří se mi připojit na %s na tomhle počítači. %s už pravděpodobně jednou běží.</translation>
    </message>
    <message>
        <source>Unable to generate keys</source>
        <translation>Nepodařilo se vygenerovat klíče</translation>
    </message>
    <message>
        <source>Unsupported logging category %s=%s.</source>
        <translation>Nepodporovaná logovací kategorie %s=%s.</translation>
    </message>
    <message>
        <source>Upgrading UTXO database</source>
        <translation>Aktualizuji databázi neutracených výstupů (UTXO)</translation>
    </message>
    <message>
        <source>User Agent comment (%s) contains unsafe characters.</source>
        <translation>Komentář u typu klienta (%s) obsahuje riskantní znaky.</translation>
    </message>
    <message>
        <source>Verifying blocks...</source>
        <translation>Ověřuji bloky…</translation>
    </message>
    <message>
        <source>Wallet needed to be rewritten: restart %s to complete</source>
        <translation>Soubor s peněženkou potřeboval přepsat: restartuj %s, aby se operace dokončila</translation>
    </message>
    <message>
        <source>Error: Listening for incoming connections failed (listen returned error %s)</source>
        <translation>Chyba: Nelze naslouchat příchozí spojení (listen vrátil chybu %s)</translation>
    </message>
    <message>
        <source>Invalid amount for -maxtxfee=&lt;amount&gt;: '%s' (must be at least the minrelay fee of %s to prevent stuck transactions)</source>
        <translation>Neplatná částka pro -maxtxfee=&lt;amount&gt;: '%s' (musí být alespoň jako poplatek minrelay %s, aby transakce nezůstávaly trčet)</translation>
    </message>
    <message>
        <source>The transaction amount is too small to send after the fee has been deducted</source>
        <translation>Částka v transakci po odečtení poplatku je příliš malá na odeslání</translation>
    </message>
    <message>
        <source>You need to rebuild the database using -reindex to go back to unpruned mode.  This will redownload the entire blockchain</source>
        <translation>K návratu k neprořezávacímu režimu je potřeba přestavět databázi použitím -reindex.  Také se znovu stáhne celý blockchain</translation>
    </message>
    <message>
        <source>Error reading from database, shutting down.</source>
        <translation>Chyba při čtení z databáze, ukončuji se.</translation>
    </message>
    <message>
        <source>Error upgrading chainstate database</source>
        <translation>Chyba při aktualizaci stavové databáze blockchainu</translation>
    </message>
    <message>
        <source>Error: Disk space is low for %s</source>
        <translation>Chyba: Málo místa na disku pro %s</translation>
    </message>
    <message>
        <source>Invalid -onion address or hostname: '%s'</source>
        <translation>Neplatná -onion adresa či hostitel: '%s'</translation>
    </message>
    <message>
        <source>Invalid -proxy address or hostname: '%s'</source>
        <translation>Neplatná -proxy adresa či hostitel: '%s'</translation>
    </message>
    <message>
        <source>Invalid amount for -paytxfee=&lt;amount&gt;: '%s' (must be at least %s)</source>
        <translation>Neplatná částka pro -paytxfee=&lt;částka&gt;: '%s' (musí být alespoň %s)</translation>
    </message>
    <message>
        <source>Invalid netmask specified in -whitelist: '%s'</source>
        <translation>Ve -whitelist byla zadána neplatná podsíť: '%s'</translation>
    </message>
    <message>
        <source>Need to specify a port with -whitebind: '%s'</source>
        <translation>V rámci -whitebind je třeba specifikovat i port: '%s'</translation>
    </message>
    <message>
        <source>Prune mode is incompatible with -blockfilterindex.</source>
        <translation>Režim prořezávání není kompatibilní s -blockfilterindex.</translation>
    </message>
    <message>
        <source>Reducing -maxconnections from %d to %d, because of system limitations.</source>
        <translation>Omezuji -maxconnections z %d na %d kvůli systémovým omezením.</translation>
    </message>
    <message>
        <source>Section [%s] is not recognized.</source>
        <translation>Sekce [%s] nebyla rozpoznána.</translation>
    </message>
    <message>
        <source>Signing transaction failed</source>
        <translation>Nepodařilo se podepsat transakci</translation>
    </message>
    <message>
        <source>Specified -walletdir "%s" does not exist</source>
        <translation>Uvedená -walletdir "%s" neexistuje</translation>
    </message>
    <message>
        <source>Specified -walletdir "%s" is a relative path</source>
        <translation>Uvedená -walletdir "%s" je relatívna cesta</translation>
    </message>
    <message>
        <source>Specified -walletdir "%s" is not a directory</source>
        <translation>Uvedená -walletdir "%s" není složkou</translation>
    </message>
    <message>
        <source>The specified config file %s does not exist
</source>
        <translation>Uvedený konfigurační soubor %s neexistuje
</translation>
    </message>
    <message>
        <source>The transaction amount is too small to pay the fee</source>
        <translation>Částka v transakci je příliš malá na pokrytí poplatku</translation>
    </message>
    <message>
        <source>This is experimental software.</source>
        <translation>Tohle je experimentální program.</translation>
    </message>
    <message>
        <source>Transaction amount too small</source>
        <translation>Částka v transakci je příliš malá</translation>
    </message>
    <message>
        <source>Transaction too large</source>
        <translation>Transakce je příliš velká</translation>
    </message>
    <message>
        <source>Unable to bind to %s on this computer (bind returned error %s)</source>
        <translation>Nedaří se mi připojit na %s na tomhle počítači (operace bind vrátila chybu %s)</translation>
    </message>
    <message>
        <source>Unable to create the PID file '%s': %s</source>
        <translation>Nebylo možné vytvořit soubor PID '%s': %s</translation>
    </message>
    <message>
        <source>Unable to generate initial keys</source>
        <translation>Nepodařilo se mi vygenerovat počáteční klíče</translation>
    </message>
    <message>
        <source>Unknown -blockfilterindex value %s.</source>
        <translation>Neznámá -blockfilterindex hodnota %s.</translation>
    </message>
    <message>
        <source>Verifying wallet(s)...</source>
        <translation>Kontroluji peněženku/y…</translation>
    </message>
    <message>
        <source>Warning: unknown new rules activated (versionbit %i)</source>
        <translation>Upozornění: aktivována neznámá nová pravidla (verzový bit %i)</translation>
    </message>
    <message>
        <source>-maxtxfee is set very high! Fees this large could be paid on a single transaction.</source>
        <translation>-maxtxfee je nastaveno velmi vysoko! Takto vysoký poplatek může být zaplacen v jednotlivé transakci.</translation>
    </message>
    <message>
        <source>This is the transaction fee you may pay when fee estimates are not available.</source>
        <translation>Toto je transakční poplatek, který se platí, pokud náhodou není k dispozici odhad poplatků.</translation>
    </message>
    <message>
        <source>Total length of network version string (%i) exceeds maximum length (%i). Reduce the number or size of uacomments.</source>
        <translation>Celková délka síťového identifikačního řetězce (%i) překročila svůj horní limit (%i). Omez počet nebo velikost voleb uacomment.</translation>
    </message>
    <message>
        <source>%s is set very high!</source>
        <translation>%s je nastaveno velmi vysoko!</translation>
    </message>
    <message>
        <source>Starting network threads...</source>
        <translation>Spouštím síťová vlákna…</translation>
    </message>
    <message>
        <source>The wallet will avoid paying less than the minimum relay fee.</source>
        <translation>Peněženka zaručí přiložení poplatku alespoň ve výši minima pro přenos transakce.</translation>
    </message>
    <message>
        <source>This is the minimum transaction fee you pay on every transaction.</source>
        <translation>Toto je minimální poplatek, který zaplatíš za každou transakci.</translation>
    </message>
    <message>
        <source>This is the transaction fee you will pay if you send a transaction.</source>
        <translation>Toto je poplatek, který zaplatíš za každou poslanou transakci.</translation>
    </message>
    <message>
        <source>Transaction amounts must not be negative</source>
        <translation>Částky v transakci nemohou být záporné</translation>
    </message>
    <message>
        <source>Transaction has too long of a mempool chain</source>
        <translation>Transakce má v transakčním zásobníku příliš dlouhý řetězec</translation>
    </message>
    <message>
        <source>Transaction must have at least one recipient</source>
        <translation>Transakce musí mít alespoň jednoho příjemce</translation>
    </message>
    <message>
        <source>Unknown network specified in -onlynet: '%s'</source>
        <translation>V -onlynet byla uvedena neznámá síť: '%s'</translation>
    </message>
    <message>
        <source>Insufficient funds</source>
        <translation>Nedostatek prostředků</translation>
    </message>
    <message>
        <source>Fee estimation failed. Fallbackfee is disabled. Wait a few blocks or enable -fallbackfee.</source>
        <translation>Odhad poplatku se nepodařil. Fallbackfee je zakázaný. Počkejte několik bloků nebo povolte -fallbackfee.</translation>
    </message>
    <message>
        <source>Warning: Private keys detected in wallet {%s} with disabled private keys</source>
        <translation>Upozornění: Byly zjištěné soukromé klíče v peněžence {%s} se zakázanými soukromými klíči.</translation>
    </message>
    <message>
        <source>Cannot write to data directory '%s'; check permissions.</source>
        <translation>Není možné zapisovat do adresáře ' %s'; zkontrolujte oprávnění.</translation>
    </message>
    <message>
        <source>Loading block index...</source>
        <translation>Načítám index bloků...</translation>
    </message>
    <message>
        <source>Loading wallet...</source>
        <translation>Načítám peněženku...</translation>
    </message>
    <message>
        <source>Cannot downgrade wallet</source>
        <translation>Nemohu převést peněženku do staršího formátu</translation>
    </message>
    <message>
        <source>Rescanning...</source>
        <translation>Přeskenovávám…</translation>
    </message>
    <message>
        <source>Done loading</source>
        <translation>Načítání dokončeno</translation>
    </message>
</context>
</TS><|MERGE_RESOLUTION|>--- conflicted
+++ resolved
@@ -189,7 +189,7 @@
         <translation>Zadej staré a nové heslo k peněžence.</translation>
     </message>
     <message>
-        <source>Remember that encrypting your wallet cannot fully protect your particls from being stolen by malware infecting your computer.</source>
+        <source>Remember that encrypting your wallet cannot fully protect your particl from being stolen by malware infecting your computer.</source>
         <translation>Pamatujte, že zašifrování peněženky nemůže plně ochránit vaše particly před krádeží, pokud by byl váš počítač napadem malwarem.</translation>
     </message>
     <message>
@@ -519,17 +519,12 @@
         <translation>Zavřít peněženku</translation>
     </message>
     <message>
-<<<<<<< HEAD
+        <source>Close all wallets</source>
+        <translation>Zavřít všechny peněženky</translation>
+    </message>
+    <message>
         <source>Show the %1 help message to get a list with possible Particl command-line options</source>
         <translation>Seznam argumentů Particlu pro příkazovou řádku získáš v nápovědě %1</translation>
-=======
-        <source>Close all wallets</source>
-        <translation>Zavřít všechny peněženky</translation>
-    </message>
-    <message>
-        <source>Show the %1 help message to get a list with possible Bitcoin command-line options</source>
-        <translation>Seznam argumentů Bitcoinu pro příkazovou řádku získáš v nápovědě %1</translation>
->>>>>>> ac125e96
     </message>
     <message>
         <source>default wallet</source>
@@ -1032,7 +1027,7 @@
         <translation>Nedávné transakce ještě nemusí být vidět, takže stav tvého účtu nemusí být platný. Jakmile se však tvá peněženka dosynchronizuje s particlovou sítí (viz informace níže), tak už bude stav správně.</translation>
     </message>
     <message>
-        <source>Attempting to spend particls that are affected by not-yet-displayed transactions will not be accepted by the network.</source>
+        <source>Attempting to spend particl that are affected by not-yet-displayed transactions will not be accepted by the network.</source>
         <translation>Utrácení particlů, které už utratily zatím nezobrazené transakce, nebude particlovou sítí umožněno.</translation>
     </message>
     <message>
@@ -2505,7 +2500,7 @@
         <translation>Částka k odeslání ve vybrané měně</translation>
     </message>
     <message>
-        <source>The fee will be deducted from the amount being sent. The recipient will receive less particls than you enter in the amount field. If multiple recipients are selected, the fee is split equally.</source>
+        <source>The fee will be deducted from the amount being sent. The recipient will receive less particl than you enter in the amount field. If multiple recipients are selected, the fee is split equally.</source>
         <translation>Poplatek se odečte od posílané částky. Příjemce tak dostane méně particlů, než zadáš do pole Částka. Pokud vybereš více příjemců, tak se poplatek rovnoměrně rozloží.</translation>
     </message>
     <message>
@@ -2567,7 +2562,7 @@
         <translation>&amp;Podepiš zprávu</translation>
     </message>
     <message>
-        <source>You can sign messages/agreements with your addresses to prove you can receive particls sent to them. Be careful not to sign anything vague or random, as phishing attacks may try to trick you into signing your identity over to them. Only sign fully-detailed statements you agree to.</source>
+        <source>You can sign messages/agreements with your addresses to prove you can receive particl sent to them. Be careful not to sign anything vague or random, as phishing attacks may try to trick you into signing your identity over to them. Only sign fully-detailed statements you agree to.</source>
         <translation>Podepsáním zprávy/smlouvy svými adresami můžeš prokázat, že jsi na ně schopen přijmout particly. Buď opatrný a nepodepisuj nic vágního nebo náhodného; například při phishingových útocích můžeš být lákán, abys něco takového podepsal. Podepisuj pouze naprosto úplná a detailní prohlášení, se kterými souhlasíš.</translation>
     </message>
     <message>
