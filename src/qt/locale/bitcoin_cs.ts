<TS language="cs" version="2.1">
<context>
    <name>AddressBookPage</name>
    <message>
        <source>Right-click to edit address or label</source>
        <translation>Pravým tlačítkem myši můžeš upravit označení adresy</translation>
    </message>
    <message>
        <source>Create a new address</source>
        <translation>Vytvoř novou adresu</translation>
    </message>
    <message>
        <source>&amp;New</source>
        <translation>&amp;Nová</translation>
    </message>
    <message>
        <source>Copy the currently selected address to the system clipboard</source>
        <translation>Zkopíruj tuto adresu do systémové schránky</translation>
    </message>
    <message>
        <source>&amp;Copy</source>
        <translation>&amp;Kopíruj</translation>
    </message>
    <message>
        <source>C&amp;lose</source>
        <translation>&amp;Zavřít</translation>
    </message>
    <message>
        <source>Delete the currently selected address from the list</source>
        <translation>Smaž tuto adresu ze seznamu</translation>
    </message>
    <message>
        <source>Enter address or label to search</source>
        <translation>Zadej adresu nebo označení pro její vyhledání</translation>
    </message>
    <message>
        <source>Export the data in the current tab to a file</source>
        <translation>Exportuj data z tohoto panelu do souboru</translation>
    </message>
    <message>
        <source>&amp;Export</source>
        <translation>&amp;Export</translation>
    </message>
    <message>
        <source>&amp;Delete</source>
        <translation>S&amp;maž</translation>
    </message>
    <message>
        <source>Choose the address to send coins to</source>
        <translation>Zvol adresu, na kterou pošleš mince</translation>
    </message>
    <message>
        <source>Choose the address to receive coins with</source>
        <translation>Zvol adres na příjem mincí</translation>
    </message>
    <message>
        <source>C&amp;hoose</source>
        <translation>&amp;Zvol</translation>
    </message>
    <message>
        <source>Sending addresses</source>
        <translation>Odesílací adresy</translation>
    </message>
    <message>
        <source>Receiving addresses</source>
        <translation>Přijímací adresy</translation>
    </message>
    <message>
        <source>These are your Particl addresses for sending payments. Always check the amount and the receiving address before sending coins.</source>
        <translation>Tohle jsou tvé particlové adresy pro posílání plateb. Před odesláním mincí si vždy zkontroluj částku a cílovou adresu.</translation>
    </message>
    <message>
        <source>These are your Particl addresses for receiving payments. Use the 'Create new receiving address' button in the receive tab to create new addresses.</source>
        <translation>Tohle jsou tvé particlové adresy pro příjem plateb. Použij 'Vytvoř novou přijímací adresu' v záložce Přijmi pro vytvoření nové adresy.</translation>
    </message>
    <message>
        <source>&amp;Copy Address</source>
        <translation>&amp;Kopíruj adresu</translation>
    </message>
    <message>
        <source>Copy &amp;Label</source>
        <translation>Kopíruj &amp;označení</translation>
    </message>
    <message>
        <source>&amp;Edit</source>
        <translation>&amp;Uprav</translation>
    </message>
    <message>
        <source>Export Address List</source>
        <translation>Export seznamu adres</translation>
    </message>
    <message>
        <source>Comma separated file (*.csv)</source>
        <translation>Formát CSV (*.csv)</translation>
    </message>
    <message>
        <source>Exporting Failed</source>
        <translation>Exportování selhalo</translation>
    </message>
    <message>
        <source>There was an error trying to save the address list to %1. Please try again.</source>
        <translation>Při ukládání seznamu adres do %1 se přihodila nějaká chyba. Zkus to prosím znovu.</translation>
    </message>
</context>
<context>
    <name>AddressTableModel</name>
    <message>
        <source>Label</source>
        <translation>Označení</translation>
    </message>
    <message>
        <source>Address</source>
        <translation>Adresa</translation>
    </message>
    <message>
        <source>(no label)</source>
        <translation>(bez označení)</translation>
    </message>
</context>
<context>
    <name>AskPassphraseDialog</name>
    <message>
        <source>Passphrase Dialog</source>
        <translation>Změna hesla</translation>
    </message>
    <message>
        <source>Enter passphrase</source>
        <translation>Zadej platné heslo</translation>
    </message>
    <message>
        <source>New passphrase</source>
        <translation>Zadej nové heslo</translation>
    </message>
    <message>
        <source>Repeat new passphrase</source>
        <translation>Totéž heslo ještě jednou</translation>
    </message>
    <message>
        <source>Show passphrase</source>
        <translation>Ukaž heslo</translation>
    </message>
    <message>
        <source>Encrypt wallet</source>
        <translation>Zašifruj peněženku</translation>
    </message>
    <message>
        <source>This operation needs your wallet passphrase to unlock the wallet.</source>
        <translation>K provedení této operace musíš zadat heslo k peněžence, aby se mohla odemknout.</translation>
    </message>
    <message>
        <source>Unlock wallet</source>
        <translation>Odemkni peněženku</translation>
    </message>
    <message>
        <source>This operation needs your wallet passphrase to decrypt the wallet.</source>
        <translation>K provedení této operace musíš zadat heslo k peněžence, aby se mohla dešifrovat.</translation>
    </message>
    <message>
        <source>Decrypt wallet</source>
        <translation>Dešifruj peněženku</translation>
    </message>
    <message>
        <source>Change passphrase</source>
        <translation>Změň heslo</translation>
    </message>
    <message>
        <source>Confirm wallet encryption</source>
        <translation>Potvrď zašifrování peněženky</translation>
    </message>
    <message>
        <source>Warning: If you encrypt your wallet and lose your passphrase, you will &lt;b&gt;LOSE ALL OF YOUR PARTICL&lt;/b&gt;!</source>
        <translation>Upozornění: Pokud si zašifruješ peněženku a ztratíš či zapomeneš heslo, &lt;b&gt;PŘIJDEŠ O VŠECHNY PARTICLY&lt;/b&gt;!</translation>
    </message>
    <message>
        <source>Are you sure you wish to encrypt your wallet?</source>
        <translation>Jsi si jistý, že chceš peněženku zašifrovat?</translation>
    </message>
    <message>
        <source>Wallet encrypted</source>
        <translation>Peněženka je zašifrována</translation>
    </message>
    <message>
        <source>Enter the new passphrase for the wallet.&lt;br/&gt;Please use a passphrase of &lt;b&gt;ten or more random characters&lt;/b&gt;, or &lt;b&gt;eight or more words&lt;/b&gt;.</source>
        <translation>Zadej nové heslo k peněžence.&lt;br/&gt;Použij &lt;b&gt;alespoň deset náhodných znaků&lt;/b&gt; nebo &lt;b&gt;alespoň osm slov&lt;/b&gt;.</translation>
    </message>
    <message>
        <source>Enter the old passphrase and new passphrase for the wallet.</source>
        <translation>Zadej staré a nové heslo k peněžence.</translation>
    </message>
    <message>
        <source>Remember that encrypting your wallet cannot fully protect your particl from being stolen by malware infecting your computer.</source>
        <translation>Pamatujte, že zašifrování peněženky nemůže plně ochránit vaše particly před krádeží, pokud by byl váš počítač napadem malwarem.</translation>
    </message>
    <message>
        <source>Wallet to be encrypted</source>
        <translation>Peněženka k zašifrování</translation>
    </message>
    <message>
        <source>Your wallet is about to be encrypted. </source>
        <translation>Vaše peněženka bude zašifrována.</translation>
    </message>
    <message>
        <source>Your wallet is now encrypted. </source>
        <translation>Vaše peněženka je zašifrovaná.</translation>
    </message>
    <message>
        <source>IMPORTANT: Any previous backups you have made of your wallet file should be replaced with the newly generated, encrypted wallet file. For security reasons, previous backups of the unencrypted wallet file will become useless as soon as you start using the new, encrypted wallet.</source>
        <translation>DŮLEŽITÉ: Všechny předchozí zálohy peněženky by měly být nahrazeny nově vygenerovanou, zašifrovanou peněženkou. Z bezpečnostních důvodů budou předchozí zálohy nešifrované peněženky nepoužitelné, jakmile začneš používat novou zašifrovanou peněženku.</translation>
    </message>
    <message>
        <source>Wallet encryption failed</source>
        <translation>Zašifrování peněženky selhalo</translation>
    </message>
    <message>
        <source>Wallet encryption failed due to an internal error. Your wallet was not encrypted.</source>
        <translation>Zašifrování peněženky selhalo kvůli vnitřní chybě. Tvá peněženka tedy nebyla zašifrována.</translation>
    </message>
    <message>
        <source>The supplied passphrases do not match.</source>
        <translation>Zadaná hesla nejsou shodná.</translation>
    </message>
    <message>
        <source>Wallet unlock failed</source>
        <translation>Nepodařilo se odemknout peněženku</translation>
    </message>
    <message>
        <source>The passphrase entered for the wallet decryption was incorrect.</source>
        <translation>Nezadal jsi správné heslo pro dešifrování peněženky.</translation>
    </message>
    <message>
        <source>Wallet decryption failed</source>
        <translation>Nepodařilo se dešifrovat peněženku</translation>
    </message>
    <message>
        <source>Wallet passphrase was successfully changed.</source>
        <translation>Heslo k peněžence bylo v pořádku změněno.</translation>
    </message>
    <message>
        <source>Warning: The Caps Lock key is on!</source>
        <translation>Upozornění: Caps Lock je zapnutý!</translation>
    </message>
</context>
<context>
    <name>BanTableModel</name>
    <message>
        <source>IP/Netmask</source>
        <translation>IP/Maska</translation>
    </message>
    <message>
        <source>Banned Until</source>
        <translation>Blokován do</translation>
    </message>
</context>
<context>
    <name>BitcoinGUI</name>
    <message>
        <source>Sign &amp;message...</source>
        <translation>Po&amp;depiš zprávu...</translation>
    </message>
    <message>
        <source>Synchronizing with network...</source>
        <translation>Synchronizuji se se sítí...</translation>
    </message>
    <message>
        <source>&amp;Overview</source>
        <translation>&amp;Přehled</translation>
    </message>
    <message>
        <source>Show general overview of wallet</source>
        <translation>Zobraz celkový přehled peněženky</translation>
    </message>
    <message>
        <source>&amp;Transactions</source>
        <translation>&amp;Transakce</translation>
    </message>
    <message>
        <source>Browse transaction history</source>
        <translation>Procházej historii transakcí</translation>
    </message>
    <message>
        <source>E&amp;xit</source>
        <translation>&amp;Konec</translation>
    </message>
    <message>
        <source>Quit application</source>
        <translation>Ukonči aplikaci</translation>
    </message>
    <message>
        <source>&amp;About %1</source>
        <translation>O &amp;%1</translation>
    </message>
    <message>
        <source>Show information about %1</source>
        <translation>Zobraz informace o %1</translation>
    </message>
    <message>
        <source>About &amp;Qt</source>
        <translation>O &amp;Qt</translation>
    </message>
    <message>
        <source>Show information about Qt</source>
        <translation>Zobraz informace o Qt</translation>
    </message>
    <message>
        <source>&amp;Options...</source>
        <translation>&amp;Možnosti...</translation>
    </message>
    <message>
        <source>Modify configuration options for %1</source>
        <translation>Uprav nastavení %1</translation>
    </message>
    <message>
        <source>&amp;Encrypt Wallet...</source>
        <translation>Zaši&amp;fruj peněženku...</translation>
    </message>
    <message>
        <source>&amp;Backup Wallet...</source>
        <translation>&amp;Zazálohuj peněženku...</translation>
    </message>
    <message>
        <source>&amp;Change Passphrase...</source>
        <translation>Změň &amp;heslo...</translation>
    </message>
    <message>
        <source>Open &amp;URI...</source>
        <translation>Načíst &amp;URI...</translation>
    </message>
    <message>
        <source>Create Wallet...</source>
        <translation>Vytvoř peněženku...</translation>
    </message>
    <message>
        <source>Create a new wallet</source>
        <translation>Vytvoř novou peněženku</translation>
    </message>
    <message>
        <source>Wallet:</source>
        <translation>Peněženka:</translation>
    </message>
    <message>
        <source>Click to disable network activity.</source>
        <translation>Kliknutím zařízneš spojení se sítí.</translation>
    </message>
    <message>
        <source>Network activity disabled.</source>
        <translation>Síť je vypnutá.</translation>
    </message>
    <message>
        <source>Click to enable network activity again.</source>
        <translation>Kliknutím opět umožníš spojení do sítě.</translation>
    </message>
    <message>
        <source>Syncing Headers (%1%)...</source>
        <translation>Synchronizuji záhlaví bloků (%1 %)…</translation>
    </message>
    <message>
        <source>Reindexing blocks on disk...</source>
        <translation>Vytvářím nový index bloků na disku...</translation>
    </message>
    <message>
        <source>Proxy is &lt;b&gt;enabled&lt;/b&gt;: %1</source>
        <translation>Proxy je &lt;b&gt;zapnutá&lt;/b&gt;: %1</translation>
    </message>
    <message>
        <source>Send coins to a Particl address</source>
        <translation>Pošli mince na particlovou adresu</translation>
    </message>
    <message>
        <source>Backup wallet to another location</source>
        <translation>Zazálohuj peněženku na jiné místo</translation>
    </message>
    <message>
        <source>Change the passphrase used for wallet encryption</source>
        <translation>Změň heslo k šifrování peněženky</translation>
    </message>
    <message>
        <source>&amp;Verify message...</source>
        <translation>&amp;Ověř zprávu...</translation>
    </message>
    <message>
        <source>&amp;Send</source>
        <translation>P&amp;ošli</translation>
    </message>
    <message>
        <source>&amp;Receive</source>
        <translation>Při&amp;jmi</translation>
    </message>
    <message>
        <source>&amp;Show / Hide</source>
        <translation>&amp;Zobraz/Skryj</translation>
    </message>
    <message>
        <source>Show or hide the main Window</source>
        <translation>Zobraz nebo skryj hlavní okno</translation>
    </message>
    <message>
        <source>Encrypt the private keys that belong to your wallet</source>
        <translation>Zašifruj soukromé klíče ve své peněžence</translation>
    </message>
    <message>
        <source>Sign messages with your Particl addresses to prove you own them</source>
        <translation>Podepiš zprávy svými particlovými adresami, čímž prokážeš, že jsi jejich vlastníkem</translation>
    </message>
    <message>
        <source>Verify messages to ensure they were signed with specified Particl addresses</source>
        <translation>Ověř zprávy, aby ses ujistil, že byly podepsány danými particlovými adresami</translation>
    </message>
    <message>
        <source>&amp;File</source>
        <translation>&amp;Soubor</translation>
    </message>
    <message>
        <source>&amp;Settings</source>
        <translation>&amp;Nastavení</translation>
    </message>
    <message>
        <source>&amp;Help</source>
        <translation>Nápověd&amp;a</translation>
    </message>
    <message>
        <source>Tabs toolbar</source>
        <translation>Panel s listy</translation>
    </message>
    <message>
        <source>Request payments (generates QR codes and particl: URIs)</source>
        <translation>Požaduj platby (generuje QR kódy a particl: URI)</translation>
    </message>
    <message>
        <source>Show the list of used sending addresses and labels</source>
        <translation>Ukaž seznam použitých odesílacích adres a jejich označení</translation>
    </message>
    <message>
        <source>Show the list of used receiving addresses and labels</source>
        <translation>Ukaž seznam použitých přijímacích adres a jejich označení</translation>
    </message>
    <message>
        <source>&amp;Command-line options</source>
        <translation>Ar&amp;gumenty příkazové řádky</translation>
    </message>
    <message numerus="yes">
        <source>%n active connection(s) to Particl network</source>
        <translation><numerusform>%n aktivní spojení do particlové sítě</numerusform><numerusform>%n aktivní spojení do particlové sítě</numerusform><numerusform>%n aktivních spojení do particlové sítě</numerusform><numerusform>%n aktivních spojení do particlové sítě</numerusform></translation>
    </message>
    <message>
        <source>Indexing blocks on disk...</source>
        <translation>Vytvářím index bloků na disku...</translation>
    </message>
    <message>
        <source>Processing blocks on disk...</source>
        <translation>Zpracovávám bloky na disku...</translation>
    </message>
    <message numerus="yes">
        <source>Processed %n block(s) of transaction history.</source>
        <translation><numerusform>Zpracován %n blok transakční historie.</numerusform><numerusform>Zpracovány %n bloky transakční historie.</numerusform><numerusform>Zpracováno %n bloků transakční historie.</numerusform><numerusform>Zpracováno %n bloků transakční historie.</numerusform></translation>
    </message>
    <message>
        <source>%1 behind</source>
        <translation>Stahuji ještě %1 bloků transakcí</translation>
    </message>
    <message>
        <source>Last received block was generated %1 ago.</source>
        <translation>Poslední stažený blok byl vygenerován %1 zpátky.</translation>
    </message>
    <message>
        <source>Transactions after this will not yet be visible.</source>
        <translation>Následné transakce ještě nebudou vidět.</translation>
    </message>
    <message>
        <source>Error</source>
        <translation>Chyba</translation>
    </message>
    <message>
        <source>Warning</source>
        <translation>Upozornění</translation>
    </message>
    <message>
        <source>Information</source>
        <translation>Informace</translation>
    </message>
    <message>
        <source>Up to date</source>
        <translation>Aktuální</translation>
    </message>
    <message>
        <source>Node window</source>
        <translation>Okno uzlu</translation>
    </message>
    <message>
        <source>Open node debugging and diagnostic console</source>
        <translation>Otevřít konzolu pro ladění a diagnostiku uzlů</translation>
    </message>
    <message>
        <source>&amp;Sending addresses</source>
        <translation>Odesílací adresy</translation>
    </message>
    <message>
        <source>&amp;Receiving addresses</source>
        <translation>Přijímací adresy</translation>
    </message>
    <message>
        <source>Open a bitcoin: URI</source>
        <translation>Načíst Bitcoin: URI</translation>
    </message>
    <message>
        <source>Open Wallet</source>
        <translation>Otevřít peněženku</translation>
    </message>
    <message>
        <source>Open a wallet</source>
        <translation>Otevřít peněženku</translation>
    </message>
    <message>
        <source>Close Wallet...</source>
        <translation>Zavřít peněženku</translation>
    </message>
    <message>
        <source>Close wallet</source>
        <translation>Zavřít peněženku</translation>
    </message>
    <message>
        <source>Show the %1 help message to get a list with possible Particl command-line options</source>
        <translation>Seznam argumentů Particlu pro příkazovou řádku získáš v nápovědě %1</translation>
    </message>
    <message>
        <source>default wallet</source>
        <translation>výchozí peněženka</translation>
    </message>
    <message>
        <source>No wallets available</source>
        <translation>Nejsou dostupné žádné peněženky</translation>
    </message>
    <message>
        <source>&amp;Window</source>
        <translation>O&amp;kno</translation>
    </message>
    <message>
        <source>Minimize</source>
        <translation>Skryj</translation>
    </message>
    <message>
        <source>Zoom</source>
        <translation>Přiblížit</translation>
    </message>
    <message>
        <source>Main Window</source>
        <translation>Hlavní okno</translation>
    </message>
    <message>
        <source>%1 client</source>
        <translation>%1 klient</translation>
    </message>
    <message>
        <source>Connecting to peers...</source>
        <translation>Připojuji se…</translation>
    </message>
    <message>
        <source>Catching up...</source>
        <translation>Stahuji...</translation>
    </message>
    <message>
        <source>Error: %1</source>
        <translation>Chyba: %1</translation>
    </message>
    <message>
        <source>Warning: %1</source>
        <translation>Varování: %1</translation>
    </message>
    <message>
        <source>Date: %1
</source>
        <translation>Datum: %1
</translation>
    </message>
    <message>
        <source>Amount: %1
</source>
        <translation>Částka: %1
</translation>
    </message>
    <message>
        <source>Wallet: %1
</source>
        <translation>Peněženka: %1
</translation>
    </message>
    <message>
        <source>Type: %1
</source>
        <translation>Typ: %1
</translation>
    </message>
    <message>
        <source>Label: %1
</source>
        <translation>Označení: %1
</translation>
    </message>
    <message>
        <source>Address: %1
</source>
        <translation>Adresa: %1
</translation>
    </message>
    <message>
        <source>Sent transaction</source>
        <translation>Odeslané transakce</translation>
    </message>
    <message>
        <source>Incoming transaction</source>
        <translation>Příchozí transakce</translation>
    </message>
    <message>
        <source>HD key generation is &lt;b&gt;enabled&lt;/b&gt;</source>
        <translation>HD generování klíčů je &lt;b&gt;zapnuté&lt;/b&gt;</translation>
    </message>
    <message>
        <source>HD key generation is &lt;b&gt;disabled&lt;/b&gt;</source>
        <translation>HD generování klíčů je &lt;b&gt;vypnuté&lt;/b&gt;</translation>
    </message>
    <message>
        <source>Private key &lt;b&gt;disabled&lt;/b&gt;</source>
        <translation>Privátní klíč &lt;b&gt;disabled&lt;/b&gt;</translation>
    </message>
    <message>
        <source>Wallet is &lt;b&gt;encrypted&lt;/b&gt; and currently &lt;b&gt;unlocked&lt;/b&gt;</source>
        <translation>Peněženka je &lt;b&gt;zašifrovaná&lt;/b&gt; a momentálně &lt;b&gt;odemčená&lt;/b&gt;</translation>
    </message>
    <message>
        <source>Wallet is &lt;b&gt;encrypted&lt;/b&gt; and currently &lt;b&gt;locked&lt;/b&gt;</source>
        <translation>Peněženka je &lt;b&gt;zašifrovaná&lt;/b&gt; a momentálně &lt;b&gt;zamčená&lt;/b&gt;</translation>
    </message>
    <message>
        <source>A fatal error occurred. Particl can no longer continue safely and will quit.</source>
        <translation>Stala se fatální chyba. Particl nemůže bezpečně pokračovat v činnosti, a proto skončí.</translation>
    </message>
</context>
<context>
    <name>CoinControlDialog</name>
    <message>
        <source>Coin Selection</source>
        <translation>Výběr mincí</translation>
    </message>
    <message>
        <source>Quantity:</source>
        <translation>Počet:</translation>
    </message>
    <message>
        <source>Bytes:</source>
        <translation>Bajtů:</translation>
    </message>
    <message>
        <source>Amount:</source>
        <translation>Částka:</translation>
    </message>
    <message>
        <source>Fee:</source>
        <translation>Poplatek:</translation>
    </message>
    <message>
        <source>Dust:</source>
        <translation>Prach:</translation>
    </message>
    <message>
        <source>After Fee:</source>
        <translation>Čistá částka:</translation>
    </message>
    <message>
        <source>Change:</source>
        <translation>Drobné:</translation>
    </message>
    <message>
        <source>(un)select all</source>
        <translation>(od)označit všechny</translation>
    </message>
    <message>
        <source>Tree mode</source>
        <translation>Zobrazit jako strom</translation>
    </message>
    <message>
        <source>List mode</source>
        <translation>Vypsat jako seznam</translation>
    </message>
    <message>
        <source>Amount</source>
        <translation>Částka</translation>
    </message>
    <message>
        <source>Received with label</source>
        <translation>Příjem na označení</translation>
    </message>
    <message>
        <source>Received with address</source>
        <translation>Příjem na adrese</translation>
    </message>
    <message>
        <source>Date</source>
        <translation>Datum</translation>
    </message>
    <message>
        <source>Confirmations</source>
        <translation>Potvrzení</translation>
    </message>
    <message>
        <source>Confirmed</source>
        <translation>Potvrzeno</translation>
    </message>
    <message>
        <source>Copy address</source>
        <translation>Kopíruj adresu</translation>
    </message>
    <message>
        <source>Copy label</source>
        <translation>Kopíruj její označení</translation>
    </message>
    <message>
        <source>Copy amount</source>
        <translation>Kopíruj částku</translation>
    </message>
    <message>
        <source>Copy transaction ID</source>
        <translation>Kopíruj ID transakce</translation>
    </message>
    <message>
        <source>Lock unspent</source>
        <translation>Zamkni neutracené</translation>
    </message>
    <message>
        <source>Unlock unspent</source>
        <translation>Odemkni k utracení</translation>
    </message>
    <message>
        <source>Copy quantity</source>
        <translation>Kopíruj počet</translation>
    </message>
    <message>
        <source>Copy fee</source>
        <translation>Kopíruj poplatek</translation>
    </message>
    <message>
        <source>Copy after fee</source>
        <translation>Kopíruj čistou částku</translation>
    </message>
    <message>
        <source>Copy bytes</source>
        <translation>Kopíruj bajty</translation>
    </message>
    <message>
        <source>Copy dust</source>
        <translation>Kopíruj prach</translation>
    </message>
    <message>
        <source>Copy change</source>
        <translation>Kopíruj drobné</translation>
    </message>
    <message>
        <source>(%1 locked)</source>
        <translation>(%1 zamčeno)</translation>
    </message>
    <message>
        <source>yes</source>
        <translation>ano</translation>
    </message>
    <message>
        <source>no</source>
        <translation>ne</translation>
    </message>
    <message>
        <source>This label turns red if any recipient receives an amount smaller than the current dust threshold.</source>
        <translation>Popisek zčervená, pokud má některý příjemce obdržet částku menší, než je aktuální práh pro prach.</translation>
    </message>
    <message>
        <source>Can vary +/- %1 satoshi(s) per input.</source>
        <translation>Může se lišit o +/– %1 satoshi na každý vstup.</translation>
    </message>
    <message>
        <source>(no label)</source>
        <translation>(bez označení)</translation>
    </message>
    <message>
        <source>change from %1 (%2)</source>
        <translation>drobné z %1 (%2)</translation>
    </message>
    <message>
        <source>(change)</source>
        <translation>(drobné)</translation>
    </message>
</context>
<context>
    <name>CreateWalletActivity</name>
    <message>
        <source>Creating Wallet &lt;b&gt;%1&lt;/b&gt;...</source>
        <translation>Vytvářím peněženku &lt;b&gt;%1&lt;/b&gt;...</translation>
    </message>
    <message>
        <source>Create wallet failed</source>
        <translation>Vytvoření peněženky selhalo</translation>
    </message>
    <message>
        <source>Create wallet warning</source>
        <translation>Vytvořit varování peněženky</translation>
    </message>
</context>
<context>
    <name>CreateWalletDialog</name>
    <message>
        <source>Create Wallet</source>
        <translation>Vytvořit peněženku</translation>
    </message>
    <message>
        <source>Wallet Name</source>
        <translation>Název peněženky</translation>
    </message>
    <message>
        <source>Encrypt the wallet. The wallet will be encrypted with a passphrase of your choice.</source>
        <translation>Zašifrovat peněženku. Peněženka bude zašifrována pomocí vašeho hesla.</translation>
    </message>
    <message>
        <source>Encrypt Wallet</source>
        <translation>Zašifrovat peněženku</translation>
    </message>
    <message>
        <source>Disable private keys for this wallet. Wallets with private keys disabled will have no private keys and cannot have an HD seed or imported private keys. This is ideal for watch-only wallets.</source>
        <translation>Vypnout soukromé klíče pro tuto peněženku. Peněženky s vypnutými soukromými klíči nebudou mít soukromé klíče a nemohou mít HD inicializaci ani importované soukromé klíče. Tohle je ideální pro peněženky pouze na sledování.</translation>
    </message>
    <message>
        <source>Disable Private Keys</source>
        <translation>Zrušit soukromé klíče</translation>
    </message>
    <message>
        <source>Make a blank wallet. Blank wallets do not initially have private keys or scripts. Private keys and addresses can be imported, or an HD seed can be set, at a later time.</source>
        <translation>Vytvořit prázdnou peněženku. Prázdné peněženky na začátku nemají žádné soukromé klíče ani skripty. Později mohou být importovány soukromé klíče a adresy nebo nastavená HD inicializace.</translation>
    </message>
    <message>
        <source>Make Blank Wallet</source>
        <translation>Vytvořit prázdnou peněženku</translation>
    </message>
    <message>
        <source>Create</source>
        <translation>Vytvořit</translation>
    </message>
</context>
<context>
    <name>EditAddressDialog</name>
    <message>
        <source>Edit Address</source>
        <translation>Uprav adresu</translation>
    </message>
    <message>
        <source>&amp;Label</source>
        <translation>&amp;Označení</translation>
    </message>
    <message>
        <source>The label associated with this address list entry</source>
        <translation>Označení spojené s tímto záznamem v seznamu adres</translation>
    </message>
    <message>
        <source>The address associated with this address list entry. This can only be modified for sending addresses.</source>
        <translation>Adresa spojená s tímto záznamem v seznamu adres. Lze upravovat jen pro odesílací adresy.</translation>
    </message>
    <message>
        <source>&amp;Address</source>
        <translation>&amp;Adresa</translation>
    </message>
    <message>
        <source>New sending address</source>
        <translation>Nová odesílací adresa</translation>
    </message>
    <message>
        <source>Edit receiving address</source>
        <translation>Uprav přijímací adresu</translation>
    </message>
    <message>
        <source>Edit sending address</source>
        <translation>Uprav odesílací adresu</translation>
    </message>
    <message>
        <source>The entered address "%1" is not a valid Particl address.</source>
        <translation>Zadaná adresa „%1“ není platná particlová adresa.</translation>
    </message>
    <message>
        <source>Address "%1" already exists as a receiving address with label "%2" and so cannot be added as a sending address.</source>
        <translation>Adresa "%1" již existuje jako přijímací adresa s označením "%2" a proto nemůže být přidána jako odesílací adresa.</translation>
    </message>
    <message>
        <source>The entered address "%1" is already in the address book with label "%2".</source>
        <translation>Zadaná adresa „%1“ už v adresáři je s označením "%2".</translation>
    </message>
    <message>
        <source>Could not unlock wallet.</source>
        <translation>Nemohu odemknout peněženku.</translation>
    </message>
    <message>
        <source>New key generation failed.</source>
        <translation>Nepodařilo se mi vygenerovat nový klíč.</translation>
    </message>
</context>
<context>
    <name>FreespaceChecker</name>
    <message>
        <source>A new data directory will be created.</source>
        <translation>Vytvoří se nový adresář pro data.</translation>
    </message>
    <message>
        <source>name</source>
        <translation>název</translation>
    </message>
    <message>
        <source>Directory already exists. Add %1 if you intend to create a new directory here.</source>
        <translation>Adresář už existuje. Přidej %1, pokud tady chceš vytvořit nový adresář.</translation>
    </message>
    <message>
        <source>Path already exists, and is not a directory.</source>
        <translation>Taková cesta už existuje, ale není adresářem.</translation>
    </message>
    <message>
        <source>Cannot create data directory here.</source>
        <translation>Tady nemůžu vytvořit adresář pro data.</translation>
    </message>
</context>
<context>
    <name>HelpMessageDialog</name>
    <message>
        <source>version</source>
        <translation>verze</translation>
    </message>
    <message>
        <source>About %1</source>
        <translation>O %1</translation>
    </message>
    <message>
        <source>Command-line options</source>
        <translation>Argumenty příkazové řádky</translation>
    </message>
</context>
<context>
    <name>Intro</name>
    <message>
        <source>Welcome</source>
        <translation>Vítej</translation>
    </message>
    <message>
        <source>Welcome to %1.</source>
        <translation>Vítej v %1.</translation>
    </message>
    <message>
        <source>As this is the first time the program is launched, you can choose where %1 will store its data.</source>
        <translation>Tohle je poprvé, co spouštíš %1, takže si můžeš zvolit, kam bude ukládat svá data.</translation>
    </message>
    <message>
        <source>When you click OK, %1 will begin to download and process the full %4 block chain (%2GB) starting with the earliest transactions in %3 when %4 initially launched.</source>
        <translation>Jakmile stiskneš OK, %1 začne stahovat a zpracovávat celý %4ový blockchain (%2 GB), počínaje nejstaršími transakcemi z roku %3, kdy byl %4 spuštěn.</translation>
    </message>
    <message>
        <source>Reverting this setting requires re-downloading the entire blockchain. It is faster to download the full chain first and prune it later. Disables some advanced features.</source>
        <translation>Vrácení tohoto nastavení vyžaduje opětovné stažení celého blockchainu. Je rychlejší stáhnout celý řetězec nejprve a prořezat jej později. Některé pokročilé funkce budou zakázány, dokud celý blockchain nebude stažen nanovo.</translation>
    </message>
    <message>
        <source>This initial synchronisation is very demanding, and may expose hardware problems with your computer that had previously gone unnoticed. Each time you run %1, it will continue downloading where it left off.</source>
        <translation>Prvotní synchronizace je velice náročná, a mohou se tak díky ní začít na tvém počítači projevovat dosud skryté hardwarové problémy. Pokaždé, když spustíš %1, bude stahování pokračovat tam, kde skončilo.</translation>
    </message>
    <message>
        <source>If you have chosen to limit block chain storage (pruning), the historical data must still be downloaded and processed, but will be deleted afterward to keep your disk usage low.</source>
        <translation>Pokud jsi omezil úložný prostor pro blockchain (tj. povolil jeho prořezávání), tak se historická data sice stáhnou a zpracují, ale následně zase smažou, aby nezabírala na disku místo.</translation>
    </message>
    <message>
        <source>Use the default data directory</source>
        <translation>Použij výchozí adresář pro data</translation>
    </message>
    <message>
        <source>Use a custom data directory:</source>
        <translation>Použij tento adresář pro data:</translation>
    </message>
    <message>
        <source>Particl</source>
        <translation>Particl</translation>
    </message>
    <message>
        <source>Discard blocks after verification, except most recent %1 GB (prune)</source>
        <translation>Zahodit bloky po ověření, s výjimkou posledních %1 GB (prořezat)</translation>
    </message>
    <message>
        <source>At least %1 GB of data will be stored in this directory, and it will grow over time.</source>
        <translation>Bude proto potřebovat do tohoto adresáře uložit nejméně %1 GB dat – tohle číslo navíc bude v průběhu času růst.</translation>
    </message>
    <message>
        <source>Approximately %1 GB of data will be stored in this directory.</source>
        <translation>Bude proto potřebovat do tohoto adresáře uložit přibližně %1 GB dat.</translation>
    </message>
    <message>
        <source>%1 will download and store a copy of the Particl block chain.</source>
        <translation>%1 bude stahovat kopii blockchainu.</translation>
    </message>
    <message>
        <source>The wallet will also be stored in this directory.</source>
        <translation>Tvá peněženka bude uložena rovněž v tomto adresáři.</translation>
    </message>
    <message>
        <source>Error: Specified data directory "%1" cannot be created.</source>
        <translation>Chyba: Nejde vytvořit požadovaný adresář pro data „%1“.</translation>
    </message>
    <message>
        <source>Error</source>
        <translation>Chyba</translation>
    </message>
    <message numerus="yes">
        <source>%n GB of free space available</source>
        <translation><numerusform>%n GB volného místa</numerusform><numerusform>%n GB volného místa</numerusform><numerusform>%n GB volného místa</numerusform><numerusform>%n GB volného místa</numerusform></translation>
    </message>
    <message numerus="yes">
        <source>(of %n GB needed)</source>
        <translation><numerusform>(z potřebného %n GB)</numerusform><numerusform>(z potřebných %n GB)</numerusform><numerusform>(z potřebných %n GB)</numerusform><numerusform>(z potřebných %n GB)</numerusform></translation>
    </message>
    <message numerus="yes">
        <source>(%n GB needed for full chain)</source>
        <translation><numerusform>(%n GB potřeba pre plný řetězec)</numerusform><numerusform>(%n GB potřeba pre plný řetězec) </numerusform><numerusform>(%n GB potřeba pre plný řetězec) </numerusform><numerusform>(%n GB potřeba pre plný řetězec) </numerusform></translation>
    </message>
</context>
<context>
    <name>ModalOverlay</name>
    <message>
        <source>Form</source>
        <translation>Formulář</translation>
    </message>
    <message>
        <source>Recent transactions may not yet be visible, and therefore your wallet's balance might be incorrect. This information will be correct once your wallet has finished synchronizing with the particl network, as detailed below.</source>
        <translation>Nedávné transakce ještě nemusí být vidět, takže stav tvého účtu nemusí být platný. Jakmile se však tvá peněženka dosynchronizuje s particlovou sítí (viz informace níže), tak už bude stav správně.</translation>
    </message>
    <message>
        <source>Attempting to spend particl that are affected by not-yet-displayed transactions will not be accepted by the network.</source>
        <translation>Utrácení particlů, které už utratily zatím nezobrazené transakce, nebude particlovou sítí umožněno.</translation>
    </message>
    <message>
        <source>Number of blocks left</source>
        <translation>Zbývající počet bloků</translation>
    </message>
    <message>
        <source>Unknown...</source>
        <translation>neznámý…</translation>
    </message>
    <message>
        <source>Last block time</source>
        <translation>Čas posledního bloku</translation>
    </message>
    <message>
        <source>Progress</source>
        <translation>Stav</translation>
    </message>
    <message>
        <source>Progress increase per hour</source>
        <translation>Postup za hodinu</translation>
    </message>
    <message>
        <source>calculating...</source>
        <translation>propočítávám…</translation>
    </message>
    <message>
        <source>Estimated time left until synced</source>
        <translation>Odhadovaný zbývající čas</translation>
    </message>
    <message>
        <source>Hide</source>
        <translation>Skryj</translation>
    </message>
    <message>
        <source>Esc</source>
        <translation>Esc - úniková klávesa</translation>
    </message>
    <message>
        <source>%1 is currently syncing.  It will download headers and blocks from peers and validate them until reaching the tip of the block chain.</source>
        <translation>%1 se právě synchronizuje. Stáhnou se hlavičky a bloky od protějsků. Ty se budou se ověřovat až se kompletně ověří celý řetězec bloků.</translation>
    </message>
    <message>
        <source>Unknown. Syncing Headers (%1, %2%)...</source>
        <translation>Neznámé. Synchronizace hlaviček (%1, %2)...</translation>
    </message>
</context>
<context>
    <name>OpenURIDialog</name>
    <message>
        <source>Open bitcoin URI</source>
        <translation>Otevřít bitcoin URI</translation>
    </message>
    <message>
        <source>URI:</source>
        <translation>URI:</translation>
    </message>
</context>
<context>
    <name>OpenWalletActivity</name>
    <message>
        <source>Open wallet failed</source>
        <translation>Otevření peněženky selhalo</translation>
    </message>
    <message>
        <source>Open wallet warning</source>
        <translation>Varování otevření peněženky</translation>
    </message>
    <message>
        <source>default wallet</source>
        <translation>výchozí peněženka</translation>
    </message>
    <message>
        <source>Opening Wallet &lt;b&gt;%1&lt;/b&gt;...</source>
        <translation>Otevírám peněženku &lt;b&gt;%1&lt;/b&gt;</translation>
    </message>
</context>
<context>
    <name>OptionsDialog</name>
    <message>
        <source>Options</source>
        <translation>Možnosti</translation>
    </message>
    <message>
        <source>&amp;Main</source>
        <translation>&amp;Hlavní</translation>
    </message>
    <message>
        <source>Automatically start %1 after logging in to the system.</source>
        <translation>Automaticky spustí %1 po přihlášení do systému.</translation>
    </message>
    <message>
        <source>&amp;Start %1 on system login</source>
        <translation>S&amp;pustit %1 po přihlášení do systému</translation>
    </message>
    <message>
        <source>Size of &amp;database cache</source>
        <translation>Velikost &amp;databázové cache</translation>
    </message>
    <message>
        <source>Number of script &amp;verification threads</source>
        <translation>Počet vláken pro &amp;verifikaci skriptů</translation>
    </message>
    <message>
        <source>IP address of the proxy (e.g. IPv4: 127.0.0.1 / IPv6: ::1)</source>
        <translation>IP adresa proxy (např. IPv4: 127.0.0.1/IPv6: ::1)</translation>
    </message>
    <message>
        <source>Shows if the supplied default SOCKS5 proxy is used to reach peers via this network type.</source>
        <translation>Ukazuje, jestli se zadaná výchozí SOCKS5 proxy používá k připojování k peerům v rámci tohoto typu sítě.</translation>
    </message>
    <message>
        <source>Use separate SOCKS&amp;5 proxy to reach peers via Tor hidden services:</source>
        <translation>Použít samostatnou SOCKS&amp;5 proxy ke spojení s protějšky přes skryté služby v Toru:</translation>
    </message>
    <message>
        <source>Hide the icon from the system tray.</source>
        <translation>Skryje ikonu, která se zobrazuje v panelu.</translation>
    </message>
    <message>
        <source>&amp;Hide tray icon</source>
        <translation>Skrýt &amp;ikonu z panelu</translation>
    </message>
    <message>
        <source>Minimize instead of exit the application when the window is closed. When this option is enabled, the application will be closed only after selecting Exit in the menu.</source>
        <translation>Zavřením se aplikace minimalizuje. Pokud je tato volba zaškrtnuta, tak se aplikace ukončí pouze zvolením Konec v menu.</translation>
    </message>
    <message>
        <source>Third party URLs (e.g. a block explorer) that appear in the transactions tab as context menu items. %s in the URL is replaced by transaction hash. Multiple URLs are separated by vertical bar |.</source>
        <translation>URL třetích stran (např. block exploreru), která se zobrazí v kontextovém menu v záložce Transakce. %s v URL se nahradí hashem transakce. Více URL odděl svislítkem |.</translation>
    </message>
    <message>
        <source>Open the %1 configuration file from the working directory.</source>
        <translation>Otevře konfigurační soubor %1 z pracovního adresáře.</translation>
    </message>
    <message>
        <source>Open Configuration File</source>
        <translation>Otevřít konfigurační soubor</translation>
    </message>
    <message>
        <source>Reset all client options to default.</source>
        <translation>Vrátí všechny volby na výchozí hodnoty.</translation>
    </message>
    <message>
        <source>&amp;Reset Options</source>
        <translation>&amp;Obnovit nastavení</translation>
    </message>
    <message>
        <source>&amp;Network</source>
        <translation>&amp;Síť</translation>
    </message>
    <message>
        <source>Disables some advanced features but all blocks will still be fully validated. Reverting this setting requires re-downloading the entire blockchain. Actual disk usage may be somewhat higher.</source>
        <translation>Zakáže některé pokročilé funkce, ale všechny bloky budou stále plně ověřené. Obnovení tohoto nastavení vyžaduje opětovné stažení celého blockchainu. Skutečné využítí disku může být o něco vyšší.</translation>
    </message>
    <message>
        <source>Prune &amp;block storage to</source>
        <translation>Redukovat prostor pro &amp;bloky na</translation>
    </message>
    <message>
        <source>GB</source>
        <translation>GB</translation>
    </message>
    <message>
        <source>Reverting this setting requires re-downloading the entire blockchain.</source>
        <translation>Obnovení tohoto nastavení vyžaduje opětovné stažení celého blockchainu.</translation>
    </message>
    <message>
        <source>MiB</source>
        <translation>MiB</translation>
    </message>
    <message>
        <source>(0 = auto, &lt;0 = leave that many cores free)</source>
        <translation>(0 = automaticky, &lt;0 = nechat daný počet jader volný, výchozí: 0)</translation>
    </message>
    <message>
        <source>W&amp;allet</source>
        <translation>P&amp;eněženka</translation>
    </message>
    <message>
        <source>Expert</source>
        <translation>Pokročilá nastavení</translation>
    </message>
    <message>
        <source>Enable coin &amp;control features</source>
        <translation>Povolit ruční správu &amp;mincí</translation>
    </message>
    <message>
        <source>If you disable the spending of unconfirmed change, the change from a transaction cannot be used until that transaction has at least one confirmation. This also affects how your balance is computed.</source>
        <translation>Pokud zakážeš utrácení ještě nepotvrzených drobných, nepůjde použít drobné z transakce, dokud nebude mít alespoň jedno potvrzení. Ovlivní to také výpočet stavu účtu.</translation>
    </message>
    <message>
        <source>&amp;Spend unconfirmed change</source>
        <translation>&amp;Utrácet i ještě nepotvrzené drobné</translation>
    </message>
    <message>
        <source>Automatically open the Particl client port on the router. This only works when your router supports UPnP and it is enabled.</source>
        <translation>Automaticky otevře potřebný port na routeru. Tohle funguje jen za předpokladu, že tvůj router podporuje UPnP a že je UPnP povolené.</translation>
    </message>
    <message>
        <source>Map port using &amp;UPnP</source>
        <translation>Namapovat port přes &amp;UPnP</translation>
    </message>
    <message>
        <source>Accept connections from outside.</source>
        <translation>Přijímat spojení zvenčí.</translation>
    </message>
    <message>
        <source>Allow incomin&amp;g connections</source>
        <translation>Přijí&amp;mat příchozí spojení</translation>
    </message>
    <message>
        <source>Connect to the Particl network through a SOCKS5 proxy.</source>
        <translation>Připojí se do particlové sítě přes SOCKS5 proxy.</translation>
    </message>
    <message>
        <source>&amp;Connect through SOCKS5 proxy (default proxy):</source>
        <translation>&amp;Připojit přes SOCKS5 proxy (výchozí proxy):</translation>
    </message>
    <message>
        <source>Proxy &amp;IP:</source>
        <translation>&amp;IP adresa proxy:</translation>
    </message>
    <message>
        <source>&amp;Port:</source>
        <translation>Por&amp;t:</translation>
    </message>
    <message>
        <source>Port of the proxy (e.g. 9050)</source>
        <translation>Port proxy (např. 9050)</translation>
    </message>
    <message>
        <source>Used for reaching peers via:</source>
        <translation>Použije se k připojování k protějskům přes:</translation>
    </message>
    <message>
        <source>IPv4</source>
        <translation>IPv4</translation>
    </message>
    <message>
        <source>IPv6</source>
        <translation>IPv6</translation>
    </message>
    <message>
        <source>Tor</source>
        <translation>Tor</translation>
    </message>
    <message>
        <source>Connect to the Particl network through a separate SOCKS5 proxy for Tor hidden services.</source>
        <translation>Připojí se do particlové sítě přes SOCKS5 proxy vyhrazenou pro skryté služby v Tor síti.</translation>
    </message>
    <message>
        <source>&amp;Window</source>
        <translation>O&amp;kno</translation>
    </message>
    <message>
        <source>Show only a tray icon after minimizing the window.</source>
        <translation>Po minimalizaci okna zobrazí pouze ikonu v panelu.</translation>
    </message>
    <message>
        <source>&amp;Minimize to the tray instead of the taskbar</source>
        <translation>&amp;Minimalizovávat do ikony v panelu</translation>
    </message>
    <message>
        <source>M&amp;inimize on close</source>
        <translation>Za&amp;vřením minimalizovat</translation>
    </message>
    <message>
        <source>&amp;Display</source>
        <translation>Zobr&amp;azení</translation>
    </message>
    <message>
        <source>User Interface &amp;language:</source>
        <translation>&amp;Jazyk uživatelského rozhraní:</translation>
    </message>
    <message>
        <source>The user interface language can be set here. This setting will take effect after restarting %1.</source>
        <translation>Tady lze nastavit jazyk uživatelského rozhraní. Nastavení se projeví až po restartování %1.</translation>
    </message>
    <message>
        <source>&amp;Unit to show amounts in:</source>
        <translation>Je&amp;dnotka pro částky:</translation>
    </message>
    <message>
        <source>Choose the default subdivision unit to show in the interface and when sending coins.</source>
        <translation>Zvol výchozí podjednotku, která se bude zobrazovat v programu a při posílání mincí.</translation>
    </message>
    <message>
        <source>Whether to show coin control features or not.</source>
        <translation>Zda ukazovat možnosti pro ruční správu mincí nebo ne.</translation>
    </message>
    <message>
        <source>&amp;Third party transaction URLs</source>
        <translation>&amp;URL třetích stran pro transakce</translation>
    </message>
    <message>
        <source>Options set in this dialog are overridden by the command line or in the configuration file:</source>
        <translation>Nastavení v tomto dialogu jsou přepsány konzolí nebo konfiguračním souborem:</translation>
    </message>
    <message>
        <source>&amp;OK</source>
        <translation>&amp;Budiž</translation>
    </message>
    <message>
        <source>&amp;Cancel</source>
        <translation>&amp;Zrušit</translation>
    </message>
    <message>
        <source>default</source>
        <translation>výchozí</translation>
    </message>
    <message>
        <source>none</source>
        <translation>žádné</translation>
    </message>
    <message>
        <source>Confirm options reset</source>
        <translation>Potvrzení obnovení nastavení</translation>
    </message>
    <message>
        <source>Client restart required to activate changes.</source>
        <translation>K aktivaci změn je potřeba restartovat klienta.</translation>
    </message>
    <message>
        <source>Client will be shut down. Do you want to proceed?</source>
        <translation>Klient se vypne, chceš pokračovat?</translation>
    </message>
    <message>
        <source>Configuration options</source>
        <translation>Možnosti nastavení</translation>
    </message>
    <message>
        <source>The configuration file is used to specify advanced user options which override GUI settings. Additionally, any command-line options will override this configuration file.</source>
        <translation>Konfigurační soubor slouží k nastavování uživatelsky pokročilých možností, které mají přednost před konfigurací z GUI. Parametry z příkazové řádky však mají před konfiguračním souborem přednost.</translation>
    </message>
    <message>
        <source>Error</source>
        <translation>Chyba</translation>
    </message>
    <message>
        <source>The configuration file could not be opened.</source>
        <translation>Konfigurační soubor nejde otevřít.</translation>
    </message>
    <message>
        <source>This change would require a client restart.</source>
        <translation>Tahle změna bude chtít restartovat klienta.</translation>
    </message>
    <message>
        <source>The supplied proxy address is invalid.</source>
        <translation>Zadaná adresa proxy je neplatná.</translation>
    </message>
</context>
<context>
    <name>OverviewPage</name>
    <message>
        <source>Form</source>
        <translation>Formulář</translation>
    </message>
    <message>
        <source>The displayed information may be out of date. Your wallet automatically synchronizes with the Particl network after a connection is established, but this process has not completed yet.</source>
        <translation>Zobrazené informace nemusí být aktuální. Tvá peněženka se automaticky sesynchronizuje s particlovou sítí, jakmile se s ní spojí. Zatím ale ještě není synchronizace dokončena.</translation>
    </message>
    <message>
        <source>Watch-only:</source>
        <translation>Sledované:</translation>
    </message>
    <message>
        <source>Available:</source>
        <translation>K dispozici:</translation>
    </message>
    <message>
        <source>Your current spendable balance</source>
        <translation>Aktuální disponibilní stav tvého účtu</translation>
    </message>
    <message>
        <source>Pending:</source>
        <translation>Očekáváno:</translation>
    </message>
    <message>
        <source>Total of transactions that have yet to be confirmed, and do not yet count toward the spendable balance</source>
        <translation>Souhrn transakcí, které ještě nejsou potvrzené a které se ještě nezapočítávají do celkového disponibilního stavu účtu</translation>
    </message>
    <message>
        <source>Immature:</source>
        <translation>Nedozráno:</translation>
    </message>
    <message>
        <source>Mined balance that has not yet matured</source>
        <translation>Vytěžené mince, které ještě nejsou zralé</translation>
    </message>
    <message>
        <source>Balances</source>
        <translation>Stavy účtů</translation>
    </message>
    <message>
        <source>Total:</source>
        <translation>Celkem:</translation>
    </message>
    <message>
        <source>Your current total balance</source>
        <translation>Celkový stav tvého účtu</translation>
    </message>
    <message>
        <source>Your current balance in watch-only addresses</source>
        <translation>Aktuální stav účtu sledovaných adres</translation>
    </message>
    <message>
        <source>Spendable:</source>
        <translation>Běžné:</translation>
    </message>
    <message>
        <source>Recent transactions</source>
        <translation>Poslední transakce</translation>
    </message>
    <message>
        <source>Unconfirmed transactions to watch-only addresses</source>
        <translation>Nepotvrzené transakce sledovaných adres</translation>
    </message>
    <message>
        <source>Mined balance in watch-only addresses that has not yet matured</source>
        <translation>Vytěžené mince na sledovaných adresách, které ještě nejsou zralé</translation>
    </message>
    <message>
        <source>Current total balance in watch-only addresses</source>
        <translation>Aktuální stav účtu sledovaných adres</translation>
    </message>
</context>
<context>
    <name>PaymentServer</name>
    <message>
        <source>Payment request error</source>
        <translation>Chyba platebního požadavku</translation>
    </message>
    <message>
        <source>Cannot start particl: click-to-pay handler</source>
        <translation>Nemůžu spustit particl: obsluha click-to-pay</translation>
    </message>
    <message>
        <source>URI handling</source>
        <translation>Zpracování URI</translation>
    </message>
    <message>
        <source>'particl://' is not a valid URI. Use 'particl:' instead.</source>
        <translation>'particl://' není platné URI. Místo toho použij 'particl:'.</translation>
    </message>
    <message>
        <source>Cannot process payment request because BIP70 is not supported.</source>
        <translation>Nelze zpracovat žádost o platbu, protože podpora pro BIP70 není podporována.</translation>
    </message>
    <message>
        <source>Due to widespread security flaws in BIP70 it's strongly recommended that any merchant instructions to switch wallets be ignored.</source>
        <translation>Vzhledem k rozšířeným bezpečnostním nedostatkům v BIP70 se důrazně doporučuje, aby byly ignorovány veškeré obchodní pokyny pro přepínání peněženek.</translation>
    </message>
    <message>
        <source>If you are receiving this error you should request the merchant provide a BIP21 compatible URI.</source>
        <translation>Pokud obdržíte tuto chybu, měli byste požádat obchodníka, aby poskytl URI kompatibilní s BIP21.</translation>
    </message>
    <message>
        <source>Invalid payment address %1</source>
        <translation>Neplatná platební adresa %1</translation>
    </message>
    <message>
        <source>URI cannot be parsed! This can be caused by an invalid Particl address or malformed URI parameters.</source>
        <translation>Nepodařilo se analyzovat URI! Důvodem může být neplatná particlová adresa nebo poškozené parametry URI.</translation>
    </message>
    <message>
        <source>Payment request file handling</source>
        <translation>Zpracování souboru platebního požadavku</translation>
    </message>
</context>
<context>
    <name>PeerTableModel</name>
    <message>
        <source>User Agent</source>
        <translation>Typ klienta</translation>
    </message>
    <message>
        <source>Node/Service</source>
        <translation>Uzel/Služba</translation>
    </message>
    <message>
        <source>NodeId</source>
        <translation>Id uzlu</translation>
    </message>
    <message>
        <source>Ping</source>
        <translation>Odezva</translation>
    </message>
    <message>
        <source>Sent</source>
        <translation>Odesláno</translation>
    </message>
    <message>
        <source>Received</source>
        <translation>Přijato</translation>
    </message>
</context>
<context>
    <name>QObject</name>
    <message>
        <source>Amount</source>
        <translation>Částka</translation>
    </message>
    <message>
        <source>Enter a Particl address (e.g. %1)</source>
        <translation>Zadej particlovou adresu (např. %1)</translation>
    </message>
    <message>
        <source>%1 d</source>
        <translation>%1 d</translation>
    </message>
    <message>
        <source>%1 h</source>
        <translation>%1 h</translation>
    </message>
    <message>
        <source>%1 m</source>
        <translation>%1 m</translation>
    </message>
    <message>
        <source>%1 s</source>
        <translation>%1 s</translation>
    </message>
    <message>
        <source>None</source>
        <translation>Žádné</translation>
    </message>
    <message>
        <source>N/A</source>
        <translation>N/A</translation>
    </message>
    <message>
        <source>%1 ms</source>
        <translation>%1 ms</translation>
    </message>
    <message numerus="yes">
        <source>%n second(s)</source>
        <translation><numerusform>%n vteřinu</numerusform><numerusform>%n vteřiny</numerusform><numerusform>%n vteřin</numerusform><numerusform>%n vteřin</numerusform></translation>
    </message>
    <message numerus="yes">
        <source>%n minute(s)</source>
        <translation><numerusform>%n minutu</numerusform><numerusform>%n minuty</numerusform><numerusform>%n minut</numerusform><numerusform>%n minut</numerusform></translation>
    </message>
    <message numerus="yes">
        <source>%n hour(s)</source>
        <translation><numerusform>%n hodinu</numerusform><numerusform>%n hodiny</numerusform><numerusform>%n hodin</numerusform><numerusform>%n hodin</numerusform></translation>
    </message>
    <message numerus="yes">
        <source>%n day(s)</source>
        <translation><numerusform>%n den</numerusform><numerusform>%n dny</numerusform><numerusform>%n dnů</numerusform><numerusform>%n dnů</numerusform></translation>
    </message>
    <message numerus="yes">
        <source>%n week(s)</source>
        <translation><numerusform>%n týden</numerusform><numerusform>%n týdny</numerusform><numerusform>%n týdnů</numerusform><numerusform>%n týdnů</numerusform></translation>
    </message>
    <message>
        <source>%1 and %2</source>
        <translation>%1 a %2</translation>
    </message>
    <message numerus="yes">
        <source>%n year(s)</source>
        <translation><numerusform>%n rok</numerusform><numerusform>%n roky</numerusform><numerusform>%n roků</numerusform><numerusform>%n roků</numerusform></translation>
    </message>
    <message>
        <source>%1 B</source>
        <translation>%1 B</translation>
    </message>
    <message>
        <source>%1 KB</source>
        <translation>%1 kB</translation>
    </message>
    <message>
        <source>%1 MB</source>
        <translation>%1 MB</translation>
    </message>
    <message>
        <source>%1 GB</source>
        <translation>%1 GB</translation>
    </message>
    <message>
        <source>Error: Specified data directory "%1" does not exist.</source>
        <translation>Chyba: Zadaný adresář pro data „%1“ neexistuje.</translation>
    </message>
    <message>
        <source>Error: Cannot parse configuration file: %1.</source>
        <translation>Chyba: Konfigurační soubor se nedá zpracovat: %1.</translation>
    </message>
    <message>
        <source>Error: %1</source>
        <translation>Chyba: %1</translation>
    </message>
    <message>
        <source>%1 didn't yet exit safely...</source>
        <translation>%1 ještě bezpečně neskončil…</translation>
    </message>
    <message>
        <source>unknown</source>
        <translation>neznámo</translation>
    </message>
</context>
<context>
    <name>QRImageWidget</name>
    <message>
        <source>&amp;Save Image...</source>
        <translation>&amp;Ulož obrázek...</translation>
    </message>
    <message>
        <source>&amp;Copy Image</source>
        <translation>&amp;Kopíruj obrázek</translation>
    </message>
    <message>
        <source>Resulting URI too long, try to reduce the text for label / message.</source>
        <translation>Výsledná URI je příliš dlouhá, zkus zkrátit text označení/zprávy.</translation>
    </message>
    <message>
        <source>Error encoding URI into QR Code.</source>
        <translation>Chyba při kódování URI do QR kódu.</translation>
    </message>
    <message>
        <source>QR code support not available.</source>
        <translation>Podpora QR kódu není k dispozici.</translation>
    </message>
    <message>
        <source>Save QR Code</source>
        <translation>Ulož QR kód</translation>
    </message>
    <message>
        <source>PNG Image (*.png)</source>
        <translation>PNG obrázek (*.png)</translation>
    </message>
</context>
<context>
    <name>RPCConsole</name>
    <message>
        <source>N/A</source>
        <translation>nedostupná informace</translation>
    </message>
    <message>
        <source>Client version</source>
        <translation>Verze klienta</translation>
    </message>
    <message>
        <source>&amp;Information</source>
        <translation>&amp;Informace</translation>
    </message>
    <message>
        <source>General</source>
        <translation>Obecné</translation>
    </message>
    <message>
        <source>Using BerkeleyDB version</source>
        <translation>Používaná verze BerkeleyDB</translation>
    </message>
    <message>
        <source>Datadir</source>
        <translation>Adresář s daty</translation>
    </message>
    <message>
        <source>To specify a non-default location of the data directory use the '%1' option.</source>
        <translation>Pro specifikaci neklasické lokace pro data použij možnost '%1'</translation>
    </message>
    <message>
        <source>Blocksdir</source>
        <translation>Blocksdir</translation>
    </message>
    <message>
        <source>To specify a non-default location of the blocks directory use the '%1' option.</source>
        <translation>Pro specifikaci neklasické lokace pro data použij možnost '%1'</translation>
    </message>
    <message>
        <source>Startup time</source>
        <translation>Čas spuštění</translation>
    </message>
    <message>
        <source>Network</source>
        <translation>Síť</translation>
    </message>
    <message>
        <source>Name</source>
        <translation>Název</translation>
    </message>
    <message>
        <source>Number of connections</source>
        <translation>Počet spojení</translation>
    </message>
    <message>
        <source>Block chain</source>
        <translation>Blockchain</translation>
    </message>
    <message>
        <source>Current number of blocks</source>
        <translation>Aktuální počet bloků</translation>
    </message>
    <message>
        <source>Memory Pool</source>
        <translation>Transakční zásobník</translation>
    </message>
    <message>
        <source>Current number of transactions</source>
        <translation>Aktuální množství transakcí</translation>
    </message>
    <message>
        <source>Memory usage</source>
        <translation>Obsazenost paměti</translation>
    </message>
    <message>
        <source>Wallet: </source>
        <translation>Peněženka:</translation>
    </message>
    <message>
        <source>(none)</source>
        <translation>(žádné)</translation>
    </message>
    <message>
        <source>&amp;Reset</source>
        <translation>&amp;Vynulovat</translation>
    </message>
    <message>
        <source>Received</source>
        <translation>Přijato</translation>
    </message>
    <message>
        <source>Sent</source>
        <translation>Odesláno</translation>
    </message>
    <message>
        <source>&amp;Peers</source>
        <translation>&amp;Protějšky</translation>
    </message>
    <message>
        <source>Banned peers</source>
        <translation>Protějšky pod klatbou (blokované)</translation>
    </message>
    <message>
        <source>Select a peer to view detailed information.</source>
        <translation>Vyber protějšek a uvidíš jeho detailní informace.</translation>
    </message>
    <message>
        <source>Whitelisted</source>
        <translation>Vždy vítán</translation>
    </message>
    <message>
        <source>Direction</source>
        <translation>Směr</translation>
    </message>
    <message>
        <source>Version</source>
        <translation>Verze</translation>
    </message>
    <message>
        <source>Starting Block</source>
        <translation>Počáteční blok</translation>
    </message>
    <message>
        <source>Synced Headers</source>
        <translation>Aktuálně hlaviček</translation>
    </message>
    <message>
        <source>Synced Blocks</source>
        <translation>Aktuálně bloků</translation>
    </message>
    <message>
        <source>The mapped Autonomous System used for diversifying peer selection.</source>
        <translation>Mapovaný nezávislý - Autonomní Systém používaný pro rozšírení vzájemného výběru protějsků.</translation>
    </message>
    <message>
        <source>Mapped AS</source>
        <translation>Mapovaný AS</translation>
    </message>
    <message>
        <source>User Agent</source>
        <translation>Typ klienta</translation>
    </message>
    <message>
        <source>Node window</source>
        <translation>Okno uzlu</translation>
    </message>
    <message>
        <source>Open the %1 debug log file from the current data directory. This can take a few seconds for large log files.</source>
        <translation>Otevři soubor s ladicími záznamy %1 z aktuálního datového adresáře. U velkých žurnálů to může pár vteřin zabrat.</translation>
    </message>
    <message>
        <source>Decrease font size</source>
        <translation>Zmenšit písmo</translation>
    </message>
    <message>
        <source>Increase font size</source>
        <translation>Zvětšit písmo</translation>
    </message>
    <message>
        <source>Services</source>
        <translation>Služby</translation>
    </message>
    <message>
        <source>Ban Score</source>
        <translation>Skóre pro klatbu</translation>
    </message>
    <message>
        <source>Connection Time</source>
        <translation>Doba spojení</translation>
    </message>
    <message>
        <source>Last Send</source>
        <translation>Poslední odeslání</translation>
    </message>
    <message>
        <source>Last Receive</source>
        <translation>Poslední příjem</translation>
    </message>
    <message>
        <source>Ping Time</source>
        <translation>Odezva</translation>
    </message>
    <message>
        <source>The duration of a currently outstanding ping.</source>
        <translation>Jak dlouho už čekám na pong.</translation>
    </message>
    <message>
        <source>Ping Wait</source>
        <translation>Doba čekání na odezvu</translation>
    </message>
    <message>
        <source>Min Ping</source>
        <translation>Nejrychlejší odezva</translation>
    </message>
    <message>
        <source>Time Offset</source>
        <translation>Časový posun</translation>
    </message>
    <message>
        <source>Last block time</source>
        <translation>Čas posledního bloku</translation>
    </message>
    <message>
        <source>&amp;Open</source>
        <translation>&amp;Otevřít</translation>
    </message>
    <message>
        <source>&amp;Console</source>
        <translation>&amp;Konzole</translation>
    </message>
    <message>
        <source>&amp;Network Traffic</source>
        <translation>&amp;Síťový provoz</translation>
    </message>
    <message>
        <source>Totals</source>
        <translation>Součty</translation>
    </message>
    <message>
        <source>In:</source>
        <translation>Sem:</translation>
    </message>
    <message>
        <source>Out:</source>
        <translation>Ven:</translation>
    </message>
    <message>
        <source>Debug log file</source>
        <translation>Soubor s ladicími záznamy</translation>
    </message>
    <message>
        <source>Clear console</source>
        <translation>Vyčistit konzoli</translation>
    </message>
    <message>
        <source>1 &amp;hour</source>
        <translation>1 &amp;hodinu</translation>
    </message>
    <message>
        <source>1 &amp;day</source>
        <translation>1 &amp;den</translation>
    </message>
    <message>
        <source>1 &amp;week</source>
        <translation>1 &amp;týden</translation>
    </message>
    <message>
        <source>1 &amp;year</source>
        <translation>1 &amp;rok</translation>
    </message>
    <message>
        <source>&amp;Disconnect</source>
        <translation>&amp;Odpoj</translation>
    </message>
    <message>
        <source>Ban for</source>
        <translation>Uval klatbu na</translation>
    </message>
    <message>
        <source>&amp;Unban</source>
        <translation>&amp;Odblokuj</translation>
    </message>
    <message>
        <source>Welcome to the %1 RPC console.</source>
        <translation>Vítej v RPC konzoli %1.</translation>
    </message>
    <message>
        <source>Use up and down arrows to navigate history, and %1 to clear screen.</source>
        <translation>V historii se pohybuješ šipkami nahoru a dolů a pomocí %1 čistíš obrazovku.</translation>
    </message>
    <message>
        <source>Type %1 for an overview of available commands.</source>
        <translation>Napiš %1 pro přehled dostupných příkazů.</translation>
    </message>
    <message>
        <source>For more information on using this console type %1.</source>
        <translation>Pro více informací jak používat tuto konzoli napište %1.</translation>
    </message>
    <message>
        <source>WARNING: Scammers have been active, telling users to type commands here, stealing their wallet contents. Do not use this console without fully understanding the ramifications of a command.</source>
        <translation>UPOZORNĚNÍ: Podvodníci jsou aktivní a říkají uživatelům, aby sem zadávali příkazy, kterými jim pak ale vykradou jejich peněženky. Nepoužívej tuhle konzoli, pokud úplně neznáš důsledky jednotlivých příkazů.</translation>
    </message>
    <message>
        <source>Network activity disabled</source>
        <translation>Síť je vypnutá</translation>
    </message>
    <message>
        <source>Executing command without any wallet</source>
        <translation>Spouštění příkazu bez jakékoliv peněženky</translation>
    </message>
    <message>
        <source>Executing command using "%1" wallet</source>
        <translation>Příkaz se vykonává s použitím peněženky "%1"</translation>
    </message>
    <message>
        <source>(node id: %1)</source>
        <translation>(id uzlu: %1)</translation>
    </message>
    <message>
        <source>via %1</source>
        <translation>via %1</translation>
    </message>
    <message>
        <source>never</source>
        <translation>nikdy</translation>
    </message>
    <message>
        <source>Inbound</source>
        <translation>Sem</translation>
    </message>
    <message>
        <source>Outbound</source>
        <translation>Ven</translation>
    </message>
    <message>
        <source>Yes</source>
        <translation>Ano</translation>
    </message>
    <message>
        <source>No</source>
        <translation>Ne</translation>
    </message>
    <message>
        <source>Unknown</source>
        <translation>Neznámá</translation>
    </message>
</context>
<context>
    <name>ReceiveCoinsDialog</name>
    <message>
        <source>&amp;Amount:</source>
        <translation>Čás&amp;tka:</translation>
    </message>
    <message>
        <source>&amp;Label:</source>
        <translation>&amp;Označení:</translation>
    </message>
    <message>
        <source>&amp;Message:</source>
        <translation>&amp;Zpráva:</translation>
    </message>
    <message>
        <source>An optional message to attach to the payment request, which will be displayed when the request is opened. Note: The message will not be sent with the payment over the Particl network.</source>
        <translation>Volitelná zpráva, která se připojí k platebnímu požadavku a která se zobrazí, když se požadavek otevře. Poznámka: tahle zpráva se neposílá s platbou po particlové síti.</translation>
    </message>
    <message>
        <source>An optional label to associate with the new receiving address.</source>
        <translation>Volitelné označení, které se má přiřadit k nové adrese.</translation>
    </message>
    <message>
        <source>Use this form to request payments. All fields are &lt;b&gt;optional&lt;/b&gt;.</source>
        <translation>Tímto formulářem můžeš požadovat platby. Všechna pole jsou &lt;b&gt;volitelná&lt;/b&gt;.</translation>
    </message>
    <message>
        <source>An optional amount to request. Leave this empty or zero to not request a specific amount.</source>
        <translation>Volitelná částka, kterou požaduješ. Nech prázdné nebo nulové, pokud nepožaduješ konkrétní částku.</translation>
    </message>
    <message>
        <source>An optional label to associate with the new receiving address (used by you to identify an invoice).  It is also attached to the payment request.</source>
        <translation>Volitelný popis který sa přidá k téjo nové přijímací adrese (pro jednoduchší identifikaci). Tenhle popis bude také přidán do výzvy k platbě.</translation>
    </message>
    <message>
        <source>An optional message that is attached to the payment request and may be displayed to the sender.</source>
        <translation>Volitelná zpráva která se přidá k téjo platební výzvě a může být zobrazena odesílateli.</translation>
    </message>
    <message>
        <source>&amp;Create new receiving address</source>
        <translation>&amp;Vytvořit novou přijímací adresu</translation>
    </message>
    <message>
        <source>Clear all fields of the form.</source>
        <translation>Promaž obsah ze všech formulářových políček.</translation>
    </message>
    <message>
        <source>Clear</source>
        <translation>Vyčistit</translation>
    </message>
    <message>
        <source>Native segwit addresses (aka Bech32 or BIP-173) reduce your transaction fees later on and offer better protection against typos, but old wallets don't support them. When unchecked, an address compatible with older wallets will be created instead.</source>
        <translation>Nativní segwit adresy (Bech32 nebo BIP-173) snižují Vaše budoucí transakční poplatky a nabízejí lepší ochranu před překlepy, avšak staré peněženky je nepodporují. Pokud je toto pole nezaškrtnuté, bude vytvořena adresa kompatibilní se staršími peněženkami.</translation>
    </message>
    <message>
        <source>Generate native segwit (Bech32) address</source>
        <translation>Generovat nativní segwit adresu (Bech32)</translation>
    </message>
    <message>
        <source>Requested payments history</source>
        <translation>Historie vyžádaných plateb</translation>
    </message>
    <message>
        <source>Show the selected request (does the same as double clicking an entry)</source>
        <translation>Zobraz zvolený požadavek (stejně tak můžeš přímo na něj dvakrát poklepat)</translation>
    </message>
    <message>
        <source>Show</source>
        <translation>Zobrazit</translation>
    </message>
    <message>
        <source>Remove the selected entries from the list</source>
        <translation>Smaž zvolené požadavky ze seznamu</translation>
    </message>
    <message>
        <source>Remove</source>
        <translation>Smazat</translation>
    </message>
    <message>
        <source>Copy URI</source>
        <translation>Kopíruj URI</translation>
    </message>
    <message>
        <source>Copy label</source>
        <translation>Kopíruj její označení</translation>
    </message>
    <message>
        <source>Copy message</source>
        <translation>Kopíruj zprávu</translation>
    </message>
    <message>
        <source>Copy amount</source>
        <translation>Kopíruj částku</translation>
    </message>
</context>
<context>
    <name>ReceiveRequestDialog</name>
    <message>
        <source>QR Code</source>
        <translation>QR kód</translation>
    </message>
    <message>
        <source>Copy &amp;URI</source>
        <translation>&amp;Kopíruj URI</translation>
    </message>
    <message>
        <source>Copy &amp;Address</source>
        <translation>Kopíruj &amp;adresu</translation>
    </message>
    <message>
        <source>&amp;Save Image...</source>
        <translation>&amp;Ulož obrázek...</translation>
    </message>
    <message>
        <source>Request payment to %1</source>
        <translation>Platební požadavek: %1</translation>
    </message>
    <message>
        <source>Payment information</source>
        <translation>Informace o platbě</translation>
    </message>
    <message>
        <source>URI</source>
        <translation>URI</translation>
    </message>
    <message>
        <source>Address</source>
        <translation>Adresa</translation>
    </message>
    <message>
        <source>Amount</source>
        <translation>Částka</translation>
    </message>
    <message>
        <source>Label</source>
        <translation>Označení</translation>
    </message>
    <message>
        <source>Message</source>
        <translation>Zpráva</translation>
    </message>
    <message>
        <source>Wallet</source>
        <translation>Peněženka</translation>
    </message>
</context>
<context>
    <name>RecentRequestsTableModel</name>
    <message>
        <source>Date</source>
        <translation>Datum</translation>
    </message>
    <message>
        <source>Label</source>
        <translation>Označení</translation>
    </message>
    <message>
        <source>Message</source>
        <translation>Zpráva</translation>
    </message>
    <message>
        <source>(no label)</source>
        <translation>(bez označení)</translation>
    </message>
    <message>
        <source>(no message)</source>
        <translation>(bez zprávy)</translation>
    </message>
    <message>
        <source>(no amount requested)</source>
        <translation>(bez požadované částky)</translation>
    </message>
    <message>
        <source>Requested</source>
        <translation>Požádáno</translation>
    </message>
</context>
<context>
    <name>SendCoinsDialog</name>
    <message>
        <source>Send Coins</source>
        <translation>Pošli mince</translation>
    </message>
    <message>
        <source>Coin Control Features</source>
        <translation>Možnosti ruční správy mincí</translation>
    </message>
    <message>
        <source>Inputs...</source>
        <translation>Vstupy...</translation>
    </message>
    <message>
        <source>automatically selected</source>
        <translation>automaticky vybrané</translation>
    </message>
    <message>
        <source>Insufficient funds!</source>
        <translation>Nedostatek prostředků!</translation>
    </message>
    <message>
        <source>Quantity:</source>
        <translation>Počet:</translation>
    </message>
    <message>
        <source>Bytes:</source>
        <translation>Bajtů:</translation>
    </message>
    <message>
        <source>Amount:</source>
        <translation>Částka:</translation>
    </message>
    <message>
        <source>Fee:</source>
        <translation>Poplatek:</translation>
    </message>
    <message>
        <source>After Fee:</source>
        <translation>Čistá částka:</translation>
    </message>
    <message>
        <source>Change:</source>
        <translation>Drobné:</translation>
    </message>
    <message>
        <source>If this is activated, but the change address is empty or invalid, change will be sent to a newly generated address.</source>
        <translation>Pokud aktivováno, ale adresa pro drobné je prázdná nebo neplatná, tak se drobné pošlou na nově vygenerovanou adresu.</translation>
    </message>
    <message>
        <source>Custom change address</source>
        <translation>Vlastní adresa pro drobné</translation>
    </message>
    <message>
        <source>Transaction Fee:</source>
        <translation>Transakční poplatek:</translation>
    </message>
    <message>
        <source>Choose...</source>
        <translation>Zvol...</translation>
    </message>
    <message>
        <source>Using the fallbackfee can result in sending a transaction that will take several hours or days (or never) to confirm. Consider choosing your fee manually or wait until you have validated the complete chain.</source>
        <translation>Použití nouzového poplatku („fallbackfee“) může vyústit v transakci, které bude trvat hodiny nebo dny (případně věčnost), než bude potvrzena. Zvaž proto ruční nastavení poplatku, případně počkej, až se ti kompletně zvaliduje blockchain.</translation>
    </message>
    <message>
        <source>Warning: Fee estimation is currently not possible.</source>
        <translation>Upozornění: teď není možné poplatek odhadnout.</translation>
    </message>
    <message>
        <source>Specify a custom fee per kB (1,000 bytes) of the transaction's virtual size.

Note:  Since the fee is calculated on a per-byte basis, a fee of "100 satoshis per kB" for a transaction size of 500 bytes (half of 1 kB) would ultimately yield a fee of only 50 satoshis.</source>
        <translation>Specifikujte vlastní poplatek za kB (1000 bajtů) virtuální velikosti transakce.

Poznámka: Jelikož je poplatek počítaný za bajt, poplatek o hodnotě "100 satoshi za kB" a velikost transakce 500 bajtů (polovina z 1 kB) by stál jen 50 satoshi.</translation>
    </message>
    <message>
        <source>per kilobyte</source>
        <translation>za kilobajt</translation>
    </message>
    <message>
        <source>Hide</source>
        <translation>Skryj</translation>
    </message>
    <message>
        <source>Recommended:</source>
        <translation>Doporučený:</translation>
    </message>
    <message>
        <source>Custom:</source>
        <translation>Vlastní:</translation>
    </message>
    <message>
        <source>(Smart fee not initialized yet. This usually takes a few blocks...)</source>
        <translation>(Inteligentní poplatek ještě není inicializovaný. Obvykle mu to tak pár bloků trvá...)</translation>
    </message>
    <message>
        <source>Send to multiple recipients at once</source>
        <translation>Pošli více příjemcům naráz</translation>
    </message>
    <message>
        <source>Add &amp;Recipient</source>
        <translation>Při&amp;dej příjemce</translation>
    </message>
    <message>
        <source>Clear all fields of the form.</source>
        <translation>Promaž obsah ze všech formulářových políček.</translation>
    </message>
    <message>
        <source>Dust:</source>
        <translation>Prach:</translation>
    </message>
    <message>
<<<<<<< HEAD
        <source>When there is less transaction volume than space in the blocks, miners as well as relaying nodes may enforce a minimum fee. Paying only this minimum fee is just fine, but be aware that this can result in a never confirming transaction once there is more demand for particl transactions than the network can process.</source>
        <translation>Když je zde měně transakcí než místa na bloky, mineři stejně tak relay-e mohou nasadit minimální poplatky. Zaplacením pouze minimálního poplatku je v pohodě, ale mějte na paměti že toto může mít za následek nikdy neověřenou transakci pokud zde bude více particlových transakcí než může síť zvládnout.</translation>
=======
        <source>Hide transaction fee settings</source>
        <translation>Schovat nastavení poplatků transakce - transaction fee</translation>
    </message>
    <message>
        <source>When there is less transaction volume than space in the blocks, miners as well as relaying nodes may enforce a minimum fee. Paying only this minimum fee is just fine, but be aware that this can result in a never confirming transaction once there is more demand for bitcoin transactions than the network can process.</source>
        <translation>Když je zde měně transakcí než místa na bloky, mineři stejně tak relay-e mohou nasadit minimální poplatky. Zaplacením pouze minimálního poplatku je v pohodě, ale mějte na paměti že toto může mít za následek nikdy neověřenou transakci pokud zde bude více bitcoinových transakcí než může síť zvládnout.</translation>
>>>>>>> 4f807348
    </message>
    <message>
        <source>A too low fee might result in a never confirming transaction (read the tooltip)</source>
        <translation>Příliš malý poplatek může způsobit, že transakce nebude nikdy potvrzena (přečtěte popis)</translation>
    </message>
    <message>
        <source>Confirmation time target:</source>
        <translation>Časové cílování potvrzení:</translation>
    </message>
    <message>
        <source>Enable Replace-By-Fee</source>
        <translation>Povolit možnost dodatečně transakci navýšit poplatek (tzv. „replace-by-fee“)</translation>
    </message>
    <message>
        <source>With Replace-By-Fee (BIP-125) you can increase a transaction's fee after it is sent. Without this, a higher fee may be recommended to compensate for increased transaction delay risk.</source>
        <translation>S dodatečným navýšením poplatku (BIP-125, tzv. „Replace-By-Fee“) můžete zvýšit poplatek i po odeslání. Bez dodatečného navýšení bude navrhnut vyšší transakční poplatek, tak aby kompenzoval zvýšené riziko prodlení transakce.</translation>
    </message>
    <message>
        <source>Clear &amp;All</source>
        <translation>Všechno s&amp;maž</translation>
    </message>
    <message>
        <source>Balance:</source>
        <translation>Stav účtu:</translation>
    </message>
    <message>
        <source>Confirm the send action</source>
        <translation>Potvrď odeslání</translation>
    </message>
    <message>
        <source>S&amp;end</source>
        <translation>Pošl&amp;i</translation>
    </message>
    <message>
        <source>Copy quantity</source>
        <translation>Kopíruj počet</translation>
    </message>
    <message>
        <source>Copy amount</source>
        <translation>Kopíruj částku</translation>
    </message>
    <message>
        <source>Copy fee</source>
        <translation>Kopíruj poplatek</translation>
    </message>
    <message>
        <source>Copy after fee</source>
        <translation>Kopíruj čistou částku</translation>
    </message>
    <message>
        <source>Copy bytes</source>
        <translation>Kopíruj bajty</translation>
    </message>
    <message>
        <source>Copy dust</source>
        <translation>Kopíruj prach</translation>
    </message>
    <message>
        <source>Copy change</source>
        <translation>Kopíruj drobné</translation>
    </message>
    <message>
        <source>%1 (%2 blocks)</source>
        <translation>%1 (%2 bloků)</translation>
    </message>
    <message>
        <source>Cr&amp;eate Unsigned</source>
        <translation>Vytvořit bez podpisu</translation>
    </message>
    <message>
        <source>Creates a Partially Signed Bitcoin Transaction (PSBT) for use with e.g. an offline %1 wallet, or a PSBT-compatible hardware wallet.</source>
        <translation>Vytvořit částečně podepsanou Bitcoin transakci (Partially Signed Bitcoin Transaction - PSBT) k použtí kupříkladu s offline %1 peněženkou nebo s jinou kompatibilní PSBT hardware peněženkou.</translation>
    </message>
    <message>
        <source> from wallet '%1'</source>
        <translation>z peněženky '%1'</translation>
    </message>
    <message>
        <source>%1 to '%2'</source>
        <translation>%1 do '%2'</translation>
    </message>
    <message>
        <source>%1 to %2</source>
        <translation>%1 do %2</translation>
    </message>
    <message>
        <source>Do you want to draft this transaction?</source>
        <translation>Chcete naplánovat tuhle transakci?</translation>
    </message>
    <message>
        <source>Are you sure you want to send?</source>
        <translation>Jsi si jistý, že tuhle transakci chceš poslat?</translation>
    </message>
    <message>
        <source>Please, review your transaction proposal. This will produce a Partially Signed Bitcoin Transaction (PSBT) which you can copy and then sign with e.g. an offline %1 wallet, or a PSBT-compatible hardware wallet.</source>
        <translation>Zkontrolujte prosím svůj návrh transakce. Výsledkem bude částečně podepsaná bitcoinová transakce (PSBT), kterou můžete kopírovat a poté podepsat např. pomocí offline %1 peněženky nebo hardwarové peněženky kompatibilní s PSBT.</translation>
    </message>
    <message>
        <source>or</source>
        <translation>nebo</translation>
    </message>
    <message>
        <source>You can increase the fee later (signals Replace-By-Fee, BIP-125).</source>
        <translation>Poplatek můžete navýšit později (vysílá se "Replace-By-Fee" - nahrazení poplatkem, BIP-125).</translation>
    </message>
    <message>
        <source>Please, review your transaction.</source>
        <translation>Prosím, zkontrolujte vaši transakci.</translation>
    </message>
    <message>
        <source>Transaction fee</source>
        <translation>Transakční poplatek</translation>
    </message>
    <message>
        <source>Not signalling Replace-By-Fee, BIP-125.</source>
        <translation>Nevysílá se "Replace-By-Fee" - nahrazení poplatkem, BIP-125.</translation>
    </message>
    <message>
        <source>Total Amount</source>
        <translation>Celková částka</translation>
    </message>
    <message>
        <source>To review recipient list click "Show Details..."</source>
        <translation>Chcete-li zkontrolovat seznam příjemců, klikněte na „Zobrazit podrobnosti ...“</translation>
    </message>
    <message>
        <source>Confirm send coins</source>
        <translation>Potvrď odeslání mincí</translation>
    </message>
    <message>
        <source>Confirm transaction proposal</source>
        <translation>Potvrdit návrh transakce</translation>
    </message>
    <message>
        <source>Copy PSBT to clipboard</source>
        <translation>Zkopírovat PSBT do schránky</translation>
    </message>
    <message>
        <source>Send</source>
        <translation>Odeslat</translation>
    </message>
    <message>
        <source>PSBT copied</source>
        <translation>PSBT zkopírován</translation>
    </message>
    <message>
        <source>Watch-only balance:</source>
        <translation>Pouze sledovaný zůstatek:</translation>
    </message>
    <message>
        <source>The recipient address is not valid. Please recheck.</source>
        <translation>Adresa příjemce je neplatná – překontroluj ji prosím.</translation>
    </message>
    <message>
        <source>The amount to pay must be larger than 0.</source>
        <translation>Odesílaná částka musí být větší než 0.</translation>
    </message>
    <message>
        <source>The amount exceeds your balance.</source>
        <translation>Částka překračuje stav účtu.</translation>
    </message>
    <message>
        <source>The total exceeds your balance when the %1 transaction fee is included.</source>
        <translation>Celková částka při připočítání poplatku %1 překročí stav účtu.</translation>
    </message>
    <message>
        <source>Duplicate address found: addresses should only be used once each.</source>
        <translation>Zaznamenána duplicitní adresa: každá adresa by ale měla být použita vždy jen jednou.</translation>
    </message>
    <message>
        <source>Transaction creation failed!</source>
        <translation>Vytvoření transakce selhalo!</translation>
    </message>
    <message>
        <source>A fee higher than %1 is considered an absurdly high fee.</source>
        <translation>Poplatek vyšší než %1 je považován za absurdně vysoký.</translation>
    </message>
    <message>
        <source>Payment request expired.</source>
        <translation>Platební požadavek vypršel.</translation>
    </message>
    <message numerus="yes">
        <source>Estimated to begin confirmation within %n block(s).</source>
        <translation><numerusform>Potvrzování by podle odhadu mělo začít během %n bloku.</numerusform><numerusform>Potvrzování by podle odhadu mělo začít během %n bloků.</numerusform><numerusform>Potvrzování by podle odhadu mělo začít během %n bloků.</numerusform><numerusform>Potvrzování by podle odhadu mělo začít během %n bloků.</numerusform></translation>
    </message>
    <message>
        <source>Warning: Invalid Particl address</source>
        <translation>Upozornění: Neplatná particlová adresa</translation>
    </message>
    <message>
        <source>Warning: Unknown change address</source>
        <translation>Upozornění: Neznámá adresa pro drobné</translation>
    </message>
    <message>
        <source>Confirm custom change address</source>
        <translation>Potvrď vlastní adresu pro drobné</translation>
    </message>
    <message>
        <source>The address you selected for change is not part of this wallet. Any or all funds in your wallet may be sent to this address. Are you sure?</source>
        <translation>Adresa, kterou jsi zvolil pro drobné, není součástí této peněženky. Potenciálně všechny prostředky z tvé peněženky mohou být na tuto adresu odeslány. Souhlasíš, aby se tak stalo?</translation>
    </message>
    <message>
        <source>(no label)</source>
        <translation>(bez označení)</translation>
    </message>
</context>
<context>
    <name>SendCoinsEntry</name>
    <message>
        <source>A&amp;mount:</source>
        <translation>Čás&amp;tka:</translation>
    </message>
    <message>
        <source>Pay &amp;To:</source>
        <translation>&amp;Komu:</translation>
    </message>
    <message>
        <source>&amp;Label:</source>
        <translation>O&amp;značení:</translation>
    </message>
    <message>
        <source>Choose previously used address</source>
        <translation>Vyber již použitou adresu</translation>
    </message>
    <message>
        <source>The Particl address to send the payment to</source>
        <translation>Particlová adresa příjemce</translation>
    </message>
    <message>
        <source>Alt+A</source>
        <translation>Alt+A</translation>
    </message>
    <message>
        <source>Paste address from clipboard</source>
        <translation>Vlož adresu ze schránky</translation>
    </message>
    <message>
        <source>Alt+P</source>
        <translation>Alt+P</translation>
    </message>
    <message>
        <source>Remove this entry</source>
        <translation>Smaž tento záznam</translation>
    </message>
    <message>
<<<<<<< HEAD
        <source>The fee will be deducted from the amount being sent. The recipient will receive less particl than you enter in the amount field. If multiple recipients are selected, the fee is split equally.</source>
        <translation>Poplatek se odečte od posílané částky. Příjemce tak dostane méně particlů, než zadáš do pole Částka. Pokud vybereš více příjemců, tak se poplatek rovnoměrně rozloží.</translation>
=======
        <source>The amount to send in the selected unit</source>
        <translation>Částka k odeslání ve vybrané měně</translation>
    </message>
    <message>
        <source>The fee will be deducted from the amount being sent. The recipient will receive less bitcoins than you enter in the amount field. If multiple recipients are selected, the fee is split equally.</source>
        <translation>Poplatek se odečte od posílané částky. Příjemce tak dostane méně bitcoinů, než zadáš do pole Částka. Pokud vybereš více příjemců, tak se poplatek rovnoměrně rozloží.</translation>
>>>>>>> 4f807348
    </message>
    <message>
        <source>S&amp;ubtract fee from amount</source>
        <translation>Od&amp;ečíst poplatek od částky</translation>
    </message>
    <message>
        <source>Use available balance</source>
        <translation>Použít dostupný zůstatek</translation>
    </message>
    <message>
        <source>Message:</source>
        <translation>Zpráva:</translation>
    </message>
    <message>
        <source>This is an unauthenticated payment request.</source>
        <translation>Tohle je neověřený platební požadavek.</translation>
    </message>
    <message>
        <source>This is an authenticated payment request.</source>
        <translation>Tohle je ověřený platební požadavek.</translation>
    </message>
    <message>
        <source>Enter a label for this address to add it to the list of used addresses</source>
        <translation>Zadej označení této adresy; obojí se ti pak uloží do adresáře</translation>
    </message>
    <message>
        <source>A message that was attached to the particl: URI which will be stored with the transaction for your reference. Note: This message will not be sent over the Particl network.</source>
        <translation>Zpráva, která byla připojena k particl: URI a která se ti pro přehled uloží k transakci. Poznámka: Tahle zpráva se neposílá s platbou po particlové síti.</translation>
    </message>
    <message>
        <source>Pay To:</source>
        <translation>Komu:</translation>
    </message>
    <message>
        <source>Memo:</source>
        <translation>Poznámka:</translation>
    </message>
</context>
<context>
    <name>ShutdownWindow</name>
    <message>
        <source>%1 is shutting down...</source>
        <translation>%1 se ukončuje...</translation>
    </message>
    <message>
        <source>Do not shut down the computer until this window disappears.</source>
        <translation>Nevypínej počítač, dokud toto okno nezmizí.</translation>
    </message>
</context>
<context>
    <name>SignVerifyMessageDialog</name>
    <message>
        <source>Signatures - Sign / Verify a Message</source>
        <translation>Podpisy - podepsat/ověřit zprávu</translation>
    </message>
    <message>
        <source>&amp;Sign Message</source>
        <translation>&amp;Podepiš zprávu</translation>
    </message>
    <message>
        <source>You can sign messages/agreements with your addresses to prove you can receive particl sent to them. Be careful not to sign anything vague or random, as phishing attacks may try to trick you into signing your identity over to them. Only sign fully-detailed statements you agree to.</source>
        <translation>Podepsáním zprávy/smlouvy svými adresami můžeš prokázat, že jsi na ně schopen přijmout particly. Buď opatrný a nepodepisuj nic vágního nebo náhodného; například při phishingových útocích můžeš být lákán, abys něco takového podepsal. Podepisuj pouze naprosto úplná a detailní prohlášení, se kterými souhlasíš.</translation>
    </message>
    <message>
        <source>The Particl address to sign the message with</source>
        <translation>Particlová adresa, kterou se zpráva podepíše</translation>
    </message>
    <message>
        <source>Choose previously used address</source>
        <translation>Vyber již použitou adresu</translation>
    </message>
    <message>
        <source>Alt+A</source>
        <translation>Alt+A</translation>
    </message>
    <message>
        <source>Paste address from clipboard</source>
        <translation>Vlož adresu ze schránky</translation>
    </message>
    <message>
        <source>Alt+P</source>
        <translation>Alt+P</translation>
    </message>
    <message>
        <source>Enter the message you want to sign here</source>
        <translation>Sem vepiš zprávu, kterou chceš podepsat</translation>
    </message>
    <message>
        <source>Signature</source>
        <translation>Podpis</translation>
    </message>
    <message>
        <source>Copy the current signature to the system clipboard</source>
        <translation>Zkopíruj tento podpis do schránky</translation>
    </message>
    <message>
        <source>Sign the message to prove you own this Particl address</source>
        <translation>Podepiš zprávu, čímž prokážeš, že jsi vlastníkem této particlové adresy</translation>
    </message>
    <message>
        <source>Sign &amp;Message</source>
        <translation>Po&amp;depiš zprávu</translation>
    </message>
    <message>
        <source>Reset all sign message fields</source>
        <translation>Vymaž všechna pole formuláře pro podepsání zrávy</translation>
    </message>
    <message>
        <source>Clear &amp;All</source>
        <translation>Všechno &amp;smaž</translation>
    </message>
    <message>
        <source>&amp;Verify Message</source>
        <translation>&amp;Ověř zprávu</translation>
    </message>
    <message>
        <source>Enter the receiver's address, message (ensure you copy line breaks, spaces, tabs, etc. exactly) and signature below to verify the message. Be careful not to read more into the signature than what is in the signed message itself, to avoid being tricked by a man-in-the-middle attack. Note that this only proves the signing party receives with the address, it cannot prove sendership of any transaction!</source>
        <translation>K ověření podpisu zprávy zadej adresu příjemce, zprávu (ověř si, že správně kopíruješ zalomení řádků, mezery, tabulátory apod.) a podpis. Dávej pozor na to, abys nezkopíroval do podpisu víc, než co je v samotné podepsané zprávě, abys nebyl napálen man-in-the-middle útokem. Poznamenejme však, že takto lze pouze prokázat, že podepisující je schopný na dané adrese přijmout platbu, ale není možnéprokázat, že odeslal jakoukoli transakci!</translation>
    </message>
    <message>
        <source>The Particl address the message was signed with</source>
        <translation>Particlová adresa, kterou je zpráva podepsána</translation>
    </message>
    <message>
<<<<<<< HEAD
        <source>Verify the message to ensure it was signed with the specified Particl address</source>
        <translation>Ověř zprávu, aby ses ujistil, že byla podepsána danou particlovou adresou</translation>
=======
        <source>The signed message to verify</source>
        <translation>Podepsaná zpráva na ověření</translation>
    </message>
    <message>
        <source>The signature given when the message was signed</source>
        <translation>Podpis daný při podpisu zprávy</translation>
    </message>
    <message>
        <source>Verify the message to ensure it was signed with the specified Bitcoin address</source>
        <translation>Ověř zprávu, aby ses ujistil, že byla podepsána danou bitcoinovou adresou</translation>
>>>>>>> 4f807348
    </message>
    <message>
        <source>Verify &amp;Message</source>
        <translation>O&amp;věř zprávu</translation>
    </message>
    <message>
        <source>Reset all verify message fields</source>
        <translation>Vymaž všechna pole formuláře pro ověření zrávy</translation>
    </message>
    <message>
        <source>Click "Sign Message" to generate signature</source>
        <translation>Kliknutím na „Podepiš zprávu“ vygeneruješ podpis</translation>
    </message>
    <message>
        <source>The entered address is invalid.</source>
        <translation>Zadaná adresa je neplatná.</translation>
    </message>
    <message>
        <source>Please check the address and try again.</source>
        <translation>Zkontroluj ji prosím a zkus to pak znovu.</translation>
    </message>
    <message>
        <source>The entered address does not refer to a key.</source>
        <translation>Zadaná adresa nepasuje ke klíči.</translation>
    </message>
    <message>
        <source>Wallet unlock was cancelled.</source>
        <translation>Odemčení peněženky bylo zrušeno.</translation>
    </message>
    <message>
        <source>No error</source>
        <translation>Bez chyby</translation>
    </message>
    <message>
        <source>Private key for the entered address is not available.</source>
        <translation>Soukromý klíč pro zadanou adresu není dostupný.</translation>
    </message>
    <message>
        <source>Message signing failed.</source>
        <translation>Nepodařilo se podepsat zprávu.</translation>
    </message>
    <message>
        <source>Message signed.</source>
        <translation>Zpráva podepsána.</translation>
    </message>
    <message>
        <source>The signature could not be decoded.</source>
        <translation>Podpis nejde dekódovat.</translation>
    </message>
    <message>
        <source>Please check the signature and try again.</source>
        <translation>Zkontroluj ho prosím a zkus to pak znovu.</translation>
    </message>
    <message>
        <source>The signature did not match the message digest.</source>
        <translation>Podpis se neshoduje s hašem zprávy.</translation>
    </message>
    <message>
        <source>Message verification failed.</source>
        <translation>Nepodařilo se ověřit zprávu.</translation>
    </message>
    <message>
        <source>Message verified.</source>
        <translation>Zpráva ověřena.</translation>
    </message>
</context>
<context>
    <name>TrafficGraphWidget</name>
    <message>
        <source>KB/s</source>
        <translation>kB/s</translation>
    </message>
</context>
<context>
    <name>TransactionDesc</name>
    <message numerus="yes">
        <source>Open for %n more block(s)</source>
        <translation><numerusform>Otevřeno pro %n další blok</numerusform><numerusform>Otevřeno pro %n další bloky</numerusform><numerusform>Otevřeno pro %n dalších bloků</numerusform><numerusform>Otevřeno pro %n dalších bloků</numerusform></translation>
    </message>
    <message>
        <source>Open until %1</source>
        <translation>Otřevřeno dokud %1</translation>
    </message>
    <message>
        <source>conflicted with a transaction with %1 confirmations</source>
        <translation>koliduje s transakcí o %1 konfirmacích</translation>
    </message>
    <message>
        <source>0/unconfirmed, %1</source>
        <translation>0/nepotvrzeno, %1</translation>
    </message>
    <message>
        <source>in memory pool</source>
        <translation>v transakčním zásobníku</translation>
    </message>
    <message>
        <source>not in memory pool</source>
        <translation>není ani v transakčním zásobníku</translation>
    </message>
    <message>
        <source>abandoned</source>
        <translation>zanechaná</translation>
    </message>
    <message>
        <source>%1/unconfirmed</source>
        <translation>%1/nepotvrzeno</translation>
    </message>
    <message>
        <source>%1 confirmations</source>
        <translation>%1 potvrzení</translation>
    </message>
    <message>
        <source>Status</source>
        <translation>Stav</translation>
    </message>
    <message>
        <source>Date</source>
        <translation>Datum</translation>
    </message>
    <message>
        <source>Source</source>
        <translation>Zdroj</translation>
    </message>
    <message>
        <source>Generated</source>
        <translation>Vygenerováno</translation>
    </message>
    <message>
        <source>From</source>
        <translation>Od</translation>
    </message>
    <message>
        <source>unknown</source>
        <translation>neznámo</translation>
    </message>
    <message>
        <source>To</source>
        <translation>Pro</translation>
    </message>
    <message>
        <source>own address</source>
        <translation>vlastní adresa</translation>
    </message>
    <message>
        <source>watch-only</source>
        <translation>sledovaná</translation>
    </message>
    <message>
        <source>label</source>
        <translation>označení</translation>
    </message>
    <message>
        <source>Credit</source>
        <translation>Příjem</translation>
    </message>
    <message numerus="yes">
        <source>matures in %n more block(s)</source>
        <translation><numerusform>dozraje po %n bloku</numerusform><numerusform>dozraje po %n blocích</numerusform><numerusform>dozraje po %n blocích</numerusform><numerusform>dozraje po %n blocích</numerusform></translation>
    </message>
    <message>
        <source>not accepted</source>
        <translation>neakceptováno</translation>
    </message>
    <message>
        <source>Debit</source>
        <translation>Výdaj</translation>
    </message>
    <message>
        <source>Total debit</source>
        <translation>Celkové výdaje</translation>
    </message>
    <message>
        <source>Total credit</source>
        <translation>Celkové příjmy</translation>
    </message>
    <message>
        <source>Transaction fee</source>
        <translation>Transakční poplatek</translation>
    </message>
    <message>
        <source>Net amount</source>
        <translation>Čistá částka</translation>
    </message>
    <message>
        <source>Message</source>
        <translation>Zpráva</translation>
    </message>
    <message>
        <source>Comment</source>
        <translation>Komentář</translation>
    </message>
    <message>
        <source>Transaction ID</source>
        <translation>ID transakce</translation>
    </message>
    <message>
        <source>Transaction total size</source>
        <translation>Celková velikost transakce</translation>
    </message>
    <message>
        <source>Transaction virtual size</source>
        <translation>Virtuální velikost transakce</translation>
    </message>
    <message>
        <source>Output index</source>
        <translation>Pořadí výstupu</translation>
    </message>
    <message>
        <source> (Certificate was not verified)</source>
        <translation>(Certifikát nebyl ověřen)</translation>
    </message>
    <message>
        <source>Merchant</source>
        <translation>Obchodník</translation>
    </message>
    <message>
        <source>Generated coins must mature %1 blocks before they can be spent. When you generated this block, it was broadcast to the network to be added to the block chain. If it fails to get into the chain, its state will change to "not accepted" and it won't be spendable. This may occasionally happen if another node generates a block within a few seconds of yours.</source>
        <translation>Vygenerované mince musí čekat %1 bloků, než mohou být utraceny. Když jsi vygeneroval tenhle blok, tak byl rozposlán do sítě, aby byl přidán do blockchainu. Pokud se mu nepodaří dostat se do blockchainu, změní se na „neakceptovaný“ a nepůjde utratit. To se občas může stát, pokud jiný uzel vygeneruje blok zhruba ve stejném okamžiku jako ty.</translation>
    </message>
    <message>
        <source>Debug information</source>
        <translation>Ladicí informace</translation>
    </message>
    <message>
        <source>Transaction</source>
        <translation>Transakce</translation>
    </message>
    <message>
        <source>Inputs</source>
        <translation>Vstupy</translation>
    </message>
    <message>
        <source>Amount</source>
        <translation>Částka</translation>
    </message>
    <message>
        <source>true</source>
        <translation>true</translation>
    </message>
    <message>
        <source>false</source>
        <translation>false</translation>
    </message>
</context>
<context>
    <name>TransactionDescDialog</name>
    <message>
        <source>This pane shows a detailed description of the transaction</source>
        <translation>Toto okno zobrazuje detailní popis transakce</translation>
    </message>
    <message>
        <source>Details for %1</source>
        <translation>Podrobnosti o %1</translation>
    </message>
</context>
<context>
    <name>TransactionTableModel</name>
    <message>
        <source>Date</source>
        <translation>Datum</translation>
    </message>
    <message>
        <source>Type</source>
        <translation>Typ</translation>
    </message>
    <message>
        <source>Label</source>
        <translation>Označení</translation>
    </message>
    <message numerus="yes">
        <source>Open for %n more block(s)</source>
        <translation><numerusform>Otevřeno pro %n další blok</numerusform><numerusform>Otevřeno pro %n další bloky</numerusform><numerusform>Otevřeno pro %n dalších bloků</numerusform><numerusform>Otevřeno pro %n dalších bloků</numerusform></translation>
    </message>
    <message>
        <source>Open until %1</source>
        <translation>Otřevřeno dokud %1</translation>
    </message>
    <message>
        <source>Unconfirmed</source>
        <translation>Nepotvrzeno</translation>
    </message>
    <message>
        <source>Abandoned</source>
        <translation>Zanechaná</translation>
    </message>
    <message>
        <source>Confirming (%1 of %2 recommended confirmations)</source>
        <translation>Potvrzuje se (%1 z %2 doporučených potvrzení)</translation>
    </message>
    <message>
        <source>Confirmed (%1 confirmations)</source>
        <translation>Potvrzeno (%1 potvrzení)</translation>
    </message>
    <message>
        <source>Conflicted</source>
        <translation>V kolizi</translation>
    </message>
    <message>
        <source>Immature (%1 confirmations, will be available after %2)</source>
        <translation>Nedozráno (%1 potvrzení, dozraje při %2 potvrzeních)</translation>
    </message>
    <message>
        <source>Generated but not accepted</source>
        <translation>Vygenerováno, ale neakceptováno</translation>
    </message>
    <message>
        <source>Received with</source>
        <translation>Přijato do</translation>
    </message>
    <message>
        <source>Received from</source>
        <translation>Přijato od</translation>
    </message>
    <message>
        <source>Sent to</source>
        <translation>Posláno na</translation>
    </message>
    <message>
        <source>Payment to yourself</source>
        <translation>Platba sama sobě</translation>
    </message>
    <message>
        <source>Mined</source>
        <translation>Vytěženo</translation>
    </message>
    <message>
        <source>watch-only</source>
        <translation>sledovací</translation>
    </message>
    <message>
        <source>(n/a)</source>
        <translation>(n/a)</translation>
    </message>
    <message>
        <source>(no label)</source>
        <translation>(bez označení)</translation>
    </message>
    <message>
        <source>Transaction status. Hover over this field to show number of confirmations.</source>
        <translation>Stav transakce. Najetím myši na toto políčko si zobrazíš počet potvrzení.</translation>
    </message>
    <message>
        <source>Date and time that the transaction was received.</source>
        <translation>Datum a čas přijetí transakce.</translation>
    </message>
    <message>
        <source>Type of transaction.</source>
        <translation>Druh transakce.</translation>
    </message>
    <message>
        <source>Whether or not a watch-only address is involved in this transaction.</source>
        <translation>Zda tato transakce zahrnuje i některou sledovanou adresu.</translation>
    </message>
    <message>
        <source>User-defined intent/purpose of the transaction.</source>
        <translation>Uživatelsky určený účel transakce.</translation>
    </message>
    <message>
        <source>Amount removed from or added to balance.</source>
        <translation>Částka odečtená z nebo přičtená k účtu.</translation>
    </message>
</context>
<context>
    <name>TransactionView</name>
    <message>
        <source>All</source>
        <translation>Vše</translation>
    </message>
    <message>
        <source>Today</source>
        <translation>Dnes</translation>
    </message>
    <message>
        <source>This week</source>
        <translation>Tento týden</translation>
    </message>
    <message>
        <source>This month</source>
        <translation>Tento měsíc</translation>
    </message>
    <message>
        <source>Last month</source>
        <translation>Minulý měsíc</translation>
    </message>
    <message>
        <source>This year</source>
        <translation>Letos</translation>
    </message>
    <message>
        <source>Range...</source>
        <translation>Rozsah...</translation>
    </message>
    <message>
        <source>Received with</source>
        <translation>Přijato</translation>
    </message>
    <message>
        <source>Sent to</source>
        <translation>Posláno</translation>
    </message>
    <message>
        <source>To yourself</source>
        <translation>Sám sobě</translation>
    </message>
    <message>
        <source>Mined</source>
        <translation>Vytěženo</translation>
    </message>
    <message>
        <source>Other</source>
        <translation>Ostatní</translation>
    </message>
    <message>
        <source>Enter address, transaction id, or label to search</source>
        <translation>Zadej adresu, její označení nebo ID transakce pro vyhledání</translation>
    </message>
    <message>
        <source>Min amount</source>
        <translation>Minimální částka</translation>
    </message>
    <message>
        <source>Abandon transaction</source>
        <translation>Zapomenout transakci</translation>
    </message>
    <message>
        <source>Increase transaction fee</source>
        <translation>Navyš transakční poplatek</translation>
    </message>
    <message>
        <source>Copy address</source>
        <translation>Kopíruj adresu</translation>
    </message>
    <message>
        <source>Copy label</source>
        <translation>Kopíruj její označení</translation>
    </message>
    <message>
        <source>Copy amount</source>
        <translation>Kopíruj částku</translation>
    </message>
    <message>
        <source>Copy transaction ID</source>
        <translation>Kopíruj ID transakce</translation>
    </message>
    <message>
        <source>Copy raw transaction</source>
        <translation>Kopíruj surovou transakci</translation>
    </message>
    <message>
        <source>Copy full transaction details</source>
        <translation>Kopíruj kompletní podrobnosti o transakci</translation>
    </message>
    <message>
        <source>Edit label</source>
        <translation>Uprav označení</translation>
    </message>
    <message>
        <source>Show transaction details</source>
        <translation>Zobraz detaily transakce</translation>
    </message>
    <message>
        <source>Export Transaction History</source>
        <translation>Exportuj transakční historii</translation>
    </message>
    <message>
        <source>Comma separated file (*.csv)</source>
        <translation>Formát CSV (*.csv)</translation>
    </message>
    <message>
        <source>Confirmed</source>
        <translation>Potvrzeno</translation>
    </message>
    <message>
        <source>Watch-only</source>
        <translation>Sledovaná</translation>
    </message>
    <message>
        <source>Date</source>
        <translation>Datum</translation>
    </message>
    <message>
        <source>Type</source>
        <translation>Typ</translation>
    </message>
    <message>
        <source>Label</source>
        <translation>Označení</translation>
    </message>
    <message>
        <source>Address</source>
        <translation>Adresa</translation>
    </message>
    <message>
        <source>ID</source>
        <translation>ID</translation>
    </message>
    <message>
        <source>Exporting Failed</source>
        <translation>Exportování selhalo</translation>
    </message>
    <message>
        <source>There was an error trying to save the transaction history to %1.</source>
        <translation>Při ukládání transakční historie do %1 se přihodila nějaká chyba.</translation>
    </message>
    <message>
        <source>Exporting Successful</source>
        <translation>Úspěšně vyexportováno</translation>
    </message>
    <message>
        <source>The transaction history was successfully saved to %1.</source>
        <translation>Transakční historie byla v pořádku uložena do %1.</translation>
    </message>
    <message>
        <source>Range:</source>
        <translation>Rozsah:</translation>
    </message>
    <message>
        <source>to</source>
        <translation>až</translation>
    </message>
</context>
<context>
    <name>UnitDisplayStatusBarControl</name>
    <message>
        <source>Unit to show amounts in. Click to select another unit.</source>
        <translation>Jednotka pro částky. Klikni pro výběr nějaké jiné.</translation>
    </message>
</context>
<context>
    <name>WalletController</name>
    <message>
        <source>Close wallet</source>
        <translation>Zavřít peněženku</translation>
    </message>
    <message>
        <source>Are you sure you wish to close the wallet &lt;i&gt;%1&lt;/i&gt;?</source>
        <translation>Opravdu chcete zavřít peněženku &lt;i&gt;%1&lt;/i&gt;?</translation>
    </message>
    <message>
        <source>Closing the wallet for too long can result in having to resync the entire chain if pruning is enabled.</source>
        <translation>Zavření peněženky na příliš dlouhou dobu může vyústit v potřebu resynchronizace celého blockchainu pokud je zapnuté prořezávání.</translation>
    </message>
</context>
<context>
    <name>WalletFrame</name>
    <message>
        <source>No wallet has been loaded.</source>
        <translation>Žádná peněženka se nenačetla.</translation>
    </message>
</context>
<context>
    <name>WalletModel</name>
    <message>
        <source>Send Coins</source>
        <translation>Pošli mince</translation>
    </message>
    <message>
        <source>Fee bump error</source>
        <translation>Chyba při navyšování poplatku</translation>
    </message>
    <message>
        <source>Increasing transaction fee failed</source>
        <translation>Nepodařilo se navýšeit poplatek</translation>
    </message>
    <message>
        <source>Do you want to increase the fee?</source>
        <translation>Chcete navýšit poplatek?</translation>
    </message>
    <message>
        <source>Do you want to draft a transaction with fee increase?</source>
        <translation>Chcete naplánovat tuhle transakci s navýšením poplatku?</translation>
    </message>
    <message>
        <source>Current fee:</source>
        <translation>Momentální poplatek:</translation>
    </message>
    <message>
        <source>Increase:</source>
        <translation>Navýšení:</translation>
    </message>
    <message>
        <source>New fee:</source>
        <translation>Nový poplatek:</translation>
    </message>
    <message>
        <source>Confirm fee bump</source>
        <translation>Potvrď navýšení poplatku</translation>
    </message>
    <message>
        <source>Can't draft transaction.</source>
        <translation>Nelze navrhnout transakci.</translation>
    </message>
    <message>
        <source>PSBT copied</source>
        <translation>PSBT zkopírováno</translation>
    </message>
    <message>
        <source>Can't sign transaction.</source>
        <translation>Nemůžu podepsat transakci.</translation>
    </message>
    <message>
        <source>Could not commit transaction</source>
        <translation>Nemohl jsem uložit transakci do peněženky</translation>
    </message>
    <message>
        <source>default wallet</source>
        <translation>výchozí peněženka</translation>
    </message>
</context>
<context>
    <name>WalletView</name>
    <message>
        <source>&amp;Export</source>
        <translation>&amp;Export</translation>
    </message>
    <message>
        <source>Export the data in the current tab to a file</source>
        <translation>Exportuj data z tohoto panelu do souboru</translation>
    </message>
    <message>
        <source>Backup Wallet</source>
        <translation>Záloha peněženky</translation>
    </message>
    <message>
        <source>Wallet Data (*.dat)</source>
        <translation>Data peněženky (*.dat)</translation>
    </message>
    <message>
        <source>Backup Failed</source>
        <translation>Zálohování selhalo</translation>
    </message>
    <message>
        <source>There was an error trying to save the wallet data to %1.</source>
        <translation>Při ukládání peněženky do %1 se přihodila nějaká chyba.</translation>
    </message>
    <message>
        <source>Backup Successful</source>
        <translation>Úspěšně zazálohováno</translation>
    </message>
    <message>
        <source>The wallet data was successfully saved to %1.</source>
        <translation>Data z peněženky byla v pořádku uložena do %1.</translation>
    </message>
    <message>
        <source>Cancel</source>
        <translation>Zrušit</translation>
    </message>
</context>
<context>
    <name>bitcoin-core</name>
    <message>
        <source>Distributed under the MIT software license, see the accompanying file %s or %s</source>
        <translation>Šířen pod softwarovou licencí MIT, viz přiložený soubor %s nebo %s</translation>
    </message>
    <message>
        <source>Prune configured below the minimum of %d MiB.  Please use a higher number.</source>
        <translation>Prořezávání je nastaveno pod minimum %d MiB.  Použij, prosím, nějaké vyšší číslo.</translation>
    </message>
    <message>
        <source>Prune: last wallet synchronisation goes beyond pruned data. You need to -reindex (download the whole blockchain again in case of pruned node)</source>
        <translation>Prořezávání: poslední synchronizace peněženky proběhla před už prořezanými daty. Je třeba provést -reindex (tedy v případě prořezávacího režimu stáhnout znovu celý blockchain)</translation>
    </message>
    <message>
        <source>Error: A fatal internal error occurred, see debug.log for details</source>
        <translation>Chyba: Přihodila se závažná vnitřní chyba, podrobnosti viz v debug.log</translation>
    </message>
    <message>
        <source>Pruning blockstore...</source>
        <translation>Prořezávám úložiště bloků...</translation>
    </message>
    <message>
        <source>Unable to start HTTP server. See debug log for details.</source>
        <translation>Nemohu spustit HTTP server. Detaily viz v debug.log.</translation>
    </message>
    <message>
        <source>The %s developers</source>
        <translation>Vývojáři %s</translation>
    </message>
    <message>
        <source>Can't generate a change-address key. No keys in the internal keypool and can't generate any keys.</source>
        <translation>Nelze vygenerovat klíč pro změnu adresy. Nejsou žádní klíče v key-poolu a tedy nemůžeme žádné klíče vygenerovat.</translation>
    </message>
    <message>
        <source>Cannot obtain a lock on data directory %s. %s is probably already running.</source>
        <translation>Nedaří se mi získat zámek na datový adresář %s. %s pravděpodobně už jednou běží.</translation>
    </message>
    <message>
        <source>Cannot provide specific connections and have addrman find outgoing connections at the same.</source>
        <translation>Nemohu poskytovat konkrétní spojení a současně chtít, aby addrman vyhledával odchozí spojení.</translation>
    </message>
    <message>
        <source>Error reading %s! All keys read correctly, but transaction data or address book entries might be missing or incorrect.</source>
        <translation>Nastala chyba při čtení souboru %s! Všechny klíče se přečetly správně, ale data o transakcích nebo záznamy v adresáři mohou chybět či být nesprávné.</translation>
    </message>
    <message>
        <source>Please check that your computer's date and time are correct! If your clock is wrong, %s will not work properly.</source>
        <translation>Zkontroluj, že máš v počítači správně nastavený datum a čas! Pokud jsou nastaveny špatně, %s nebude fungovat správně.</translation>
    </message>
    <message>
        <source>Please contribute if you find %s useful. Visit %s for further information about the software.</source>
        <translation>Prosíme, zapoj se nebo přispěj, pokud ti %s přijde užitečný. Více informací o programu je na %s.</translation>
    </message>
    <message>
        <source>The block database contains a block which appears to be from the future. This may be due to your computer's date and time being set incorrectly. Only rebuild the block database if you are sure that your computer's date and time are correct</source>
        <translation>Databáze bloků obsahuje blok, který vypadá jako z budoucnosti, což může být kvůli špatně nastavenému datu a času na tvém počítači. Nech databázi bloků přestavět pouze v případě, že si jsi jistý, že máš na počítači správný datum a čas</translation>
    </message>
    <message>
        <source>This is a pre-release test build - use at your own risk - do not use for mining or merchant applications</source>
        <translation>Tohle je testovací verze – používej ji jen na vlastní riziko, ale rozhodně ji nepoužívej k těžbě nebo pro obchodní aplikace</translation>
    </message>
    <message>
        <source>This is the transaction fee you may discard if change is smaller than dust at this level</source>
        <translation>Tohle je transakční poplatek, který můžeš zrušit, pokud budou na této úrovni drobné menší než prach</translation>
    </message>
    <message>
        <source>Unable to replay blocks. You will need to rebuild the database using -reindex-chainstate.</source>
        <translation>Nedaří se mi znovu aplikovat bloky. Budeš muset přestavět databázi použitím -reindex-chainstate.</translation>
    </message>
    <message>
        <source>Unable to rewind the database to a pre-fork state. You will need to redownload the blockchain</source>
        <translation>Nedaří se mi vrátit databázi do stavu před štěpem. Budeš muset znovu stáhnout celý blockchain</translation>
    </message>
    <message>
        <source>Warning: The network does not appear to fully agree! Some miners appear to be experiencing issues.</source>
        <translation>Upozornění: Síť podle všeho není v konzistentním stavu. Někteří těžaři jsou zřejmě v potížích.</translation>
    </message>
    <message>
        <source>Warning: We do not appear to fully agree with our peers! You may need to upgrade, or other nodes may need to upgrade.</source>
        <translation>Upozornění: Nesouhlasím zcela se svými protějšky! Možná potřebuji aktualizovat nebo ostatní uzly potřebují aktualizovat.</translation>
    </message>
    <message>
        <source>%d of last 100 blocks have unexpected version</source>
        <translation>%d z posledních 100 bloků má neočekávanou verzi</translation>
    </message>
    <message>
        <source>%s corrupt, salvage failed</source>
        <translation>%s je poškozen, jeho záchrana se nezdařila</translation>
    </message>
    <message>
        <source>-maxmempool must be at least %d MB</source>
        <translation>-maxmempool musí být alespoň %d MB</translation>
    </message>
    <message>
        <source>Cannot resolve -%s address: '%s'</source>
        <translation>Nemohu přeložit -%s adresu: '%s'</translation>
    </message>
    <message>
        <source>Change index out of range</source>
        <translation>Index drobných je mimo platný rozsah</translation>
    </message>
    <message>
        <source>Config setting for %s only applied on %s network when in [%s] section.</source>
        <translation>Nastavení pro %s je nastaveno pouze na síťi %s pokud jste v sekci [%s]</translation>
    </message>
    <message>
        <source>Copyright (C) %i-%i</source>
        <translation>Copyright (C) %i–%i</translation>
    </message>
    <message>
        <source>Corrupted block database detected</source>
        <translation>Bylo zjištěno poškození databáze bloků</translation>
    </message>
    <message>
        <source>Could not find asmap file %s</source>
        <translation>Soubor asmap nelze najít %s</translation>
    </message>
    <message>
        <source>Could not parse asmap file %s</source>
        <translation>Soubor asmap nelze analyzovat %s</translation>
    </message>
    <message>
        <source>Do you want to rebuild the block database now?</source>
        <translation>Chceš přestavět databázi bloků hned teď?</translation>
    </message>
    <message>
        <source>Error initializing block database</source>
        <translation>Chyba při zakládání databáze bloků</translation>
    </message>
    <message>
        <source>Error initializing wallet database environment %s!</source>
        <translation>Chyba při vytváření databázového prostředí %s pro peněženku!</translation>
    </message>
    <message>
        <source>Error loading %s</source>
        <translation>Chyba při načítání %s</translation>
    </message>
    <message>
        <source>Error loading %s: Private keys can only be disabled during creation</source>
        <translation>Chyba při načítání %s: Soukromé klíče můžou být zakázané jen v průběhu vytváření.</translation>
    </message>
    <message>
        <source>Error loading %s: Wallet corrupted</source>
        <translation>Chyba při načítání %s: peněženka je poškozená</translation>
    </message>
    <message>
        <source>Error loading %s: Wallet requires newer version of %s</source>
        <translation>Chyba při načítání %s: peněženka vyžaduje novější verzi %s</translation>
    </message>
    <message>
        <source>Error loading block database</source>
        <translation>Chyba při načítání databáze bloků</translation>
    </message>
    <message>
        <source>Error opening block database</source>
        <translation>Chyba při otevírání databáze bloků</translation>
    </message>
    <message>
        <source>Failed to listen on any port. Use -listen=0 if you want this.</source>
        <translation>Nepodařilo se naslouchat na žádném portu. Použij -listen=0, pokud to byl tvůj záměr.</translation>
    </message>
    <message>
        <source>Failed to rescan the wallet during initialization</source>
        <translation>Během inicializace se nepodařilo proskenovat peněženku</translation>
    </message>
    <message>
        <source>Importing...</source>
        <translation>Importuji...</translation>
    </message>
    <message>
        <source>Incorrect or no genesis block found. Wrong datadir for network?</source>
        <translation>Nemám žádný nebo jen špatný genesis blok. Není špatně nastavený datadir?</translation>
    </message>
    <message>
        <source>Initialization sanity check failed. %s is shutting down.</source>
        <translation>Selhala úvodní zevrubná prověrka. %s se ukončuje.</translation>
    </message>
    <message>
        <source>Invalid P2P permission: '%s'</source>
        <translation>Neplatné oprávnenie P2P: '%s'</translation>
    </message>
    <message>
        <source>Invalid amount for -%s=&lt;amount&gt;: '%s'</source>
        <translation>Neplatná částka pro -%s=&lt;částka&gt;: '%s'</translation>
    </message>
    <message>
        <source>Invalid amount for -discardfee=&lt;amount&gt;: '%s'</source>
        <translation>Neplatná částka pro -discardfee=&lt;částka&gt;: '%s'</translation>
    </message>
    <message>
        <source>Invalid amount for -fallbackfee=&lt;amount&gt;: '%s'</source>
        <translation>Neplatná částka pro -fallbackfee=&lt;částka&gt;: '%s'</translation>
    </message>
    <message>
        <source>Specified blocks directory "%s" does not exist.</source>
        <translation>Zadaný adresář bloků "%s" neexistuje.</translation>
    </message>
    <message>
        <source>Unknown address type '%s'</source>
        <translation>Neznámý typ adresy '%s'</translation>
    </message>
    <message>
        <source>Unknown change type '%s'</source>
        <translation>Neznámý typ změny '%s'</translation>
    </message>
    <message>
        <source>Upgrading txindex database</source>
        <translation>Aktualizuje se txindex databáze</translation>
    </message>
    <message>
        <source>Loading P2P addresses...</source>
        <translation>Načítám P2P adresy…</translation>
    </message>
    <message>
        <source>Error: Disk space is too low!</source>
        <translation>Chyba: Místo na disku je příliš malé!</translation>
    </message>
    <message>
        <source>Loading banlist...</source>
        <translation>Načítám seznam klateb...</translation>
    </message>
    <message>
        <source>Not enough file descriptors available.</source>
        <translation>Je nedostatek deskriptorů souborů.</translation>
    </message>
    <message>
        <source>Prune cannot be configured with a negative value.</source>
        <translation>Prořezávání nemůže být zkonfigurováno s negativní hodnotou.</translation>
    </message>
    <message>
        <source>Prune mode is incompatible with -txindex.</source>
        <translation>Prořezávací režim není kompatibilní s -txindex.</translation>
    </message>
    <message>
        <source>Replaying blocks...</source>
        <translation>Znovu aplikuji bloky…</translation>
    </message>
    <message>
        <source>Rewinding blocks...</source>
        <translation>Vracím bloky…</translation>
    </message>
    <message>
        <source>The source code is available from %s.</source>
        <translation>Zdrojový kód je dostupný na %s.</translation>
    </message>
    <message>
        <source>Transaction fee and change calculation failed</source>
        <translation>Selhal výpočet transakčního poplatku a drobných</translation>
    </message>
    <message>
        <source>Unable to bind to %s on this computer. %s is probably already running.</source>
        <translation>Nedaří se mi připojit na %s na tomhle počítači. %s už pravděpodobně jednou běží.</translation>
    </message>
    <message>
        <source>Unable to generate keys</source>
        <translation>Nepodařilo se vygenerovat klíče</translation>
    </message>
    <message>
        <source>Unsupported logging category %s=%s.</source>
        <translation>Nepodporovaná logovací kategorie %s=%s.</translation>
    </message>
    <message>
        <source>Upgrading UTXO database</source>
        <translation>Aktualizuji databázi neutracených výstupů (UTXO)</translation>
    </message>
    <message>
        <source>User Agent comment (%s) contains unsafe characters.</source>
        <translation>Komentář u typu klienta (%s) obsahuje riskantní znaky.</translation>
    </message>
    <message>
        <source>Verifying blocks...</source>
        <translation>Ověřuji bloky…</translation>
    </message>
    <message>
        <source>Wallet needed to be rewritten: restart %s to complete</source>
        <translation>Soubor s peněženkou potřeboval přepsat: restartuj %s, aby se operace dokončila</translation>
    </message>
    <message>
        <source>Error: Listening for incoming connections failed (listen returned error %s)</source>
        <translation>Chyba: Nelze naslouchat příchozí spojení (listen vrátil chybu %s)</translation>
    </message>
    <message>
        <source>Invalid amount for -maxtxfee=&lt;amount&gt;: '%s' (must be at least the minrelay fee of %s to prevent stuck transactions)</source>
        <translation>Neplatná částka pro -maxtxfee=&lt;amount&gt;: '%s' (musí být alespoň jako poplatek minrelay %s, aby transakce nezůstávaly trčet)</translation>
    </message>
    <message>
        <source>The transaction amount is too small to send after the fee has been deducted</source>
        <translation>Částka v transakci po odečtení poplatku je příliš malá na odeslání</translation>
    </message>
    <message>
        <source>You need to rebuild the database using -reindex to go back to unpruned mode.  This will redownload the entire blockchain</source>
        <translation>K návratu k neprořezávacímu režimu je potřeba přestavět databázi použitím -reindex.  Také se znovu stáhne celý blockchain</translation>
    </message>
    <message>
        <source>Error reading from database, shutting down.</source>
        <translation>Chyba při čtení z databáze, ukončuji se.</translation>
    </message>
    <message>
        <source>Error upgrading chainstate database</source>
        <translation>Chyba při aktualizaci stavové databáze blockchainu</translation>
    </message>
    <message>
        <source>Error: Disk space is low for %s</source>
        <translation>Chyba: Málo místa na disku pro %s</translation>
    </message>
    <message>
        <source>Invalid -onion address or hostname: '%s'</source>
        <translation>Neplatná -onion adresa či hostitel: '%s'</translation>
    </message>
    <message>
        <source>Invalid -proxy address or hostname: '%s'</source>
        <translation>Neplatná -proxy adresa či hostitel: '%s'</translation>
    </message>
    <message>
        <source>Invalid amount for -paytxfee=&lt;amount&gt;: '%s' (must be at least %s)</source>
        <translation>Neplatná částka pro -paytxfee=&lt;částka&gt;: '%s' (musí být alespoň %s)</translation>
    </message>
    <message>
        <source>Invalid netmask specified in -whitelist: '%s'</source>
        <translation>Ve -whitelist byla zadána neplatná podsíť: '%s'</translation>
    </message>
    <message>
        <source>Need to specify a port with -whitebind: '%s'</source>
        <translation>V rámci -whitebind je třeba specifikovat i port: '%s'</translation>
    </message>
    <message>
        <source>Prune mode is incompatible with -blockfilterindex.</source>
        <translation>Režim prořezávání není kompatibilní s -blockfilterindex.</translation>
    </message>
    <message>
        <source>Reducing -maxconnections from %d to %d, because of system limitations.</source>
        <translation>Omezuji -maxconnections z %d na %d kvůli systémovým omezením.</translation>
    </message>
    <message>
        <source>Section [%s] is not recognized.</source>
        <translation>Sekce [%s] nebyla rozpoznána.</translation>
    </message>
    <message>
        <source>Signing transaction failed</source>
        <translation>Nepodařilo se podepsat transakci</translation>
    </message>
    <message>
        <source>Specified -walletdir "%s" does not exist</source>
        <translation>Uvedená -walletdir "%s" neexistuje</translation>
    </message>
    <message>
        <source>Specified -walletdir "%s" is a relative path</source>
        <translation>Uvedená -walletdir "%s" je relatívna cesta</translation>
    </message>
    <message>
        <source>Specified -walletdir "%s" is not a directory</source>
        <translation>Uvedená -walletdir "%s" není složkou</translation>
    </message>
    <message>
        <source>The specified config file %s does not exist
</source>
        <translation>Uvedený konfigurační soubor %s neexistuje
</translation>
    </message>
    <message>
        <source>The transaction amount is too small to pay the fee</source>
        <translation>Částka v transakci je příliš malá na pokrytí poplatku</translation>
    </message>
    <message>
        <source>This is experimental software.</source>
        <translation>Tohle je experimentální program.</translation>
    </message>
    <message>
        <source>Transaction amount too small</source>
        <translation>Částka v transakci je příliš malá</translation>
    </message>
    <message>
        <source>Transaction too large</source>
        <translation>Transakce je příliš velká</translation>
    </message>
    <message>
        <source>Unable to bind to %s on this computer (bind returned error %s)</source>
        <translation>Nedaří se mi připojit na %s na tomhle počítači (operace bind vrátila chybu %s)</translation>
    </message>
    <message>
        <source>Unable to create the PID file '%s': %s</source>
        <translation>Nebylo možné vytvořit soubor PID '%s': %s</translation>
    </message>
    <message>
        <source>Unable to generate initial keys</source>
        <translation>Nepodařilo se mi vygenerovat počáteční klíče</translation>
    </message>
    <message>
        <source>Unknown -blockfilterindex value %s.</source>
        <translation>Neznámá -blockfilterindex hodnota %s.</translation>
    </message>
    <message>
        <source>Verifying wallet(s)...</source>
        <translation>Kontroluji peněženku/y…</translation>
    </message>
    <message>
        <source>Warning: unknown new rules activated (versionbit %i)</source>
        <translation>Upozornění: aktivována neznámá nová pravidla (verzový bit %i)</translation>
    </message>
    <message>
        <source>Zapping all transactions from wallet...</source>
        <translation>Vymazat všechny transakce z peněženky...</translation>
    </message>
    <message>
        <source>-maxtxfee is set very high! Fees this large could be paid on a single transaction.</source>
        <translation>-maxtxfee je nastaveno velmi vysoko! Takto vysoký poplatek může být zaplacen v jednotlivé transakci.</translation>
    </message>
    <message>
        <source>This is the transaction fee you may pay when fee estimates are not available.</source>
        <translation>Toto je transakční poplatek, který se platí, pokud náhodou není k dispozici odhad poplatků.</translation>
    </message>
    <message>
        <source>Total length of network version string (%i) exceeds maximum length (%i). Reduce the number or size of uacomments.</source>
        <translation>Celková délka síťového identifikačního řetězce (%i) překročila svůj horní limit (%i). Omez počet nebo velikost voleb uacomment.</translation>
    </message>
    <message>
        <source>Warning: Wallet file corrupt, data salvaged! Original %s saved as %s in %s; if your balance or transactions are incorrect you should restore from a backup.</source>
        <translation>Upozornění: soubor s peněženkou je poškozený, data jsou však zachráněna! Původní soubor %s je uložený jako %s v %s. Pokud nejsou stav tvého účtu nebo transakce v pořádku, zřejmě bys měl obnovit zálohu.</translation>
    </message>
    <message>
        <source>%s is set very high!</source>
        <translation>%s je nastaveno velmi vysoko!</translation>
    </message>
    <message>
        <source>Error loading wallet %s. Duplicate -wallet filename specified.</source>
        <translation>Chyba při načítání peněženky %s. Udán duplicitní název souboru -wallet.</translation>
    </message>
    <message>
        <source>Starting network threads...</source>
        <translation>Spouštím síťová vlákna…</translation>
    </message>
    <message>
        <source>The wallet will avoid paying less than the minimum relay fee.</source>
        <translation>Peněženka zaručí přiložení poplatku alespoň ve výši minima pro přenos transakce.</translation>
    </message>
    <message>
        <source>This is the minimum transaction fee you pay on every transaction.</source>
        <translation>Toto je minimální poplatek, který zaplatíš za každou transakci.</translation>
    </message>
    <message>
        <source>This is the transaction fee you will pay if you send a transaction.</source>
        <translation>Toto je poplatek, který zaplatíš za každou poslanou transakci.</translation>
    </message>
    <message>
        <source>Transaction amounts must not be negative</source>
        <translation>Částky v transakci nemohou být záporné</translation>
    </message>
    <message>
        <source>Transaction has too long of a mempool chain</source>
        <translation>Transakce má v transakčním zásobníku příliš dlouhý řetězec</translation>
    </message>
    <message>
        <source>Transaction must have at least one recipient</source>
        <translation>Transakce musí mít alespoň jednoho příjemce</translation>
    </message>
    <message>
        <source>Unknown network specified in -onlynet: '%s'</source>
        <translation>V -onlynet byla uvedena neznámá síť: '%s'</translation>
    </message>
    <message>
        <source>Insufficient funds</source>
        <translation>Nedostatek prostředků</translation>
    </message>
    <message>
        <source>Cannot upgrade a non HD split wallet without upgrading to support pre split keypool. Please use -upgradewallet=169900 or -upgradewallet with no version specified.</source>
        <translation>Není možné vylepšit peněženku bez HD bez aktualizace, která podporuje dělení keypoolu. Použijte prosím -upgradewallet=169900 nebo -upgradewallet bez specifikované verze.</translation>
    </message>
    <message>
        <source>Fee estimation failed. Fallbackfee is disabled. Wait a few blocks or enable -fallbackfee.</source>
        <translation>Odhad poplatku se nepodařil. Fallbackfee je zakázaný. Počkejte několik bloků nebo povolte -fallbackfee.</translation>
    </message>
    <message>
        <source>Warning: Private keys detected in wallet {%s} with disabled private keys</source>
        <translation>Upozornění: Byly zjištěné soukromé klíče v peněžence {%s} se zakázanými soukromými klíči.</translation>
    </message>
    <message>
        <source>Cannot write to data directory '%s'; check permissions.</source>
        <translation>Není možné zapisovat do adresáře ' %s'; zkontrolujte oprávnění.</translation>
    </message>
    <message>
        <source>Loading block index...</source>
        <translation>Načítám index bloků...</translation>
    </message>
    <message>
        <source>Loading wallet...</source>
        <translation>Načítám peněženku...</translation>
    </message>
    <message>
        <source>Cannot downgrade wallet</source>
        <translation>Nemohu převést peněženku do staršího formátu</translation>
    </message>
    <message>
        <source>Rescanning...</source>
        <translation>Přeskenovávám…</translation>
    </message>
    <message>
        <source>Done loading</source>
        <translation>Načítání dokončeno</translation>
    </message>
</context>
</TS><|MERGE_RESOLUTION|>--- conflicted
+++ resolved
@@ -498,8 +498,8 @@
         <translation>Přijímací adresy</translation>
     </message>
     <message>
-        <source>Open a bitcoin: URI</source>
-        <translation>Načíst Bitcoin: URI</translation>
+        <source>Open a particl: URI</source>
+        <translation>Načíst Particl: URI</translation>
     </message>
     <message>
         <source>Open Wallet</source>
@@ -1077,8 +1077,8 @@
 <context>
     <name>OpenURIDialog</name>
     <message>
-        <source>Open bitcoin URI</source>
-        <translation>Otevřít bitcoin URI</translation>
+        <source>Open particl URI</source>
+        <translation>Otevřít particl URI</translation>
     </message>
     <message>
         <source>URI:</source>
@@ -2277,17 +2277,12 @@
         <translation>Prach:</translation>
     </message>
     <message>
-<<<<<<< HEAD
+        <source>Hide transaction fee settings</source>
+        <translation>Schovat nastavení poplatků transakce - transaction fee</translation>
+    </message>
+    <message>
         <source>When there is less transaction volume than space in the blocks, miners as well as relaying nodes may enforce a minimum fee. Paying only this minimum fee is just fine, but be aware that this can result in a never confirming transaction once there is more demand for particl transactions than the network can process.</source>
         <translation>Když je zde měně transakcí než místa na bloky, mineři stejně tak relay-e mohou nasadit minimální poplatky. Zaplacením pouze minimálního poplatku je v pohodě, ale mějte na paměti že toto může mít za následek nikdy neověřenou transakci pokud zde bude více particlových transakcí než může síť zvládnout.</translation>
-=======
-        <source>Hide transaction fee settings</source>
-        <translation>Schovat nastavení poplatků transakce - transaction fee</translation>
-    </message>
-    <message>
-        <source>When there is less transaction volume than space in the blocks, miners as well as relaying nodes may enforce a minimum fee. Paying only this minimum fee is just fine, but be aware that this can result in a never confirming transaction once there is more demand for bitcoin transactions than the network can process.</source>
-        <translation>Když je zde měně transakcí než místa na bloky, mineři stejně tak relay-e mohou nasadit minimální poplatky. Zaplacením pouze minimálního poplatku je v pohodě, ale mějte na paměti že toto může mít za následek nikdy neověřenou transakci pokud zde bude více bitcoinových transakcí než může síť zvládnout.</translation>
->>>>>>> 4f807348
     </message>
     <message>
         <source>A too low fee might result in a never confirming transaction (read the tooltip)</source>
@@ -2358,8 +2353,8 @@
         <translation>Vytvořit bez podpisu</translation>
     </message>
     <message>
-        <source>Creates a Partially Signed Bitcoin Transaction (PSBT) for use with e.g. an offline %1 wallet, or a PSBT-compatible hardware wallet.</source>
-        <translation>Vytvořit částečně podepsanou Bitcoin transakci (Partially Signed Bitcoin Transaction - PSBT) k použtí kupříkladu s offline %1 peněženkou nebo s jinou kompatibilní PSBT hardware peněženkou.</translation>
+        <source>Creates a Partially Signed Particl Transaction (PSBT) for use with e.g. an offline %1 wallet, or a PSBT-compatible hardware wallet.</source>
+        <translation>Vytvořit částečně podepsanou Particl transakci (Partially Signed Particl Transaction - PSBT) k použtí kupříkladu s offline %1 peněženkou nebo s jinou kompatibilní PSBT hardware peněženkou.</translation>
     </message>
     <message>
         <source> from wallet '%1'</source>
@@ -2382,8 +2377,8 @@
         <translation>Jsi si jistý, že tuhle transakci chceš poslat?</translation>
     </message>
     <message>
-        <source>Please, review your transaction proposal. This will produce a Partially Signed Bitcoin Transaction (PSBT) which you can copy and then sign with e.g. an offline %1 wallet, or a PSBT-compatible hardware wallet.</source>
-        <translation>Zkontrolujte prosím svůj návrh transakce. Výsledkem bude částečně podepsaná bitcoinová transakce (PSBT), kterou můžete kopírovat a poté podepsat např. pomocí offline %1 peněženky nebo hardwarové peněženky kompatibilní s PSBT.</translation>
+        <source>Please, review your transaction proposal. This will produce a Partially Signed Particl Transaction (PSBT) which you can copy and then sign with e.g. an offline %1 wallet, or a PSBT-compatible hardware wallet.</source>
+        <translation>Zkontrolujte prosím svůj návrh transakce. Výsledkem bude částečně podepsaná particlová transakce (PSBT), kterou můžete kopírovat a poté podepsat např. pomocí offline %1 peněženky nebo hardwarové peněženky kompatibilní s PSBT.</translation>
     </message>
     <message>
         <source>or</source>
@@ -2533,17 +2528,12 @@
         <translation>Smaž tento záznam</translation>
     </message>
     <message>
-<<<<<<< HEAD
+        <source>The amount to send in the selected unit</source>
+        <translation>Částka k odeslání ve vybrané měně</translation>
+    </message>
+    <message>
         <source>The fee will be deducted from the amount being sent. The recipient will receive less particl than you enter in the amount field. If multiple recipients are selected, the fee is split equally.</source>
         <translation>Poplatek se odečte od posílané částky. Příjemce tak dostane méně particlů, než zadáš do pole Částka. Pokud vybereš více příjemců, tak se poplatek rovnoměrně rozloží.</translation>
-=======
-        <source>The amount to send in the selected unit</source>
-        <translation>Částka k odeslání ve vybrané měně</translation>
-    </message>
-    <message>
-        <source>The fee will be deducted from the amount being sent. The recipient will receive less bitcoins than you enter in the amount field. If multiple recipients are selected, the fee is split equally.</source>
-        <translation>Poplatek se odečte od posílané částky. Příjemce tak dostane méně bitcoinů, než zadáš do pole Částka. Pokud vybereš více příjemců, tak se poplatek rovnoměrně rozloží.</translation>
->>>>>>> 4f807348
     </message>
     <message>
         <source>S&amp;ubtract fee from amount</source>
@@ -2668,21 +2658,16 @@
         <translation>Particlová adresa, kterou je zpráva podepsána</translation>
     </message>
     <message>
-<<<<<<< HEAD
+        <source>The signed message to verify</source>
+        <translation>Podepsaná zpráva na ověření</translation>
+    </message>
+    <message>
+        <source>The signature given when the message was signed</source>
+        <translation>Podpis daný při podpisu zprávy</translation>
+    </message>
+    <message>
         <source>Verify the message to ensure it was signed with the specified Particl address</source>
         <translation>Ověř zprávu, aby ses ujistil, že byla podepsána danou particlovou adresou</translation>
-=======
-        <source>The signed message to verify</source>
-        <translation>Podepsaná zpráva na ověření</translation>
-    </message>
-    <message>
-        <source>The signature given when the message was signed</source>
-        <translation>Podpis daný při podpisu zprávy</translation>
-    </message>
-    <message>
-        <source>Verify the message to ensure it was signed with the specified Bitcoin address</source>
-        <translation>Ověř zprávu, aby ses ujistil, že byla podepsána danou bitcoinovou adresou</translation>
->>>>>>> 4f807348
     </message>
     <message>
         <source>Verify &amp;Message</source>
