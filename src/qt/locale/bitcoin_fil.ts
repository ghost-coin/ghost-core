--- conflicted
+++ resolved
@@ -394,13 +394,6 @@
         <translation>Ipakita ang talaan ng mga gamit na address at label para sa pagtanggap</translation>
     </message>
     <message>
-<<<<<<< HEAD
-        <source>Open a particl: URI or payment request</source>
-        <translation>Buksan ang particl: URI o kahilingan ng bayad</translation>
-    </message>
-    <message>
-=======
->>>>>>> ff53433f
         <source>&amp;Command-line options</source>
         <translation>Mga opsyon ng command-line</translation>
     </message>
@@ -2271,17 +2264,8 @@
         <translation>Piliin ang dating ginamit na address</translation>
     </message>
     <message>
-<<<<<<< HEAD
-        <source>This is a normal payment.</source>
-        <translation>Ito ay normal na pagbabayad.</translation>
-    </message>
-    <message>
         <source>The Particl address to send the payment to</source>
-        <translation>Ang Particl address kung saan ipapadala and bayad </translation>
-=======
-        <source>The Bitcoin address to send the payment to</source>
-        <translation>Ang Bitcoin address kung saan ipapadala and bayad</translation>
->>>>>>> ff53433f
+        <translation>Ang Particl address kung saan ipapadala and bayad</translation>
     </message>
     <message>
         <source>Alt+A</source>
@@ -2398,13 +2382,8 @@
         <translation>Kopyahin ang kasalukuyang address sa system clipboard</translation>
     </message>
     <message>
-<<<<<<< HEAD
         <source>Sign the message to prove you own this Particl address</source>
-        <translation>Pirmahan ang mensahe upang mapatunayan na pagmamay-ari mo ang Particl address na ito </translation>
-=======
-        <source>Sign the message to prove you own this Bitcoin address</source>
-        <translation>Pirmahan ang mensahe upang mapatunayan na pagmamay-ari mo ang Bitcoin address na ito</translation>
->>>>>>> ff53433f
+        <translation>Pirmahan ang mensahe upang mapatunayan na pagmamay-ari mo ang Particl address na ito</translation>
     </message>
     <message>
         <source>Sign &amp;Message</source>
