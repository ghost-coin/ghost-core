--- conflicted
+++ resolved
@@ -184,8 +184,8 @@
         <translation>Ipasok ang lumang passphrase at bagong passphrase para sa pitaka.</translation>
     </message>
     <message>
-        <source>Remember that encrypting your wallet cannot fully protect your bitcoins from being stolen by malware infecting your computer.</source>
-        <translation>Tandaan na ang pag-encrypt ng iyong pitaka ay hindi maaaring ganap na maprotektahan ang iyong mga bitcoin mula sa pagnanakaw ng malware na nahahawa sa iyong computer.</translation>
+        <source>Remember that encrypting your wallet cannot fully protect your particl from being stolen by malware infecting your computer.</source>
+        <translation>Tandaan na ang pag-encrypt ng iyong pitaka ay hindi maaaring ganap na maprotektahan ang iyong mga particl mula sa pagnanakaw ng malware na nahahawa sa iyong computer.</translation>
     </message>
     <message>
         <source>Wallet to be encrypted</source>
@@ -2161,17 +2161,12 @@
         <translation>Dust:</translation>
     </message>
     <message>
-<<<<<<< HEAD
+        <source>Hide transaction fee settings</source>
+        <translation>Itago ang mga Setting ng bayad sa Transaksyon</translation>
+    </message>
+    <message>
         <source>When there is less transaction volume than space in the blocks, miners as well as relaying nodes may enforce a minimum fee. Paying only this minimum fee is just fine, but be aware that this can result in a never confirming transaction once there is more demand for particl transactions than the network can process.</source>
         <translation>Kapag mas kaunti ang dami ng transaksyon kaysa sa puwang sa mga blocks, ang mga minero pati na rin ang mga relaying node ay maaaring magpatupad ng minimum na bayad. Ang pagbabayad lamang ng minimum na bayad na ito ay maayos, ngunit malaman na maaari itong magresulta sa hindi kailanmang nagkukumpirmang transaksyon sa sandaling magkaroon ng higit na pangangailangan para sa mga transaksyon ng particl kaysa sa kayang i-proseso ng network.</translation>
-=======
-        <source>Hide transaction fee settings</source>
-        <translation>Itago ang mga Setting ng bayad sa Transaksyon</translation>
-    </message>
-    <message>
-        <source>When there is less transaction volume than space in the blocks, miners as well as relaying nodes may enforce a minimum fee. Paying only this minimum fee is just fine, but be aware that this can result in a never confirming transaction once there is more demand for bitcoin transactions than the network can process.</source>
-        <translation>Kapag mas kaunti ang dami ng transaksyon kaysa sa puwang sa mga blocks, ang mga minero pati na rin ang mga relaying node ay maaaring magpatupad ng minimum na bayad. Ang pagbabayad lamang ng minimum na bayad na ito ay maayos, ngunit malaman na maaari itong magresulta sa hindi kailanmang nagkukumpirmang transaksyon sa sandaling magkaroon ng higit na pangangailangan para sa mga transaksyon ng bitcoin kaysa sa kayang i-proseso ng network.</translation>
->>>>>>> e9a1c9fb
     </message>
     <message>
         <source>A too low fee might result in a never confirming transaction (read the tooltip)</source>
