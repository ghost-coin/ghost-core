<TS language="he" version="2.1">
<context>
    <name>AddressBookPage</name>
    <message>
        <source>Right-click to edit address or label</source>
        <translation>לחץ על הכפתור הימני בעכבר כדי לערוך את הכתובת או התווית</translation>
    </message>
    <message>
        <source>Create a new address</source>
        <translation>צור כתובת חדשה</translation>
    </message>
    <message>
        <source>&amp;New</source>
        <translation>&amp;חדש</translation>
    </message>
    <message>
        <source>Copy the currently selected address to the system clipboard</source>
        <translation>העתק את הכתובת המסומנת ללוח העריכה</translation>
    </message>
    <message>
        <source>&amp;Copy</source>
        <translation>&amp;העתק</translation>
    </message>
    <message>
        <source>C&amp;lose</source>
        <translation>&amp;סגור</translation>
    </message>
    <message>
        <source>Delete the currently selected address from the list</source>
        <translation>מחק את הכתובת המסומנת ברשימה</translation>
    </message>
    <message>
        <source>Enter address or label to search</source>
        <translation>הכנס כתובת או תווית לחפש</translation>
    </message>
    <message>
        <source>Export the data in the current tab to a file</source>
        <translation>יצוא הנתונים מהלשונית הנוכחית לקובץ</translation>
    </message>
    <message>
        <source>&amp;Export</source>
        <translation>&amp;יצוא</translation>
    </message>
    <message>
        <source>&amp;Delete</source>
        <translation>&amp;מחק</translation>
    </message>
    <message>
        <source>Choose the address to send coins to</source>
        <translation>בחר את הכתובת אליה תרצה לשלוח את המטבעות</translation>
    </message>
    <message>
        <source>Choose the address to receive coins with</source>
        <translation>בחר את הכתובת לקבלת המטבעות</translation>
    </message>
    <message>
        <source>C&amp;hoose</source>
        <translation>&amp;בחירה</translation>
    </message>
    <message>
        <source>Sending addresses</source>
        <translation>כתובת לשליחה</translation>
    </message>
    <message>
        <source>Receiving addresses</source>
        <translation>כתובות לקבלה</translation>
    </message>
    <message>
        <source>These are your Particl addresses for sending payments. Always check the amount and the receiving address before sending coins.</source>
        <translation>אלו הן כתובות הביטקוין שלך לשליחת תשלומים. חשוב לבדוק את הסכום ואת הכתובת המקבלת לפני שליחת מטבעות.</translation>
    </message>
    <message>
        <source>These are your Bitcoin addresses for receiving payments. Use the 'Create new receiving address' button in the receive tab to create new addresses.</source>
        <translation>אלה כתובות הביטקוין שלך לקבלת תשלומים. השתמש בלחצן 'צור כתובת קבלה חדשה' בכרטיסייה קבלה כדי ליצור כתובות חדשות.</translation>
    </message>
    <message>
        <source>&amp;Copy Address</source>
        <translation>&amp;העתק כתובת</translation>
    </message>
    <message>
        <source>Copy &amp;Label</source>
        <translation>העתקת &amp;תווית</translation>
    </message>
    <message>
        <source>&amp;Edit</source>
        <translation>&amp;עריכה</translation>
    </message>
    <message>
        <source>Export Address List</source>
        <translation>יצוא רשימת הכתובות</translation>
    </message>
    <message>
        <source>Comma separated file (*.csv)</source>
        <translation>קובץ מופרד בפסיקים (‎*.csv)</translation>
    </message>
    <message>
        <source>Exporting Failed</source>
        <translation>יצוא נכשל</translation>
    </message>
    <message>
        <source>There was an error trying to save the address list to %1. Please try again.</source>
        <translation>אירעה שגיאה בעת הניסיון לשמור את רשימת הכתובת אל %1. נא לנסות שוב.</translation>
    </message>
</context>
<context>
    <name>AddressTableModel</name>
    <message>
        <source>Label</source>
        <translation>תווית</translation>
    </message>
    <message>
        <source>Address</source>
        <translation>כתובת</translation>
    </message>
    <message>
        <source>(no label)</source>
        <translation>(ללא תוית)</translation>
    </message>
</context>
<context>
    <name>AskPassphraseDialog</name>
    <message>
        <source>Passphrase Dialog</source>
        <translation>שיח סיסמא</translation>
    </message>
    <message>
        <source>Enter passphrase</source>
        <translation>הכנס סיסמה</translation>
    </message>
    <message>
        <source>New passphrase</source>
        <translation>סיסמה חדשה</translation>
    </message>
    <message>
        <source>Repeat new passphrase</source>
        <translation>חזור על הסיסמה החדשה</translation>
    </message>
    <message>
        <source>Show passphrase</source>
        <translation>הצג סיסמה</translation>
    </message>
    <message>
        <source>Encrypt wallet</source>
        <translation>הצפנת הארנק</translation>
    </message>
    <message>
        <source>This operation needs your wallet passphrase to unlock the wallet.</source>
        <translation>הפעולה הזו דורשת את סיסמת הארנק שלך בשביל לפתוח את הארנק.</translation>
    </message>
    <message>
        <source>Unlock wallet</source>
        <translation>פתיחת ארנק</translation>
    </message>
    <message>
        <source>This operation needs your wallet passphrase to decrypt the wallet.</source>
        <translation>הפעולה הזו דורשת את סיסמת הארנק שלך בשביל לפענח את הארנק.</translation>
    </message>
    <message>
        <source>Decrypt wallet</source>
        <translation>פענוח הארנק</translation>
    </message>
    <message>
        <source>Change passphrase</source>
        <translation>שינוי סיסמה</translation>
    </message>
    <message>
        <source>Confirm wallet encryption</source>
        <translation>אשר הצפנת ארנק</translation>
    </message>
    <message>
        <source>Warning: If you encrypt your wallet and lose your passphrase, you will &lt;b&gt;LOSE ALL OF YOUR PARTICL&lt;/b&gt;!</source>
        <translation>אזהרה: אם אתה מצפין את הארנק ומאבד את הסיסמה, אתה &lt;b&gt;תאבד את כל הביטקוינים שלך&lt;/b&gt;!</translation>
    </message>
    <message>
        <source>Are you sure you wish to encrypt your wallet?</source>
        <translation>האם אתה בטוח שברצונך להצפין את הארנק?</translation>
    </message>
    <message>
        <source>Wallet encrypted</source>
        <translation>הארנק מוצפן</translation>
    </message>
    <message>
        <source>IMPORTANT: Any previous backups you have made of your wallet file should be replaced with the newly generated, encrypted wallet file. For security reasons, previous backups of the unencrypted wallet file will become useless as soon as you start using the new, encrypted wallet.</source>
        <translation>חשוב! כל גיבוי קודם שעשית לארנק שלך יש להחליף עם קובץ הארנק המוצפן שזה עתה נוצר. מסיבות אבטחה, גיבויים קודמים של קובץ הארנק הלא-מוצפן יהפכו לחסרי שימוש ברגע שתתחיל להשתמש בארנק החדש המוצפן.</translation>
    </message>
    <message>
        <source>Wallet encryption failed</source>
        <translation>הצפנת הארנק נכשלה</translation>
    </message>
    <message>
        <source>Wallet encryption failed due to an internal error. Your wallet was not encrypted.</source>
        <translation>הצפנת הארנק נכשלה עקב תקלה פנימית. הארנק שלך לא הוצפן.</translation>
    </message>
    <message>
        <source>The supplied passphrases do not match.</source>
        <translation>הסיסמות שניתנו אינן תואמות.</translation>
    </message>
    <message>
        <source>Wallet unlock failed</source>
        <translation>פתיחת הארנק נכשלה</translation>
    </message>
    <message>
        <source>The passphrase entered for the wallet decryption was incorrect.</source>
        <translation>הסיסמה שהוכנסה לפענוח הארנק שגויה.</translation>
    </message>
    <message>
        <source>Wallet decryption failed</source>
        <translation>פענוח הארנק נכשל</translation>
    </message>
    <message>
        <source>Wallet passphrase was successfully changed.</source>
        <translation>סיסמת הארנק שונתה בהצלחה.</translation>
    </message>
    <message>
        <source>Warning: The Caps Lock key is on!</source>
        <translation>אזהרה: מקש ה־Caps Lock פעיל!</translation>
    </message>
</context>
<context>
    <name>BanTableModel</name>
    <message>
        <source>IP/Netmask</source>
        <translation>IP/Netmask</translation>
    </message>
    <message>
        <source>Banned Until</source>
        <translation>חסום עד</translation>
    </message>
</context>
<context>
    <name>BitcoinGUI</name>
    <message>
        <source>Sign &amp;message...</source>
        <translation>חתום &amp;הודעה...</translation>
    </message>
    <message>
        <source>Synchronizing with network...</source>
        <translation>מסתנכרן עם הרשת...</translation>
    </message>
    <message>
        <source>&amp;Overview</source>
        <translation>&amp;סקירה</translation>
    </message>
    <message>
        <source>Show general overview of wallet</source>
        <translation>הצג סקירה כללית של הארנק</translation>
    </message>
    <message>
        <source>&amp;Transactions</source>
        <translation>&amp;העברות</translation>
    </message>
    <message>
        <source>Browse transaction history</source>
        <translation>עיין בהיסטוריית ההעברות</translation>
    </message>
    <message>
        <source>E&amp;xit</source>
        <translation>י&amp;ציאה</translation>
    </message>
    <message>
        <source>Quit application</source>
        <translation>סגור תוכנה</translation>
    </message>
    <message>
        <source>&amp;About %1</source>
        <translation>&amp;אודות %1</translation>
    </message>
    <message>
        <source>Show information about %1</source>
        <translation>הצג מידע על %1</translation>
    </message>
    <message>
        <source>About &amp;Qt</source>
        <translation>אודות &amp;Qt</translation>
    </message>
    <message>
        <source>Show information about Qt</source>
        <translation>הצג מידע על Qt</translation>
    </message>
    <message>
        <source>&amp;Options...</source>
        <translation>&amp;אפשרויות…</translation>
    </message>
    <message>
        <source>Modify configuration options for %1</source>
        <translation>שינוי אפשרויות התצורה עבור %1</translation>
    </message>
    <message>
        <source>&amp;Encrypt Wallet...</source>
        <translation>&amp;הצפנת הארנק…</translation>
    </message>
    <message>
        <source>&amp;Backup Wallet...</source>
        <translation>&amp;גיבוי הארנק…</translation>
    </message>
    <message>
        <source>&amp;Change Passphrase...</source>
        <translation>&amp;שנה סיסמה...</translation>
    </message>
    <message>
        <source>Open &amp;URI...</source>
        <translation>פתיחת &amp;כתובת משאב…</translation>
    </message>
    <message>
        <source>Wallet:</source>
        <translation>ארנק:</translation>
    </message>
    <message>
        <source>Click to disable network activity.</source>
        <translation>לחץ כדי לנטרל את פעילות הרשת.</translation>
    </message>
    <message>
        <source>Network activity disabled.</source>
        <translation>פעילות הרשת נוטרלה.</translation>
    </message>
    <message>
        <source>Click to enable network activity again.</source>
        <translation>לחץ כדי לחדש את פעילות הרשת.</translation>
    </message>
    <message>
        <source>Syncing Headers (%1%)...</source>
        <translation>הכותרות מתעדכנות (%1%)...</translation>
    </message>
    <message>
        <source>Reindexing blocks on disk...</source>
        <translation>המקטעים נוספים למפתח בכונן…</translation>
    </message>
    <message>
        <source>Proxy is &lt;b&gt;enabled&lt;/b&gt;: %1</source>
        <translation>שרת הפרוקסי &lt;b&gt;פעיל&lt;/b&gt;: %1</translation>
    </message>
    <message>
        <source>Send coins to a Particl address</source>
        <translation>שליחת מטבעות לכתובת ביטקוין</translation>
    </message>
    <message>
        <source>Backup wallet to another location</source>
        <translation>גיבוי הארנק למיקום אחר</translation>
    </message>
    <message>
        <source>Change the passphrase used for wallet encryption</source>
        <translation>שנה את הסיסמא המשמשת להצפנת הארנק</translation>
    </message>
    <message>
        <source>&amp;Verify message...</source>
        <translation>&amp;אימות הודעה…</translation>
    </message>
    <message>
        <source>&amp;Send</source>
        <translation>&amp;שליחה</translation>
    </message>
    <message>
        <source>&amp;Receive</source>
        <translation>&amp;קבלה</translation>
    </message>
    <message>
        <source>&amp;Show / Hide</source>
        <translation>ה&amp;צגה / הסתרה</translation>
    </message>
    <message>
        <source>Show or hide the main Window</source>
        <translation>הצגה או הסתרה של החלון הראשי</translation>
    </message>
    <message>
        <source>Encrypt the private keys that belong to your wallet</source>
        <translation>הצפנת המפתחות הפרטיים ששייכים לארנק שלך</translation>
    </message>
    <message>
        <source>Sign messages with your Particl addresses to prove you own them</source>
        <translation>חתום על הודעות עם כתובות הביטקוין שלך כדי להוכיח שהן בבעלותך</translation>
    </message>
    <message>
        <source>Verify messages to ensure they were signed with specified Particl addresses</source>
        <translation>אמת הודעות כדי להבטיח שהן נחתמו עם כתובת ביטקוין מסוימות</translation>
    </message>
    <message>
        <source>&amp;File</source>
        <translation>&amp;קובץ</translation>
    </message>
    <message>
        <source>&amp;Settings</source>
        <translation>&amp;הגדרות</translation>
    </message>
    <message>
        <source>&amp;Help</source>
        <translation>ע&amp;זרה</translation>
    </message>
    <message>
        <source>Tabs toolbar</source>
        <translation>סרגל כלים לשוניות</translation>
    </message>
    <message>
        <source>Request payments (generates QR codes and particl: URIs)</source>
        <translation>בקשת תשלומים (יצירה של קודים מסוג QR וסכימות כתובות משאב של :particl)</translation>
    </message>
    <message>
        <source>Show the list of used sending addresses and labels</source>
        <translation>הצג את רשימת הכתובות לשליחה שהיו בשימוש לרבות התוויות</translation>
    </message>
    <message>
        <source>Show the list of used receiving addresses and labels</source>
        <translation>הצגת רשימת הכתובות והתוויות הנמצאות בשימוש</translation>
    </message>
    <message>
<<<<<<< HEAD
        <source>Open a particl: URI or payment request</source>
        <translation>פתיחת ביטקוין: כתובת משאב או בקשת תשלום</translation>
    </message>
    <message>
=======
>>>>>>> ff53433f
        <source>&amp;Command-line options</source>
        <translation>אפשרויות &amp;שורת הפקודה</translation>
    </message>
    <message numerus="yes">
        <source>%n active connection(s) to Particl network</source>
        <translation><numerusform>חיבור אחד פעיל לרשת ביטקוין</numerusform><numerusform>%n חיבורים פעילים לרשת ביטקוין</numerusform><numerusform>%n חיבורים פעילים לרשת ביטקוין</numerusform><numerusform>%n חיבורים פעילים לרשת ביטקוין</numerusform></translation>
    </message>
    <message>
        <source>Indexing blocks on disk...</source>
        <translation>המקטעים על הכונן מסודרים באינדקס…</translation>
    </message>
    <message>
        <source>Processing blocks on disk...</source>
        <translation>מעבד בלוקים על הדיסק...</translation>
    </message>
    <message numerus="yes">
        <source>Processed %n block(s) of transaction history.</source>
        <translation><numerusform>%n מקטע של היסטוריית העברות עבר עיבוד</numerusform><numerusform>%n מקטעים של היסטוריית העברות עברו עיבוד</numerusform><numerusform>%n מקטעים של היסטוריית העברות עברו עיבוד</numerusform><numerusform>%n מקטעים של היסטוריית העברות עברו עיבוד</numerusform></translation>
    </message>
    <message>
        <source>%1 behind</source>
        <translation>%1 מאחור</translation>
    </message>
    <message>
        <source>Last received block was generated %1 ago.</source>
        <translation>המקטע האחרון שהתקבל נוצר לפני %1.</translation>
    </message>
    <message>
        <source>Transactions after this will not yet be visible.</source>
        <translation>ההעברות שבוצעו לאחר העברה זו לא יופיעו.</translation>
    </message>
    <message>
        <source>Error</source>
        <translation>שגיאה</translation>
    </message>
    <message>
        <source>Warning</source>
        <translation>אזהרה</translation>
    </message>
    <message>
        <source>Information</source>
        <translation>מידע</translation>
    </message>
    <message>
        <source>Up to date</source>
        <translation>עדכני</translation>
    </message>
    <message>
        <source>&amp;Sending addresses</source>
        <translation>&amp;כתובות למשלוח</translation>
    </message>
    <message>
        <source>&amp;Receiving addresses</source>
        <translation>&amp;כתובות לקבלה</translation>
    </message>
    <message>
        <source>Open Wallet</source>
        <translation>פתיחת ארנק</translation>
    </message>
    <message>
        <source>Open a wallet</source>
        <translation>פתיחת ארנק</translation>
    </message>
    <message>
        <source>Close Wallet...</source>
        <translation>סגירת ארנק...</translation>
    </message>
    <message>
        <source>Close wallet</source>
        <translation>סגירת ארנק</translation>
    </message>
    <message>
        <source>Show the %1 help message to get a list with possible Particl command-line options</source>
        <translation>יש להציג את הודעת העזרה של %1 כדי להציג רשימה עם אפשרויות שורת פקודה לביטקוין</translation>
    </message>
    <message>
        <source>default wallet</source>
        <translation>ארנק בררת מחדל</translation>
    </message>
    <message>
        <source>No wallets available</source>
        <translation>אין ארנקים זמינים</translation>
    </message>
    <message>
        <source>&amp;Window</source>
        <translation>&amp;חלון</translation>
    </message>
    <message>
        <source>Minimize</source>
        <translation>מזעור</translation>
    </message>
    <message>
        <source>Zoom</source>
        <translation>הגדלה</translation>
    </message>
    <message>
        <source>Main Window</source>
        <translation>חלון עיקרי</translation>
    </message>
    <message>
        <source>%1 client</source>
        <translation>לקוח %1</translation>
    </message>
    <message>
        <source>Connecting to peers...</source>
        <translation>מתבצעת התחברות לעמיתים…</translation>
    </message>
    <message>
        <source>Catching up...</source>
        <translation>מתבצע עדכון…</translation>
    </message>
    <message>
        <source>Error: %1</source>
        <translation>שגיאה: %1</translation>
    </message>
    <message>
        <source>Date: %1
</source>
        <translation>תאריך: %1
</translation>
    </message>
    <message>
        <source>Amount: %1
</source>
        <translation>כמות: %1
</translation>
    </message>
    <message>
        <source>Wallet: %1
</source>
        <translation>ארנק: %1
</translation>
    </message>
    <message>
        <source>Type: %1
</source>
        <translation>סוג: %1
</translation>
    </message>
    <message>
        <source>Label: %1
</source>
        <translation>תווית: %1
</translation>
    </message>
    <message>
        <source>Address: %1
</source>
        <translation>כתובת: %1
</translation>
    </message>
    <message>
        <source>Sent transaction</source>
        <translation>העברת שליחה</translation>
    </message>
    <message>
        <source>Incoming transaction</source>
        <translation>העברת קבלה</translation>
    </message>
    <message>
        <source>HD key generation is &lt;b&gt;enabled&lt;/b&gt;</source>
        <translation>ייצור מפתחות HD &lt;b&gt;מופעל&lt;/b&gt;</translation>
    </message>
    <message>
        <source>HD key generation is &lt;b&gt;disabled&lt;/b&gt;</source>
        <translation>ייצור מפתחות HD &lt;b&gt;כבוי&lt;/b&gt;</translation>
    </message>
    <message>
        <source>Private key &lt;b&gt;disabled&lt;/b&gt;</source>
        <translation>מפתח פרטי &lt;b&gt;נוטרל&lt;/b&gt;</translation>
    </message>
    <message>
        <source>Wallet is &lt;b&gt;encrypted&lt;/b&gt; and currently &lt;b&gt;unlocked&lt;/b&gt;</source>
        <translation>הארנק &lt;b&gt;מוצפן&lt;/b&gt; ו&lt;b&gt;פתוח&lt;/b&gt; כרגע</translation>
    </message>
    <message>
        <source>Wallet is &lt;b&gt;encrypted&lt;/b&gt; and currently &lt;b&gt;locked&lt;/b&gt;</source>
        <translation>הארנק &lt;b&gt;מוצפן&lt;/b&gt; ו&lt;b&gt;נעול&lt;/b&gt; כרגע</translation>
    </message>
    <message>
        <source>A fatal error occurred. Particl can no longer continue safely and will quit.</source>
        <translation>אירעה שגיאה חמורה. אין אפשרות להשתמש עוד בביטקוין באופן מאובטח והיישום ייסגר.</translation>
    </message>
</context>
<context>
    <name>CoinControlDialog</name>
    <message>
        <source>Coin Selection</source>
        <translation>בחירת מטבע</translation>
    </message>
    <message>
        <source>Quantity:</source>
        <translation>כמות:</translation>
    </message>
    <message>
        <source>Bytes:</source>
        <translation>בתים:</translation>
    </message>
    <message>
        <source>Amount:</source>
        <translation>סכום:</translation>
    </message>
    <message>
        <source>Fee:</source>
        <translation>עמלה:</translation>
    </message>
    <message>
        <source>Dust:</source>
        <translation>אבק:</translation>
    </message>
    <message>
        <source>After Fee:</source>
        <translation>לאחר עמלה:</translation>
    </message>
    <message>
        <source>Change:</source>
        <translation>עודף:</translation>
    </message>
    <message>
        <source>(un)select all</source>
        <translation>ביטול/אישור הבחירה</translation>
    </message>
    <message>
        <source>Tree mode</source>
        <translation>מצב עץ</translation>
    </message>
    <message>
        <source>List mode</source>
        <translation>מצב רשימה</translation>
    </message>
    <message>
        <source>Amount</source>
        <translation>כמות</translation>
    </message>
    <message>
        <source>Received with label</source>
        <translation>התקבל עם תווית</translation>
    </message>
    <message>
        <source>Received with address</source>
        <translation>התקבל עם כתובת</translation>
    </message>
    <message>
        <source>Date</source>
        <translation>תאריך</translation>
    </message>
    <message>
        <source>Confirmations</source>
        <translation>אישורים</translation>
    </message>
    <message>
        <source>Confirmed</source>
        <translation>מאושר</translation>
    </message>
    <message>
        <source>Copy address</source>
        <translation>העתקת הכתובת</translation>
    </message>
    <message>
        <source>Copy label</source>
        <translation>העתקת התווית</translation>
    </message>
    <message>
        <source>Copy amount</source>
        <translation>העתקת הסכום</translation>
    </message>
    <message>
        <source>Copy transaction ID</source>
        <translation>העתקת מזהה ההעברה</translation>
    </message>
    <message>
        <source>Lock unspent</source>
        <translation>נעילת יתרה</translation>
    </message>
    <message>
        <source>Unlock unspent</source>
        <translation>פתיחת יתרה</translation>
    </message>
    <message>
        <source>Copy quantity</source>
        <translation>העתקת הכמות</translation>
    </message>
    <message>
        <source>Copy fee</source>
        <translation>העתקת העמלה</translation>
    </message>
    <message>
        <source>Copy after fee</source>
        <translation>העתקה אחרי העמלה</translation>
    </message>
    <message>
        <source>Copy bytes</source>
        <translation>העתקת בתים</translation>
    </message>
    <message>
        <source>Copy dust</source>
        <translation>העתקת אבק</translation>
    </message>
    <message>
        <source>Copy change</source>
        <translation>העתקת השינוי</translation>
    </message>
    <message>
        <source>(%1 locked)</source>
        <translation>(%1 נעולים)</translation>
    </message>
    <message>
        <source>yes</source>
        <translation>כן</translation>
    </message>
    <message>
        <source>no</source>
        <translation>לא</translation>
    </message>
    <message>
        <source>This label turns red if any recipient receives an amount smaller than the current dust threshold.</source>
        <translation>תווית זו הופכת לאדומה אם מישהו מהנמענים מקבל סכום נמוך יותר מסף האבק הנוכחי.</translation>
    </message>
    <message>
        <source>Can vary +/- %1 satoshi(s) per input.</source>
        <translation>יכול להשתנות במגמה של +/- %1 סנטושי לקלט.</translation>
    </message>
    <message>
        <source>(no label)</source>
        <translation>(ללא תווית)</translation>
    </message>
    <message>
        <source>change from %1 (%2)</source>
        <translation>עודף מ־%1 (%2)</translation>
    </message>
    <message>
        <source>(change)</source>
        <translation>(עודף)</translation>
    </message>
</context>
<context>
    <name>CreateWalletActivity</name>
    </context>
<context>
    <name>CreateWalletDialog</name>
    </context>
<context>
    <name>EditAddressDialog</name>
    <message>
        <source>Edit Address</source>
        <translation>עריכת כתובת</translation>
    </message>
    <message>
        <source>&amp;Label</source>
        <translation>ת&amp;ווית</translation>
    </message>
    <message>
        <source>The label associated with this address list entry</source>
        <translation>התווית המשויכת לרשומה הזו ברשימת הכתובות</translation>
    </message>
    <message>
        <source>The address associated with this address list entry. This can only be modified for sending addresses.</source>
        <translation>הכתובת המשויכת עם רשומה זו ברשימת הכתובות. ניתן לשנות זאת רק עבור כתובות לשליחה.</translation>
    </message>
    <message>
        <source>&amp;Address</source>
        <translation>&amp;כתובת</translation>
    </message>
    <message>
        <source>New sending address</source>
        <translation>כתובת שליחה חדשה</translation>
    </message>
    <message>
        <source>Edit receiving address</source>
        <translation>עריכת כתובת הקבלה</translation>
    </message>
    <message>
        <source>Edit sending address</source>
        <translation>עריכת כתובת השליחה</translation>
    </message>
    <message>
        <source>The entered address "%1" is not a valid Particl address.</source>
        <translation>הכתובת שהוקלדה „%1” היא אינה כתובת ביטקוין תקנית.</translation>
    </message>
    <message>
        <source>Address "%1" already exists as a receiving address with label "%2" and so cannot be added as a sending address.</source>
        <translation>כתובת "%1" כבר קיימת ככתובת מקבלת עם תווית "%2" ולכן לא ניתן להוסיף אותה ככתובת שולחת</translation>
    </message>
    <message>
        <source>The entered address "%1" is already in the address book with label "%2".</source>
        <translation>הכתובת שהוכנסה "%1" כבר נמצאת בפנקס הכתובות עם התווית "%2".</translation>
    </message>
    <message>
        <source>Could not unlock wallet.</source>
        <translation>לא ניתן לשחרר את הארנק.</translation>
    </message>
    <message>
        <source>New key generation failed.</source>
        <translation>יצירת המפתח החדש נכשלה.</translation>
    </message>
</context>
<context>
    <name>FreespaceChecker</name>
    <message>
        <source>A new data directory will be created.</source>
        <translation>תיקיית נתונים חדשה תיווצר.</translation>
    </message>
    <message>
        <source>name</source>
        <translation>שם</translation>
    </message>
    <message>
        <source>Directory already exists. Add %1 if you intend to create a new directory here.</source>
        <translation>התיקייה כבר קיימת. ניתן להוסיף %1 אם יש ליצור תיקייה חדשה כאן.</translation>
    </message>
    <message>
        <source>Path already exists, and is not a directory.</source>
        <translation>הנתיב כבר קיים ואינו מצביע על תיקייה.</translation>
    </message>
    <message>
        <source>Cannot create data directory here.</source>
        <translation>לא ניתן ליצור כאן תיקיית נתונים.</translation>
    </message>
</context>
<context>
    <name>HelpMessageDialog</name>
    <message>
        <source>version</source>
        <translation>גרסה</translation>
    </message>
    <message>
        <source>About %1</source>
        <translation>אודות %1</translation>
    </message>
    <message>
        <source>Command-line options</source>
        <translation>אפשרויות שורת פקודה</translation>
    </message>
</context>
<context>
    <name>Intro</name>
    <message>
        <source>Welcome</source>
        <translation>ברוך בואך</translation>
    </message>
    <message>
        <source>Welcome to %1.</source>
        <translation>ברוך בואך אל %1.</translation>
    </message>
    <message>
        <source>As this is the first time the program is launched, you can choose where %1 will store its data.</source>
        <translation>כיוון שזו ההפעלה הראשונה של התכנית, ניתן לבחור היכן יאוחסן המידע של %1.</translation>
    </message>
    <message>
        <source>When you click OK, %1 will begin to download and process the full %4 block chain (%2GB) starting with the earliest transactions in %3 when %4 initially launched.</source>
        <translation>בעת לחיצה על אישור, %1 יחל בהורדה ועיבוד מלאים של שרשרת המקטעים %4 (%2 ג״ב) החל מההעברות הראשונות ב־%3 עם ההשקה הראשונית של %4.</translation>
    </message>
    <message>
        <source>This initial synchronisation is very demanding, and may expose hardware problems with your computer that had previously gone unnoticed. Each time you run %1, it will continue downloading where it left off.</source>
        <translation>הסינכרון הראשוני הוא תובעני ועלול לחשוף בעיות חומרה במחשב שהיו חבויות עד כה. כל פעם שתריץ %1 התהליך ימשיך בהורדה מהנקודה שבה הוא עצר לאחרונה.</translation>
    </message>
    <message>
        <source>If you have chosen to limit block chain storage (pruning), the historical data must still be downloaded and processed, but will be deleted afterward to keep your disk usage low.</source>
        <translation>אם בחרת להגביל את שטח האחרון לשרשרת, עדיין נדרש מידע היסטורי להורדה ועיבוד אך המידע ההיסטורי יימחק לאחר מכן כדי לשמור על צריכת שטח האחסון בדיסק נמוכה.</translation>
    </message>
    <message>
        <source>Use the default data directory</source>
        <translation>שימוש בבררת המחדל של תיקיית הנתונים.</translation>
    </message>
    <message>
        <source>Use a custom data directory:</source>
        <translation>שימוש בתיקיית נתונים מותאמת אישית:</translation>
    </message>
    <message>
        <source>Particl</source>
        <translation>ביטקוין</translation>
    </message>
    <message>
        <source>At least %1 GB of data will be stored in this directory, and it will grow over time.</source>
        <translation>מידע בנפח של לפחות %1 ג׳יגה-בייט יאוחסן בתיקייה זו, והוא יגדל עם הזמן.</translation>
    </message>
    <message>
        <source>Approximately %1 GB of data will be stored in this directory.</source>
        <translation>מידע בנפח של כ-%1 ג׳יגה-בייט יאוחסן בתיקייה זו.</translation>
    </message>
    <message>
        <source>%1 will download and store a copy of the Particl block chain.</source>
        <translation>%1 תוריד ותאחסן עותק של שרשרת הבלוקים של ביטקוין.</translation>
    </message>
    <message>
        <source>The wallet will also be stored in this directory.</source>
        <translation>הארנק גם מאוחסן בתיקייה הזו.</translation>
    </message>
    <message>
        <source>Error: Specified data directory "%1" cannot be created.</source>
        <translation>שגיאה: לא ניתן ליצור את תיקיית הנתונים שצוינה „%1“.</translation>
    </message>
    <message>
        <source>Error</source>
        <translation>שגיאה</translation>
    </message>
    <message numerus="yes">
        <source>%n GB of free space available</source>
        <translation><numerusform>ג״ב של מקום פנוי זמין</numerusform><numerusform>%n ג״ב של מקום פנוי זמינים</numerusform><numerusform>%n ג״ב של מקום פנוי זמינים</numerusform><numerusform>%n ג״ב של מקום פנוי זמינים</numerusform></translation>
    </message>
    <message numerus="yes">
        <source>(of %n GB needed)</source>
        <translation><numerusform>(מתוך %n ג״ב נדרשים)</numerusform><numerusform>(מתוך %n ג״ב נדרשים)</numerusform><numerusform>(מתוך %n ג״ב נדרשים)</numerusform><numerusform>(מתוך %n ג״ב נדרשים)</numerusform></translation>
    </message>
    </context>
<context>
    <name>ModalOverlay</name>
    <message>
        <source>Form</source>
        <translation>טופס</translation>
    </message>
    <message>
        <source>Recent transactions may not yet be visible, and therefore your wallet's balance might be incorrect. This information will be correct once your wallet has finished synchronizing with the particl network, as detailed below.</source>
        <translation>ייתכן שהעברות שבוצעו לאחרונה לא יופיעו עדיין, ולכן המאזן בארנק שלך יהיה שגוי. המידע הנכון יוצג במלואו כאשר הארנק שלך יסיים להסתנכרן עם רשת הביטקוין, כמפורט למטה.</translation>
    </message>
    <message>
        <source>Attempting to spend particl that are affected by not-yet-displayed transactions will not be accepted by the network.</source>
        <translation>הרשת תסרב לקבל הוצאת ביטקוינים במידה והם כבר נמצאים בהעברות אשר לא מוצגות עדיין.</translation>
    </message>
    <message>
        <source>Number of blocks left</source>
        <translation>מספר מקטעים שנותרו</translation>
    </message>
    <message>
        <source>Unknown...</source>
        <translation>לא ידוע...</translation>
    </message>
    <message>
        <source>Last block time</source>
        <translation>זמן המקטע האחרון</translation>
    </message>
    <message>
        <source>Progress</source>
        <translation>התקדמות</translation>
    </message>
    <message>
        <source>Progress increase per hour</source>
        <translation>התקדמות לפי שעה</translation>
    </message>
    <message>
        <source>calculating...</source>
        <translation>נערך חישוב…</translation>
    </message>
    <message>
        <source>Estimated time left until synced</source>
        <translation>הזמן המוערך שנותר עד הסנכרון</translation>
    </message>
    <message>
        <source>Hide</source>
        <translation>הסתר</translation>
    </message>
    <message>
        <source>Unknown. Syncing Headers (%1, %2%)...</source>
        <translation>לא ידוע. סינכרון כותרות (%1, %2%)...</translation>
    </message>
</context>
<context>
    <name>OpenURIDialog</name>
    <message>
        <source>URI:</source>
        <translation>כתובת משאב:</translation>
    </message>
</context>
<context>
    <name>OpenWalletActivity</name>
    <message>
        <source>default wallet</source>
        <translation>ארנק בררת מחדל</translation>
    </message>
    <message>
        <source>Opening Wallet &lt;b&gt;%1&lt;/b&gt;...</source>
        <translation>פותח ארנק&lt;b&gt;%1&lt;/b&gt;...</translation>
    </message>
</context>
<context>
    <name>OptionsDialog</name>
    <message>
        <source>Options</source>
        <translation>אפשרויות</translation>
    </message>
    <message>
        <source>&amp;Main</source>
        <translation>&amp;ראשי</translation>
    </message>
    <message>
        <source>Automatically start %1 after logging in to the system.</source>
        <translation>להפעיל את %1 אוטומטית לאחר הכניסה למערכת.</translation>
    </message>
    <message>
        <source>&amp;Start %1 on system login</source>
        <translation>ה&amp;פעלת %1 עם הכניסה למערכת</translation>
    </message>
    <message>
        <source>Size of &amp;database cache</source>
        <translation>גודל מ&amp;טמון מסד הנתונים</translation>
    </message>
    <message>
        <source>Number of script &amp;verification threads</source>
        <translation>מספר תהליכי ה&amp;אימות של הסקריפט</translation>
    </message>
    <message>
        <source>IP address of the proxy (e.g. IPv4: 127.0.0.1 / IPv6: ::1)</source>
        <translation>כתובת ה־IP של המתווך (לדוגמה IPv4: 127.0.0.1‏ / IPv6: ::1)</translation>
    </message>
    <message>
        <source>Shows if the supplied default SOCKS5 proxy is used to reach peers via this network type.</source>
        <translation>מראה אם פרוקסי SOCKS5 המסופק כבררת מחדל משמש להתקשרות עם עמיתים באמצעות סוג רשת זה.</translation>
    </message>
    <message>
        <source>Use separate SOCKS&amp;5 proxy to reach peers via Tor hidden services:</source>
        <translation>השתמשו בפרוקסי SOCKS&amp;5 נפרד כדי להתקשר עם עמיתים באמצעות שירותים חבויים ברשת Tor:</translation>
    </message>
    <message>
        <source>Hide the icon from the system tray.</source>
        <translation>הסתר את סמל מגש המערכת</translation>
    </message>
    <message>
        <source>&amp;Hide tray icon</source>
        <translation>&amp;הסתרת צלמית מגירה</translation>
    </message>
    <message>
        <source>Minimize instead of exit the application when the window is closed. When this option is enabled, the application will be closed only after selecting Exit in the menu.</source>
        <translation>מזער ואל תצא מהאפליקציה עם סגירת החלון. כאשר אפשרות זו דלוקה, האפליקציה תיסגר רק בבחירת ״יציאה״ בתפריט.</translation>
    </message>
    <message>
        <source>Third party URLs (e.g. a block explorer) that appear in the transactions tab as context menu items. %s in the URL is replaced by transaction hash. Multiple URLs are separated by vertical bar |.</source>
        <translation>כתובות צד־שלישי (כגון: סייר מקטעים) שמופיעים בלשונית ההעברות בתור פריטים בתפריט ההקשר. %s בכתובת מוחלף בגיבוב ההעברה. מספר כתובות יופרדו בפס אנכי |.</translation>
    </message>
    <message>
        <source>Open the %1 configuration file from the working directory.</source>
        <translation>פתיחת קובץ התצורה של %1 מתיקיית העבודה.</translation>
    </message>
    <message>
        <source>Open Configuration File</source>
        <translation>פתיחת קובץ ההגדרות</translation>
    </message>
    <message>
        <source>Reset all client options to default.</source>
        <translation>איפוס כל אפשרויות התכנית לבררת המחדל.</translation>
    </message>
    <message>
        <source>&amp;Reset Options</source>
        <translation>&amp;איפוס אפשרויות</translation>
    </message>
    <message>
        <source>&amp;Network</source>
        <translation>&amp;רשת</translation>
    </message>
    <message>
        <source>Disables some advanced features but all blocks will still be fully validated. Reverting this setting requires re-downloading the entire blockchain. Actual disk usage may be somewhat higher.</source>
        <translation>משבית מספר תכונות מתקדמות אבל כל הבלוקים עדיין יעברו אימות מלא. שינוי של הגדרה זו מצריך הורדה מחדש של הבלוקצ'יין. נצילות הדיסק עלולה לעלות.</translation>
    </message>
    <message>
        <source>Prune &amp;block storage to</source>
        <translation>יש לגזום את &amp;מאגר הבלוקים אל</translation>
    </message>
    <message>
        <source>GB</source>
        <translation>ג״ב</translation>
    </message>
    <message>
        <source>Reverting this setting requires re-downloading the entire blockchain.</source>
        <translation>שינוי הגדרה זו מצריך הורדה מחדש של הבלוקצ'יין</translation>
    </message>
    <message>
        <source>MiB</source>
        <translation>MiB</translation>
    </message>
    <message>
        <source>(0 = auto, &lt;0 = leave that many cores free)</source>
        <translation>(0 = אוטומטי, &lt;0 = להשאיר כזאת כמות של ליבות חופשיות)</translation>
    </message>
    <message>
        <source>W&amp;allet</source>
        <translation>&amp;ארנק</translation>
    </message>
    <message>
        <source>Expert</source>
        <translation>מומחה</translation>
    </message>
    <message>
        <source>Enable coin &amp;control features</source>
        <translation>הפעלת תכונות &amp;בקרת מטבעות</translation>
    </message>
    <message>
        <source>If you disable the spending of unconfirmed change, the change from a transaction cannot be used until that transaction has at least one confirmation. This also affects how your balance is computed.</source>
        <translation>אם אפשרות ההשקעה של עודף בלתי מאושר תנוטרל, לא ניתן יהיה להשתמש בעודף מההעברה עד שלהעברה יהיה לפחות אישור אחד. פעולה זו גם משפיעה על חישוב המאזן שלך.</translation>
    </message>
    <message>
        <source>&amp;Spend unconfirmed change</source>
        <translation>עודף &amp;בלתי מאושר מההשקעה</translation>
    </message>
    <message>
        <source>Automatically open the Particl client port on the router. This only works when your router supports UPnP and it is enabled.</source>
        <translation>פתיחת הפתחה של ביטקוין בנתב באופן אוטומטי. עובד רק אם UPnP מופעל ונתמך בנתב.</translation>
    </message>
    <message>
        <source>Map port using &amp;UPnP</source>
        <translation>מיפוי פתחה באמצעות UPnP</translation>
    </message>
    <message>
        <source>Accept connections from outside.</source>
        <translation>אשר חיבורים חיצוניים</translation>
    </message>
    <message>
        <source>Allow incomin&amp;g connections</source>
        <translation>לאפשר חיבורים &amp;נכנסים</translation>
    </message>
    <message>
        <source>Connect to the Particl network through a SOCKS5 proxy.</source>
        <translation>התחבר לרשת הביטקוין דרך פרוקסי SOCKS5.</translation>
    </message>
    <message>
        <source>&amp;Connect through SOCKS5 proxy (default proxy):</source>
        <translation>להתחבר &amp;דרך מתווך SOCKS5 (מתווך בררת מחדל):</translation>
    </message>
    <message>
        <source>Proxy &amp;IP:</source>
        <translation>כתובת ה־IP של המ&amp;תווך:</translation>
    </message>
    <message>
        <source>&amp;Port:</source>
        <translation>&amp;פתחה:</translation>
    </message>
    <message>
        <source>Port of the proxy (e.g. 9050)</source>
        <translation>הפתחה של המתווך (למשל 9050)</translation>
    </message>
    <message>
        <source>Used for reaching peers via:</source>
        <translation>עבור הגעה לעמיתים דרך:</translation>
    </message>
    <message>
        <source>IPv4</source>
        <translation>IPv4</translation>
    </message>
    <message>
        <source>IPv6</source>
        <translation>IPv6</translation>
    </message>
    <message>
        <source>Tor</source>
        <translation>Tor</translation>
    </message>
    <message>
        <source>Connect to the Particl network through a separate SOCKS5 proxy for Tor hidden services.</source>
        <translation>התחברות לרשת ביטקוין דרך מתווך SOCKS5 נפרד לשירותי Tor נסתרים.</translation>
    </message>
    <message>
        <source>&amp;Window</source>
        <translation>&amp;חלון</translation>
    </message>
    <message>
        <source>Show only a tray icon after minimizing the window.</source>
        <translation>הצג סמל מגש בלבד לאחר מזעור החלון.</translation>
    </message>
    <message>
        <source>&amp;Minimize to the tray instead of the taskbar</source>
        <translation>מ&amp;זעור למגש במקום לשורת המשימות</translation>
    </message>
    <message>
        <source>M&amp;inimize on close</source>
        <translation>מ&amp;זעור עם סגירה</translation>
    </message>
    <message>
        <source>&amp;Display</source>
        <translation>ת&amp;צוגה</translation>
    </message>
    <message>
        <source>User Interface &amp;language:</source>
        <translation>&amp;שפת מנשק המשתמש:</translation>
    </message>
    <message>
        <source>The user interface language can be set here. This setting will take effect after restarting %1.</source>
        <translation>ניתן להגדיר כאן את שפת מנשק המשתמש. הגדרה זו תיכנס לתוקף לאחר הפעלה של %1 מחדש.</translation>
    </message>
    <message>
        <source>&amp;Unit to show amounts in:</source>
        <translation>י&amp;חידת מידה להצגת כמויות:</translation>
    </message>
    <message>
        <source>Choose the default subdivision unit to show in the interface and when sending coins.</source>
        <translation>ניתן לבחור את בררת המחדל ליחידת החלוקה שתוצג במנשק ובעת שליחת מטבעות.</translation>
    </message>
    <message>
        <source>Whether to show coin control features or not.</source>
        <translation>האם להציג תכונות שליטת מטבע או לא.</translation>
    </message>
    <message>
        <source>&amp;Third party transaction URLs</source>
        <translation>&amp;כתובות אינטרנט של עסקאות צד שלישי</translation>
    </message>
    <message>
        <source>Options set in this dialog are overridden by the command line or in the configuration file:</source>
        <translation>אפשרויות שמוגדרות בדיאלוג הזה נדרסות ע"י שורת הפקודה או קובץ הקונפיגורציה</translation>
    </message>
    <message>
        <source>&amp;OK</source>
        <translation>&amp;אישור</translation>
    </message>
    <message>
        <source>&amp;Cancel</source>
        <translation>&amp;ביטול</translation>
    </message>
    <message>
        <source>default</source>
        <translation>בררת מחדל</translation>
    </message>
    <message>
        <source>none</source>
        <translation>ללא</translation>
    </message>
    <message>
        <source>Confirm options reset</source>
        <translation>אישור איפוס האפשרויות</translation>
    </message>
    <message>
        <source>Client restart required to activate changes.</source>
        <translation>נדרשת הפעלה מחדש של הלקוח כדי להפעיל את השינויים.</translation>
    </message>
    <message>
        <source>Client will be shut down. Do you want to proceed?</source>
        <translation>הלקוח יכבה. להמשיך?</translation>
    </message>
    <message>
        <source>Configuration options</source>
        <translation>אפשרויות להגדרה</translation>
    </message>
    <message>
        <source>The configuration file is used to specify advanced user options which override GUI settings. Additionally, any command-line options will override this configuration file.</source>
        <translation>בקובץ ההגדרות ניתן לציין אפשרויות מתקדמות אשר יקבלו עדיפות על ההגדרות בממשק הגרפי. כמו כן, אפשרויות בשורת הפקודה יקבלו עדיפות על קובץ ההגדרות.</translation>
    </message>
    <message>
        <source>Error</source>
        <translation>שגיאה</translation>
    </message>
    <message>
        <source>The configuration file could not be opened.</source>
        <translation>לא ניתן לפתוח את קובץ ההגדרות</translation>
    </message>
    <message>
        <source>This change would require a client restart.</source>
        <translation>שינוי זה ידרוש הפעלה מחדש של תכנית הלקוח.</translation>
    </message>
    <message>
        <source>The supplied proxy address is invalid.</source>
        <translation>כתובת המתווך שסופקה אינה תקינה.</translation>
    </message>
</context>
<context>
    <name>OverviewPage</name>
    <message>
        <source>Form</source>
        <translation>טופס</translation>
    </message>
    <message>
        <source>The displayed information may be out of date. Your wallet automatically synchronizes with the Particl network after a connection is established, but this process has not completed yet.</source>
        <translation>המידע המוצג עשוי להיות מיושן. הארנק שלך מסתנכרן באופן אוטומטי עם רשת הביטקוין לאחר יצירת החיבור, אך התהליך טרם הסתיים.</translation>
    </message>
    <message>
        <source>Watch-only:</source>
        <translation>צפייה בלבד:</translation>
    </message>
    <message>
        <source>Available:</source>
        <translation>זמין:</translation>
    </message>
    <message>
        <source>Your current spendable balance</source>
        <translation>היתרה הזמינה הנוכחית</translation>
    </message>
    <message>
        <source>Pending:</source>
        <translation>בהמתנה:</translation>
    </message>
    <message>
        <source>Total of transactions that have yet to be confirmed, and do not yet count toward the spendable balance</source>
        <translation>הסכום הכולל של העברות שטרם אושרו ועדיין אינן נספרות בחישוב היתרה הזמינה</translation>
    </message>
    <message>
        <source>Immature:</source>
        <translation>לא בשל:</translation>
    </message>
    <message>
        <source>Mined balance that has not yet matured</source>
        <translation>מאזן שנכרה וטרם הבשיל</translation>
    </message>
    <message>
        <source>Balances</source>
        <translation>מאזנים</translation>
    </message>
    <message>
        <source>Total:</source>
        <translation>סך הכול:</translation>
    </message>
    <message>
        <source>Your current total balance</source>
        <translation>סך כל היתרה הנוכחית שלך</translation>
    </message>
    <message>
        <source>Your current balance in watch-only addresses</source>
        <translation>המאזן הנוכחי שלך בכתובות לקריאה בלבד</translation>
    </message>
    <message>
        <source>Spendable:</source>
        <translation>ניתנים לבזבוז</translation>
    </message>
    <message>
        <source>Recent transactions</source>
        <translation>העברות אחרונות</translation>
    </message>
    <message>
        <source>Unconfirmed transactions to watch-only addresses</source>
        <translation>העברות בלתי מאושרות לכתובות לצפייה בלבד</translation>
    </message>
    <message>
        <source>Mined balance in watch-only addresses that has not yet matured</source>
        <translation>מאזן לאחר כרייה בכתובות לצפייה בלבד שעדיין לא הבשילו</translation>
    </message>
    <message>
        <source>Current total balance in watch-only addresses</source>
        <translation>המאזן הכולל הנוכחי בכתובות לצפייה בלבד</translation>
    </message>
</context>
<context>
    <name>PaymentServer</name>
    <message>
        <source>Payment request error</source>
        <translation>שגיאת בקשת תשלום</translation>
    </message>
    <message>
        <source>Cannot start particl: click-to-pay handler</source>
        <translation>לא ניתן להפעיל את המקשר particl: click-to-pay</translation>
    </message>
    <message>
        <source>URI handling</source>
        <translation>טיפול בכתובות</translation>
    </message>
    <message>
        <source>'particl://' is not a valid URI. Use 'particl:' instead.</source>
        <translation>'//:particl' אינה כתובת URI תקינה. השתמשו במקום ב ':particl'.</translation>
    </message>
    <message>
        <source>Invalid payment address %1</source>
        <translation>כתובת תשלום שגויה %1</translation>
    </message>
    <message>
        <source>URI cannot be parsed! This can be caused by an invalid Particl address or malformed URI parameters.</source>
        <translation>לא ניתן לנתח את כתובת המשאב! מצב זה יכול לקרות עקב כתובת ביטקוין שגויה או פרמטרים שגויים בכתובת המשאב.</translation>
    </message>
    <message>
        <source>Payment request file handling</source>
        <translation>טיפול בקבצי בקשות תשלום</translation>
    </message>
</context>
<context>
    <name>PeerTableModel</name>
    <message>
        <source>User Agent</source>
        <translation>סוכן משתמש</translation>
    </message>
    <message>
        <source>Node/Service</source>
        <translation>צומת/שירות</translation>
    </message>
    <message>
        <source>NodeId</source>
        <translation>מזהה צומת</translation>
    </message>
    <message>
        <source>Ping</source>
        <translation>פינג</translation>
    </message>
    <message>
        <source>Sent</source>
        <translation>נשלחו</translation>
    </message>
    <message>
        <source>Received</source>
        <translation>התקבלו</translation>
    </message>
</context>
<context>
    <name>QObject</name>
    <message>
        <source>Amount</source>
        <translation>כמות</translation>
    </message>
    <message>
        <source>Enter a Particl address (e.g. %1)</source>
        <translation>נא להזין כתובת ביטקוין (למשל: %1)</translation>
    </message>
    <message>
        <source>%1 d</source>
        <translation>%1 ימים</translation>
    </message>
    <message>
        <source>%1 h</source>
        <translation>%1 שעות</translation>
    </message>
    <message>
        <source>%1 m</source>
        <translation>%1 דקות</translation>
    </message>
    <message>
        <source>%1 s</source>
        <translation>%1 שניות</translation>
    </message>
    <message>
        <source>None</source>
        <translation>ללא</translation>
    </message>
    <message>
        <source>N/A</source>
        <translation>לא זמין</translation>
    </message>
    <message>
        <source>%1 ms</source>
        <translation>%1 מילישניות</translation>
    </message>
    <message numerus="yes">
        <source>%n second(s)</source>
        <translation><numerusform>שנייה אחת</numerusform><numerusform>%n שניות</numerusform><numerusform>%n שניות</numerusform><numerusform>%n שניות</numerusform></translation>
    </message>
    <message numerus="yes">
        <source>%n minute(s)</source>
        <translation><numerusform>דקה אחת</numerusform><numerusform>%n דקות</numerusform><numerusform>%n דקות</numerusform><numerusform>%n דקות</numerusform></translation>
    </message>
    <message numerus="yes">
        <source>%n hour(s)</source>
        <translation><numerusform>שעה אחת</numerusform><numerusform>%n שעות</numerusform><numerusform>%n שעות</numerusform><numerusform>%n שעות</numerusform></translation>
    </message>
    <message numerus="yes">
        <source>%n day(s)</source>
        <translation><numerusform>יום אחד</numerusform><numerusform>%n ימים</numerusform><numerusform>%n ימים</numerusform><numerusform>%n ימים</numerusform></translation>
    </message>
    <message numerus="yes">
        <source>%n week(s)</source>
        <translation><numerusform>שבוע אחד</numerusform><numerusform>%n שבועות</numerusform><numerusform>%n שבועות</numerusform><numerusform>%n שבועות</numerusform></translation>
    </message>
    <message>
        <source>%1 and %2</source>
        <translation>%1 ו%2</translation>
    </message>
    <message numerus="yes">
        <source>%n year(s)</source>
        <translation><numerusform>שנה אחת</numerusform><numerusform>%n שנים</numerusform><numerusform>%n שנים</numerusform><numerusform>%n שנים</numerusform></translation>
    </message>
    <message>
        <source>%1 B</source>
        <translation>%1 ב׳</translation>
    </message>
    <message>
        <source>%1 KB</source>
        <translation>%1 ק״ב</translation>
    </message>
    <message>
        <source>%1 MB</source>
        <translation>%1 מ״ב</translation>
    </message>
    <message>
        <source>%1 GB</source>
        <translation>%1 ג״ב</translation>
    </message>
    <message>
        <source>Error: Specified data directory "%1" does not exist.</source>
        <translation>שגיאה: תיקיית הנתונים שצוינה „%1” אינה קיימת.</translation>
    </message>
    <message>
        <source>Error: Cannot parse configuration file: %1.</source>
        <translation>שגיאה: כשל בפענוח קובץ הקונפיגורציה: %1.</translation>
    </message>
    <message>
        <source>Error: %1</source>
        <translation>שגיאה: %1</translation>
    </message>
    <message>
        <source>%1 didn't yet exit safely...</source>
        <translation>הסגירה של %1 לא הושלמה בהצלחה עדיין…</translation>
    </message>
    <message>
        <source>unknown</source>
        <translation>לא ידוע</translation>
    </message>
</context>
<context>
    <name>QRImageWidget</name>
    <message>
        <source>&amp;Save Image...</source>
        <translation>&amp;שמירת תמונה…</translation>
    </message>
    <message>
        <source>&amp;Copy Image</source>
        <translation>העתקת ת&amp;מונה</translation>
    </message>
    <message>
        <source>Resulting URI too long, try to reduce the text for label / message.</source>
        <translation>הכתובת שנוצרה ארוכה מדי, כדאי לנסות לקצר את הטקסט של התווית / הודעה.</translation>
    </message>
    <message>
        <source>Error encoding URI into QR Code.</source>
        <translation>שגיאה בקידוד ה URI לברקוד.</translation>
    </message>
    <message>
        <source>Save QR Code</source>
        <translation>שמירת קוד QR</translation>
    </message>
    <message>
        <source>PNG Image (*.png)</source>
        <translation>תמונת PNG (‏‎*.png)</translation>
    </message>
</context>
<context>
    <name>RPCConsole</name>
    <message>
        <source>N/A</source>
        <translation>לא זמין</translation>
    </message>
    <message>
        <source>Client version</source>
        <translation>גרסה</translation>
    </message>
    <message>
        <source>&amp;Information</source>
        <translation>מי&amp;דע</translation>
    </message>
    <message>
        <source>General</source>
        <translation>כללי</translation>
    </message>
    <message>
        <source>Using BerkeleyDB version</source>
        <translation>גרסת BerkeleyDB</translation>
    </message>
    <message>
        <source>Datadir</source>
        <translation>Datadir</translation>
    </message>
    <message>
        <source>To specify a non-default location of the data directory use the '%1' option.</source>
        <translation>כדי לשנות את מיקום תיקית הנתונים יש להשתמש באופצית '%1' .</translation>
    </message>
    <message>
        <source>Blocksdir</source>
        <translation>Blocksdir</translation>
    </message>
    <message>
        <source>To specify a non-default location of the blocks directory use the '%1' option.</source>
        <translation>כדי לשנות את מיקום תיקית הבלוקים יש להשתמש באופצית '%1' .</translation>
    </message>
    <message>
        <source>Startup time</source>
        <translation>זמן עלייה</translation>
    </message>
    <message>
        <source>Network</source>
        <translation>רשת</translation>
    </message>
    <message>
        <source>Name</source>
        <translation>שם</translation>
    </message>
    <message>
        <source>Number of connections</source>
        <translation>מספר חיבורים</translation>
    </message>
    <message>
        <source>Block chain</source>
        <translation>שרשרת מקטעים</translation>
    </message>
    <message>
        <source>Current number of blocks</source>
        <translation>מספר המקטעים הנוכחי</translation>
    </message>
    <message>
        <source>Memory Pool</source>
        <translation>מאגר זכרון</translation>
    </message>
    <message>
        <source>Current number of transactions</source>
        <translation>מספר עסקאות נוכחי</translation>
    </message>
    <message>
        <source>Memory usage</source>
        <translation>ניצול זכרון</translation>
    </message>
    <message>
        <source>Wallet: </source>
        <translation>ארנק:</translation>
    </message>
    <message>
        <source>(none)</source>
        <translation>(אין)</translation>
    </message>
    <message>
        <source>&amp;Reset</source>
        <translation>&amp;איפוס</translation>
    </message>
    <message>
        <source>Received</source>
        <translation>התקבלו</translation>
    </message>
    <message>
        <source>Sent</source>
        <translation>נשלחו</translation>
    </message>
    <message>
        <source>&amp;Peers</source>
        <translation>&amp;עמיתים</translation>
    </message>
    <message>
        <source>Banned peers</source>
        <translation>משתמשים חסומים</translation>
    </message>
    <message>
        <source>Select a peer to view detailed information.</source>
        <translation>נא לבחור בעמית כדי להציג מידע מפורט.</translation>
    </message>
    <message>
        <source>Whitelisted</source>
        <translation>ברשימה הלבנה</translation>
    </message>
    <message>
        <source>Direction</source>
        <translation>כיוון</translation>
    </message>
    <message>
        <source>Version</source>
        <translation>גרסה</translation>
    </message>
    <message>
        <source>Starting Block</source>
        <translation>בלוק התחלה</translation>
    </message>
    <message>
        <source>Synced Headers</source>
        <translation>כותרות עדכניות</translation>
    </message>
    <message>
        <source>Synced Blocks</source>
        <translation>בלוקים מסונכרנים</translation>
    </message>
    <message>
        <source>User Agent</source>
        <translation>סוכן משתמש</translation>
    </message>
    <message>
        <source>Open the %1 debug log file from the current data directory. This can take a few seconds for large log files.</source>
        <translation>פתחו את לוג ניפוי השגיאות ה%1 מתיקיית הנתונים הנוכחית. עבור קבצי לוג גדולים ייתכן זמן המתנה של מספר שניות.</translation>
    </message>
    <message>
        <source>Decrease font size</source>
        <translation>הקטן גודל גופן</translation>
    </message>
    <message>
        <source>Increase font size</source>
        <translation>הגדל גודל גופן</translation>
    </message>
    <message>
        <source>Services</source>
        <translation>שירותים</translation>
    </message>
    <message>
        <source>Ban Score</source>
        <translation>דירוג חסימה</translation>
    </message>
    <message>
        <source>Connection Time</source>
        <translation>זמן החיבור</translation>
    </message>
    <message>
        <source>Last Send</source>
        <translation>שליחה אחרונה</translation>
    </message>
    <message>
        <source>Last Receive</source>
        <translation>קבלה אחרונה</translation>
    </message>
    <message>
        <source>Ping Time</source>
        <translation>זמן המענה</translation>
    </message>
    <message>
        <source>The duration of a currently outstanding ping.</source>
        <translation>משך הפינג הבולט הנוכחי</translation>
    </message>
    <message>
        <source>Ping Wait</source>
        <translation>פינג</translation>
    </message>
    <message>
        <source>Min Ping</source>
        <translation>פינג מינימלי</translation>
    </message>
    <message>
        <source>Time Offset</source>
        <translation>הפרש זמן</translation>
    </message>
    <message>
        <source>Last block time</source>
        <translation>זמן המקטע האחרון</translation>
    </message>
    <message>
        <source>&amp;Open</source>
        <translation>&amp;פתיחה</translation>
    </message>
    <message>
        <source>&amp;Console</source>
        <translation>מ&amp;סוף בקרה</translation>
    </message>
    <message>
        <source>&amp;Network Traffic</source>
        <translation>&amp;תעבורת רשת</translation>
    </message>
    <message>
        <source>Totals</source>
        <translation>סכומים</translation>
    </message>
    <message>
        <source>In:</source>
        <translation>נכנס:</translation>
    </message>
    <message>
        <source>Out:</source>
        <translation>יוצא:</translation>
    </message>
    <message>
        <source>Debug log file</source>
        <translation>קובץ יומן ניפוי</translation>
    </message>
    <message>
        <source>Clear console</source>
        <translation>ניקוי מסוף הבקרה</translation>
    </message>
    <message>
        <source>1 &amp;hour</source>
        <translation>&amp;שעה אחת</translation>
    </message>
    <message>
        <source>1 &amp;day</source>
        <translation>&amp;יום אחד</translation>
    </message>
    <message>
        <source>1 &amp;week</source>
        <translation>ש&amp;בוע אחד</translation>
    </message>
    <message>
        <source>1 &amp;year</source>
        <translation>ש&amp;נה אחת</translation>
    </message>
    <message>
        <source>&amp;Disconnect</source>
        <translation>&amp;ניתוק</translation>
    </message>
    <message>
        <source>Ban for</source>
        <translation>חסימה למשך</translation>
    </message>
    <message>
        <source>&amp;Unban</source>
        <translation>&amp;שחרור חסימה</translation>
    </message>
    <message>
        <source>Welcome to the %1 RPC console.</source>
        <translation>ברוך בואך למסוף ה־RPC של %1.</translation>
    </message>
    <message>
        <source>Use up and down arrows to navigate history, and %1 to clear screen.</source>
        <translation>יש להשתמש בחצים למעלה ומלטה כדי לנווט בהסיטוריה וב־%1 כדי לנקות את המסך.</translation>
    </message>
    <message>
        <source>Type %1 for an overview of available commands.</source>
        <translation>הקלידו %1 לקבלת סקירה של הפקודות הזמינות.</translation>
    </message>
    <message>
        <source>For more information on using this console type %1.</source>
        <translation>למידע נוסף על שימוש במסוף בקרה מסוג זה %1.</translation>
    </message>
    <message>
        <source>WARNING: Scammers have been active, telling users to type commands here, stealing their wallet contents. Do not use this console without fully understanding the ramifications of a command.</source>
        <translation>אזהרה! ישנם רמאים הנוהגים לשכנע משתמשים להקליד פקודות כאן ועל ידי כך לגנוב את תכולת הארנק שלהם. אל תשתמש במסוף הבקרה מבלי שאתה מבין באופן מלא את המשמעות של הפקודה!</translation>
    </message>
    <message>
        <source>Network activity disabled</source>
        <translation>פעילות הרשת נוטרלה</translation>
    </message>
    <message>
        <source>Executing command without any wallet</source>
        <translation>מבצע פקודה ללא כל ארנק</translation>
    </message>
    <message>
        <source>Executing command using "%1" wallet</source>
        <translation>מבצע פקודה באמצעות ארנק "%1" </translation>
    </message>
    <message>
        <source>(node id: %1)</source>
        <translation>(node id: %1)</translation>
    </message>
    <message>
        <source>via %1</source>
        <translation>דרך %1</translation>
    </message>
    <message>
        <source>never</source>
        <translation>לעולם לא</translation>
    </message>
    <message>
        <source>Inbound</source>
        <translation>תעבורה נכנסת</translation>
    </message>
    <message>
        <source>Outbound</source>
        <translation>תעבורה יוצאת</translation>
    </message>
    <message>
        <source>Yes</source>
        <translation>כן</translation>
    </message>
    <message>
        <source>No</source>
        <translation>לא</translation>
    </message>
    <message>
        <source>Unknown</source>
        <translation>לא ידוע</translation>
    </message>
</context>
<context>
    <name>ReceiveCoinsDialog</name>
    <message>
        <source>&amp;Amount:</source>
        <translation>&amp;סכום:</translation>
    </message>
    <message>
        <source>&amp;Label:</source>
        <translation>ת&amp;ווית:</translation>
    </message>
    <message>
        <source>&amp;Message:</source>
        <translation>הו&amp;דעה:</translation>
    </message>
    <message>
        <source>An optional message to attach to the payment request, which will be displayed when the request is opened. Note: The message will not be sent with the payment over the Particl network.</source>
        <translation>הודעת רשות לצירוף לבקשת התשלום שתוצג בעת פתיחת הבקשה. לתשומת לבך: ההודעה לא תישלח עם התשלום ברשת ביטקוין.</translation>
    </message>
    <message>
        <source>An optional label to associate with the new receiving address.</source>
        <translation>תווית רשות לשיוך עם כתובת הקבלה החדשה.</translation>
    </message>
    <message>
        <source>Use this form to request payments. All fields are &lt;b&gt;optional&lt;/b&gt;.</source>
        <translation>יש להשתמש בטופס זה כדי לבקש תשלומים. כל השדות הם בגדר &lt;b&gt;רשות&lt;/b&gt;.</translation>
    </message>
    <message>
        <source>An optional amount to request. Leave this empty or zero to not request a specific amount.</source>
        <translation>סכום כרשות לבקשה. ניתן להשאיר זאת ריק כדי לא לבקש סכום מסוים.</translation>
    </message>
    <message>
        <source>Clear all fields of the form.</source>
        <translation>ניקוי של כל השדות בטופס.</translation>
    </message>
    <message>
        <source>Clear</source>
        <translation>ניקוי</translation>
    </message>
    <message>
        <source>Native segwit addresses (aka Bech32 or BIP-173) reduce your transaction fees later on and offer better protection against typos, but old wallets don't support them. When unchecked, an address compatible with older wallets will be created instead.</source>
        <translation>כתובות segwit טבעיות (כלומר Bech32 או BIP-173) מפחיתות את עמלת העסקה שלכם בהמשך ומציעות הגנה נגד שגיאות כתיב, אך ארנקים ישנים לא תומכים בהן. אם לא סומן, כתובת תאימה לארנקים ישנים תיווצר במקום.</translation>
    </message>
    <message>
        <source>Generate native segwit (Bech32) address</source>
        <translation>הפקת כתובת segwit טבעית (Bech32)</translation>
    </message>
    <message>
        <source>Requested payments history</source>
        <translation>היסטוריית בקשות תשלום</translation>
    </message>
    <message>
        <source>Show the selected request (does the same as double clicking an entry)</source>
        <translation>הצגת בקשות נבחרות (דומה ללחיצה כפולה על רשומה)</translation>
    </message>
    <message>
        <source>Show</source>
        <translation>הצגה</translation>
    </message>
    <message>
        <source>Remove the selected entries from the list</source>
        <translation>הסרת הרשומות הנבחרות מהרשימה</translation>
    </message>
    <message>
        <source>Remove</source>
        <translation>הסרה</translation>
    </message>
    <message>
        <source>Copy URI</source>
        <translation>העתקת כתובת</translation>
    </message>
    <message>
        <source>Copy label</source>
        <translation>העתקת התווית</translation>
    </message>
    <message>
        <source>Copy message</source>
        <translation>העתקת הודעה</translation>
    </message>
    <message>
        <source>Copy amount</source>
        <translation>העתקת הסכום</translation>
    </message>
</context>
<context>
    <name>ReceiveRequestDialog</name>
    <message>
        <source>QR Code</source>
        <translation>קוד QR</translation>
    </message>
    <message>
        <source>Copy &amp;URI</source>
        <translation>העתקת &amp;כתובת משאב</translation>
    </message>
    <message>
        <source>Copy &amp;Address</source>
        <translation>העתקת &amp;כתובת</translation>
    </message>
    <message>
        <source>&amp;Save Image...</source>
        <translation>&amp;שמירת תמונה…</translation>
    </message>
    <message>
        <source>Request payment to %1</source>
        <translation>בקשת תשלום אל %1</translation>
    </message>
    <message>
        <source>Payment information</source>
        <translation>פרטי תשלום</translation>
    </message>
    <message>
        <source>URI</source>
        <translation>כתובת</translation>
    </message>
    <message>
        <source>Address</source>
        <translation>כתובת</translation>
    </message>
    <message>
        <source>Amount</source>
        <translation>סכום</translation>
    </message>
    <message>
        <source>Label</source>
        <translation>תוית</translation>
    </message>
    <message>
        <source>Message</source>
        <translation>הודעה</translation>
    </message>
    <message>
        <source>Wallet</source>
        <translation>ארנק</translation>
    </message>
</context>
<context>
    <name>RecentRequestsTableModel</name>
    <message>
        <source>Date</source>
        <translation>תאריך</translation>
    </message>
    <message>
        <source>Label</source>
        <translation>תוית</translation>
    </message>
    <message>
        <source>Message</source>
        <translation>הודעה</translation>
    </message>
    <message>
        <source>(no label)</source>
        <translation>(ללא תוית)</translation>
    </message>
    <message>
        <source>(no message)</source>
        <translation>(אין הודעה)</translation>
    </message>
    <message>
        <source>(no amount requested)</source>
        <translation>(לא התבקש סכום)</translation>
    </message>
    <message>
        <source>Requested</source>
        <translation>בקשה</translation>
    </message>
</context>
<context>
    <name>SendCoinsDialog</name>
    <message>
        <source>Send Coins</source>
        <translation>שליחת מטבעות</translation>
    </message>
    <message>
        <source>Coin Control Features</source>
        <translation>תכונות בקרת מטבעות</translation>
    </message>
    <message>
        <source>Inputs...</source>
        <translation>קלטים…</translation>
    </message>
    <message>
        <source>automatically selected</source>
        <translation>בבחירה אוטומטית</translation>
    </message>
    <message>
        <source>Insufficient funds!</source>
        <translation>אין מספיק כספים!</translation>
    </message>
    <message>
        <source>Quantity:</source>
        <translation>כמות:</translation>
    </message>
    <message>
        <source>Bytes:</source>
        <translation>בתים:</translation>
    </message>
    <message>
        <source>Amount:</source>
        <translation>סכום:</translation>
    </message>
    <message>
        <source>Fee:</source>
        <translation>עמלה:</translation>
    </message>
    <message>
        <source>After Fee:</source>
        <translation>לאחר עמלה:</translation>
    </message>
    <message>
        <source>Change:</source>
        <translation>עודף:</translation>
    </message>
    <message>
        <source>If this is activated, but the change address is empty or invalid, change will be sent to a newly generated address.</source>
        <translation>אם אפשרות זו מופעלת אך כתובת העודף ריקה או שגויה, העודף יישלח לכתובת חדשה שתיווצר.</translation>
    </message>
    <message>
        <source>Custom change address</source>
        <translation>כתובת לעודף מותאמת אישית</translation>
    </message>
    <message>
        <source>Transaction Fee:</source>
        <translation>עמלת העברה:</translation>
    </message>
    <message>
        <source>Choose...</source>
        <translation>בחר...</translation>
    </message>
    <message>
        <source>Using the fallbackfee can result in sending a transaction that will take several hours or days (or never) to confirm. Consider choosing your fee manually or wait until you have validated the complete chain.</source>
        <translation>שימוש בעמלת בררת המחדל עלול לגרום לשליחת עסקה שתכלל בבלוק עוד מספר שעות או ימים (או לעולם לא). נא שקלו בחירה ידנית של העמלה או המתינו לאימות מלא של הבלוקצ'יין.</translation>
    </message>
    <message>
        <source>Warning: Fee estimation is currently not possible.</source>
        <translation>אזהרה</translation>
    </message>
    <message>
        <source>Specify a custom fee per kB (1,000 bytes) of the transaction's virtual size.

Note:  Since the fee is calculated on a per-byte basis, a fee of "100 satoshis per kB" for a transaction size of 500 bytes (half of 1 kB) would ultimately yield a fee of only 50 satoshis.</source>
        <translation>ציינו עמלה מותאמת אישית פר קילובייט (1000 בתים) של הגודל הוירטואלי של העסקה.

לתשומת לבכם: מאחר והעמלה מחושבת על בסיס פר-בית, עמלה של "100 סטושי פר קילובייט" עבור עסקה בגודל 500 בתים (חצי קילובייט) תפיק בסופו של דבר עמלה של 50 סטושי בלבד.</translation>
    </message>
    <message>
        <source>per kilobyte</source>
        <translation>עבור קילו-בית</translation>
    </message>
    <message>
        <source>Hide</source>
        <translation>הסתר</translation>
    </message>
    <message>
        <source>Recommended:</source>
        <translation>מומלץ:</translation>
    </message>
    <message>
        <source>Custom:</source>
        <translation>מותאם אישית:</translation>
    </message>
    <message>
        <source>(Smart fee not initialized yet. This usually takes a few blocks...)</source>
        <translation>(שירות עמלה חכמה לא אותחל עדיין. יש להמתין מספר בלוקים...)</translation>
    </message>
    <message>
        <source>Send to multiple recipients at once</source>
        <translation>שליחה למספר מוטבים בו־זמנית</translation>
    </message>
    <message>
        <source>Add &amp;Recipient</source>
        <translation>הוספת &amp;מוטב</translation>
    </message>
    <message>
        <source>Clear all fields of the form.</source>
        <translation>ניקוי של כל השדות בטופס.</translation>
    </message>
    <message>
        <source>Dust:</source>
        <translation>אבק:</translation>
    </message>
    <message>
<<<<<<< HEAD
        <source>When there is less transaction volume than space in the blocks, miners as well as relaying nodes may enforce a minimum fee. Paying only this minimum fee is just fine, but be aware that this can result in a never confirming transaction once there is more demand for particl transactions than the network can process.</source>
        <translation>כאשר יש פחות נפח עסקאות מאשר מקום בבלוק, כורים וכן צמתות מקשרות יכולות להכתיב עמלות מינימום. התשלום של עמלת מינימום הנו תקין, אך יש לקחת בחשבון שהדבר יכול לגרום לעסקה שלא תאושר ברגע שיש יותר ביקוש לעסקאות ביטקוין מאשר הרשת יכולה לעבד. </translation>
=======
        <source>When there is less transaction volume than space in the blocks, miners as well as relaying nodes may enforce a minimum fee. Paying only this minimum fee is just fine, but be aware that this can result in a never confirming transaction once there is more demand for bitcoin transactions than the network can process.</source>
        <translation>כאשר יש פחות נפח עסקאות מאשר מקום בבלוק, כורים וכן צמתות מקשרות יכולות להכתיב עמלות מינימום. התשלום של עמלת מינימום הנו תקין, אך יש לקחת בחשבון שהדבר יכול לגרום לעסקה שלא תאושר ברגע שיש יותר ביקוש לעסקאות ביטקוין מאשר הרשת יכולה לעבד.</translation>
>>>>>>> ff53433f
    </message>
    <message>
        <source>A too low fee might result in a never confirming transaction (read the tooltip)</source>
        <translation>עמלה נמוכה מדי עלולה לגרום לכך שהעסקה לעולם לא תאושר (ניתן לקרוא על כך ב tooltip)</translation>
    </message>
    <message>
        <source>Confirmation time target:</source>
        <translation>זמן לקבלת אישור:</translation>
    </message>
    <message>
        <source>Enable Replace-By-Fee</source>
        <translation>אפשר ״החלפה-על ידי עמלה״</translation>
    </message>
    <message>
        <source>With Replace-By-Fee (BIP-125) you can increase a transaction's fee after it is sent. Without this, a higher fee may be recommended to compensate for increased transaction delay risk.</source>
        <translation>באמצעות עמלה-ניתנת-לשינוי (BIP-125) תוכלו להגדיל עמלת עסקה גם לאחר שליחתה. ללא אפשרות זו, עמלה גבוהה יותר יכולה להיות מומלצת כדי להקטין את הסיכון בעיכוב אישור העסקה.</translation>
    </message>
    <message>
        <source>Clear &amp;All</source>
        <translation>&amp;ניקוי הכול</translation>
    </message>
    <message>
        <source>Balance:</source>
        <translation>מאזן:</translation>
    </message>
    <message>
        <source>Confirm the send action</source>
        <translation>אישור פעולת השליחה</translation>
    </message>
    <message>
        <source>S&amp;end</source>
        <translation>&amp;שליחה</translation>
    </message>
    <message>
        <source>Copy quantity</source>
        <translation>העתקת הכמות</translation>
    </message>
    <message>
        <source>Copy amount</source>
        <translation>העתקת הסכום</translation>
    </message>
    <message>
        <source>Copy fee</source>
        <translation>העתקת העמלה</translation>
    </message>
    <message>
        <source>Copy after fee</source>
        <translation>העתקה אחרי העמלה</translation>
    </message>
    <message>
        <source>Copy bytes</source>
        <translation>העתקת בתים</translation>
    </message>
    <message>
        <source>Copy dust</source>
        <translation>העתקת אבק</translation>
    </message>
    <message>
        <source>Copy change</source>
        <translation>העתקת השינוי</translation>
    </message>
    <message>
        <source>%1 (%2 blocks)</source>
        <translation>%1 (%2 בלוקים)</translation>
    </message>
    <message>
        <source>%1 to %2</source>
        <translation>%1 ל %2</translation>
    </message>
    <message>
        <source>Are you sure you want to send?</source>
        <translation>לשלוח?</translation>
    </message>
    <message>
        <source>or</source>
        <translation>או</translation>
    </message>
    <message>
        <source>You can increase the fee later (signals Replace-By-Fee, BIP-125).</source>
        <translation>תוכלו להגדיל את העמלה מאוחר יותר (איתות Replace-By-Fee, BIP-125).</translation>
    </message>
    <message>
        <source>Please, review your transaction.</source>
        <translation>אנא עברו שוב על העסקה שלכם.</translation>
    </message>
    <message>
        <source>Transaction fee</source>
        <translation>עמלת העברה</translation>
    </message>
    <message>
        <source>Not signalling Replace-By-Fee, BIP-125.</source>
        <translation>לא משדר Replace-By-Fee, BIP-125.</translation>
    </message>
    <message>
        <source>Total Amount</source>
        <translation>סכום כולל</translation>
    </message>
    <message>
        <source>Confirm send coins</source>
        <translation>אימות שליחת מטבעות</translation>
    </message>
    <message>
        <source>The recipient address is not valid. Please recheck.</source>
        <translation>כתובת הנמען שגויה. נא לבדוק שוב.</translation>
    </message>
    <message>
        <source>The amount to pay must be larger than 0.</source>
        <translation>הסכום לתשלום צריך להיות גדול מ־0.</translation>
    </message>
    <message>
        <source>The amount exceeds your balance.</source>
        <translation>הסכום חורג מהמאזן שלך.</translation>
    </message>
    <message>
        <source>The total exceeds your balance when the %1 transaction fee is included.</source>
        <translation>הסכום גבוה מהמאזן שלכם לאחר כלילת עמלת עסקה  %1.</translation>
    </message>
    <message>
        <source>Duplicate address found: addresses should only be used once each.</source>
        <translation>נמצאה כתובת כפולה: יש להשתמש בכל כתובת פעם אחת בלבד.</translation>
    </message>
    <message>
        <source>Transaction creation failed!</source>
        <translation>יצירת ההעברה נכשלה!</translation>
    </message>
    <message>
        <source>A fee higher than %1 is considered an absurdly high fee.</source>
        <translation>עמלה מעל לסכום של %1 נחשבת לעמלה גבוהה באופן מוגזם.</translation>
    </message>
    <message>
        <source>Payment request expired.</source>
        <translation>בקשת התשלום פגה.</translation>
    </message>
    <message numerus="yes">
        <source>Estimated to begin confirmation within %n block(s).</source>
        <translation><numerusform>האמדן לתחילת ביצוע אימות בתוך בלוק %n </numerusform><numerusform>האמדן לתחילת ביצוע אימות בתוך %n בלוקים</numerusform><numerusform>האמדן לתחילת ביצוע אימות בתוך %n בלוקים</numerusform><numerusform>C.</numerusform></translation>
    </message>
    <message>
        <source>Warning: Invalid Particl address</source>
        <translation>אזהרה: כתובת ביטקיון שגויה</translation>
    </message>
    <message>
        <source>Warning: Unknown change address</source>
        <translation>אזהרה: כתובת החלפה בלתי ידועה</translation>
    </message>
    <message>
        <source>Confirm custom change address</source>
        <translation>אימות כתובת החלפה בהתאמה אישית</translation>
    </message>
    <message>
        <source>The address you selected for change is not part of this wallet. Any or all funds in your wallet may be sent to this address. Are you sure?</source>
        <translation>הכתובת שבחרת עבור ההחלפה אינה חלק מארנק זה. כל ההסכום שבארנק שלך עשוי להישלח לכתובת זו. מקובל עליך?</translation>
    </message>
    <message>
        <source>(no label)</source>
        <translation>(ללא תווית)</translation>
    </message>
</context>
<context>
    <name>SendCoinsEntry</name>
    <message>
        <source>A&amp;mount:</source>
        <translation>&amp;כמות:</translation>
    </message>
    <message>
        <source>Pay &amp;To:</source>
        <translation>לשלם ל&amp;טובת:</translation>
    </message>
    <message>
        <source>&amp;Label:</source>
        <translation>ת&amp;ווית:</translation>
    </message>
    <message>
        <source>Choose previously used address</source>
        <translation>בחירת כתובת שהייתה בשימוש</translation>
    </message>
    <message>
<<<<<<< HEAD
        <source>This is a normal payment.</source>
        <translation>זהו תשלום רגיל.</translation>
    </message>
    <message>
        <source>The Particl address to send the payment to</source>
=======
        <source>The Bitcoin address to send the payment to</source>
>>>>>>> ff53433f
        <translation>כתובת הביטקוין של המוטב</translation>
    </message>
    <message>
        <source>Alt+A</source>
        <translation>Alt+A</translation>
    </message>
    <message>
        <source>Paste address from clipboard</source>
        <translation>הדבקת כתובת מלוח הגזירים</translation>
    </message>
    <message>
        <source>Alt+P</source>
        <translation>Alt+P</translation>
    </message>
    <message>
        <source>Remove this entry</source>
        <translation>הסרת רשומה זו</translation>
    </message>
    <message>
        <source>The fee will be deducted from the amount being sent. The recipient will receive less particl than you enter in the amount field. If multiple recipients are selected, the fee is split equally.</source>
        <translation>העמלה תנוכה מהסכום שנשלח. הנמען יקבל פחות ביטקוינים ממה שהזנת בשדה הסכום. אם נבחרו מספר נמענים, העמלה תחולק באופן שווה.</translation>
    </message>
    <message>
        <source>S&amp;ubtract fee from amount</source>
        <translation>ה&amp;חסרת העמלה מהסכום</translation>
    </message>
    <message>
        <source>Use available balance</source>
        <translation>השתמש בכלל היתרה</translation>
    </message>
    <message>
        <source>Message:</source>
        <translation>הודעה:</translation>
    </message>
    <message>
        <source>This is an unauthenticated payment request.</source>
        <translation>זוהי בקשת תשלום לא מאומתת.</translation>
    </message>
    <message>
        <source>This is an authenticated payment request.</source>
        <translation>זוהי בקשה מאומתת לתשלום.</translation>
    </message>
    <message>
        <source>Enter a label for this address to add it to the list of used addresses</source>
        <translation>יש להזין תווית עבור כתובת זו כדי להוסיף אותה לרשימת הכתובות בשימוש</translation>
    </message>
    <message>
        <source>A message that was attached to the particl: URI which will be stored with the transaction for your reference. Note: This message will not be sent over the Particl network.</source>
        <translation>הודעה שצורפה לביטקוין: כתובת שתאוחסן בהעברה לצורך מעקב מצדך. לתשומת לבך: הודעה זו לא תישלח ברשת הביטקוין.</translation>
    </message>
    <message>
        <source>Pay To:</source>
        <translation>תשלום לטובת:</translation>
    </message>
    <message>
        <source>Memo:</source>
        <translation>תזכורת:</translation>
    </message>
</context>
<context>
    <name>ShutdownWindow</name>
    <message>
        <source>%1 is shutting down...</source>
        <translation>%1 בתהליך כיבוי...</translation>
    </message>
    <message>
        <source>Do not shut down the computer until this window disappears.</source>
        <translation>אין לכבות את המחשב עד שחלון זה נעלם.</translation>
    </message>
</context>
<context>
    <name>SignVerifyMessageDialog</name>
    <message>
        <source>Signatures - Sign / Verify a Message</source>
        <translation>חתימות - חתימה או אימות של הודעה</translation>
    </message>
    <message>
        <source>&amp;Sign Message</source>
        <translation>חתימה על הו&amp;דעה</translation>
    </message>
    <message>
        <source>You can sign messages/agreements with your addresses to prove you can receive particl sent to them. Be careful not to sign anything vague or random, as phishing attacks may try to trick you into signing your identity over to them. Only sign fully-detailed statements you agree to.</source>
        <translation>באפשרותך לחתום על הודעות/הסכמים באמצעות הכתובות שלך, כדי להוכיח שאתה יכול לקבל את הביטקוינים הנשלחים אליהן. היזהר לא לחתום על תוכן עמום או אקראי, מכיוון שתקיפות פישינג עשויות לנסות לגנוב את הזהות שלך. חתום רק על הצהרות מפורטות שאתה מסכים להן.</translation>
    </message>
    <message>
        <source>The Particl address to sign the message with</source>
        <translation>כתובת הביטקוין אתה לחתום אתה את ההודעה</translation>
    </message>
    <message>
        <source>Choose previously used address</source>
        <translation>בחירת כתובת שהייתה בשימוש</translation>
    </message>
    <message>
        <source>Alt+A</source>
        <translation>Alt+A</translation>
    </message>
    <message>
        <source>Paste address from clipboard</source>
        <translation>הדבקת כתובת מלוח הגזירים</translation>
    </message>
    <message>
        <source>Alt+P</source>
        <translation>Alt+P</translation>
    </message>
    <message>
        <source>Enter the message you want to sign here</source>
        <translation>יש להוסיף כאן את ההודעה עליה לחתום</translation>
    </message>
    <message>
        <source>Signature</source>
        <translation>חתימה</translation>
    </message>
    <message>
        <source>Copy the current signature to the system clipboard</source>
        <translation>העתקת החתימה הנוכחית ללוח הגזירים</translation>
    </message>
    <message>
        <source>Sign the message to prove you own this Particl address</source>
        <translation>ניתן לחתום על ההודעה כדי להוכיח שכתובת הביטקוין הזו בבעלותך.</translation>
    </message>
    <message>
        <source>Sign &amp;Message</source>
        <translation>&amp;חתימה על הודעה</translation>
    </message>
    <message>
        <source>Reset all sign message fields</source>
        <translation>איפוס כל שדות החתימה על הודעה</translation>
    </message>
    <message>
        <source>Clear &amp;All</source>
        <translation>&amp;ניקוי הכול</translation>
    </message>
    <message>
        <source>&amp;Verify Message</source>
        <translation>&amp;אימות הודעה</translation>
    </message>
    <message>
        <source>Enter the receiver's address, message (ensure you copy line breaks, spaces, tabs, etc. exactly) and signature below to verify the message. Be careful not to read more into the signature than what is in the signed message itself, to avoid being tricked by a man-in-the-middle attack. Note that this only proves the signing party receives with the address, it cannot prove sendership of any transaction!</source>
        <translation>יש להזין את כתובת הנמען, ההודעה (נא לוודא שמעתיקים במדויק את תווי קפיצות השורה, רווחים, טאבים וכדומה). והחותימה מתחת אשר מאמתת את ההודעה. יש להזהר שלא לקרוא לתוך החתימה יותר מאשר בהודעה החתומה עצמה, כדי להמנע מניצול לרעה של המתווך שבדרך. יש לשים לב שהדגר רק מוכיח שהצד החותם מקבל עם הכתובת. הדבר אינו מוכיח משלוח כלשהו של עיסקה!</translation>
    </message>
    <message>
        <source>The Particl address the message was signed with</source>
        <translation>כתובת הביטקוין שאתה נחתמה ההודעה</translation>
    </message>
    <message>
        <source>Verify the message to ensure it was signed with the specified Particl address</source>
        <translation>ניתן לאמת את ההודעה כדי להבטיח שהיא נחתמה עם כתובת הביטקוין הנתונה</translation>
    </message>
    <message>
        <source>Verify &amp;Message</source>
        <translation>&amp;אימות הודעה</translation>
    </message>
    <message>
        <source>Reset all verify message fields</source>
        <translation>איפוס כל שדות אימות ההודעה</translation>
    </message>
    <message>
        <source>Click "Sign Message" to generate signature</source>
        <translation>יש ללחוץ על „חתימת ההודעה“ כדי לייצר חתימה</translation>
    </message>
    <message>
        <source>The entered address is invalid.</source>
        <translation>הכתובת שהוזנה שגויה.</translation>
    </message>
    <message>
        <source>Please check the address and try again.</source>
        <translation>נא לבדוק את הכתובת ולנסות שוב.</translation>
    </message>
    <message>
        <source>The entered address does not refer to a key.</source>
        <translation>הכתובת שהוזנה לא מתייחסת למפתח.</translation>
    </message>
    <message>
        <source>Wallet unlock was cancelled.</source>
        <translation>שחרור הארנק בוטל.</translation>
    </message>
    <message>
        <source>Private key for the entered address is not available.</source>
        <translation>המפתח הפרטי לכתובת שהוכנסה אינו זמין.</translation>
    </message>
    <message>
        <source>Message signing failed.</source>
        <translation>חתימת ההודעה נכשלה.</translation>
    </message>
    <message>
        <source>Message signed.</source>
        <translation>ההודעה נחתמה.</translation>
    </message>
    <message>
        <source>The signature could not be decoded.</source>
        <translation>לא ניתן לפענח את החתימה.</translation>
    </message>
    <message>
        <source>Please check the signature and try again.</source>
        <translation>נא לבדוק את החתימה ולנסות שוב.</translation>
    </message>
    <message>
        <source>The signature did not match the message digest.</source>
        <translation>החתימה לא תואמת את תקציר ההודעה.</translation>
    </message>
    <message>
        <source>Message verification failed.</source>
        <translation>וידוא ההודעה נכשל.</translation>
    </message>
    <message>
        <source>Message verified.</source>
        <translation>ההודעה עברה וידוא.</translation>
    </message>
</context>
<context>
    <name>TrafficGraphWidget</name>
    <message>
        <source>KB/s</source>
        <translation>ק״ב/ש׳</translation>
    </message>
</context>
<context>
    <name>TransactionDesc</name>
    <message numerus="yes">
        <source>Open for %n more block(s)</source>
        <translation><numerusform>פתוח עבור בלוק %n  נוסף </numerusform><numerusform>פתוח עבור %n בלוקים נוספים</numerusform><numerusform>פתוח עבור %n בלוקים נוספים</numerusform><numerusform>פתוח עבור  %n בלוקים נוספים</numerusform></translation>
    </message>
    <message>
        <source>Open until %1</source>
        <translation>פתוחה עד %1</translation>
    </message>
    <message>
        <source>conflicted with a transaction with %1 confirmations</source>
        <translation>ישנה סתירה עם עסקה שעברה %1 אימותים</translation>
    </message>
    <message>
        <source>0/unconfirmed, %1</source>
        <translation>0/לא מאומתים, %1</translation>
    </message>
    <message>
        <source>in memory pool</source>
        <translation>במאגר הזיכרון</translation>
    </message>
    <message>
        <source>not in memory pool</source>
        <translation>לא במאגר הזיכרון</translation>
    </message>
    <message>
        <source>abandoned</source>
        <translation>ננטש</translation>
    </message>
    <message>
        <source>%1/unconfirmed</source>
        <translation>%1/לא מאומתים</translation>
    </message>
    <message>
        <source>%1 confirmations</source>
        <translation>%1 אימותים</translation>
    </message>
    <message>
        <source>Status</source>
        <translation>מצב</translation>
    </message>
    <message>
        <source>Date</source>
        <translation>תאריך</translation>
    </message>
    <message>
        <source>Source</source>
        <translation>מקור</translation>
    </message>
    <message>
        <source>Generated</source>
        <translation>נוצר</translation>
    </message>
    <message>
        <source>From</source>
        <translation>מאת</translation>
    </message>
    <message>
        <source>unknown</source>
        <translation>לא ידוע</translation>
    </message>
    <message>
        <source>To</source>
        <translation>אל</translation>
    </message>
    <message>
        <source>own address</source>
        <translation>כתובת עצמית</translation>
    </message>
    <message>
        <source>watch-only</source>
        <translation>צפייה בלבד</translation>
    </message>
    <message>
        <source>label</source>
        <translation>תווית</translation>
    </message>
    <message>
        <source>Credit</source>
        <translation>אשראי</translation>
    </message>
    <message numerus="yes">
        <source>matures in %n more block(s)</source>
        <translation><numerusform>הבשלה בעוד בלוק %n</numerusform><numerusform>הבשלה בעוד %n בלוקים</numerusform><numerusform>הבשלה בעוד %n בלוקים</numerusform><numerusform>הבשלה בעוד %n בלוקים</numerusform></translation>
    </message>
    <message>
        <source>not accepted</source>
        <translation>לא התקבל</translation>
    </message>
    <message>
        <source>Debit</source>
        <translation>חיוב</translation>
    </message>
    <message>
        <source>Total debit</source>
        <translation>חיוב כולל</translation>
    </message>
    <message>
        <source>Total credit</source>
        <translation>אשראי כול</translation>
    </message>
    <message>
        <source>Transaction fee</source>
        <translation>עמלת העברה</translation>
    </message>
    <message>
        <source>Net amount</source>
        <translation>סכום נטו</translation>
    </message>
    <message>
        <source>Message</source>
        <translation>הודעה</translation>
    </message>
    <message>
        <source>Comment</source>
        <translation>הערה</translation>
    </message>
    <message>
        <source>Transaction ID</source>
        <translation>מזהה העברה</translation>
    </message>
    <message>
        <source>Transaction total size</source>
        <translation>גודל ההעברה הכללי</translation>
    </message>
    <message>
        <source>Transaction virtual size</source>
        <translation>גודל וירטואלי של עסקה</translation>
    </message>
    <message>
        <source>Output index</source>
        <translation>מפתח פלט</translation>
    </message>
    <message>
        <source>Merchant</source>
        <translation>סוחר</translation>
    </message>
    <message>
        <source>Generated coins must mature %1 blocks before they can be spent. When you generated this block, it was broadcast to the network to be added to the block chain. If it fails to get into the chain, its state will change to "not accepted" and it won't be spendable. This may occasionally happen if another node generates a block within a few seconds of yours.</source>
        <translation>מטבעות מופקים חייבים להבשיל במשך %1 בלוקים לפני שניתן לבזבזם. כשהפקתם בלוק זה, הבלוק שודר לרשת לצורך הוספה לבלוקצ'יין. אם הבלוק לא יתווסף לבלוקצ'יין, מצב הבלוק ישונה ל "לא התקבל" ולא יהיה ניתן לבזבזו. מצב זה עלול לקרות כאשר שרת ביטקוין אחר מפיק בלוק בהפרש של כמה שניות משלכם.</translation>
    </message>
    <message>
        <source>Debug information</source>
        <translation>פרטי ניפוי שגיאות</translation>
    </message>
    <message>
        <source>Transaction</source>
        <translation>העברה</translation>
    </message>
    <message>
        <source>Inputs</source>
        <translation>אמצעי קלט</translation>
    </message>
    <message>
        <source>Amount</source>
        <translation>סכום</translation>
    </message>
    <message>
        <source>true</source>
        <translation>אמת</translation>
    </message>
    <message>
        <source>false</source>
        <translation>שקר</translation>
    </message>
</context>
<context>
    <name>TransactionDescDialog</name>
    <message>
        <source>This pane shows a detailed description of the transaction</source>
        <translation>חלונית זו מציגה תיאור מפורט של ההעברה</translation>
    </message>
    <message>
        <source>Details for %1</source>
        <translation>פרטים עבור %1</translation>
    </message>
</context>
<context>
    <name>TransactionTableModel</name>
    <message>
        <source>Date</source>
        <translation>תאריך</translation>
    </message>
    <message>
        <source>Type</source>
        <translation>סוג</translation>
    </message>
    <message>
        <source>Label</source>
        <translation>תוית</translation>
    </message>
    <message numerus="yes">
        <source>Open for %n more block(s)</source>
        <translation><numerusform>פתוחה למשך בלוק אחד נוסף</numerusform><numerusform>פתוחה למשך %n בלוקים נוספים</numerusform><numerusform>פתוחה למשך %n בלוקים נוספים</numerusform><numerusform>פתוחה למשך %n בלוקים נוספים</numerusform></translation>
    </message>
    <message>
        <source>Open until %1</source>
        <translation>פתוחה עד %1</translation>
    </message>
    <message>
        <source>Unconfirmed</source>
        <translation>לא מאושרת</translation>
    </message>
    <message>
        <source>Abandoned</source>
        <translation>ננטש</translation>
    </message>
    <message>
        <source>Confirming (%1 of %2 recommended confirmations)</source>
        <translation>באישור (%1 מתוך %2 אישורים מומלצים)</translation>
    </message>
    <message>
        <source>Confirmed (%1 confirmations)</source>
        <translation>מאושרת (%1 אישורים)</translation>
    </message>
    <message>
        <source>Conflicted</source>
        <translation>מתנגשת</translation>
    </message>
    <message>
        <source>Immature (%1 confirmations, will be available after %2)</source>
        <translation>צעירה (%1 אישורים, תהיה זמינה לאחר %2)</translation>
    </message>
    <message>
        <source>Generated but not accepted</source>
        <translation>הבלוק יוצר אך לא אושר</translation>
    </message>
    <message>
        <source>Received with</source>
        <translation>התקבל עם</translation>
    </message>
    <message>
        <source>Received from</source>
        <translation>התקבל מאת</translation>
    </message>
    <message>
        <source>Sent to</source>
        <translation>נשלח אל</translation>
    </message>
    <message>
        <source>Payment to yourself</source>
        <translation>תשלום לעצמך</translation>
    </message>
    <message>
        <source>Mined</source>
        <translation>נכרו</translation>
    </message>
    <message>
        <source>watch-only</source>
        <translation>צפייה בלבד</translation>
    </message>
    <message>
        <source>(n/a)</source>
        <translation>(לא זמין)</translation>
    </message>
    <message>
        <source>(no label)</source>
        <translation>(ללא תוית)</translation>
    </message>
    <message>
        <source>Transaction status. Hover over this field to show number of confirmations.</source>
        <translation>מצב ההעברה. יש להמתין עם הסמן מעל שדה זה כדי לראות את מספר האישורים.</translation>
    </message>
    <message>
        <source>Date and time that the transaction was received.</source>
        <translation>התאריך והשעה בהם העברה זו התקבלה.</translation>
    </message>
    <message>
        <source>Type of transaction.</source>
        <translation>סוג ההעברה.</translation>
    </message>
    <message>
        <source>Whether or not a watch-only address is involved in this transaction.</source>
        <translation>האם כתובת לצפייה בלבד כלולה בעסקה זו.</translation>
    </message>
    <message>
        <source>User-defined intent/purpose of the transaction.</source>
        <translation>ייעוד/תכלית מגדר ע"י המשתמש של העסקה.</translation>
    </message>
    <message>
        <source>Amount removed from or added to balance.</source>
        <translation>סכום ירד או התווסף למאזן</translation>
    </message>
</context>
<context>
    <name>TransactionView</name>
    <message>
        <source>All</source>
        <translation>הכול</translation>
    </message>
    <message>
        <source>Today</source>
        <translation>היום</translation>
    </message>
    <message>
        <source>This week</source>
        <translation>השבוע</translation>
    </message>
    <message>
        <source>This month</source>
        <translation>החודש</translation>
    </message>
    <message>
        <source>Last month</source>
        <translation>חודש שעבר</translation>
    </message>
    <message>
        <source>This year</source>
        <translation>השנה הזאת</translation>
    </message>
    <message>
        <source>Range...</source>
        <translation>טווח…</translation>
    </message>
    <message>
        <source>Received with</source>
        <translation>התקבל עם</translation>
    </message>
    <message>
        <source>Sent to</source>
        <translation>נשלח אל</translation>
    </message>
    <message>
        <source>To yourself</source>
        <translation>לעצמך</translation>
    </message>
    <message>
        <source>Mined</source>
        <translation>נכרו</translation>
    </message>
    <message>
        <source>Other</source>
        <translation>אחר</translation>
    </message>
    <message>
        <source>Enter address, transaction id, or label to search</source>
        <translation>הכנס כתובת, מזהה העברה, או תווית לחיפוש</translation>
    </message>
    <message>
        <source>Min amount</source>
        <translation>סכום מזערי</translation>
    </message>
    <message>
        <source>Abandon transaction</source>
        <translation>נטישת העברה</translation>
    </message>
    <message>
        <source>Increase transaction fee</source>
        <translation>הגדל עמלת העברה</translation>
    </message>
    <message>
        <source>Copy address</source>
        <translation>העתקת הכתובת</translation>
    </message>
    <message>
        <source>Copy label</source>
        <translation>העתקת התווית</translation>
    </message>
    <message>
        <source>Copy amount</source>
        <translation>העתקת הסכום</translation>
    </message>
    <message>
        <source>Copy transaction ID</source>
        <translation>העתקת מזהה ההעברה</translation>
    </message>
    <message>
        <source>Copy raw transaction</source>
        <translation>העתקת העברה גולמית</translation>
    </message>
    <message>
        <source>Copy full transaction details</source>
        <translation>העתקת פרטי ההעברה המלאים</translation>
    </message>
    <message>
        <source>Edit label</source>
        <translation>עריכת תווית</translation>
    </message>
    <message>
        <source>Show transaction details</source>
        <translation>הצגת פרטי העברה</translation>
    </message>
    <message>
        <source>Export Transaction History</source>
        <translation>יצוא היסטוריית העברה</translation>
    </message>
    <message>
        <source>Comma separated file (*.csv)</source>
        <translation>קובץ מופרד בפסיקים (‎*.csv)</translation>
    </message>
    <message>
        <source>Confirmed</source>
        <translation>מאושרת</translation>
    </message>
    <message>
        <source>Watch-only</source>
        <translation>צפייה בלבד</translation>
    </message>
    <message>
        <source>Date</source>
        <translation>תאריך</translation>
    </message>
    <message>
        <source>Type</source>
        <translation>סוג</translation>
    </message>
    <message>
        <source>Label</source>
        <translation>תוית</translation>
    </message>
    <message>
        <source>Address</source>
        <translation>כתובת</translation>
    </message>
    <message>
        <source>ID</source>
        <translation>מזהה</translation>
    </message>
    <message>
        <source>Exporting Failed</source>
        <translation>יצוא נכשל</translation>
    </message>
    <message>
        <source>There was an error trying to save the transaction history to %1.</source>
        <translation>אירעה שגיאה בעת ניסיון שמירת היסטוריית ההעברות אל %1.</translation>
    </message>
    <message>
        <source>Exporting Successful</source>
        <translation>הייצוא נכשל</translation>
    </message>
    <message>
        <source>The transaction history was successfully saved to %1.</source>
        <translation>היסטוריית ההעברות נשמרה בהצלחה אל %1.</translation>
    </message>
    <message>
        <source>Range:</source>
        <translation>טווח:</translation>
    </message>
    <message>
        <source>to</source>
        <translation>עד</translation>
    </message>
</context>
<context>
    <name>UnitDisplayStatusBarControl</name>
    <message>
        <source>Unit to show amounts in. Click to select another unit.</source>
        <translation>יחידת המידה להצגת הסכומים. יש ללחוץ כדי לבחור ביחידת מידה אחרת.</translation>
    </message>
</context>
<context>
    <name>WalletController</name>
    <message>
        <source>Close wallet</source>
        <translation>סגירת ארנק</translation>
    </message>
    <message>
        <source>Closing the wallet for too long can result in having to resync the entire chain if pruning is enabled.</source>
        <translation>סגירת הארנק למשך זמן רב מדי יכול לגרור את הצורך לסינכרון מחדש של כל השרשרת אם אופצית הגיזום אקטיבית.</translation>
    </message>
</context>
<context>
    <name>WalletFrame</name>
    <message>
        <source>No wallet has been loaded.</source>
        <translation>לא נטען ארנק.</translation>
    </message>
</context>
<context>
    <name>WalletModel</name>
    <message>
        <source>Send Coins</source>
        <translation>שליחת מטבעות</translation>
    </message>
    <message>
        <source>Fee bump error</source>
        <translation>נמצאה שגיאת סכום עמלה</translation>
    </message>
    <message>
        <source>Increasing transaction fee failed</source>
        <translation>כשל בהעלאת עמלת עסקה</translation>
    </message>
    <message>
        <source>Do you want to increase the fee?</source>
        <translation>להגדיל את העמלה?</translation>
    </message>
    <message>
        <source>Current fee:</source>
        <translation>העמלה הנוכחית:</translation>
    </message>
    <message>
        <source>Increase:</source>
        <translation>הגדלה:</translation>
    </message>
    <message>
        <source>New fee:</source>
        <translation>עמלה חדשה:</translation>
    </message>
    <message>
        <source>Confirm fee bump</source>
        <translation>אישור הקפצת עמלה</translation>
    </message>
    <message>
        <source>Can't sign transaction.</source>
        <translation>אי אפשר לחתום על ההעברה.</translation>
    </message>
    <message>
        <source>Could not commit transaction</source>
        <translation>שילוב העסקה נכשל</translation>
    </message>
    <message>
        <source>default wallet</source>
        <translation>ארנק בררת מחדל</translation>
    </message>
</context>
<context>
    <name>WalletView</name>
    <message>
        <source>&amp;Export</source>
        <translation>&amp;יצוא</translation>
    </message>
    <message>
        <source>Export the data in the current tab to a file</source>
        <translation>יצוא הנתונים בלשונית הנוכחית לקובץ</translation>
    </message>
    <message>
        <source>Backup Wallet</source>
        <translation>גיבוי הארנק</translation>
    </message>
    <message>
        <source>Wallet Data (*.dat)</source>
        <translation>נתוני ארנק (‎*.dat)</translation>
    </message>
    <message>
        <source>Backup Failed</source>
        <translation>הגיבוי נכשל</translation>
    </message>
    <message>
        <source>There was an error trying to save the wallet data to %1.</source>
        <translation>אירעה שגיאה בעת הניסיון לשמור את נתוני הארנק אל %1.</translation>
    </message>
    <message>
        <source>Backup Successful</source>
        <translation>הגיבוי הצליח</translation>
    </message>
    <message>
        <source>The wallet data was successfully saved to %1.</source>
        <translation>נתוני הארנק נשמרו בהצלחה אל %1.</translation>
    </message>
    <message>
        <source>Cancel</source>
        <translation>ביטול</translation>
    </message>
</context>
<context>
    <name>bitcoin-core</name>
    <message>
        <source>Distributed under the MIT software license, see the accompanying file %s or %s</source>
        <translation>מופץ תחת רשיון התוכנה של MIT, ראה קובץ מלווה  %s או %s</translation>
    </message>
    <message>
        <source>Prune configured below the minimum of %d MiB.  Please use a higher number.</source>
        <translation>הגיזום הוגדר כפחות מהמינימום של  %d MiB. נא להשתמש במספר גבוה יותר.</translation>
    </message>
    <message>
        <source>Prune: last wallet synchronisation goes beyond pruned data. You need to -reindex (download the whole blockchain again in case of pruned node)</source>
        <translation>גיזום: הסינכרון האחרון של הארנק עובר את היקף הנתונים שנגזמו. יש לבצע חידוש אידקסציה (נא להוריד את כל שרשרת הבלוקים שוב במקרה של צומת מקוצצת)</translation>
    </message>
    <message>
        <source>Error: A fatal internal error occurred, see debug.log for details</source>
        <translation>שגיאה: סניה קלמה קריטית פנימית קרטה, פנה ל debug.log לפרטים</translation>
    </message>
    <message>
        <source>Pruning blockstore...</source>
        <translation>מקצץ את ה blockstore...</translation>
    </message>
    <message>
        <source>Unable to start HTTP server. See debug log for details.</source>
        <translation>שרת ה HTTP לא עלה. ראו את ה debug לוג לפרטים.</translation>
    </message>
    <message>
        <source>The %s developers</source>
        <translation>ה %s מפתחים</translation>
    </message>
    <message>
        <source>Can't generate a change-address key. No keys in the internal keypool and can't generate any keys.</source>
        <translation>לא מצליח ליצור מפתח שינוי כתובת. אין מפתחות במאגר הפנימי של המפתחות ולא מצליח ליצור מפתח כלשהו.</translation>
    </message>
    <message>
        <source>Cannot obtain a lock on data directory %s. %s is probably already running.</source>
        <translation>לא מצליח לנעול את תיקית הנתונים %s. %s כנראה כבר רץ.</translation>
    </message>
    <message>
        <source>Cannot provide specific connections and have addrman find outgoing connections at the same.</source>
        <translation>לא מצליח לספק קשרים ספציפיים ולגרום ל addrman למצוא קשרים חיצוניים יחדיו.</translation>
    </message>
    <message>
        <source>Error reading %s! All keys read correctly, but transaction data or address book entries might be missing or incorrect.</source>
        <translation>שגיאה בנסיון לקרוא את %s! כל המפתחות נקראו נכונה, אך נתוני העסקה או הכתובות יתכן שחסרו או שגויים.</translation>
    </message>
    <message>
        <source>Please check that your computer's date and time are correct! If your clock is wrong, %s will not work properly.</source>
        <translation>נא בדקו שהתאריך והשעה במחשב שלכם נכונים! אם השעון שלכם לא מסונכרן, %s לא יעבוד כהלכה.</translation>
    </message>
    <message>
        <source>Please contribute if you find %s useful. Visit %s for further information about the software.</source>
        <translation>אנא שקלו תרומה אם מצאתם את %s שימושי. בקרו ב %s למידע נוסף על התוכנה.</translation>
    </message>
    <message>
        <source>The block database contains a block which appears to be from the future. This may be due to your computer's date and time being set incorrectly. Only rebuild the block database if you are sure that your computer's date and time are correct</source>
        <translation>מאגר נתוני הבלוקים מכיל בלוק עם תאריך עתידי. הדבר יכול להיגרם מתאריך ושעה שגויים במחשב שלכם. בצעו בנייה מחדש של מאגר נתוני הבלוקים רק אם אתם בטוחים שהתאריך והשעה במחשבכם נכונים</translation>
    </message>
    <message>
        <source>This is a pre-release test build - use at your own risk - do not use for mining or merchant applications</source>
        <translation>קוד זה הינו גרסת טסט טרום-פרסומית. *שימוש על אחריותכם בלבד* אין לעשות שימוש בקוד לצרכי כריית בלוקים או אפליקציות מסחר.</translation>
    </message>
    <message>
        <source>This is the transaction fee you may discard if change is smaller than dust at this level</source>
        <translation>זוהי עמלת העסקה שתוכל לזנוח אם היתרה הנה קטנה יותר מאבק ברמה הזו.</translation>
    </message>
    <message>
        <source>Unable to replay blocks. You will need to rebuild the database using -reindex-chainstate.</source>
        <translation>שידור-חוזר של הבלוקים לא הצליח. תצטרכו לבצע בנייה מחדש של מאגר הנתונים באמצעות הדגל reindex-chainstate-.</translation>
    </message>
    <message>
        <source>Unable to rewind the database to a pre-fork state. You will need to redownload the blockchain</source>
        <translation>הרצה-לאחור של מאגר הנתונים למצב טרום-פיצולי לא הצליחה. תצטרכו להוריד מחדש את הבלוקצ'יין.</translation>
    </message>
    <message>
        <source>Warning: The network does not appear to fully agree! Some miners appear to be experiencing issues.</source>
        <translation>אזהרה: נראה כי הרשת אינה מסכימה באופן מלא! חלק מהכורים חווים תקלות.</translation>
    </message>
    <message>
        <source>Warning: We do not appear to fully agree with our peers! You may need to upgrade, or other nodes may need to upgrade.</source>
        <translation>אזהרה: יתכן שלא נסכים לגמרי עם עמיתינו! יתכן שתצטרכו לשדרג או שצמתות אחרות יצטרכו לשדרג.</translation>
    </message>
    <message>
        <source>%d of last 100 blocks have unexpected version</source>
        <translation>%d מ 100 הבלוקים האחרונים הנם בעלי גירסה לא צפויה.</translation>
    </message>
    <message>
        <source>%s corrupt, salvage failed</source>
        <translation>%s משובש. נסיון החילוץ נכשל.</translation>
    </message>
    <message>
        <source>-maxmempool must be at least %d MB</source>
        <translation>‎-maxmempool חייב להיות לפחות %d מ״ב</translation>
    </message>
    <message>
        <source>Cannot resolve -%s address: '%s'</source>
        <translation>לא מצליח לפענח -%s כתובת: '%s'</translation>
    </message>
    <message>
        <source>Change index out of range</source>
        <translation>אינדקס העודף מחוץ לתחום</translation>
    </message>
    <message>
        <source>Config setting for %s only applied on %s network when in [%s] section.</source>
        <translation>הגדרות הקונפיג עבור %s מיושמות רק  %s הרשת כאשר בקבוצה [%s] .</translation>
    </message>
    <message>
        <source>Copyright (C) %i-%i</source>
        <translation>כל הזכויות שמורות (C) %i-‏%i</translation>
    </message>
    <message>
        <source>Corrupted block database detected</source>
        <translation>התגלה מסד נתוני מקטעים לא תקין</translation>
    </message>
    <message>
        <source>Do you want to rebuild the block database now?</source>
        <translation>האם לבנות מחדש את מסד נתוני המקטעים?</translation>
    </message>
    <message>
        <source>Error initializing block database</source>
        <translation>שגיאה באתחול מסד נתוני המקטעים</translation>
    </message>
    <message>
        <source>Error initializing wallet database environment %s!</source>
        <translation>שגיאה באתחול סביבת מסד נתוני הארנקים %s!</translation>
    </message>
    <message>
        <source>Error loading %s</source>
        <translation>שגיאה בטעינת %s</translation>
    </message>
    <message>
        <source>Error loading %s: Private keys can only be disabled during creation</source>
        <translation>שגיאת טעינה %s: מפתחות פרטיים ניתנים לניטרול רק בעת תהליך היצירה</translation>
    </message>
    <message>
        <source>Error loading %s: Wallet corrupted</source>
        <translation>שגיאת טעינה %s: הארנק משובש.</translation>
    </message>
    <message>
        <source>Error loading %s: Wallet requires newer version of %s</source>
        <translation>שגיאת טעינה %s: הארנק מצריך גירסה חדשה יותר של %s</translation>
    </message>
    <message>
        <source>Error loading block database</source>
        <translation>שגיאה בטעינת מסד נתוני המקטעים</translation>
    </message>
    <message>
        <source>Error opening block database</source>
        <translation>שגיאה בטעינת מסד נתוני המקטעים</translation>
    </message>
    <message>
        <source>Failed to listen on any port. Use -listen=0 if you want this.</source>
        <translation>האזנה נכשלה בכל פורט. השתמש ב- -listen=0 אם ברצונך בכך.</translation>
    </message>
    <message>
        <source>Failed to rescan the wallet during initialization</source>
        <translation>כשל בסריקה מחדש של הארנק בזמן האתחול</translation>
    </message>
    <message>
        <source>Importing...</source>
        <translation>מתבצע יבוא…</translation>
    </message>
    <message>
        <source>Incorrect or no genesis block found. Wrong datadir for network?</source>
        <translation>מקטע הפתיח הוא שגוי או לא נמצא. תיקיית נתונים שגויה עבור הרשת?</translation>
    </message>
    <message>
        <source>Initialization sanity check failed. %s is shutting down.</source>
        <translation>איתחול של תהליך בדיקות השפיות נכשל. %s  בתהליך סגירה.</translation>
    </message>
    <message>
        <source>Invalid amount for -%s=&lt;amount&gt;: '%s'</source>
        <translation>סכום שגוי עבור ‎-%s=&lt;amount&gt;:‏ '%s'</translation>
    </message>
    <message>
        <source>Invalid amount for -discardfee=&lt;amount&gt;: '%s'</source>
        <translation>סכום לא תקין של -discardfee=&lt;amount&gt;: '%s'</translation>
    </message>
    <message>
        <source>Invalid amount for -fallbackfee=&lt;amount&gt;: '%s'</source>
        <translation>סכום שגוי עבור ‎-fallbackfee=&lt;amount&gt;:‏ '%s'</translation>
    </message>
    <message>
        <source>Specified blocks directory "%s" does not exist.</source>
        <translation>התיקיה שהוגדרה "%s" לא קיימת.</translation>
    </message>
    <message>
        <source>Upgrading txindex database</source>
        <translation>שדרוג מאגר נתוני txindex </translation>
    </message>
    <message>
        <source>Loading P2P addresses...</source>
        <translation>טעינת כתובות P2P...</translation>
    </message>
    <message>
        <source>Error: Disk space is too low!</source>
        <translation>שגיאה: שטח הדיסק נמוך מדי!
 </translation>
    </message>
    <message>
        <source>Loading banlist...</source>
        <translation>טוען רשימת חסומים...</translation>
    </message>
    <message>
        <source>Not enough file descriptors available.</source>
        <translation>אין מספיק מידע על הקובץ</translation>
    </message>
    <message>
        <source>Prune cannot be configured with a negative value.</source>
        <translation>לא ניתן להגדיר גיזום כערך שלילי</translation>
    </message>
    <message>
        <source>Prune mode is incompatible with -txindex.</source>
        <translation>שיטת הגיזום אינה תואמת את  -txindex.</translation>
    </message>
    <message>
        <source>Replaying blocks...</source>
        <translation>הצגה מחודשת של הבלוקים...</translation>
    </message>
    <message>
        <source>Rewinding blocks...</source>
        <translation>חזרה לאחור של הבלוקים...</translation>
    </message>
    <message>
        <source>The source code is available from %s.</source>
        <translation>קוד המקור זמין ב %s.</translation>
    </message>
    <message>
        <source>Transaction fee and change calculation failed</source>
        <translation>החישוב עבור עמלת העיסקה והעודף נכשל</translation>
    </message>
    <message>
        <source>Unable to bind to %s on this computer. %s is probably already running.</source>
        <translation>לא מצליח להתחבר אל %s על מחשב זה. %s  קרוב לודאי שכבר רץ.</translation>
    </message>
    <message>
        <source>Unable to generate keys</source>
        <translation>כשל בהפקת מפתחות</translation>
    </message>
    <message>
        <source>Unsupported logging category %s=%s.</source>
        <translation>קטגורית רישום בלוג שאינה נמתמכת %s=%s.</translation>
    </message>
    <message>
        <source>Upgrading UTXO database</source>
        <translation>שדרוג מאגר נתוני UTXO </translation>
    </message>
    <message>
        <source>User Agent comment (%s) contains unsafe characters.</source>
        <translation>הערת צד המשתמש (%s) כוללת תווים שאינם בטוחים.</translation>
    </message>
    <message>
        <source>Verifying blocks...</source>
        <translation>המקטעים מאומתים…</translation>
    </message>
    <message>
        <source>Wallet needed to be rewritten: restart %s to complete</source>
        <translation>יש לכתוב את הארנק מחדש: יש להפעיל את %s כדי להמשיך</translation>
    </message>
    <message>
        <source>Error: Listening for incoming connections failed (listen returned error %s)</source>
        <translation>שגיאה: האזנה לתקשורת נכנ סת נכשלה (ההאזנה מחזירה שגיאה  %s)</translation>
    </message>
    <message>
        <source>Invalid amount for -maxtxfee=&lt;amount&gt;: '%s' (must be at least the minrelay fee of %s to prevent stuck transactions)</source>
        <translation>כמות שגויה של -maxtxfee=&lt;amount&gt;: '%s' (נדרש לפחות minrelay עמלה של %s כדי למנוע עסקאות מלהתקע</translation>
    </message>
    <message>
        <source>The transaction amount is too small to send after the fee has been deducted</source>
        <translation>סכום העברה נמוך מדי לשליחה אחרי גביית העמלה</translation>
    </message>
    <message>
        <source>You need to rebuild the database using -reindex to go back to unpruned mode.  This will redownload the entire blockchain</source>
        <translation>יש צורך בבניה מחדש של מסד הנתונים ע"י שימוש ב -reindex כדי לחזור חזרה לצומת שאינה גזומה.  הפעולה תוריד מחדש את כל שרשרת הבלוקים.</translation>
    </message>
    <message>
        <source>Error reading from database, shutting down.</source>
        <translation>שגיאת קריאה ממסד הנתונים. סוגר את התהליך.</translation>
    </message>
    <message>
        <source>Error upgrading chainstate database</source>
        <translation>שגיאת שידרוג מסד הנתונים של מצב השרשרת chainstate</translation>
    </message>
    <message>
        <source>Error: Disk space is low for %s</source>
        <translation>שגיאה: שטח הדיסק קטן מדי עובר %s</translation>
    </message>
    <message>
        <source>Invalid -onion address or hostname: '%s'</source>
        <translation>אי תקינות כתובת  -onion או hostname: '%s'</translation>
    </message>
    <message>
        <source>Invalid -proxy address or hostname: '%s'</source>
        <translation>אי תקינות כתובת -proxy או hostname: '%s'</translation>
    </message>
    <message>
        <source>Invalid amount for -paytxfee=&lt;amount&gt;: '%s' (must be at least %s)</source>
        <translation>כמות לא תקינה עבור ‎-paytxfee=&lt;amount&gt;‎:‏ '%s' (חייבת להיות לפחות %s)</translation>
    </message>
    <message>
        <source>Invalid netmask specified in -whitelist: '%s'</source>
        <translation>מסכת הרשת שצוינה עם ‎-whitelist שגויה: '%s'</translation>
    </message>
    <message>
        <source>Need to specify a port with -whitebind: '%s'</source>
        <translation>עליך לציין פתחה עם ‎-whitebind:‏ '%s'</translation>
    </message>
    <message>
        <source>Reducing -maxconnections from %d to %d, because of system limitations.</source>
        <translation>הורדת -maxconnections מ %d ל %d, עקב מגבלות מערכת.</translation>
    </message>
    <message>
        <source>Section [%s] is not recognized.</source>
        <translation>הפסקה [%s] אינה מזוהה.</translation>
    </message>
    <message>
        <source>Signing transaction failed</source>
        <translation>החתימה על ההעברה נכשלה</translation>
    </message>
    <message>
        <source>Specified -walletdir "%s" does not exist</source>
        <translation>תיקיית הארנק שצויינה  -walletdir "%s" אינה קיימת</translation>
    </message>
    <message>
        <source>Specified -walletdir "%s" is a relative path</source>
        <translation>תיקיית הארנק שצויינה -walletdir "%s" הנה נתיב יחסי</translation>
    </message>
    <message>
        <source>Specified -walletdir "%s" is not a directory</source>
        <translation>תיקיית הארנק שצויינה -walletdir "%s" אינה תיקייה</translation>
    </message>
    <message>
        <source>The specified config file %s does not exist
</source>
        <translation>קובץ הקונפיג שצויין  %s אינו קיים
</translation>
    </message>
    <message>
        <source>The transaction amount is too small to pay the fee</source>
        <translation>סכום ההעברה נמוך מכדי לשלם את העמלה</translation>
    </message>
    <message>
        <source>This is experimental software.</source>
        <translation>זוהי תכנית נסיונית.</translation>
    </message>
    <message>
        <source>Transaction amount too small</source>
        <translation>סכום ההעברה קטן מדי</translation>
    </message>
    <message>
        <source>Transaction too large</source>
        <translation>סכום ההעברה גדול מדי</translation>
    </message>
    <message>
        <source>Unable to bind to %s on this computer (bind returned error %s)</source>
        <translation>לא ניתן להתאגד עם הפתחה %s במחשב זה (פעולת האיגוד החזירה את השגיאה %s)</translation>
    </message>
    <message>
        <source>Unable to create the PID file '%s': %s</source>
        <translation>לא מצליח ליצור את קובץ  PID  '%s': %s</translation>
    </message>
    <message>
        <source>Unable to generate initial keys</source>
        <translation>לא מצליח ליצור מפתחות ראשוניים</translation>
    </message>
    <message>
        <source>Verifying wallet(s)...</source>
        <translation>מאמת ארנק(ים)...</translation>
    </message>
    <message>
        <source>Warning: unknown new rules activated (versionbit %i)</source>
        <translation>אזהרה: חוקים חדשים שאינם מוכרים שופעלו (versionbit %i)</translation>
    </message>
    <message>
        <source>Zapping all transactions from wallet...</source>
        <translation>שולה את כל העסקאות מתוך הארנק...</translation>
    </message>
    <message>
        <source>-maxtxfee is set very high! Fees this large could be paid on a single transaction.</source>
        <translation>-maxtxfee נקבע לעמלות גבוהות מאד! עמלות גבוהות כאלו יכולות משולמות עבר עסקה בודדת.</translation>
    </message>
    <message>
        <source>This is the transaction fee you may pay when fee estimates are not available.</source>
        <translation>זוהי עמלת העסקה שתוכל לשלם כאשר אמדן גובה העמלה אינו זמין.</translation>
    </message>
    <message>
        <source>Total length of network version string (%i) exceeds maximum length (%i). Reduce the number or size of uacomments.</source>
        <translation>האורך הכולל של רצף התווים של גירסת הרשת  (%i) גדול מהאורך המרבי המותר (%i). יש להקטין את המספר או האורך של uacomments.</translation>
    </message>
    <message>
        <source>Warning: Wallet file corrupt, data salvaged! Original %s saved as %s in %s; if your balance or transactions are incorrect you should restore from a backup.</source>
        <translation>אזהרה: הארנק משובש. הנתונים חולצו! המקור %s נשמר כ %s ב %s; אם היתרהאו העסקות אינן נכונות יש לבצע שיחזור מגיבוי.</translation>
    </message>
    <message>
        <source>%s is set very high!</source>
        <translation>%s הוגדר מאד גבוה!</translation>
    </message>
    <message>
        <source>Error loading wallet %s. Duplicate -wallet filename specified.</source>
        <translation>שגיאת טעינת ארנק %s. שם קובץ  -wallet  כפול הוגדר.</translation>
    </message>
    <message>
        <source>Starting network threads...</source>
        <translation>תהליכי הרשת מופעלים…</translation>
    </message>
    <message>
        <source>The wallet will avoid paying less than the minimum relay fee.</source>
        <translation>הארנק ימנע מלשלם פחות מאשר עמלת העברה מינימלית.</translation>
    </message>
    <message>
        <source>This is the minimum transaction fee you pay on every transaction.</source>
        <translation>זו עמלת ההעברה המזערית שתיגבה מכל העברה שלך.</translation>
    </message>
    <message>
        <source>This is the transaction fee you will pay if you send a transaction.</source>
        <translation>זו עמלת ההעברה שתיגבה ממך במידה של שליחת העברה.</translation>
    </message>
    <message>
        <source>Transaction amounts must not be negative</source>
        <translation>סכומי ההעברה לא יכולים להיות שליליים</translation>
    </message>
    <message>
        <source>Transaction has too long of a mempool chain</source>
        <translation>לעסקה יש שרשרת ארוכה מדי של mempool </translation>
    </message>
    <message>
        <source>Transaction must have at least one recipient</source>
        <translation>להעברה חייב להיות לפחות נמען אחד</translation>
    </message>
    <message>
        <source>Unknown network specified in -onlynet: '%s'</source>
        <translation>רשת לא ידועה צוינה דרך ‎-onlynet:‏ '%s'</translation>
    </message>
    <message>
        <source>Insufficient funds</source>
        <translation>אין מספיק כספים</translation>
    </message>
    <message>
        <source>Cannot upgrade a non HD split wallet without upgrading to support pre split keypool. Please use -upgradewallet=169900 or -upgradewallet with no version specified.</source>
        <translation>אין אפשרות לבצע שדרוג של ארנק מפוצל שאינו HD  ללא שדרוג לתמיכה של טרום פיצול של keypool  .יש להשתמש ב -upgradewallet=169900 או -upgradewallet ללא ציון גירסה.</translation>
    </message>
    <message>
        <source>Fee estimation failed. Fallbackfee is disabled. Wait a few blocks or enable -fallbackfee.</source>
        <translation>אמדן גובה עמלה נכשל. Fallbackfee  מנוטרל. יש להמתין מספר בלוקים או לשפעל את  -fallbackfee</translation>
    </message>
    <message>
        <source>Warning: Private keys detected in wallet {%s} with disabled private keys</source>
        <translation>אזהרה: זוהו מפתחות פרטיים בארנק {%s} עם מפתחות פרטיים מושבתים</translation>
    </message>
    <message>
        <source>Cannot write to data directory '%s'; check permissions.</source>
        <translation>לא ניתן לכתוב אל תיקיית הנתונים ‚%s’, נא לבדוק את ההרשאות.</translation>
    </message>
    <message>
        <source>Loading block index...</source>
        <translation>מפתח המקטעים נטען…</translation>
    </message>
    <message>
        <source>Loading wallet...</source>
        <translation>הארנק בטעינה…</translation>
    </message>
    <message>
        <source>Cannot downgrade wallet</source>
        <translation>לא ניתן להחזיר את גרסת הארנק</translation>
    </message>
    <message>
        <source>Rescanning...</source>
        <translation>סריקה מחדש…</translation>
    </message>
    <message>
        <source>Done loading</source>
        <translation>טעינה הושלמה</translation>
    </message>
</context>
</TS><|MERGE_RESOLUTION|>--- conflicted
+++ resolved
@@ -70,7 +70,7 @@
         <translation>אלו הן כתובות הביטקוין שלך לשליחת תשלומים. חשוב לבדוק את הסכום ואת הכתובת המקבלת לפני שליחת מטבעות.</translation>
     </message>
     <message>
-        <source>These are your Bitcoin addresses for receiving payments. Use the 'Create new receiving address' button in the receive tab to create new addresses.</source>
+        <source>These are your Particl addresses for receiving payments. Use the 'Create new receiving address' button in the receive tab to create new addresses.</source>
         <translation>אלה כתובות הביטקוין שלך לקבלת תשלומים. השתמש בלחצן 'צור כתובת קבלה חדשה' בכרטיסייה קבלה כדי ליצור כתובות חדשות.</translation>
     </message>
     <message>
@@ -402,13 +402,6 @@
         <translation>הצגת רשימת הכתובות והתוויות הנמצאות בשימוש</translation>
     </message>
     <message>
-<<<<<<< HEAD
-        <source>Open a particl: URI or payment request</source>
-        <translation>פתיחת ביטקוין: כתובת משאב או בקשת תשלום</translation>
-    </message>
-    <message>
-=======
->>>>>>> ff53433f
         <source>&amp;Command-line options</source>
         <translation>אפשרויות &amp;שורת הפקודה</translation>
     </message>
@@ -2116,13 +2109,8 @@
         <translation>אבק:</translation>
     </message>
     <message>
-<<<<<<< HEAD
         <source>When there is less transaction volume than space in the blocks, miners as well as relaying nodes may enforce a minimum fee. Paying only this minimum fee is just fine, but be aware that this can result in a never confirming transaction once there is more demand for particl transactions than the network can process.</source>
-        <translation>כאשר יש פחות נפח עסקאות מאשר מקום בבלוק, כורים וכן צמתות מקשרות יכולות להכתיב עמלות מינימום. התשלום של עמלת מינימום הנו תקין, אך יש לקחת בחשבון שהדבר יכול לגרום לעסקה שלא תאושר ברגע שיש יותר ביקוש לעסקאות ביטקוין מאשר הרשת יכולה לעבד. </translation>
-=======
-        <source>When there is less transaction volume than space in the blocks, miners as well as relaying nodes may enforce a minimum fee. Paying only this minimum fee is just fine, but be aware that this can result in a never confirming transaction once there is more demand for bitcoin transactions than the network can process.</source>
         <translation>כאשר יש פחות נפח עסקאות מאשר מקום בבלוק, כורים וכן צמתות מקשרות יכולות להכתיב עמלות מינימום. התשלום של עמלת מינימום הנו תקין, אך יש לקחת בחשבון שהדבר יכול לגרום לעסקה שלא תאושר ברגע שיש יותר ביקוש לעסקאות ביטקוין מאשר הרשת יכולה לעבד.</translation>
->>>>>>> ff53433f
     </message>
     <message>
         <source>A too low fee might result in a never confirming transaction (read the tooltip)</source>
@@ -2300,15 +2288,7 @@
         <translation>בחירת כתובת שהייתה בשימוש</translation>
     </message>
     <message>
-<<<<<<< HEAD
-        <source>This is a normal payment.</source>
-        <translation>זהו תשלום רגיל.</translation>
-    </message>
-    <message>
         <source>The Particl address to send the payment to</source>
-=======
-        <source>The Bitcoin address to send the payment to</source>
->>>>>>> ff53433f
         <translation>כתובת הביטקוין של המוטב</translation>
     </message>
     <message>
