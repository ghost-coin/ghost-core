<TS language="af_ZA" version="2.1">
<context>
    <name>AddressBookPage</name>
    <message>
        <source>Right-click to edit address or label</source>
        <translation>Regs-klik om die adres of etiket te wysig</translation>
    </message>
    <message>
        <source>Create a new address</source>
        <translation>Skep 'n nuwe adres</translation>
    </message>
    <message>
        <source>&amp;New</source>
        <translation>&amp;Nuwe</translation>
    </message>
    <message>
        <source>Copy the currently selected address to the system clipboard</source>
        <translation>Maak 'n kopie van die huidige adres na die stelsel klipbord</translation>
    </message>
    <message>
        <source>&amp;Copy</source>
        <translation>&amp;Kopie</translation>
    </message>
    <message>
        <source>C&amp;lose</source>
        <translation>S&amp;luit</translation>
    </message>
    <message>
        <source>Delete the currently selected address from the list</source>
        <translation>Verwyder die uitgekiesde adres van die lys</translation>
    </message>
    <message>
        <source>Export the data in the current tab to a file</source>
        <translation>Voer inligting uit van die huidige blad na n lêer</translation>
    </message>
    <message>
        <source>&amp;Export</source>
        <translation>&amp;Uitvoer</translation>
    </message>
    <message>
        <source>&amp;Delete</source>
        <translation>&amp;Verwyder</translation>
    </message>
    <message>
        <source>Choose the address to send coins to</source>
        <translation>Kies die address na wie die muntstukke gestuur moet word</translation>
    </message>
    <message>
        <source>Choose the address to receive coins with</source>
        <translation>Kies die adres vir die ontvangs van betaaling</translation>
    </message>
    <message>
        <source>C&amp;hoose</source>
        <translation>K&amp;ies</translation>
    </message>
    <message>
        <source>Sending addresses</source>
        <translation>Stuur adresse</translation>
    </message>
    <message>
        <source>Receiving addresses</source>
        <translation>Ontvang adresse</translation>
    </message>
    <message>
        <source>These are your Bitcoin addresses for sending payments. Always check the amount and the receiving address before sending coins.</source>
        <translation>Dit is jou Bitcoin-adresse vir die stuur van betalings. Kontroleer altyd die bedrag en die ontvangsadres voordat u munte stuur.</translation>
    </message>
    <message>
        <source>These are your Bitcoin addresses for receiving payments. It is recommended to use a new receiving address for each transaction.</source>
        <translation>Dit is jou Bitcoin-adresse vir die stuur van betalings. Kontroleer altyd die bedrag en die ontvangsadres voordat jy munte stuur.</translation>
    </message>
    <message>
        <source>&amp;Copy Address</source>
        <translation>&amp;Kopie Adres</translation>
    </message>
    <message>
        <source>Copy &amp;Label</source>
        <translation>Kopie &amp;Etiket</translation>
    </message>
    <message>
        <source>&amp;Edit</source>
        <translation>&amp;Wysig</translation>
    </message>
    <message>
        <source>Export Address List</source>
        <translation>Voer adres lys uit</translation>
    </message>
    <message>
        <source>Comma separated file (*.csv)</source>
        <translation>Koma geskeide lêer (*.csv)</translation>
    </message>
    <message>
        <source>Exporting Failed</source>
        <translation>Uitvoering Misluk</translation>
    </message>
    <message>
        <source>There was an error trying to save the address list to %1. Please try again.</source>
        <translation>Kon nie die adreslys stoor na %1 nie. Probeer asseblief weer.</translation>
    </message>
</context>
<context>
    <name>AddressTableModel</name>
    <message>
        <source>Label</source>
        <translation>Etiket</translation>
    </message>
    <message>
        <source>Address</source>
        <translation>Adres</translation>
    </message>
    <message>
        <source>(no label)</source>
        <translation>(geen etiket)</translation>
    </message>
</context>
<context>
    <name>AskPassphraseDialog</name>
    <message>
        <source>Passphrase Dialog</source>
        <translation>Wagfrase Dialoog</translation>
    </message>
    <message>
        <source>Enter passphrase</source>
        <translation>Tik wagfrase in</translation>
    </message>
    <message>
        <source>New passphrase</source>
        <translation>Nuwe wagfrase</translation>
    </message>
    <message>
        <source>Repeat new passphrase</source>
        <translation>Herhaal nuwe wagfrase</translation>
    </message>
    <message>
        <source>Show password</source>
        <translation>Wys wagwoord</translation>
    </message>
    <message>
        <source>Enter the new passphrase to the wallet.&lt;br/&gt;Please use a passphrase of &lt;b&gt;ten or more random characters&lt;/b&gt;, or &lt;b&gt;eight or more words&lt;/b&gt;.</source>
        <translation>Tik die nuwe wagwoord vir die beursie in.&lt;br/&gt;Gebruik asseblief 'n wagwoord van &lt;b&gt;ten minste 10 ewekansige karakters&lt;/b&gt;, of &lt;b&gt;agt (8) of meer woorde.&lt;/b&gt;</translation>
    </message>
    <message>
        <source>Encrypt wallet</source>
        <translation>Enkripteer beursie</translation>
    </message>
    <message>
        <source>This operation needs your wallet passphrase to unlock the wallet.</source>
        <translation>Hierdie operasie benodig 'n wagwoord om die beursie oop te sluit.</translation>
    </message>
    <message>
        <source>Unlock wallet</source>
        <translation>Ontsluit beursie</translation>
    </message>
    <message>
        <source>This operation needs your wallet passphrase to decrypt the wallet.</source>
        <translation>Hierdie operasie benodig 'n wagwoord om die beursie oop te sluit.</translation>
    </message>
    <message>
        <source>Decrypt wallet</source>
        <translation>Dekripteer beursie</translation>
    </message>
    <message>
        <source>Change passphrase</source>
        <translation>Verander wagfrase</translation>
    </message>
    <message>
        <source>Enter the old passphrase and new passphrase to the wallet.</source>
        <translation>Tik in die ou wagfrase en die nuwe wagfrase vir die beursie.</translation>
    </message>
    <message>
        <source>Confirm wallet encryption</source>
        <translation>Bevestig beursie enkripsie.</translation>
    </message>
    <message>
        <source>Warning: If you encrypt your wallet and lose your passphrase, you will &lt;b&gt;LOSE ALL OF YOUR BITCOINS&lt;/b&gt;!</source>
        <translation>Waarskuwing: As jy jou beursie enkripteer en jou wagwoord verloor, sal jy &lt;b&gt;AL JOU BITCOINS VERLOOR&lt;/b&gt;!</translation>
    </message>
    <message>
        <source>Are you sure you wish to encrypt your wallet?</source>
        <translation>Is jy seker jy wil jou beursie enkripteer?</translation>
    </message>
    <message>
        <source>Wallet encrypted</source>
        <translation>Beursie enkriptasie voltooi</translation>
    </message>
    <message>
        <source>%1 will close now to finish the encryption process. Remember that encrypting your wallet cannot fully protect your bitcoins from being stolen by malware infecting your computer.</source>
        <translation>%1 gaan nou toe maak om die enkripsie proses klaar te maak. Onthou dat jou bitcoins nie ten volle beskerm kan word deur die beursie te enkrip teen "malware" wat jou rekenaar besmet.</translation>
    </message>
    <message>
        <source>IMPORTANT: Any previous backups you have made of your wallet file should be replaced with the newly generated, encrypted wallet file. For security reasons, previous backups of the unencrypted wallet file will become useless as soon as you start using the new, encrypted wallet.</source>
        <translation>BELANGRIK: Enige vorige rugsteune wat u gemaak het van u beursie-lêer moet vervang word met die nuut-gegenereerde, versleutelde beursie-lêer. Vir sekuriteitsredes sal vorige rugsteune van die onversleutelde beursie-lêer onbruikbaar word sodra u die nuwe, versleutelde beursie begin gebruik.</translation>
    </message>
    <message>
        <source>%1 will close now to finish the encryption process. Remember that encrypting your wallet cannot fully protect your bitcoins from being stolen by malware infecting your computer.</source>
        <translation>%1 gaan nou toe maak om die enkripsie proses klaar te maak. Onthou dat jou bitcoins nie ten volle beskerm kan word deur die beursie te enkrip teen "malware" wat jou rekenaar besmet.</translation>
    </message>
    <message>
        <source>Wallet encryption failed</source>
        <translation>Beursie enkriptasie het misluk</translation>
    </message>
    <message>
        <source>Wallet encryption failed due to an internal error. Your wallet was not encrypted.</source>
        <translation>Beursie bewaaking het misluk as gevolg van 'n interne fout. Die beursie is nie bewaak nie!</translation>
    </message>
    <message>
        <source>The supplied passphrases do not match.</source>
        <translation>Die wagfrase stem nie ooreen nie</translation>
    </message>
    <message>
        <source>Wallet unlock failed</source>
        <translation>Beursie oopsluiting het misluk</translation>
    </message>
    <message>
        <source>The passphrase entered for the wallet decryption was incorrect.</source>
        <translation>Die wagfrase wat ingetik was om die beursie oop te sluit, was verkeerd.</translation>
    </message>
    <message>
        <source>Wallet decryption failed</source>
        <translation>Beursie dekripsie het misluk</translation>
    </message>
    <message>
        <source>Wallet passphrase was successfully changed.</source>
        <translation>Die beursie se wagfrase verandering was suksesvol.</translation>
    </message>
    <message>
        <source>Warning: The Caps Lock key is on!</source>
        <translation>Waarskuwing: Die Caps Lock is aan!</translation>
    </message>
</context>
<context>
    <name>BanTableModel</name>
    <message>
        <source>Banned Until</source>
        <translation>Verban Tot</translation>
    </message>
</context>
<context>
    <name>BitcoinGUI</name>
    <message>
        <source>Sign &amp;message...</source>
        <translation>Teken &amp;Boodskap</translation>
    </message>
    <message>
        <source>Synchronizing with network...</source>
        <translation>Sinchroniseer met die netwerk ...</translation>
    </message>
    <message>
        <source>&amp;Overview</source>
        <translation>&amp;Oorsig</translation>
    </message>
    <message>
        <source>Node</source>
        <translation>Node</translation>
    </message>
    <message>
        <source>Show general overview of wallet</source>
        <translation>Wys algemene oorsig van die beursie</translation>
    </message>
    <message>
        <source>&amp;Transactions</source>
        <translation>&amp;Transaksies</translation>
    </message>
    <message>
        <source>Browse transaction history</source>
        <translation>Besoek transaksie geskiedenis</translation>
    </message>
    <message>
        <source>E&amp;xit</source>
        <translation>S&amp;luit af</translation>
    </message>
    <message>
        <source>Quit application</source>
        <translation>Sluit af</translation>
    </message>
    <message>
<<<<<<< HEAD
=======
        <source>&amp;About %1</source>
        <translation>&amp;Oor %1</translation>
    </message>
    <message>
>>>>>>> e5776690
        <source>Show information about %1</source>
        <translation>Wys inligting oor %1</translation>
    </message>
    <message>
        <source>About &amp;Qt</source>
        <translation>Oor &amp;Qt</translation>
    </message>
    <message>
        <source>Show information about Qt</source>
        <translation>Wys inligting oor Qt</translation>
    </message>
    <message>
        <source>&amp;Options...</source>
        <translation>&amp;Opsies</translation>
    </message>
    <message>
        <source>Modify configuration options for %1</source>
        <translation>Verander konfigurasie opsies vir %1</translation>
    </message>
    <message>
        <source>&amp;Encrypt Wallet...</source>
        <translation>&amp;Enkripteer Beursie...</translation>
    </message>
    <message>
<<<<<<< HEAD
=======
        <source>&amp;Backup Wallet...</source>
        <translation>&amp;Rugsteun Beursie...</translation>
    </message>
    <message>
>>>>>>> e5776690
        <source>&amp;Change Passphrase...</source>
        <translation>Verander wagwoord frase...</translation>
    </message>
    <message>
        <source>&amp;Sending addresses...</source>
        <translation>Uitstuur adresse...</translation>
    </message>
    <message>
<<<<<<< HEAD
=======
        <source>&amp;Receiving addresses...</source>
        <translation>&amp;Ontvang adresse...</translation>
    </message>
    <message>
>>>>>>> e5776690
        <source>Open &amp;URI...</source>
        <translation>Maak &amp;URI oop...</translation>
    </message>
    <message>
<<<<<<< HEAD
=======
        <source>Click to disable network activity.</source>
        <translation>Klik om netwerk aktiwiteit af te skakel.</translation>
    </message>
    <message>
>>>>>>> e5776690
        <source>Network activity disabled.</source>
        <translation>Netwerk aktiwiteid afgeskakel.</translation>
    </message>
    <message>
<<<<<<< HEAD
=======
        <source>Click to enable network activity again.</source>
        <translation>Klik om netwerk aktiwiteit weer aan te skakel.</translation>
    </message>
    <message>
        <source>Send coins to a Bitcoin address</source>
        <translation>Stuur muntstukke na 'n Bitcoin adres</translation>
    </message>
    <message>
        <source>Backup wallet to another location</source>
        <translation>Rugsteun beursie na 'n ander plek</translation>
    </message>
    <message>
        <source>Change the passphrase used for wallet encryption</source>
        <translation>Verander die wagwoordfrase wat vir beursie-versleuteling gebruik word</translation>
    </message>
    <message>
        <source>&amp;Debug window</source>
        <translation>&amp;Ontfoutvenster</translation>
    </message>
    <message>
>>>>>>> e5776690
        <source>&amp;Verify message...</source>
        <translation>&amp;Verifieer boodskap...</translation>
    </message>
    <message>
<<<<<<< HEAD
        <source>Particl</source>
        <translation>Particl</translation>
=======
        <source>Bitcoin</source>
        <translation>Bitcoin</translation>
>>>>>>> e5776690
    </message>
    <message>
        <source>Wallet</source>
        <translation>Beursie</translation>
    </message>
    <message>
        <source>&amp;Send</source>
        <translation>&amp;Stuur</translation>
    </message>
    <message>
        <source>&amp;Receive</source>
        <translation>&amp;Ontvang</translation>
    </message>
    <message>
        <source>&amp;Show / Hide</source>
        <translation>&amp;Wys / Versteek</translation>
    </message>
    <message>
        <source>Show or hide the main Window</source>
        <translation>Wys of versteek die hoof Venster</translation>
    </message>
    <message>
        <source>Encrypt the private keys that belong to your wallet</source>
        <translation>Versleutel die private sleutels wat aan u beursie behoort</translation>
    </message>
    <message>
        <source>Sign messages with your Bitcoin addresses to prove you own them</source>
        <translation>Teken boodskappe met u Bitcoin adresse om te bewys dat u hul besit</translation>
    </message>
    <message>
        <source>Verify messages to ensure they were signed with specified Bitcoin addresses</source>
        <translation>Bevestig boodskappe om te verseker dat hulle geteken was met gespesifiseerde Bitcoin adresse</translation>
    </message>
    <message>
        <source>&amp;File</source>
        <translation>&amp;Lêer</translation>
    </message>
    <message>
        <source>&amp;Settings</source>
        <translation>&amp;Instellings</translation>
    </message>
    <message>
        <source>&amp;Help</source>
        <translation>&amp;Hulp</translation>
    </message>
    <message>
        <source>Tabs toolbar</source>
        <translation>Blad nutsbalk</translation>
    </message>
    <message>
        <source>Request payments (generates QR codes and bitcoin: URIs)</source>
        <translation>Versoek betalings (genereer QR kodes en bitcoin: URIs)</translation>
    </message>
    <message>
        <source>Show the list of used sending addresses and labels</source>
        <translation>Wys die lys van gebruikte stuur adresse en etikette</translation>
    </message>
    <message>
        <source>Show the list of used receiving addresses and labels</source>
        <translation>Wys die lys van gebruikte ontvangsadresse en etikette</translation>
    </message>
    <message>
        <source>&amp;Command-line options</source>
        <translation>&amp;Opdrag lys opsies</translation>
    </message>
    <message>
        <source>%1 behind</source>
        <translation>%1 agter</translation>
    </message>
    <message>
        <source>Last received block was generated %1 ago.</source>
        <translation>Ontvangs van laaste blok is %1 terug.</translation>
    </message>
    <message>
        <source>Error</source>
        <translation>Fout</translation>
    </message>
    <message>
        <source>Warning</source>
        <translation>Waarskuwing</translation>
    </message>
    <message>
        <source>Information</source>
        <translation>Informasie</translation>
    </message>
    <message>
        <source>Up to date</source>
        <translation>Op datum</translation>
    </message>
    <message>
        <source>%1 client</source>
        <translation>%1 klient</translation>
    </message>
    <message>
        <source>Catching up...</source>
        <translation>Besig om op te vang...</translation>
    </message>
    <message>
        <source>Date: %1
</source>
        <translation>Datum: %1
</translation>
    </message>
    <message>
        <source>Amount: %1
</source>
        <translation>Bedrag: %1
</translation>
    </message>
    <message>
        <source>Type: %1
</source>
        <translation>Tipe: %1
</translation>
    </message>
    <message>
        <source>Address: %1
</source>
        <translation>Adres: %1
</translation>
    </message>
    <message>
        <source>Incoming transaction</source>
        <translation>Inkomende transaksie</translation>
    </message>
    <message>
        <source>HD key generation is &lt;b&gt;enabled&lt;/b&gt;</source>
        <translation>HD sleutel generasie is &lt;b&gt;aangesit&lt;/b&gt;</translation>
    </message>
    <message>
        <source>HD key generation is &lt;b&gt;disabled&lt;/b&gt;</source>
        <translation>HD sleutel generasie is &lt;b&gt;afgesit&lt;/b&gt;</translation>
    </message>
    <message>
        <source>Wallet is &lt;b&gt;encrypted&lt;/b&gt; and currently &lt;b&gt;unlocked&lt;/b&gt;</source>
        <translation>Beursie is &lt;b&gt;versleutel&lt;/b&gt; en is tans &lt;b&gt;oopgesluit&lt;/b&gt;</translation>
    </message>
    <message>
        <source>Wallet is &lt;b&gt;encrypted&lt;/b&gt; and currently &lt;b&gt;locked&lt;/b&gt;</source>
        <translation>Beursie is &lt;b&gt;versleutel&lt;/b&gt; en is tans &lt;b&gt;gesluit&lt;/b&gt;</translation>
    </message>
    </context>
<context>
    <name>CoinControlDialog</name>
    <message>
        <source>Coin Selection</source>
        <translation>Munt Keuse</translation>
    </message>
    <message>
        <source>Quantity:</source>
        <translation>Hoeveelheid:</translation>
    </message>
    <message>
        <source>Bytes:</source>
        <translation>Grepe:</translation>
    </message>
    <message>
        <source>Amount:</source>
        <translation>Bedrag:</translation>
    </message>
    <message>
        <source>Fee:</source>
        <translation>Fooi:</translation>
    </message>
    <message>
        <source>Dust:</source>
        <translation>Stof:</translation>
    </message>
    <message>
        <source>Change:</source>
        <translation>Verander:</translation>
    </message>
    <message>
        <source>Tree mode</source>
        <translation>Boom wyse</translation>
    </message>
    <message>
        <source>List mode</source>
        <translation>Lys wyse</translation>
    </message>
    <message>
        <source>Amount</source>
        <translation>Bedrag</translation>
    </message>
    <message>
        <source>Received with label</source>
        <translation>Ontvang met etiket</translation>
    </message>
    <message>
        <source>Received with address</source>
        <translation>Ontvang met adres</translation>
    </message>
    <message>
        <source>Date</source>
        <translation>Datum</translation>
    </message>
    <message>
        <source>Confirmations</source>
        <translation>Bevestigings</translation>
    </message>
    <message>
        <source>Confirmed</source>
        <translation>Bevestig</translation>
    </message>
    <message>
        <source>Copy address</source>
        <translation>Maak kopie van adres</translation>
    </message>
    <message>
        <source>Copy label</source>
        <translation>Kopieer etiket</translation>
    </message>
    <message>
        <source>Copy amount</source>
        <translation>Kopieer bedrag</translation>
    </message>
    <message>
        <source>Copy transaction ID</source>
        <translation>Kopieer transaksie ID</translation>
    </message>
    <message>
        <source>Lock unspent</source>
        <translation>Sluit ongespandeerde</translation>
    </message>
    <message>
        <source>Unlock unspent</source>
        <translation>Onsluit ongespandeerde</translation>
    </message>
    <message>
        <source>Copy quantity</source>
        <translation>Kopieer hoeveelheid</translation>
    </message>
    <message>
        <source>Copy fee</source>
        <translation>Kopieer fooi</translation>
    </message>
    <message>
        <source>Copy after fee</source>
        <translation>Kopieer na fooi</translation>
    </message>
    <message>
        <source>Copy bytes</source>
        <translation>Kopieer grepe</translation>
    </message>
    <message>
        <source>Copy dust</source>
        <translation>Kopieer stof</translation>
    </message>
    <message>
        <source>Copy change</source>
        <translation>Kopieer verandering</translation>
    </message>
    <message>
        <source>(%1 locked)</source>
        <translation>(%1 gesluit)</translation>
    </message>
    <message>
        <source>yes</source>
        <translation>ja</translation>
    </message>
    <message>
        <source>no</source>
        <translation>nee</translation>
    </message>
    <message>
        <source>(no label)</source>
        <translation>(geen etiket)</translation>
    </message>
    <message>
        <source>change from %1 (%2)</source>
        <translation>Verander vanaf %1 (%2)</translation>
    </message>
    <message>
        <source>(change)</source>
        <translation>(verander)</translation>
    </message>
</context>
<context>
    <name>EditAddressDialog</name>
    <message>
        <source>Edit Address</source>
        <translation>Wysig Adres</translation>
    </message>
    <message>
        <source>&amp;Label</source>
        <translation>&amp;Etiket</translation>
    </message>
    <message>
        <source>&amp;Address</source>
        <translation>&amp;Adres</translation>
    </message>
    <message>
        <source>New sending address</source>
        <translation>Nuwe stuurende adres</translation>
    </message>
    <message>
        <source>Edit receiving address</source>
        <translation>Wysig ontvangende adres</translation>
    </message>
    <message>
        <source>Edit sending address</source>
        <translation>Wysig stuurende adres</translation>
    </message>
    <message>
        <source>Could not unlock wallet.</source>
        <translation>Kon nie die beursie oopsluit nie.</translation>
    </message>
    <message>
        <source>New key generation failed.</source>
        <translation>Nuwe sleutel genereering het misluk.</translation>
    </message>
</context>
<context>
    <name>FreespaceChecker</name>
    <message>
        <source>A new data directory will be created.</source>
        <translation>n Nuwe data  lêer sal geskep word.</translation>
    </message>
    <message>
        <source>name</source>
        <translation>naam</translation>
    </message>
    <message>
        <source>Directory already exists. Add %1 if you intend to create a new directory here.</source>
        <translation>Lêer bestaan reeds. Voeg %1 indien u van plan is om n nuwe lêer hier te skep.</translation>
    </message>
    <message>
        <source>Cannot create data directory here.</source>
        <translation>Kan nie data gids hier skep nie.</translation>
    </message>
</context>
<context>
    <name>HelpMessageDialog</name>
    <message>
        <source>version</source>
        <translation>weergawe</translation>
    </message>
    <message>
        <source>(%1-bit)</source>
        <translation>(%1-stukkie)</translation>
    </message>
    <message>
        <source>About %1</source>
        <translation>Oor %1</translation>
    </message>
    <message>
        <source>Command-line options</source>
        <translation>Opdrag lys opsies</translation>
    </message>
</context>
<context>
    <name>Intro</name>
    <message>
        <source>Welcome</source>
        <translation>Welkom</translation>
    </message>
    <message>
        <source>Welcome to %1.</source>
        <translation>Welkom by %1.</translation>
    </message>
    <message>
        <source>Bitcoin</source>
        <translation>Bitcoin</translation>
    </message>
    <message>
        <source>The wallet will also be stored in this directory.</source>
        <translation>Die beursie sal ook gestoor word in hierdie lêer.</translation>
    </message>
    <message>
        <source>Error</source>
        <translation>Fout</translation>
    </message>
    </context>
<context>
    <name>ModalOverlay</name>
    <message>
        <source>Form</source>
        <translation>Vorm</translation>
    </message>
    <message>
        <source>Progress</source>
        <translation>Vorderering</translation>
    </message>
    <message>
        <source>Hide</source>
        <translation>Steek weg</translation>
    </message>
    </context>
<context>
    <name>OpenURIDialog</name>
    </context>
<context>
    <name>OptionsDialog</name>
    <message>
        <source>Options</source>
        <translation>Opsies</translation>
    </message>
    <message>
        <source>&amp;Network</source>
        <translation>&amp;Netwerk</translation>
    </message>
    <message>
        <source>W&amp;allet</source>
        <translation>&amp;Beursie</translation>
    </message>
    <message>
        <source>&amp;Port:</source>
        <translation>&amp;Port:</translation>
    </message>
    <message>
        <source>IPv4</source>
        <translation>IPv4</translation>
    </message>
    <message>
        <source>IPv6</source>
        <translation>IPv6</translation>
    </message>
    <message>
        <source>Tor</source>
        <translation>Tor</translation>
    </message>
    <message>
        <source>&amp;Window</source>
        <translation>&amp;Venster</translation>
    </message>
    <message>
        <source>M&amp;inimize on close</source>
        <translation>V&amp;erminder op toemaak</translation>
    </message>
    <message>
        <source>&amp;Display</source>
        <translation>&amp;Vertoon</translation>
    </message>
    <message>
        <source>&amp;OK</source>
        <translation>&amp;OK</translation>
    </message>
    <message>
        <source>&amp;Cancel</source>
        <translation>&amp;Kanselleer</translation>
    </message>
    <message>
        <source>default</source>
        <translation>standaard</translation>
    </message>
    <message>
        <source>none</source>
        <translation>niks</translation>
    </message>
    <message>
        <source>Configuration options</source>
        <translation>Konfigurasie opsies</translation>
    </message>
    <message>
        <source>Error</source>
        <translation>Fout</translation>
    </message>
    </context>
<context>
    <name>OverviewPage</name>
    <message>
        <source>Form</source>
        <translation>Vorm</translation>
    </message>
    <message>
        <source>Available:</source>
        <translation>Beskikbaar:</translation>
    </message>
    <message>
        <source>Balances</source>
        <translation>Balans</translation>
    </message>
    <message>
        <source>Total:</source>
        <translation>Totaal:</translation>
    </message>
    </context>
<context>
    <name>PaymentServer</name>
    </context>
<context>
    <name>PeerTableModel</name>
    </context>
<context>
    <name>QObject</name>
    <message>
        <source>Amount</source>
        <translation>Bedrag</translation>
    </message>
    <message>
        <source>%1 d</source>
        <translation>%1 d</translation>
    </message>
    <message>
        <source>%1 h</source>
        <translation>%1 h</translation>
    </message>
    <message>
        <source>%1 m</source>
        <translation>%1 m</translation>
    </message>
    <message>
        <source>%1 s</source>
        <translation>%1 s</translation>
    </message>
    <message>
        <source>None</source>
        <translation>Geen</translation>
    </message>
    <message>
        <source>%1 ms</source>
        <translation>%1 ms</translation>
    </message>
    <message>
        <source>unknown</source>
        <translation>onbekend</translation>
    </message>
</context>
<context>
    <name>QObject::QObject</name>
    </context>
<context>
    <name>QRImageWidget</name>
    </context>
<context>
    <name>RPCConsole</name>
    <message>
        <source>&amp;Information</source>
        <translation>Informasie</translation>
    </message>
    </context>
<context>
    <name>ReceiveCoinsDialog</name>
    <message>
        <source>&amp;Amount:</source>
        <translation>&amp;Bedrag:</translation>
    </message>
    <message>
        <source>&amp;Message:</source>
        <translation>&amp;Boodskap:</translation>
    </message>
    <message>
        <source>Copy label</source>
        <translation>Kopieer etiket</translation>
    </message>
    <message>
        <source>Copy amount</source>
        <translation>Kopieer bedrag</translation>
    </message>
</context>
<context>
    <name>ReceiveRequestDialog</name>
    <message>
        <source>Address</source>
        <translation>Adres</translation>
    </message>
    <message>
        <source>Amount</source>
        <translation>Bedrag</translation>
    </message>
    <message>
        <source>Label</source>
        <translation>Etiket</translation>
    </message>
    <message>
        <source>Message</source>
        <translation>Boodskap</translation>
    </message>
    <message>
        <source>Wallet</source>
        <translation>Beursie</translation>
    </message>
    </context>
<context>
    <name>RecentRequestsTableModel</name>
    <message>
        <source>Date</source>
        <translation>Datum</translation>
    </message>
    <message>
        <source>Label</source>
        <translation>Etiket</translation>
    </message>
    <message>
        <source>Message</source>
        <translation>Boodskap</translation>
    </message>
    <message>
        <source>(no label)</source>
        <translation>(geen etiket)</translation>
    </message>
    </context>
<context>
    <name>SendCoinsDialog</name>
    <message>
        <source>Send Coins</source>
        <translation>Stuur Munstukke</translation>
    </message>
    <message>
        <source>Insufficient funds!</source>
        <translation>Onvoldoende fondse</translation>
    </message>
    <message>
        <source>Quantity:</source>
        <translation>Hoeveelheid:</translation>
    </message>
    <message>
        <source>Bytes:</source>
        <translation>Grepe:</translation>
    </message>
    <message>
        <source>Amount:</source>
        <translation>Bedrag:</translation>
    </message>
    <message>
        <source>Fee:</source>
        <translation>Fooi:</translation>
    </message>
    <message>
        <source>Change:</source>
        <translation>Verander:</translation>
    </message>
    <message>
        <source>Transaction Fee:</source>
        <translation>Transaksie fooi:</translation>
    </message>
    <message>
        <source>Hide</source>
        <translation>Steek weg</translation>
    </message>
    <message>
        <source>Send to multiple recipients at once</source>
        <translation>Stuur aan vele ontvangers op eens</translation>
    </message>
    <message>
        <source>Dust:</source>
        <translation>Stof:</translation>
    </message>
    <message>
        <source>Balance:</source>
        <translation>Balans:</translation>
    </message>
    <message>
        <source>S&amp;end</source>
        <translation>S&amp;tuur</translation>
    </message>
    <message>
        <source>Copy quantity</source>
        <translation>Kopieer hoeveelheid</translation>
    </message>
    <message>
        <source>Copy amount</source>
        <translation>Kopieer bedrag</translation>
    </message>
    <message>
        <source>Copy fee</source>
        <translation>Kopieer fooi</translation>
    </message>
    <message>
        <source>Copy after fee</source>
        <translation>Kopieer na fooi</translation>
    </message>
    <message>
        <source>Copy bytes</source>
        <translation>Kopieer grepe</translation>
    </message>
    <message>
        <source>Copy dust</source>
        <translation>Kopieer stof</translation>
    </message>
    <message>
        <source>Copy change</source>
        <translation>Kopieer verandering</translation>
    </message>
    <message>
        <source>%1 to %2</source>
        <translation>%1 tot %2</translation>
    </message>
    <message>
        <source>or</source>
        <translation>of</translation>
    </message>
    <message>
        <source>Transaction fee</source>
        <translation>Transaksie fooi</translation>
    </message>
    <message>
        <source>(no label)</source>
        <translation>(geen etiket)</translation>
    </message>
</context>
<context>
    <name>SendCoinsEntry</name>
    <message>
        <source>A&amp;mount:</source>
        <translation>&amp;Bedrag:</translation>
    </message>
    <message>
        <source>Message:</source>
        <translation>Boodskap:</translation>
    </message>
    </context>
<context>
    <name>SendConfirmationDialog</name>
    </context>
<context>
    <name>ShutdownWindow</name>
    </context>
<context>
    <name>SignVerifyMessageDialog</name>
    <message>
        <source>&amp;Sign Message</source>
        <translation>&amp;Teken boodskap</translation>
    </message>
    <message>
        <source>Signature</source>
        <translation>Handtekening</translation>
    </message>
    <message>
        <source>Sign &amp;Message</source>
        <translation>Teken &amp;Boodskap</translation>
    </message>
    </context>
<context>
    <name>SplashScreen</name>
    </context>
<context>
    <name>TrafficGraphWidget</name>
    </context>
<context>
    <name>TransactionDesc</name>
    <message>
        <source>Date</source>
        <translation>Datum</translation>
    </message>
    <message>
        <source>From</source>
        <translation>Van</translation>
    </message>
    <message>
        <source>unknown</source>
        <translation>onbekend</translation>
    </message>
    <message>
        <source>To</source>
        <translation>Na</translation>
    </message>
    <message>
        <source>own address</source>
        <translation>eie adres</translation>
    </message>
    <message>
        <source>label</source>
        <translation>etiket</translation>
    </message>
    <message>
        <source>Credit</source>
        <translation>Krediet</translation>
    </message>
    <message>
        <source>not accepted</source>
        <translation>nie aanvaar nie</translation>
    </message>
    <message>
        <source>Debit</source>
        <translation>Debiet</translation>
    </message>
    <message>
        <source>Transaction fee</source>
        <translation>Transaksie fooi</translation>
    </message>
    <message>
        <source>Net amount</source>
        <translation>Netto bedrag</translation>
    </message>
    <message>
        <source>Message</source>
        <translation>Boodskap</translation>
    </message>
    <message>
        <source>Transaction ID</source>
        <translation>Transaksie ID</translation>
    </message>
    <message>
        <source>Transaction</source>
        <translation>Transaksie</translation>
    </message>
    <message>
        <source>Amount</source>
        <translation>Bedrag</translation>
    </message>
    <message>
        <source>true</source>
        <translation>waar</translation>
    </message>
    <message>
        <source>false</source>
        <translation>onwaar</translation>
    </message>
</context>
<context>
    <name>TransactionDescDialog</name>
    </context>
<context>
    <name>TransactionTableModel</name>
    <message>
        <source>Date</source>
        <translation>Datum</translation>
    </message>
    <message>
        <source>Type</source>
        <translation>Tipe</translation>
    </message>
    <message>
        <source>Label</source>
        <translation>Etiket</translation>
    </message>
    <message>
        <source>Received with</source>
        <translation>Ontvang met</translation>
    </message>
    <message>
        <source>Received from</source>
        <translation>Ontvang van</translation>
    </message>
    <message>
        <source>Sent to</source>
        <translation>Gestuur na</translation>
    </message>
    <message>
        <source>Payment to yourself</source>
        <translation>Betalings Aan/na jouself</translation>
    </message>
    <message>
        <source>Mined</source>
        <translation>Gemyn</translation>
    </message>
    <message>
        <source>(n/a)</source>
        <translation>(n.v.t)</translation>
    </message>
    <message>
        <source>(no label)</source>
        <translation>(geen etiket)</translation>
    </message>
    <message>
        <source>Date and time that the transaction was received.</source>
        <translation>Datum en tyd wat die transaksie ontvang was.</translation>
    </message>
    <message>
        <source>Type of transaction.</source>
        <translation>Tipe transaksie.</translation>
    </message>
    </context>
<context>
    <name>TransactionView</name>
    <message>
        <source>All</source>
        <translation>Alles</translation>
    </message>
    <message>
        <source>Today</source>
        <translation>Vandag</translation>
    </message>
    <message>
        <source>This week</source>
        <translation>Hierdie week</translation>
    </message>
    <message>
        <source>This month</source>
        <translation>Hierdie maand</translation>
    </message>
    <message>
        <source>Last month</source>
        <translation>Verlede maand</translation>
    </message>
    <message>
        <source>This year</source>
        <translation>Hierdie jaar</translation>
    </message>
    <message>
        <source>Range...</source>
        <translation>Reeks...</translation>
    </message>
    <message>
        <source>Received with</source>
        <translation>Ontvang met</translation>
    </message>
    <message>
        <source>Sent to</source>
        <translation>Gestuur na</translation>
    </message>
    <message>
        <source>To yourself</source>
        <translation>Aan/na jouself</translation>
    </message>
    <message>
        <source>Mined</source>
        <translation>Gemyn</translation>
    </message>
    <message>
        <source>Other</source>
        <translation>Ander</translation>
    </message>
    <message>
        <source>Min amount</source>
        <translation>Min bedrag</translation>
    </message>
    <message>
        <source>Copy address</source>
        <translation>Maak kopie van adres</translation>
    </message>
    <message>
        <source>Copy label</source>
        <translation>Kopieer etiket</translation>
    </message>
    <message>
        <source>Copy amount</source>
        <translation>Kopieer bedrag</translation>
    </message>
    <message>
        <source>Copy transaction ID</source>
        <translation>Kopieer transaksie ID</translation>
    </message>
    <message>
        <source>Comma separated file (*.csv)</source>
        <translation>Koma geskeide lêer (*.csv)</translation>
    </message>
    <message>
        <source>Confirmed</source>
        <translation>Bevestig</translation>
    </message>
    <message>
        <source>Date</source>
        <translation>Datum</translation>
    </message>
    <message>
        <source>Type</source>
        <translation>Tipe</translation>
    </message>
    <message>
        <source>Label</source>
        <translation>Etiket</translation>
    </message>
    <message>
        <source>Address</source>
        <translation>Adres</translation>
    </message>
    <message>
        <source>ID</source>
        <translation>ID</translation>
    </message>
    <message>
        <source>Exporting Failed</source>
        <translation>Uitvoering Misluk</translation>
    </message>
    <message>
        <source>Range:</source>
        <translation>Reeks:</translation>
    </message>
    <message>
        <source>to</source>
        <translation>aan</translation>
    </message>
</context>
<context>
    <name>UnitDisplayStatusBarControl</name>
    </context>
<context>
    <name>WalletFrame</name>
    </context>
<context>
    <name>WalletModel</name>
    <message>
        <source>Send Coins</source>
        <translation>Stuur Munstukke</translation>
    </message>
    </context>
<context>
    <name>WalletView</name>
    <message>
        <source>&amp;Export</source>
        <translation>&amp;Uitvoer</translation>
    </message>
    <message>
        <source>Export the data in the current tab to a file</source>
        <translation>Voer inligting uit van die huidige blad na n lêer</translation>
    </message>
    </context>
<context>
    <name>bitcoin-core</name>
    <message>
        <source>Error: Disk space is low!</source>
        <translation>Fout: Hardeskyf spasie is baie laag!</translation>
    </message>
    <message>
        <source>Importing...</source>
        <translation>Invoer proses tans besig..</translation>
    </message>
    <message>
        <source>Information</source>
        <translation>Informasie</translation>
    </message>
    <message>
        <source>Warning</source>
        <translation>Waarskuwing</translation>
    </message>
    <message>
        <source>Insufficient funds</source>
        <translation>Onvoldoende fondse</translation>
    </message>
    <message>
        <source>Loading block index...</source>
        <translation>Laai blok indeks...</translation>
    </message>
    <message>
        <source>Loading wallet...</source>
        <translation>Laai beursie...</translation>
    </message>
    <message>
        <source>Done loading</source>
        <translation>Klaar gelaai</translation>
    </message>
    <message>
        <source>Error</source>
        <translation>Fout</translation>
    </message>
</context>
</TS><|MERGE_RESOLUTION|>--- conflicted
+++ resolved
@@ -62,12 +62,12 @@
         <translation>Ontvang adresse</translation>
     </message>
     <message>
-        <source>These are your Bitcoin addresses for sending payments. Always check the amount and the receiving address before sending coins.</source>
-        <translation>Dit is jou Bitcoin-adresse vir die stuur van betalings. Kontroleer altyd die bedrag en die ontvangsadres voordat u munte stuur.</translation>
-    </message>
-    <message>
-        <source>These are your Bitcoin addresses for receiving payments. It is recommended to use a new receiving address for each transaction.</source>
-        <translation>Dit is jou Bitcoin-adresse vir die stuur van betalings. Kontroleer altyd die bedrag en die ontvangsadres voordat jy munte stuur.</translation>
+        <source>These are your Particl addresses for sending payments. Always check the amount and the receiving address before sending coins.</source>
+        <translation>Dit is jou Particl-adresse vir die stuur van betalings. Kontroleer altyd die bedrag en die ontvangsadres voordat u munte stuur.</translation>
+    </message>
+    <message>
+        <source>These are your Particl addresses for receiving payments. It is recommended to use a new receiving address for each transaction.</source>
+        <translation>Dit is jou Particl-adresse vir die stuur van betalings. Kontroleer altyd die bedrag en die ontvangsadres voordat jy munte stuur.</translation>
     </message>
     <message>
         <source>&amp;Copy Address</source>
@@ -172,8 +172,8 @@
         <translation>Bevestig beursie enkripsie.</translation>
     </message>
     <message>
-        <source>Warning: If you encrypt your wallet and lose your passphrase, you will &lt;b&gt;LOSE ALL OF YOUR BITCOINS&lt;/b&gt;!</source>
-        <translation>Waarskuwing: As jy jou beursie enkripteer en jou wagwoord verloor, sal jy &lt;b&gt;AL JOU BITCOINS VERLOOR&lt;/b&gt;!</translation>
+        <source>Warning: If you encrypt your wallet and lose your passphrase, you will &lt;b&gt;LOSE ALL OF YOUR PARTICL&lt;/b&gt;!</source>
+        <translation>Waarskuwing: As jy jou beursie enkripteer en jou wagwoord verloor, sal jy &lt;b&gt;AL JOU PARTICL VERLOOR&lt;/b&gt;!</translation>
     </message>
     <message>
         <source>Are you sure you wish to encrypt your wallet?</source>
@@ -184,16 +184,16 @@
         <translation>Beursie enkriptasie voltooi</translation>
     </message>
     <message>
-        <source>%1 will close now to finish the encryption process. Remember that encrypting your wallet cannot fully protect your bitcoins from being stolen by malware infecting your computer.</source>
-        <translation>%1 gaan nou toe maak om die enkripsie proses klaar te maak. Onthou dat jou bitcoins nie ten volle beskerm kan word deur die beursie te enkrip teen "malware" wat jou rekenaar besmet.</translation>
+        <source>%1 will close now to finish the encryption process. Remember that encrypting your wallet cannot fully protect your particl from being stolen by malware infecting your computer.</source>
+        <translation>%1 gaan nou toe maak om die enkripsie proses klaar te maak. Onthou dat jou particl nie ten volle beskerm kan word deur die beursie te enkrip teen "malware" wat jou rekenaar besmet.</translation>
     </message>
     <message>
         <source>IMPORTANT: Any previous backups you have made of your wallet file should be replaced with the newly generated, encrypted wallet file. For security reasons, previous backups of the unencrypted wallet file will become useless as soon as you start using the new, encrypted wallet.</source>
         <translation>BELANGRIK: Enige vorige rugsteune wat u gemaak het van u beursie-lêer moet vervang word met die nuut-gegenereerde, versleutelde beursie-lêer. Vir sekuriteitsredes sal vorige rugsteune van die onversleutelde beursie-lêer onbruikbaar word sodra u die nuwe, versleutelde beursie begin gebruik.</translation>
     </message>
     <message>
-        <source>%1 will close now to finish the encryption process. Remember that encrypting your wallet cannot fully protect your bitcoins from being stolen by malware infecting your computer.</source>
-        <translation>%1 gaan nou toe maak om die enkripsie proses klaar te maak. Onthou dat jou bitcoins nie ten volle beskerm kan word deur die beursie te enkrip teen "malware" wat jou rekenaar besmet.</translation>
+        <source>%1 will close now to finish the encryption process. Remember that encrypting your wallet cannot fully protect your particl from being stolen by malware infecting your computer.</source>
+        <translation>%1 gaan nou toe maak om die enkripsie proses klaar te maak. Onthou dat jou particl nie ten volle beskerm kan word deur die beursie te enkrip teen "malware" wat jou rekenaar besmet.</translation>
     </message>
     <message>
         <source>Wallet encryption failed</source>
@@ -274,13 +274,10 @@
         <translation>Sluit af</translation>
     </message>
     <message>
-<<<<<<< HEAD
-=======
         <source>&amp;About %1</source>
         <translation>&amp;Oor %1</translation>
     </message>
     <message>
->>>>>>> e5776690
         <source>Show information about %1</source>
         <translation>Wys inligting oor %1</translation>
     </message>
@@ -305,13 +302,10 @@
         <translation>&amp;Enkripteer Beursie...</translation>
     </message>
     <message>
-<<<<<<< HEAD
-=======
         <source>&amp;Backup Wallet...</source>
         <translation>&amp;Rugsteun Beursie...</translation>
     </message>
     <message>
->>>>>>> e5776690
         <source>&amp;Change Passphrase...</source>
         <translation>Verander wagwoord frase...</translation>
     </message>
@@ -320,36 +314,28 @@
         <translation>Uitstuur adresse...</translation>
     </message>
     <message>
-<<<<<<< HEAD
-=======
         <source>&amp;Receiving addresses...</source>
         <translation>&amp;Ontvang adresse...</translation>
     </message>
     <message>
->>>>>>> e5776690
         <source>Open &amp;URI...</source>
         <translation>Maak &amp;URI oop...</translation>
     </message>
     <message>
-<<<<<<< HEAD
-=======
         <source>Click to disable network activity.</source>
         <translation>Klik om netwerk aktiwiteit af te skakel.</translation>
     </message>
     <message>
->>>>>>> e5776690
         <source>Network activity disabled.</source>
         <translation>Netwerk aktiwiteid afgeskakel.</translation>
     </message>
     <message>
-<<<<<<< HEAD
-=======
         <source>Click to enable network activity again.</source>
         <translation>Klik om netwerk aktiwiteit weer aan te skakel.</translation>
     </message>
     <message>
-        <source>Send coins to a Bitcoin address</source>
-        <translation>Stuur muntstukke na 'n Bitcoin adres</translation>
+        <source>Send coins to a Particl address</source>
+        <translation>Stuur muntstukke na 'n Particl adres</translation>
     </message>
     <message>
         <source>Backup wallet to another location</source>
@@ -364,18 +350,12 @@
         <translation>&amp;Ontfoutvenster</translation>
     </message>
     <message>
->>>>>>> e5776690
         <source>&amp;Verify message...</source>
         <translation>&amp;Verifieer boodskap...</translation>
     </message>
     <message>
-<<<<<<< HEAD
         <source>Particl</source>
         <translation>Particl</translation>
-=======
-        <source>Bitcoin</source>
-        <translation>Bitcoin</translation>
->>>>>>> e5776690
     </message>
     <message>
         <source>Wallet</source>
@@ -402,12 +382,12 @@
         <translation>Versleutel die private sleutels wat aan u beursie behoort</translation>
     </message>
     <message>
-        <source>Sign messages with your Bitcoin addresses to prove you own them</source>
-        <translation>Teken boodskappe met u Bitcoin adresse om te bewys dat u hul besit</translation>
-    </message>
-    <message>
-        <source>Verify messages to ensure they were signed with specified Bitcoin addresses</source>
-        <translation>Bevestig boodskappe om te verseker dat hulle geteken was met gespesifiseerde Bitcoin adresse</translation>
+        <source>Sign messages with your Particl addresses to prove you own them</source>
+        <translation>Teken boodskappe met u Particl adresse om te bewys dat u hul besit</translation>
+    </message>
+    <message>
+        <source>Verify messages to ensure they were signed with specified Particl addresses</source>
+        <translation>Bevestig boodskappe om te verseker dat hulle geteken was met gespesifiseerde Particl adresse</translation>
     </message>
     <message>
         <source>&amp;File</source>
@@ -426,8 +406,8 @@
         <translation>Blad nutsbalk</translation>
     </message>
     <message>
-        <source>Request payments (generates QR codes and bitcoin: URIs)</source>
-        <translation>Versoek betalings (genereer QR kodes en bitcoin: URIs)</translation>
+        <source>Request payments (generates QR codes and particl: URIs)</source>
+        <translation>Versoek betalings (genereer QR kodes en particl: URIs)</translation>
     </message>
     <message>
         <source>Show the list of used sending addresses and labels</source>
@@ -737,8 +717,8 @@
         <translation>Welkom by %1.</translation>
     </message>
     <message>
-        <source>Bitcoin</source>
-        <translation>Bitcoin</translation>
+        <source>Particl</source>
+        <translation>Particl</translation>
     </message>
     <message>
         <source>The wallet will also be stored in this directory.</source>
