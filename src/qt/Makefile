.PHONY: FORCE
all: FORCE
	$(MAKE) -C .. particl_qt test_particl_qt
clean: FORCE
	$(MAKE) -C .. particl_qt_clean test_particl_qt_clean
check: FORCE
	$(MAKE) -C .. test_particl_qt_check
bitcoin-qt bitcoin-qt.exe: FORCE
<<<<<<< HEAD
	 $(MAKE) -C .. particl_qt
=======
	 $(MAKE) -C .. bitcoin_qt
apk: FORCE
	$(MAKE) -C .. bitcoin_qt_apk
>>>>>>> e658b0e4
<|MERGE_RESOLUTION|>--- conflicted
+++ resolved
@@ -6,10 +6,6 @@
 check: FORCE
 	$(MAKE) -C .. test_particl_qt_check
 bitcoin-qt bitcoin-qt.exe: FORCE
-<<<<<<< HEAD
 	 $(MAKE) -C .. particl_qt
-=======
-	 $(MAKE) -C .. bitcoin_qt
 apk: FORCE
-	$(MAKE) -C .. bitcoin_qt_apk
->>>>>>> e658b0e4
+	$(MAKE) -C .. particl_qt_apk