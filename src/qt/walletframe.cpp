// Copyright (c) 2011-2020 The Bitcoin Core developers
// Distributed under the MIT software license, see the accompanying
// file COPYING or http://www.opensource.org/licenses/mit-license.php.

#include <qt/walletframe.h>
#include <qt/walletmodel.h>

#include <qt/bitcoingui.h>
#include <qt/walletview.h>

#include <cassert>

#include <QHBoxLayout>
#include <QLabel>

WalletFrame::WalletFrame(const PlatformStyle *_platformStyle, BitcoinGUI *_gui) :
    QFrame(_gui),
    gui(_gui),
    platformStyle(_platformStyle)
{
    // Leave HBox hook for adding a list view later
    QHBoxLayout *walletFrameLayout = new QHBoxLayout(this);
    setContentsMargins(0,0,0,0);
    walletStack = new QStackedWidget(this);
    walletFrameLayout->setContentsMargins(0,0,0,0);
    walletFrameLayout->addWidget(walletStack);

    QLabel *noWallet = new QLabel(tr("No wallet has been loaded."));
    noWallet->setAlignment(Qt::AlignCenter);
    walletStack->addWidget(noWallet);
}

WalletFrame::~WalletFrame()
{
}

void WalletFrame::setClientModel(ClientModel *_clientModel)
{
    this->clientModel = _clientModel;

    for (auto i = mapWalletViews.constBegin(); i != mapWalletViews.constEnd(); ++i) {
        i.value()->setClientModel(_clientModel);
    }
}

bool WalletFrame::addWallet(WalletModel *walletModel)
{
    if (!gui || !clientModel || !walletModel) return false;

    if (mapWalletViews.count(walletModel) > 0) return false;

    WalletView *walletView = new WalletView(platformStyle, this);
    walletView->setClientModel(clientModel);
    walletView->setWalletModel(walletModel);
    walletView->showOutOfSyncWarning(bOutOfSync);
<<<<<<< HEAD
=======
    walletView->setPrivacy(gui->isPrivacyModeActivated());

>>>>>>> e4bfd51a
    WalletView* current_wallet_view = currentWalletView();
    if (current_wallet_view) {
        walletView->setCurrentIndex(current_wallet_view->currentIndex());
    } else {
        walletView->gotoOverviewPage();
    }

    walletStack->addWidget(walletView);
    mapWalletViews[walletModel] = walletView;

    connect(walletView, &WalletView::outOfSyncWarningClicked, this, &WalletFrame::outOfSyncWarningClicked);
    connect(walletView, &WalletView::transactionClicked, gui, &BitcoinGUI::gotoHistoryPage);
    connect(walletView, &WalletView::coinsSent, gui, &BitcoinGUI::gotoHistoryPage);
    connect(walletView, &WalletView::message, [this](const QString& title, const QString& message, unsigned int style) {
        gui->message(title, message, style);
    });
    connect(walletView, &WalletView::encryptionStatusChanged, gui, &BitcoinGUI::updateWalletStatus);
    connect(walletView, &WalletView::incomingTransaction, gui, &BitcoinGUI::incomingTransaction);
    connect(walletView, &WalletView::hdEnabledStatusChanged, gui, &BitcoinGUI::updateWalletStatus);
    connect(gui, &BitcoinGUI::setPrivacy, walletView, &WalletView::setPrivacy);

    return true;
}

void WalletFrame::setCurrentWallet(WalletModel* wallet_model)
{
    if (mapWalletViews.count(wallet_model) == 0) return;

    WalletView *walletView = mapWalletViews.value(wallet_model);
    walletStack->setCurrentWidget(walletView);
    assert(walletView);
    walletView->updateEncryptionStatus();
}

void WalletFrame::removeWallet(WalletModel* wallet_model)
{
    if (mapWalletViews.count(wallet_model) == 0) return;

    WalletView *walletView = mapWalletViews.take(wallet_model);
    walletStack->removeWidget(walletView);
    delete walletView;
}

void WalletFrame::removeAllWallets()
{
    QMap<WalletModel*, WalletView*>::const_iterator i;
    for (i = mapWalletViews.constBegin(); i != mapWalletViews.constEnd(); ++i)
        walletStack->removeWidget(i.value());
    mapWalletViews.clear();
}

bool WalletFrame::handlePaymentRequest(const SendCoinsRecipient &recipient)
{
    WalletView *walletView = currentWalletView();
    if (!walletView)
        return false;

    return walletView->handlePaymentRequest(recipient);
}

void WalletFrame::showOutOfSyncWarning(bool fShow)
{
    bOutOfSync = fShow;
    QMap<WalletModel*, WalletView*>::const_iterator i;
    for (i = mapWalletViews.constBegin(); i != mapWalletViews.constEnd(); ++i)
        i.value()->showOutOfSyncWarning(fShow);
}

void WalletFrame::gotoOverviewPage()
{
    QMap<WalletModel*, WalletView*>::const_iterator i;
    for (i = mapWalletViews.constBegin(); i != mapWalletViews.constEnd(); ++i)
        i.value()->gotoOverviewPage();
}

void WalletFrame::gotoHistoryPage()
{
    QMap<WalletModel*, WalletView*>::const_iterator i;
    for (i = mapWalletViews.constBegin(); i != mapWalletViews.constEnd(); ++i)
        i.value()->gotoHistoryPage();
}

void WalletFrame::gotoReceiveCoinsPage()
{
    QMap<WalletModel*, WalletView*>::const_iterator i;
    for (i = mapWalletViews.constBegin(); i != mapWalletViews.constEnd(); ++i)
        i.value()->gotoReceiveCoinsPage();
}

void WalletFrame::gotoSendCoinsPage(QString addr)
{
    QMap<WalletModel*, WalletView*>::const_iterator i;
    for (i = mapWalletViews.constBegin(); i != mapWalletViews.constEnd(); ++i)
        i.value()->gotoSendCoinsPage(addr);
}

void WalletFrame::gotoSignMessageTab(QString addr)
{
    WalletView *walletView = currentWalletView();
    if (walletView)
        walletView->gotoSignMessageTab(addr);
}

void WalletFrame::gotoVerifyMessageTab(QString addr)
{
    WalletView *walletView = currentWalletView();
    if (walletView)
        walletView->gotoVerifyMessageTab(addr);
}

void WalletFrame::gotoLoadPSBT()
{
    WalletView *walletView = currentWalletView();
    if (walletView) {
        walletView->gotoLoadPSBT();
    }
}

void WalletFrame::encryptWallet(bool status)
{
    WalletView *walletView = currentWalletView();
    if (walletView)
        walletView->encryptWallet(status);
}

void WalletFrame::backupWallet()
{
    WalletView *walletView = currentWalletView();
    if (walletView)
        walletView->backupWallet();
}

void WalletFrame::changePassphrase()
{
    WalletView *walletView = currentWalletView();
    if (walletView)
        walletView->changePassphrase();
}

void WalletFrame::unlockWallet()
{
    WalletView *walletView = currentWalletView();
    if (walletView)
        walletView->unlockWallet();
}

void WalletFrame::usedSendingAddresses()
{
    WalletView *walletView = currentWalletView();
    if (walletView)
        walletView->usedSendingAddresses();
}

void WalletFrame::usedReceivingAddresses()
{
    WalletView *walletView = currentWalletView();
    if (walletView)
        walletView->usedReceivingAddresses();
}

WalletView* WalletFrame::currentWalletView() const
{
    return qobject_cast<WalletView*>(walletStack->currentWidget());
}

WalletModel* WalletFrame::currentWalletModel() const
{
    WalletView* wallet_view = currentWalletView();
    return wallet_view ? wallet_view->getWalletModel() : nullptr;
}

void WalletFrame::outOfSyncWarningClicked()
{
    Q_EMIT requestedSyncWarningInfo();
}<|MERGE_RESOLUTION|>--- conflicted
+++ resolved
@@ -53,11 +53,8 @@
     walletView->setClientModel(clientModel);
     walletView->setWalletModel(walletModel);
     walletView->showOutOfSyncWarning(bOutOfSync);
-<<<<<<< HEAD
-=======
     walletView->setPrivacy(gui->isPrivacyModeActivated());
 
->>>>>>> e4bfd51a
     WalletView* current_wallet_view = currentWalletView();
     if (current_wallet_view) {
         walletView->setCurrentIndex(current_wallet_view->currentIndex());
