--- conflicted
+++ resolved
@@ -110,12 +110,8 @@
     walletView->updateGeometry();
 
     walletStack->setCurrentWidget(walletView);
-<<<<<<< HEAD
-    walletView->updateEncryptionStatus();
-=======
 
     Q_EMIT currentWalletSet();
->>>>>>> 8739b5cc
 }
 
 void WalletFrame::removeWallet(WalletModel* wallet_model)
