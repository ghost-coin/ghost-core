// Copyright (c) 2011-2022 The Bitcoin Core developers
// Distributed under the MIT software license, see the accompanying
// file COPYING or http://www.opensource.org/licenses/mit-license.php.

#ifdef HAVE_CONFIG_H
#include <config/bitcoin-config.h>
#endif

#include <qt/transactiondesc.h>

#include <qt/bitcoinunits.h>
#include <qt/guiutil.h>
#include <qt/paymentserver.h>
#include <qt/transactionrecord.h>

#include <consensus/consensus.h>
#include <interfaces/node.h>
#include <interfaces/wallet.h>
#include <key_io.h>
#include <policy/policy.h>
#include <script/script.h>
#include <util/string.h>
<<<<<<< HEAD
=======
#include <util/system.h>
>>>>>>> 8739b5cc
#include <validation.h>
#include <wallet/types.h>

#include <wallet/hdwallet.h>
#include <univalue.h>

#include <wallet/hdwallet.h>

#include <univalue.h>
#include <rpc/server.h>
#include <rpc/client.h>
#include <util/ref.h>

#include <stdint.h>
#include <string>

<<<<<<< HEAD
#include <QUrl>
extern UniValue gettransaction_inner(const JSONRPCRequest& request);

QString TransactionDesc::FormatTxStatus(const interfaces::WalletTx& wtx, const interfaces::WalletTxStatus& status, bool inMempool, int numBlocks)
=======
#include <QLatin1String>

#include <QUrl>

using wallet::ISMINE_ALL;
using wallet::ISMINE_SPENDABLE;
using wallet::ISMINE_WATCH_ONLY;
using wallet::isminetype;

QString TransactionDesc::FormatTxStatus(const interfaces::WalletTxStatus& status, bool inMempool)
>>>>>>> 8739b5cc
{
    int depth = status.depth_in_main_chain;
    if (depth < 0) {
        /*: Text explaining the current status of a transaction, shown in the
            status field of the details window for this transaction. This status
            represents an unconfirmed transaction that conflicts with a confirmed
            transaction. */
        return tr("conflicted with a transaction with %1 confirmations").arg(-depth);
    } else if (depth == 0) {
        QString s;
        if (inMempool) {
            /*: Text explaining the current status of a transaction, shown in the
                status field of the details window for this transaction. This status
                represents an unconfirmed transaction that is in the memory pool. */
            s = tr("0/unconfirmed, in memory pool");
        } else {
            /*: Text explaining the current status of a transaction, shown in the
                status field of the details window for this transaction. This status
                represents an unconfirmed transaction that is not in the memory pool. */
            s = tr("0/unconfirmed, not in memory pool");
        }
        if (status.is_abandoned) {
            /*: Text explaining the current status of a transaction, shown in the
                status field of the details window for this transaction. This
                status represents an abandoned transaction. */
            s += QLatin1String(", ") + tr("abandoned");
        }
        return s;
    } else if (depth < 6) {
        /*: Text explaining the current status of a transaction, shown in the
            status field of the details window for this transaction. This
            status represents a transaction confirmed in at least one block,
            but less than 6 blocks. */
        return tr("%1/unconfirmed").arg(depth);
    } else {
        /*: Text explaining the current status of a transaction, shown in the
            status field of the details window for this transaction. This status
            represents a transaction confirmed in 6 or more blocks. */
        return tr("%1 confirmations").arg(depth);
    }
}

// Takes an encoded PaymentRequest as a string and tries to find the Common Name of the X.509 certificate
// used to sign the PaymentRequest.
bool GetPaymentRequestMerchant(const std::string& pr, QString& merchant)
{
    // Search for the supported pki type strings
    if (pr.find(std::string({0x12, 0x0b}) + "x509+sha256") != std::string::npos || pr.find(std::string({0x12, 0x09}) + "x509+sha1") != std::string::npos) {
        // We want the common name of the Subject of the cert. This should be the second occurrence
        // of the bytes 0x0603550403. The first occurrence of those is the common name of the issuer.
        // After those bytes will be either 0x13 or 0x0C, then length, then either the ascii or utf8
        // string with the common name which is the merchant name
        size_t cn_pos = pr.find({0x06, 0x03, 0x55, 0x04, 0x03});
        if (cn_pos != std::string::npos) {
            cn_pos = pr.find({0x06, 0x03, 0x55, 0x04, 0x03}, cn_pos + 5);
            if (cn_pos != std::string::npos) {
                cn_pos += 5;
                if (pr[cn_pos] == 0x13 || pr[cn_pos] == 0x0c) {
                    cn_pos++; // Consume the type
                    int str_len = pr[cn_pos];
                    cn_pos++; // Consume the string length
                    merchant = QString::fromUtf8(pr.data() + cn_pos, str_len);
                    return true;
                }
            }
        }
    }
    return false;
}

QString TransactionDesc::toHTML(interfaces::Node& node, interfaces::Wallet& wallet, TransactionRecord* rec, BitcoinUnit unit)
{
    int numBlocks;
    interfaces::WalletTxStatus status;
    interfaces::WalletOrderForm orderForm;
    bool inMempool;
    interfaces::WalletTx wtx = wallet.getWalletTxDetails(rec->hash, status, orderForm, inMempool, numBlocks);

    QString strHTML;

    strHTML.reserve(4000);
    strHTML += "<html><font face='verdana, arial, helvetica, sans-serif'>";

    int64_t nTime = wtx.time;
    CAmount nCredit = wtx.credit;
    CAmount nDebit = wtx.debit;
    CAmount nNet = nCredit - nDebit;

    strHTML += "<b>" + tr("Status") + ":</b> " + FormatTxStatus(status, inMempool);
    strHTML += "<br>";

    strHTML += "<b>" + tr("Date") + ":</b> " + (nTime ? GUIUtil::dateTimeStr(nTime) : "") + "<br>";

    if (wtx.is_record) {
        strHTML += "<b>" + tr("Transaction ID") + ":</b> " + QString::fromStdString(wtx.irtx->first.ToString()) + "<br>";

<<<<<<< HEAD
        util::Ref context{node};
        JSONRPCRequest request(context);
        QByteArray encodedName = QUrl::toPercentEncoding(QString::fromStdString(wallet.getWalletName()));
        request.URI = "/wallet/" + std::string(encodedName.constData(), encodedName.length());
        request.fHelp = false;
        request.fSkipBlock = true;
        UniValue params(UniValue::VARR);
        params.push_back(wtx.irtx->first.ToString());
        request.params = params;
        UniValue rv = gettransaction_inner(request);
=======
        UniValue rv(UniValue::VOBJ);
        if (!wallet.describeRecordTx(wtx.irtx->first, wtx.irtx->second, rv)) {
            strHTML += "<b>" + tr("ERROR") + ":</b> Describe record tx failed.<br>";
        }
>>>>>>> 8739b5cc

        if (!rv["hex"].isNull()) {
            strHTML += "<b>" + tr("Transaction total size") + ":</b> " + QString::number(rv["hex"].get_str().length() / 2) + " bytes<br>";
        }

<<<<<<< HEAD
        strHTML += "<b>" + tr("Confirmations") + ":</b> " + QString::number(rv["confirmations"].get_int()) + "<br>";

        if (!rv["blockhash"].isNull()) {
            strHTML += "<b>" + tr("Block hash") + ":</b> " + QString::fromStdString(rv["blockhash"].get_str()) + "<br>";
            strHTML += "<b>" + tr("Block index") + ":</b> " + QString::number(rv["blockindex"].get_int()) + "<br>";
            strHTML += "<b>" + tr("Block time") + ":</b> " + GUIUtil::dateTimeStr(rv["blocktime"].get_int()) + "<br>";
        }

        strHTML += "<b>Details:</b><br>";
        strHTML += "<p>";

=======
        strHTML += "<b>" + tr("Confirmations") + ":</b> " + QString::number(rv["confirmations"].getInt<int>()) + "<br>";

        if (!rv["blockhash"].isNull()) {
            strHTML += "<b>" + tr("Block hash") + ":</b> " + QString::fromStdString(rv["blockhash"].get_str()) + "<br>";
            strHTML += "<b>" + tr("Block index") + ":</b> " + QString::number(rv["blockindex"].getInt<int>()) + "<br>";
            strHTML += "<b>" + tr("Block time") + ":</b> " + GUIUtil::dateTimeStr(rv["blocktime"].getInt<int>()) + "<br>";
        }

        strHTML += "<b>Details:</b><br><p>";
>>>>>>> 8739b5cc
        std::string sDetails = rv["details"].write(1);
        part::ReplaceStrInPlace(sDetails, "\n", "<br>");
        strHTML += QString::fromStdString(sDetails);

<<<<<<< HEAD
        strHTML += "</p>";

        strHTML += "</font></html>";
=======
        strHTML += "</p></font></html>";
>>>>>>> 8739b5cc
        return strHTML;
    }

    //
    // From
    //
    if (wtx.is_coinbase)
    {
        strHTML += "<b>" + tr("Source") + ":</b> " + tr("Generated") + "<br>";
    }
    else if (wtx.value_map.count("from") && !wtx.value_map["from"].empty())
    {
        // Online transaction
        strHTML += "<b>" + tr("From") + ":</b> " + GUIUtil::HtmlEscape(wtx.value_map["from"]) + "<br>";
    }
    else
    {
        // Offline transaction
        if (nNet > 0)
        {
            // Credit
            CTxDestination address = DecodeDestination(rec->address);
            if (IsValidDestination(address)) {
                std::string name;
                isminetype ismine;
                if (wallet.getAddress(address, &name, &ismine, /* purpose= */ nullptr))
                {
                    strHTML += "<b>" + tr("From") + ":</b> " + tr("unknown") + "<br>";
                    strHTML += "<b>" + tr("To") + ":</b> ";
                    strHTML += GUIUtil::HtmlEscape(rec->address);
                    QString addressOwned = ismine == ISMINE_SPENDABLE ? tr("own address") : tr("watch-only");
                    if (!name.empty())
                        strHTML += " (" + addressOwned + ", " + tr("label") + ": " + GUIUtil::HtmlEscape(name) + ")";
                    else
                        strHTML += " (" + addressOwned + ")";
                    strHTML += "<br>";
                }
            }
        }
    }

    //
    // To
    //
    if (wtx.value_map.count("to") && !wtx.value_map["to"].empty())
    {
        // Online transaction
        std::string strAddress = wtx.value_map["to"];
        strHTML += "<b>" + tr("To") + ":</b> ";
        CTxDestination dest = DecodeDestination(strAddress);
        std::string name;
        if (wallet.getAddress(
                dest, &name, /* is_mine= */ nullptr, /* purpose= */ nullptr) && !name.empty())
            strHTML += GUIUtil::HtmlEscape(name) + " ";
        strHTML += GUIUtil::HtmlEscape(strAddress) + "<br>";
    }

    //
    // Amount
    //
    if (wtx.is_coinbase && nCredit == 0)
    {
        //
        // Coinbase
        //
        CAmount nUnmatured = 0;
        for (const CTxOut& txout : wtx.tx->vout)
            nUnmatured += wallet.getCredit(txout, ISMINE_ALL);
        strHTML += "<b>" + tr("Credit") + ":</b> ";
        if (status.is_in_main_chain)
            strHTML += BitcoinUnits::formatHtmlWithUnit(unit, nUnmatured)+ " (" + tr("matures in %n more block(s)", "", status.blocks_to_maturity) + ")";
        else
            strHTML += "(" + tr("not accepted") + ")";
        strHTML += "<br>";
    }
    else if (nNet > 0)
    {
        //
        // Credit
        //
        strHTML += "<b>" + tr("Credit") + ":</b> " + BitcoinUnits::formatHtmlWithUnit(unit, nNet) + "<br>";
    }
    else
    {
        isminetype fAllFromMe = ISMINE_SPENDABLE;
        for (const isminetype mine : wtx.txin_is_mine)
        {
            if(fAllFromMe > mine) fAllFromMe = mine;
        }

        isminetype fAllToMe = ISMINE_SPENDABLE;
        for (const isminetype mine : wtx.txout_is_mine)
        {
            if(fAllToMe > mine) fAllToMe = mine;
        }

        if (fAllFromMe)
        {
            if(fAllFromMe & ISMINE_WATCH_ONLY)
                strHTML += "<b>" + tr("From") + ":</b> " + tr("watch-only") + "<br>";

            //
            // Debit
            //
            auto mine = wtx.txout_is_mine.begin();
            //for (const CTxOut& txout : wtx.tx->vout)
            for (const auto &txout : wtx.tx->vpout)
            {
                // Ignore change
                isminetype toSelf = *(mine++);
                if ((toSelf == ISMINE_SPENDABLE) && (fAllFromMe == ISMINE_SPENDABLE))
                    continue;

                if (!wtx.value_map.count("to") || wtx.value_map["to"].empty())
                {
                    // Offline transaction
                    CTxDestination address;
                    if (txout->GetPScriptPubKey())
                    if (ExtractDestination(*txout->GetPScriptPubKey(), address))
                    {
                        strHTML += "<b>" + tr("To") + ":</b> ";
                        std::string name;
                        if (wallet.getAddress(
                                address, &name, /* is_mine= */ nullptr, /* purpose= */ nullptr) && !name.empty())
                            strHTML += GUIUtil::HtmlEscape(name) + " ";
                        strHTML += GUIUtil::HtmlEscape(EncodeDestination(address));
                        if(toSelf == ISMINE_SPENDABLE)
                            strHTML += " (" + tr("own address") + ")";
                        else if(toSelf & ISMINE_WATCH_ONLY)
                            strHTML += " (" + tr("watch-only") + ")";
                        strHTML += "<br>";
                    }
                }

                if (!txout->IsStandardOutput())
                    continue;
                strHTML += "<b>" + tr("Debit") + ":</b> " + BitcoinUnits::formatHtmlWithUnit(unit, -txout->GetValue()) + "<br>";
                if(toSelf)
                    strHTML += "<b>" + tr("Credit") + ":</b> " + BitcoinUnits::formatHtmlWithUnit(unit, txout->GetValue()) + "<br>";
            }

            if (fAllToMe)
            {
                // Payment to self
                CAmount nChange = wtx.change;
                CAmount nValue = nCredit - nChange;
                strHTML += "<b>" + tr("Total debit") + ":</b> " + BitcoinUnits::formatHtmlWithUnit(unit, -nValue) + "<br>";
                strHTML += "<b>" + tr("Total credit") + ":</b> " + BitcoinUnits::formatHtmlWithUnit(unit, nValue) + "<br>";
            }

            CAmount nTxFee = nDebit - wtx.tx->GetValueOut();
            if (nTxFee > 0)
                strHTML += "<b>" + tr("Transaction fee") + ":</b> " + BitcoinUnits::formatHtmlWithUnit(unit, -nTxFee) + "<br>";
        }
        else
        {
            //
            // Mixed debit transaction
            //
            auto mine = wtx.txin_is_mine.begin();
            for (const CTxIn& txin : wtx.tx->vin) {
                if (*(mine++)) {
                    strHTML += "<b>" + tr("Debit") + ":</b> " + BitcoinUnits::formatHtmlWithUnit(unit, -wallet.getDebit(txin, ISMINE_ALL)) + "<br>";
                }
            }
            mine = wtx.txout_is_mine.begin();
            /*
            for (const CTxOut& txout : wtx.tx->vout) {
                if (*(mine++)) {
                    strHTML += "<b>" + tr("Credit") + ":</b> " + BitcoinUnits::formatHtmlWithUnit(unit, wallet.getCredit(txout, ISMINE_ALL)) + "<br>";
                }
            }
            */
            for (const auto &txout : wtx.tx->vpout)
            if (*(mine++))
                strHTML += "<b>" + tr("Credit") + ":</b> " + BitcoinUnits::formatHtmlWithUnit(unit, wallet.getCredit(txout.get(), ISMINE_ALL)) + "<br>";
        }
    }

    strHTML += "<b>" + tr("Net amount") + ":</b> " + BitcoinUnits::formatHtmlWithUnit(unit, nNet, true) + "<br>";

    //
    // Message
    //
    if (wtx.value_map.count("message") && !wtx.value_map["message"].empty())
        strHTML += "<br><b>" + tr("Message") + ":</b><br>" + GUIUtil::HtmlEscape(wtx.value_map["message"], true) + "<br>";
    if (wtx.value_map.count("comment") && !wtx.value_map["comment"].empty())
        strHTML += "<br><b>" + tr("Comment") + ":</b><br>" + GUIUtil::HtmlEscape(wtx.value_map["comment"], true) + "<br>";

    strHTML += "<b>" + tr("Transaction ID") + ":</b> " + rec->getTxHash() + "<br>";
    strHTML += "<b>" + tr("Transaction total size") + ":</b> " + QString::number(wtx.tx->GetTotalSize()) + " bytes<br>";
    strHTML += "<b>" + tr("Transaction virtual size") + ":</b> " + QString::number(GetVirtualTransactionSize(*wtx.tx)) + " bytes<br>";
    strHTML += "<b>" + tr("Output index") + ":</b> " + QString::number(rec->getOutputIndex()) + "<br>";

    std::string sKey = strprintf("n%d", rec->getOutputIndex());
    mapValue_t::iterator mvi = wtx.value_map.find(sKey);
    if (mvi != wtx.value_map.end())
        strHTML += "<br><b>" + tr("Narration") + ":</b><br>" + GUIUtil::HtmlEscape(mvi->second, true) + "<br>";

    // Message from normal bitcoin:URI (bitcoin:123...?message=example)
    for (const std::pair<std::string, std::string>& r : orderForm) {
        if (r.first == "Message")
            strHTML += "<br><b>" + tr("Message") + ":</b><br>" + GUIUtil::HtmlEscape(r.second, true) + "<br>";

        //
        // PaymentRequest info:
        //
        if (r.first == "PaymentRequest")
        {
            QString merchant;
            if (!GetPaymentRequestMerchant(r.second, merchant)) {
                merchant.clear();
            } else {
                merchant += tr(" (Certificate was not verified)");
            }
            if (!merchant.isNull()) {
                strHTML += "<b>" + tr("Merchant") + ":</b> " + GUIUtil::HtmlEscape(merchant) + "<br>";
            }
        }
    }

    if (wtx.is_coinbase)
    {
        quint32 numBlocksToMaturity = COINBASE_MATURITY +  1;
        strHTML += "<br>" + tr("Generated coins must mature %1 blocks before they can be spent. When you generated this block, it was broadcast to the network to be added to the block chain. If it fails to get into the chain, its state will change to \"not accepted\" and it won't be spendable. This may occasionally happen if another node generates a block within a few seconds of yours.").arg(QString::number(numBlocksToMaturity)) + "<br>";
    }

    //
    // Debug view
    //
    if (node.getLogCategories() != BCLog::NONE)
    {
        strHTML += "<hr><br>" + tr("Debug information") + "<br><br>";
        for (const CTxIn& txin : wtx.tx->vin)
            if(wallet.txinIsMine(txin))
                strHTML += "<b>" + tr("Debit") + ":</b> " + BitcoinUnits::formatHtmlWithUnit(unit, -wallet.getDebit(txin, ISMINE_ALL)) + "<br>";
        /*
        for (const CTxOut& txout : wtx.tx->vout)
            if(wallet.txoutIsMine(txout))
                strHTML += "<b>" + tr("Credit") + ":</b> " + BitcoinUnits::formatHtmlWithUnit(unit, wallet.getCredit(txout, ISMINE_ALL)) + "<br>";
        */
        for (const auto &txout : wtx.tx->vpout)
            if(wallet.txoutIsMine(txout.get()))
                strHTML += "<b>" + tr("Credit") + ":</b> " + BitcoinUnits::formatHtmlWithUnit(unit, wallet.getCredit(txout.get(), ISMINE_ALL)) + "<br>";

        strHTML += "<br><b>" + tr("Transaction") + ":</b><br>";
        strHTML += GUIUtil::HtmlEscape(wtx.tx->ToString(), true);

        strHTML += "<br><b>" + tr("Inputs") + ":</b>";
        strHTML += "<ul>";

        for (const CTxIn& txin : wtx.tx->vin)
        {
            COutPoint prevout = txin.prevout;

            Coin prev;
            if(node.getUnspentOutput(prevout, prev))
            {
                {
                    strHTML += "<li>";
                    const CTxOut &vout = prev.out;
                    CTxDestination address;
                    if (ExtractDestination(vout.scriptPubKey, address))
                    {
                        std::string name;
                        if (wallet.getAddress(address, &name, /* is_mine= */ nullptr, /* purpose= */ nullptr) && !name.empty())
                            strHTML += GUIUtil::HtmlEscape(name) + " ";
                        strHTML += QString::fromStdString(EncodeDestination(address));
                    }
                    strHTML = strHTML + " " + tr("Amount") + "=" + BitcoinUnits::formatHtmlWithUnit(unit, vout.nValue);
                    strHTML = strHTML + " IsMine=" + (wallet.txoutIsMine(vout) & ISMINE_SPENDABLE ? tr("true") : tr("false")) + "</li>";
                    strHTML = strHTML + " IsWatchOnly=" + (wallet.txoutIsMine(vout) & ISMINE_WATCH_ONLY ? tr("true") : tr("false")) + "</li>";
                }
            }
        }

        strHTML += "</ul>";
    }

    strHTML += "</font></html>";
    return strHTML;
}
<|MERGE_RESOLUTION|>--- conflicted
+++ resolved
@@ -20,32 +20,16 @@
 #include <policy/policy.h>
 #include <script/script.h>
 #include <util/string.h>
-<<<<<<< HEAD
-=======
 #include <util/system.h>
->>>>>>> 8739b5cc
 #include <validation.h>
 #include <wallet/types.h>
 
 #include <wallet/hdwallet.h>
 #include <univalue.h>
 
-#include <wallet/hdwallet.h>
-
-#include <univalue.h>
-#include <rpc/server.h>
-#include <rpc/client.h>
-#include <util/ref.h>
-
 #include <stdint.h>
 #include <string>
 
-<<<<<<< HEAD
-#include <QUrl>
-extern UniValue gettransaction_inner(const JSONRPCRequest& request);
-
-QString TransactionDesc::FormatTxStatus(const interfaces::WalletTx& wtx, const interfaces::WalletTxStatus& status, bool inMempool, int numBlocks)
-=======
 #include <QLatin1String>
 
 #include <QUrl>
@@ -56,7 +40,6 @@
 using wallet::isminetype;
 
 QString TransactionDesc::FormatTxStatus(const interfaces::WalletTxStatus& status, bool inMempool)
->>>>>>> 8739b5cc
 {
     int depth = status.depth_in_main_chain;
     if (depth < 0) {
@@ -153,41 +136,15 @@
     if (wtx.is_record) {
         strHTML += "<b>" + tr("Transaction ID") + ":</b> " + QString::fromStdString(wtx.irtx->first.ToString()) + "<br>";
 
-<<<<<<< HEAD
-        util::Ref context{node};
-        JSONRPCRequest request(context);
-        QByteArray encodedName = QUrl::toPercentEncoding(QString::fromStdString(wallet.getWalletName()));
-        request.URI = "/wallet/" + std::string(encodedName.constData(), encodedName.length());
-        request.fHelp = false;
-        request.fSkipBlock = true;
-        UniValue params(UniValue::VARR);
-        params.push_back(wtx.irtx->first.ToString());
-        request.params = params;
-        UniValue rv = gettransaction_inner(request);
-=======
         UniValue rv(UniValue::VOBJ);
         if (!wallet.describeRecordTx(wtx.irtx->first, wtx.irtx->second, rv)) {
             strHTML += "<b>" + tr("ERROR") + ":</b> Describe record tx failed.<br>";
         }
->>>>>>> 8739b5cc
 
         if (!rv["hex"].isNull()) {
             strHTML += "<b>" + tr("Transaction total size") + ":</b> " + QString::number(rv["hex"].get_str().length() / 2) + " bytes<br>";
         }
 
-<<<<<<< HEAD
-        strHTML += "<b>" + tr("Confirmations") + ":</b> " + QString::number(rv["confirmations"].get_int()) + "<br>";
-
-        if (!rv["blockhash"].isNull()) {
-            strHTML += "<b>" + tr("Block hash") + ":</b> " + QString::fromStdString(rv["blockhash"].get_str()) + "<br>";
-            strHTML += "<b>" + tr("Block index") + ":</b> " + QString::number(rv["blockindex"].get_int()) + "<br>";
-            strHTML += "<b>" + tr("Block time") + ":</b> " + GUIUtil::dateTimeStr(rv["blocktime"].get_int()) + "<br>";
-        }
-
-        strHTML += "<b>Details:</b><br>";
-        strHTML += "<p>";
-
-=======
         strHTML += "<b>" + tr("Confirmations") + ":</b> " + QString::number(rv["confirmations"].getInt<int>()) + "<br>";
 
         if (!rv["blockhash"].isNull()) {
@@ -197,18 +154,11 @@
         }
 
         strHTML += "<b>Details:</b><br><p>";
->>>>>>> 8739b5cc
         std::string sDetails = rv["details"].write(1);
         part::ReplaceStrInPlace(sDetails, "\n", "<br>");
         strHTML += QString::fromStdString(sDetails);
 
-<<<<<<< HEAD
-        strHTML += "</p>";
-
-        strHTML += "</font></html>";
-=======
         strHTML += "</p></font></html>";
->>>>>>> 8739b5cc
         return strHTML;
     }
 
