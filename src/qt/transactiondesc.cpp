--- conflicted
+++ resolved
@@ -28,14 +28,10 @@
 #include <stdint.h>
 #include <string>
 
-<<<<<<< HEAD
 #include <QUrl>
 extern UniValue gettransaction(const JSONRPCRequest& request);
 
-QString TransactionDesc::FormatTxStatus(const interface::WalletTx& wtx, const interface::WalletTxStatus& status, bool inMempool, int numBlocks, int64_t adjustedTime)
-=======
 QString TransactionDesc::FormatTxStatus(const interfaces::WalletTx& wtx, const interfaces::WalletTxStatus& status, bool inMempool, int numBlocks, int64_t adjustedTime)
->>>>>>> 048ac832
 {
     if (!status.is_final)
     {
