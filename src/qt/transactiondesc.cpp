--- conflicted
+++ resolved
@@ -34,15 +34,15 @@
 
 #include <QLatin1String>
 
-<<<<<<< HEAD
 #include <QUrl>
+namespace wallet {
 extern UniValue gettransaction_inner(const JSONRPCRequest& request);
-=======
+} // namespace wallet
+
 using wallet::ISMINE_ALL;
 using wallet::ISMINE_SPENDABLE;
 using wallet::ISMINE_WATCH_ONLY;
 using wallet::isminetype;
->>>>>>> 290ff5ef
 
 QString TransactionDesc::FormatTxStatus(const interfaces::WalletTx& wtx, const interfaces::WalletTxStatus& status, bool inMempool, int numBlocks)
 {
@@ -123,7 +123,7 @@
     if (wtx.is_record) {
         strHTML += "<b>" + tr("Transaction ID") + ":</b> " + QString::fromStdString(wtx.irtx->first.ToString()) + "<br>";
 
-        auto context = util::AnyPtr<NodeContext>(&node);
+        auto context = util::AnyPtr<node::NodeContext>(&node);
         JSONRPCRequest request;
         request.context = context;
         QByteArray encodedName = QUrl::toPercentEncoding(QString::fromStdString(wallet.getWalletName()));
@@ -133,7 +133,7 @@
         UniValue params(UniValue::VARR);
         params.push_back(wtx.irtx->first.ToString());
         request.params = params;
-        UniValue rv = gettransaction_inner(request);
+        UniValue rv = wallet::gettransaction_inner(request);
 
         if (!rv["hex"].isNull()) {
             strHTML += "<b>" + tr("Transaction total size") + ":</b> " + QString::number(rv["hex"].get_str().length() / 2) + " bytes<br>";
