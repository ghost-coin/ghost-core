// Copyright (c) 2011-2022 The Bitcoin Core developers
// Distributed under the MIT software license, see the accompanying
// file COPYING or http://www.opensource.org/licenses/mit-license.php.

#include <qt/overviewpage.h>
#include <qt/forms/ui_overviewpage.h>

#include <qt/bitcoinunits.h>
#include <qt/clientmodel.h>
#include <qt/guiconstants.h>
#include <qt/guiutil.h>
#include <qt/optionsmodel.h>
#include <qt/platformstyle.h>
#include <qt/transactionfilterproxy.h>
#include <qt/transactionoverviewwidget.h>
#include <qt/transactiontablemodel.h>
#include <qt/walletmodel.h>

#include <QAbstractItemDelegate>
#include <QApplication>
#include <QDateTime>
#include <QPainter>
#include <QStatusTipEvent>

#include <algorithm>
#include <map>

#define DECORATION_SIZE 54
#define NUM_ITEMS 5

Q_DECLARE_METATYPE(interfaces::WalletBalances)

class TxViewDelegate : public QAbstractItemDelegate
{
    Q_OBJECT
public:
    explicit TxViewDelegate(const PlatformStyle* _platformStyle, QObject* parent = nullptr)
        : QAbstractItemDelegate(parent), platformStyle(_platformStyle)
    {
        connect(this, &TxViewDelegate::width_changed, this, &TxViewDelegate::sizeHintChanged);
    }

    inline void paint(QPainter *painter, const QStyleOptionViewItem &option,
                      const QModelIndex &index ) const override
    {
        painter->save();

        QIcon icon = qvariant_cast<QIcon>(index.data(TransactionTableModel::RawDecorationRole));
        QRect mainRect = option.rect;
        QRect decorationRect(mainRect.topLeft(), QSize(DECORATION_SIZE, DECORATION_SIZE));
        int xspace = DECORATION_SIZE + 8;
        int ypad = 6;
        int halfheight = (mainRect.height() - 2*ypad)/2;
        QRect amountRect(mainRect.left() + xspace, mainRect.top()+ypad, mainRect.width() - xspace, halfheight);
        QRect addressRect(mainRect.left() + xspace, mainRect.top()+ypad+halfheight, mainRect.width() - xspace, halfheight);
        icon = platformStyle->SingleColorIcon(icon);
        icon.paint(painter, decorationRect);

        QDateTime date = index.data(TransactionTableModel::DateRole).toDateTime();
        QString address = index.data(Qt::DisplayRole).toString();
        qint64 amount = index.data(TransactionTableModel::AmountRole).toLongLong();
        bool confirmed = index.data(TransactionTableModel::ConfirmedRole).toBool();
        QVariant value = index.data(Qt::ForegroundRole);
        QColor foreground = option.palette.color(QPalette::Text);
        if(value.canConvert<QBrush>())
        {
            QBrush brush = qvariant_cast<QBrush>(value);
            foreground = brush.color();
        }

        if (index.data(TransactionTableModel::WatchonlyRole).toBool()) {
            QIcon iconWatchonly = qvariant_cast<QIcon>(index.data(TransactionTableModel::WatchonlyDecorationRole));
            QRect watchonlyRect(addressRect.left(), addressRect.top(), 16, addressRect.height());
<<<<<<< HEAD
=======
            iconWatchonly = platformStyle->TextColorIcon(iconWatchonly);
>>>>>>> 8739b5cc
            iconWatchonly.paint(painter, watchonlyRect);
            addressRect.setLeft(addressRect.left() + watchonlyRect.width() + 5);
        }

        painter->setPen(foreground);
        QRect boundingRect;
        painter->drawText(addressRect, Qt::AlignLeft | Qt::AlignVCenter, address, &boundingRect);

        if(amount < 0)
        {
            foreground = COLOR_NEGATIVE;
        }
        else if(!confirmed)
        {
            foreground = COLOR_UNCONFIRMED;
        }
        else
        {
            foreground = option.palette.color(QPalette::Text);
        }
        painter->setPen(foreground);
        QString amountText = BitcoinUnits::formatWithUnit(unit, amount, true, BitcoinUnits::SeparatorStyle::ALWAYS);
        if(!confirmed)
        {
            amountText = QString("[") + amountText + QString("]");
        }

        QRect amount_bounding_rect;
        painter->drawText(amountRect, Qt::AlignRight | Qt::AlignVCenter, amountText, &amount_bounding_rect);

        painter->setPen(option.palette.color(QPalette::Text));
        QRect date_bounding_rect;
        painter->drawText(amountRect, Qt::AlignLeft | Qt::AlignVCenter, GUIUtil::dateTimeStr(date), &date_bounding_rect);

        // 0.4*date_bounding_rect.width() is used to visually distinguish a date from an amount.
        const int minimum_width = 1.4 * date_bounding_rect.width() + amount_bounding_rect.width();
        const auto search = m_minimum_width.find(index.row());
        if (search == m_minimum_width.end() || search->second != minimum_width) {
            m_minimum_width[index.row()] = minimum_width;
            Q_EMIT width_changed(index);
        }

        painter->restore();
    }

    inline QSize sizeHint(const QStyleOptionViewItem &option, const QModelIndex &index) const override
    {
        const auto search = m_minimum_width.find(index.row());
        const int minimum_text_width = search == m_minimum_width.end() ? 0 : search->second;
        return {DECORATION_SIZE + 8 + minimum_text_width, DECORATION_SIZE};
    }

<<<<<<< HEAD
    int unit;
=======
    BitcoinUnit unit{BitcoinUnit::BTC};
>>>>>>> 8739b5cc

Q_SIGNALS:
    //! An intermediate signal for emitting from the `paint() const` member function.
    void width_changed(const QModelIndex& index) const;

private:
    const PlatformStyle* platformStyle;
    mutable std::map<int, int> m_minimum_width;
};

#include <qt/overviewpage.moc>

OverviewPage::OverviewPage(const PlatformStyle *platformStyle, QWidget *parent) :
    QWidget(parent),
    ui(new Ui::OverviewPage),
    m_platform_style{platformStyle},
    txdelegate(new TxViewDelegate(platformStyle, this))
{
    ui->setupUi(this);

    // use a SingleColorIcon for the "out of sync warning" icon
    QIcon icon = m_platform_style->SingleColorIcon(QStringLiteral(":/icons/warning"));
    ui->labelTransactionsStatus->setIcon(icon);
    ui->labelWalletStatus->setIcon(icon);

    // Recent transactions
    ui->listTransactions->setItemDelegate(txdelegate);
    ui->listTransactions->setIconSize(QSize(DECORATION_SIZE, DECORATION_SIZE));
    ui->listTransactions->setMinimumHeight(NUM_ITEMS * (DECORATION_SIZE + 2));
    ui->listTransactions->setAttribute(Qt::WA_MacShowFocusRect, false);

    connect(ui->listTransactions, &TransactionOverviewWidget::clicked, this, &OverviewPage::handleTransactionClicked);

    // start with displaying the "out of sync" warnings
    showOutOfSyncWarning(true);
    connect(ui->labelWalletStatus, &QPushButton::clicked, this, &OverviewPage::outOfSyncWarningClicked);
    connect(ui->labelTransactionsStatus, &QPushButton::clicked, this, &OverviewPage::outOfSyncWarningClicked);
}

void OverviewPage::handleTransactionClicked(const QModelIndex &index)
{
    if(filter)
        Q_EMIT transactionClicked(filter->mapToSource(index));
}

void OverviewPage::setPrivacy(bool privacy)
{
    m_privacy = privacy;
    clientModel->getOptionsModel()->setOption(OptionsModel::OptionID::MaskValues, privacy);
    const auto& balances = walletModel->getCachedBalance();
    if (balances.balance != -1) {
        setBalance(balances);
    }

    ui->listTransactions->setVisible(!m_privacy);

    const QString status_tip = m_privacy ? tr("Privacy mode activated for the Overview tab. To unmask the values, uncheck Settings->Mask values.") : "";
    setStatusTip(status_tip);
    QStatusTipEvent event(status_tip);
    QApplication::sendEvent(this, &event);
}

OverviewPage::~OverviewPage()
{
    delete ui;
}

void OverviewPage::setBalance(const interfaces::WalletBalances& balances)
{
    BitcoinUnit unit = walletModel->getOptionsModel()->getDisplayUnit();
    if (walletModel->wallet().isLegacy()) {
        if (walletModel->wallet().privateKeysDisabled()) {
            ui->labelBalance->setText(BitcoinUnits::formatWithPrivacy(unit, balances.watch_only_balance, BitcoinUnits::SeparatorStyle::ALWAYS, m_privacy));
            ui->labelUnconfirmed->setText(BitcoinUnits::formatWithPrivacy(unit, balances.unconfirmed_watch_only_balance, BitcoinUnits::SeparatorStyle::ALWAYS, m_privacy));
            ui->labelImmature->setText(BitcoinUnits::formatWithPrivacy(unit, balances.immature_watch_only_balance, BitcoinUnits::SeparatorStyle::ALWAYS, m_privacy));
            ui->labelTotal->setText(BitcoinUnits::formatWithPrivacy(unit, balances.watch_only_balance + balances.unconfirmed_watch_only_balance + balances.immature_watch_only_balance, BitcoinUnits::SeparatorStyle::ALWAYS, m_privacy));
        } else {
            ui->labelBalance->setText(BitcoinUnits::formatWithPrivacy(unit, balances.balance, BitcoinUnits::SeparatorStyle::ALWAYS, m_privacy));
            ui->labelUnconfirmed->setText(BitcoinUnits::formatWithPrivacy(unit, balances.unconfirmed_balance, BitcoinUnits::SeparatorStyle::ALWAYS, m_privacy));
            ui->labelImmature->setText(BitcoinUnits::formatWithPrivacy(unit, balances.immature_balance + balances.immature_anon_balance, BitcoinUnits::SeparatorStyle::ALWAYS, m_privacy));
            ui->labelTotal->setText(BitcoinUnits::formatWithPrivacy(unit, balances.balance + balances.unconfirmed_balance + balances.immature_balance
                + balances.balanceStaked + balances.balanceBlind + balances.balanceAnon + balances.immature_anon_balance, BitcoinUnits::SeparatorStyle::ALWAYS, m_privacy));
            ui->labelWatchAvailable->setText(BitcoinUnits::formatWithPrivacy(unit, balances.watch_only_balance, BitcoinUnits::SeparatorStyle::ALWAYS, m_privacy));
            ui->labelWatchPending->setText(BitcoinUnits::formatWithPrivacy(unit, balances.unconfirmed_watch_only_balance, BitcoinUnits::SeparatorStyle::ALWAYS, m_privacy));
            ui->labelWatchImmature->setText(BitcoinUnits::formatWithPrivacy(unit, balances.immature_watch_only_balance, BitcoinUnits::SeparatorStyle::ALWAYS, m_privacy));
            ui->labelWatchTotal->setText(BitcoinUnits::formatWithPrivacy(unit, balances.watch_only_balance + balances.unconfirmed_watch_only_balance + balances.immature_watch_only_balance
                + balances.balanceWatchStaked, BitcoinUnits::SeparatorStyle::ALWAYS, m_privacy));

            ui->labelStaked->setText(BitcoinUnits::formatWithPrivacy(unit, balances.balanceStaked, BitcoinUnits::SeparatorStyle::ALWAYS, m_privacy));
            ui->labelBlindBalance->setText(BitcoinUnits::formatWithPrivacy(unit, balances.balanceBlind, BitcoinUnits::SeparatorStyle::ALWAYS, m_privacy));
            ui->labelAnonBalance->setText(BitcoinUnits::formatWithPrivacy(unit, balances.balanceAnon, BitcoinUnits::SeparatorStyle::ALWAYS, m_privacy));
            ui->labelWatchStaked->setText(BitcoinUnits::formatWithPrivacy(unit, balances.balanceWatchStaked, BitcoinUnits::SeparatorStyle::ALWAYS, m_privacy));
        }
    } else {
        ui->labelBalance->setText(BitcoinUnits::formatWithPrivacy(unit, balances.balance, BitcoinUnits::SeparatorStyle::ALWAYS, m_privacy));
        ui->labelUnconfirmed->setText(BitcoinUnits::formatWithPrivacy(unit, balances.unconfirmed_balance, BitcoinUnits::SeparatorStyle::ALWAYS, m_privacy));
        ui->labelImmature->setText(BitcoinUnits::formatWithPrivacy(unit, balances.immature_balance, BitcoinUnits::SeparatorStyle::ALWAYS, m_privacy));
        ui->labelTotal->setText(BitcoinUnits::formatWithPrivacy(unit, balances.balance + balances.unconfirmed_balance + balances.immature_balance, BitcoinUnits::SeparatorStyle::ALWAYS, m_privacy));
    }
    // only show immature (newly mined) balance if it's non-zero, so as not to complicate things
    // for the non-mining users
    bool showImmature = (balances.immature_balance + balances.immature_anon_balance) != 0;
    bool showWatchOnlyImmature = balances.immature_watch_only_balance != 0;

    // for symmetry reasons also show immature label when the watch-only one is shown
    ui->labelImmature->setVisible(showImmature || showWatchOnlyImmature);
    ui->labelImmatureText->setVisible(showImmature || showWatchOnlyImmature);
    ui->labelWatchImmature->setVisible(!walletModel->wallet().privateKeysDisabled() && showWatchOnlyImmature); // show watch-only immature balance
}

void OverviewPage::setReservedBalance(CAmount reservedBalance)
{
    if (!walletModel || !walletModel->getOptionsModel())
        return;

<<<<<<< HEAD
    int unit = walletModel->getOptionsModel()->getDisplayUnit();
=======
    BitcoinUnit unit = walletModel->getOptionsModel()->getDisplayUnit();
>>>>>>> 8739b5cc
    m_reservedBalance = reservedBalance;
    ui->labelReservedText->setVisible(m_reservedBalance);
    ui->labelReserved->setVisible(m_reservedBalance);
    ui->labelReserved->setText(BitcoinUnits::formatWithUnit(unit, m_reservedBalance, false, BitcoinUnits::SeparatorStyle::ALWAYS));
};

// show/hide watch-only labels
void OverviewPage::updateWatchOnlyLabels(bool showWatchOnly)
{
    ui->labelSpendable->setVisible(showWatchOnly);      // show spendable label (only when watch-only is active)
    ui->labelWatchonly->setVisible(showWatchOnly);      // show watch-only label
    ui->lineWatchBalance->setVisible(showWatchOnly);    // show watch-only balance separator line
    ui->labelWatchAvailable->setVisible(showWatchOnly); // show watch-only available balance
    ui->labelWatchPending->setVisible(showWatchOnly);   // show watch-only pending balance
    ui->labelWatchStaked->setVisible(showWatchOnly);    // show watch-only staked balance
    ui->labelWatchTotal->setVisible(showWatchOnly);     // show watch-only total balance

    if (!showWatchOnly)
        ui->labelWatchImmature->hide();
}

void OverviewPage::setClientModel(ClientModel *model)
{
    this->clientModel = model;
    if (model) {
        // Show warning, for example if this is a prerelease version
        connect(model, &ClientModel::alertsChanged, this, &OverviewPage::updateAlerts);
        updateAlerts(model->getStatusBarWarnings());

        connect(model->getOptionsModel(), &OptionsModel::useEmbeddedMonospacedFontChanged, this, &OverviewPage::setMonospacedFont);
        setMonospacedFont(model->getOptionsModel()->getUseEmbeddedMonospacedFont());
    }
}

void OverviewPage::setWalletModel(WalletModel *model)
{
    this->walletModel = model;
    if(model && model->getOptionsModel())
    {
        // Set up transaction list
        filter.reset(new TransactionFilterProxy());
        filter->setSourceModel(model->getTransactionTableModel());
        filter->setDynamicSortFilter(true);
        filter->setSortRole(Qt::EditRole);
        filter->setShowInactive(false);
        filter->sort(TransactionTableModel::Date, Qt::DescendingOrder);

        ui->listTransactions->setModel(filter.get());
        ui->listTransactions->setModelColumn(TransactionTableModel::ToAddress);

        connect(filter.get(), &TransactionFilterProxy::rowsInserted, this, &OverviewPage::LimitTransactionRows);
        connect(filter.get(), &TransactionFilterProxy::rowsRemoved, this, &OverviewPage::LimitTransactionRows);
        connect(filter.get(), &TransactionFilterProxy::rowsMoved, this, &OverviewPage::LimitTransactionRows);
        LimitTransactionRows();
        // Keep up to date with wallet
        setBalance(model->getCachedBalance());
        connect(model, &WalletModel::balanceChanged, this, &OverviewPage::setBalance);
<<<<<<< HEAD

        connect(model, &WalletModel::notifyReservedBalanceChanged, this, &OverviewPage::setReservedBalance);
        setReservedBalance(wallet.getReserveBalance());

        connect(model->getOptionsModel(), &OptionsModel::displayUnitChanged, this, &OverviewPage::updateDisplayUnit);

        bool fHaveWatchOnly = balances.watch_only_balance || balances.unconfirmed_watch_only_balance || balances.balanceWatchStaked;
        updateWatchOnlyLabels((wallet.haveWatchOnly() || fHaveWatchOnly) && !model->wallet().privateKeysDisabled());
=======
        connect(model->getOptionsModel(), &OptionsModel::displayUnitChanged, this, &OverviewPage::updateDisplayUnit);

        const auto& balances = walletModel->getCachedBalance();
        bool fHaveWatchOnly = balances.watch_only_balance || balances.unconfirmed_watch_only_balance || balances.balanceWatchStaked;
        interfaces::Wallet& wallet = model->wallet();
        updateWatchOnlyLabels((wallet.haveWatchOnly() || fHaveWatchOnly) && !wallet.privateKeysDisabled());
>>>>>>> 8739b5cc
        connect(model, &WalletModel::notifyWatchonlyChanged, [this](bool showWatchOnly) {
            updateWatchOnlyLabels(showWatchOnly && !walletModel->wallet().privateKeysDisabled());
        });

        connect(model, &WalletModel::notifyReservedBalanceChanged, this, &OverviewPage::setReservedBalance);
        setReservedBalance(wallet.getReserveBalance());

    }

    // update the display unit, to not use the default ("BTC")
    updateDisplayUnit();
}

void OverviewPage::changeEvent(QEvent* e)
{
    if (e->type() == QEvent::PaletteChange) {
        QIcon icon = m_platform_style->SingleColorIcon(QStringLiteral(":/icons/warning"));
        ui->labelTransactionsStatus->setIcon(icon);
        ui->labelWalletStatus->setIcon(icon);
    }

    QWidget::changeEvent(e);
}

// Only show most recent NUM_ITEMS rows
void OverviewPage::LimitTransactionRows()
{
    if (filter && ui->listTransactions && ui->listTransactions->model() && filter.get() == ui->listTransactions->model()) {
        for (int i = 0; i < filter->rowCount(); ++i) {
            ui->listTransactions->setRowHidden(i, i >= NUM_ITEMS);
        }
    }
}

void OverviewPage::updateDisplayUnit()
{
    if (walletModel && walletModel->getOptionsModel()) {
        const auto& balances = walletModel->getCachedBalance();
        if (balances.balance != -1) {
            setBalance(balances);
        }
        setReservedBalance(m_reservedBalance);

        // Update txdelegate->unit with the current unit
        txdelegate->unit = walletModel->getOptionsModel()->getDisplayUnit();

        ui->listTransactions->update();
    }
}

void OverviewPage::updateAlerts(const QString &warnings)
{
    this->ui->labelAlerts->setVisible(!warnings.isEmpty());
    this->ui->labelAlerts->setText(warnings);
}

void OverviewPage::showOutOfSyncWarning(bool fShow)
{
    ui->labelWalletStatus->setVisible(fShow);
    ui->labelTransactionsStatus->setVisible(fShow);
}

void OverviewPage::setMonospacedFont(bool use_embedded_font)
{
    QFont f = GUIUtil::fixedPitchFont(use_embedded_font);
    f.setWeight(QFont::Bold);
    ui->labelBalance->setFont(f);
    ui->labelUnconfirmed->setFont(f);
    ui->labelImmature->setFont(f);
    ui->labelTotal->setFont(f);
    ui->labelWatchAvailable->setFont(f);
    ui->labelWatchPending->setFont(f);
    ui->labelWatchImmature->setFont(f);
    ui->labelWatchTotal->setFont(f);

    ui->labelStaked->setFont(f);
    ui->labelWatchStaked->setFont(f);
    ui->labelAnonBalance->setFont(f);
    ui->labelBlindBalance->setFont(f);
}<|MERGE_RESOLUTION|>--- conflicted
+++ resolved
@@ -71,10 +71,7 @@
         if (index.data(TransactionTableModel::WatchonlyRole).toBool()) {
             QIcon iconWatchonly = qvariant_cast<QIcon>(index.data(TransactionTableModel::WatchonlyDecorationRole));
             QRect watchonlyRect(addressRect.left(), addressRect.top(), 16, addressRect.height());
-<<<<<<< HEAD
-=======
             iconWatchonly = platformStyle->TextColorIcon(iconWatchonly);
->>>>>>> 8739b5cc
             iconWatchonly.paint(painter, watchonlyRect);
             addressRect.setLeft(addressRect.left() + watchonlyRect.width() + 5);
         }
@@ -127,11 +124,7 @@
         return {DECORATION_SIZE + 8 + minimum_text_width, DECORATION_SIZE};
     }
 
-<<<<<<< HEAD
-    int unit;
-=======
     BitcoinUnit unit{BitcoinUnit::BTC};
->>>>>>> 8739b5cc
 
 Q_SIGNALS:
     //! An intermediate signal for emitting from the `paint() const` member function.
@@ -247,11 +240,7 @@
     if (!walletModel || !walletModel->getOptionsModel())
         return;
 
-<<<<<<< HEAD
-    int unit = walletModel->getOptionsModel()->getDisplayUnit();
-=======
     BitcoinUnit unit = walletModel->getOptionsModel()->getDisplayUnit();
->>>>>>> 8739b5cc
     m_reservedBalance = reservedBalance;
     ui->labelReservedText->setVisible(m_reservedBalance);
     ui->labelReserved->setVisible(m_reservedBalance);
@@ -309,23 +298,12 @@
         // Keep up to date with wallet
         setBalance(model->getCachedBalance());
         connect(model, &WalletModel::balanceChanged, this, &OverviewPage::setBalance);
-<<<<<<< HEAD
-
-        connect(model, &WalletModel::notifyReservedBalanceChanged, this, &OverviewPage::setReservedBalance);
-        setReservedBalance(wallet.getReserveBalance());
-
-        connect(model->getOptionsModel(), &OptionsModel::displayUnitChanged, this, &OverviewPage::updateDisplayUnit);
-
-        bool fHaveWatchOnly = balances.watch_only_balance || balances.unconfirmed_watch_only_balance || balances.balanceWatchStaked;
-        updateWatchOnlyLabels((wallet.haveWatchOnly() || fHaveWatchOnly) && !model->wallet().privateKeysDisabled());
-=======
         connect(model->getOptionsModel(), &OptionsModel::displayUnitChanged, this, &OverviewPage::updateDisplayUnit);
 
         const auto& balances = walletModel->getCachedBalance();
         bool fHaveWatchOnly = balances.watch_only_balance || balances.unconfirmed_watch_only_balance || balances.balanceWatchStaked;
         interfaces::Wallet& wallet = model->wallet();
         updateWatchOnlyLabels((wallet.haveWatchOnly() || fHaveWatchOnly) && !wallet.privateKeysDisabled());
->>>>>>> 8739b5cc
         connect(model, &WalletModel::notifyWatchonlyChanged, [this](bool showWatchOnly) {
             updateWatchOnlyLabels(showWatchOnly && !walletModel->wallet().privateKeysDisabled());
         });
