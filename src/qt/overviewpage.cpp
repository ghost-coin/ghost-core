--- conflicted
+++ resolved
@@ -250,21 +250,14 @@
         setBalance(balances);
         connect(model, &WalletModel::balanceChanged, this, &OverviewPage::setBalance);
 
-<<<<<<< HEAD
-        connect(model, SIGNAL(notifyReservedBalanceChanged(CAmount)), this, SLOT(setReservedBalance(CAmount)));
+        connect(model, &WalletModel::notifyReservedBalanceChanged, this, &OverviewPage::setReservedBalance);
         setReservedBalance(wallet.getReserveBalance());
 
-        connect(model->getOptionsModel(), SIGNAL(displayUnitChanged(int)), this, SLOT(updateDisplayUnit()));
+        connect(model->getOptionsModel(), &OptionsModel::displayUnitChanged, this, &OverviewPage::updateDisplayUnit);
 
         bool fHaveWatchOnly = balances.watch_only_balance || balances.unconfirmed_watch_only_balance || balances.balanceWatchStaked;
         updateWatchOnlyLabels(wallet.haveWatchOnly() || fHaveWatchOnly);
-        connect(model, SIGNAL(notifyWatchonlyChanged(bool)), this, SLOT(updateWatchOnlyLabels(bool)));
-=======
-        connect(model->getOptionsModel(), &OptionsModel::displayUnitChanged, this, &OverviewPage::updateDisplayUnit);
-
-        updateWatchOnlyLabels(wallet.haveWatchOnly());
         connect(model, &WalletModel::notifyWatchonlyChanged, this, &OverviewPage::updateWatchOnlyLabels);
->>>>>>> af4fa72f
     }
 
     // update the display unit, to not use the default ("BTC")
