

#include <QtGlobal>

// Automatically generated by extract_strings_qt.py
#ifdef __GNUC__
#define UNUSED __attribute__((unused))
#else
#define UNUSED
#endif
static const char UNUSED *bitcoin_strings[] = {
QT_TRANSLATE_NOOP("bitcoin-core", "The %s developers"),
QT_TRANSLATE_NOOP("bitcoin-core", ""
"%s corrupt. Try using the wallet tool bitcoin-wallet to salvage or restoring "
"a backup."),
QT_TRANSLATE_NOOP("bitcoin-core", ""
<<<<<<< HEAD
"-maxtxfee is set very high! Fees this large could be paid on a single "
"transaction."),
QT_TRANSLATE_NOOP("bitcoin-core", ""
=======
"%s request to listen on port %u. This port is considered \"bad\" and thus it "
"is unlikely that any peer will connect to it. See doc/p2p-bad-ports.md for "
"details and a full list."),
QT_TRANSLATE_NOOP("bitcoin-core", ""
"-maxtxfee is set very high! Fees this large could be paid on a single "
"transaction."),
QT_TRANSLATE_NOOP("bitcoin-core", ""
"-reindex-chainstate option is not compatible with -blockfilterindex. Please "
"temporarily disable blockfilterindex while using -reindex-chainstate, or "
"replace -reindex-chainstate with -reindex to fully rebuild all indexes."),
QT_TRANSLATE_NOOP("bitcoin-core", ""
"-reindex-chainstate option is not compatible with -coinstatsindex. Please "
"temporarily disable coinstatsindex while using -reindex-chainstate, or "
"replace -reindex-chainstate with -reindex to fully rebuild all indexes."),
QT_TRANSLATE_NOOP("bitcoin-core", ""
"-reindex-chainstate option is not compatible with -txindex. Please "
"temporarily disable txindex while using -reindex-chainstate, or replace -"
"reindex-chainstate with -reindex to fully rebuild all indexes."),
QT_TRANSLATE_NOOP("bitcoin-core", ""
>>>>>>> 74981aa0
"Cannot downgrade wallet from version %i to version %i. Wallet version "
"unchanged."),
QT_TRANSLATE_NOOP("bitcoin-core", ""
"Cannot obtain a lock on data directory %s. %s is probably already running."),
QT_TRANSLATE_NOOP("bitcoin-core", ""
"Cannot provide specific connections and have addrman find outgoing "
"connections at the same time."),
QT_TRANSLATE_NOOP("bitcoin-core", ""
"Cannot upgrade a non HD split wallet from version %i to version %i without "
"upgrading to support pre-split keypool. Please use version %i or no version "
"specified."),
QT_TRANSLATE_NOOP("bitcoin-core", ""
"Disk space for %s may not accommodate the block files. Approximately %u GB "
"of data will be stored in this directory."),
QT_TRANSLATE_NOOP("bitcoin-core", ""
"Distributed under the MIT software license, see the accompanying file %s or "
"%s"),
QT_TRANSLATE_NOOP("bitcoin-core", ""
"Error loading %s: External signer wallet being loaded without external "
"signer support compiled"),
QT_TRANSLATE_NOOP("bitcoin-core", ""
"Error loading wallet. Wallet requires blocks to be downloaded, and software "
"does not currently support loading wallets while blocks are being downloaded "
"out of order when using assumeutxo snapshots. Wallet should be able to load "
"successfully after node sync reaches height %s"),
QT_TRANSLATE_NOOP("bitcoin-core", ""
"Error reading %s! All keys read correctly, but transaction data or address "
"book entries might be missing or incorrect."),
QT_TRANSLATE_NOOP("bitcoin-core", ""
"Error reading %s! Transaction data may be missing or incorrect. Rescanning "
"wallet."),
QT_TRANSLATE_NOOP("bitcoin-core", ""
"Error rebuilding rolling indices by rewinding the chain, a reindex is "
"required."),
QT_TRANSLATE_NOOP("bitcoin-core", ""
"Error: Dumpfile format record is incorrect. Got \"%s\", expected \"format\"."),
QT_TRANSLATE_NOOP("bitcoin-core", ""
"Error: Dumpfile identifier record is incorrect. Got \"%s\", expected \"%s\"."),
QT_TRANSLATE_NOOP("bitcoin-core", ""
"Error: Dumpfile version is not supported. This version of particl-wallet "
"only supports version 1 dumpfiles. Got dumpfile with version %s"),
QT_TRANSLATE_NOOP("bitcoin-core", ""
"Error: Legacy wallets only support the \"legacy\", \"p2sh-segwit\", and "
"\"bech32\" address types"),
QT_TRANSLATE_NOOP("bitcoin-core", ""
<<<<<<< HEAD
"Error: Listening for incoming connections failed (listen returned error %s)"),
=======
"Error: Transaction %s in wallet cannot be identified to belong to migrated "
"wallets"),
QT_TRANSLATE_NOOP("bitcoin-core", ""
"Error: Unable to produce descriptors for this legacy wallet. Make sure to "
"provide the wallet's passphrase if it is encrypted."),
>>>>>>> 74981aa0
QT_TRANSLATE_NOOP("bitcoin-core", ""
"Failed to rename invalid peers.dat file. Please move or delete it and try "
"again."),
QT_TRANSLATE_NOOP("bitcoin-core", ""
"Fee estimation failed. Fallbackfee is disabled. Wait a few blocks or enable -"
"fallbackfee."),
QT_TRANSLATE_NOOP("bitcoin-core", ""
"File %s already exists. If you are sure this is what you want, move it out "
"of the way first."),
QT_TRANSLATE_NOOP("bitcoin-core", ""
"Invalid amount for -maxtxfee=<amount>: '%s' (must be at least the minrelay "
"fee of %s to prevent stuck transactions)"),
QT_TRANSLATE_NOOP("bitcoin-core", ""
"Invalid or corrupt peers.dat (%s). If you believe this is a bug, please "
"report it to %s. As a workaround, you can move the file (%s) out of the way "
"(rename, move, or delete) to have a new one created on the next start."),
QT_TRANSLATE_NOOP("bitcoin-core", ""
"More than one onion bind address is provided. Using %s for the automatically "
"created Tor onion service."),
QT_TRANSLATE_NOOP("bitcoin-core", ""
"No dump file provided. To use createfromdump, -dumpfile=<filename> must be "
"provided."),
QT_TRANSLATE_NOOP("bitcoin-core", ""
"No dump file provided. To use dump, -dumpfile=<filename> must be provided."),
QT_TRANSLATE_NOOP("bitcoin-core", ""
"No wallet file format provided. To use createfromdump, -format=<format> must "
"be provided."),
QT_TRANSLATE_NOOP("bitcoin-core", ""
"Outbound connections restricted to CJDNS (-onlynet=cjdns) but -"
"cjdnsreachable is not provided"),
QT_TRANSLATE_NOOP("bitcoin-core", ""
"Outbound connections restricted to Tor (-onlynet=onion) but the proxy for "
"reaching the Tor network is not provided (no -proxy= and no -onion= given) "
"or it is explicitly forbidden (-onion=0)"),
QT_TRANSLATE_NOOP("bitcoin-core", ""
"Outbound connections restricted to i2p (-onlynet=i2p) but -i2psam is not "
"provided"),
QT_TRANSLATE_NOOP("bitcoin-core", ""
"Please check that your computer's date and time are correct! If your clock "
"is wrong, %s will not work properly."),
QT_TRANSLATE_NOOP("bitcoin-core", ""
"Please contribute if you find %s useful. Visit %s for further information "
"about the software."),
QT_TRANSLATE_NOOP("bitcoin-core", ""
"Prune configured below the minimum of %d MiB.  Please use a higher number."),
QT_TRANSLATE_NOOP("bitcoin-core", ""
"Prune: last wallet synchronisation goes beyond pruned data. You need to -"
"reindex (download the whole blockchain again in case of pruned node)"),
QT_TRANSLATE_NOOP("bitcoin-core", ""
"SQLiteDatabase: Unknown sqlite wallet schema version %d. Only version %d is "
"supported"),
QT_TRANSLATE_NOOP("bitcoin-core", ""
"The -txindex upgrade started by a previous version cannot be completed. "
"Restart with the previous version or run a full -reindex."),
QT_TRANSLATE_NOOP("bitcoin-core", ""
"The block database contains a block which appears to be from the future. "
"This may be due to your computer's date and time being set incorrectly. Only "
"rebuild the block database if you are sure that your computer's date and "
"time are correct"),
QT_TRANSLATE_NOOP("bitcoin-core", ""
"The block index db contains a legacy 'txindex'. To clear the occupied disk "
"space, run a full -reindex, otherwise ignore this error. This error message "
"will not be displayed again."),
QT_TRANSLATE_NOOP("bitcoin-core", ""
"The inputs size exceeds the maximum weight. Please try sending a smaller "
"amount or manually consolidating your wallet's UTXOs"),
QT_TRANSLATE_NOOP("bitcoin-core", ""
"The preselected coins total amount does not cover the transaction target. "
"Please allow other inputs to be automatically selected or include more coins "
"manually"),
QT_TRANSLATE_NOOP("bitcoin-core", ""
"The transaction amount is too small to send after the fee has been deducted"),
QT_TRANSLATE_NOOP("bitcoin-core", ""
"This error could occur if this wallet was not shutdown cleanly and was last "
"loaded using a build with a newer version of Berkeley DB. If so, please use "
"the software that last loaded this wallet"),
QT_TRANSLATE_NOOP("bitcoin-core", ""
"This is a pre-release test build - use at your own risk - do not use for "
"mining or merchant applications"),
QT_TRANSLATE_NOOP("bitcoin-core", ""
"This is the maximum transaction fee you pay (in addition to the normal fee) "
"to prioritize partial spend avoidance over regular coin selection."),
QT_TRANSLATE_NOOP("bitcoin-core", ""
"This is the transaction fee you may discard if change is smaller than dust "
"at this level"),
QT_TRANSLATE_NOOP("bitcoin-core", ""
"This is the transaction fee you may pay when fee estimates are not available."),
QT_TRANSLATE_NOOP("bitcoin-core", ""
"Total length of network version string (%i) exceeds maximum length (%i). "
"Reduce the number or size of uacomments."),
QT_TRANSLATE_NOOP("bitcoin-core", ""
"Unable to replay blocks. You will need to rebuild the database using -"
"reindex-chainstate."),
QT_TRANSLATE_NOOP("bitcoin-core", ""
"Unexpected legacy entry in descriptor wallet found. Loading wallet %s\n"
"\n"
"The wallet might have been tampered with or created with malicious intent.\n"),
QT_TRANSLATE_NOOP("bitcoin-core", ""
"Unknown wallet file format \"%s\" provided. Please provide one of \"bdb\" or "
"\"sqlite\"."),
QT_TRANSLATE_NOOP("bitcoin-core", ""
"Warning: Dumpfile wallet format \"%s\" does not match command line specified "
"format \"%s\"."),
QT_TRANSLATE_NOOP("bitcoin-core", ""
"Warning: Private keys detected in wallet {%s} with disabled private keys"),
QT_TRANSLATE_NOOP("bitcoin-core", ""
"Warning: We do not appear to fully agree with our peers! You may need to "
"upgrade, or other nodes may need to upgrade."),
QT_TRANSLATE_NOOP("bitcoin-core", ""
"Witness data for blocks after height %d requires validation. Please restart "
"with -reindex."),
QT_TRANSLATE_NOOP("bitcoin-core", ""
"You need to rebuild the database using -reindex to change -addressindex.  "
"This will redownload the entire blockchain"),
QT_TRANSLATE_NOOP("bitcoin-core", ""
"You need to rebuild the database using -reindex to change -balancesindex.  "
"This will redownload the entire blockchain"),
QT_TRANSLATE_NOOP("bitcoin-core", ""
"You need to rebuild the database using -reindex to change -spentindex.  This "
"will redownload the entire blockchain"),
QT_TRANSLATE_NOOP("bitcoin-core", ""
"You need to rebuild the database using -reindex to change -timestampindex.  "
"This will redownload the entire blockchain"),
QT_TRANSLATE_NOOP("bitcoin-core", ""
"You need to rebuild the database using -reindex to go back to unpruned "
"mode.  This will redownload the entire blockchain"),
QT_TRANSLATE_NOOP("bitcoin-core", "%s is set very high!"),
QT_TRANSLATE_NOOP("bitcoin-core", "-maxmempool must be at least %d MB"),
QT_TRANSLATE_NOOP("bitcoin-core", "A fatal internal error occurred, see debug.log for details"),
QT_TRANSLATE_NOOP("bitcoin-core", "Anon output not found in db, %d"),
QT_TRANSLATE_NOOP("bitcoin-core", "Anon pubkey not found in db, %s"),
QT_TRANSLATE_NOOP("bitcoin-core", "Bad input type"),
QT_TRANSLATE_NOOP("bitcoin-core", "Blinding factor is null %s %d"),
QT_TRANSLATE_NOOP("bitcoin-core", "Block %d casts vote for option %u of proposal %u.\n"),
QT_TRANSLATE_NOOP("bitcoin-core", "Cannot resolve -%s address: '%s'"),
QT_TRANSLATE_NOOP("bitcoin-core", "Cannot set -forcednsseed to true when setting -dnsseed to false."),
QT_TRANSLATE_NOOP("bitcoin-core", "Cannot set -peerblockfilters without -blockfilterindex."),
QT_TRANSLATE_NOOP("bitcoin-core", "Cannot write to data directory '%s'; check permissions."),
QT_TRANSLATE_NOOP("bitcoin-core", "Change too high for frozen blinded spend."),
QT_TRANSLATE_NOOP("bitcoin-core", "Config setting for %s only applied on %s network when in [%s] section."),
QT_TRANSLATE_NOOP("bitcoin-core", "Copyright (C)"),
QT_TRANSLATE_NOOP("bitcoin-core", "Corrupted block database detected"),
QT_TRANSLATE_NOOP("bitcoin-core", "Could not find asmap file %s"),
QT_TRANSLATE_NOOP("bitcoin-core", "Could not parse asmap file %s"),
QT_TRANSLATE_NOOP("bitcoin-core", "Disk space is too low!"),
QT_TRANSLATE_NOOP("bitcoin-core", "Do you want to rebuild the block database now?"),
QT_TRANSLATE_NOOP("bitcoin-core", "Done loading"),
QT_TRANSLATE_NOOP("bitcoin-core", "Dump file %s does not exist."),
QT_TRANSLATE_NOOP("bitcoin-core", "Duplicate index found, %d"),
QT_TRANSLATE_NOOP("bitcoin-core", "Error creating %s"),
QT_TRANSLATE_NOOP("bitcoin-core", "Error initializing block database"),
QT_TRANSLATE_NOOP("bitcoin-core", "Error initializing wallet database environment %s!"),
QT_TRANSLATE_NOOP("bitcoin-core", "Error loading %s"),
QT_TRANSLATE_NOOP("bitcoin-core", "Error loading %s: Private keys can only be disabled during creation"),
QT_TRANSLATE_NOOP("bitcoin-core", "Error loading %s: Wallet corrupted"),
QT_TRANSLATE_NOOP("bitcoin-core", "Error loading %s: Wallet requires newer version of %s"),
QT_TRANSLATE_NOOP("bitcoin-core", "Error loading block database"),
QT_TRANSLATE_NOOP("bitcoin-core", "Error opening block database"),
QT_TRANSLATE_NOOP("bitcoin-core", "Error reading from database, shutting down."),
QT_TRANSLATE_NOOP("bitcoin-core", "Error reading next record from wallet database"),
<<<<<<< HEAD
QT_TRANSLATE_NOOP("bitcoin-core", "Error upgrading chainstate database"),
=======
QT_TRANSLATE_NOOP("bitcoin-core", "Error: Cannot extract destination from the generated scriptpubkey"),
QT_TRANSLATE_NOOP("bitcoin-core", "Error: Could not add watchonly tx to watchonly wallet"),
QT_TRANSLATE_NOOP("bitcoin-core", "Error: Could not delete watchonly transactions"),
>>>>>>> 74981aa0
QT_TRANSLATE_NOOP("bitcoin-core", "Error: Couldn't create cursor into database"),
QT_TRANSLATE_NOOP("bitcoin-core", "Error: Disk space is low for %s"),
QT_TRANSLATE_NOOP("bitcoin-core", "Error: Dumpfile checksum does not match. Computed %s, expected %s"),
QT_TRANSLATE_NOOP("bitcoin-core", "Error: Got key that was not hex: %s"),
QT_TRANSLATE_NOOP("bitcoin-core", "Error: Got value that was not hex: %s"),
QT_TRANSLATE_NOOP("bitcoin-core", "Error: Keypool ran out, please call keypoolrefill first"),
QT_TRANSLATE_NOOP("bitcoin-core", "Error: Missing checksum"),
QT_TRANSLATE_NOOP("bitcoin-core", "Error: No %s addresses available."),
QT_TRANSLATE_NOOP("bitcoin-core", "Error: Unable to parse version %u as a uint32_t"),
QT_TRANSLATE_NOOP("bitcoin-core", "Error: Unable to write record to new wallet"),
QT_TRANSLATE_NOOP("bitcoin-core", "Failed to listen on any port. Use -listen=0 if you want this."),
QT_TRANSLATE_NOOP("bitcoin-core", "Failed to rescan the wallet during initialization"),
QT_TRANSLATE_NOOP("bitcoin-core", "Failed to verify database"),
QT_TRANSLATE_NOOP("bitcoin-core", "Fee rate (%s) is lower than the minimum fee rate setting (%s)"),
QT_TRANSLATE_NOOP("bitcoin-core", "GetLegacyScriptPubKeyMan failed"),
QT_TRANSLATE_NOOP("bitcoin-core", "GetLegacyScriptPubKeyMan failed."),
QT_TRANSLATE_NOOP("bitcoin-core", "Hit nMaxTries limit, %d, %d, have %d, lastindex %d"),
QT_TRANSLATE_NOOP("bitcoin-core", "Ignoring duplicate -wallet %s."),
QT_TRANSLATE_NOOP("bitcoin-core", "Importing…"),
QT_TRANSLATE_NOOP("bitcoin-core", "Incorrect or no genesis block found. Wrong datadir for network?"),
QT_TRANSLATE_NOOP("bitcoin-core", "Initialization sanity check failed. %s is shutting down."),
QT_TRANSLATE_NOOP("bitcoin-core", "Input not found or already spent"),
QT_TRANSLATE_NOOP("bitcoin-core", "Insufficient dbcache for block verification"),
QT_TRANSLATE_NOOP("bitcoin-core", "Insufficient funds"),
QT_TRANSLATE_NOOP("bitcoin-core", "Insufficient funds."),
QT_TRANSLATE_NOOP("bitcoin-core", "Invalid -i2psam address or hostname: '%s'"),
QT_TRANSLATE_NOOP("bitcoin-core", "Invalid -onion address or hostname: '%s'"),
QT_TRANSLATE_NOOP("bitcoin-core", "Invalid -proxy address or hostname: '%s'"),
QT_TRANSLATE_NOOP("bitcoin-core", "Invalid P2P permission: '%s'"),
QT_TRANSLATE_NOOP("bitcoin-core", "Invalid amount for -%s=<amount>: '%s'"),
QT_TRANSLATE_NOOP("bitcoin-core", "Invalid amount for -discardfee=<amount>: '%s'"),
QT_TRANSLATE_NOOP("bitcoin-core", "Invalid amount for -fallbackfee=<amount>: '%s'"),
QT_TRANSLATE_NOOP("bitcoin-core", "Invalid amount for -paytxfee=<amount>: '%s' (must be at least %s)"),
QT_TRANSLATE_NOOP("bitcoin-core", "Invalid amount for -reservebalance=<amount>"),
QT_TRANSLATE_NOOP("bitcoin-core", "Invalid netmask specified in -whitelist: '%s'"),
<<<<<<< HEAD
=======
QT_TRANSLATE_NOOP("bitcoin-core", "Invalid port specified in %s: '%s'"),
QT_TRANSLATE_NOOP("bitcoin-core", "Invalid pre-selected input %s"),
QT_TRANSLATE_NOOP("bitcoin-core", "Listening for incoming connections failed (listen returned error %s)"),
>>>>>>> 74981aa0
QT_TRANSLATE_NOOP("bitcoin-core", "Loading P2P addresses…"),
QT_TRANSLATE_NOOP("bitcoin-core", "Loading banlist…"),
QT_TRANSLATE_NOOP("bitcoin-core", "Loading block index…"),
QT_TRANSLATE_NOOP("bitcoin-core", "Loading wallet…"),
QT_TRANSLATE_NOOP("bitcoin-core", "Missing amount"),
QT_TRANSLATE_NOOP("bitcoin-core", "Missing solving data for estimating transaction size"),
QT_TRANSLATE_NOOP("bitcoin-core", "Need to specify a port with -whitebind: '%s'"),
QT_TRANSLATE_NOOP("bitcoin-core", "No addresses available"),
QT_TRANSLATE_NOOP("bitcoin-core", "No key for anonoutput, %s"),
QT_TRANSLATE_NOOP("bitcoin-core", "No proxy server specified. Use -proxy=<ip> or -proxy=<ip:port>."),
QT_TRANSLATE_NOOP("bitcoin-core", "Not an anon output %s %d"),
QT_TRANSLATE_NOOP("bitcoin-core", "Not enough anon outputs exist, last: %d, required: %d"),
QT_TRANSLATE_NOOP("bitcoin-core", "Not enough file descriptors available."),
<<<<<<< HEAD
QT_TRANSLATE_NOOP("bitcoin-core", "Num inputs per signature out of range"),
QT_TRANSLATE_NOOP("bitcoin-core", "Output isn't standard."),
QT_TRANSLATE_NOOP("bitcoin-core", "PrepareTransaction for device failed: %s"),
QT_TRANSLATE_NOOP("bitcoin-core", "ProduceSignature from device failed: %s"),
=======
QT_TRANSLATE_NOOP("bitcoin-core", "Not found pre-selected input %s"),
QT_TRANSLATE_NOOP("bitcoin-core", "Not solvable pre-selected input %s"),
>>>>>>> 74981aa0
QT_TRANSLATE_NOOP("bitcoin-core", "Prune cannot be configured with a negative value."),
QT_TRANSLATE_NOOP("bitcoin-core", "Prune mode is incompatible with "),
QT_TRANSLATE_NOOP("bitcoin-core", "Prune mode is incompatible with -coinstatsindex."),
QT_TRANSLATE_NOOP("bitcoin-core", "Prune mode is incompatible with -txindex."),
QT_TRANSLATE_NOOP("bitcoin-core", "Pruning blockstore…"),
QT_TRANSLATE_NOOP("bitcoin-core", "Rebuilding rolling indices..."),
QT_TRANSLATE_NOOP("bitcoin-core", "Reducing -maxconnections from %d to %d, because of system limitations."),
QT_TRANSLATE_NOOP("bitcoin-core", "Replaying blocks…"),
QT_TRANSLATE_NOOP("bitcoin-core", "Rescanning…"),
QT_TRANSLATE_NOOP("bitcoin-core", "Ring size out of range [%d, %d]"),
QT_TRANSLATE_NOOP("bitcoin-core", "Ring size out of range"),
QT_TRANSLATE_NOOP("bitcoin-core", "SQLiteDatabase: Failed to execute statement to verify database: %s"),
QT_TRANSLATE_NOOP("bitcoin-core", "SQLiteDatabase: Failed to prepare statement to verify database: %s"),
QT_TRANSLATE_NOOP("bitcoin-core", "SQLiteDatabase: Failed to read database verification error: %s"),
QT_TRANSLATE_NOOP("bitcoin-core", "SQLiteDatabase: Unexpected application id. Expected %u, got %u"),
QT_TRANSLATE_NOOP("bitcoin-core", "Section [%s] is not recognized."),
QT_TRANSLATE_NOOP("bitcoin-core", "Signing transaction failed"),
QT_TRANSLATE_NOOP("bitcoin-core", "Specified -walletdir \"%s\" does not exist"),
QT_TRANSLATE_NOOP("bitcoin-core", "Specified -walletdir \"%s\" is a relative path"),
QT_TRANSLATE_NOOP("bitcoin-core", "Specified -walletdir \"%s\" is not a directory"),
QT_TRANSLATE_NOOP("bitcoin-core", "Specified blocks directory \"%s\" does not exist."),
QT_TRANSLATE_NOOP("bitcoin-core", "Starting network threads…"),
QT_TRANSLATE_NOOP("bitcoin-core", "The source code is available from %s."),
QT_TRANSLATE_NOOP("bitcoin-core", "The specified config file %s does not exist"),
QT_TRANSLATE_NOOP("bitcoin-core", "The transaction amount is too small to pay the fee"),
QT_TRANSLATE_NOOP("bitcoin-core", "The wallet will avoid paying less than the minimum relay fee."),
QT_TRANSLATE_NOOP("bitcoin-core", "This is experimental software."),
QT_TRANSLATE_NOOP("bitcoin-core", "This is the minimum transaction fee you pay on every transaction."),
QT_TRANSLATE_NOOP("bitcoin-core", "This is the transaction fee you will pay if you send a transaction."),
QT_TRANSLATE_NOOP("bitcoin-core", "Transaction amount too small"),
QT_TRANSLATE_NOOP("bitcoin-core", "Transaction amounts must not be negative"),
QT_TRANSLATE_NOOP("bitcoin-core", "Transaction amounts must not be negative."),
QT_TRANSLATE_NOOP("bitcoin-core", "Transaction change output index out of range"),
QT_TRANSLATE_NOOP("bitcoin-core", "Transaction fee and change calculation failed."),
QT_TRANSLATE_NOOP("bitcoin-core", "Transaction has too long of a mempool chain"),
QT_TRANSLATE_NOOP("bitcoin-core", "Transaction must have at least one recipient"),
QT_TRANSLATE_NOOP("bitcoin-core", "Transaction must have at least one recipient."),
QT_TRANSLATE_NOOP("bitcoin-core", "Transaction needs a change address, but we can't generate it."),
QT_TRANSLATE_NOOP("bitcoin-core", "Transaction too large"),
QT_TRANSLATE_NOOP("bitcoin-core", "Unable to bind to %s on this computer (bind returned error %s)"),
QT_TRANSLATE_NOOP("bitcoin-core", "Unable to bind to %s on this computer. %s is probably already running."),
QT_TRANSLATE_NOOP("bitcoin-core", "Unable to create the PID file '%s': %s"),
QT_TRANSLATE_NOOP("bitcoin-core", "Unable to generate initial keys"),
QT_TRANSLATE_NOOP("bitcoin-core", "Unable to generate keys"),
QT_TRANSLATE_NOOP("bitcoin-core", "Unable to open %s for writing"),
QT_TRANSLATE_NOOP("bitcoin-core", "Unable to parse -maxuploadtarget: '%s'"),
QT_TRANSLATE_NOOP("bitcoin-core", "Unable to reduce plain output to add blind change."),
QT_TRANSLATE_NOOP("bitcoin-core", "Unable to start HTTP server. See debug log for details."),
QT_TRANSLATE_NOOP("bitcoin-core", "Unknown -blockfilterindex value %s."),
QT_TRANSLATE_NOOP("bitcoin-core", "Unknown address type '%s'"),
QT_TRANSLATE_NOOP("bitcoin-core", "Unknown change type '%s'"),
QT_TRANSLATE_NOOP("bitcoin-core", "Unknown mixin selection mode: %d"),
QT_TRANSLATE_NOOP("bitcoin-core", "Unknown network specified in -onlynet: '%s'"),
QT_TRANSLATE_NOOP("bitcoin-core", "Unknown new rules activated (versionbit %i)"),
QT_TRANSLATE_NOOP("bitcoin-core", "Unsupported logging category %s=%s."),
QT_TRANSLATE_NOOP("bitcoin-core", "User Agent comment (%s) contains unsafe characters."),
QT_TRANSLATE_NOOP("bitcoin-core", "Verifying blocks…"),
QT_TRANSLATE_NOOP("bitcoin-core", "Verifying wallet(s)…"),
QT_TRANSLATE_NOOP("bitcoin-core", "Wallet needed to be rewritten: restart %s to complete"),
};<|MERGE_RESOLUTION|>--- conflicted
+++ resolved
@@ -14,11 +14,6 @@
 "%s corrupt. Try using the wallet tool bitcoin-wallet to salvage or restoring "
 "a backup."),
 QT_TRANSLATE_NOOP("bitcoin-core", ""
-<<<<<<< HEAD
-"-maxtxfee is set very high! Fees this large could be paid on a single "
-"transaction."),
-QT_TRANSLATE_NOOP("bitcoin-core", ""
-=======
 "%s request to listen on port %u. This port is considered \"bad\" and thus it "
 "is unlikely that any peer will connect to it. See doc/p2p-bad-ports.md for "
 "details and a full list."),
@@ -38,7 +33,6 @@
 "temporarily disable txindex while using -reindex-chainstate, or replace -"
 "reindex-chainstate with -reindex to fully rebuild all indexes."),
 QT_TRANSLATE_NOOP("bitcoin-core", ""
->>>>>>> 74981aa0
 "Cannot downgrade wallet from version %i to version %i. Wallet version "
 "unchanged."),
 QT_TRANSLATE_NOOP("bitcoin-core", ""
@@ -71,8 +65,8 @@
 "Error reading %s! Transaction data may be missing or incorrect. Rescanning "
 "wallet."),
 QT_TRANSLATE_NOOP("bitcoin-core", ""
-"Error rebuilding rolling indices by rewinding the chain, a reindex is "
-"required."),
+"Error: Address book data in wallet cannot be identified to belong to "
+"migrated wallets"),
 QT_TRANSLATE_NOOP("bitcoin-core", ""
 "Error: Dumpfile format record is incorrect. Got \"%s\", expected \"format\"."),
 QT_TRANSLATE_NOOP("bitcoin-core", ""
@@ -81,18 +75,17 @@
 "Error: Dumpfile version is not supported. This version of particl-wallet "
 "only supports version 1 dumpfiles. Got dumpfile with version %s"),
 QT_TRANSLATE_NOOP("bitcoin-core", ""
+"Error: Duplicate descriptors created during migration. Your wallet may be "
+"corrupted."),
+QT_TRANSLATE_NOOP("bitcoin-core", ""
 "Error: Legacy wallets only support the \"legacy\", \"p2sh-segwit\", and "
 "\"bech32\" address types"),
 QT_TRANSLATE_NOOP("bitcoin-core", ""
-<<<<<<< HEAD
-"Error: Listening for incoming connections failed (listen returned error %s)"),
-=======
 "Error: Transaction %s in wallet cannot be identified to belong to migrated "
 "wallets"),
 QT_TRANSLATE_NOOP("bitcoin-core", ""
 "Error: Unable to produce descriptors for this legacy wallet. Make sure to "
 "provide the wallet's passphrase if it is encrypted."),
->>>>>>> 74981aa0
 QT_TRANSLATE_NOOP("bitcoin-core", ""
 "Failed to rename invalid peers.dat file. Please move or delete it and try "
 "again."),
@@ -102,6 +95,9 @@
 QT_TRANSLATE_NOOP("bitcoin-core", ""
 "File %s already exists. If you are sure this is what you want, move it out "
 "of the way first."),
+QT_TRANSLATE_NOOP("bitcoin-core", ""
+"Incompatible options: -dnsseed=1 was explicitly specified, but -onlynet "
+"forbids connections to IPv4/IPv6"),
 QT_TRANSLATE_NOOP("bitcoin-core", ""
 "Invalid amount for -maxtxfee=<amount>: '%s' (must be at least the minrelay "
 "fee of %s to prevent stuck transactions)"),
@@ -125,8 +121,11 @@
 "cjdnsreachable is not provided"),
 QT_TRANSLATE_NOOP("bitcoin-core", ""
 "Outbound connections restricted to Tor (-onlynet=onion) but the proxy for "
-"reaching the Tor network is not provided (no -proxy= and no -onion= given) "
-"or it is explicitly forbidden (-onion=0)"),
+"reaching the Tor network is explicitly forbidden: -onion=0"),
+QT_TRANSLATE_NOOP("bitcoin-core", ""
+"Outbound connections restricted to Tor (-onlynet=onion) but the proxy for "
+"reaching the Tor network is not provided: none of -proxy, -onion or -"
+"listenonion is given"),
 QT_TRANSLATE_NOOP("bitcoin-core", ""
 "Outbound connections restricted to i2p (-onlynet=i2p) but -i2psam is not "
 "provided"),
@@ -138,6 +137,9 @@
 "about the software."),
 QT_TRANSLATE_NOOP("bitcoin-core", ""
 "Prune configured below the minimum of %d MiB.  Please use a higher number."),
+QT_TRANSLATE_NOOP("bitcoin-core", ""
+"Prune mode is incompatible with -reindex-chainstate. Use full -reindex "
+"instead."),
 QT_TRANSLATE_NOOP("bitcoin-core", ""
 "Prune: last wallet synchronisation goes beyond pruned data. You need to -"
 "reindex (download the whole blockchain again in case of pruned node)"),
@@ -194,6 +196,21 @@
 "Unknown wallet file format \"%s\" provided. Please provide one of \"bdb\" or "
 "\"sqlite\"."),
 QT_TRANSLATE_NOOP("bitcoin-core", ""
+"Unrecognized descriptor found. Loading wallet %s\n"
+"\n"
+"The wallet might had been created on a newer version.\n"
+"Please try running the latest software version.\n"),
+QT_TRANSLATE_NOOP("bitcoin-core", ""
+"Unsupported category-specific logging level -loglevel=%s. Expected -"
+"loglevel=<category>:<loglevel>. Valid categories: %s. Valid loglevels: %s."),
+QT_TRANSLATE_NOOP("bitcoin-core", ""
+"Unsupported chainstate database format found. Please restart with -reindex-"
+"chainstate. This will rebuild the chainstate database."),
+QT_TRANSLATE_NOOP("bitcoin-core", ""
+"Wallet created successfully. The legacy wallet type is being deprecated and "
+"support for creating and opening legacy wallets will be removed in the "
+"future."),
+QT_TRANSLATE_NOOP("bitcoin-core", ""
 "Warning: Dumpfile wallet format \"%s\" does not match command line specified "
 "format \"%s\"."),
 QT_TRANSLATE_NOOP("bitcoin-core", ""
@@ -219,6 +236,12 @@
 QT_TRANSLATE_NOOP("bitcoin-core", ""
 "You need to rebuild the database using -reindex to go back to unpruned "
 "mode.  This will redownload the entire blockchain"),
+QT_TRANSLATE_NOOP("bitcoin-core", ""
+"\n"
+"Unable to cleanup failed migration"),
+QT_TRANSLATE_NOOP("bitcoin-core", ""
+"\n"
+"Unable to restore backup of wallet."),
 QT_TRANSLATE_NOOP("bitcoin-core", "%s is set very high!"),
 QT_TRANSLATE_NOOP("bitcoin-core", "-maxmempool must be at least %d MB"),
 QT_TRANSLATE_NOOP("bitcoin-core", "A fatal internal error occurred, see debug.log for details"),
@@ -227,6 +250,7 @@
 QT_TRANSLATE_NOOP("bitcoin-core", "Bad input type"),
 QT_TRANSLATE_NOOP("bitcoin-core", "Blinding factor is null %s %d"),
 QT_TRANSLATE_NOOP("bitcoin-core", "Block %d casts vote for option %u of proposal %u.\n"),
+QT_TRANSLATE_NOOP("bitcoin-core", "Block verification was interrupted"),
 QT_TRANSLATE_NOOP("bitcoin-core", "Cannot resolve -%s address: '%s'"),
 QT_TRANSLATE_NOOP("bitcoin-core", "Cannot set -forcednsseed to true when setting -dnsseed to false."),
 QT_TRANSLATE_NOOP("bitcoin-core", "Cannot set -peerblockfilters without -blockfilterindex."),
@@ -237,6 +261,7 @@
 QT_TRANSLATE_NOOP("bitcoin-core", "Corrupted block database detected"),
 QT_TRANSLATE_NOOP("bitcoin-core", "Could not find asmap file %s"),
 QT_TRANSLATE_NOOP("bitcoin-core", "Could not parse asmap file %s"),
+QT_TRANSLATE_NOOP("bitcoin-core", "CreateTransaction failed: "),
 QT_TRANSLATE_NOOP("bitcoin-core", "Disk space is too low!"),
 QT_TRANSLATE_NOOP("bitcoin-core", "Do you want to rebuild the block database now?"),
 QT_TRANSLATE_NOOP("bitcoin-core", "Done loading"),
@@ -253,22 +278,26 @@
 QT_TRANSLATE_NOOP("bitcoin-core", "Error opening block database"),
 QT_TRANSLATE_NOOP("bitcoin-core", "Error reading from database, shutting down."),
 QT_TRANSLATE_NOOP("bitcoin-core", "Error reading next record from wallet database"),
-<<<<<<< HEAD
-QT_TRANSLATE_NOOP("bitcoin-core", "Error upgrading chainstate database"),
-=======
 QT_TRANSLATE_NOOP("bitcoin-core", "Error: Cannot extract destination from the generated scriptpubkey"),
 QT_TRANSLATE_NOOP("bitcoin-core", "Error: Could not add watchonly tx to watchonly wallet"),
 QT_TRANSLATE_NOOP("bitcoin-core", "Error: Could not delete watchonly transactions"),
->>>>>>> 74981aa0
 QT_TRANSLATE_NOOP("bitcoin-core", "Error: Couldn't create cursor into database"),
 QT_TRANSLATE_NOOP("bitcoin-core", "Error: Disk space is low for %s"),
 QT_TRANSLATE_NOOP("bitcoin-core", "Error: Dumpfile checksum does not match. Computed %s, expected %s"),
+QT_TRANSLATE_NOOP("bitcoin-core", "Error: Failed to create new watchonly wallet"),
 QT_TRANSLATE_NOOP("bitcoin-core", "Error: Got key that was not hex: %s"),
 QT_TRANSLATE_NOOP("bitcoin-core", "Error: Got value that was not hex: %s"),
 QT_TRANSLATE_NOOP("bitcoin-core", "Error: Keypool ran out, please call keypoolrefill first"),
 QT_TRANSLATE_NOOP("bitcoin-core", "Error: Missing checksum"),
 QT_TRANSLATE_NOOP("bitcoin-core", "Error: No %s addresses available."),
+QT_TRANSLATE_NOOP("bitcoin-core", "Error: Not all watchonly txs could be deleted"),
+QT_TRANSLATE_NOOP("bitcoin-core", "Error: This wallet already uses SQLite"),
+QT_TRANSLATE_NOOP("bitcoin-core", "Error: This wallet is already a descriptor wallet"),
+QT_TRANSLATE_NOOP("bitcoin-core", "Error: Unable to begin reading all records in the database"),
+QT_TRANSLATE_NOOP("bitcoin-core", "Error: Unable to make a backup of your wallet"),
 QT_TRANSLATE_NOOP("bitcoin-core", "Error: Unable to parse version %u as a uint32_t"),
+QT_TRANSLATE_NOOP("bitcoin-core", "Error: Unable to read all records in the database"),
+QT_TRANSLATE_NOOP("bitcoin-core", "Error: Unable to remove watchonly address book data"),
 QT_TRANSLATE_NOOP("bitcoin-core", "Error: Unable to write record to new wallet"),
 QT_TRANSLATE_NOOP("bitcoin-core", "Failed to listen on any port. Use -listen=0 if you want this."),
 QT_TRANSLATE_NOOP("bitcoin-core", "Failed to rescan the wallet during initialization"),
@@ -295,12 +324,9 @@
 QT_TRANSLATE_NOOP("bitcoin-core", "Invalid amount for -paytxfee=<amount>: '%s' (must be at least %s)"),
 QT_TRANSLATE_NOOP("bitcoin-core", "Invalid amount for -reservebalance=<amount>"),
 QT_TRANSLATE_NOOP("bitcoin-core", "Invalid netmask specified in -whitelist: '%s'"),
-<<<<<<< HEAD
-=======
 QT_TRANSLATE_NOOP("bitcoin-core", "Invalid port specified in %s: '%s'"),
 QT_TRANSLATE_NOOP("bitcoin-core", "Invalid pre-selected input %s"),
 QT_TRANSLATE_NOOP("bitcoin-core", "Listening for incoming connections failed (listen returned error %s)"),
->>>>>>> 74981aa0
 QT_TRANSLATE_NOOP("bitcoin-core", "Loading P2P addresses…"),
 QT_TRANSLATE_NOOP("bitcoin-core", "Loading banlist…"),
 QT_TRANSLATE_NOOP("bitcoin-core", "Loading block index…"),
@@ -310,24 +336,20 @@
 QT_TRANSLATE_NOOP("bitcoin-core", "Need to specify a port with -whitebind: '%s'"),
 QT_TRANSLATE_NOOP("bitcoin-core", "No addresses available"),
 QT_TRANSLATE_NOOP("bitcoin-core", "No key for anonoutput, %s"),
-QT_TRANSLATE_NOOP("bitcoin-core", "No proxy server specified. Use -proxy=<ip> or -proxy=<ip:port>."),
 QT_TRANSLATE_NOOP("bitcoin-core", "Not an anon output %s %d"),
 QT_TRANSLATE_NOOP("bitcoin-core", "Not enough anon outputs exist, last: %d, required: %d"),
 QT_TRANSLATE_NOOP("bitcoin-core", "Not enough file descriptors available."),
-<<<<<<< HEAD
+QT_TRANSLATE_NOOP("bitcoin-core", "Not found pre-selected input %s"),
+QT_TRANSLATE_NOOP("bitcoin-core", "Not solvable pre-selected input %s"),
 QT_TRANSLATE_NOOP("bitcoin-core", "Num inputs per signature out of range"),
 QT_TRANSLATE_NOOP("bitcoin-core", "Output isn't standard."),
 QT_TRANSLATE_NOOP("bitcoin-core", "PrepareTransaction for device failed: %s"),
 QT_TRANSLATE_NOOP("bitcoin-core", "ProduceSignature from device failed: %s"),
-=======
-QT_TRANSLATE_NOOP("bitcoin-core", "Not found pre-selected input %s"),
-QT_TRANSLATE_NOOP("bitcoin-core", "Not solvable pre-selected input %s"),
->>>>>>> 74981aa0
 QT_TRANSLATE_NOOP("bitcoin-core", "Prune cannot be configured with a negative value."),
 QT_TRANSLATE_NOOP("bitcoin-core", "Prune mode is incompatible with "),
-QT_TRANSLATE_NOOP("bitcoin-core", "Prune mode is incompatible with -coinstatsindex."),
 QT_TRANSLATE_NOOP("bitcoin-core", "Prune mode is incompatible with -txindex."),
 QT_TRANSLATE_NOOP("bitcoin-core", "Pruning blockstore…"),
+QT_TRANSLATE_NOOP("bitcoin-core", "Rebuilding rolling indices failed"),
 QT_TRANSLATE_NOOP("bitcoin-core", "Rebuilding rolling indices..."),
 QT_TRANSLATE_NOOP("bitcoin-core", "Reducing -maxconnections from %d to %d, because of system limitations."),
 QT_TRANSLATE_NOOP("bitcoin-core", "Replaying blocks…"),
@@ -362,21 +384,25 @@
 QT_TRANSLATE_NOOP("bitcoin-core", "Transaction must have at least one recipient."),
 QT_TRANSLATE_NOOP("bitcoin-core", "Transaction needs a change address, but we can't generate it."),
 QT_TRANSLATE_NOOP("bitcoin-core", "Transaction too large"),
+QT_TRANSLATE_NOOP("bitcoin-core", "Unable to allocate memory for -maxsigcachesize: '%s' MiB"),
 QT_TRANSLATE_NOOP("bitcoin-core", "Unable to bind to %s on this computer (bind returned error %s)"),
 QT_TRANSLATE_NOOP("bitcoin-core", "Unable to bind to %s on this computer. %s is probably already running."),
 QT_TRANSLATE_NOOP("bitcoin-core", "Unable to create the PID file '%s': %s"),
+QT_TRANSLATE_NOOP("bitcoin-core", "Unable to find UTXO for external input"),
 QT_TRANSLATE_NOOP("bitcoin-core", "Unable to generate initial keys"),
 QT_TRANSLATE_NOOP("bitcoin-core", "Unable to generate keys"),
 QT_TRANSLATE_NOOP("bitcoin-core", "Unable to open %s for writing"),
 QT_TRANSLATE_NOOP("bitcoin-core", "Unable to parse -maxuploadtarget: '%s'"),
 QT_TRANSLATE_NOOP("bitcoin-core", "Unable to reduce plain output to add blind change."),
 QT_TRANSLATE_NOOP("bitcoin-core", "Unable to start HTTP server. See debug log for details."),
+QT_TRANSLATE_NOOP("bitcoin-core", "Unable to unload the wallet before migrating"),
 QT_TRANSLATE_NOOP("bitcoin-core", "Unknown -blockfilterindex value %s."),
 QT_TRANSLATE_NOOP("bitcoin-core", "Unknown address type '%s'"),
 QT_TRANSLATE_NOOP("bitcoin-core", "Unknown change type '%s'"),
 QT_TRANSLATE_NOOP("bitcoin-core", "Unknown mixin selection mode: %d"),
 QT_TRANSLATE_NOOP("bitcoin-core", "Unknown network specified in -onlynet: '%s'"),
 QT_TRANSLATE_NOOP("bitcoin-core", "Unknown new rules activated (versionbit %i)"),
+QT_TRANSLATE_NOOP("bitcoin-core", "Unsupported global logging level -loglevel=%s. Valid values: %s."),
 QT_TRANSLATE_NOOP("bitcoin-core", "Unsupported logging category %s=%s."),
 QT_TRANSLATE_NOOP("bitcoin-core", "User Agent comment (%s) contains unsafe characters."),
 QT_TRANSLATE_NOOP("bitcoin-core", "Verifying blocks…"),
