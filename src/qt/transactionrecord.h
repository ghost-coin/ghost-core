// Copyright (c) 2011-2022 The Bitcoin Core developers
// Distributed under the MIT software license, see the accompanying
// file COPYING or http://www.opensource.org/licenses/mit-license.php.

#ifndef BITCOIN_QT_TRANSACTIONRECORD_H
#define BITCOIN_QT_TRANSACTIONRECORD_H

#include <consensus/amount.h>
#include <uint256.h>

#include <QList>
#include <QString>

namespace interfaces {
class Node;
class Wallet;
struct WalletTx;
struct WalletTxStatus;
}

/** UI model for transaction status. The transaction status is the part of a transaction that will change over time.
 */
struct TransactionStatus {
    enum Status {
        Confirmed,          /**< Have 6 or more confirmations (normal tx) or fully mature (mined tx) **/
        /// Normal (sent/received) transactions
        Unconfirmed,        /**< Not yet mined into a block **/
        Confirming,         /**< Confirmed, but waiting for the recommended number of confirmations **/
        Conflicted,         /**< Conflicts with other transaction or mempool **/
        Abandoned,          /**< Abandoned from the wallet **/
        /// Generated (mined) transactions
        Immature,           /**< Mined but waiting for maturity */
        NotAccepted         /**< Mined but not accepted */
    };

    /// Transaction counts towards available balance
    bool countsForBalance{false};
    /// Sorting key based on status
    std::string sortKey;

    /** @name Generated (mined) transactions
       @{*/
    int matures_in{0};
    /**@}*/

    /** @name Reported status
       @{*/
    Status status{Unconfirmed};
    qint64 depth{0};
    /**@}*/

    /** Current block hash (to know whether cached status is still valid) */
    uint256 m_cur_block_hash{};

    bool needsUpdate{false};
};

/** UI model for a transaction. A core transaction can be represented by multiple UI transactions if it has
    multiple outputs.
 */
class TransactionRecord
{
public:
    enum Type
    {
        Other,
        Generated,
        SendToAddress,
        SendToOther,
        RecvWithAddress,
        RecvFromOther,
        SendToSelf,
        Staked
    };

    /** Number of confirmation recommended for accepting a transaction */
    static const int RecommendedNumConfirmations = 6;

    TransactionRecord():
<<<<<<< HEAD
            hash(), time(0), type(Other), address(""), debit(0), credit(0),
=======
            hash(), time(0), type(Other), debit(0), credit(0),
>>>>>>> 8739b5cc
            typeIn('P'), typeOut('P'), idx(0)
    {
    }

    TransactionRecord(uint256 _hash, qint64 _time):
<<<<<<< HEAD
            hash(_hash), time(_time), type(Other), address(""), debit(0), credit(0),
=======
            hash(_hash), time(_time), type(Other), debit(0), credit(0),
>>>>>>> 8739b5cc
            typeIn('P'), typeOut('P'), idx(0)
    {
    }

    TransactionRecord(uint256 _hash, qint64 _time,
                Type _type, const std::string &_address,
                const CAmount& _debit, const CAmount& _credit):
            hash(_hash), time(_time), type(_type), address(_address), debit(_debit), credit(_credit),
            typeIn('P'), typeOut('P'), idx(0)
    {
    }

    /** Decompose CWallet transaction to model transaction records.
     */
    static bool showTransaction();
    static QList<TransactionRecord> decomposeTransaction(const interfaces::WalletTx& wtx);

    /** @name Immutable transaction attributes
      @{*/
    uint256 hash;
    qint64 time;
    Type type;
    std::string address;
    CAmount debit;
    CAmount credit;

    char typeIn;
    char typeOut;


    /**@}*/

    /** Subtransaction index, for sort key */
    int idx;

    /** Status: can change with block chain update */
    TransactionStatus status;

    /** Whether the transaction was sent/received with a watch-only address */
    bool involvesWatchAddress;

    /** Return the unique identifier for this transaction (part) */
    QString getTxHash() const;

    /** Return the output index of the subtransaction  */
    int getOutputIndex() const;

    /** Update status from core wallet tx.
     */
    void updateStatus(const interfaces::WalletTxStatus& wtx, const uint256& block_hash, int numBlocks, int64_t block_time);


    /** Return whether a status update is needed.
     */
    bool statusUpdateNeeded(const uint256& block_hash) const;
};

#endif // BITCOIN_QT_TRANSACTIONRECORD_H<|MERGE_RESOLUTION|>--- conflicted
+++ resolved
@@ -77,21 +77,13 @@
     static const int RecommendedNumConfirmations = 6;
 
     TransactionRecord():
-<<<<<<< HEAD
-            hash(), time(0), type(Other), address(""), debit(0), credit(0),
-=======
             hash(), time(0), type(Other), debit(0), credit(0),
->>>>>>> 8739b5cc
             typeIn('P'), typeOut('P'), idx(0)
     {
     }
 
     TransactionRecord(uint256 _hash, qint64 _time):
-<<<<<<< HEAD
-            hash(_hash), time(_time), type(Other), address(""), debit(0), credit(0),
-=======
             hash(_hash), time(_time), type(Other), debit(0), credit(0),
->>>>>>> 8739b5cc
             typeIn('P'), typeOut('P'), idx(0)
     {
     }
