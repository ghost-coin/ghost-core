--- conflicted
+++ resolved
@@ -256,12 +256,7 @@
         return AmountExceedsBalance;
     }
 
-<<<<<<< HEAD
-
-    {
-=======
     try {
->>>>>>> 2cfe3796
         CAmount nFeeRequired = 0;
         int nChangePosRet = -1;
 
