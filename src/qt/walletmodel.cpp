// Copyright (c) 2011-2021 The Bitcoin Core developers
// Distributed under the MIT software license, see the accompanying
// file COPYING or http://www.opensource.org/licenses/mit-license.php.

#if defined(HAVE_CONFIG_H)
#include <config/bitcoin-config.h>
#endif

#include <qt/walletmodel.h>

#include <qt/addresstablemodel.h>
#include <qt/clientmodel.h>
#include <qt/guiconstants.h>
#include <qt/guiutil.h>
#include <qt/optionsmodel.h>
#include <qt/paymentserver.h>
#include <qt/recentrequeststablemodel.h>
#include <qt/sendcoinsdialog.h>
#include <qt/transactiontablemodel.h>

#include <interfaces/handler.h>
#include <interfaces/node.h>
#include <key_io.h>
#include <node/interface_ui.h>
#include <psbt.h>
#include <util/system.h> // for GetBoolArg
#include <util/translation.h>
#include <wallet/coincontrol.h>
#include <wallet/wallet.h> // for CRecipient
#include <consensus/amount.h> // for MoneyRange

#include <wallet/hdwallet.h>
#include <rpc/rpcutil.h>
#include <util/system.h>
#include <univalue.h>

#include <stdint.h>
#include <functional>

#include <QDebug>
#include <QSet>
#include <QTimer>

using wallet::CCoinControl;
using wallet::CRecipient;
using wallet::DEFAULT_DISABLE_WALLET;

WalletModel::WalletModel(std::unique_ptr<interfaces::Wallet> wallet, ClientModel& client_model, const PlatformStyle *platformStyle, QObject *parent) :
    QObject(parent),
    m_wallet(std::move(wallet)),
    m_client_model(&client_model),
    m_node(client_model.node()),
    optionsModel(client_model.getOptionsModel()),
    addressTableModel(nullptr),
    transactionTableModel(nullptr),
    recentRequestsTableModel(nullptr),
    cachedEncryptionStatus(Unencrypted),
    timer(new QTimer(this))
{
    fHaveWatchOnly = m_wallet->haveWatchOnly();
    addressTableModel = new AddressTableModel(this);
    transactionTableModel = new TransactionTableModel(platformStyle, this);
    recentRequestsTableModel = new RecentRequestsTableModel(this);

    connect(getOptionsModel(), &OptionsModel::setReserveBalance, this, &WalletModel::setReserveBalance);
    connect(this, &WalletModel::notifyReservedBalanceChanged, getOptionsModel(), &OptionsModel::updateReservedBalance);

    subscribeToCoreSignals();
}

WalletModel::~WalletModel()
{
    unsubscribeFromCoreSignals();
}

void WalletModel::startPollBalance()
{
    // This timer will be fired repeatedly to update the balance
    // Since the QTimer::timeout is a private signal, it cannot be used
    // in the GUIUtil::ExceptionSafeConnect directly.
    connect(timer, &QTimer::timeout, this, &WalletModel::timerTimeout);
    GUIUtil::ExceptionSafeConnect(this, &WalletModel::timerTimeout, this, &WalletModel::pollBalanceChanged);
    timer->start(MODEL_UPDATE_DELAY);
}

void WalletModel::setClientModel(ClientModel* client_model)
{
    m_client_model = client_model;
    if (!m_client_model) timer->stop();
}

void WalletModel::updateStatus()
{
    EncryptionStatus newEncryptionStatus = getEncryptionStatus();

    if(cachedEncryptionStatus != newEncryptionStatus) {
        Q_EMIT encryptionStatusChanged();
    }
}

void WalletModel::pollBalanceChanged()
{
    // Avoid recomputing wallet balances unless a TransactionChanged or
    // BlockTip notification was received.
    if (!fForceCheckBalanceChanged && m_cached_last_update_tip == getLastBlockProcessed()) return;

    // Try to get balances and return early if locks can't be acquired. This
    // avoids the GUI from getting stuck on periodical polls if the core is
    // holding the locks for a longer time - for example, during a wallet
    // rescan.
    interfaces::WalletBalances new_balances;
    uint256 block_hash;
    if (!m_wallet->tryGetBalances(new_balances, block_hash)) {
        return;
    }
    if (fForceCheckBalanceChanged || block_hash != m_cached_last_update_tip) {
        fForceCheckBalanceChanged = false;

        // Balance and number of transactions might have changed
        m_cached_last_update_tip = block_hash;

        checkBalanceChanged(new_balances);
        if(transactionTableModel)
            transactionTableModel->updateConfirmations();
    }
}

void WalletModel::setReserveBalance(CAmount nReserveBalanceNew)
{
    m_wallet->setReserveBalance(nReserveBalanceNew);
};

void WalletModel::updateReservedBalanceChanged(CAmount nValue)
{
    Q_EMIT notifyReservedBalanceChanged(nValue);
};

void WalletModel::startRescan()
{
    std::thread t(CallRPCVoid, "rescanblockchain 0", util::AnyPtr<node::NodeContext>(&m_node), m_wallet->getWalletName(), true);
    t.detach();
};

void WalletModel::checkBalanceChanged(const interfaces::WalletBalances& new_balances)
{
    if(new_balances.balanceChanged(m_cached_balances)) {
        bool fHaveWatchOnlyCheck = new_balances.watch_only_balance || new_balances.unconfirmed_watch_only_balance || new_balances.balanceWatchStaked;
        if (fHaveWatchOnlyCheck != fHaveWatchOnly)
            updateWatchOnlyFlag(fHaveWatchOnlyCheck);
        m_cached_balances = new_balances;
        Q_EMIT balanceChanged(new_balances);
    }
}

void WalletModel::updateTransaction()
{
    // Balance and number of transactions might have changed
    fForceCheckBalanceChanged = true;
}

void WalletModel::updateAddressBook(const QString &address, const QString &label,
        bool isMine, const QString &purpose, const QString &path, int status)
{
    if(addressTableModel)
        addressTableModel->updateEntry(address, label, isMine, purpose, path, status);
}

void WalletModel::updateWatchOnlyFlag(bool fHaveWatchonly)
{
    fHaveWatchOnly = fHaveWatchonly;
    Q_EMIT notifyWatchonlyChanged(fHaveWatchonly);
}

bool WalletModel::validateAddress(const QString& address, bool allow_stakeonly) const
{
    return IsValidDestinationString(address.toStdString(), allow_stakeonly);
}

WalletModel::SendCoinsReturn WalletModel::prepareTransaction(WalletModelTransaction &transaction, const CCoinControl& coinControl)
{
    CAmount total = 0;
    QList<SendCoinsRecipient> recipients = transaction.getRecipients();
    std::vector<CRecipient> vecSend;

    if(recipients.empty())
    {
        return OK;
    }

    QSet<QString> setAddress; // Used to detect duplicates
    int nAddresses = 0;

    // Pre-check input data for validity
    for (const SendCoinsRecipient &rcp : recipients)
    {
        // User-entered bitcoin address / amount:
        if (rcp.m_coldstake) {
            if (!validateAddress(rcp.spend_address) || !validateAddress(rcp.stake_address, true)) {
                return InvalidAddress;
            }
            if(rcp.amount <= 0) {
                return InvalidAmount;
            }
            //setAddress.insert(rcp.address);
            //++nAddresses;

            CScript scriptPubKey = GetScriptForDestination(DecodeDestination(rcp.address.toStdString()));
            CRecipient recipient = {scriptPubKey, rcp.amount, rcp.fSubtractFeeFromAmount};
            vecSend.push_back(recipient);

            total += rcp.amount;
            continue;
        }

        if(!validateAddress(rcp.address))
        {
            return InvalidAddress;
        }
        if(rcp.amount <= 0)
        {
            return InvalidAmount;
        }
        setAddress.insert(rcp.address);
        ++nAddresses;

        CScript scriptPubKey = GetScriptForDestination(DecodeDestination(rcp.address.toStdString()));
        CRecipient recipient = {scriptPubKey, rcp.amount, rcp.fSubtractFeeFromAmount};
        vecSend.push_back(recipient);

        total += rcp.amount;
    }
    if(setAddress.size() != nAddresses)
    {
        return DuplicateAddress;
    }

    // Particl: Avoid unused-but-set-variable error, balance will be checked in rpc function
    assert(MoneyRange(total));
    /*
    CAmount nBalance = m_wallet->getAvailableBalance(coinControl);

    if(total > nBalance)
    {
        return AmountExceedsBalance;
    }


    {
        CAmount nFeeRequired = 0;
        int nChangePosRet = -1;

        auto& newTx = transaction.getWtx();
<<<<<<< HEAD
        newTx = m_wallet->createTransaction(vecSend, coinControl, !wallet().privateKeysDisabled() / sign /, nChangePosRet, nFeeRequired, error);
=======
        const auto& res = m_wallet->createTransaction(vecSend, coinControl, !wallet().privateKeysDisabled() /* sign */, nChangePosRet, nFeeRequired);
        newTx = res ? res.GetObj() : nullptr;
>>>>>>> 85b601e0
        transaction.setTransactionFee(nFeeRequired);
        if (fSubtractFeeFromAmount && newTx)
            transaction.reassignAmounts(nChangePosRet);

        if(!newTx)
        {
            if(!fSubtractFeeFromAmount && (total + nFeeRequired) > nBalance)
            {
                return SendCoinsReturn(AmountWithFeeExceedsBalance);
            }
            Q_EMIT message(tr("Send Coins"), QString::fromStdString(res.GetError().translated),
                CClientUIInterface::MSG_ERROR);
            return TransactionCreationFailed;
        }

        // Reject absurdly high fee. (This can never happen because the
        // wallet never creates transactions with fee greater than
        // m_default_max_tx_fee. This merely a belt-and-suspenders check).
        if (nFeeRequired > m_wallet->getDefaultMaxTxFee()) {
            return AbsurdFee;
        }
    }
    */
    return SendCoinsReturn(OK);
}

void WalletModel::sendCoins(WalletModelTransaction& transaction)
{
    QByteArray transaction_array; /* store serialized transaction */

    {
        std::vector<std::pair<std::string, std::string>> vOrderForm;
        for (const SendCoinsRecipient &rcp : transaction.getRecipients())
        {
            if (!rcp.message.isEmpty()) // Message from normal bitcoin:URI (bitcoin:123...?message=example)
                vOrderForm.emplace_back("Message", rcp.message.toStdString());
        }

        auto& newTx = transaction.getWtx();
        wallet().commitTransaction(newTx, {} /* mapValue */, std::move(vOrderForm));

        CDataStream ssTx(SER_NETWORK, PROTOCOL_VERSION);
        ssTx << *newTx;
        transaction_array.append((const char*)ssTx.data(), ssTx.size());
    }

    // Add addresses / update labels that we've sent to the address book,
    // and emit coinsSent signal for each recipient
    for (const SendCoinsRecipient &rcp : transaction.getRecipients())
    {
        {
            std::string strAddress = rcp.address.toStdString();
            CTxDestination dest = DecodeDestination(strAddress);
            std::string strLabel = rcp.label.toStdString();
            {
                // Check if we have a new address or an updated label
                std::string name;
                if (!m_wallet->getAddress(
                     dest, &name, /* is_mine= */ nullptr, /* purpose= */ nullptr))
                {
                    m_wallet->setAddressBook(dest, strLabel, "send");
                }
                else if (name != strLabel)
                {
                    m_wallet->setAddressBook(dest, strLabel, ""); // "" means don't change purpose
                }
            }
        }
        Q_EMIT coinsSent(this, rcp, transaction_array);
    }

    checkBalanceChanged(m_wallet->getBalances()); // update balance immediately, otherwise there could be a short noticeable delay until pollBalanceChanged hits
}

OptionsModel* WalletModel::getOptionsModel() const
{
    return optionsModel;
}

AddressTableModel* WalletModel::getAddressTableModel() const
{
    return addressTableModel;
}

TransactionTableModel* WalletModel::getTransactionTableModel() const
{
    return transactionTableModel;
}

RecentRequestsTableModel* WalletModel::getRecentRequestsTableModel() const
{
    return recentRequestsTableModel;
}

WalletModel::EncryptionStatus WalletModel::getEncryptionStatus() const
{
    if(!m_wallet->isCrypted())
    {
        return Unencrypted;
    }
    else if(m_wallet->isLocked())
    {
        return Locked;
    }
    else
    {
        if (m_wallet->isUnlockForStakingOnlySet())
            return UnlockedForStaking;

        return Unlocked;
    }
}

bool WalletModel::setWalletEncrypted(const SecureString& passphrase)
{
    return m_wallet->encryptWallet(passphrase);
}

bool WalletModel::setWalletLocked(bool locked, const SecureString &passPhrase, bool stakingOnly)
{
    if(locked)
    {
        // Lock
        return m_wallet->lock();
    }
    else
    {
        // Unlock
        return m_wallet->unlock(passPhrase, stakingOnly);
    }
}

bool WalletModel::setUnlockedForStaking()
{
    if (!m_wallet->setUnlockedForStaking())
        return false;
    updateStatus();
    return true;
}

bool WalletModel::changePassphrase(const SecureString &oldPass, const SecureString &newPass)
{
    m_wallet->lock(); // Make sure wallet is locked before attempting pass change
    return m_wallet->changeWalletPassphrase(oldPass, newPass);
}

// Handlers for core signals
static void NotifyUnload(WalletModel* walletModel)
{
    qDebug() << "NotifyUnload";
    bool invoked = QMetaObject::invokeMethod(walletModel, "unload");
    assert(invoked);
}

static void NotifyKeyStoreStatusChanged(WalletModel *walletmodel)
{
    qDebug() << "NotifyKeyStoreStatusChanged";
    bool invoked = QMetaObject::invokeMethod(walletmodel, "updateStatus", Qt::QueuedConnection);
    assert(invoked);
}

static void NotifyAddressBookChanged(WalletModel *walletmodel,
        const CTxDestination &address, const std::string &label, bool isMine,
        const std::string &purpose, const std::string &path, ChangeType status)
{
    QString strAddress = QString::fromStdString(EncodeDestination(address));
    QString strLabel = QString::fromStdString(label);
    QString strPurpose = QString::fromStdString(purpose);
    QString strPath = QString::fromStdString(path);

    qDebug() << "NotifyAddressBookChanged: " + strAddress + " " + strLabel + " isMine=" + QString::number(isMine) + " purpose=" + strPurpose + " status=" + QString::number(status);
    bool invoked = QMetaObject::invokeMethod(walletmodel, "updateAddressBook",
                              Q_ARG(QString, strAddress),
                              Q_ARG(QString, strLabel),
                              Q_ARG(bool, isMine),
                              Q_ARG(QString, strPurpose),
                              Q_ARG(QString, strPath),
                              Q_ARG(int, status));
    assert(invoked);
}

static void NotifyTransactionChanged(WalletModel *walletmodel, const uint256 &hash, ChangeType status)
{
    Q_UNUSED(hash);
    Q_UNUSED(status);
    bool invoked = QMetaObject::invokeMethod(walletmodel, "updateTransaction", Qt::QueuedConnection);
    assert(invoked);
}

static void ShowProgress(WalletModel *walletmodel, const std::string &title, int nProgress)
{
    // emits signal "showProgress"
    bool invoked = QMetaObject::invokeMethod(walletmodel, "showProgress", Qt::QueuedConnection,
                              Q_ARG(QString, QString::fromStdString(title)),
                              Q_ARG(int, nProgress));
    assert(invoked);
}

static void NotifyWatchonlyChanged(WalletModel *walletmodel, bool fHaveWatchonly)
{
    bool invoked = QMetaObject::invokeMethod(walletmodel, "updateWatchOnlyFlag", Qt::QueuedConnection,
                              Q_ARG(bool, fHaveWatchonly));
    assert(invoked);
}

static void NotifyCanGetAddressesChanged(WalletModel* walletmodel)
{
    bool invoked = QMetaObject::invokeMethod(walletmodel, "canGetAddressesChanged");
    assert(invoked);
}

static void NotifyReservedBalanceChanged(WalletModel *walletmodel, CAmount nValue)
{
    QMetaObject::invokeMethod(walletmodel, "updateReservedBalanceChanged", Qt::QueuedConnection,
                              Q_ARG(CAmount, nValue));
}


void WalletModel::subscribeToCoreSignals()
{
    // Connect signals to wallet
    m_handler_unload = m_wallet->handleUnload(std::bind(&NotifyUnload, this));
    m_handler_status_changed = m_wallet->handleStatusChanged(std::bind(&NotifyKeyStoreStatusChanged, this));
    m_handler_address_book_changed = m_wallet->handleAddressBookChanged(std::bind(NotifyAddressBookChanged, this, std::placeholders::_1, std::placeholders::_2, std::placeholders::_3, std::placeholders::_4, std::placeholders::_5, std::placeholders::_6));
    m_handler_transaction_changed = m_wallet->handleTransactionChanged(std::bind(NotifyTransactionChanged, this, std::placeholders::_1, std::placeholders::_2));
    m_handler_show_progress = m_wallet->handleShowProgress(std::bind(ShowProgress, this, std::placeholders::_1, std::placeholders::_2));
    m_handler_watch_only_changed = m_wallet->handleWatchOnlyChanged(std::bind(NotifyWatchonlyChanged, this, std::placeholders::_1));
    m_handler_can_get_addrs_changed = m_wallet->handleCanGetAddressesChanged(std::bind(NotifyCanGetAddressesChanged, this));

    if (m_wallet->IsParticlWallet()) {
        m_handler_reserved_balance_changed = m_wallet->handleReservedBalanceChanged(std::bind(NotifyReservedBalanceChanged, this, std::placeholders::_1));
    }
}

void WalletModel::unsubscribeFromCoreSignals()
{
    // Disconnect signals from wallet
    m_handler_unload->disconnect();
    m_handler_status_changed->disconnect();
    m_handler_address_book_changed->disconnect();
    m_handler_transaction_changed->disconnect();
    m_handler_show_progress->disconnect();
    m_handler_watch_only_changed->disconnect();
    m_handler_can_get_addrs_changed->disconnect();

    if (m_wallet->IsParticlWallet()) {
        m_handler_reserved_balance_changed->disconnect();
    }
}

// WalletModel::UnlockContext implementation
WalletModel::UnlockContext WalletModel::requestUnlock()
{
    bool was_locked = getEncryptionStatus() == Locked || getEncryptionStatus() == UnlockedForStaking;
    bool was_unlocked_for_staking = getEncryptionStatus() == UnlockedForStaking;
    if(was_locked)
    {
        // Request UI to unlock wallet
        Q_EMIT requireUnlock();
    }
    // If wallet is still locked, unlock was failed or cancelled, mark context as invalid
    //bool valid = getEncryptionStatus() != Locked;
    EncryptionStatus newStatus = getEncryptionStatus();
    bool valid = newStatus == Unlocked || newStatus == Unencrypted;

    return UnlockContext(this, valid, was_locked, was_unlocked_for_staking);
}

WalletModel::UnlockContext::UnlockContext(WalletModel *_wallet, bool _valid, bool _relock, bool _was_unlocked_for_staking):
        wallet(_wallet),
        valid(_valid),
        relock(_relock),
        was_unlocked_for_staking(_was_unlocked_for_staking)
{
}

WalletModel::UnlockContext::~UnlockContext()
{
    if (valid && relock) {
        if (was_unlocked_for_staking) {
            wallet->setUnlockedForStaking();
        } else {
            wallet->setWalletLocked(true);
        }
    }
}

void WalletModel::UnlockContext::CopyFrom(UnlockContext&& rhs)
{
    // Transfer context; old object no longer relocks wallet
    *this = rhs;
    rhs.relock = false;
}

bool WalletModel::isHardwareLinkedWallet() const {
    return m_wallet->isHardwareLinkedWallet();
}

bool WalletModel::tryCallRpc(const QString &sCommand, UniValue &rv, bool returnError) const
{
    try {
        auto context = util::AnyPtr<node::NodeContext>(&m_node);
        rv = CallRPC(sCommand.toStdString(), context, m_wallet->getWalletName(), true);
    } catch (UniValue& objError) {
        if (returnError) {
            rv = objError;
            return false;
        }
        try { // Nice formatting for standard-format error
            int code = find_value(objError, "code").getInt<int>();
            std::string message = find_value(objError, "message").get_str();
            warningBox(tr("Wallet Model"), QString::fromStdString(message) + " (code " + QString::number(code) + ")");
            return false;
        } catch (const std::runtime_error&) { // raised when converting to invalid type, i.e. missing code or message
            // Show raw JSON object
            warningBox(tr("Wallet Model"), QString::fromStdString(objError.write()));
            return false;
        }
    } catch (const std::exception& e) {
        if (returnError) {
            rv = UniValue(UniValue::VOBJ);
            rv.pushKV("Error", e.what());
        } else {
            warningBox(tr("Wallet Model"), QString::fromStdString(e.what()));
        }
        return false;
    }

    return true;
};

void WalletModel::warningBox(QString heading, QString msg) const
{
    qWarning() << msg;
    QPair<QString, CClientUIInterface::MessageBoxFlags> msgParams;
    msgParams.second = CClientUIInterface::MSG_WARNING;
    msgParams.first = msg;

    Q_EMIT message(heading, msgParams.first, msgParams.second);
};

bool WalletModel::bumpFee(uint256 hash, uint256& new_hash)
{
    CCoinControl coin_control;
    coin_control.m_signal_bip125_rbf = true;
    std::vector<bilingual_str> errors;
    CAmount old_fee;
    CAmount new_fee;
    CMutableTransaction mtx;
    if (!m_wallet->createBumpTransaction(hash, coin_control, errors, old_fee, new_fee, mtx)) {
        QMessageBox::critical(nullptr, tr("Fee bump error"), tr("Increasing transaction fee failed") + "<br />(" +
            (errors.size() ? QString::fromStdString(errors[0].translated) : "") +")");
        return false;
    }

    // allow a user based fee verification
    /*: Asks a user if they would like to manually increase the fee of a transaction that has already been created. */
    QString questionString = tr("Do you want to increase the fee?");
    questionString.append("<br />");
    questionString.append("<table style=\"text-align: left;\">");
    questionString.append("<tr><td>");
    questionString.append(tr("Current fee:"));
    questionString.append("</td><td>");
    questionString.append(BitcoinUnits::formatHtmlWithUnit(getOptionsModel()->getDisplayUnit(), old_fee));
    questionString.append("</td></tr><tr><td>");
    questionString.append(tr("Increase:"));
    questionString.append("</td><td>");
    questionString.append(BitcoinUnits::formatHtmlWithUnit(getOptionsModel()->getDisplayUnit(), new_fee - old_fee));
    questionString.append("</td></tr><tr><td>");
    questionString.append(tr("New fee:"));
    questionString.append("</td><td>");
    questionString.append(BitcoinUnits::formatHtmlWithUnit(getOptionsModel()->getDisplayUnit(), new_fee));
    questionString.append("</td></tr></table>");

    // Display warning in the "Confirm fee bump" window if the "Coin Control Features" option is enabled
    if (getOptionsModel()->getCoinControlFeatures()) {
        questionString.append("<br><br>");
        questionString.append(tr("Warning: This may pay the additional fee by reducing change outputs or adding inputs, when necessary. It may add a new change output if one does not already exist. These changes may potentially leak privacy."));
    }

    auto confirmationDialog = new SendConfirmationDialog(tr("Confirm fee bump"), questionString, "", "", SEND_CONFIRM_DELAY, !m_wallet->privateKeysDisabled(), getOptionsModel()->getEnablePSBTControls(), nullptr);
    confirmationDialog->setAttribute(Qt::WA_DeleteOnClose);
    // TODO: Replace QDialog::exec() with safer QDialog::show().
    const auto retval = static_cast<QMessageBox::StandardButton>(confirmationDialog->exec());

    // cancel sign&broadcast if user doesn't want to bump the fee
    if (retval != QMessageBox::Yes && retval != QMessageBox::Save) {
        return false;
    }

    WalletModel::UnlockContext ctx(requestUnlock());
    if(!ctx.isValid())
    {
        return false;
    }

    // Short-circuit if we are returning a bumped transaction PSBT to clipboard
    if (retval == QMessageBox::Save) {
        PartiallySignedTransaction psbtx(mtx);
        bool complete = false;
        const TransactionError err = wallet().fillPSBT(SIGHASH_ALL, false /* sign */, true /* bip32derivs */, nullptr, psbtx, complete);
        if (err != TransactionError::OK || complete) {
            QMessageBox::critical(nullptr, tr("Fee bump error"), tr("Can't draft transaction."));
            return false;
        }
        // Serialize the PSBT
        CDataStream ssTx(SER_NETWORK, PROTOCOL_VERSION);
        ssTx << psbtx;
        GUIUtil::setClipboard(EncodeBase64(ssTx.str()).c_str());
        Q_EMIT message(tr("PSBT copied"), "Copied to clipboard", CClientUIInterface::MSG_INFORMATION);
        return true;
    }

    assert(!m_wallet->privateKeysDisabled());

    // sign bumped transaction
    if (!m_wallet->signBumpTransaction(mtx)) {
        QMessageBox::critical(nullptr, tr("Fee bump error"), tr("Can't sign transaction."));
        return false;
    }
    // commit the bumped transaction
    if(!m_wallet->commitBumpTransaction(hash, std::move(mtx), errors, new_hash)) {
        QMessageBox::critical(nullptr, tr("Fee bump error"), tr("Could not commit transaction") + "<br />(" +
            QString::fromStdString(errors[0].translated)+")");
        return false;
    }
    return true;
}

bool WalletModel::displayAddress(std::string sAddress) const
{
    CTxDestination dest = DecodeDestination(sAddress);
    bool res = false;
    try {
        res = m_wallet->displayAddress(dest);
    } catch (const std::runtime_error& e) {
        QMessageBox::critical(nullptr, tr("Can't display address"), e.what());
    }
    return res;
}

bool WalletModel::isWalletEnabled()
{
   return !gArgs.GetBoolArg("-disablewallet", DEFAULT_DISABLE_WALLET);
}

void WalletModel::lockWallet()
{
    m_wallet->lockWallet();
}

QString WalletModel::getWalletName() const
{
    return QString::fromStdString(m_wallet->getWalletName());
}

QString WalletModel::getDisplayName() const
{
    const QString name = getWalletName();
    return name.isEmpty() ? "["+tr("default wallet")+"]" : name;
}

bool WalletModel::isMultiwallet() const
{
    return m_node.walletLoader().getWallets().size() > 1;
}

void WalletModel::refresh(bool pk_hash_only)
{
    addressTableModel = new AddressTableModel(this, pk_hash_only);
}

uint256 WalletModel::getLastBlockProcessed() const
{
    return m_client_model ? m_client_model->getBestBlockHash() : uint256{};
}<|MERGE_RESOLUTION|>--- conflicted
+++ resolved
@@ -250,12 +250,8 @@
         int nChangePosRet = -1;
 
         auto& newTx = transaction.getWtx();
-<<<<<<< HEAD
-        newTx = m_wallet->createTransaction(vecSend, coinControl, !wallet().privateKeysDisabled() / sign /, nChangePosRet, nFeeRequired, error);
-=======
-        const auto& res = m_wallet->createTransaction(vecSend, coinControl, !wallet().privateKeysDisabled() /* sign */, nChangePosRet, nFeeRequired);
+        const auto& res = m_wallet->createTransaction(vecSend, coinControl, !wallet().privateKeysDisabled() // sign //, nChangePosRet, nFeeRequired);
         newTx = res ? res.GetObj() : nullptr;
->>>>>>> 85b601e0
         transaction.setTransactionFee(nFeeRequired);
         if (fSubtractFeeFromAmount && newTx)
             transaction.reassignAmounts(nChangePosRet);
