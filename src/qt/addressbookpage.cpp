// Copyright (c) 2011-2019 The Bitcoin Core developers
// Distributed under the MIT software license, see the accompanying
// file COPYING or http://www.opensource.org/licenses/mit-license.php.

#if defined(HAVE_CONFIG_H)
#include <config/bitcoin-config.h>
#endif

#include <qt/addressbookpage.h>
#include <qt/forms/ui_addressbookpage.h>

#include <qt/addresstablemodel.h>
#include <qt/csvmodelwriter.h>
#include <qt/editaddressdialog.h>
#include <qt/guiutil.h>
#include <qt/platformstyle.h>

#include <QIcon>
#include <QMenu>
#include <QMessageBox>
#include <QSortFilterProxyModel>

class AddressBookSortFilterProxyModel final : public QSortFilterProxyModel
{
    const QString m_type;

public:
    AddressBookSortFilterProxyModel(const QString& type, QObject* parent)
        : QSortFilterProxyModel(parent)
        , m_type(type)
    {
        setDynamicSortFilter(true);
        setFilterCaseSensitivity(Qt::CaseInsensitive);
        setSortCaseSensitivity(Qt::CaseInsensitive);
    }

protected:
    bool filterAcceptsRow(int row, const QModelIndex& parent) const override
    {
        auto model = sourceModel();
        auto label = model->index(row, AddressTableModel::Label, parent);

        if (model->data(label, AddressTableModel::TypeRole).toString() != m_type) {
            return false;
        }

        auto address = model->index(row, AddressTableModel::Address, parent);

        if (filterRegExp().indexIn(model->data(address).toString()) < 0 &&
            filterRegExp().indexIn(model->data(label).toString()) < 0) {
            return false;
        }

        return true;
    }
};

AddressBookPage::AddressBookPage(const PlatformStyle *platformStyle, Mode _mode, Tabs _tab, QWidget *parent) :
    QDialog(parent),
    ui(new Ui::AddressBookPage),
    model(nullptr),
    mode(_mode),
    tab(_tab)
{
    ui->setupUi(this);

    if (!platformStyle->getImagesOnButtons()) {
        ui->newAddress->setIcon(QIcon());
        ui->copyAddress->setIcon(QIcon());
        ui->deleteAddress->setIcon(QIcon());
        ui->exportButton->setIcon(QIcon());
    } else {
        ui->newAddress->setIcon(platformStyle->SingleColorIcon(":/icons/add"));
        ui->copyAddress->setIcon(platformStyle->SingleColorIcon(":/icons/editcopy"));
        ui->deleteAddress->setIcon(platformStyle->SingleColorIcon(":/icons/remove"));
        ui->exportButton->setIcon(platformStyle->SingleColorIcon(":/icons/export"));
    }

    switch(mode)
    {
    case ForSelection:
        switch(tab)
        {
        case SendingTab: setWindowTitle(tr("Choose the address to send coins to")); break;
        case ReceivingTab: setWindowTitle(tr("Choose the address to receive coins with")); break;
        }
        connect(ui->tableView, &QTableView::doubleClicked, this, &QDialog::accept);
        ui->tableView->setEditTriggers(QAbstractItemView::NoEditTriggers);
        ui->tableView->setFocus();
        ui->closeButton->setText(tr("C&hoose"));
        ui->exportButton->hide();
        break;
    case ForEditing:
        switch(tab)
        {
        case SendingTab: setWindowTitle(tr("Sending addresses")); break;
        case ReceivingTab: setWindowTitle(tr("Receiving addresses")); break;
        }
        break;
    }
    switch(tab)
    {
    case SendingTab:
        ui->labelExplanation->setText(tr("These are your Particl addresses for sending payments. Always check the amount and the receiving address before sending coins."));
        ui->deleteAddress->setVisible(true);
        ui->newAddress->setVisible(true);
        break;
    case ReceivingTab:
<<<<<<< HEAD
        ui->labelExplanation->setText(tr("These are your Particl addresses for receiving payments. Use the 'Create new receiving address' button in the receive tab to create new addresses."));
=======
        ui->labelExplanation->setText(tr("These are your Bitcoin addresses for receiving payments. Use the 'Create new receiving address' button in the receive tab to create new addresses.\nSigning is only possible with addresses of the type 'legacy'."));
>>>>>>> e4bfd51a
        ui->deleteAddress->setVisible(false);
        ui->newAddress->setVisible(false);
        break;
    }

    // Context menu actions
    QAction *copyAddressAction = new QAction(tr("&Copy Address"), this);
    QAction *copyLabelAction = new QAction(tr("Copy &Label"), this);
    QAction *editAction = new QAction(tr("&Edit"), this);
    hwVerifyAction = new QAction(tr("&Verify Address On Hardware Wallet"), this);
    deleteAction = new QAction(ui->deleteAddress->text(), this);

    // Build context menu
    contextMenu = new QMenu(this);
    contextMenu->addAction(copyAddressAction);
    contextMenu->addAction(copyLabelAction);
    contextMenu->addAction(editAction);
    if(tab == SendingTab)
        contextMenu->addAction(deleteAction);
    else if(tab == ReceivingTab)
        contextMenu->addAction(hwVerifyAction);
    contextMenu->addSeparator();

    // Connect signals for context menu actions
    connect(copyAddressAction, &QAction::triggered, this, &AddressBookPage::on_copyAddress_clicked);
    connect(copyLabelAction, &QAction::triggered, this, &AddressBookPage::onCopyLabelAction);
    connect(editAction, &QAction::triggered, this, &AddressBookPage::onEditAction);
    connect(hwVerifyAction, &QAction::triggered, this, &AddressBookPage::onVerifyAddressOnHWAction);
    connect(deleteAction, &QAction::triggered, this, &AddressBookPage::on_deleteAddress_clicked);

    connect(ui->tableView, &QWidget::customContextMenuRequested, this, &AddressBookPage::contextualMenu);

    connect(ui->closeButton, &QPushButton::clicked, this, &QDialog::accept);

    GUIUtil::handleCloseWindowShortcut(this);
}

AddressBookPage::~AddressBookPage()
{
    delete ui;
}

void AddressBookPage::setModel(AddressTableModel *_model)
{
    this->model = _model;
    if(!_model)
        return;

    auto type = tab == ReceivingTab ? AddressTableModel::Receive : AddressTableModel::Send;
    proxyModel = new AddressBookSortFilterProxyModel(type, this);
    proxyModel->setSourceModel(_model);

    connect(ui->searchLineEdit, &QLineEdit::textChanged, proxyModel, &QSortFilterProxyModel::setFilterWildcard);

    ui->tableView->setModel(proxyModel);
    ui->tableView->sortByColumn(0, Qt::AscendingOrder);
    ui->tableView->setColumnHidden(2, tab == ReceivingTab ? false : true);

    // Set column widths
    ui->tableView->horizontalHeader()->setSectionResizeMode(AddressTableModel::Label, QHeaderView::Stretch);
    ui->tableView->horizontalHeader()->setSectionResizeMode(AddressTableModel::Address, QHeaderView::ResizeToContents);

    connect(ui->tableView->selectionModel(), &QItemSelectionModel::selectionChanged,
        this, &AddressBookPage::selectionChanged);

    // Select row for newly created address
    connect(_model, &AddressTableModel::rowsInserted, this, &AddressBookPage::selectNewAddress);

    selectionChanged();
}

void AddressBookPage::on_copyAddress_clicked()
{
    GUIUtil::copyEntryData(ui->tableView, AddressTableModel::Address);
}

void AddressBookPage::onCopyLabelAction()
{
    GUIUtil::copyEntryData(ui->tableView, AddressTableModel::Label);
}

void AddressBookPage::onEditAction()
{
    if(!model)
        return;

    if(!ui->tableView->selectionModel())
        return;
    QModelIndexList indexes = ui->tableView->selectionModel()->selectedRows();
    if(indexes.isEmpty())
        return;

    EditAddressDialog dlg(
        tab == SendingTab ?
        EditAddressDialog::EditSendingAddress :
        EditAddressDialog::EditReceivingAddress, this);
    dlg.setModel(model);
    QModelIndex origIndex = proxyModel->mapToSource(indexes.at(0));
    dlg.loadRow(origIndex.row());
    dlg.exec();
}

void AddressBookPage::onVerifyAddressOnHWAction()
{
    QTableView *table = ui->tableView;
    if(!table->selectionModel() || !table->model())
        return;

    QModelIndexList indexes = table->selectionModel()->selectedRows(AddressTableModel::Path);
    if(indexes.isEmpty())
        return;

    for (const QModelIndex& index : indexes) {
        QVariant path = table->model()->data(index);
        model->verifyOnHardwareDevice(path.toString());
    }

}

void AddressBookPage::on_newAddress_clicked()
{
    if(!model)
        return;

    if (tab == ReceivingTab) {
        return;
    }

    EditAddressDialog dlg(EditAddressDialog::NewSendingAddress, this);
    dlg.setModel(model);
    if(dlg.exec())
    {
        newAddressToSelect = dlg.getAddress();
    }
}

void AddressBookPage::on_deleteAddress_clicked()
{
    QTableView *table = ui->tableView;
    if(!table->selectionModel())
        return;

    QModelIndexList indexes = table->selectionModel()->selectedRows();
    if(!indexes.isEmpty())
    {
        table->model()->removeRow(indexes.at(0).row());
    }
}

void AddressBookPage::selectionChanged()
{
    // Set button states based on selected tab and selection
    QTableView *table = ui->tableView;
    if(!table->selectionModel())
        return;

    if(table->selectionModel()->hasSelection())
    {
        switch(tab)
        {
        case SendingTab:
            // In sending tab, allow deletion of selection
            ui->deleteAddress->setEnabled(true);
            ui->deleteAddress->setVisible(true);
            deleteAction->setEnabled(true);
            break;
        case ReceivingTab:
            // Deleting receiving addresses, however, is not allowed
            ui->deleteAddress->setEnabled(false);
            ui->deleteAddress->setVisible(false);
            deleteAction->setEnabled(false);
            break;
        }
        ui->copyAddress->setEnabled(true);
    }
    else
    {
        ui->deleteAddress->setEnabled(false);
        ui->copyAddress->setEnabled(false);
    }

    if (model && model->isHardwareLinked()) {
        hwVerifyAction->setEnabled(true);
    } else {
        hwVerifyAction->setEnabled(false);
    }
}

void AddressBookPage::done(int retval)
{
    QTableView *table = ui->tableView;
    if(!table->selectionModel() || !table->model())
        return;

    // Figure out which address was selected, and return it
    QModelIndexList indexes = table->selectionModel()->selectedRows(AddressTableModel::Address);

    for (const QModelIndex& index : indexes) {
        QVariant address = table->model()->data(index);
        returnValue = address.toString();
    }

    if(returnValue.isEmpty())
    {
        // If no address entry selected, return rejected
        retval = Rejected;
    }

    QDialog::done(retval);
}

void AddressBookPage::on_exportButton_clicked()
{
    // CSV is currently the only supported format
    QString filename = GUIUtil::getSaveFileName(this,
        tr("Export Address List"), QString(),
        tr("Comma separated file (*.csv)"), nullptr);

    if (filename.isNull())
        return;

    CSVModelWriter writer(filename);

    // name, column, role
    writer.setModel(proxyModel);
    writer.addColumn("Label", AddressTableModel::Label, Qt::EditRole);
    writer.addColumn("Address", AddressTableModel::Address, Qt::EditRole);

    if (tab == ReceivingTab) {
        writer.addColumn("Path", AddressTableModel::Path, Qt::EditRole);
    }

    if(!writer.write()) {
        QMessageBox::critical(this, tr("Exporting Failed"),
            tr("There was an error trying to save the address list to %1. Please try again.").arg(filename));
    }
}

void AddressBookPage::contextualMenu(const QPoint &point)
{
    QModelIndex index = ui->tableView->indexAt(point);
    if(index.isValid())
    {
        contextMenu->exec(QCursor::pos());
    }
}

void AddressBookPage::selectNewAddress(const QModelIndex &parent, int begin, int /*end*/)
{
    QModelIndex idx = proxyModel->mapFromSource(model->index(begin, AddressTableModel::Address, parent));
    if(idx.isValid() && (idx.data(Qt::EditRole).toString() == newAddressToSelect))
    {
        // Select row of newly created address, once
        ui->tableView->setFocus();
        ui->tableView->selectRow(idx.row());
        newAddressToSelect.clear();
    }
}<|MERGE_RESOLUTION|>--- conflicted
+++ resolved
@@ -106,11 +106,7 @@
         ui->newAddress->setVisible(true);
         break;
     case ReceivingTab:
-<<<<<<< HEAD
-        ui->labelExplanation->setText(tr("These are your Particl addresses for receiving payments. Use the 'Create new receiving address' button in the receive tab to create new addresses."));
-=======
-        ui->labelExplanation->setText(tr("These are your Bitcoin addresses for receiving payments. Use the 'Create new receiving address' button in the receive tab to create new addresses.\nSigning is only possible with addresses of the type 'legacy'."));
->>>>>>> e4bfd51a
+        ui->labelExplanation->setText(tr("These are your Particl addresses for receiving payments. Use the 'Create new receiving address' button in the receive tab to create new addresses.\nSigning is only possible with addresses of the type 'legacy'."));
         ui->deleteAddress->setVisible(false);
         ui->newAddress->setVisible(false);
         break;
