--- conflicted
+++ resolved
@@ -18,14 +18,9 @@
     const int iconColorSaturationReduction;
 } network_styles[] = {
     {"main", QAPP_APP_NAME_DEFAULT, 0, 0},
-<<<<<<< HEAD
     {"test", QAPP_APP_NAME_TESTNET, 101, 17},
+    {"signet", QAPP_APP_NAME_SIGNET, 45, 35},
     {"regtest", QAPP_APP_NAME_REGTEST, 63, 1}
-=======
-    {"test", QAPP_APP_NAME_TESTNET, 70, 30},
-    {"signet", QAPP_APP_NAME_SIGNET, 35, 15},
-    {"regtest", QAPP_APP_NAME_REGTEST, 160, 30},
->>>>>>> 4f807348
 };
 static const unsigned network_styles_count = sizeof(network_styles)/sizeof(*network_styles);
 
