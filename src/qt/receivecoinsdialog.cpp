--- conflicted
+++ resolved
@@ -115,11 +115,7 @@
     ui->reqAmount->clear();
     ui->reqLabel->setText("");
     ui->reqMessage->setText("");
-<<<<<<< HEAD
-    ui->reuseAddress->setChecked(false);
     ui->cbxAddressType->setCurrentIndex(ui->cbxAddressType->findText("Standard"));
-=======
->>>>>>> f17942a3
     updateDisplayUnit();
 }
 
@@ -148,47 +144,32 @@
 
     QString address;
     QString label = ui->reqLabel->text();
-<<<<<<< HEAD
-    if(ui->reuseAddress->isChecked())
-    {
-        /* Choose existing receiving address */
-        AddressBookPage dlg(platformStyle, AddressBookPage::ForSelection, AddressBookPage::ReceivingTab, this);
-        dlg.setModel(model->getAddressTableModel());
-        if(dlg.exec())
-        {
-            address = dlg.getReturnValue();
-            if(label.isEmpty()) /* If no label provided, use the previously used label */
-            {
-                label = model->getAddressTableModel()->labelForAddress(address);
-            }
-        } else {
-            return;
-        }
-    } else {
-        /* Generate new receiving address */
-        int addrType = AddressTableModel::ADDR_STANDARD;
-        
-        if (ui->cbxAddressType->currentText() == "Stealth")
-            addrType = AddressTableModel::ADDR_STEALTH;
-        else
-        if (ui->cbxAddressType->currentText() == "Extended")
-            addrType = AddressTableModel::ADDR_EXT;
-        else
-        if (ui->cbxAddressType->currentText() == "Standard 256bit")
-            addrType = AddressTableModel::ADDR_STANDARD256;
-        
-        address = model->getAddressTableModel()->addRow(AddressTableModel::Receive, label, "", addrType);
-        
-        if (address == "")
-            return;
-=======
-    /* Generate new receiving address */
+
+    /* Generate new receiving address
     OutputType address_type = model->getDefaultAddressType();
     if (address_type != OUTPUT_TYPE_LEGACY) {
         address_type = ui->useBech32->isChecked() ? OUTPUT_TYPE_BECH32 : OUTPUT_TYPE_P2SH_SEGWIT;
->>>>>>> f17942a3
-    }
-    address = model->getAddressTableModel()->addRow(AddressTableModel::Receive, label, "", address_type);
+    }
+    */
+    OutputType address_type = ui->useBech32->isChecked() ? OUTPUT_TYPE_BECH32 : OUTPUT_TYPE_LEGACY;
+
+    /* Generate new receiving address */
+    AddressTableModel::AddrType addrType = AddressTableModel::ADDR_STANDARD;
+
+    if (ui->cbxAddressType->currentText() == "Stealth")
+        addrType = AddressTableModel::ADDR_STEALTH;
+    else
+    if (ui->cbxAddressType->currentText() == "Extended")
+        addrType = AddressTableModel::ADDR_EXT;
+    else
+    if (ui->cbxAddressType->currentText() == "Standard 256bit")
+        addrType = AddressTableModel::ADDR_STANDARD256;
+
+    address = model->getAddressTableModel()->addRow(AddressTableModel::Receive, label, "", address_type, addrType);
+
+    if (address == "")
+        return;
+
     SendCoinsRecipient info(address, label,
         ui->reqAmount->value(), ui->reqMessage->text());
     ReceiveRequestDialog *dialog = new ReceiveRequestDialog(this);
