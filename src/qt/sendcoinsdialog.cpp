// Copyright (c) 2011-2022 The Bitcoin Core developers
// Distributed under the MIT software license, see the accompanying
// file COPYING or http://www.opensource.org/licenses/mit-license.php.

#if defined(HAVE_CONFIG_H)
#include <config/bitcoin-config.h>
#endif

#include <qt/sendcoinsdialog.h>
#include <qt/forms/ui_sendcoinsdialog.h>

#include <qt/addresstablemodel.h>
#include <qt/bitcoinunits.h>
#include <qt/clientmodel.h>
#include <qt/coincontroldialog.h>
#include <qt/guiutil.h>
#include <qt/optionsmodel.h>
#include <qt/platformstyle.h>
#include <qt/sendcoinsentry.h>

#include <chainparams.h>
#include <interfaces/node.h>
#include <key_io.h>
#include <node/interface_ui.h>
#include <policy/fees.h>
#include <txmempool.h>
#include <validation.h>
#include <wallet/coincontrol.h>
#include <wallet/fees.h>
#include <wallet/wallet.h>

#include <array>
#include <chrono>
#include <fstream>
#include <memory>

#include <QFontMetrics>
#include <QScrollBar>
#include <QSettings>
#include <QTextDocument>
#include <QApplication>


#include <anon.h>
#include <wallet/hdwallet.h>
#include <univalue.h>
#include <util/fees.h>


using wallet::CCoinControl;
using wallet::DEFAULT_PAY_TX_FEE;

static constexpr std::array confTargets{2, 4, 6, 12, 24, 48, 144, 504, 1008};
int getConfTargetForIndex(int index) {
    if (index+1 > static_cast<int>(confTargets.size())) {
        return confTargets.back();
    }
    if (index < 0) {
        return confTargets[0];
    }
    return confTargets[index];
}
int getIndexForConfTarget(int target) {
    for (unsigned int i = 0; i < confTargets.size(); i++) {
        if (confTargets[i] >= target) {
            return i;
        }
    }
    return confTargets.size() - 1;
}

SendCoinsDialog::SendCoinsDialog(const PlatformStyle *_platformStyle, QWidget *parent) :
    QDialog(parent, GUIUtil::dialog_flags),
    ui(new Ui::SendCoinsDialog),
    m_coin_control(new CCoinControl),
    platformStyle(_platformStyle)
{
    ui->setupUi(this);

    if (!_platformStyle->getImagesOnButtons()) {
        ui->addButton->setIcon(QIcon());
        ui->clearButton->setIcon(QIcon());
        ui->sendButton->setIcon(QIcon());
    } else {
        ui->addButton->setIcon(_platformStyle->SingleColorIcon(":/icons/add"));
        ui->addButtonCS->setIcon(_platformStyle->SingleColorIcon(":/icons/add"));
        ui->clearButton->setIcon(_platformStyle->SingleColorIcon(":/icons/remove"));
        ui->sendButton->setIcon(_platformStyle->SingleColorIcon(":/icons/send"));
    }

    GUIUtil::setupAddressWidget(ui->lineEditCoinControlChange, this);

    addEntry();

    connect(ui->addButton, &QPushButton::clicked, this, &SendCoinsDialog::addEntry);
    connect(ui->addButtonCS, &QPushButton::clicked, this, &SendCoinsDialog::addEntryCS);
    connect(ui->clearButton, &QPushButton::clicked, this, &SendCoinsDialog::clear);

    // Coin Control
    connect(ui->pushButtonCoinControl, &QPushButton::clicked, this, &SendCoinsDialog::coinControlButtonClicked);
    connect(ui->checkBoxCoinControlChange, &QCheckBox::stateChanged, this, &SendCoinsDialog::coinControlChangeChecked);
    connect(ui->lineEditCoinControlChange, &QValidatedLineEdit::textEdited, this, &SendCoinsDialog::coinControlChangeEdited);

    // Coin Control: clipboard actions
    QAction *clipboardQuantityAction = new QAction(tr("Copy quantity"), this);
    QAction *clipboardAmountAction = new QAction(tr("Copy amount"), this);
    QAction *clipboardFeeAction = new QAction(tr("Copy fee"), this);
    QAction *clipboardAfterFeeAction = new QAction(tr("Copy after fee"), this);
    QAction *clipboardBytesAction = new QAction(tr("Copy bytes"), this);
    QAction *clipboardLowOutputAction = new QAction(tr("Copy dust"), this);
    QAction *clipboardChangeAction = new QAction(tr("Copy change"), this);
    connect(clipboardQuantityAction, &QAction::triggered, this, &SendCoinsDialog::coinControlClipboardQuantity);
    connect(clipboardAmountAction, &QAction::triggered, this, &SendCoinsDialog::coinControlClipboardAmount);
    connect(clipboardFeeAction, &QAction::triggered, this, &SendCoinsDialog::coinControlClipboardFee);
    connect(clipboardAfterFeeAction, &QAction::triggered, this, &SendCoinsDialog::coinControlClipboardAfterFee);
    connect(clipboardBytesAction, &QAction::triggered, this, &SendCoinsDialog::coinControlClipboardBytes);
    connect(clipboardLowOutputAction, &QAction::triggered, this, &SendCoinsDialog::coinControlClipboardLowOutput);
    connect(clipboardChangeAction, &QAction::triggered, this, &SendCoinsDialog::coinControlClipboardChange);

    connect(ui->cbxTypeFrom, static_cast<void (QComboBox::*)(int)>(&QComboBox::currentIndexChanged), this, &SendCoinsDialog::cbxTypeFromChanged);

    ui->labelCoinControlQuantity->addAction(clipboardQuantityAction);
    ui->labelCoinControlAmount->addAction(clipboardAmountAction);
    ui->labelCoinControlFee->addAction(clipboardFeeAction);
    ui->labelCoinControlAfterFee->addAction(clipboardAfterFeeAction);
    ui->labelCoinControlBytes->addAction(clipboardBytesAction);
    ui->labelCoinControlLowOutput->addAction(clipboardLowOutputAction);
    ui->labelCoinControlChange->addAction(clipboardChangeAction);

    // init transaction fee section
    QSettings settings;
    if (!settings.contains("fFeeSectionMinimized"))
        settings.setValue("fFeeSectionMinimized", true);
    if (!settings.contains("nFeeRadio") && settings.contains("nTransactionFee") && settings.value("nTransactionFee").toLongLong() > 0) // compatibility
        settings.setValue("nFeeRadio", 1); // custom
    if (!settings.contains("nFeeRadio"))
        settings.setValue("nFeeRadio", 0); // recommended
    if (!settings.contains("nSmartFeeSliderPosition"))
        settings.setValue("nSmartFeeSliderPosition", 0);
    if (!settings.contains("nTransactionFee"))
        settings.setValue("nTransactionFee", (qint64)DEFAULT_PAY_TX_FEE);
    ui->groupFee->setId(ui->radioSmartFee, 0);
    ui->groupFee->setId(ui->radioCustomFee, 1);
    ui->groupFee->button((int)std::max(0, std::min(1, settings.value("nFeeRadio").toInt())))->setChecked(true);
    ui->customFee->SetAllowEmpty(false);
    ui->customFee->setValue(settings.value("nTransactionFee").toLongLong());
    minimizeFeeSection(settings.value("fFeeSectionMinimized").toBool());

    GUIUtil::ExceptionSafeConnect(ui->sendButton, &QPushButton::clicked, this, &SendCoinsDialog::sendButtonClicked);

    if (!settings.contains("nRingSize")) {
        settings.setValue("nRingSize", (int)DEFAULT_RING_SIZE);
    }
    if (!settings.contains("nInputsPerMLSAG")) {
        settings.setValue("nInputsPerMLSAG", (int)DEFAULT_INPUTS_PER_SIG);
    }
    ui->spinRingSize->setValue(settings.value("nRingSize").toInt());
    ui->spinMaxInputs->setValue(settings.value("nInputsPerMLSAG").toInt());
}

void SendCoinsDialog::setClientModel(ClientModel *_clientModel)
{
    this->clientModel = _clientModel;

    if (_clientModel) {
        connect(_clientModel, &ClientModel::numBlocksChanged, this, &SendCoinsDialog::updateNumberOfBlocks);
    }
}

void SendCoinsDialog::setModel(WalletModel *_model)
{
    this->model = _model;

    if(_model && _model->getOptionsModel())
    {
        for(int i = 0; i < ui->entries->count(); ++i)
        {
            SendCoinsEntry *entry = qobject_cast<SendCoinsEntry*>(ui->entries->itemAt(i)->widget());
            if(entry)
            {
                entry->setModel(_model);
            }
        }

        connect(_model, &WalletModel::balanceChanged, this, &SendCoinsDialog::setBalance);
        connect(_model->getOptionsModel(), &OptionsModel::displayUnitChanged, this, &SendCoinsDialog::refreshBalance);
        refreshBalance();

        // Coin Control
        connect(_model->getOptionsModel(), &OptionsModel::displayUnitChanged, this, &SendCoinsDialog::coinControlUpdateLabels);
        connect(_model->getOptionsModel(), &OptionsModel::coinControlFeaturesChanged, this, &SendCoinsDialog::coinControlFeatureChanged);
        ui->frameCoinControl->setVisible(_model->getOptionsModel()->getCoinControlFeatures());
        coinControlUpdateLabels();

        // fee section
        for (const int n : confTargets) {
            ui->confTargetSelector->addItem(tr("%1 (%2 blocks)").arg(GUIUtil::formatNiceTimeOffset(n*Params().GetConsensus().nPowTargetSpacing)).arg(n));
        }
        connect(ui->confTargetSelector, qOverload<int>(&QComboBox::currentIndexChanged), this, &SendCoinsDialog::updateSmartFeeLabel);
        connect(ui->confTargetSelector, qOverload<int>(&QComboBox::currentIndexChanged), this, &SendCoinsDialog::coinControlUpdateLabels);

#if (QT_VERSION >= QT_VERSION_CHECK(5, 15, 0))
        connect(ui->groupFee, &QButtonGroup::idClicked, this, &SendCoinsDialog::updateFeeSectionControls);
        connect(ui->groupFee, &QButtonGroup::idClicked, this, &SendCoinsDialog::coinControlUpdateLabels);
#else
        connect(ui->groupFee, qOverload<int>(&QButtonGroup::buttonClicked), this, &SendCoinsDialog::updateFeeSectionControls);
        connect(ui->groupFee, qOverload<int>(&QButtonGroup::buttonClicked), this, &SendCoinsDialog::coinControlUpdateLabels);
#endif

        connect(ui->customFee, &BitcoinAmountField::valueChanged, this, &SendCoinsDialog::coinControlUpdateLabels);
        connect(ui->optInRBF, &QCheckBox::stateChanged, this, &SendCoinsDialog::updateSmartFeeLabel);
        connect(ui->optInRBF, &QCheckBox::stateChanged, this, &SendCoinsDialog::coinControlUpdateLabels);
        CAmount requiredFee = model->wallet().getRequiredFee(1000);
        ui->customFee->SetMinValue(requiredFee);
        if (ui->customFee->value() < requiredFee) {
            ui->customFee->setValue(requiredFee);
        }
        ui->customFee->setSingleStep(requiredFee);
        updateFeeSectionControls();
        updateSmartFeeLabel();

        // set default rbf checkbox state
        ui->optInRBF->setCheckState(Qt::Checked);

        if (model->wallet().hasExternalSigner()) {
            //: "device" usually means a hardware wallet.
            ui->sendButton->setText(tr("Sign on device"));
            if (model->getOptionsModel()->hasSigner()) {
                ui->sendButton->setEnabled(true);
                ui->sendButton->setToolTip(tr("Connect your hardware wallet first."));
            } else {
                ui->sendButton->setEnabled(false);
                //: "External signer" means using devices such as hardware wallets.
                ui->sendButton->setToolTip(tr("Set external signer script path in Options -> Wallet"));
            }
        } else if (model->wallet().privateKeysDisabled()) {
            ui->sendButton->setText(tr("Cr&eate Unsigned"));
            ui->sendButton->setToolTip(tr("Creates a Partially Signed Bitcoin Transaction (PSBT) for use with e.g. an offline %1 wallet, or a PSBT-compatible hardware wallet.").arg(PACKAGE_NAME));
        }

        // set the smartfee-sliders default value (wallets default conf.target or last stored value)
        QSettings settings;
        if (settings.value("nSmartFeeSliderPosition").toInt() != 0) {
            // migrate nSmartFeeSliderPosition to nConfTarget
            // nConfTarget is available since 0.15 (replaced nSmartFeeSliderPosition)
            int nConfirmTarget = 25 - settings.value("nSmartFeeSliderPosition").toInt(); // 25 == old slider range
            settings.setValue("nConfTarget", nConfirmTarget);
            settings.remove("nSmartFeeSliderPosition");
        }
        if (settings.value("nConfTarget").toInt() == 0)
            ui->confTargetSelector->setCurrentIndex(getIndexForConfTarget(model->wallet().getConfirmTarget()));
        else
            ui->confTargetSelector->setCurrentIndex(getIndexForConfTarget(settings.value("nConfTarget").toInt()));
    }

    if (_model) {
        if (_model->isHardwareLinkedWallet()) {
            ui->cbxTypeFrom->setCurrentIndex(ui->cbxTypeFrom->findText("Part"));
            ui->cbxTypeTo->setCurrentIndex(ui->cbxTypeTo->findText("Part"));
            ui->cbxTypeFrom->setEnabled(false);
            ui->cbxTypeTo->setEnabled(false);
        } else {
            ui->cbxTypeFrom->setEnabled(true);
            ui->cbxTypeTo->setEnabled(true);
        }
    }
}

SendCoinsDialog::~SendCoinsDialog()
{
    QSettings settings;
    settings.setValue("fFeeSectionMinimized", fFeeMinimized);
    settings.setValue("nFeeRadio", ui->groupFee->checkedId());
    settings.setValue("nConfTarget", getConfTargetForIndex(ui->confTargetSelector->currentIndex()));
    settings.setValue("nTransactionFee", (qint64)ui->customFee->value());

    settings.setValue("nRingSize", ui->spinRingSize->value());
    settings.setValue("nInputsPerMLSAG", ui->spinMaxInputs->value());

    delete ui;
}

bool SendCoinsDialog::PrepareSendText(QString& question_string, QString& informative_text, QString& detailed_text, QString& sCommand, QString& sCoinControl)
{
    QList<SendCoinsRecipient> recipients;
    bool valid = true;

    for(int i = 0; i < ui->entries->count(); ++i)
    {
        SendCoinsEntry *entry = qobject_cast<SendCoinsEntry*>(ui->entries->itemAt(i)->widget());
        if(entry)
        {
            if(entry->validate(model->node()))
            {
                recipients.append(entry->getValue());
            }
            else if (valid)
            {
                ui->scrollArea->ensureWidgetVisible(entry);
                valid = false;
            }
        }
    }

    if(!valid || recipients.isEmpty())
    {
        return false;
    }

    // Prepare transaction for getting txFee earlier
    m_current_transaction = std::make_unique<WalletModelTransaction>(recipients);
    WalletModel::SendCoinsReturn prepareStatus;

    updateCoinControlState();

    CCoinControl coin_control = *m_coin_control;
    coin_control.m_allow_other_inputs = !coin_control.HasSelected(); // future, could introduce a checkbox to customize this value.
    prepareStatus = model->prepareTransaction(*m_current_transaction, coin_control);
    if (prepareStatus.status != WalletModel::OK)
    {
        // process prepareStatus and on error generate message shown to user
        processSendCoinsReturn(prepareStatus.status, BitcoinUnits::formatWithUnit(model->getOptionsModel()->getDisplayUnit(), m_current_transaction->getTransactionFee()));

        fNewRecipientAllowed = true;
        return false;
    };

    sCommand = "sendtypeto ";

    // TODO: Translations?
    QString sTypeFrom = ui->cbxTypeFrom->currentText();
    QString sTypeTo = ui->cbxTypeTo->currentText();

    sCommand += sTypeFrom.toLower() + " ";
    sCommand += sTypeTo.toLower();

    sCommand += " [";

    int nRecipient = 0;
    for (const auto &rcp : m_current_transaction->getRecipients()) {
        if (nRecipient > 0)
            sCommand += ",";

        if (rcp.m_coldstake) {
            QString build_script = "buildscript {\"recipe\":\"ifcoinstake\",\"addrstake\":\""
                + rcp.stake_address + "\",\"addrspend\":\"" + rcp.spend_address + "\"}";
            UniValue rv;
            if (!model->tryCallRpc(build_script, rv)) {
                return false;
            }

            sCommand += "{\"address\":\"script\"";
            sCommand += ",\"script\":\"" + QString::fromStdString(rv["hex"].get_str()) + "\"";
        } else {
            sCommand += "{\"address\":\"" + rcp.address + "\"";
        }
        sCommand += ",\"amount\":"
            + BitcoinUnits::format(BitcoinUnit::BTC, rcp.amount, false, BitcoinUnits::SeparatorStyle::NEVER);

        if (rcp.fSubtractFeeFromAmount)
            sCommand += ",\"subfee\":true";

        if (!rcp.narration.isEmpty())
            sCommand += ",\"narr\":\"" + GUIUtil::particl::escapeQString(GUIUtil::particl::escapeQString(rcp.narration)) + "\"";
        sCommand += "}";

        nRecipient++;
    }

    int nRingSize = ui->spinRingSize->value();
    int nMaxInputs = ui->spinMaxInputs->value();

    sCommand += "] \"\" \"\" "+QString::number(nRingSize)+" "+QString::number(nMaxInputs);

    sCoinControl = " {";
    sCoinControl += "\"replaceable\":" + QString::fromUtf8((ui->optInRBF->isChecked() ? "true" : "false"));

    if (m_coin_control->m_feerate) {
        sCoinControl += ",\"feeRate\":" + QString::fromStdString(m_coin_control->m_feerate->ToStringShort());
    } else {
        std::string sFeeMode;
        if (StringFromFeeMode(m_coin_control->m_fee_mode, sFeeMode))
            sCoinControl += ",\"estimate_mode\":\"" + QString::fromStdString(sFeeMode) +"\"";
        if (m_coin_control->m_confirm_target)
            sCoinControl += ",\"conf_target\":" + QString::number(*m_coin_control->m_confirm_target);
    }

    if (!std::get_if<CNoDestination>(&m_coin_control->destChange)) {
        sCoinControl += ",\"changeaddress\":\""+QString::fromStdString(EncodeDestination(m_coin_control->destChange))+"\"";
    }

    if (m_coin_control->NumSelected() > 0)  {
        sCoinControl += ",\"inputs\":[";
        bool fNeedCommaInputs = false;
        for (const auto &op : m_coin_control->setSelected) {
            sCoinControl += fNeedCommaInputs ? ",{" : "{";
            sCoinControl += "\"tx\":\"" + QString::fromStdString(op.hash.ToString()) + "\"";
            sCoinControl += ",\"n\":" + QString::number(op.n);
            sCoinControl += "}";
            fNeedCommaInputs = true;
        }
        sCoinControl += "]";
    }
    sCoinControl += "} ";

    UniValue rv;
    QString sGetFeeCommand = sCommand + " true" + sCoinControl;
    if (!model->tryCallRpc(sGetFeeCommand, rv)) {
        return false;
    }

    double rFee = rv["fee"].get_real();

    bool fSubbedFee = rv["outputs_fee"].size() > 0 ? true : false;

    size_t nBytes = rv["bytes"].getInt<int64_t>();
    bool fNeedHWDevice = rv["need_hwdevice"].get_bool();

    CAmount txFee = rFee * COIN;

    // Format confirmation message
    QStringList formatted;
    for (const auto &rcp : m_current_transaction->getRecipients())
    {
        CAmount nValue = rcp.amount;
        const UniValue &uv = rv["outputs_fee"][rcp.address.toStdString().c_str()];
        if (uv.isNum()) {
            nValue = uv.getInt<int64_t>();
        }
        // generate amount string with wallet name in case of multiwallet
        QString amount = BitcoinUnits::formatHtmlWithUnit(model->getOptionsModel()->getDisplayUnit(), nValue);
        if (model->isMultiwallet()) {
            amount.append(tr(" from wallet '%1'").arg(GUIUtil::HtmlEscape(model->getWalletName())));
        }
        // generate monospace address string
        QString address;
        if (rcp.m_coldstake) {
            address = "<span style='font-family: monospace;'>Spend: " + rcp.spend_address;
            address.append("<br/>Stake: " + rcp.stake_address);
            address.append("</span>");
        } else {
            address = "<span style='font-family: monospace;'>" + rcp.address;
            address.append("</span>");
        }

        QString recipientElement;

        {
            if(rcp.label.length() > 0) // label with address
            {
                recipientElement.append(tr("%1 to '%2'").arg(amount, GUIUtil::HtmlEscape(rcp.label)));
                recipientElement.append(QString(" (%1)").arg(address));
            }
            else // just address
            {
                recipientElement.append(tr("%1 to %2").arg(amount, address));
            }
        }
        formatted.append(recipientElement);
    }

    /*: Message displayed when attempting to create a transaction. Cautionary text to prompt the user to verify
        that the displayed transaction details represent the transaction the user intends to create. */
    question_string.append(tr("Do you want to create this transaction?"));
    question_string.append("<br /><span style='font-size:10pt;'>");
    if (model->wallet().privateKeysDisabled() && !model->wallet().hasExternalSigner()) {
        /*: Text to inform a user attempting to create a transaction of their current options. At this stage,
            a user can only create a PSBT. This string is displayed when private keys are disabled and an external
            signer is not available. */
        question_string.append(tr("Private keys disabled."));
        //question_string.append(tr("Please, review your transaction proposal. This will produce a Partially Signed Bitcoin Transaction (PSBT) which you can save or copy and then sign with e.g. an offline %1 wallet, or a PSBT-compatible hardware wallet.").arg(PACKAGE_NAME));
    } else if (model->getOptionsModel()->getEnablePSBTControls()) {
        /*: Text to inform a user attempting to create a transaction of their current options. At this stage,
            a user can send their transaction or create a PSBT. This string is displayed when both private keys
            and PSBT controls are enabled. */
        question_string.append(tr("Please, review your transaction. You can create and send this transaction or create a Partially Signed Bitcoin Transaction (PSBT), which you can save or copy and then sign with, e.g., an offline %1 wallet, or a PSBT-compatible hardware wallet.").arg(PACKAGE_NAME));
    } else {
        /*: Text to prompt a user to review the details of the transaction they are attempting to send. */
        question_string.append(tr("Please, review your transaction."));
    }
    question_string.append("</span>");

    question_string.append("<br/><br/><span style='font-size:10pt;'><b>" + sTypeFrom + "</b> to <b>" + sTypeTo + "</b>");
    if (sTypeFrom.toLower() == "anon") {
        question_string.append(QString(", %1 ring members, %2 %3 per proof.").arg(nRingSize).arg(nMaxInputs).arg(nMaxInputs == 1 ? "input" : "inputs"));
    }
    question_string.append("</span>%1");
    if(txFee > 0)
    {
        // append fee string if a fee is required
        question_string.append("<hr /><b>");
        question_string.append(tr("Estimated Transaction fee"));
        question_string.append("</b>");

        // append transaction size
        //: When reviewing a newly created PSBT (via Send flow), the transaction fee is shown, with "virtual size" of the transaction displayed for context
        question_string.append(" (" + tr("%1 kvB", "PSBT transaction creation").arg((double)m_current_transaction->getTransactionSize() / 1000, 0, 'g', 3) + "): ");

        // append transaction fee value
        question_string.append("<span style='color:#aa0000; font-weight:bold;'>");
        question_string.append(BitcoinUnits::formatHtmlWithUnit(model->getOptionsModel()->getDisplayUnit(), txFee));
        question_string.append("</span><br />");

        if (fSubbedFee)
            question_string.append(tr("removed for transaction fee"));
        else
            question_string.append(tr("added as transaction fee"));

        // append RBF message according to transaction's signalling
        question_string.append("<span style='font-size:10pt; font-weight:normal;'>");
        if (ui->optInRBF->isChecked()) {
            question_string.append(tr("You can increase the fee later (signals Replace-By-Fee, BIP-125)."));
        } else {
            question_string.append(tr("Not signalling Replace-By-Fee, BIP-125."));
        }
        question_string.append("</span>");
    }

    // add total amount in all subdivision units
    question_string.append("<hr />");

    CAmount totalAmount = m_current_transaction->getTotalTransactionAmount();
    if (!fSubbedFee)
        totalAmount += txFee;

    QStringList alternativeUnits;
    for (const BitcoinUnit u : BitcoinUnits::availableUnits()) {
        if(u != model->getOptionsModel()->getDisplayUnit())
            alternativeUnits.append(BitcoinUnits::formatHtmlWithUnit(u, totalAmount));
    }
    question_string.append(QString("<b>%1</b>: <b>%2</b>").arg(tr("Total Amount"))
        .arg(BitcoinUnits::formatHtmlWithUnit(model->getOptionsModel()->getDisplayUnit(), totalAmount)));
    question_string.append(QString("<br /><span style='font-size:10pt; font-weight:normal;'>(=%1)</span>")
        .arg(alternativeUnits.join(" " + tr("or") + " ")));

    if (formatted.size() > 1) {
        question_string = question_string.arg("");
        informative_text = tr("To review recipient list click \"Show Details…\"");
        detailed_text = formatted.join("\n\n");
    } else {
        question_string = question_string.arg("<br /><br />" + formatted.at(0));
    }

    if (fNeedHWDevice) {
        question_string.append("<hr /><span><b>");
        question_string.append(tr("Your hardware device must be connected to sign this txn."));
        question_string.append("</b></span>");
    }

    return true;
}

void SendCoinsDialog::presentPSBT(PartiallySignedTransaction& psbtx)
{
    // Serialize the PSBT
    CDataStream ssTx(SER_NETWORK, PROTOCOL_VERSION);
    ssTx << psbtx;
    GUIUtil::setClipboard(EncodeBase64(ssTx.str()).c_str());
    QMessageBox msgBox(this);
    //: Caption of "PSBT has been copied" messagebox
    msgBox.setText(tr("Unsigned Transaction", "PSBT copied"));
    msgBox.setInformativeText(tr("The PSBT has been copied to the clipboard. You can also save it."));
    msgBox.setStandardButtons(QMessageBox::Save | QMessageBox::Discard);
    msgBox.setDefaultButton(QMessageBox::Discard);
    switch (msgBox.exec()) {
    case QMessageBox::Save: {
        QString selectedFilter;
        QString fileNameSuggestion = "";
        bool first = true;
        for (const SendCoinsRecipient &rcp : m_current_transaction->getRecipients()) {
            if (!first) {
                fileNameSuggestion.append(" - ");
            }
            QString labelOrAddress = rcp.label.isEmpty() ? rcp.address : rcp.label;
            QString amount = BitcoinUnits::formatWithUnit(model->getOptionsModel()->getDisplayUnit(), rcp.amount);
            fileNameSuggestion.append(labelOrAddress + "-" + amount);
            first = false;
        }
        fileNameSuggestion.append(".psbt");
        QString filename = GUIUtil::getSaveFileName(this,
            tr("Save Transaction Data"), fileNameSuggestion,
            //: Expanded name of the binary PSBT file format. See: BIP 174.
            tr("Partially Signed Transaction (Binary)") + QLatin1String(" (*.psbt)"), &selectedFilter);
        if (filename.isEmpty()) {
            return;
        }
        std::ofstream out{filename.toLocal8Bit().data(), std::ofstream::out | std::ofstream::binary};
        out << ssTx.str();
        out.close();
        //: Popup message when a PSBT has been saved to a file
        Q_EMIT message(tr("PSBT saved"), tr("PSBT saved to disk"), CClientUIInterface::MSG_INFORMATION);
        break;
    }
    case QMessageBox::Discard:
        break;
    default:
        assert(false);
    } // msgBox.exec()
}

bool SendCoinsDialog::signWithExternalSigner(PartiallySignedTransaction& psbtx, CMutableTransaction& mtx, bool& complete) {
    TransactionError err;
    try {
        err = model->wallet().fillPSBT(SIGHASH_ALL, /*sign=*/true, /*bip32derivs=*/true, /*n_signed=*/nullptr, psbtx, complete);
    } catch (const std::runtime_error& e) {
        QMessageBox::critical(nullptr, tr("Sign failed"), e.what());
        return false;
    }
    if (err == TransactionError::EXTERNAL_SIGNER_NOT_FOUND) {
        //: "External signer" means using devices such as hardware wallets.
        const QString msg = tr("External signer not found");
        QMessageBox::critical(nullptr, msg, msg);
        return false;
    }
    if (err == TransactionError::EXTERNAL_SIGNER_FAILED) {
        //: "External signer" means using devices such as hardware wallets.
        const QString msg = tr("External signer failure");
        QMessageBox::critical(nullptr, msg, msg);
        return false;
    }
    if (err != TransactionError::OK) {
        tfm::format(std::cerr, "Failed to sign PSBT");
        processSendCoinsReturn(WalletModel::TransactionCreationFailed);
        return false;
    }
    // fillPSBT does not always properly finalize
    complete = FinalizeAndExtractPSBT(psbtx, mtx);
    return true;
}

void SendCoinsDialog::sendButtonClicked([[maybe_unused]] bool checked)
{
    if(!model || !model->getOptionsModel())
        return;

    fNewRecipientAllowed = false;
    WalletModel::UnlockContext ctx(model->requestUnlock());
    if(!ctx.isValid()) {
        // Unlock wallet was cancelled
        fNewRecipientAllowed = true;
        return;
    }

    QString question_string, informative_text, detailed_text, sCommand, sCoinControl;
    if (!PrepareSendText(question_string, informative_text, detailed_text, sCommand, sCoinControl)) return;
    assert(m_current_transaction);

    const QString confirmation = tr("Confirm send coins");
    const bool enable_send{!model->wallet().privateKeysDisabled() || model->wallet().hasExternalSigner()};
    const bool always_show_unsigned{model->getOptionsModel()->getEnablePSBTControls()};
    auto confirmationDialog = new SendConfirmationDialog(confirmation, question_string, informative_text, detailed_text, SEND_CONFIRM_DELAY, enable_send, always_show_unsigned, this);
    confirmationDialog->setAttribute(Qt::WA_DeleteOnClose);
    // TODO: Replace QDialog::exec() with safer QDialog::show().
    const auto retval = static_cast<QMessageBox::StandardButton>(confirmationDialog->exec());

    if(retval != QMessageBox::Yes && retval != QMessageBox::Save)
    {
        fNewRecipientAllowed = true;
        return;
    }

    WalletModel::SendCoinsReturn sendStatus = WalletModel::OK;

    sCommand += " false";
    sCommand += sCoinControl;

    UniValue rv;
    uint256 hashSent;
    if (!model->tryCallRpc(sCommand, rv)) {
        sendStatus = WalletModel::TransactionCreationFailed;

        //bool send_failure = false;
        //if (model->wallet().privateKeysDisabled()) {

            //CMutableTransaction mtx = CMutableTransaction{*(currentTransaction.getWtx())};
            //PartiallySignedTransaction psbtx(mtx);
            //bool complete = false;
            //const TransactionError err = model->wallet().fillPSBT(SIGHASH_ALL, false /* sign */, true /* bip32derivs */, psbtx, complete);
            //assert(!complete);
            //assert(err == TransactionError::OK);
            //// Serialize the PSBT
            //CDataStream ssTx(SER_NETWORK, PROTOCOL_VERSION);
            //ssTx << psbtx;
            //GUIUtil::setClipboard(EncodeBase64(ssTx.str()).c_str());
            //Q_EMIT message(tr("PSBT copied"), "Copied to clipboard", CClientUIInterface::MSG_INFORMATION);

    } else {
        hashSent.SetHex(rv.get_str());
    }
    /*
    bool send_failure = false;
    if (retval == QMessageBox::Save) {
        // "Create Unsigned" clicked
        CMutableTransaction mtx = CMutableTransaction{*(m_current_transaction->getWtx())};
        PartiallySignedTransaction psbtx(mtx);
        bool complete = false;
        // Fill without signing
        TransactionError err = model->wallet().fillPSBT(SIGHASH_ALL, //sign=//false, //bip32derivs=//true, //n_signed=//nullptr, psbtx, complete);
        assert(!complete);
        assert(err == TransactionError::OK);

        // Copy PSBT to clipboard and offer to save
        presentPSBT(psbtx);
    } else {
        // "Send" clicked
        assert(!model->wallet().privateKeysDisabled() || model->wallet().hasExternalSigner());
        bool broadcast = true;
        if (model->wallet().hasExternalSigner()) {
            CMutableTransaction mtx = CMutableTransaction{*(m_current_transaction->getWtx())};
            PartiallySignedTransaction psbtx(mtx);
            bool complete = false;
            // Always fill without signing first. This prevents an external signer
            // from being called prematurely and is not expensive.
            TransactionError err = model->wallet().fillPSBT(SIGHASH_ALL, //sign=//false, //bip32derivs=//true, //n_signed=//nullptr, psbtx, complete);
            assert(!complete);
            assert(err == TransactionError::OK);
            send_failure = !signWithExternalSigner(psbtx, mtx, complete);
            // Don't broadcast when user rejects it on the device or there's a failure:
            broadcast = complete && !send_failure;
            if (!send_failure) {
                // A transaction signed with an external signer is not always complete,
                // e.g. in a multisig wallet.
                if (complete) {
                    // Prepare transaction for broadcast transaction if complete
                    const CTransactionRef tx = MakeTransactionRef(mtx);
                    m_current_transaction->setWtx(tx);
                } else {
                    presentPSBT(psbtx);
                }
            }
        }

        // Broadcast the transaction, unless an external signer was used and it
        // failed, or more signatures are needed.
        if (broadcast) {
            // now send the prepared transaction
            model->sendCoins(*m_current_transaction);
            Q_EMIT coinsSent(m_current_transaction->getWtx()->GetHash());
        }

        // Copy PSBT to clipboard and offer to save
        assert(!complete);
        // Serialize the PSBT
        CDataStream ssTx(SER_NETWORK, PROTOCOL_VERSION);
        ssTx << psbtx;
        GUIUtil::setClipboard(EncodeBase64(ssTx.str()).c_str());
        QMessageBox msgBox;
        msgBox.setText("Unsigned Transaction");
        msgBox.setInformativeText("The PSBT has been copied to the clipboard. You can also save it.");
        msgBox.setStandardButtons(QMessageBox::Save | QMessageBox::Discard);
        msgBox.setDefaultButton(QMessageBox::Discard);
        switch (msgBox.exec()) {
        case QMessageBox::Save: {
            QString selectedFilter;
            QString fileNameSuggestion = "";
            bool first = true;
            for (const SendCoinsRecipient &rcp : m_current_transaction->getRecipients()) {
                if (!first) {
                    fileNameSuggestion.append(" - ");
                }
                QString labelOrAddress = rcp.label.isEmpty() ? rcp.address : rcp.label;
                QString amount = BitcoinUnits::formatWithUnit(model->getOptionsModel()->getDisplayUnit(), rcp.amount);
                fileNameSuggestion.append(labelOrAddress + "-" + amount);
                first = false;
            }
            fileNameSuggestion.append(".psbt");
            QString filename = GUIUtil::getSaveFileName(this,
                tr("Save Transaction Data"), fileNameSuggestion,
                //: Expanded name of the binary PSBT file format. See: BIP 174.
                tr("Partially Signed Transaction (Binary)") + QLatin1String(" (*.psbt)"), &selectedFilter);
            if (filename.isEmpty()) {
                return;
            }
            std::ofstream out{filename.toLocal8Bit().data(), std::ofstream::out | std::ofstream::binary};
            out << ssTx.str();
            out.close();
            Q_EMIT message(tr("PSBT saved"), "PSBT saved to disk", CClientUIInterface::MSG_INFORMATION);
            break;
        }
        case QMessageBox::Discard:
            break;
        default:
            assert(false);
        } // msgBox.exec()
    } else {
        assert(!model->wallet().privateKeysDisabled());
        // now send the prepared transaction
        WalletModel::SendCoinsReturn sendStatus = model->sendCoins(*m_current_transaction);
        // process sendStatus and on error generate message shown to user
        processSendCoinsReturn(sendStatus);
    */

    // Update Addressbook
    for (const auto &rcp : m_current_transaction->getRecipients()) {
        if (rcp.m_coldstake) {
            continue;
        }
        sCommand = "manageaddressbook newsend ";
        sCommand += rcp.address;
        QString strLabel = rcp.label;
        sCommand += strLabel.isEmpty() ? QString(" \"\"") : QString(" \"" + strLabel + "\"");
        sCommand += " send";

        model->tryCallRpc(sCommand, rv);
    }

    processSendCoinsReturn(sendStatus);

    if (sendStatus.status == WalletModel::OK) {
        accept();
        m_coin_control->UnSelectAll();
        coinControlUpdateLabels();
        //Q_EMIT coinsSent(currentTransaction.getWtx()->GetHash());
        Q_EMIT coinsSent(hashSent);

    //bool send_failure = false;
    //if (model->privateKeysDisabled()) {
        //CMutableTransaction mtx = CMutableTransaction{*(currentTransaction.getWtx())};
        //PartiallySignedTransaction psbtx(mtx);
        //bool complete = false;
        //const TransactionError err = model->wallet().fillPSBT(psbtx, complete, SIGHASH_ALL, false /* sign */, true /* bip32derivs */);
        //assert(!complete);
        //assert(err == TransactionError::OK);
        //// Serialize the PSBT
        //CDataStream ssTx(SER_NETWORK, PROTOCOL_VERSION);
        //ssTx << psbtx;
        //GUIUtil::setClipboard(EncodeBase64(ssTx.str()).c_str());
        //Q_EMIT message(tr("PSBT copied"), "Copied to clipboard", CClientUIInterface::MSG_INFORMATION);
    //}
    }
    fNewRecipientAllowed = true;
    m_current_transaction.reset();
}

void SendCoinsDialog::clear()
{
    m_current_transaction.reset();

    // Clear coin control settings
    m_coin_control->UnSelectAll();
    ui->checkBoxCoinControlChange->setChecked(false);
    ui->lineEditCoinControlChange->clear();
    coinControlUpdateLabels();

    // Remove entries until only one left
    while(ui->entries->count())
    {
        ui->entries->takeAt(0)->widget()->deleteLater();
    }

    ui->cbxTypeFrom->setCurrentIndex(ui->cbxTypeFrom->findText("Part"));
    ui->cbxTypeTo->setCurrentIndex(ui->cbxTypeTo->findText("Part"));

    addEntry();

    updateTabsAndLabels();
}

void SendCoinsDialog::reject()
{
    clear();
}

void SendCoinsDialog::accept()
{
    clear();
}

SendCoinsEntry *SendCoinsDialog::addEntry()
{
    SendCoinsEntry *entry = new SendCoinsEntry(platformStyle, this);
    entry->setModel(model);
    ui->entries->addWidget(entry);
    connect(entry, &SendCoinsEntry::removeEntry, this, &SendCoinsDialog::removeEntry);
    connect(entry, &SendCoinsEntry::useAvailableBalance, this, &SendCoinsDialog::useAvailableBalance);
    connect(entry, &SendCoinsEntry::payAmountChanged, this, &SendCoinsDialog::coinControlUpdateLabels);
    connect(entry, &SendCoinsEntry::subtractFeeFromAmountChanged, this, &SendCoinsDialog::coinControlUpdateLabels);

    // Focus the field, so that entry can start immediately
    entry->clear();
    entry->setFocus();
    ui->scrollAreaWidgetContents->resize(ui->scrollAreaWidgetContents->sizeHint());

    // Scroll to the newly added entry on a QueuedConnection because Qt doesn't
    // adjust the scroll area and scrollbar immediately when the widget is added.
    // Invoking on a DirectConnection will only scroll to the second-to-last entry.
    QMetaObject::invokeMethod(ui->scrollArea, [this] {
        if (ui->scrollArea->verticalScrollBar()) {
            ui->scrollArea->verticalScrollBar()->setValue(ui->scrollArea->verticalScrollBar()->maximum());
        }
    }, Qt::QueuedConnection);

    updateTabsAndLabels();
    return entry;
}

SendCoinsEntry *SendCoinsDialog::addEntryCS()
{
    if (ui->entries->count() == 1) {
        SendCoinsEntry *entry = qobject_cast<SendCoinsEntry*>(ui->entries->itemAt(0)->widget());
        if (entry->isClear() && !entry->m_coldstake) {
            ui->entries->takeAt(0)->widget()->deleteLater();
        }
    }

    SendCoinsEntry *entry = new SendCoinsEntry(platformStyle, this, true);
    entry->setModel(model);
    ui->entries->addWidget(entry);
    connect(entry, &SendCoinsEntry::removeEntry, this, &SendCoinsDialog::removeEntry);
    connect(entry, &SendCoinsEntry::useAvailableBalance, this, &SendCoinsDialog::useAvailableBalance);
    connect(entry, &SendCoinsEntry::payAmountChanged, this, &SendCoinsDialog::coinControlUpdateLabels);
    connect(entry, &SendCoinsEntry::subtractFeeFromAmountChanged, this, &SendCoinsDialog::coinControlUpdateLabels);

    // Focus the field, so that entry can start immediately
    entry->clear();
    entry->setFocus();
    ui->scrollAreaWidgetContents->resize(ui->scrollAreaWidgetContents->sizeHint());
    qApp->processEvents();
    QScrollBar* bar = ui->scrollArea->verticalScrollBar();
    if(bar)
        bar->setSliderPosition(bar->maximum());

    updateTabsAndLabels();
    return entry;
}

void SendCoinsDialog::updateTabsAndLabels()
{
    setupTabChain(nullptr);
    coinControlUpdateLabels();
}

void SendCoinsDialog::removeEntry(SendCoinsEntry* entry)
{
    entry->hide();

    // If the last entry is about to be removed add an empty one
    if (ui->entries->count() == 1)
        addEntry();

    entry->deleteLater();

    updateTabsAndLabels();
}

QWidget *SendCoinsDialog::setupTabChain(QWidget *prev)
{
    for(int i = 0; i < ui->entries->count(); ++i)
    {
        SendCoinsEntry *entry = qobject_cast<SendCoinsEntry*>(ui->entries->itemAt(i)->widget());
        if(entry)
        {
            prev = entry->setupTabChain(prev);
        }
    }
    QWidget::setTabOrder(prev, ui->sendButton);
    QWidget::setTabOrder(ui->sendButton, ui->clearButton);
    QWidget::setTabOrder(ui->clearButton, ui->addButton);
    return ui->addButton;
}

void SendCoinsDialog::setAddress(const QString &address)
{
    SendCoinsEntry *entry = nullptr;
    // Replace the first entry if it is still unused
    if(ui->entries->count() == 1)
    {
        SendCoinsEntry *first = qobject_cast<SendCoinsEntry*>(ui->entries->itemAt(0)->widget());
        if(first->isClear())
        {
            entry = first;
        }
    }
    if(!entry)
    {
        entry = addEntry();
    }

    entry->setAddress(address);
}

void SendCoinsDialog::pasteEntry(const SendCoinsRecipient &rv)
{
    if(!fNewRecipientAllowed)
        return;

    SendCoinsEntry *entry = nullptr;
    // Replace the first entry if it is still unused
    if(ui->entries->count() == 1)
    {
        SendCoinsEntry *first = qobject_cast<SendCoinsEntry*>(ui->entries->itemAt(0)->widget());
        if(first->isClear())
        {
            entry = first;
        }
    }
    if(!entry)
    {
        entry = addEntry();
    }

    entry->setValue(rv);
    updateTabsAndLabels();
}

bool SendCoinsDialog::handlePaymentRequest(const SendCoinsRecipient &rv)
{
    // Just paste the entry, all pre-checks
    // are done in paymentserver.cpp.
    pasteEntry(rv);
    return true;
}

void SendCoinsDialog::setBalance(const interfaces::WalletBalances& balances)
{
    if(model && model->getOptionsModel())
    {
        CAmount balance = balances.balance;
        if (model->wallet().hasExternalSigner()) {
            ui->labelBalanceName->setText(tr("External balance:"));
        } else if (model->wallet().isLegacy() && model->wallet().privateKeysDisabled()) {
            balance = balances.watch_only_balance;
            ui->labelBalanceName->setText(tr("Watch-only balance:"));
        }
        QString sBalance = BitcoinUnits::formatWithUnit(model->getOptionsModel()->getDisplayUnit(), balance);

        if (balances.balanceBlind > 0)
            sBalance += "\n" + BitcoinUnits::formatWithUnit(model->getOptionsModel()->getDisplayUnit(), balances.balanceBlind) + " B";
        if (balances.balanceAnon > 0)
            sBalance += "\n" + BitcoinUnits::formatWithUnit(model->getOptionsModel()->getDisplayUnit(), balances.balanceAnon) + " A";
        ui->labelBalance->setText(sBalance);
    }
}

void SendCoinsDialog::refreshBalance()
{
    setBalance(model->getCachedBalance());
    ui->customFee->setDisplayUnit(model->getOptionsModel()->getDisplayUnit());
    updateSmartFeeLabel();
}

void SendCoinsDialog::processSendCoinsReturn(const WalletModel::SendCoinsReturn &sendCoinsReturn, const QString &msgArg)
{
    QPair<QString, CClientUIInterface::MessageBoxFlags> msgParams;
    // Default to a warning message, override if error message is needed
    msgParams.second = CClientUIInterface::MSG_WARNING;

    // This comment is specific to SendCoinsDialog usage of WalletModel::SendCoinsReturn.
    // All status values are used only in WalletModel::prepareTransaction()
    switch(sendCoinsReturn.status)
    {
    case WalletModel::InvalidAddress:
        msgParams.first = tr("The recipient address is not valid. Please recheck.");
        break;
    case WalletModel::InvalidAmount:
        msgParams.first = tr("The amount to pay must be larger than 0.");
        break;
    case WalletModel::AmountExceedsBalance:
        msgParams.first = tr("The amount exceeds your balance.");
        break;
    case WalletModel::AmountWithFeeExceedsBalance:
        msgParams.first = tr("The total exceeds your balance when the %1 transaction fee is included.").arg(msgArg);
        break;
    case WalletModel::DuplicateAddress:
        msgParams.first = tr("Duplicate address found: addresses should only be used once each.");
        break;
    case WalletModel::TransactionCreationFailed:
        msgParams.first = tr("Transaction creation failed!");
        msgParams.second = CClientUIInterface::MSG_ERROR;
        break;
    case WalletModel::AbsurdFee:
        msgParams.first = tr("A fee higher than %1 is considered an absurdly high fee.").arg(BitcoinUnits::formatWithUnit(model->getOptionsModel()->getDisplayUnit(), model->wallet().getDefaultMaxTxFee()));
        break;
    // included to prevent a compiler warning.
    case WalletModel::OK:
    default:
        return;
    }

    Q_EMIT message(tr("Send Coins"), msgParams.first, msgParams.second);
}

void SendCoinsDialog::minimizeFeeSection(bool fMinimize)
{
    ui->labelFeeMinimized->setVisible(fMinimize);
    ui->buttonChooseFee  ->setVisible(fMinimize);
    ui->buttonMinimizeFee->setVisible(!fMinimize);
    ui->frameFeeSelection->setVisible(!fMinimize);
    ui->horizontalLayoutSmartFee->setContentsMargins(0, (fMinimize ? 0 : 6), 0, 0);
    fFeeMinimized = fMinimize;
}

void SendCoinsDialog::on_buttonChooseFee_clicked()
{
    minimizeFeeSection(false);
}

void SendCoinsDialog::on_buttonMinimizeFee_clicked()
{
    updateFeeMinimizedLabel();
    minimizeFeeSection(true);
}

void SendCoinsDialog::useAvailableBalance(SendCoinsEntry* entry)
{
    QString sTypeFrom = ui->cbxTypeFrom->currentText().toLower();
    // Include watch-only for wallets without private key
    m_coin_control->fAllowWatchOnly = model->wallet().privateKeysDisabled() && !model->wallet().hasExternalSigner();

    // Same behavior as send: if we have selected coins, only obtain their available balance.
    // Copy to avoid modifying the member's data.
    CCoinControl coin_control = *m_coin_control;
    coin_control.m_allow_other_inputs = !coin_control.HasSelected();

    // Calculate available amount to send.
<<<<<<< HEAD

    CAmount amount =
        sTypeFrom == "anon" ? model->wallet().getAvailableAnonBalance(*m_coin_control) :
        sTypeFrom == "blind" ? model->wallet().getAvailableBlindBalance(*m_coin_control) :
        model->wallet().getAvailableBalance(*m_coin_control);

=======
    CAmount amount = model->getAvailableBalance(&coin_control);
>>>>>>> 19764dc1
    for (int i = 0; i < ui->entries->count(); ++i) {
        SendCoinsEntry* e = qobject_cast<SendCoinsEntry*>(ui->entries->itemAt(i)->widget());
        if (e && !e->isHidden() && e != entry) {
            amount -= e->getValue().amount;
        }
    }

    if (amount > 0) {
      entry->checkSubtractFeeFromAmount();
      entry->setAmount(amount);
    } else {
      entry->setAmount(0);
    }
}

void SendCoinsDialog::updateFeeSectionControls()
{
    ui->confTargetSelector      ->setEnabled(ui->radioSmartFee->isChecked());
    ui->labelSmartFee           ->setEnabled(ui->radioSmartFee->isChecked());
    ui->labelSmartFee2          ->setEnabled(ui->radioSmartFee->isChecked());
    ui->labelSmartFee3          ->setEnabled(ui->radioSmartFee->isChecked());
    ui->labelFeeEstimation      ->setEnabled(ui->radioSmartFee->isChecked());
    ui->labelCustomFeeWarning   ->setEnabled(ui->radioCustomFee->isChecked());
    ui->labelCustomPerKilobyte  ->setEnabled(ui->radioCustomFee->isChecked());
    ui->customFee               ->setEnabled(ui->radioCustomFee->isChecked());
}

void SendCoinsDialog::updateFeeMinimizedLabel()
{
    if(!model || !model->getOptionsModel())
        return;

    if (ui->radioSmartFee->isChecked())
        ui->labelFeeMinimized->setText(ui->labelSmartFee->text());
    else {
        ui->labelFeeMinimized->setText(tr("%1/kvB").arg(BitcoinUnits::formatWithUnit(model->getOptionsModel()->getDisplayUnit(), ui->customFee->value())));
    }
}

void SendCoinsDialog::updateCoinControlState()
{
    if (ui->radioCustomFee->isChecked()) {
        m_coin_control->m_feerate = CFeeRate(ui->customFee->value());
    } else {
        m_coin_control->m_feerate.reset();
    }
    // Avoid using global defaults when sending money from the GUI
    // Either custom fee will be used or if not selected, the confirmation target from dropdown box
    m_coin_control->m_confirm_target = getConfTargetForIndex(ui->confTargetSelector->currentIndex());
    m_coin_control->m_signal_bip125_rbf = ui->optInRBF->isChecked();
    // Include watch-only for wallets without private key
    m_coin_control->fAllowWatchOnly = model->wallet().privateKeysDisabled() && !model->wallet().hasExternalSigner();
}

void SendCoinsDialog::updateNumberOfBlocks(int count, const QDateTime& blockDate, double nVerificationProgress, SyncType synctype, SynchronizationState sync_state) {
    if (sync_state == SynchronizationState::POST_INIT) {
        updateSmartFeeLabel();
    }
}

void SendCoinsDialog::updateSmartFeeLabel()
{
    if(!model || !model->getOptionsModel())
        return;
    updateCoinControlState();
    m_coin_control->m_feerate.reset(); // Explicitly use only fee estimation rate for smart fee labels
    int returned_target;
    FeeReason reason;
    CFeeRate feeRate = CFeeRate(model->wallet().getMinimumFee(1000, *m_coin_control, &returned_target, &reason));

    ui->labelSmartFee->setText(tr("%1/kvB").arg(BitcoinUnits::formatWithUnit(model->getOptionsModel()->getDisplayUnit(), feeRate.GetFeePerK())));

    if (reason == FeeReason::FALLBACK) {
        ui->labelSmartFee2->show(); // (Smart fee not initialized yet. This usually takes a few blocks...)
        ui->labelFeeEstimation->setText("");
        ui->fallbackFeeWarningLabel->setVisible(true);
        int lightness = ui->fallbackFeeWarningLabel->palette().color(QPalette::WindowText).lightness();
        QColor warning_colour(255 - (lightness / 5), 176 - (lightness / 3), 48 - (lightness / 14));
        ui->fallbackFeeWarningLabel->setStyleSheet("QLabel { color: " + warning_colour.name() + "; }");
        ui->fallbackFeeWarningLabel->setIndent(GUIUtil::TextWidth(QFontMetrics(ui->fallbackFeeWarningLabel->font()), "x"));
    }
    else
    {
        ui->labelSmartFee2->hide();
        ui->labelFeeEstimation->setText(tr("Estimated to begin confirmation within %n block(s).", "", returned_target));
        ui->fallbackFeeWarningLabel->setVisible(false);
    }

    updateFeeMinimizedLabel();
}

// Coin Control: copy label "Quantity" to clipboard
void SendCoinsDialog::coinControlClipboardQuantity()
{
    GUIUtil::setClipboard(ui->labelCoinControlQuantity->text());
}

// Coin Control: copy label "Amount" to clipboard
void SendCoinsDialog::coinControlClipboardAmount()
{
    GUIUtil::setClipboard(ui->labelCoinControlAmount->text().left(ui->labelCoinControlAmount->text().indexOf(" ")));
}

// Coin Control: copy label "Fee" to clipboard
void SendCoinsDialog::coinControlClipboardFee()
{
    GUIUtil::setClipboard(ui->labelCoinControlFee->text().left(ui->labelCoinControlFee->text().indexOf(" ")).replace(ASYMP_UTF8, ""));
}

// Coin Control: copy label "After fee" to clipboard
void SendCoinsDialog::coinControlClipboardAfterFee()
{
    GUIUtil::setClipboard(ui->labelCoinControlAfterFee->text().left(ui->labelCoinControlAfterFee->text().indexOf(" ")).replace(ASYMP_UTF8, ""));
}

// Coin Control: copy label "Bytes" to clipboard
void SendCoinsDialog::coinControlClipboardBytes()
{
    GUIUtil::setClipboard(ui->labelCoinControlBytes->text().replace(ASYMP_UTF8, ""));
}

// Coin Control: copy label "Dust" to clipboard
void SendCoinsDialog::coinControlClipboardLowOutput()
{
    GUIUtil::setClipboard(ui->labelCoinControlLowOutput->text());
}

// Coin Control: copy label "Change" to clipboard
void SendCoinsDialog::coinControlClipboardChange()
{
    GUIUtil::setClipboard(ui->labelCoinControlChange->text().left(ui->labelCoinControlChange->text().indexOf(" ")).replace(ASYMP_UTF8, ""));
}

void SendCoinsDialog::cbxTypeFromChanged(int index)
{
    if (model && model->getOptionsModel()->getCoinControlFeatures()) {
        m_coin_control->nCoinType = index+1;
    }
};

// Coin Control: settings menu - coin control enabled/disabled by user
void SendCoinsDialog::coinControlFeatureChanged(bool checked)
{
    ui->frameCoinControl->setVisible(checked);

    if (!checked && model) { // coin control features disabled
        m_coin_control = std::make_unique<CCoinControl>();
    }

    coinControlUpdateLabels();
}

// Coin Control: button inputs -> show actual coin control dialog
void SendCoinsDialog::coinControlButtonClicked()
{
    auto dlg = new CoinControlDialog(*m_coin_control, model, platformStyle);
    connect(dlg, &QDialog::finished, this, &SendCoinsDialog::coinControlUpdateLabels);
    GUIUtil::ShowModalDialogAsynchronously(dlg);
}

// Coin Control: checkbox custom change address
void SendCoinsDialog::coinControlChangeChecked(int state)
{
    if (state == Qt::Unchecked)
    {
        m_coin_control->destChange = CNoDestination();
        ui->labelCoinControlChangeLabel->clear();
    }
    else
        // use this to re-validate an already entered address
        coinControlChangeEdited(ui->lineEditCoinControlChange->text());

    ui->lineEditCoinControlChange->setEnabled((state == Qt::Checked));
}

// Coin Control: custom change address changed
void SendCoinsDialog::coinControlChangeEdited(const QString& text)
{
    if (model && model->getAddressTableModel())
    {
        // Default to no change address until verified
        m_coin_control->destChange = CNoDestination();
        ui->labelCoinControlChangeLabel->setStyleSheet("QLabel{color:red;}");

        const CTxDestination dest = DecodeDestination(text.toStdString());

        if (text.isEmpty()) // Nothing entered
        {
            ui->labelCoinControlChangeLabel->setText("");
        }
        else if (!IsValidDestination(dest)) // Invalid address
        {
            ui->labelCoinControlChangeLabel->setText(tr("Warning: Invalid Particl address"));
        }
        else // Valid address
        {
            //if (!model->wallet().isSpendable(dest)) {
            if (!model->wallet().ownDestination(dest)) // Unknown change address
            {
                ui->labelCoinControlChangeLabel->setText(tr("Warning: Unknown change address"));

                // confirmation dialog
                QMessageBox::StandardButton btnRetVal = QMessageBox::question(this, tr("Confirm custom change address"), tr("The address you selected for change is not part of this wallet. Any or all funds in your wallet may be sent to this address. Are you sure?"),
                    QMessageBox::Yes | QMessageBox::Cancel, QMessageBox::Cancel);

                if(btnRetVal == QMessageBox::Yes)
                    m_coin_control->destChange = dest;
                else
                {
                    ui->lineEditCoinControlChange->setText("");
                    ui->labelCoinControlChangeLabel->setStyleSheet("QLabel{color:black;}");
                    ui->labelCoinControlChangeLabel->setText("");
                }
            }
            else // Known change address
            {
                ui->labelCoinControlChangeLabel->setStyleSheet("QLabel{color:black;}");

                // Query label
                QString associatedLabel = model->getAddressTableModel()->labelForAddress(text);
                if (!associatedLabel.isEmpty())
                    ui->labelCoinControlChangeLabel->setText(associatedLabel);
                else
                    ui->labelCoinControlChangeLabel->setText(tr("(no label)"));

                m_coin_control->destChange = dest;
            }
        }
    }
}

// Coin Control: update labels
void SendCoinsDialog::coinControlUpdateLabels()
{
    if (!model || !model->getOptionsModel())
        return;

    updateCoinControlState();

    // set pay amounts
    CoinControlDialog::payAmounts.clear();
    CoinControlDialog::fSubtractFeeFromAmount = false;

    for(int i = 0; i < ui->entries->count(); ++i)
    {
        SendCoinsEntry *entry = qobject_cast<SendCoinsEntry*>(ui->entries->itemAt(i)->widget());
        if(entry && !entry->isHidden())
        {
            SendCoinsRecipient rcp = entry->getValue();
            CoinControlDialog::payAmounts.append(rcp.amount);
            if (rcp.fSubtractFeeFromAmount)
                CoinControlDialog::fSubtractFeeFromAmount = true;
        }
    }

    if (m_coin_control->HasSelected())
    {
        // actual coin control calculation
        CoinControlDialog::updateLabels(*m_coin_control, model, this);

        // show coin control stats
        ui->labelCoinControlAutomaticallySelected->hide();
        ui->widgetCoinControl->show();
    }
    else
    {
        // hide coin control stats
        ui->labelCoinControlAutomaticallySelected->show();
        ui->widgetCoinControl->hide();
        ui->labelCoinControlInsuffFunds->hide();
    }
}

SendConfirmationDialog::SendConfirmationDialog(const QString& title, const QString& text, const QString& informative_text, const QString& detailed_text, int _secDelay, bool enable_send, bool always_show_unsigned, QWidget* parent)
    : QMessageBox(parent), secDelay(_secDelay), m_enable_send(enable_send)
{
    setIcon(QMessageBox::Question);
    setWindowTitle(title); // On macOS, the window title is ignored (as required by the macOS Guidelines).
    setText(text);
    setInformativeText(informative_text);
    setDetailedText(detailed_text);
    setStandardButtons(QMessageBox::Yes | QMessageBox::Cancel);
    if (always_show_unsigned || !enable_send) addButton(QMessageBox::Save);
    setDefaultButton(QMessageBox::Cancel);
    yesButton = button(QMessageBox::Yes);
    if (confirmButtonText.isEmpty()) {
        confirmButtonText = yesButton->text();
    }
    m_psbt_button = button(QMessageBox::Save);
    updateButtons();
    connect(&countDownTimer, &QTimer::timeout, this, &SendConfirmationDialog::countDown);
}

int SendConfirmationDialog::exec()
{
    updateButtons();
    countDownTimer.start(1s);
    return QMessageBox::exec();
}

void SendConfirmationDialog::countDown()
{
    secDelay--;
    updateButtons();

    if(secDelay <= 0)
    {
        countDownTimer.stop();
    }
}

void SendConfirmationDialog::updateButtons()
{
    if(secDelay > 0)
    {
        yesButton->setEnabled(false);
        yesButton->setText(confirmButtonText + (m_enable_send ? (" (" + QString::number(secDelay) + ")") : QString("")));
        if (m_psbt_button) {
            m_psbt_button->setEnabled(false);
            m_psbt_button->setText(m_psbt_button_text + " (" + QString::number(secDelay) + ")");
        }
    }
    else
    {
        yesButton->setEnabled(m_enable_send);
        yesButton->setText(confirmButtonText);
        if (m_psbt_button) {
            m_psbt_button->setEnabled(true);
            m_psbt_button->setText(m_psbt_button_text);
        }
    }
}<|MERGE_RESOLUTION|>--- conflicted
+++ resolved
@@ -413,7 +413,7 @@
 
     bool fSubbedFee = rv["outputs_fee"].size() > 0 ? true : false;
 
-    size_t nBytes = rv["bytes"].getInt<int64_t>();
+    //size_t nBytes = rv["bytes"].getInt<int64_t>();
     bool fNeedHWDevice = rv["need_hwdevice"].get_bool();
 
     CAmount txFee = rFee * COIN;
@@ -1113,16 +1113,12 @@
     coin_control.m_allow_other_inputs = !coin_control.HasSelected();
 
     // Calculate available amount to send.
-<<<<<<< HEAD
 
     CAmount amount =
         sTypeFrom == "anon" ? model->wallet().getAvailableAnonBalance(*m_coin_control) :
         sTypeFrom == "blind" ? model->wallet().getAvailableBlindBalance(*m_coin_control) :
-        model->wallet().getAvailableBalance(*m_coin_control);
-
-=======
-    CAmount amount = model->getAvailableBalance(&coin_control);
->>>>>>> 19764dc1
+        model->getAvailableBalance(&coin_control);
+
     for (int i = 0; i < ui->entries->count(); ++i) {
         SendCoinsEntry* e = qobject_cast<SendCoinsEntry*>(ui->entries->itemAt(i)->widget());
         if (e && !e->isHidden() && e != entry) {
