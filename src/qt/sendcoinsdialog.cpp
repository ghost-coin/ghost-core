// Copyright (c) 2011-2018 The Bitcoin Core developers
// Distributed under the MIT software license, see the accompanying
// file COPYING or http://www.opensource.org/licenses/mit-license.php.

#if defined(HAVE_CONFIG_H)
#include <config/bitcoin-config.h>
#endif

#include <qt/sendcoinsdialog.h>
#include <qt/forms/ui_sendcoinsdialog.h>

#include <qt/addresstablemodel.h>
#include <qt/bitcoinunits.h>
#include <qt/clientmodel.h>
#include <qt/coincontroldialog.h>
#include <qt/guiutil.h>
#include <qt/optionsmodel.h>
#include <qt/platformstyle.h>
#include <qt/sendcoinsentry.h>

#include <chainparams.h>
#include <interfaces/node.h>
#include <key_io.h>
#include <wallet/coincontrol.h>
#include <ui_interface.h>
#include <txmempool.h>
#include <policy/fees.h>
#include <util/fees.h>
#include <wallet/fees.h>
#include <wallet/wallet.h>
#include <wallet/hdwallet.h>

#include <univalue.h>

#include <QFontMetrics>
#include <QScrollBar>
#include <QSettings>
#include <QTextDocument>
#include <QApplication>

#include <anon.h>

static const std::array<int, 9> confTargets = { {2, 4, 6, 12, 24, 48, 144, 504, 1008} };
int getConfTargetForIndex(int index) {
    if (index+1 > static_cast<int>(confTargets.size())) {
        return confTargets.back();
    }
    if (index < 0) {
        return confTargets[0];
    }
    return confTargets[index];
}
int getIndexForConfTarget(int target) {
    for (unsigned int i = 0; i < confTargets.size(); i++) {
        if (confTargets[i] >= target) {
            return i;
        }
    }
    return confTargets.size() - 1;
}

SendCoinsDialog::SendCoinsDialog(const PlatformStyle *_platformStyle, QWidget *parent) :
    QDialog(parent),
    ui(new Ui::SendCoinsDialog),
    clientModel(nullptr),
    model(nullptr),
    fNewRecipientAllowed(true),
    fFeeMinimized(true),
    platformStyle(_platformStyle)
{
    ui->setupUi(this);

    if (!_platformStyle->getImagesOnButtons()) {
        ui->addButton->setIcon(QIcon());
        ui->clearButton->setIcon(QIcon());
        ui->sendButton->setIcon(QIcon());
    } else {
        ui->addButton->setIcon(_platformStyle->SingleColorIcon(":/icons/add"));
        ui->addButtonCS->setIcon(_platformStyle->SingleColorIcon(":/icons/add"));
        ui->clearButton->setIcon(_platformStyle->SingleColorIcon(":/icons/remove"));
        ui->sendButton->setIcon(_platformStyle->SingleColorIcon(":/icons/send"));
    }

    GUIUtil::setupAddressWidget(ui->lineEditCoinControlChange, this);

    addEntry();

    connect(ui->addButton, &QPushButton::clicked, this, &SendCoinsDialog::addEntry);
    connect(ui->addButtonCS, &QPushButton::clicked, this, &SendCoinsDialog::addEntryCS);
    connect(ui->clearButton, &QPushButton::clicked, this, &SendCoinsDialog::clear);

    // Coin Control
    connect(ui->pushButtonCoinControl, &QPushButton::clicked, this, &SendCoinsDialog::coinControlButtonClicked);
    connect(ui->checkBoxCoinControlChange, &QCheckBox::stateChanged, this, &SendCoinsDialog::coinControlChangeChecked);
    connect(ui->lineEditCoinControlChange, &QValidatedLineEdit::textEdited, this, &SendCoinsDialog::coinControlChangeEdited);

    // Coin Control: clipboard actions
    QAction *clipboardQuantityAction = new QAction(tr("Copy quantity"), this);
    QAction *clipboardAmountAction = new QAction(tr("Copy amount"), this);
    QAction *clipboardFeeAction = new QAction(tr("Copy fee"), this);
    QAction *clipboardAfterFeeAction = new QAction(tr("Copy after fee"), this);
    QAction *clipboardBytesAction = new QAction(tr("Copy bytes"), this);
    QAction *clipboardLowOutputAction = new QAction(tr("Copy dust"), this);
    QAction *clipboardChangeAction = new QAction(tr("Copy change"), this);
    connect(clipboardQuantityAction, &QAction::triggered, this, &SendCoinsDialog::coinControlClipboardQuantity);
    connect(clipboardAmountAction, &QAction::triggered, this, &SendCoinsDialog::coinControlClipboardAmount);
    connect(clipboardFeeAction, &QAction::triggered, this, &SendCoinsDialog::coinControlClipboardFee);
    connect(clipboardAfterFeeAction, &QAction::triggered, this, &SendCoinsDialog::coinControlClipboardAfterFee);
    connect(clipboardBytesAction, &QAction::triggered, this, &SendCoinsDialog::coinControlClipboardBytes);
    connect(clipboardLowOutputAction, &QAction::triggered, this, &SendCoinsDialog::coinControlClipboardLowOutput);
    connect(clipboardChangeAction, &QAction::triggered, this, &SendCoinsDialog::coinControlClipboardChange);

    connect(ui->cbxTypeFrom, static_cast<void (QComboBox::*)(int)>(&QComboBox::currentIndexChanged), this, &SendCoinsDialog::cbxTypeFromChanged);

    ui->labelCoinControlQuantity->addAction(clipboardQuantityAction);
    ui->labelCoinControlAmount->addAction(clipboardAmountAction);
    ui->labelCoinControlFee->addAction(clipboardFeeAction);
    ui->labelCoinControlAfterFee->addAction(clipboardAfterFeeAction);
    ui->labelCoinControlBytes->addAction(clipboardBytesAction);
    ui->labelCoinControlLowOutput->addAction(clipboardLowOutputAction);
    ui->labelCoinControlChange->addAction(clipboardChangeAction);

    // init transaction fee section
    QSettings settings;
    if (!settings.contains("fFeeSectionMinimized"))
        settings.setValue("fFeeSectionMinimized", true);
    if (!settings.contains("nFeeRadio") && settings.contains("nTransactionFee") && settings.value("nTransactionFee").toLongLong() > 0) // compatibility
        settings.setValue("nFeeRadio", 1); // custom
    if (!settings.contains("nFeeRadio"))
        settings.setValue("nFeeRadio", 0); // recommended
    if (!settings.contains("nSmartFeeSliderPosition"))
        settings.setValue("nSmartFeeSliderPosition", 0);
    if (!settings.contains("nTransactionFee"))
        settings.setValue("nTransactionFee", (qint64)DEFAULT_PAY_TX_FEE);
    ui->groupFee->setId(ui->radioSmartFee, 0);
    ui->groupFee->setId(ui->radioCustomFee, 1);
    ui->groupFee->button((int)std::max(0, std::min(1, settings.value("nFeeRadio").toInt())))->setChecked(true);
    ui->customFee->SetAllowEmpty(false);
    ui->customFee->setValue(settings.value("nTransactionFee").toLongLong());
    minimizeFeeSection(settings.value("fFeeSectionMinimized").toBool());

    ui->spinRingSize->setValue(DEFAULT_RING_SIZE);
    ui->spinMaxInputs->setValue(DEFAULT_INPUTS_PER_SIG);
}

void SendCoinsDialog::setClientModel(ClientModel *_clientModel)
{
    this->clientModel = _clientModel;

    if (_clientModel) {
        connect(_clientModel, &ClientModel::numBlocksChanged, this, &SendCoinsDialog::updateSmartFeeLabel);
    }
}

void SendCoinsDialog::setModel(WalletModel *_model)
{
    this->model = _model;

    if(_model && _model->getOptionsModel())
    {
        for(int i = 0; i < ui->entries->count(); ++i)
        {
            SendCoinsEntry *entry = qobject_cast<SendCoinsEntry*>(ui->entries->itemAt(i)->widget());
            if(entry)
            {
                entry->setModel(_model);
            }
        }

        interfaces::WalletBalances balances = _model->wallet().getBalances();
        setBalance(balances);
        connect(_model, &WalletModel::balanceChanged, this, &SendCoinsDialog::setBalance);
        connect(_model->getOptionsModel(), &OptionsModel::displayUnitChanged, this, &SendCoinsDialog::updateDisplayUnit);
        updateDisplayUnit();

        // Coin Control
        connect(_model->getOptionsModel(), &OptionsModel::displayUnitChanged, this, &SendCoinsDialog::coinControlUpdateLabels);
        connect(_model->getOptionsModel(), &OptionsModel::coinControlFeaturesChanged, this, &SendCoinsDialog::coinControlFeatureChanged);
        ui->frameCoinControl->setVisible(_model->getOptionsModel()->getCoinControlFeatures());
        coinControlUpdateLabels();

        // fee section
        for (const int n : confTargets) {
            ui->confTargetSelector->addItem(tr("%1 (%2 blocks)").arg(GUIUtil::formatNiceTimeOffset(n*Params().GetConsensus().nPowTargetSpacing)).arg(n));
        }
        connect(ui->confTargetSelector, static_cast<void (QComboBox::*)(int)>(&QComboBox::currentIndexChanged), this, &SendCoinsDialog::updateSmartFeeLabel);
        connect(ui->confTargetSelector, static_cast<void (QComboBox::*)(int)>(&QComboBox::currentIndexChanged), this, &SendCoinsDialog::coinControlUpdateLabels);
        connect(ui->groupFee, static_cast<void (QButtonGroup::*)(int)>(&QButtonGroup::buttonClicked), this, &SendCoinsDialog::updateFeeSectionControls);
        connect(ui->groupFee, static_cast<void (QButtonGroup::*)(int)>(&QButtonGroup::buttonClicked), this, &SendCoinsDialog::coinControlUpdateLabels);
        connect(ui->customFee, &BitcoinAmountField::valueChanged, this, &SendCoinsDialog::coinControlUpdateLabels);
        connect(ui->optInRBF, &QCheckBox::stateChanged, this, &SendCoinsDialog::updateSmartFeeLabel);
        connect(ui->optInRBF, &QCheckBox::stateChanged, this, &SendCoinsDialog::coinControlUpdateLabels);
        CAmount requiredFee = model->wallet().getRequiredFee(1000);
        ui->customFee->SetMinValue(requiredFee);
        if (ui->customFee->value() < requiredFee) {
            ui->customFee->setValue(requiredFee);
        }
        ui->customFee->setSingleStep(requiredFee);
        updateFeeSectionControls();
        updateSmartFeeLabel();

        // set default rbf checkbox state
        ui->optInRBF->setCheckState(Qt::Checked);

        // set the smartfee-sliders default value (wallets default conf.target or last stored value)
        QSettings settings;
        if (settings.value("nSmartFeeSliderPosition").toInt() != 0) {
            // migrate nSmartFeeSliderPosition to nConfTarget
            // nConfTarget is available since 0.15 (replaced nSmartFeeSliderPosition)
            int nConfirmTarget = 25 - settings.value("nSmartFeeSliderPosition").toInt(); // 25 == old slider range
            settings.setValue("nConfTarget", nConfirmTarget);
            settings.remove("nSmartFeeSliderPosition");
        }
        if (settings.value("nConfTarget").toInt() == 0)
            ui->confTargetSelector->setCurrentIndex(getIndexForConfTarget(model->wallet().getConfirmTarget()));
        else
            ui->confTargetSelector->setCurrentIndex(getIndexForConfTarget(settings.value("nConfTarget").toInt()));
    }
}

SendCoinsDialog::~SendCoinsDialog()
{
    QSettings settings;
    settings.setValue("fFeeSectionMinimized", fFeeMinimized);
    settings.setValue("nFeeRadio", ui->groupFee->checkedId());
    settings.setValue("nConfTarget", getConfTargetForIndex(ui->confTargetSelector->currentIndex()));
    settings.setValue("nTransactionFee", (qint64)ui->customFee->value());

    delete ui;
}

void SendCoinsDialog::on_sendButton_clicked()
{
    if(!model || !model->getOptionsModel())
        return;

    QList<SendCoinsRecipient> recipients;
    bool valid = true;

    for(int i = 0; i < ui->entries->count(); ++i)
    {
        SendCoinsEntry *entry = qobject_cast<SendCoinsEntry*>(ui->entries->itemAt(i)->widget());
        if(entry)
        {
            if(entry->validate(model->node()))
            {
                recipients.append(entry->getValue());
            }
            else
            {
                valid = false;
            }
        }
    }

    if(!valid || recipients.isEmpty())
    {
        return;
    }

    fNewRecipientAllowed = false;
    WalletModel::UnlockContext ctx(model->requestUnlock());
    if(!ctx.isValid())
    {
        // Unlock wallet was cancelled
        fNewRecipientAllowed = true;
        return;
    }

    // prepare transaction for getting txFee earlier
    WalletModelTransaction currentTransaction(recipients);
    WalletModel::SendCoinsReturn prepareStatus;

    // Always use a CCoinControl instance, use the CoinControlDialog instance if CoinControl has been enabled
    CCoinControl ctrl;
    if (model->getOptionsModel()->getCoinControlFeatures())
        ctrl = *CoinControlDialog::coinControl();

    updateCoinControlState(ctrl);

    prepareStatus = model->prepareTransaction(currentTransaction, ctrl);
    if (prepareStatus.status != WalletModel::OK)
    {
        // process prepareStatus and on error generate message shown to user
        processSendCoinsReturn(prepareStatus.status, BitcoinUnits::formatWithUnit(model->getOptionsModel()->getDisplayUnit(), currentTransaction.getTransactionFee()));

        fNewRecipientAllowed = true;
        return;
    };

    QString sCommand = "sendtypeto ";

    // TODO: Translations?
    QString sTypeFrom = ui->cbxTypeFrom->currentText();
    QString sTypeTo = ui->cbxTypeTo->currentText();

    sCommand += sTypeFrom.toLower() + " ";
    sCommand += sTypeTo.toLower();

    sCommand += " [";

    int nRecipient = 0;
    for (const auto &rcp : currentTransaction.getRecipients()) {
        if (nRecipient > 0)
            sCommand += ",";

        if (rcp.m_coldstake) {
            QString build_script = "buildscript {\"recipe\":\"ifcoinstake\",\"addrstake\":\""
                + rcp.stake_address + "\",\"addrspend\":\"" + rcp.spend_address + "\"}";
            UniValue rv;
            if (!model->tryCallRpc(build_script, rv)) {
                return;
            }

            sCommand += "{\"address\":\"script\"";
            sCommand += ",\"script\":\"" + QString::fromStdString(rv["hex"].get_str()) + "\"";
        } else {
            sCommand += "{\"address\":\"" + rcp.address + "\"";
        }
        sCommand += ",\"amount\":"
            + BitcoinUnits::format(BitcoinUnits::BTC, rcp.amount, false, BitcoinUnits::separatorNever);

        if (rcp.fSubtractFeeFromAmount)
            sCommand += ",\"subfee\":true";

        if (!rcp.narration.isEmpty())
            sCommand += ",\"narr\":\""+rcp.narration+"\"";
        sCommand += "}";

        nRecipient++;
    }

    int nRingSize = ui->spinRingSize->value();
    int nMaxInputs = ui->spinMaxInputs->value();

    sCommand += "] \"\" \"\" "+QString::number(nRingSize)+" "+QString::number(nMaxInputs);

    QString sCoinControl;
    sCoinControl += " {";
    sCoinControl += "\"replaceable\":" + QString::fromUtf8((ui->optInRBF->isChecked() ? "true" : "false"));

    if (ctrl.m_feerate) {
        sCoinControl += ",\"feeRate\":" + QString::fromStdString(ctrl.m_feerate->ToString(false));
    } else {
        std::string sFeeMode;
        if (StringFromFeeMode(ctrl.m_fee_mode, sFeeMode))
            sCoinControl += ",\"estimate_mode\":\"" + QString::fromStdString(sFeeMode) +"\"";
        if (ctrl.m_confirm_target)
            sCoinControl += ",\"conf_target\":" + QString::number(*ctrl.m_confirm_target);
    }

    if (!boost::get<CNoDestination>(&ctrl.destChange)) {
        sCoinControl += ",\"changeaddress\":\""+QString::fromStdString(EncodeDestination(ctrl.destChange))+"\"";
    }

    if (ctrl.NumSelected() > 0)  {
        sCoinControl += ",\"inputs\":[";
        bool fNeedCommaInputs = false;
        for (const auto &op : ctrl.setSelected) {
            sCoinControl += fNeedCommaInputs ? ",{" : "{";
            sCoinControl += "\"tx\":\"" + QString::fromStdString(op.hash.ToString()) + "\"";
            sCoinControl += ",\"n\":" + QString::number(op.n);
            sCoinControl += "}";
            fNeedCommaInputs = true;
        }
        sCoinControl += "]";
    }
    sCoinControl += "} ";

    UniValue rv;
    QString sGetFeeCommand = sCommand + " true" + sCoinControl;
    if (!model->tryCallRpc(sGetFeeCommand, rv)) {
        return;
    }

    double rFee = rv["fee"].get_real();

    bool fSubbedFee = rv["outputs_fee"].size() > 0 ? true : false;

    size_t nBytes = rv["bytes"].get_int64();
    bool fNeedHWDevice = rv["need_hwdevice"].get_bool();

    CAmount txFee = rFee * COIN;

    // Format confirmation message
    QStringList formatted;
    for (const auto &rcp : currentTransaction.getRecipients())
    {
<<<<<<< HEAD
        // generate bold amount string
        CAmount nValue = rcp.amount;

        const UniValue &uv = rv["outputs_fee"][rcp.address.toStdString().c_str()];
        if (uv.isNum())
            nValue = uv.get_int64();

        // generate bold amount string with wallet name in case of multiwallet
        QString amount = "<b>" + BitcoinUnits::formatHtmlWithUnit(model->getOptionsModel()->getDisplayUnit(), nValue);
=======
        // generate amount string with wallet name in case of multiwallet
        QString amount = BitcoinUnits::formatWithUnit(model->getOptionsModel()->getDisplayUnit(), rcp.amount);
>>>>>>> 36fb9688
        if (model->isMultiwallet()) {
            amount.append(tr(" from wallet '%1'").arg(model->getWalletName()));
        }
<<<<<<< HEAD
        amount.append("</b>");
        // generate monospace address string
        QString address;
        if (rcp.m_coldstake) {
            address = "<span style='font-family: monospace;'>Spend: " + rcp.spend_address;
            address.append("<br/>Stake: " + rcp.stake_address);
            address.append("</span>");
        } else {
            address = "<span style='font-family: monospace;'>" + rcp.address;
            address.append("</span>");
        }
=======

        // generate address string
        QString address = rcp.address;
>>>>>>> 36fb9688

        QString recipientElement;

#ifdef ENABLE_BIP70
        if (!rcp.paymentRequest.IsInitialized()) // normal payment
#endif
        {
            if(rcp.label.length() > 0) // label with address
            {
                recipientElement.append(tr("%1 to '%2'").arg(amount, rcp.label));
                recipientElement.append(QString(" (%1)").arg(address));
            }
            else // just address
            {
                recipientElement.append(tr("%1 to %2").arg(amount, address));
            }
        }
#ifdef ENABLE_BIP70
        else if(!rcp.authenticatedMerchant.isEmpty()) // authenticated payment request
        {
            recipientElement.append(tr("%1 to '%2'").arg(amount, rcp.authenticatedMerchant));
        }
        else // unauthenticated payment request
        {
            recipientElement.append(tr("%1 to %2").arg(amount, address));
        }
#endif

        formatted.append(recipientElement);
    }

    QString questionString = tr("Are you sure you want to send?");
    questionString.append("<br /><span style='font-size:10pt;'>");
    questionString.append(tr("Please, review your transaction."));
<<<<<<< HEAD
    questionString.append("</span><br /><b>"+sTypeFrom+ "</b> to <b>" +sTypeTo+"</b><br />%1");
=======
    questionString.append("</span>%1");
>>>>>>> 36fb9688

    if(txFee > 0)
    {
        // append fee string if a fee is required
        questionString.append("<hr /><b>");
        questionString.append(tr("Estimated Transaction fee"));
        questionString.append("</b>");

        // append transaction size
        //questionString.append(" (" + QString::number((double)currentTransaction.getTransactionSize() / 1000) + " kB): ");
        questionString.append(" (" + QString::number((double)nBytes / 1000) + " kB): ");

        // append transaction fee value
        questionString.append("<span style='color:#aa0000; font-weight:bold;'>");
        questionString.append(BitcoinUnits::formatHtmlWithUnit(model->getOptionsModel()->getDisplayUnit(), txFee));
        questionString.append("</span><br />");

        if (fSubbedFee)
            questionString.append(tr("removed for transaction fee"));
        else
            questionString.append(tr("added as transaction fee"));

        // append RBF message according to transaction's signalling
        questionString.append("<br /><span style='font-size:10pt; font-weight:normal;'>");
        if (ui->optInRBF->isChecked()) {
            questionString.append(tr("You can increase the fee later (signals Replace-By-Fee, BIP-125)."));
        } else {
            questionString.append(tr("Not signalling Replace-By-Fee, BIP-125."));
        }
        questionString.append("</span>");
    }

    // add total amount in all subdivision units
    questionString.append("<hr />");

    CAmount totalAmount = currentTransaction.getTotalTransactionAmount();
    if (!fSubbedFee)
        totalAmount += txFee;

    QStringList alternativeUnits;
    for (const BitcoinUnits::Unit u : BitcoinUnits::availableUnits())
    {
        if(u != model->getOptionsModel()->getDisplayUnit())
            alternativeUnits.append(BitcoinUnits::formatHtmlWithUnit(u, totalAmount));
    }
    questionString.append(QString("<b>%1</b>: <b>%2</b>").arg(tr("Total Amount"))
        .arg(BitcoinUnits::formatHtmlWithUnit(model->getOptionsModel()->getDisplayUnit(), totalAmount)));
    questionString.append(QString("<br /><span style='font-size:10pt; font-weight:normal;'>(=%1)</span>")
        .arg(alternativeUnits.join(" " + tr("or") + " ")));

<<<<<<< HEAD
    if (fNeedHWDevice)
    {
        questionString.append("<hr /><span><b>");
        questionString.append(tr("Your hardware device must be connected to sign this txn."));
        questionString.append("</b></span>");
    }

    SendConfirmationDialog confirmationDialog(tr("Confirm send coins"),
        questionString.arg(formatted.join("<br />")), SEND_CONFIRM_DELAY, this);
=======
    QString informative_text;
    QString detailed_text;
    if (formatted.size() > 1) {
        questionString = questionString.arg("");
        informative_text = tr("To review recipient list click \"Show Details...\"");
        detailed_text = formatted.join("\n\n");
    } else {
        questionString = questionString.arg("<br /><br />" + formatted.at(0));
    }

    SendConfirmationDialog confirmationDialog(tr("Confirm send coins"), questionString, informative_text, detailed_text, SEND_CONFIRM_DELAY, this);
>>>>>>> 36fb9688
    confirmationDialog.exec();
    QMessageBox::StandardButton retval = static_cast<QMessageBox::StandardButton>(confirmationDialog.result());

    if(retval != QMessageBox::Yes)
    {
        fNewRecipientAllowed = true;
        return;
    }


    WalletModel::SendCoinsReturn sendStatus = WalletModel::OK;

    sCommand += " false";
    sCommand += sCoinControl;


    uint256 hashSent;
    if (!model->tryCallRpc(sCommand, rv)) {
        sendStatus = WalletModel::TransactionCreationFailed;
    } else {
        hashSent.SetHex(rv.get_str());
    }

    // Update Addressbook
    for (const auto &rcp : currentTransaction.getRecipients()) {
        if (rcp.m_coldstake) {
            continue;
        }
        sCommand = "manageaddressbook newsend ";
        sCommand += rcp.address;
        QString strLabel = rcp.label;
        sCommand += strLabel.isEmpty() ? " \"\"" : (" \"" + strLabel + "\"");
        sCommand += " send";

        model->tryCallRpc(sCommand, rv);
    }

    processSendCoinsReturn(sendStatus);

    if (sendStatus.status == WalletModel::OK) {
        accept();
        CoinControlDialog::coinControl()->UnSelectAll();
        coinControlUpdateLabels();
        //Q_EMIT coinsSent(currentTransaction.getWtx()->get().GetHash());
        Q_EMIT coinsSent(hashSent);
    }
    fNewRecipientAllowed = true;
}

void SendCoinsDialog::clear()
{
    // Clear coin control settings
    CoinControlDialog::coinControl()->UnSelectAll();
    ui->checkBoxCoinControlChange->setChecked(false);
    ui->lineEditCoinControlChange->clear();
    coinControlUpdateLabels();

    // Remove entries until only one left
    while(ui->entries->count())
    {
        ui->entries->takeAt(0)->widget()->deleteLater();
    }

    ui->cbxTypeFrom->setCurrentIndex(ui->cbxTypeFrom->findText("Part"));
    ui->cbxTypeTo->setCurrentIndex(ui->cbxTypeTo->findText("Part"));

    addEntry();

    updateTabsAndLabels();
}

void SendCoinsDialog::reject()
{
    clear();
}

void SendCoinsDialog::accept()
{
    clear();
}

SendCoinsEntry *SendCoinsDialog::addEntry()
{
    SendCoinsEntry *entry = new SendCoinsEntry(platformStyle, this);
    entry->setModel(model);
    ui->entries->addWidget(entry);
    connect(entry, &SendCoinsEntry::removeEntry, this, &SendCoinsDialog::removeEntry);
    connect(entry, &SendCoinsEntry::useAvailableBalance, this, &SendCoinsDialog::useAvailableBalance);
    connect(entry, &SendCoinsEntry::payAmountChanged, this, &SendCoinsDialog::coinControlUpdateLabels);
    connect(entry, &SendCoinsEntry::subtractFeeFromAmountChanged, this, &SendCoinsDialog::coinControlUpdateLabels);

    // Focus the field, so that entry can start immediately
    entry->clear();
    entry->setFocus();
    ui->scrollAreaWidgetContents->resize(ui->scrollAreaWidgetContents->sizeHint());
    qApp->processEvents();
    QScrollBar* bar = ui->scrollArea->verticalScrollBar();
    if(bar)
        bar->setSliderPosition(bar->maximum());

    updateTabsAndLabels();
    return entry;
}

SendCoinsEntry *SendCoinsDialog::addEntryCS()
{
    if (ui->entries->count() == 1) {
        SendCoinsEntry *entry = qobject_cast<SendCoinsEntry*>(ui->entries->itemAt(0)->widget());
        if (entry->isClear() && !entry->m_coldstake) {
            ui->entries->takeAt(0)->widget()->deleteLater();
        }
    }

    SendCoinsEntry *entry = new SendCoinsEntry(platformStyle, this, true);
    entry->setModel(model);
    ui->entries->addWidget(entry);
    connect(entry, &SendCoinsEntry::removeEntry, this, &SendCoinsDialog::removeEntry);
    connect(entry, &SendCoinsEntry::useAvailableBalance, this, &SendCoinsDialog::useAvailableBalance);
    connect(entry, &SendCoinsEntry::payAmountChanged, this, &SendCoinsDialog::coinControlUpdateLabels);
    connect(entry, &SendCoinsEntry::subtractFeeFromAmountChanged, this, &SendCoinsDialog::coinControlUpdateLabels);

    // Focus the field, so that entry can start immediately
    entry->clear();
    entry->setFocus();
    ui->scrollAreaWidgetContents->resize(ui->scrollAreaWidgetContents->sizeHint());
    qApp->processEvents();
    QScrollBar* bar = ui->scrollArea->verticalScrollBar();
    if(bar)
        bar->setSliderPosition(bar->maximum());

    updateTabsAndLabels();
    return entry;
}

void SendCoinsDialog::updateTabsAndLabels()
{
    setupTabChain(nullptr);
    coinControlUpdateLabels();
}

void SendCoinsDialog::removeEntry(SendCoinsEntry* entry)
{
    entry->hide();

    // If the last entry is about to be removed add an empty one
    if (ui->entries->count() == 1)
        addEntry();

    entry->deleteLater();

    updateTabsAndLabels();
}

QWidget *SendCoinsDialog::setupTabChain(QWidget *prev)
{
    for(int i = 0; i < ui->entries->count(); ++i)
    {
        SendCoinsEntry *entry = qobject_cast<SendCoinsEntry*>(ui->entries->itemAt(i)->widget());
        if(entry)
        {
            prev = entry->setupTabChain(prev);
        }
    }
    QWidget::setTabOrder(prev, ui->sendButton);
    QWidget::setTabOrder(ui->sendButton, ui->clearButton);
    QWidget::setTabOrder(ui->clearButton, ui->addButton);
    return ui->addButton;
}

void SendCoinsDialog::setAddress(const QString &address)
{
    SendCoinsEntry *entry = nullptr;
    // Replace the first entry if it is still unused
    if(ui->entries->count() == 1)
    {
        SendCoinsEntry *first = qobject_cast<SendCoinsEntry*>(ui->entries->itemAt(0)->widget());
        if(first->isClear())
        {
            entry = first;
        }
    }
    if(!entry)
    {
        entry = addEntry();
    }

    entry->setAddress(address);
}

void SendCoinsDialog::pasteEntry(const SendCoinsRecipient &rv)
{
    if(!fNewRecipientAllowed)
        return;

    SendCoinsEntry *entry = nullptr;
    // Replace the first entry if it is still unused
    if(ui->entries->count() == 1)
    {
        SendCoinsEntry *first = qobject_cast<SendCoinsEntry*>(ui->entries->itemAt(0)->widget());
        if(first->isClear())
        {
            entry = first;
        }
    }
    if(!entry)
    {
        entry = addEntry();
    }

    entry->setValue(rv);
    updateTabsAndLabels();
}

bool SendCoinsDialog::handlePaymentRequest(const SendCoinsRecipient &rv)
{
    // Just paste the entry, all pre-checks
    // are done in paymentserver.cpp.
    pasteEntry(rv);
    return true;
}

void SendCoinsDialog::setBalance(const interfaces::WalletBalances& balances)
{
    if(model && model->getOptionsModel())
    {
        //ui->labelBalance->setText(BitcoinUnits::formatWithUnit(model->getOptionsModel()->getDisplayUnit(), balances.balance));
        QString sBalance = BitcoinUnits::formatWithUnit(model->getOptionsModel()->getDisplayUnit(), balances.balance);

        if (balances.balanceBlind > 0)
            sBalance += "\n" + BitcoinUnits::formatWithUnit(model->getOptionsModel()->getDisplayUnit(), balances.balanceBlind) + " B";
        if (balances.balanceAnon > 0)
            sBalance += "\n" + BitcoinUnits::formatWithUnit(model->getOptionsModel()->getDisplayUnit(), balances.balanceAnon) + " A";
        ui->labelBalance->setText(sBalance);
    }
}

void SendCoinsDialog::updateDisplayUnit()
{
    setBalance(model->wallet().getBalances());
    ui->customFee->setDisplayUnit(model->getOptionsModel()->getDisplayUnit());
    updateSmartFeeLabel();
}

void SendCoinsDialog::processSendCoinsReturn(const WalletModel::SendCoinsReturn &sendCoinsReturn, const QString &msgArg)
{
    QPair<QString, CClientUIInterface::MessageBoxFlags> msgParams;
    // Default to a warning message, override if error message is needed
    msgParams.second = CClientUIInterface::MSG_WARNING;

    // This comment is specific to SendCoinsDialog usage of WalletModel::SendCoinsReturn.
    // WalletModel::TransactionCommitFailed is used only in WalletModel::sendCoins()
    // all others are used only in WalletModel::prepareTransaction()
    switch(sendCoinsReturn.status)
    {
    case WalletModel::InvalidAddress:
        msgParams.first = tr("The recipient address is not valid. Please recheck.");
        break;
    case WalletModel::InvalidAmount:
        msgParams.first = tr("The amount to pay must be larger than 0.");
        break;
    case WalletModel::AmountExceedsBalance:
        msgParams.first = tr("The amount exceeds your balance.");
        break;
    case WalletModel::AmountWithFeeExceedsBalance:
        msgParams.first = tr("The total exceeds your balance when the %1 transaction fee is included.").arg(msgArg);
        break;
    case WalletModel::DuplicateAddress:
        msgParams.first = tr("Duplicate address found: addresses should only be used once each.");
        break;
    case WalletModel::TransactionCreationFailed:
        msgParams.first = tr("Transaction creation failed!");
        msgParams.second = CClientUIInterface::MSG_ERROR;
        break;
    case WalletModel::TransactionCommitFailed:
        msgParams.first = tr("The transaction was rejected with the following reason: %1").arg(sendCoinsReturn.reasonCommitFailed);
        msgParams.second = CClientUIInterface::MSG_ERROR;
        break;
    case WalletModel::AbsurdFee:
        msgParams.first = tr("A fee higher than %1 is considered an absurdly high fee.").arg(BitcoinUnits::formatWithUnit(model->getOptionsModel()->getDisplayUnit(), model->wallet().getDefaultMaxTxFee()));
        break;
    case WalletModel::PaymentRequestExpired:
        msgParams.first = tr("Payment request expired.");
        msgParams.second = CClientUIInterface::MSG_ERROR;
        break;
    // included to prevent a compiler warning.
    case WalletModel::OK:
    default:
        return;
    }

    Q_EMIT message(tr("Send Coins"), msgParams.first, msgParams.second);
}

void SendCoinsDialog::minimizeFeeSection(bool fMinimize)
{
    ui->labelFeeMinimized->setVisible(fMinimize);
    ui->buttonChooseFee  ->setVisible(fMinimize);
    ui->buttonMinimizeFee->setVisible(!fMinimize);
    ui->frameFeeSelection->setVisible(!fMinimize);
    ui->horizontalLayoutSmartFee->setContentsMargins(0, (fMinimize ? 0 : 6), 0, 0);
    fFeeMinimized = fMinimize;
}

void SendCoinsDialog::on_buttonChooseFee_clicked()
{
    minimizeFeeSection(false);
}

void SendCoinsDialog::on_buttonMinimizeFee_clicked()
{
    updateFeeMinimizedLabel();
    minimizeFeeSection(true);
}

void SendCoinsDialog::useAvailableBalance(SendCoinsEntry* entry)
{
    // Get CCoinControl instance if CoinControl is enabled or create a new one.
    CCoinControl coin_control;
    if (model->getOptionsModel()->getCoinControlFeatures()) {
        coin_control = *CoinControlDialog::coinControl();
    }

    QString sTypeFrom = ui->cbxTypeFrom->currentText().toLower();
    // Calculate available amount to send.

    CAmount amount =
        sTypeFrom == "anon" ? model->wallet().getAvailableAnonBalance(coin_control) :
        sTypeFrom == "blind" ? model->wallet().getAvailableBlindBalance(coin_control) :
        model->wallet().getAvailableBalance(coin_control);

    for (int i = 0; i < ui->entries->count(); ++i) {
        SendCoinsEntry* e = qobject_cast<SendCoinsEntry*>(ui->entries->itemAt(i)->widget());
        if (e && !e->isHidden() && e != entry) {
            amount -= e->getValue().amount;
        }
    }

    if (amount > 0) {
      entry->checkSubtractFeeFromAmount();
      entry->setAmount(amount);
    } else {
      entry->setAmount(0);
    }
}

void SendCoinsDialog::updateFeeSectionControls()
{
    ui->confTargetSelector      ->setEnabled(ui->radioSmartFee->isChecked());
    ui->labelSmartFee           ->setEnabled(ui->radioSmartFee->isChecked());
    ui->labelSmartFee2          ->setEnabled(ui->radioSmartFee->isChecked());
    ui->labelSmartFee3          ->setEnabled(ui->radioSmartFee->isChecked());
    ui->labelFeeEstimation      ->setEnabled(ui->radioSmartFee->isChecked());
    ui->labelCustomFeeWarning   ->setEnabled(ui->radioCustomFee->isChecked());
    ui->labelCustomPerKilobyte  ->setEnabled(ui->radioCustomFee->isChecked());
    ui->customFee               ->setEnabled(ui->radioCustomFee->isChecked());
}

void SendCoinsDialog::updateFeeMinimizedLabel()
{
    if(!model || !model->getOptionsModel())
        return;

    if (ui->radioSmartFee->isChecked())
        ui->labelFeeMinimized->setText(ui->labelSmartFee->text());
    else {
        ui->labelFeeMinimized->setText(BitcoinUnits::formatWithUnit(model->getOptionsModel()->getDisplayUnit(), ui->customFee->value()) + "/kB");
    }
}

void SendCoinsDialog::updateCoinControlState(CCoinControl& ctrl)
{
    if (ui->radioCustomFee->isChecked()) {
        ctrl.m_feerate = CFeeRate(ui->customFee->value());
    } else {
        ctrl.m_feerate.reset();
    }
    // Avoid using global defaults when sending money from the GUI
    // Either custom fee will be used or if not selected, the confirmation target from dropdown box
    ctrl.m_confirm_target = getConfTargetForIndex(ui->confTargetSelector->currentIndex());
    ctrl.m_signal_bip125_rbf = ui->optInRBF->isChecked();
}

void SendCoinsDialog::updateSmartFeeLabel()
{
    if(!model || !model->getOptionsModel())
        return;
    CCoinControl coin_control;
    updateCoinControlState(coin_control);
    coin_control.m_feerate.reset(); // Explicitly use only fee estimation rate for smart fee labels
    int returned_target;
    FeeReason reason;
    CFeeRate feeRate = CFeeRate(model->wallet().getMinimumFee(1000, coin_control, &returned_target, &reason));

    ui->labelSmartFee->setText(BitcoinUnits::formatWithUnit(model->getOptionsModel()->getDisplayUnit(), feeRate.GetFeePerK()) + "/kB");

    if (reason == FeeReason::FALLBACK) {
        ui->labelSmartFee2->show(); // (Smart fee not initialized yet. This usually takes a few blocks...)
        ui->labelFeeEstimation->setText("");
        ui->fallbackFeeWarningLabel->setVisible(true);
        int lightness = ui->fallbackFeeWarningLabel->palette().color(QPalette::WindowText).lightness();
        QColor warning_colour(255 - (lightness / 5), 176 - (lightness / 3), 48 - (lightness / 14));
        ui->fallbackFeeWarningLabel->setStyleSheet("QLabel { color: " + warning_colour.name() + "; }");
        ui->fallbackFeeWarningLabel->setIndent(QFontMetrics(ui->fallbackFeeWarningLabel->font()).width("x"));
    }
    else
    {
        ui->labelSmartFee2->hide();
        ui->labelFeeEstimation->setText(tr("Estimated to begin confirmation within %n block(s).", "", returned_target));
        ui->fallbackFeeWarningLabel->setVisible(false);
    }

    updateFeeMinimizedLabel();
}

// Coin Control: copy label "Quantity" to clipboard
void SendCoinsDialog::coinControlClipboardQuantity()
{
    GUIUtil::setClipboard(ui->labelCoinControlQuantity->text());
}

// Coin Control: copy label "Amount" to clipboard
void SendCoinsDialog::coinControlClipboardAmount()
{
    GUIUtil::setClipboard(ui->labelCoinControlAmount->text().left(ui->labelCoinControlAmount->text().indexOf(" ")));
}

// Coin Control: copy label "Fee" to clipboard
void SendCoinsDialog::coinControlClipboardFee()
{
    GUIUtil::setClipboard(ui->labelCoinControlFee->text().left(ui->labelCoinControlFee->text().indexOf(" ")).replace(ASYMP_UTF8, ""));
}

// Coin Control: copy label "After fee" to clipboard
void SendCoinsDialog::coinControlClipboardAfterFee()
{
    GUIUtil::setClipboard(ui->labelCoinControlAfterFee->text().left(ui->labelCoinControlAfterFee->text().indexOf(" ")).replace(ASYMP_UTF8, ""));
}

// Coin Control: copy label "Bytes" to clipboard
void SendCoinsDialog::coinControlClipboardBytes()
{
    GUIUtil::setClipboard(ui->labelCoinControlBytes->text().replace(ASYMP_UTF8, ""));
}

// Coin Control: copy label "Dust" to clipboard
void SendCoinsDialog::coinControlClipboardLowOutput()
{
    GUIUtil::setClipboard(ui->labelCoinControlLowOutput->text());
}

// Coin Control: copy label "Change" to clipboard
void SendCoinsDialog::coinControlClipboardChange()
{
    GUIUtil::setClipboard(ui->labelCoinControlChange->text().left(ui->labelCoinControlChange->text().indexOf(" ")).replace(ASYMP_UTF8, ""));
}

void SendCoinsDialog::cbxTypeFromChanged(int index)
{
    if (model && model->getOptionsModel()->getCoinControlFeatures())
        CoinControlDialog::coinControl()->nCoinType = index+1;
};

// Coin Control: settings menu - coin control enabled/disabled by user
void SendCoinsDialog::coinControlFeatureChanged(bool checked)
{
    ui->frameCoinControl->setVisible(checked);

    if (!checked && model) // coin control features disabled
        CoinControlDialog::coinControl()->SetNull();

    coinControlUpdateLabels();
}

// Coin Control: button inputs -> show actual coin control dialog
void SendCoinsDialog::coinControlButtonClicked()
{
    CoinControlDialog dlg(platformStyle);
    dlg.setModel(model);
    dlg.exec();
    coinControlUpdateLabels();
}

// Coin Control: checkbox custom change address
void SendCoinsDialog::coinControlChangeChecked(int state)
{
    if (state == Qt::Unchecked)
    {
        CoinControlDialog::coinControl()->destChange = CNoDestination();
        ui->labelCoinControlChangeLabel->clear();
    }
    else
        // use this to re-validate an already entered address
        coinControlChangeEdited(ui->lineEditCoinControlChange->text());

    ui->lineEditCoinControlChange->setEnabled((state == Qt::Checked));
}

// Coin Control: custom change address changed
void SendCoinsDialog::coinControlChangeEdited(const QString& text)
{
    if (model && model->getAddressTableModel())
    {
        // Default to no change address until verified
        CoinControlDialog::coinControl()->destChange = CNoDestination();
        ui->labelCoinControlChangeLabel->setStyleSheet("QLabel{color:red;}");

        const CTxDestination dest = DecodeDestination(text.toStdString());

        if (text.isEmpty()) // Nothing entered
        {
            ui->labelCoinControlChangeLabel->setText("");
        }
        else if (!IsValidDestination(dest)) // Invalid address
        {
            ui->labelCoinControlChangeLabel->setText(tr("Warning: Invalid Particl address"));
        }
        else // Valid address
        {
            //if (!model->wallet().isSpendable(dest)) {
            if (!model->wallet().ownDestination(dest)) // Unknown change address
            {
                ui->labelCoinControlChangeLabel->setText(tr("Warning: Unknown change address"));

                // confirmation dialog
                QMessageBox::StandardButton btnRetVal = QMessageBox::question(this, tr("Confirm custom change address"), tr("The address you selected for change is not part of this wallet. Any or all funds in your wallet may be sent to this address. Are you sure?"),
                    QMessageBox::Yes | QMessageBox::Cancel, QMessageBox::Cancel);

                if(btnRetVal == QMessageBox::Yes)
                    CoinControlDialog::coinControl()->destChange = dest;
                else
                {
                    ui->lineEditCoinControlChange->setText("");
                    ui->labelCoinControlChangeLabel->setStyleSheet("QLabel{color:black;}");
                    ui->labelCoinControlChangeLabel->setText("");
                }
            }
            else // Known change address
            {
                ui->labelCoinControlChangeLabel->setStyleSheet("QLabel{color:black;}");

                // Query label
                QString associatedLabel = model->getAddressTableModel()->labelForAddress(text);
                if (!associatedLabel.isEmpty())
                    ui->labelCoinControlChangeLabel->setText(associatedLabel);
                else
                    ui->labelCoinControlChangeLabel->setText(tr("(no label)"));

                CoinControlDialog::coinControl()->destChange = dest;
            }
        }
    }
}

// Coin Control: update labels
void SendCoinsDialog::coinControlUpdateLabels()
{
    if (!model || !model->getOptionsModel())
        return;

    updateCoinControlState(*CoinControlDialog::coinControl());

    // set pay amounts
    CoinControlDialog::payAmounts.clear();
    CoinControlDialog::fSubtractFeeFromAmount = false;

    for(int i = 0; i < ui->entries->count(); ++i)
    {
        SendCoinsEntry *entry = qobject_cast<SendCoinsEntry*>(ui->entries->itemAt(i)->widget());
        if(entry && !entry->isHidden())
        {
            SendCoinsRecipient rcp = entry->getValue();
            CoinControlDialog::payAmounts.append(rcp.amount);
            if (rcp.fSubtractFeeFromAmount)
                CoinControlDialog::fSubtractFeeFromAmount = true;
        }
    }

    if (CoinControlDialog::coinControl()->HasSelected())
    {
        // actual coin control calculation
        CoinControlDialog::updateLabels(model, this);

        // show coin control stats
        ui->labelCoinControlAutomaticallySelected->hide();
        ui->widgetCoinControl->show();
    }
    else
    {
        // hide coin control stats
        ui->labelCoinControlAutomaticallySelected->show();
        ui->widgetCoinControl->hide();
        ui->labelCoinControlInsuffFunds->hide();
    }
}

SendConfirmationDialog::SendConfirmationDialog(const QString& title, const QString& text, const QString& informative_text, const QString& detailed_text, int _secDelay, QWidget* parent)
    : QMessageBox(parent), secDelay(_secDelay)
{
    setIcon(QMessageBox::Question);
    setWindowTitle(title); // On macOS, the window title is ignored (as required by the macOS Guidelines).
    setText(text);
    setInformativeText(informative_text);
    setDetailedText(detailed_text);
    setStandardButtons(QMessageBox::Yes | QMessageBox::Cancel);
    setDefaultButton(QMessageBox::Cancel);
    yesButton = button(QMessageBox::Yes);
    updateYesButton();
    connect(&countDownTimer, &QTimer::timeout, this, &SendConfirmationDialog::countDown);
}

int SendConfirmationDialog::exec()
{
    updateYesButton();
    countDownTimer.start(1000);
    return QMessageBox::exec();
}

void SendConfirmationDialog::countDown()
{
    secDelay--;
    updateYesButton();

    if(secDelay <= 0)
    {
        countDownTimer.stop();
    }
}

void SendConfirmationDialog::updateYesButton()
{
    if(secDelay > 0)
    {
        yesButton->setEnabled(false);
        yesButton->setText(tr("Yes") + " (" + QString::number(secDelay) + ")");
    }
    else
    {
        yesButton->setEnabled(true);
        yesButton->setText(tr("Yes"));
    }
}<|MERGE_RESOLUTION|>--- conflicted
+++ resolved
@@ -386,25 +386,16 @@
     QStringList formatted;
     for (const auto &rcp : currentTransaction.getRecipients())
     {
-<<<<<<< HEAD
-        // generate bold amount string
         CAmount nValue = rcp.amount;
-
         const UniValue &uv = rv["outputs_fee"][rcp.address.toStdString().c_str()];
-        if (uv.isNum())
+        if (uv.isNum()) {
             nValue = uv.get_int64();
-
-        // generate bold amount string with wallet name in case of multiwallet
-        QString amount = "<b>" + BitcoinUnits::formatHtmlWithUnit(model->getOptionsModel()->getDisplayUnit(), nValue);
-=======
+        }
         // generate amount string with wallet name in case of multiwallet
-        QString amount = BitcoinUnits::formatWithUnit(model->getOptionsModel()->getDisplayUnit(), rcp.amount);
->>>>>>> 36fb9688
+        QString amount = BitcoinUnits::formatHtmlWithUnit(model->getOptionsModel()->getDisplayUnit(), nValue);
         if (model->isMultiwallet()) {
             amount.append(tr(" from wallet '%1'").arg(model->getWalletName()));
         }
-<<<<<<< HEAD
-        amount.append("</b>");
         // generate monospace address string
         QString address;
         if (rcp.m_coldstake) {
@@ -415,11 +406,6 @@
             address = "<span style='font-family: monospace;'>" + rcp.address;
             address.append("</span>");
         }
-=======
-
-        // generate address string
-        QString address = rcp.address;
->>>>>>> 36fb9688
 
         QString recipientElement;
 
@@ -454,11 +440,7 @@
     QString questionString = tr("Are you sure you want to send?");
     questionString.append("<br /><span style='font-size:10pt;'>");
     questionString.append(tr("Please, review your transaction."));
-<<<<<<< HEAD
-    questionString.append("</span><br /><b>"+sTypeFrom+ "</b> to <b>" +sTypeTo+"</b><br />%1");
-=======
-    questionString.append("</span>%1");
->>>>>>> 36fb9688
+    questionString.append("</span><br /><b>" + sTypeFrom + "</b> to <b>" + sTypeTo + "</b><hr />%1");
 
     if(txFee > 0)
     {
@@ -509,17 +491,6 @@
     questionString.append(QString("<br /><span style='font-size:10pt; font-weight:normal;'>(=%1)</span>")
         .arg(alternativeUnits.join(" " + tr("or") + " ")));
 
-<<<<<<< HEAD
-    if (fNeedHWDevice)
-    {
-        questionString.append("<hr /><span><b>");
-        questionString.append(tr("Your hardware device must be connected to sign this txn."));
-        questionString.append("</b></span>");
-    }
-
-    SendConfirmationDialog confirmationDialog(tr("Confirm send coins"),
-        questionString.arg(formatted.join("<br />")), SEND_CONFIRM_DELAY, this);
-=======
     QString informative_text;
     QString detailed_text;
     if (formatted.size() > 1) {
@@ -527,11 +498,16 @@
         informative_text = tr("To review recipient list click \"Show Details...\"");
         detailed_text = formatted.join("\n\n");
     } else {
-        questionString = questionString.arg("<br /><br />" + formatted.at(0));
+        questionString = questionString.arg("<br />" + formatted.at(0));
+    }
+
+    if (fNeedHWDevice) {
+        questionString.append("<hr /><span><b>");
+        questionString.append(tr("Your hardware device must be connected to sign this txn."));
+        questionString.append("</b></span>");
     }
 
     SendConfirmationDialog confirmationDialog(tr("Confirm send coins"), questionString, informative_text, detailed_text, SEND_CONFIRM_DELAY, this);
->>>>>>> 36fb9688
     confirmationDialog.exec();
     QMessageBox::StandardButton retval = static_cast<QMessageBox::StandardButton>(confirmationDialog.result());
 
