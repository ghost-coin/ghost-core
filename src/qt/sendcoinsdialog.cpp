// Copyright (c) 2011-2020 The Bitcoin Core developers
// Distributed under the MIT software license, see the accompanying
// file COPYING or http://www.opensource.org/licenses/mit-license.php.

#if defined(HAVE_CONFIG_H)
#include <config/bitcoin-config.h>
#endif

#include <qt/sendcoinsdialog.h>
#include <qt/forms/ui_sendcoinsdialog.h>

#include <qt/addresstablemodel.h>
#include <qt/bitcoinunits.h>
#include <qt/clientmodel.h>
#include <qt/coincontroldialog.h>
#include <qt/guiutil.h>
#include <qt/optionsmodel.h>
#include <qt/platformstyle.h>
#include <qt/sendcoinsentry.h>

#include <chainparams.h>
#include <interfaces/node.h>
#include <key_io.h>
#include <node/ui_interface.h>
#include <policy/fees.h>
#include <txmempool.h>
#include <wallet/coincontrol.h>
#include <wallet/fees.h>
#include <wallet/wallet.h>

#include <validation.h>

#include <QFontMetrics>
#include <QScrollBar>
#include <QSettings>
#include <QTextDocument>
#include <QApplication>


#include <anon.h>
#include <wallet/hdwallet.h>
#include <univalue.h>
#include <util/fees.h>


static constexpr std::array confTargets{2, 4, 6, 12, 24, 48, 144, 504, 1008};
int getConfTargetForIndex(int index) {
    if (index+1 > static_cast<int>(confTargets.size())) {
        return confTargets.back();
    }
    if (index < 0) {
        return confTargets[0];
    }
    return confTargets[index];
}
int getIndexForConfTarget(int target) {
    for (unsigned int i = 0; i < confTargets.size(); i++) {
        if (confTargets[i] >= target) {
            return i;
        }
    }
    return confTargets.size() - 1;
}

SendCoinsDialog::SendCoinsDialog(const PlatformStyle *_platformStyle, QWidget *parent) :
    QDialog(parent, GUIUtil::dialog_flags),
    ui(new Ui::SendCoinsDialog),
    clientModel(nullptr),
    model(nullptr),
    m_coin_control(new CCoinControl),
    fNewRecipientAllowed(true),
    fFeeMinimized(true),
    platformStyle(_platformStyle)
{
    ui->setupUi(this);

    if (!_platformStyle->getImagesOnButtons()) {
        ui->addButton->setIcon(QIcon());
        ui->clearButton->setIcon(QIcon());
        ui->sendButton->setIcon(QIcon());
    } else {
        ui->addButton->setIcon(_platformStyle->SingleColorIcon(":/icons/add"));
        ui->addButtonCS->setIcon(_platformStyle->SingleColorIcon(":/icons/add"));
        ui->clearButton->setIcon(_platformStyle->SingleColorIcon(":/icons/remove"));
        ui->sendButton->setIcon(_platformStyle->SingleColorIcon(":/icons/send"));
    }

    GUIUtil::setupAddressWidget(ui->lineEditCoinControlChange, this);

    addEntry();

    connect(ui->addButton, &QPushButton::clicked, this, &SendCoinsDialog::addEntry);
    connect(ui->addButtonCS, &QPushButton::clicked, this, &SendCoinsDialog::addEntryCS);
    connect(ui->clearButton, &QPushButton::clicked, this, &SendCoinsDialog::clear);

    // Coin Control
    connect(ui->pushButtonCoinControl, &QPushButton::clicked, this, &SendCoinsDialog::coinControlButtonClicked);
    connect(ui->checkBoxCoinControlChange, &QCheckBox::stateChanged, this, &SendCoinsDialog::coinControlChangeChecked);
    connect(ui->lineEditCoinControlChange, &QValidatedLineEdit::textEdited, this, &SendCoinsDialog::coinControlChangeEdited);

    // Coin Control: clipboard actions
    QAction *clipboardQuantityAction = new QAction(tr("Copy quantity"), this);
    QAction *clipboardAmountAction = new QAction(tr("Copy amount"), this);
    QAction *clipboardFeeAction = new QAction(tr("Copy fee"), this);
    QAction *clipboardAfterFeeAction = new QAction(tr("Copy after fee"), this);
    QAction *clipboardBytesAction = new QAction(tr("Copy bytes"), this);
    QAction *clipboardLowOutputAction = new QAction(tr("Copy dust"), this);
    QAction *clipboardChangeAction = new QAction(tr("Copy change"), this);
    connect(clipboardQuantityAction, &QAction::triggered, this, &SendCoinsDialog::coinControlClipboardQuantity);
    connect(clipboardAmountAction, &QAction::triggered, this, &SendCoinsDialog::coinControlClipboardAmount);
    connect(clipboardFeeAction, &QAction::triggered, this, &SendCoinsDialog::coinControlClipboardFee);
    connect(clipboardAfterFeeAction, &QAction::triggered, this, &SendCoinsDialog::coinControlClipboardAfterFee);
    connect(clipboardBytesAction, &QAction::triggered, this, &SendCoinsDialog::coinControlClipboardBytes);
    connect(clipboardLowOutputAction, &QAction::triggered, this, &SendCoinsDialog::coinControlClipboardLowOutput);
    connect(clipboardChangeAction, &QAction::triggered, this, &SendCoinsDialog::coinControlClipboardChange);

    connect(ui->cbxTypeFrom, static_cast<void (QComboBox::*)(int)>(&QComboBox::currentIndexChanged), this, &SendCoinsDialog::cbxTypeFromChanged);

    ui->labelCoinControlQuantity->addAction(clipboardQuantityAction);
    ui->labelCoinControlAmount->addAction(clipboardAmountAction);
    ui->labelCoinControlFee->addAction(clipboardFeeAction);
    ui->labelCoinControlAfterFee->addAction(clipboardAfterFeeAction);
    ui->labelCoinControlBytes->addAction(clipboardBytesAction);
    ui->labelCoinControlLowOutput->addAction(clipboardLowOutputAction);
    ui->labelCoinControlChange->addAction(clipboardChangeAction);

    // init transaction fee section
    QSettings settings;
    if (!settings.contains("fFeeSectionMinimized"))
        settings.setValue("fFeeSectionMinimized", true);
    if (!settings.contains("nFeeRadio") && settings.contains("nTransactionFee") && settings.value("nTransactionFee").toLongLong() > 0) // compatibility
        settings.setValue("nFeeRadio", 1); // custom
    if (!settings.contains("nFeeRadio"))
        settings.setValue("nFeeRadio", 0); // recommended
    if (!settings.contains("nSmartFeeSliderPosition"))
        settings.setValue("nSmartFeeSliderPosition", 0);
    if (!settings.contains("nTransactionFee"))
        settings.setValue("nTransactionFee", (qint64)DEFAULT_PAY_TX_FEE);
    ui->groupFee->setId(ui->radioSmartFee, 0);
    ui->groupFee->setId(ui->radioCustomFee, 1);
    ui->groupFee->button((int)std::max(0, std::min(1, settings.value("nFeeRadio").toInt())))->setChecked(true);
    ui->customFee->SetAllowEmpty(false);
    ui->customFee->setValue(settings.value("nTransactionFee").toLongLong());
    minimizeFeeSection(settings.value("fFeeSectionMinimized").toBool());

    GUIUtil::ExceptionSafeConnect(ui->sendButton, &QPushButton::clicked, this, &SendCoinsDialog::sendButtonClicked);

    if (!settings.contains("nRingSize")) {
        settings.setValue("nRingSize", (int)DEFAULT_RING_SIZE);
    }
    if (!settings.contains("nInputsPerMLSAG")) {
        settings.setValue("nInputsPerMLSAG", (int)DEFAULT_INPUTS_PER_SIG);
    }
    ui->spinRingSize->setValue(settings.value("nRingSize").toInt());
    ui->spinMaxInputs->setValue(settings.value("nInputsPerMLSAG").toInt());
}

void SendCoinsDialog::setClientModel(ClientModel *_clientModel)
{
    this->clientModel = _clientModel;

    if (_clientModel) {
        connect(_clientModel, &ClientModel::numBlocksChanged, this, &SendCoinsDialog::updateNumberOfBlocks);
    }
}

void SendCoinsDialog::setModel(WalletModel *_model)
{
    this->model = _model;

    if(_model && _model->getOptionsModel())
    {
        for(int i = 0; i < ui->entries->count(); ++i)
        {
            SendCoinsEntry *entry = qobject_cast<SendCoinsEntry*>(ui->entries->itemAt(i)->widget());
            if(entry)
            {
                entry->setModel(_model);
            }
        }

        interfaces::WalletBalances balances = _model->wallet().getBalances();
        setBalance(balances);
        connect(_model, &WalletModel::balanceChanged, this, &SendCoinsDialog::setBalance);
        connect(_model->getOptionsModel(), &OptionsModel::displayUnitChanged, this, &SendCoinsDialog::updateDisplayUnit);
        updateDisplayUnit();

        // Coin Control
        connect(_model->getOptionsModel(), &OptionsModel::displayUnitChanged, this, &SendCoinsDialog::coinControlUpdateLabels);
        connect(_model->getOptionsModel(), &OptionsModel::coinControlFeaturesChanged, this, &SendCoinsDialog::coinControlFeatureChanged);
        ui->frameCoinControl->setVisible(_model->getOptionsModel()->getCoinControlFeatures());
        coinControlUpdateLabels();

        // fee section
        for (const int n : confTargets) {
            ui->confTargetSelector->addItem(tr("%1 (%2 blocks)").arg(GUIUtil::formatNiceTimeOffset(n*Params().GetConsensus().nPowTargetSpacing)).arg(n));
        }
        connect(ui->confTargetSelector, qOverload<int>(&QComboBox::currentIndexChanged), this, &SendCoinsDialog::updateSmartFeeLabel);
        connect(ui->confTargetSelector, qOverload<int>(&QComboBox::currentIndexChanged), this, &SendCoinsDialog::coinControlUpdateLabels);

#if (QT_VERSION >= QT_VERSION_CHECK(5, 15, 0))
        connect(ui->groupFee, &QButtonGroup::idClicked, this, &SendCoinsDialog::updateFeeSectionControls);
        connect(ui->groupFee, &QButtonGroup::idClicked, this, &SendCoinsDialog::coinControlUpdateLabels);
#else
        connect(ui->groupFee, qOverload<int>(&QButtonGroup::buttonClicked), this, &SendCoinsDialog::updateFeeSectionControls);
        connect(ui->groupFee, qOverload<int>(&QButtonGroup::buttonClicked), this, &SendCoinsDialog::coinControlUpdateLabels);
#endif

        connect(ui->customFee, &BitcoinAmountField::valueChanged, this, &SendCoinsDialog::coinControlUpdateLabels);
        connect(ui->optInRBF, &QCheckBox::stateChanged, this, &SendCoinsDialog::updateSmartFeeLabel);
        connect(ui->optInRBF, &QCheckBox::stateChanged, this, &SendCoinsDialog::coinControlUpdateLabels);
        CAmount requiredFee = model->wallet().getRequiredFee(1000);
        ui->customFee->SetMinValue(requiredFee);
        if (ui->customFee->value() < requiredFee) {
            ui->customFee->setValue(requiredFee);
        }
        ui->customFee->setSingleStep(requiredFee);
        updateFeeSectionControls();
        updateSmartFeeLabel();

        // set default rbf checkbox state
        ui->optInRBF->setCheckState(Qt::Checked);

        if (model->wallet().hasExternalSigner()) {
            ui->sendButton->setText(tr("Sign on device"));
            if (gArgs.GetArg("-signer", "") != "") {
                ui->sendButton->setEnabled(true);
                ui->sendButton->setToolTip(tr("Connect your hardware wallet first."));
            } else {
                ui->sendButton->setEnabled(false);
                ui->sendButton->setToolTip(tr("Set external signer script path in Options -> Wallet"));
            }
        } else if (model->wallet().privateKeysDisabled()) {
            ui->sendButton->setText(tr("Cr&eate Unsigned"));
            ui->sendButton->setToolTip(tr("Creates a Partially Signed Bitcoin Transaction (PSBT) for use with e.g. an offline %1 wallet, or a PSBT-compatible hardware wallet.").arg(PACKAGE_NAME));
        }

        // set the smartfee-sliders default value (wallets default conf.target or last stored value)
        QSettings settings;
        if (settings.value("nSmartFeeSliderPosition").toInt() != 0) {
            // migrate nSmartFeeSliderPosition to nConfTarget
            // nConfTarget is available since 0.15 (replaced nSmartFeeSliderPosition)
            int nConfirmTarget = 25 - settings.value("nSmartFeeSliderPosition").toInt(); // 25 == old slider range
            settings.setValue("nConfTarget", nConfirmTarget);
            settings.remove("nSmartFeeSliderPosition");
        }
        if (settings.value("nConfTarget").toInt() == 0)
            ui->confTargetSelector->setCurrentIndex(getIndexForConfTarget(model->wallet().getConfirmTarget()));
        else
            ui->confTargetSelector->setCurrentIndex(getIndexForConfTarget(settings.value("nConfTarget").toInt()));
    }

    if (_model) {
        if (_model->isHardwareLinkedWallet()) {
            ui->cbxTypeFrom->setCurrentIndex(ui->cbxTypeFrom->findText("Part"));
            ui->cbxTypeTo->setCurrentIndex(ui->cbxTypeTo->findText("Part"));
            ui->cbxTypeFrom->setEnabled(false);
            ui->cbxTypeTo->setEnabled(false);
        } else {
            ui->cbxTypeFrom->setEnabled(true);
            ui->cbxTypeTo->setEnabled(true);
        }
    }
}

SendCoinsDialog::~SendCoinsDialog()
{
    QSettings settings;
    settings.setValue("fFeeSectionMinimized", fFeeMinimized);
    settings.setValue("nFeeRadio", ui->groupFee->checkedId());
    settings.setValue("nConfTarget", getConfTargetForIndex(ui->confTargetSelector->currentIndex()));
    settings.setValue("nTransactionFee", (qint64)ui->customFee->value());

    settings.setValue("nRingSize", ui->spinRingSize->value());
    settings.setValue("nInputsPerMLSAG", ui->spinMaxInputs->value());

    delete ui;
}

bool SendCoinsDialog::PrepareSendText(QString& question_string, QString& informative_text, QString& detailed_text, QString& sCommand, QString& sCoinControl)
{
    QList<SendCoinsRecipient> recipients;
    bool valid = true;

    for(int i = 0; i < ui->entries->count(); ++i)
    {
        SendCoinsEntry *entry = qobject_cast<SendCoinsEntry*>(ui->entries->itemAt(i)->widget());
        if(entry)
        {
            if(entry->validate(model->node()))
            {
                recipients.append(entry->getValue());
            }
            else if (valid)
            {
                ui->scrollArea->ensureWidgetVisible(entry);
                valid = false;
            }
        }
    }

    if(!valid || recipients.isEmpty())
    {
        return false;
    }

    // Prepare transaction for getting txFee earlier
    m_current_transaction = std::make_unique<WalletModelTransaction>(recipients);
    WalletModel::SendCoinsReturn prepareStatus;

    updateCoinControlState();

    prepareStatus = model->prepareTransaction(*m_current_transaction, *m_coin_control);
    if (prepareStatus.status != WalletModel::OK)
    {
        // process prepareStatus and on error generate message shown to user
        processSendCoinsReturn(prepareStatus.status, BitcoinUnits::formatWithUnit(model->getOptionsModel()->getDisplayUnit(), m_current_transaction->getTransactionFee()));

        fNewRecipientAllowed = true;
        return false;
    };

    sCommand = "sendtypeto ";

    // TODO: Translations?
    QString sTypeFrom = ui->cbxTypeFrom->currentText();
    QString sTypeTo = ui->cbxTypeTo->currentText();

    sCommand += sTypeFrom.toLower() + " ";
    sCommand += sTypeTo.toLower();

    sCommand += " [";

    int nRecipient = 0;
    for (const auto &rcp : m_current_transaction->getRecipients()) {
        if (nRecipient > 0)
            sCommand += ",";

        if (rcp.m_coldstake) {
            QString build_script = "buildscript {\"recipe\":\"ifcoinstake\",\"addrstake\":\""
                + rcp.stake_address + "\",\"addrspend\":\"" + rcp.spend_address + "\"}";
            UniValue rv;
            if (!model->tryCallRpc(build_script, rv)) {
                return false;
            }

            sCommand += "{\"address\":\"script\"";
            sCommand += ",\"script\":\"" + QString::fromStdString(rv["hex"].get_str()) + "\"";
        } else {
            sCommand += "{\"address\":\"" + rcp.address + "\"";
        }
        sCommand += ",\"amount\":"
            + BitcoinUnits::format(BitcoinUnits::BTC, rcp.amount, false, BitcoinUnits::SeparatorStyle::NEVER);

        if (rcp.fSubtractFeeFromAmount)
            sCommand += ",\"subfee\":true";

        if (!rcp.narration.isEmpty())
            sCommand += ",\"narr\":\"" + GUIUtil::particl::escapeQString(GUIUtil::particl::escapeQString(rcp.narration)) + "\"";
        sCommand += "}";

        nRecipient++;
    }

    int nRingSize = ui->spinRingSize->value();
    int nMaxInputs = ui->spinMaxInputs->value();

    sCommand += "] \"\" \"\" "+QString::number(nRingSize)+" "+QString::number(nMaxInputs);

    sCoinControl = " {";
    sCoinControl += "\"replaceable\":" + QString::fromUtf8((ui->optInRBF->isChecked() ? "true" : "false"));

    if (m_coin_control->m_feerate) {
        sCoinControl += ",\"feeRate\":" + QString::fromStdString(m_coin_control->m_feerate->ToStringShort());
    } else {
        std::string sFeeMode;
        if (StringFromFeeMode(m_coin_control->m_fee_mode, sFeeMode))
            sCoinControl += ",\"estimate_mode\":\"" + QString::fromStdString(sFeeMode) +"\"";
        if (m_coin_control->m_confirm_target)
            sCoinControl += ",\"conf_target\":" + QString::number(*m_coin_control->m_confirm_target);
    }

    if (!std::get_if<CNoDestination>(&m_coin_control->destChange)) {
        sCoinControl += ",\"changeaddress\":\""+QString::fromStdString(EncodeDestination(m_coin_control->destChange))+"\"";
    }

    if (m_coin_control->NumSelected() > 0)  {
        sCoinControl += ",\"inputs\":[";
        bool fNeedCommaInputs = false;
        for (const auto &op : m_coin_control->setSelected) {
            sCoinControl += fNeedCommaInputs ? ",{" : "{";
            sCoinControl += "\"tx\":\"" + QString::fromStdString(op.hash.ToString()) + "\"";
            sCoinControl += ",\"n\":" + QString::number(op.n);
            sCoinControl += "}";
            fNeedCommaInputs = true;
        }
        sCoinControl += "]";
    }
    sCoinControl += "} ";

    UniValue rv;
    QString sGetFeeCommand = sCommand + " true" + sCoinControl;
    if (!model->tryCallRpc(sGetFeeCommand, rv)) {
        return false;
    }

    double rFee = rv["fee"].get_real();

    bool fSubbedFee = rv["outputs_fee"].size() > 0 ? true : false;

    size_t nBytes = rv["bytes"].get_int64();
    bool fNeedHWDevice = rv["need_hwdevice"].get_bool();

    CAmount txFee = rFee * COIN;

    // Format confirmation message
    QStringList formatted;
    for (const auto &rcp : m_current_transaction->getRecipients())
    {
        CAmount nValue = rcp.amount;
        const UniValue &uv = rv["outputs_fee"][rcp.address.toStdString().c_str()];
        if (uv.isNum()) {
            nValue = uv.get_int64();
        }
        // generate amount string with wallet name in case of multiwallet
        QString amount = BitcoinUnits::formatHtmlWithUnit(model->getOptionsModel()->getDisplayUnit(), nValue);
        if (model->isMultiwallet()) {
            amount.append(tr(" from wallet '%1'").arg(GUIUtil::HtmlEscape(model->getWalletName())));
        }
        // generate monospace address string
        QString address;
        if (rcp.m_coldstake) {
            address = "<span style='font-family: monospace;'>Spend: " + rcp.spend_address;
            address.append("<br/>Stake: " + rcp.stake_address);
            address.append("</span>");
        } else {
            address = "<span style='font-family: monospace;'>" + rcp.address;
            address.append("</span>");
        }

        QString recipientElement;

        {
            if(rcp.label.length() > 0) // label with address
            {
                recipientElement.append(tr("%1 to '%2'").arg(amount, GUIUtil::HtmlEscape(rcp.label)));
                recipientElement.append(QString(" (%1)").arg(address));
            }
            else // just address
            {
                recipientElement.append(tr("%1 to %2").arg(amount, address));
            }
        }
        formatted.append(recipientElement);
    }

    if (model->wallet().privateKeysDisabled() && !model->wallet().hasExternalSigner()) {
        question_string.append(tr("Do you want to draft this transaction?"));
    } else {
        question_string.append(tr("Are you sure you want to send?"));
    }

    question_string.append("<br /><span style='font-size:10pt;'>");
<<<<<<< HEAD
    if (model->wallet().privateKeysDisabled()) {
        //question_string.append(tr("Please, review your transaction proposal. This will produce a Partially Signed Bitcoin Transaction (PSBT) which you can save or copy and then sign with e.g. an offline %1 wallet, or a PSBT-compatible hardware wallet.").arg(PACKAGE_NAME));
        // TODO
        question_string.append(tr("Private keys disabled."));
=======
    if (model->wallet().privateKeysDisabled() && !model->wallet().hasExternalSigner()) {
        question_string.append(tr("Please, review your transaction proposal. This will produce a Partially Signed Bitcoin Transaction (PSBT) which you can save or copy and then sign with e.g. an offline %1 wallet, or a PSBT-compatible hardware wallet.").arg(PACKAGE_NAME));
>>>>>>> 46424e94
    } else {
        question_string.append(tr("Please, review your transaction."));
    }
    question_string.append("</span>");

    question_string.append("<br/><br/><span style='font-size:10pt;'><b>" + sTypeFrom + "</b> to <b>" + sTypeTo + "</b>");
    if (sTypeFrom.toLower() == "anon") {
        question_string.append(QString(", %1 ring members, %2 %3 per proof.").arg(nRingSize).arg(nMaxInputs).arg(nMaxInputs == 1 ? "input" : "inputs"));
    }
    question_string.append("</span>%1");
    if(txFee > 0)
    {
        // append fee string if a fee is required
        question_string.append("<hr /><b>");
        question_string.append(tr("Estimated Transaction fee"));
        question_string.append("</b>");

        // append transaction size
        //question_string.append(" (" + QString::number((double)m_current_transaction->getTransactionSize() / 1000) + " kB): ");
        question_string.append(" (" + QString::number((double)nBytes / 1000) + " kB): ");

        // append transaction fee value
        question_string.append("<span style='color:#aa0000; font-weight:bold;'>");
        question_string.append(BitcoinUnits::formatHtmlWithUnit(model->getOptionsModel()->getDisplayUnit(), txFee));
        question_string.append("</span><br />");

        if (fSubbedFee)
            question_string.append(tr("removed for transaction fee"));
        else
            question_string.append(tr("added as transaction fee"));

        // append RBF message according to transaction's signalling
        question_string.append("<span style='font-size:10pt; font-weight:normal;'>");
        if (ui->optInRBF->isChecked()) {
            question_string.append(tr("You can increase the fee later (signals Replace-By-Fee, BIP-125)."));
        } else {
            question_string.append(tr("Not signalling Replace-By-Fee, BIP-125."));
        }
        question_string.append("</span>");
    }

    // add total amount in all subdivision units
    question_string.append("<hr />");

    CAmount totalAmount = m_current_transaction->getTotalTransactionAmount();
    if (!fSubbedFee)
        totalAmount += txFee;

    QStringList alternativeUnits;
    for (const BitcoinUnits::Unit u : BitcoinUnits::availableUnits())
    {
        if(u != model->getOptionsModel()->getDisplayUnit())
            alternativeUnits.append(BitcoinUnits::formatHtmlWithUnit(u, totalAmount));
    }
    question_string.append(QString("<b>%1</b>: <b>%2</b>").arg(tr("Total Amount"))
        .arg(BitcoinUnits::formatHtmlWithUnit(model->getOptionsModel()->getDisplayUnit(), totalAmount)));
    question_string.append(QString("<br /><span style='font-size:10pt; font-weight:normal;'>(=%1)</span>")
        .arg(alternativeUnits.join(" " + tr("or") + " ")));

    if (formatted.size() > 1) {
        question_string = question_string.arg("");
        informative_text = tr("To review recipient list click \"Show Details…\"");
        detailed_text = formatted.join("\n\n");
    } else {
        question_string = question_string.arg("<br /><br />" + formatted.at(0));
    }

    if (fNeedHWDevice) {
        question_string.append("<hr /><span><b>");
        question_string.append(tr("Your hardware device must be connected to sign this txn."));
        question_string.append("</b></span>");
    }

    return true;
}

void SendCoinsDialog::sendButtonClicked([[maybe_unused]] bool checked)
{
    if(!model || !model->getOptionsModel())
        return;

    fNewRecipientAllowed = false;
    WalletModel::UnlockContext ctx(model->requestUnlock());
    if(!ctx.isValid()) {
        // Unlock wallet was cancelled
        fNewRecipientAllowed = true;
        return;
    }

    QString question_string, informative_text, detailed_text, sCommand, sCoinControl;
    if (!PrepareSendText(question_string, informative_text, detailed_text, sCommand, sCoinControl)) return;
    assert(m_current_transaction);

    const QString confirmation = model->wallet().privateKeysDisabled() && !model->wallet().hasExternalSigner() ? tr("Confirm transaction proposal") : tr("Confirm send coins");
    const QString confirmButtonText = model->wallet().privateKeysDisabled() && !model->wallet().hasExternalSigner() ? tr("Create Unsigned") : tr("Sign and send");
    SendConfirmationDialog confirmationDialog(confirmation, question_string, informative_text, detailed_text, SEND_CONFIRM_DELAY, confirmButtonText, this);
    confirmationDialog.exec();
    QMessageBox::StandardButton retval = static_cast<QMessageBox::StandardButton>(confirmationDialog.result());

    if(retval != QMessageBox::Yes)
    {
        fNewRecipientAllowed = true;
        return;
    }

    WalletModel::SendCoinsReturn sendStatus = WalletModel::OK;

    sCommand += " false";
    sCommand += sCoinControl;

    UniValue rv;
    uint256 hashSent;
    if (!model->tryCallRpc(sCommand, rv)) {
        sendStatus = WalletModel::TransactionCreationFailed;

        //bool send_failure = false;
        //if (model->wallet().privateKeysDisabled()) {

            //CMutableTransaction mtx = CMutableTransaction{*(currentTransaction.getWtx())};
            //PartiallySignedTransaction psbtx(mtx);
            //bool complete = false;
            //const TransactionError err = model->wallet().fillPSBT(SIGHASH_ALL, false /* sign */, true /* bip32derivs */, psbtx, complete);
            //assert(!complete);
            //assert(err == TransactionError::OK);
            //// Serialize the PSBT
            //CDataStream ssTx(SER_NETWORK, PROTOCOL_VERSION);
            //ssTx << psbtx;
            //GUIUtil::setClipboard(EncodeBase64(ssTx.str()).c_str());
            //Q_EMIT message(tr("PSBT copied"), "Copied to clipboard", CClientUIInterface::MSG_INFORMATION);

    } else {
        hashSent.SetHex(rv.get_str());
    }
    /*
    bool send_failure = false;
    if (model->wallet().privateKeysDisabled()) {
        CMutableTransaction mtx = CMutableTransaction{*(m_current_transaction->getWtx())};
        PartiallySignedTransaction psbtx(mtx);
        bool complete = false;
<<<<<<< HEAD
        const TransactionError err = model->wallet().fillPSBT(SIGHASH_ALL, false // sign/ /, true // bip32derivs //, psbtx, complete, nullptr);
=======
        // Always fill without signing first. This prevents an external signer
        // from being called prematurely and is not expensive.
        TransactionError err = model->wallet().fillPSBT(SIGHASH_ALL, false /* sign */, true /* bip32derivs */, psbtx, complete, nullptr);
>>>>>>> 46424e94
        assert(!complete);
        assert(err == TransactionError::OK);
        if (model->wallet().hasExternalSigner()) {
            try {
                err = model->wallet().fillPSBT(SIGHASH_ALL, true /* sign */, true /* bip32derivs */, psbtx, complete, nullptr);
            } catch (const std::runtime_error& e) {
                QMessageBox::critical(nullptr, tr("Sign failed"), e.what());
                send_failure = true;
                return;
            }
            if (err == TransactionError::EXTERNAL_SIGNER_NOT_FOUND) {
                QMessageBox::critical(nullptr, tr("External signer not found"), "External signer not found");
                send_failure = true;
                return;
            }
            if (err == TransactionError::EXTERNAL_SIGNER_FAILED) {
                QMessageBox::critical(nullptr, tr("External signer failure"), "External signer failure");
                send_failure = true;
                return;
            }
            if (err != TransactionError::OK) {
                tfm::format(std::cerr, "Failed to sign PSBT");
                processSendCoinsReturn(WalletModel::TransactionCreationFailed);
                send_failure = true;
                return;
            }
            // fillPSBT does not always properly finalize
            complete = FinalizeAndExtractPSBT(psbtx, mtx);
        }

        // Broadcast transaction if complete (even with an external signer this
        // is not always the case, e.g. in a multisig wallet).
        if (complete) {
            const CTransactionRef tx = MakeTransactionRef(mtx);
            m_current_transaction->setWtx(tx);
            WalletModel::SendCoinsReturn sendStatus = model->sendCoins(*m_current_transaction);
            // process sendStatus and on error generate message shown to user
            processSendCoinsReturn(sendStatus);

            if (sendStatus.status == WalletModel::OK) {
                Q_EMIT coinsSent(m_current_transaction->getWtx()->GetHash());
            } else {
                send_failure = true;
            }
            return;
        }

        // Copy PSBT to clipboard and offer to save
        assert(!complete);
        // Serialize the PSBT
        CDataStream ssTx(SER_NETWORK, PROTOCOL_VERSION);
        ssTx << psbtx;
        GUIUtil::setClipboard(EncodeBase64(ssTx.str()).c_str());
        QMessageBox msgBox;
        msgBox.setText("Unsigned Transaction");
        msgBox.setInformativeText("The PSBT has been copied to the clipboard. You can also save it.");
        msgBox.setStandardButtons(QMessageBox::Save | QMessageBox::Discard);
        msgBox.setDefaultButton(QMessageBox::Discard);
        switch (msgBox.exec()) {
        case QMessageBox::Save: {
            QString selectedFilter;
            QString fileNameSuggestion = "";
            bool first = true;
            for (const SendCoinsRecipient &rcp : m_current_transaction->getRecipients()) {
                if (!first) {
                    fileNameSuggestion.append(" - ");
                }
                QString labelOrAddress = rcp.label.isEmpty() ? rcp.address : rcp.label;
                QString amount = BitcoinUnits::formatWithUnit(model->getOptionsModel()->getDisplayUnit(), rcp.amount);
                fileNameSuggestion.append(labelOrAddress + "-" + amount);
                first = false;
            }
            fileNameSuggestion.append(".psbt");
            QString filename = GUIUtil::getSaveFileName(this,
                tr("Save Transaction Data"), fileNameSuggestion,
                //: Expanded name of the binary PSBT file format. See: BIP 174.
                tr("Partially Signed Transaction (Binary)") + QLatin1String(" (*.psbt)"), &selectedFilter);
            if (filename.isEmpty()) {
                return;
            }
            std::ofstream out(filename.toLocal8Bit().data(), std::ofstream::out | std::ofstream::binary);
            out << ssTx.str();
            out.close();
            Q_EMIT message(tr("PSBT saved"), "PSBT saved to disk", CClientUIInterface::MSG_INFORMATION);
            break;
        }
        case QMessageBox::Discard:
            break;
        default:
            assert(false);
        } // msgBox.exec()
    } else {
        // now send the prepared transaction
        WalletModel::SendCoinsReturn sendStatus = model->sendCoins(*m_current_transaction);
        // process sendStatus and on error generate message shown to user
        processSendCoinsReturn(sendStatus);
    */

    // Update Addressbook
    for (const auto &rcp : m_current_transaction->getRecipients()) {
        if (rcp.m_coldstake) {
            continue;
        }
        sCommand = "manageaddressbook newsend ";
        sCommand += rcp.address;
        QString strLabel = rcp.label;
        sCommand += strLabel.isEmpty() ? QString(" \"\"") : QString(" \"" + strLabel + "\"");
        sCommand += " send";

        model->tryCallRpc(sCommand, rv);
    }

    processSendCoinsReturn(sendStatus);

    if (sendStatus.status == WalletModel::OK) {
        accept();
        m_coin_control->UnSelectAll();
        coinControlUpdateLabels();
        //Q_EMIT coinsSent(currentTransaction.getWtx()->GetHash());
        Q_EMIT coinsSent(hashSent);

    //bool send_failure = false;
    //if (model->privateKeysDisabled()) {
        //CMutableTransaction mtx = CMutableTransaction{*(currentTransaction.getWtx())};
        //PartiallySignedTransaction psbtx(mtx);
        //bool complete = false;
        //const TransactionError err = model->wallet().fillPSBT(psbtx, complete, SIGHASH_ALL, false /* sign */, true /* bip32derivs */);
        //assert(!complete);
        //assert(err == TransactionError::OK);
        //// Serialize the PSBT
        //CDataStream ssTx(SER_NETWORK, PROTOCOL_VERSION);
        //ssTx << psbtx;
        //GUIUtil::setClipboard(EncodeBase64(ssTx.str()).c_str());
        //Q_EMIT message(tr("PSBT copied"), "Copied to clipboard", CClientUIInterface::MSG_INFORMATION);
    //}
    }
    fNewRecipientAllowed = true;
    m_current_transaction.reset();
}

void SendCoinsDialog::clear()
{
    m_current_transaction.reset();

    // Clear coin control settings
    m_coin_control->UnSelectAll();
    ui->checkBoxCoinControlChange->setChecked(false);
    ui->lineEditCoinControlChange->clear();
    coinControlUpdateLabels();

    // Remove entries until only one left
    while(ui->entries->count())
    {
        ui->entries->takeAt(0)->widget()->deleteLater();
    }

    ui->cbxTypeFrom->setCurrentIndex(ui->cbxTypeFrom->findText("Part"));
    ui->cbxTypeTo->setCurrentIndex(ui->cbxTypeTo->findText("Part"));

    addEntry();

    updateTabsAndLabels();
}

void SendCoinsDialog::reject()
{
    clear();
}

void SendCoinsDialog::accept()
{
    clear();
}

SendCoinsEntry *SendCoinsDialog::addEntry()
{
    SendCoinsEntry *entry = new SendCoinsEntry(platformStyle, this);
    entry->setModel(model);
    ui->entries->addWidget(entry);
    connect(entry, &SendCoinsEntry::removeEntry, this, &SendCoinsDialog::removeEntry);
    connect(entry, &SendCoinsEntry::useAvailableBalance, this, &SendCoinsDialog::useAvailableBalance);
    connect(entry, &SendCoinsEntry::payAmountChanged, this, &SendCoinsDialog::coinControlUpdateLabels);
    connect(entry, &SendCoinsEntry::subtractFeeFromAmountChanged, this, &SendCoinsDialog::coinControlUpdateLabels);

    // Focus the field, so that entry can start immediately
    entry->clear();
    entry->setFocus();
    ui->scrollAreaWidgetContents->resize(ui->scrollAreaWidgetContents->sizeHint());
    qApp->processEvents();
    QScrollBar* bar = ui->scrollArea->verticalScrollBar();
    if(bar)
        bar->setSliderPosition(bar->maximum());

    updateTabsAndLabels();
    return entry;
}

SendCoinsEntry *SendCoinsDialog::addEntryCS()
{
    if (ui->entries->count() == 1) {
        SendCoinsEntry *entry = qobject_cast<SendCoinsEntry*>(ui->entries->itemAt(0)->widget());
        if (entry->isClear() && !entry->m_coldstake) {
            ui->entries->takeAt(0)->widget()->deleteLater();
        }
    }

    SendCoinsEntry *entry = new SendCoinsEntry(platformStyle, this, true);
    entry->setModel(model);
    ui->entries->addWidget(entry);
    connect(entry, &SendCoinsEntry::removeEntry, this, &SendCoinsDialog::removeEntry);
    connect(entry, &SendCoinsEntry::useAvailableBalance, this, &SendCoinsDialog::useAvailableBalance);
    connect(entry, &SendCoinsEntry::payAmountChanged, this, &SendCoinsDialog::coinControlUpdateLabels);
    connect(entry, &SendCoinsEntry::subtractFeeFromAmountChanged, this, &SendCoinsDialog::coinControlUpdateLabels);

    // Focus the field, so that entry can start immediately
    entry->clear();
    entry->setFocus();
    ui->scrollAreaWidgetContents->resize(ui->scrollAreaWidgetContents->sizeHint());
    qApp->processEvents();
    QScrollBar* bar = ui->scrollArea->verticalScrollBar();
    if(bar)
        bar->setSliderPosition(bar->maximum());

    updateTabsAndLabels();
    return entry;
}

void SendCoinsDialog::updateTabsAndLabels()
{
    setupTabChain(nullptr);
    coinControlUpdateLabels();
}

void SendCoinsDialog::removeEntry(SendCoinsEntry* entry)
{
    entry->hide();

    // If the last entry is about to be removed add an empty one
    if (ui->entries->count() == 1)
        addEntry();

    entry->deleteLater();

    updateTabsAndLabels();
}

QWidget *SendCoinsDialog::setupTabChain(QWidget *prev)
{
    for(int i = 0; i < ui->entries->count(); ++i)
    {
        SendCoinsEntry *entry = qobject_cast<SendCoinsEntry*>(ui->entries->itemAt(i)->widget());
        if(entry)
        {
            prev = entry->setupTabChain(prev);
        }
    }
    QWidget::setTabOrder(prev, ui->sendButton);
    QWidget::setTabOrder(ui->sendButton, ui->clearButton);
    QWidget::setTabOrder(ui->clearButton, ui->addButton);
    return ui->addButton;
}

void SendCoinsDialog::setAddress(const QString &address)
{
    SendCoinsEntry *entry = nullptr;
    // Replace the first entry if it is still unused
    if(ui->entries->count() == 1)
    {
        SendCoinsEntry *first = qobject_cast<SendCoinsEntry*>(ui->entries->itemAt(0)->widget());
        if(first->isClear())
        {
            entry = first;
        }
    }
    if(!entry)
    {
        entry = addEntry();
    }

    entry->setAddress(address);
}

void SendCoinsDialog::pasteEntry(const SendCoinsRecipient &rv)
{
    if(!fNewRecipientAllowed)
        return;

    SendCoinsEntry *entry = nullptr;
    // Replace the first entry if it is still unused
    if(ui->entries->count() == 1)
    {
        SendCoinsEntry *first = qobject_cast<SendCoinsEntry*>(ui->entries->itemAt(0)->widget());
        if(first->isClear())
        {
            entry = first;
        }
    }
    if(!entry)
    {
        entry = addEntry();
    }

    entry->setValue(rv);
    updateTabsAndLabels();
}

bool SendCoinsDialog::handlePaymentRequest(const SendCoinsRecipient &rv)
{
    // Just paste the entry, all pre-checks
    // are done in paymentserver.cpp.
    pasteEntry(rv);
    return true;
}

void SendCoinsDialog::setBalance(const interfaces::WalletBalances& balances)
{
    if(model && model->getOptionsModel())
    {
        CAmount balance = balances.balance;
        if (model->wallet().hasExternalSigner()) {
            ui->labelBalanceName->setText(tr("External balance:"));
        } else if (model->wallet().privateKeysDisabled()) {
            balance = balances.watch_only_balance;
            ui->labelBalanceName->setText(tr("Watch-only balance:"));
        }
        QString sBalance = BitcoinUnits::formatWithUnit(model->getOptionsModel()->getDisplayUnit(), balance);

        if (balances.balanceBlind > 0)
            sBalance += "\n" + BitcoinUnits::formatWithUnit(model->getOptionsModel()->getDisplayUnit(), balances.balanceBlind) + " B";
        if (balances.balanceAnon > 0)
            sBalance += "\n" + BitcoinUnits::formatWithUnit(model->getOptionsModel()->getDisplayUnit(), balances.balanceAnon) + " A";
        ui->labelBalance->setText(sBalance);
    }
}

void SendCoinsDialog::updateDisplayUnit()
{
    setBalance(model->wallet().getBalances());
    ui->customFee->setDisplayUnit(model->getOptionsModel()->getDisplayUnit());
    updateSmartFeeLabel();
}

void SendCoinsDialog::processSendCoinsReturn(const WalletModel::SendCoinsReturn &sendCoinsReturn, const QString &msgArg)
{
    QPair<QString, CClientUIInterface::MessageBoxFlags> msgParams;
    // Default to a warning message, override if error message is needed
    msgParams.second = CClientUIInterface::MSG_WARNING;

    // This comment is specific to SendCoinsDialog usage of WalletModel::SendCoinsReturn.
    // All status values are used only in WalletModel::prepareTransaction()
    switch(sendCoinsReturn.status)
    {
    case WalletModel::InvalidAddress:
        msgParams.first = tr("The recipient address is not valid. Please recheck.");
        break;
    case WalletModel::InvalidAmount:
        msgParams.first = tr("The amount to pay must be larger than 0.");
        break;
    case WalletModel::AmountExceedsBalance:
        msgParams.first = tr("The amount exceeds your balance.");
        break;
    case WalletModel::AmountWithFeeExceedsBalance:
        msgParams.first = tr("The total exceeds your balance when the %1 transaction fee is included.").arg(msgArg);
        break;
    case WalletModel::DuplicateAddress:
        msgParams.first = tr("Duplicate address found: addresses should only be used once each.");
        break;
    case WalletModel::TransactionCreationFailed:
        msgParams.first = tr("Transaction creation failed!");
        msgParams.second = CClientUIInterface::MSG_ERROR;
        break;
    case WalletModel::AbsurdFee:
        msgParams.first = tr("A fee higher than %1 is considered an absurdly high fee.").arg(BitcoinUnits::formatWithUnit(model->getOptionsModel()->getDisplayUnit(), model->wallet().getDefaultMaxTxFee()));
        break;
    case WalletModel::PaymentRequestExpired:
        msgParams.first = tr("Payment request expired.");
        msgParams.second = CClientUIInterface::MSG_ERROR;
        break;
    // included to prevent a compiler warning.
    case WalletModel::OK:
    default:
        return;
    }

    Q_EMIT message(tr("Send Coins"), msgParams.first, msgParams.second);
}

void SendCoinsDialog::minimizeFeeSection(bool fMinimize)
{
    ui->labelFeeMinimized->setVisible(fMinimize);
    ui->buttonChooseFee  ->setVisible(fMinimize);
    ui->buttonMinimizeFee->setVisible(!fMinimize);
    ui->frameFeeSelection->setVisible(!fMinimize);
    ui->horizontalLayoutSmartFee->setContentsMargins(0, (fMinimize ? 0 : 6), 0, 0);
    fFeeMinimized = fMinimize;
}

void SendCoinsDialog::on_buttonChooseFee_clicked()
{
    minimizeFeeSection(false);
}

void SendCoinsDialog::on_buttonMinimizeFee_clicked()
{
    updateFeeMinimizedLabel();
    minimizeFeeSection(true);
}

void SendCoinsDialog::useAvailableBalance(SendCoinsEntry* entry)
{
    QString sTypeFrom = ui->cbxTypeFrom->currentText().toLower();
    // Include watch-only for wallets without private key
    m_coin_control->fAllowWatchOnly = model->wallet().privateKeysDisabled() && !model->wallet().hasExternalSigner();

    // Calculate available amount to send.

    CAmount amount =
        sTypeFrom == "anon" ? model->wallet().getAvailableAnonBalance(*m_coin_control) :
        sTypeFrom == "blind" ? model->wallet().getAvailableBlindBalance(*m_coin_control) :
        model->wallet().getAvailableBalance(*m_coin_control);

    for (int i = 0; i < ui->entries->count(); ++i) {
        SendCoinsEntry* e = qobject_cast<SendCoinsEntry*>(ui->entries->itemAt(i)->widget());
        if (e && !e->isHidden() && e != entry) {
            amount -= e->getValue().amount;
        }
    }

    if (amount > 0) {
      entry->checkSubtractFeeFromAmount();
      entry->setAmount(amount);
    } else {
      entry->setAmount(0);
    }
}

void SendCoinsDialog::updateFeeSectionControls()
{
    ui->confTargetSelector      ->setEnabled(ui->radioSmartFee->isChecked());
    ui->labelSmartFee           ->setEnabled(ui->radioSmartFee->isChecked());
    ui->labelSmartFee2          ->setEnabled(ui->radioSmartFee->isChecked());
    ui->labelSmartFee3          ->setEnabled(ui->radioSmartFee->isChecked());
    ui->labelFeeEstimation      ->setEnabled(ui->radioSmartFee->isChecked());
    ui->labelCustomFeeWarning   ->setEnabled(ui->radioCustomFee->isChecked());
    ui->labelCustomPerKilobyte  ->setEnabled(ui->radioCustomFee->isChecked());
    ui->customFee               ->setEnabled(ui->radioCustomFee->isChecked());
}

void SendCoinsDialog::updateFeeMinimizedLabel()
{
    if(!model || !model->getOptionsModel())
        return;

    if (ui->radioSmartFee->isChecked())
        ui->labelFeeMinimized->setText(ui->labelSmartFee->text());
    else {
        ui->labelFeeMinimized->setText(BitcoinUnits::formatWithUnit(model->getOptionsModel()->getDisplayUnit(), ui->customFee->value()) + "/kvB");
    }
}

void SendCoinsDialog::updateCoinControlState()
{
    if (ui->radioCustomFee->isChecked()) {
        m_coin_control->m_feerate = CFeeRate(ui->customFee->value());
    } else {
        m_coin_control->m_feerate.reset();
    }
    // Avoid using global defaults when sending money from the GUI
    // Either custom fee will be used or if not selected, the confirmation target from dropdown box
    m_coin_control->m_confirm_target = getConfTargetForIndex(ui->confTargetSelector->currentIndex());
    m_coin_control->m_signal_bip125_rbf = ui->optInRBF->isChecked();
    // Include watch-only for wallets without private key
    m_coin_control->fAllowWatchOnly = model->wallet().privateKeysDisabled() && !model->wallet().hasExternalSigner();
}

void SendCoinsDialog::updateNumberOfBlocks(int count, const QDateTime& blockDate, double nVerificationProgress, bool headers, SynchronizationState sync_state) {
    if (sync_state == SynchronizationState::POST_INIT) {
        updateSmartFeeLabel();
    }
}

void SendCoinsDialog::updateSmartFeeLabel()
{
    if(!model || !model->getOptionsModel())
        return;
    updateCoinControlState();
    m_coin_control->m_feerate.reset(); // Explicitly use only fee estimation rate for smart fee labels
    int returned_target;
    FeeReason reason;
    CFeeRate feeRate = CFeeRate(model->wallet().getMinimumFee(1000, *m_coin_control, &returned_target, &reason));

    ui->labelSmartFee->setText(BitcoinUnits::formatWithUnit(model->getOptionsModel()->getDisplayUnit(), feeRate.GetFeePerK()) + "/kvB");

    if (reason == FeeReason::FALLBACK) {
        ui->labelSmartFee2->show(); // (Smart fee not initialized yet. This usually takes a few blocks...)
        ui->labelFeeEstimation->setText("");
        ui->fallbackFeeWarningLabel->setVisible(true);
        int lightness = ui->fallbackFeeWarningLabel->palette().color(QPalette::WindowText).lightness();
        QColor warning_colour(255 - (lightness / 5), 176 - (lightness / 3), 48 - (lightness / 14));
        ui->fallbackFeeWarningLabel->setStyleSheet("QLabel { color: " + warning_colour.name() + "; }");
        ui->fallbackFeeWarningLabel->setIndent(GUIUtil::TextWidth(QFontMetrics(ui->fallbackFeeWarningLabel->font()), "x"));
    }
    else
    {
        ui->labelSmartFee2->hide();
        ui->labelFeeEstimation->setText(tr("Estimated to begin confirmation within %n block(s).", "", returned_target));
        ui->fallbackFeeWarningLabel->setVisible(false);
    }

    updateFeeMinimizedLabel();
}

// Coin Control: copy label "Quantity" to clipboard
void SendCoinsDialog::coinControlClipboardQuantity()
{
    GUIUtil::setClipboard(ui->labelCoinControlQuantity->text());
}

// Coin Control: copy label "Amount" to clipboard
void SendCoinsDialog::coinControlClipboardAmount()
{
    GUIUtil::setClipboard(ui->labelCoinControlAmount->text().left(ui->labelCoinControlAmount->text().indexOf(" ")));
}

// Coin Control: copy label "Fee" to clipboard
void SendCoinsDialog::coinControlClipboardFee()
{
    GUIUtil::setClipboard(ui->labelCoinControlFee->text().left(ui->labelCoinControlFee->text().indexOf(" ")).replace(ASYMP_UTF8, ""));
}

// Coin Control: copy label "After fee" to clipboard
void SendCoinsDialog::coinControlClipboardAfterFee()
{
    GUIUtil::setClipboard(ui->labelCoinControlAfterFee->text().left(ui->labelCoinControlAfterFee->text().indexOf(" ")).replace(ASYMP_UTF8, ""));
}

// Coin Control: copy label "Bytes" to clipboard
void SendCoinsDialog::coinControlClipboardBytes()
{
    GUIUtil::setClipboard(ui->labelCoinControlBytes->text().replace(ASYMP_UTF8, ""));
}

// Coin Control: copy label "Dust" to clipboard
void SendCoinsDialog::coinControlClipboardLowOutput()
{
    GUIUtil::setClipboard(ui->labelCoinControlLowOutput->text());
}

// Coin Control: copy label "Change" to clipboard
void SendCoinsDialog::coinControlClipboardChange()
{
    GUIUtil::setClipboard(ui->labelCoinControlChange->text().left(ui->labelCoinControlChange->text().indexOf(" ")).replace(ASYMP_UTF8, ""));
}

void SendCoinsDialog::cbxTypeFromChanged(int index)
{
    if (model && model->getOptionsModel()->getCoinControlFeatures()) {
        m_coin_control->nCoinType = index+1;
    }
};

// Coin Control: settings menu - coin control enabled/disabled by user
void SendCoinsDialog::coinControlFeatureChanged(bool checked)
{
    ui->frameCoinControl->setVisible(checked);

    if (!checked && model) { // coin control features disabled
        m_coin_control = std::make_unique<CCoinControl>();
    }

    coinControlUpdateLabels();
}

// Coin Control: button inputs -> show actual coin control dialog
void SendCoinsDialog::coinControlButtonClicked()
{
    CoinControlDialog dlg(*m_coin_control, model, platformStyle);
    dlg.exec();
    coinControlUpdateLabels();
}

// Coin Control: checkbox custom change address
void SendCoinsDialog::coinControlChangeChecked(int state)
{
    if (state == Qt::Unchecked)
    {
        m_coin_control->destChange = CNoDestination();
        ui->labelCoinControlChangeLabel->clear();
    }
    else
        // use this to re-validate an already entered address
        coinControlChangeEdited(ui->lineEditCoinControlChange->text());

    ui->lineEditCoinControlChange->setEnabled((state == Qt::Checked));
}

// Coin Control: custom change address changed
void SendCoinsDialog::coinControlChangeEdited(const QString& text)
{
    if (model && model->getAddressTableModel())
    {
        // Default to no change address until verified
        m_coin_control->destChange = CNoDestination();
        ui->labelCoinControlChangeLabel->setStyleSheet("QLabel{color:red;}");

        const CTxDestination dest = DecodeDestination(text.toStdString());

        if (text.isEmpty()) // Nothing entered
        {
            ui->labelCoinControlChangeLabel->setText("");
        }
        else if (!IsValidDestination(dest)) // Invalid address
        {
            ui->labelCoinControlChangeLabel->setText(tr("Warning: Invalid Particl address"));
        }
        else // Valid address
        {
            //if (!model->wallet().isSpendable(dest)) {
            if (!model->wallet().ownDestination(dest)) // Unknown change address
            {
                ui->labelCoinControlChangeLabel->setText(tr("Warning: Unknown change address"));

                // confirmation dialog
                QMessageBox::StandardButton btnRetVal = QMessageBox::question(this, tr("Confirm custom change address"), tr("The address you selected for change is not part of this wallet. Any or all funds in your wallet may be sent to this address. Are you sure?"),
                    QMessageBox::Yes | QMessageBox::Cancel, QMessageBox::Cancel);

                if(btnRetVal == QMessageBox::Yes)
                    m_coin_control->destChange = dest;
                else
                {
                    ui->lineEditCoinControlChange->setText("");
                    ui->labelCoinControlChangeLabel->setStyleSheet("QLabel{color:black;}");
                    ui->labelCoinControlChangeLabel->setText("");
                }
            }
            else // Known change address
            {
                ui->labelCoinControlChangeLabel->setStyleSheet("QLabel{color:black;}");

                // Query label
                QString associatedLabel = model->getAddressTableModel()->labelForAddress(text);
                if (!associatedLabel.isEmpty())
                    ui->labelCoinControlChangeLabel->setText(associatedLabel);
                else
                    ui->labelCoinControlChangeLabel->setText(tr("(no label)"));

                m_coin_control->destChange = dest;
            }
        }
    }
}

// Coin Control: update labels
void SendCoinsDialog::coinControlUpdateLabels()
{
    if (!model || !model->getOptionsModel())
        return;

    updateCoinControlState();

    // set pay amounts
    CoinControlDialog::payAmounts.clear();
    CoinControlDialog::fSubtractFeeFromAmount = false;

    for(int i = 0; i < ui->entries->count(); ++i)
    {
        SendCoinsEntry *entry = qobject_cast<SendCoinsEntry*>(ui->entries->itemAt(i)->widget());
        if(entry && !entry->isHidden())
        {
            SendCoinsRecipient rcp = entry->getValue();
            CoinControlDialog::payAmounts.append(rcp.amount);
            if (rcp.fSubtractFeeFromAmount)
                CoinControlDialog::fSubtractFeeFromAmount = true;
        }
    }

    if (m_coin_control->HasSelected())
    {
        // actual coin control calculation
        CoinControlDialog::updateLabels(*m_coin_control, model, this);

        // show coin control stats
        ui->labelCoinControlAutomaticallySelected->hide();
        ui->widgetCoinControl->show();
    }
    else
    {
        // hide coin control stats
        ui->labelCoinControlAutomaticallySelected->show();
        ui->widgetCoinControl->hide();
        ui->labelCoinControlInsuffFunds->hide();
    }
}

SendConfirmationDialog::SendConfirmationDialog(const QString& title, const QString& text, const QString& informative_text, const QString& detailed_text, int _secDelay, const QString& _confirmButtonText, QWidget* parent)
    : QMessageBox(parent), secDelay(_secDelay), confirmButtonText(_confirmButtonText)
{
    setIcon(QMessageBox::Question);
    setWindowTitle(title); // On macOS, the window title is ignored (as required by the macOS Guidelines).
    setText(text);
    setInformativeText(informative_text);
    setDetailedText(detailed_text);
    setStandardButtons(QMessageBox::Yes | QMessageBox::Cancel);
    setDefaultButton(QMessageBox::Cancel);
    yesButton = button(QMessageBox::Yes);
    if (confirmButtonText.isEmpty()) {
        confirmButtonText = yesButton->text();
    }
    updateYesButton();
    connect(&countDownTimer, &QTimer::timeout, this, &SendConfirmationDialog::countDown);
}

int SendConfirmationDialog::exec()
{
    updateYesButton();
    countDownTimer.start(1000);
    return QMessageBox::exec();
}

void SendConfirmationDialog::countDown()
{
    secDelay--;
    updateYesButton();

    if(secDelay <= 0)
    {
        countDownTimer.stop();
    }
}

void SendConfirmationDialog::updateYesButton()
{
    if(secDelay > 0)
    {
        yesButton->setEnabled(false);
        yesButton->setText(confirmButtonText + " (" + QString::number(secDelay) + ")");
    }
    else
    {
        yesButton->setEnabled(true);
        yesButton->setText(confirmButtonText);
    }
}<|MERGE_RESOLUTION|>--- conflicted
+++ resolved
@@ -461,15 +461,10 @@
     }
 
     question_string.append("<br /><span style='font-size:10pt;'>");
-<<<<<<< HEAD
     if (model->wallet().privateKeysDisabled()) {
-        //question_string.append(tr("Please, review your transaction proposal. This will produce a Partially Signed Bitcoin Transaction (PSBT) which you can save or copy and then sign with e.g. an offline %1 wallet, or a PSBT-compatible hardware wallet.").arg(PACKAGE_NAME));
-        // TODO
         question_string.append(tr("Private keys disabled."));
-=======
-    if (model->wallet().privateKeysDisabled() && !model->wallet().hasExternalSigner()) {
-        question_string.append(tr("Please, review your transaction proposal. This will produce a Partially Signed Bitcoin Transaction (PSBT) which you can save or copy and then sign with e.g. an offline %1 wallet, or a PSBT-compatible hardware wallet.").arg(PACKAGE_NAME));
->>>>>>> 46424e94
+    //if (model->wallet().privateKeysDisabled() && !model->wallet().hasExternalSigner()) {
+    //    question_string.append(tr("Please, review your transaction proposal. This will produce a Partially Signed Bitcoin Transaction (PSBT) which you can save or copy and then sign with e.g. an offline %1 wallet, or a PSBT-compatible hardware wallet.").arg(PACKAGE_NAME));
     } else {
         question_string.append(tr("Please, review your transaction."));
     }
@@ -609,18 +604,14 @@
         CMutableTransaction mtx = CMutableTransaction{*(m_current_transaction->getWtx())};
         PartiallySignedTransaction psbtx(mtx);
         bool complete = false;
-<<<<<<< HEAD
-        const TransactionError err = model->wallet().fillPSBT(SIGHASH_ALL, false // sign/ /, true // bip32derivs //, psbtx, complete, nullptr);
-=======
         // Always fill without signing first. This prevents an external signer
         // from being called prematurely and is not expensive.
-        TransactionError err = model->wallet().fillPSBT(SIGHASH_ALL, false /* sign */, true /* bip32derivs */, psbtx, complete, nullptr);
->>>>>>> 46424e94
+        TransactionError err = model->wallet().fillPSBT(SIGHASH_ALL, false // sign //, true // bip32derivs //, psbtx, complete, nullptr);
         assert(!complete);
         assert(err == TransactionError::OK);
         if (model->wallet().hasExternalSigner()) {
             try {
-                err = model->wallet().fillPSBT(SIGHASH_ALL, true /* sign */, true /* bip32derivs */, psbtx, complete, nullptr);
+                err = model->wallet().fillPSBT(SIGHASH_ALL, true // sign //, true // bip32derivs //, psbtx, complete, nullptr);
             } catch (const std::runtime_error& e) {
                 QMessageBox::critical(nullptr, tr("Sign failed"), e.what());
                 send_failure = true;
