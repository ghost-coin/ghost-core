--- conflicted
+++ resolved
@@ -90,13 +90,10 @@
     /// Setup platform style
     void setupPlatformStyle();
 
-<<<<<<< HEAD
     /// Setup for unit tests
     void setTestMode();
-=======
     interfaces::Node& node() const { assert(m_node); return *m_node; }
     void setNode(interfaces::Node& node);
->>>>>>> be3af4f3
 
 public Q_SLOTS:
     void initializeResult(bool success, interfaces::BlockAndHeaderTipInfo tip_info);
