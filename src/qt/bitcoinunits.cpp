// Copyright (c) 2011-2021 The Bitcoin Core developers
// Distributed under the MIT software license, see the accompanying
// file COPYING or http://www.opensource.org/licenses/mit-license.php.

#include <qt/bitcoinunits.h>

#include <consensus/amount.h>

#include <QStringList>

#include <cassert>

static constexpr auto MAX_DIGITS_BTC = 16;

BitcoinUnits::BitcoinUnits(QObject *parent):
        QAbstractListModel(parent),
        unitlist(availableUnits())
{
}

QList<BitcoinUnit> BitcoinUnits::availableUnits()
{
    QList<BitcoinUnit> unitlist;
    unitlist.append(Unit::BTC);
    unitlist.append(Unit::mBTC);
    unitlist.append(Unit::uBTC);
    unitlist.append(Unit::SAT);
    return unitlist;
}

QString BitcoinUnits::longName(Unit unit)
{
    switch (unit) {
    case Unit::BTC: return QString("PART");
    case Unit::mBTC: return QString("mPART");
    case Unit::uBTC: return QString::fromUtf8("μPART (parts)");
    case Unit::SAT: return QString("Satoshi (sat)");
    } // no default case, so the compiler can warn about missing cases
    assert(false);
}

QString BitcoinUnits::shortName(Unit unit)
{
<<<<<<< HEAD
    switch(unit)
    {
    case BTC: return QString("GHOST");
    case mBTC: return QString("mGHOST");
    case uBTC: return QString::fromUtf8("μGHOST (ghosts)");
    case SAT: return QString("Satoshi (sat)");
    default: return QString("???");
    }
=======
    switch (unit) {
    case Unit::BTC: return longName(unit);
    case Unit::mBTC: return longName(unit);
    case Unit::uBTC: return QString("bits");
    case Unit::SAT: return QString("sat");
    } // no default case, so the compiler can warn about missing cases
    assert(false);
>>>>>>> 8739b5cc
}

QString BitcoinUnits::description(Unit unit)
{
<<<<<<< HEAD
    switch(unit)
    {
    case uBTC: return QString::fromUtf8("ghosts");
    case SAT: return QString("sat");
    default:   return longName(unit);
    }
=======
    switch (unit) {
    case Unit::BTC: return QString("Particl");
    case Unit::mBTC: return QString("Milli-Particl (1 / 1" THIN_SP_UTF8 "000)");
    case Unit::uBTC: return QString("Micro-Particl (bits) (1 / 1" THIN_SP_UTF8 "000" THIN_SP_UTF8 "000)");
    case Unit::SAT: return QString("Satoshi (sat) (1 / 100" THIN_SP_UTF8 "000" THIN_SP_UTF8 "000)");
    } // no default case, so the compiler can warn about missing cases
    assert(false);
>>>>>>> 8739b5cc
}

qint64 BitcoinUnits::factor(Unit unit)
{
<<<<<<< HEAD
    switch(unit)
    {
    case BTC: return QString("Ghosts");
    case mBTC: return QString("Milli-Ghosts (1 / 1" THIN_SP_UTF8 "000)");
    case uBTC: return QString("Micro-Ghosts (ghosts) (1 / 1" THIN_SP_UTF8 "000" THIN_SP_UTF8 "000)");
    case SAT: return QString("Satoshi (sat) (1 / 100" THIN_SP_UTF8 "000" THIN_SP_UTF8 "000)");
    default: return QString("???");
    }
}

qint64 BitcoinUnits::factor(int unit)
{
    switch(unit)
    {
    case BTC: return 100000000;
    case mBTC: return 100000;
    case uBTC: return 100;
    case SAT: return 1;
    default: return 100000000;
    }
=======
    switch (unit) {
    case Unit::BTC: return 100'000'000;
    case Unit::mBTC: return 100'000;
    case Unit::uBTC: return 100;
    case Unit::SAT: return 1;
    } // no default case, so the compiler can warn about missing cases
    assert(false);
>>>>>>> 8739b5cc
}

int BitcoinUnits::decimals(Unit unit)
{
    switch (unit) {
    case Unit::BTC: return 8;
    case Unit::mBTC: return 5;
    case Unit::uBTC: return 2;
    case Unit::SAT: return 0;
    } // no default case, so the compiler can warn about missing cases
    assert(false);
}

QString BitcoinUnits::format(Unit unit, const CAmount& nIn, bool fPlus, SeparatorStyle separators, bool justify)
{
    // Note: not using straight sprintf here because we do NOT want
    // localized number formatting.
    qint64 n = (qint64)nIn;
    qint64 coin = factor(unit);
    int num_decimals = decimals(unit);
    qint64 n_abs = (n > 0 ? n : -n);
    qint64 quotient = n_abs / coin;
    QString quotient_str = QString::number(quotient);
    if (justify) {
        quotient_str = quotient_str.rightJustified(MAX_DIGITS_BTC - num_decimals, ' ');
    }

    // Use SI-style thin space separators as these are locale independent and can't be
    // confused with the decimal marker.
    QChar thin_sp(THIN_SP_CP);
    int q_size = quotient_str.size();
    if (separators == SeparatorStyle::ALWAYS || (separators == SeparatorStyle::STANDARD && q_size > 4))
        for (int i = 3; i < q_size; i += 3)
            quotient_str.insert(q_size - i, thin_sp);

    if (n < 0)
        quotient_str.insert(0, '-');
    else if (fPlus && n > 0)
        quotient_str.insert(0, '+');

    if (num_decimals > 0) {
        qint64 remainder = n_abs % coin;
        QString remainder_str = QString::number(remainder).rightJustified(num_decimals, '0');
        return quotient_str + QString(".") + remainder_str;
    } else {
        return quotient_str;
    }
}


// NOTE: Using formatWithUnit in an HTML context risks wrapping
// quantities at the thousands separator. More subtly, it also results
// in a standard space rather than a thin space, due to a bug in Qt's
// XML whitespace canonicalisation
//
// Please take care to use formatHtmlWithUnit instead, when
// appropriate.

QString BitcoinUnits::formatWithUnit(Unit unit, const CAmount& amount, bool plussign, SeparatorStyle separators)
{
    return format(unit, amount, plussign, separators) + QString(" ") + shortName(unit);
}

QString BitcoinUnits::formatHtmlWithUnit(Unit unit, const CAmount& amount, bool plussign, SeparatorStyle separators)
{
    QString str(formatWithUnit(unit, amount, plussign, separators));
    str.replace(QChar(THIN_SP_CP), QString(THIN_SP_HTML));
    return QString("<span style='white-space: nowrap;'>%1</span>").arg(str);
}

QString BitcoinUnits::formatWithPrivacy(Unit unit, const CAmount& amount, SeparatorStyle separators, bool privacy)
{
    assert(amount >= 0);
    QString value;
    if (privacy) {
        value = format(unit, 0, false, separators, true).replace('0', '#');
    } else {
        value = format(unit, amount, false, separators, true);
    }
    return value + QString(" ") + shortName(unit);
}

bool BitcoinUnits::parse(Unit unit, const QString& value, CAmount* val_out)
{
    if (value.isEmpty()) {
        return false; // Refuse to parse invalid unit or empty string
    }
    int num_decimals = decimals(unit);

    // Ignore spaces and thin spaces when parsing
    QStringList parts = removeSpaces(value).split(".");

    if(parts.size() > 2)
    {
        return false; // More than one dot
    }
    QString whole = parts[0];
    QString decimals;

    if(parts.size() > 1)
    {
        decimals = parts[1];
    }
    if(decimals.size() > num_decimals)
    {
        return false; // Exceeds max precision
    }
    bool ok = false;
    QString str = whole + decimals.leftJustified(num_decimals, '0');

    if(str.size() > 18)
    {
        return false; // Longer numbers will exceed 63 bits
    }
    CAmount retvalue(str.toLongLong(&ok));
    if(val_out)
    {
        *val_out = retvalue;
    }
    return ok;
}

QString BitcoinUnits::getAmountColumnTitle(Unit unit)
{
    return QObject::tr("Amount") + " (" + shortName(unit) + ")";
}

int BitcoinUnits::rowCount(const QModelIndex &parent) const
{
    Q_UNUSED(parent);
    return unitlist.size();
}

QVariant BitcoinUnits::data(const QModelIndex &index, int role) const
{
    int row = index.row();
    if(row >= 0 && row < unitlist.size())
    {
        Unit unit = unitlist.at(row);
        switch(role)
        {
        case Qt::EditRole:
        case Qt::DisplayRole:
            return QVariant(longName(unit));
        case Qt::ToolTipRole:
            return QVariant(description(unit));
        case UnitRole:
            return QVariant::fromValue(unit);
        }
    }
    return QVariant();
}

CAmount BitcoinUnits::maxMoney()
{
    return MAX_MONEY;
}

namespace {
qint8 ToQint8(BitcoinUnit unit)
{
    switch (unit) {
    case BitcoinUnit::BTC: return 0;
    case BitcoinUnit::mBTC: return 1;
    case BitcoinUnit::uBTC: return 2;
    case BitcoinUnit::SAT: return 3;
    } // no default case, so the compiler can warn about missing cases
    assert(false);
}

BitcoinUnit FromQint8(qint8 num)
{
    switch (num) {
    case 0: return BitcoinUnit::BTC;
    case 1: return BitcoinUnit::mBTC;
    case 2: return BitcoinUnit::uBTC;
    case 3: return BitcoinUnit::SAT;
    }
    assert(false);
}
} // namespace

QDataStream& operator<<(QDataStream& out, const BitcoinUnit& unit)
{
    return out << ToQint8(unit);
}

QDataStream& operator>>(QDataStream& in, BitcoinUnit& unit)
{
    qint8 input;
    in >> input;
    unit = FromQint8(input);
    return in;
}<|MERGE_RESOLUTION|>--- conflicted
+++ resolved
@@ -41,7 +41,6 @@
 
 QString BitcoinUnits::shortName(Unit unit)
 {
-<<<<<<< HEAD
     switch(unit)
     {
     case BTC: return QString("GHOST");
@@ -50,40 +49,20 @@
     case SAT: return QString("Satoshi (sat)");
     default: return QString("???");
     }
-=======
-    switch (unit) {
-    case Unit::BTC: return longName(unit);
-    case Unit::mBTC: return longName(unit);
-    case Unit::uBTC: return QString("bits");
-    case Unit::SAT: return QString("sat");
-    } // no default case, so the compiler can warn about missing cases
-    assert(false);
->>>>>>> 8739b5cc
 }
 
 QString BitcoinUnits::description(Unit unit)
 {
-<<<<<<< HEAD
     switch(unit)
     {
     case uBTC: return QString::fromUtf8("ghosts");
     case SAT: return QString("sat");
     default:   return longName(unit);
     }
-=======
-    switch (unit) {
-    case Unit::BTC: return QString("Particl");
-    case Unit::mBTC: return QString("Milli-Particl (1 / 1" THIN_SP_UTF8 "000)");
-    case Unit::uBTC: return QString("Micro-Particl (bits) (1 / 1" THIN_SP_UTF8 "000" THIN_SP_UTF8 "000)");
-    case Unit::SAT: return QString("Satoshi (sat) (1 / 100" THIN_SP_UTF8 "000" THIN_SP_UTF8 "000)");
-    } // no default case, so the compiler can warn about missing cases
-    assert(false);
->>>>>>> 8739b5cc
 }
 
 qint64 BitcoinUnits::factor(Unit unit)
 {
-<<<<<<< HEAD
     switch(unit)
     {
     case BTC: return QString("Ghosts");
@@ -92,27 +71,6 @@
     case SAT: return QString("Satoshi (sat) (1 / 100" THIN_SP_UTF8 "000" THIN_SP_UTF8 "000)");
     default: return QString("???");
     }
-}
-
-qint64 BitcoinUnits::factor(int unit)
-{
-    switch(unit)
-    {
-    case BTC: return 100000000;
-    case mBTC: return 100000;
-    case uBTC: return 100;
-    case SAT: return 1;
-    default: return 100000000;
-    }
-=======
-    switch (unit) {
-    case Unit::BTC: return 100'000'000;
-    case Unit::mBTC: return 100'000;
-    case Unit::uBTC: return 100;
-    case Unit::SAT: return 1;
-    } // no default case, so the compiler can warn about missing cases
-    assert(false);
->>>>>>> 8739b5cc
 }
 
 int BitcoinUnits::decimals(Unit unit)
