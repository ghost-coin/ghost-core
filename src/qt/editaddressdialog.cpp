// Copyright (c) 2011-2021 The Bitcoin Core developers
// Distributed under the MIT software license, see the accompanying
// file COPYING or http://www.opensource.org/licenses/mit-license.php.

#include <qt/editaddressdialog.h>
#include <qt/forms/ui_editaddressdialog.h>

#include <qt/addresstablemodel.h>
#include <qt/guiutil.h>

#include <wallet/types.h>

#include <QDataWidgetMapper>
#include <QMessageBox>


EditAddressDialog::EditAddressDialog(Mode _mode, QWidget* parent)
    : QDialog(parent, GUIUtil::dialog_flags),
      ui(new Ui::EditAddressDialog),
      mode(_mode)
{
    ui->setupUi(this);

    GUIUtil::setupAddressWidget(ui->addressEdit, this);

    ui->cbxType->setCurrentIndex(ui->cbxType->findText("Standard"));
    if (mode == NewReceivingAddress)
    {
        ui->lblType->show();
        ui->cbxType->show();
    } else
    {
        ui->lblType->hide();
        ui->cbxType->hide();
    };

    switch(mode)
    {
    case NewReceivingAddress:
        setWindowTitle(tr("New receiving address"));
        break;
    case NewSendingAddress:
        setWindowTitle(tr("New sending address"));
        break;
    case EditReceivingAddress:
        setWindowTitle(tr("Edit receiving address"));
        ui->addressEdit->setEnabled(false);
        break;
    case EditSendingAddress:
        setWindowTitle(tr("Edit sending address"));
        break;
    }

    mapper = new QDataWidgetMapper(this);
    mapper->setSubmitPolicy(QDataWidgetMapper::ManualSubmit);

    GUIUtil::ItemDelegate* delegate = new GUIUtil::ItemDelegate(mapper);
    connect(delegate, &GUIUtil::ItemDelegate::keyEscapePressed, this, &EditAddressDialog::reject);
    mapper->setItemDelegate(delegate);

    GUIUtil::handleCloseWindowShortcut(this);
}

EditAddressDialog::~EditAddressDialog()
{
    delete ui;
}

void EditAddressDialog::setModel(AddressTableModel *_model)
{
    this->model = _model;
    if(!_model)
        return;

    mapper->setModel(_model);
    mapper->addMapping(ui->labelEdit, AddressTableModel::Label);
    mapper->addMapping(ui->addressEdit, AddressTableModel::Address);
}

void EditAddressDialog::loadRow(int row)
{
    mapper->setCurrentIndex(row);
}

bool EditAddressDialog::saveCurrentRow()
{
    if(!model)
        return false;

    switch(mode)
    {
    case NewReceivingAddress:
        address = model->addRow(
                AddressTableModel::Receive,
                ui->labelEdit->text(),
                ui->addressEdit->text(),
                model->GetDefaultAddressType(),
                ui->cbxType->currentText() == "Stealth" ? AddressTableModel::ADDR_STEALTH
                    : ui->cbxType->currentText() == "Extended" ? AddressTableModel::ADDR_EXT
                    : ui->cbxType->currentText() == "Standard 256bit" ? AddressTableModel::ADDR_STANDARD256
                    : AddressTableModel::ADDR_STANDARD);
        break;
    case NewSendingAddress:
        address = model->addRow(
                AddressTableModel::Send,
                ui->labelEdit->text(),
                ui->addressEdit->text(),
                model->GetDefaultAddressType());
        break;
    case EditReceivingAddress:
    case EditSendingAddress:
        if(mapper->submit())
        {
            address = ui->addressEdit->text();
        }
        break;
    }
    return !address.isEmpty();
}

void EditAddressDialog::accept()
{
    if(!model)
        return;

    if(!saveCurrentRow())
    {
        switch(model->getEditStatus())
        {
        case AddressTableModel::RPC_ERROR:
            // Failed with unknown reason. Just reject.
            break;
        case AddressTableModel::OK:
            // Failed with unknown reason. Just reject.
            break;
        case AddressTableModel::NO_CHANGES:
            // No changes were made during edit operation. Just reject.
            break;
        case AddressTableModel::INVALID_ADDRESS:
            QMessageBox::warning(this, windowTitle(),
<<<<<<< HEAD
                tr("The entered address \"%1\" is not a valid Ghost address.").arg(ui->addressEdit->text()),
=======
                tr("The entered address \"%1\" is not a valid Particl address.").arg(ui->addressEdit->text()),
>>>>>>> 8739b5cc
                QMessageBox::Ok, QMessageBox::Ok);
            break;
        case AddressTableModel::DUPLICATE_ADDRESS:
            QMessageBox::warning(this, windowTitle(),
                getDuplicateAddressWarning(),
                QMessageBox::Ok, QMessageBox::Ok);
            break;
        case AddressTableModel::WALLET_UNLOCK_FAILURE:
            QMessageBox::critical(this, windowTitle(),
                tr("Could not unlock wallet."),
                QMessageBox::Ok, QMessageBox::Ok);
            break;
        case AddressTableModel::KEY_GENERATION_FAILURE:
            QMessageBox::critical(this, windowTitle(),
                tr("New key generation failed."),
                QMessageBox::Ok, QMessageBox::Ok);
            break;

        }
        return;
    }
    QDialog::accept();
}

QString EditAddressDialog::getDuplicateAddressWarning() const
{
    QString dup_address = ui->addressEdit->text();
    QString existing_label = model->labelForAddress(dup_address);
    auto existing_purpose = model->purposeForAddress(dup_address);

    if (existing_purpose == wallet::AddressPurpose::RECEIVE &&
            (mode == NewSendingAddress || mode == EditSendingAddress)) {
        return tr(
            "Address \"%1\" already exists as a receiving address with label "
            "\"%2\" and so cannot be added as a sending address."
            ).arg(dup_address).arg(existing_label);
    }
    return tr(
        "The entered address \"%1\" is already in the address book with "
        "label \"%2\"."
        ).arg(dup_address).arg(existing_label);
}

QString EditAddressDialog::getAddress() const
{
    return address;
}

void EditAddressDialog::setAddress(const QString &_address)
{
    this->address = _address;
    ui->addressEdit->setText(_address);
}<|MERGE_RESOLUTION|>--- conflicted
+++ resolved
@@ -138,11 +138,7 @@
             break;
         case AddressTableModel::INVALID_ADDRESS:
             QMessageBox::warning(this, windowTitle(),
-<<<<<<< HEAD
                 tr("The entered address \"%1\" is not a valid Ghost address.").arg(ui->addressEdit->text()),
-=======
-                tr("The entered address \"%1\" is not a valid Particl address.").arg(ui->addressEdit->text()),
->>>>>>> 8739b5cc
                 QMessageBox::Ok, QMessageBox::Ok);
             break;
         case AddressTableModel::DUPLICATE_ADDRESS:
