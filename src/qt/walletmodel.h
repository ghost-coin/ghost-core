--- conflicted
+++ resolved
@@ -22,11 +22,7 @@
 #include <interfaces/wallet.h>
 #include <support/allocators/secure.h>
 
-<<<<<<< HEAD
-
 #include <map>
-=======
->>>>>>> 4daadce3
 #include <vector>
 
 #include <QObject>
