--- conflicted
+++ resolved
@@ -137,17 +137,9 @@
 
     private:
         WalletModel *wallet;
-<<<<<<< HEAD
-        bool valid;
-        mutable bool relock; // mutable, as it can be set to false by copying
-        bool was_unlocked_for_staking;
-
-        UnlockContext& operator=(const UnlockContext&) = default;
-        void CopyFrom(UnlockContext&& rhs);
-=======
         const bool valid;
         const bool relock;
->>>>>>> fb82d91a
+        const bool was_unlocked_for_staking;
     };
 
     UnlockContext requestUnlock();
