// Copyright (c) 2011-2019 The Bitcoin Core developers
// Distributed under the MIT software license, see the accompanying
// file COPYING or http://www.opensource.org/licenses/mit-license.php.

#ifndef BITCOIN_QT_WALLETMODEL_H
#define BITCOIN_QT_WALLETMODEL_H

<<<<<<< HEAD
=======
#if defined(HAVE_CONFIG_H)
#include <config/bitcoin-config.h>
#endif

#include <amount.h>
>>>>>>> be504692
#include <key.h>
#include <serialize.h>
#include <script/standard.h>

#include <qt/walletmodeltransaction.h>
#include <amount.h>

#include <interfaces/wallet.h>
#include <support/allocators/secure.h>

#include <map>
#include <vector>

#include <QObject>
#include <QMessageBox>

enum class OutputType;

class AddressTableModel;
class OptionsModel;
class PlatformStyle;
class RecentRequestsTableModel;
class TransactionTableModel;
class WalletModelTransaction;

class CCoinControl;
class CKeyID;
class COutPoint;
class COutput;
class CCoinControlEntry;
class CPubKey;
class uint256;
class UniValue;

namespace interfaces {
class Node;
} // namespace interfaces

QT_BEGIN_NAMESPACE
class QTimer;
QT_END_NAMESPACE

class SendCoinsRecipient
{
public:
    explicit SendCoinsRecipient() : amount(0), fSubtractFeeFromAmount(false), nVersion(SendCoinsRecipient::CURRENT_VERSION) { }
    explicit SendCoinsRecipient(const QString &addr, const QString &_label, const CAmount& _amount, const QString &_message):
        address(addr), label(_label), amount(_amount), message(_message), fSubtractFeeFromAmount(false), nVersion(SendCoinsRecipient::CURRENT_VERSION) {}

    // If from an unauthenticated payment request, this is used for storing
    // the addresses, e.g. address-A<br />address-B<br />address-C.
    // Info: As we don't need to process addresses in here when using
    // payment requests, we can abuse it for displaying an address list.
    // Todo: This is a hack, should be replaced with a cleaner solution!
    QString address;
    QString label;
    CAmount amount;
    // If from a payment request, this is used for storing the memo
    QString message;
<<<<<<< HEAD
    QString narration;

#ifdef ENABLE_BIP70
    // If from a payment request, paymentRequest.IsInitialized() will be true
    PaymentRequestPlus paymentRequest;
#else
=======
>>>>>>> be504692
    // If building with BIP70 is disabled, keep the payment request around as
    // serialized string to ensure load/store is lossless
    std::string sPaymentRequest;
    // Empty if no authentication or invalid signature/cert/etc.
    QString authenticatedMerchant;

    bool fSubtractFeeFromAmount; // memory only

    static const int CURRENT_VERSION = 1;
    int nVersion;

    bool m_coldstake = false;
    QString stake_address, spend_address;

    ADD_SERIALIZE_METHODS;

    template <typename Stream, typename Operation>
    inline void SerializationOp(Stream& s, Operation ser_action) {
        std::string sAddress = address.toStdString();
        std::string sLabel = label.toStdString();
        std::string sMessage = message.toStdString();
        std::string sAuthenticatedMerchant = authenticatedMerchant.toStdString();

        READWRITE(this->nVersion);
        READWRITE(sAddress);
        READWRITE(sLabel);
        READWRITE(amount);
        READWRITE(sMessage);
        READWRITE(sPaymentRequest);
        READWRITE(sAuthenticatedMerchant);

        if (ser_action.ForRead())
        {
            address = QString::fromStdString(sAddress);
            label = QString::fromStdString(sLabel);
            message = QString::fromStdString(sMessage);
            authenticatedMerchant = QString::fromStdString(sAuthenticatedMerchant);
        }
    }
};

/** Interface to Bitcoin wallet from Qt view code. */
class WalletModel : public QObject
{
    Q_OBJECT

public:
    explicit WalletModel(std::unique_ptr<interfaces::Wallet> wallet, interfaces::Node& node, const PlatformStyle *platformStyle, OptionsModel *optionsModel, QObject *parent = nullptr);
    ~WalletModel();

    enum StatusCode // Returned by sendCoins
    {
        OK,
        InvalidAmount,
        InvalidAddress,
        AmountExceedsBalance,
        AmountWithFeeExceedsBalance,
        DuplicateAddress,
        TransactionCreationFailed, // Error returned when wallet is still locked
        AbsurdFee,
        PaymentRequestExpired
    };

    enum EncryptionStatus
    {
        Unencrypted,  // !wallet->IsCrypted()
        Locked,       // wallet->IsCrypted() && wallet->IsLocked()
        Unlocked,     // wallet->IsCrypted() && !wallet->IsLocked()
        UnlockedForStaking
    };

    OptionsModel *getOptionsModel();
    AddressTableModel *getAddressTableModel();
    TransactionTableModel *getTransactionTableModel();
    RecentRequestsTableModel *getRecentRequestsTableModel();

    EncryptionStatus getEncryptionStatus() const;

    // Check address for validity
    bool validateAddress(const QString &address, bool allow_stakeonly=false);

    // Return status record for SendCoins, contains error id + information
    struct SendCoinsReturn
    {
        SendCoinsReturn(StatusCode _status = OK, QString _reasonCommitFailed = "")
            : status(_status),
              reasonCommitFailed(_reasonCommitFailed)
        {
        }
        StatusCode status;
        QString reasonCommitFailed;
    };

    // prepare transaction for getting txfee before sending coins
    SendCoinsReturn prepareTransaction(WalletModelTransaction &transaction, const CCoinControl& coinControl);

    // Send coins to a list of recipients
    SendCoinsReturn sendCoins(WalletModelTransaction &transaction);

    // Wallet encryption
    bool setWalletEncrypted(bool encrypted, const SecureString &passphrase);
    // Passphrase only needed when unlocking
    bool setWalletLocked(bool locked, const SecureString &passPhrase=SecureString(), bool stakingOnly=false);
    bool setUnlockedForStaking();
    bool changePassphrase(const SecureString &oldPass, const SecureString &newPass);

    // RAI object for unlocking wallet, returned by requestUnlock()
    class UnlockContext
    {
    public:
        UnlockContext(WalletModel *wallet, bool valid, bool relock, bool was_unlocked_for_staking);
        ~UnlockContext();

        bool isValid() const { return valid; }

        // Copy constructor is disabled.
        UnlockContext(const UnlockContext&) = delete;
        // Move operator and constructor transfer the context
        UnlockContext(UnlockContext&& obj) { CopyFrom(std::move(obj)); }
        UnlockContext& operator=(UnlockContext&& rhs) { CopyFrom(std::move(rhs)); return *this; }
    private:
        WalletModel *wallet;
        bool valid;
        mutable bool relock; // mutable, as it can be set to false by copying
        bool was_unlocked_for_staking;

        UnlockContext& operator=(const UnlockContext&) = default;
        void CopyFrom(UnlockContext&& rhs);
    };

    UnlockContext requestUnlock();


    void loadReceiveRequests(std::vector<std::string>& vReceiveRequests);
    bool saveReceiveRequest(const std::string &sAddress, const int64_t nId, const std::string &sRequest);

    bool bumpFee(uint256 hash, uint256& new_hash);

    static bool isWalletEnabled();
    bool privateKeysDisabled() const;
    bool canGetAddresses() const;

    void lockWallet();
    interfaces::Node& node() const { return m_node; }
    interfaces::Wallet& wallet() const { return *m_wallet; }

    QString getWalletName() const;
    QString getDisplayName() const;

    bool isMultiwallet();

    AddressTableModel* getAddressTableModel() const { return addressTableModel; }

    bool isHardwareLinkedWallet() const;
    bool tryCallRpc(const QString &sCommand, UniValue &rv, bool returnError=false) const;
    void warningBox(QString heading, QString msg) const;

private:
    std::unique_ptr<interfaces::Wallet> m_wallet;
    std::unique_ptr<interfaces::Handler> m_handler_unload;
    std::unique_ptr<interfaces::Handler> m_handler_status_changed;
    std::unique_ptr<interfaces::Handler> m_handler_address_book_changed;
    std::unique_ptr<interfaces::Handler> m_handler_transaction_changed;
    std::unique_ptr<interfaces::Handler> m_handler_show_progress;
    std::unique_ptr<interfaces::Handler> m_handler_watch_only_changed;
    std::unique_ptr<interfaces::Handler> m_handler_can_get_addrs_changed;
    interfaces::Node& m_node;

    std::unique_ptr<interfaces::Handler> m_handler_reserved_balance_changed;

    bool fHaveWatchOnly;
    bool fForceCheckBalanceChanged{false};

    // Wallet has an options model for wallet-specific options
    // (transaction fee, for example)
    OptionsModel *optionsModel;

    AddressTableModel *addressTableModel;
    TransactionTableModel *transactionTableModel;
    RecentRequestsTableModel *recentRequestsTableModel;

    // Cache some values to be able to detect changes
    interfaces::WalletBalances m_cached_balances;
    EncryptionStatus cachedEncryptionStatus;
    int cachedNumBlocks;

    void subscribeToCoreSignals();
    void unsubscribeFromCoreSignals();

    void checkBalanceChanged(const interfaces::WalletBalances& new_balances);

Q_SIGNALS:
    // Signal that balance in wallet changed
    void balanceChanged(const interfaces::WalletBalances& balances);

    // Encryption status of wallet changed
    void encryptionStatusChanged();

    // Signal emitted when wallet needs to be unlocked
    // It is valid behaviour for listeners to keep the wallet locked after this signal;
    // this means that the unlocking failed or was cancelled.
    void requireUnlock();

    // Fired when a message should be reported to the user
    void message(const QString &title, const QString &message, unsigned int style) const;

    // Coins sent: from wallet, to recipient, in (serialized) transaction:
    void coinsSent(WalletModel* wallet, SendCoinsRecipient recipient, QByteArray transaction);

    // Show progress dialog e.g. for rescan
    void showProgress(const QString &title, int nProgress);

    // Watch-only address added
    void notifyWatchonlyChanged(bool fHaveWatchonly);

    // Signal that wallet is about to be removed
    void unload();

    // Notify that there are now keys in the keypool
    void canGetAddressesChanged();

    // Signal that reserved balance in wallet changed
    void notifyReservedBalanceChanged(CAmount nValue);

public Q_SLOTS:
    /* Starts a timer to periodically update the balance */
    void startPollBalance();

    /* Wallet status might have changed */
    void updateStatus();
    /* New transaction, or transaction changed status */
    void updateTransaction();
    /* New, updated or removed address book entry */
    void updateAddressBook(const QString &address, const QString &label, bool isMine, const QString &purpose, int status);
    /* Watch-only added */
    void updateWatchOnlyFlag(bool fHaveWatchonly);
    /* Current, immature or unconfirmed balance might have changed - emit 'balanceChanged' if so */
    void pollBalanceChanged();

    // Reserved balance changed
    void setReserveBalance(CAmount nReserveBalanceNew);

    // Reserved balance in wallet changed
    void updateReservedBalanceChanged(CAmount nValue);

    // Rescan blockchain for transactions
    void startRescan();
};

#endif // BITCOIN_QT_WALLETMODEL_H<|MERGE_RESOLUTION|>--- conflicted
+++ resolved
@@ -5,20 +5,16 @@
 #ifndef BITCOIN_QT_WALLETMODEL_H
 #define BITCOIN_QT_WALLETMODEL_H
 
-<<<<<<< HEAD
-=======
 #if defined(HAVE_CONFIG_H)
 #include <config/bitcoin-config.h>
 #endif
 
 #include <amount.h>
->>>>>>> be504692
 #include <key.h>
 #include <serialize.h>
 #include <script/standard.h>
 
 #include <qt/walletmodeltransaction.h>
-#include <amount.h>
 
 #include <interfaces/wallet.h>
 #include <support/allocators/secure.h>
@@ -72,15 +68,8 @@
     CAmount amount;
     // If from a payment request, this is used for storing the memo
     QString message;
-<<<<<<< HEAD
     QString narration;
 
-#ifdef ENABLE_BIP70
-    // If from a payment request, paymentRequest.IsInitialized() will be true
-    PaymentRequestPlus paymentRequest;
-#else
-=======
->>>>>>> be504692
     // If building with BIP70 is disabled, keep the payment request around as
     // serialized string to ensure load/store is lossless
     std::string sPaymentRequest;
