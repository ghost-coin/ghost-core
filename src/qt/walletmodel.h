// Copyright (c) 2011-2019 The Bitcoin Core developers
// Distributed under the MIT software license, see the accompanying
// file COPYING or http://www.opensource.org/licenses/mit-license.php.

#ifndef BITCOIN_QT_WALLETMODEL_H
#define BITCOIN_QT_WALLETMODEL_H

#include <key.h>
#include <serialize.h>
#include <script/standard.h>

#if defined(HAVE_CONFIG_H)
#include <config/bitcoin-config.h>
#endif

#ifdef ENABLE_BIP70
#include <qt/paymentrequestplus.h>
#endif
#include <qt/walletmodeltransaction.h>
#include <amount.h>

#include <interfaces/wallet.h>
#include <support/allocators/secure.h>


#include <map>
#include <vector>

#include <QObject>
#include <QMessageBox>

enum class OutputType;

class AddressTableModel;
class OptionsModel;
class PlatformStyle;
class RecentRequestsTableModel;
class TransactionTableModel;
class WalletModelTransaction;

class CCoinControl;
class CKeyID;
class COutPoint;
class COutput;
class CCoinControlEntry;
class CPubKey;
class uint256;
class CHDWallet;
class UniValue;

namespace interfaces {
class Node;
} // namespace interfaces

QT_BEGIN_NAMESPACE
class QTimer;
QT_END_NAMESPACE

class SendCoinsRecipient
{
public:
    explicit SendCoinsRecipient() : amount(0), fSubtractFeeFromAmount(false), nVersion(SendCoinsRecipient::CURRENT_VERSION) { }
    explicit SendCoinsRecipient(const QString &addr, const QString &_label, const CAmount& _amount, const QString &_message):
        address(addr), label(_label), amount(_amount), message(_message), fSubtractFeeFromAmount(false), nVersion(SendCoinsRecipient::CURRENT_VERSION) {}

    // If from an unauthenticated payment request, this is used for storing
    // the addresses, e.g. address-A<br />address-B<br />address-C.
    // Info: As we don't need to process addresses in here when using
    // payment requests, we can abuse it for displaying an address list.
    // Todo: This is a hack, should be replaced with a cleaner solution!
    QString address;
    QString label;
    CAmount amount;
    // If from a payment request, this is used for storing the memo
    QString message;
    QString narration;

#ifdef ENABLE_BIP70
    // If from a payment request, paymentRequest.IsInitialized() will be true
    PaymentRequestPlus paymentRequest;
#else
    // If building with BIP70 is disabled, keep the payment request around as
    // serialized string to ensure load/store is lossless
    std::string sPaymentRequest;
#endif
    // Empty if no authentication or invalid signature/cert/etc.
    QString authenticatedMerchant;

    bool fSubtractFeeFromAmount; // memory only

    static const int CURRENT_VERSION = 1;
    int nVersion;

    bool m_coldstake = false;
    QString stake_address, spend_address;

    ADD_SERIALIZE_METHODS;

    template <typename Stream, typename Operation>
    inline void SerializationOp(Stream& s, Operation ser_action) {
        std::string sAddress = address.toStdString();
        std::string sLabel = label.toStdString();
        std::string sMessage = message.toStdString();
#ifdef ENABLE_BIP70
        std::string sPaymentRequest;
        if (!ser_action.ForRead() && paymentRequest.IsInitialized())
            paymentRequest.SerializeToString(&sPaymentRequest);
#endif
        std::string sAuthenticatedMerchant = authenticatedMerchant.toStdString();

        READWRITE(this->nVersion);
        READWRITE(sAddress);
        READWRITE(sLabel);
        READWRITE(amount);
        READWRITE(sMessage);
        READWRITE(sPaymentRequest);
        READWRITE(sAuthenticatedMerchant);

        if (ser_action.ForRead())
        {
            address = QString::fromStdString(sAddress);
            label = QString::fromStdString(sLabel);
            message = QString::fromStdString(sMessage);
#ifdef ENABLE_BIP70
            if (!sPaymentRequest.empty())
                paymentRequest.parse(QByteArray::fromRawData(sPaymentRequest.data(), sPaymentRequest.size()));
#endif
            authenticatedMerchant = QString::fromStdString(sAuthenticatedMerchant);
        }
    }
};

/** Interface to Bitcoin wallet from Qt view code. */
class WalletModel : public QObject
{
    Q_OBJECT

public:
    explicit WalletModel(std::unique_ptr<interfaces::Wallet> wallet, interfaces::Node& node, const PlatformStyle *platformStyle, OptionsModel *optionsModel, QObject *parent = nullptr);
    ~WalletModel();

    enum StatusCode // Returned by sendCoins
    {
        OK,
        InvalidAmount,
        InvalidAddress,
        AmountExceedsBalance,
        AmountWithFeeExceedsBalance,
        DuplicateAddress,
        TransactionCreationFailed, // Error returned when wallet is still locked
        TransactionCommitFailed,
        AbsurdFee,
        PaymentRequestExpired
    };

    enum EncryptionStatus
    {
        Unencrypted,  // !wallet->IsCrypted()
        Locked,       // wallet->IsCrypted() && wallet->IsLocked()
        Unlocked,     // wallet->IsCrypted() && !wallet->IsLocked()
        UnlockedForStaking
    };

    OptionsModel *getOptionsModel();
    AddressTableModel *getAddressTableModel();
    TransactionTableModel *getTransactionTableModel();
    RecentRequestsTableModel *getRecentRequestsTableModel();

    EncryptionStatus getEncryptionStatus() const;

    // Check address for validity
    bool validateAddress(const QString &address, bool allow_stakeonly=false);

    // Return status record for SendCoins, contains error id + information
    struct SendCoinsReturn
    {
        SendCoinsReturn(StatusCode _status = OK, QString _reasonCommitFailed = "")
            : status(_status),
              reasonCommitFailed(_reasonCommitFailed)
        {
        }
        StatusCode status;
        QString reasonCommitFailed;
    };

    // prepare transaction for getting txfee before sending coins
    SendCoinsReturn prepareTransaction(WalletModelTransaction &transaction, const CCoinControl& coinControl);

    // Send coins to a list of recipients
    SendCoinsReturn sendCoins(WalletModelTransaction &transaction);

    // Wallet encryption
    bool setWalletEncrypted(bool encrypted, const SecureString &passphrase);
    // Passphrase only needed when unlocking
    bool setWalletLocked(bool locked, const SecureString &passPhrase=SecureString(), bool stakingOnly=false);
    bool setUnlockedForStaking();
    bool changePassphrase(const SecureString &oldPass, const SecureString &newPass);

    // RAI object for unlocking wallet, returned by requestUnlock()
    class UnlockContext
    {
    public:
        UnlockContext(WalletModel *wallet, bool valid, bool relock, bool was_unlocked_for_staking);
        ~UnlockContext();

        bool isValid() const { return valid; }

        // Copy operator and constructor transfer the context
        UnlockContext(const UnlockContext& obj) { CopyFrom(obj); }
        UnlockContext& operator=(const UnlockContext& rhs) { CopyFrom(rhs); return *this; }
    private:
        WalletModel *wallet;
        bool valid;
        mutable bool relock; // mutable, as it can be set to false by copying
        bool was_unlocked_for_staking;

        void CopyFrom(const UnlockContext& rhs);
    };

    UnlockContext requestUnlock();


    void loadReceiveRequests(std::vector<std::string>& vReceiveRequests);
    bool saveReceiveRequest(const std::string &sAddress, const int64_t nId, const std::string &sRequest);

    bool bumpFee(uint256 hash, uint256& new_hash);

    static bool isWalletEnabled();
    bool privateKeysDisabled() const;
    bool canGetAddresses() const;

    void lockWallet();
    interfaces::Node& node() const { return m_node; }
    interfaces::Wallet& wallet() const { return *m_wallet; }

    QString getWalletName() const;
    QString getDisplayName() const;

    bool isMultiwallet();

    AddressTableModel* getAddressTableModel() const { return addressTableModel; }

    bool tryCallRpc(const QString &sCommand, UniValue &rv, bool returnError=false) const;
    void warningBox(QString heading, QString msg) const;

private:
    std::unique_ptr<interfaces::Wallet> m_wallet;
    std::unique_ptr<interfaces::Handler> m_handler_unload;
    std::unique_ptr<interfaces::Handler> m_handler_status_changed;
    std::unique_ptr<interfaces::Handler> m_handler_address_book_changed;
    std::unique_ptr<interfaces::Handler> m_handler_transaction_changed;
    std::unique_ptr<interfaces::Handler> m_handler_show_progress;
    std::unique_ptr<interfaces::Handler> m_handler_watch_only_changed;
    std::unique_ptr<interfaces::Handler> m_handler_can_get_addrs_changed;
    interfaces::Node& m_node;

    std::unique_ptr<interfaces::Handler> m_handler_reserved_balance_changed;

    bool fHaveWatchOnly;
    bool fForceCheckBalanceChanged{false};

    // Wallet has an options model for wallet-specific options
    // (transaction fee, for example)
    OptionsModel *optionsModel;

    AddressTableModel *addressTableModel;
    TransactionTableModel *transactionTableModel;
    RecentRequestsTableModel *recentRequestsTableModel;

    // Cache some values to be able to detect changes
    interfaces::WalletBalances m_cached_balances;
    EncryptionStatus cachedEncryptionStatus;
    int cachedNumBlocks;

    QTimer *pollTimer;

    void subscribeToCoreSignals();
    void unsubscribeFromCoreSignals();

    void checkBalanceChanged(const interfaces::WalletBalances& new_balances);

Q_SIGNALS:
    // Signal that balance in wallet changed
    void balanceChanged(const interfaces::WalletBalances& balances);

    // Encryption status of wallet changed
    void encryptionStatusChanged();

    // Signal emitted when wallet needs to be unlocked
    // It is valid behaviour for listeners to keep the wallet locked after this signal;
    // this means that the unlocking failed or was cancelled.
    void requireUnlock();

    // Fired when a message should be reported to the user
    void message(const QString &title, const QString &message, unsigned int style) const;

    // Coins sent: from wallet, to recipient, in (serialized) transaction:
    void coinsSent(WalletModel* wallet, SendCoinsRecipient recipient, QByteArray transaction);

    // Show progress dialog e.g. for rescan
    void showProgress(const QString &title, int nProgress);

    // Watch-only address added
    void notifyWatchonlyChanged(bool fHaveWatchonly);

    // Signal that wallet is about to be removed
    void unload();

<<<<<<< HEAD
    // Signal that reserved balance in wallet changed
    void notifyReservedBalanceChanged(CAmount nValue);
=======
    // Notify that there are now keys in the keypool
    void canGetAddressesChanged();
>>>>>>> 4b6673d3

public Q_SLOTS:
    /* Wallet status might have changed */
    void updateStatus();
    /* New transaction, or transaction changed status */
    void updateTransaction();
    /* New, updated or removed address book entry */
    void updateAddressBook(const QString &address, const QString &label, bool isMine, const QString &purpose, int status);
    /* Watch-only added */
    void updateWatchOnlyFlag(bool fHaveWatchonly);
    /* Current, immature or unconfirmed balance might have changed - emit 'balanceChanged' if so */
    void pollBalanceChanged();

    // Reserved balance changed
    void setReserveBalance(CAmount nReserveBalanceNew);

    // Reserved balance in wallet changed
    void updateReservedBalanceChanged(CAmount nValue);

    // Rescan blockchain for transactions
    void startRescan();
};

#endif // BITCOIN_QT_WALLETMODEL_H<|MERGE_RESOLUTION|>--- conflicted
+++ resolved
@@ -306,13 +306,11 @@
     // Signal that wallet is about to be removed
     void unload();
 
-<<<<<<< HEAD
+    // Notify that there are now keys in the keypool
+    void canGetAddressesChanged();
+
     // Signal that reserved balance in wallet changed
     void notifyReservedBalanceChanged(CAmount nValue);
-=======
-    // Notify that there are now keys in the keypool
-    void canGetAddressesChanged();
->>>>>>> 4b6673d3
 
 public Q_SLOTS:
     /* Wallet status might have changed */
