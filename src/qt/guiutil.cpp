--- conflicted
+++ resolved
@@ -970,7 +970,13 @@
     PrintExceptionContinue(exception, description.c_str());
 }
 
-<<<<<<< HEAD
+void ShowModalDialogAndDeleteOnClose(QDialog* dialog)
+{
+    dialog->setAttribute(Qt::WA_DeleteOnClose);
+    dialog->setWindowModality(Qt::ApplicationModal);
+    dialog->show();
+}
+
 namespace particl
 {
     QString escapeQString(const QString& si)
@@ -985,13 +991,5 @@
         return sr;
     }
 }
-=======
-void ShowModalDialogAndDeleteOnClose(QDialog* dialog)
-{
-    dialog->setAttribute(Qt::WA_DeleteOnClose);
-    dialog->setWindowModality(Qt::ApplicationModal);
-    dialog->show();
-}
-
->>>>>>> 571bb94d
+
 } // namespace GUIUtil