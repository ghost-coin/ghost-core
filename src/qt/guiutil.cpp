// Copyright (c) 2011-2019 The Bitcoin Core developers
// Distributed under the MIT software license, see the accompanying
// file COPYING or http://www.opensource.org/licenses/mit-license.php.

#include <qt/guiutil.h>

#include <qt/bitcoinaddressvalidator.h>
#include <qt/bitcoinunits.h>
#include <qt/qvalidatedlineedit.h>
#include <qt/sendcoinsrecipient.h>

#include <base58.h>
#include <chainparams.h>
#include <interfaces/node.h>
#include <key_io.h>
#include <policy/policy.h>
#include <primitives/transaction.h>
#include <protocol.h>
#include <script/script.h>
#include <script/standard.h>
#include <util/system.h>

#ifdef WIN32
#ifdef _WIN32_IE
#undef _WIN32_IE
#endif
#define _WIN32_IE 0x0501
#define WIN32_LEAN_AND_MEAN 1
#ifndef NOMINMAX
#define NOMINMAX
#endif
#include <shellapi.h>
#include <shlobj.h>
#include <shlwapi.h>
#endif

#include <QAbstractItemView>
#include <QApplication>
#include <QClipboard>
#include <QDateTime>
#include <QDesktopServices>
#include <QDoubleValidator>
#include <QFileDialog>
#include <QFont>
#include <QFontDatabase>
#include <QFontMetrics>
#include <QKeyEvent>
#include <QLineEdit>
#include <QMouseEvent>
#include <QProgressDialog>
#include <QSettings>
#include <QTextDocument> // for Qt::mightBeRichText
#include <QThread>
#include <QUrlQuery>

#if defined(Q_OS_MAC)

#include <QProcess>

void ForceActivation();
#endif

namespace GUIUtil {

QString dateTimeStr(const QDateTime &date)
{
    return date.date().toString(Qt::SystemLocaleShortDate) + QString(" ") + date.toString("hh:mm");
}

QString dateTimeStr(qint64 nTime)
{
    return dateTimeStr(QDateTime::fromTime_t((qint32)nTime));
}

QFont fixedPitchFont()
{
    return QFontDatabase::systemFont(QFontDatabase::FixedFont);
}

// Just some dummy data to generate a convincing random-looking (but consistent) address
static const uint8_t dummydata[] = {0xeb,0x15,0x23,0x1d,0xfc,0xeb,0x60,0x92,0x58,0x86,0xb6,0x7d,0x06,0x52,0x99,0x92,0x59,0x15,0xae,0xb1,0x72,0xc0,0x66,0x47};

// Generate a dummy address with invalid CRC, starting with the network prefix.
static std::string DummyAddress(const CChainParams &params)
{
    std::vector<unsigned char> sourcedata = params.Base58Prefix(CChainParams::PUBKEY_ADDRESS);
    sourcedata.insert(sourcedata.end(), dummydata, dummydata + sizeof(dummydata));
    for(int i=0; i<256; ++i) { // Try every trailing byte
        std::string s = EncodeBase58(sourcedata.data(), sourcedata.data() + sourcedata.size());
        if (!IsValidDestinationString(s)) {
            return s;
        }
        sourcedata[sourcedata.size()-1] += 1;
    }
    return "";
}

void setupAddressWidget(QValidatedLineEdit *widget, QWidget *parent, bool allow_stakeonly)
{
    parent->setFocusProxy(widget);

    widget->setFont(fixedPitchFont());
    // We don't want translators to use own addresses in translations
    // and this is the only place, where this address is supplied.
    widget->setPlaceholderText(QObject::tr("Enter a Particl address (e.g. %1)").arg(
        QString::fromStdString(DummyAddress(Params()))));
    widget->setValidator(new BitcoinAddressEntryValidator(parent));
    widget->setCheckValidator(new BitcoinAddressCheckValidator(parent, allow_stakeonly));
}

bool parseBitcoinURI(const QUrl &uri, SendCoinsRecipient *out)
{
    // return if URI is not valid or is no bitcoin: URI
    if(!uri.isValid() || uri.scheme() != QString("particl"))
        return false;

    SendCoinsRecipient rv;
    rv.address = uri.path();
    // Trim any following forward slash which may have been added by the OS
    if (rv.address.endsWith("/")) {
        rv.address.truncate(rv.address.length() - 1);
    }
    rv.amount = 0;

    QUrlQuery uriQuery(uri);
    QList<QPair<QString, QString> > items = uriQuery.queryItems();
    for (QList<QPair<QString, QString> >::iterator i = items.begin(); i != items.end(); i++)
    {
        bool fShouldReturnFalse = false;
        if (i->first.startsWith("req-"))
        {
            i->first.remove(0, 4);
            fShouldReturnFalse = true;
        }

        if (i->first == "label")
        {
            rv.label = i->second;
            fShouldReturnFalse = false;
        }
        if (i->first == "message")
        {
            rv.message = i->second;
            fShouldReturnFalse = false;
        }
        else if (i->first == "amount")
        {
            if(!i->second.isEmpty())
            {
                if(!BitcoinUnits::parse(BitcoinUnits::BTC, i->second, &rv.amount))
                {
                    return false;
                }
            }
            fShouldReturnFalse = false;
        }

        if (fShouldReturnFalse)
            return false;
    }
    if(out)
    {
        *out = rv;
    }
    return true;
}

bool parseBitcoinURI(QString uri, SendCoinsRecipient *out)
{
    QUrl uriInstance(uri);
    return parseBitcoinURI(uriInstance, out);
}

QString formatBitcoinURI(const SendCoinsRecipient &info)
{
    bool bech_32 = info.address.startsWith(QString::fromStdString(Params().Bech32HRP() + "1"));
    QString ret = QString("particl:%1").arg(bech_32 ? info.address.toUpper() : info.address);
    int paramCount = 0;

    if (info.amount)
    {
        ret += QString("?amount=%1").arg(BitcoinUnits::format(BitcoinUnits::BTC, info.amount, false, BitcoinUnits::separatorNever));
        paramCount++;
    }

    if (!info.label.isEmpty())
    {
        QString lbl(QUrl::toPercentEncoding(info.label));
        ret += QString("%1label=%2").arg(paramCount == 0 ? "?" : "&").arg(lbl);
        paramCount++;
    }

    if (!info.message.isEmpty())
    {
        QString msg(QUrl::toPercentEncoding(info.message));
        ret += QString("%1message=%2").arg(paramCount == 0 ? "?" : "&").arg(msg);
        paramCount++;
    }

    return ret;
}

bool isDust(interfaces::Node& node, const QString& address, const CAmount& amount)
{
    CTxDestination dest = DecodeDestination(address.toStdString());
    CScript script = GetScriptForDestination(dest);
    CTxOut txOut(amount, script);
    return IsDust(txOut, node.getDustRelayFee());
}

QString HtmlEscape(const QString& str, bool fMultiLine)
{
    QString escaped = str.toHtmlEscaped();
    if(fMultiLine)
    {
        escaped = escaped.replace("\n", "<br>\n");
    }
    return escaped;
}

QString HtmlEscape(const std::string& str, bool fMultiLine)
{
    return HtmlEscape(QString::fromStdString(str), fMultiLine);
}

void copyEntryData(QAbstractItemView *view, int column, int role)
{
    if(!view || !view->selectionModel())
        return;
    QModelIndexList selection = view->selectionModel()->selectedRows(column);

    if(!selection.isEmpty())
    {
        // Copy first item
        setClipboard(selection.at(0).data(role).toString());
    }
}

QList<QModelIndex> getEntryData(QAbstractItemView *view, int column)
{
    if(!view || !view->selectionModel())
        return QList<QModelIndex>();
    return view->selectionModel()->selectedRows(column);
}

QString getDefaultDataDirectory()
{
    return boostPathToQString(GetDefaultDataDir());
}

QString getSaveFileName(QWidget *parent, const QString &caption, const QString &dir,
    const QString &filter,
    QString *selectedSuffixOut)
{
    QString selectedFilter;
    QString myDir;
    if(dir.isEmpty()) // Default to user documents location
    {
        myDir = QStandardPaths::writableLocation(QStandardPaths::DocumentsLocation);
    }
    else
    {
        myDir = dir;
    }
    /* Directly convert path to native OS path separators */
    QString result = QDir::toNativeSeparators(QFileDialog::getSaveFileName(parent, caption, myDir, filter, &selectedFilter));

    /* Extract first suffix from filter pattern "Description (*.foo)" or "Description (*.foo *.bar ...) */
    QRegExp filter_re(".* \\(\\*\\.(.*)[ \\)]");
    QString selectedSuffix;
    if(filter_re.exactMatch(selectedFilter))
    {
        selectedSuffix = filter_re.cap(1);
    }

    /* Add suffix if needed */
    QFileInfo info(result);
    if(!result.isEmpty())
    {
        if(info.suffix().isEmpty() && !selectedSuffix.isEmpty())
        {
            /* No suffix specified, add selected suffix */
            if(!result.endsWith("."))
                result.append(".");
            result.append(selectedSuffix);
        }
    }

    /* Return selected suffix if asked to */
    if(selectedSuffixOut)
    {
        *selectedSuffixOut = selectedSuffix;
    }
    return result;
}

QString getOpenFileName(QWidget *parent, const QString &caption, const QString &dir,
    const QString &filter,
    QString *selectedSuffixOut)
{
    QString selectedFilter;
    QString myDir;
    if(dir.isEmpty()) // Default to user documents location
    {
        myDir = QStandardPaths::writableLocation(QStandardPaths::DocumentsLocation);
    }
    else
    {
        myDir = dir;
    }
    /* Directly convert path to native OS path separators */
    QString result = QDir::toNativeSeparators(QFileDialog::getOpenFileName(parent, caption, myDir, filter, &selectedFilter));

    if(selectedSuffixOut)
    {
        /* Extract first suffix from filter pattern "Description (*.foo)" or "Description (*.foo *.bar ...) */
        QRegExp filter_re(".* \\(\\*\\.(.*)[ \\)]");
        QString selectedSuffix;
        if(filter_re.exactMatch(selectedFilter))
        {
            selectedSuffix = filter_re.cap(1);
        }
        *selectedSuffixOut = selectedSuffix;
    }
    return result;
}

Qt::ConnectionType blockingGUIThreadConnection()
{
    if(QThread::currentThread() != qApp->thread())
    {
        return Qt::BlockingQueuedConnection;
    }
    else
    {
        return Qt::DirectConnection;
    }
}

bool checkPoint(const QPoint &p, const QWidget *w)
{
    QWidget *atW = QApplication::widgetAt(w->mapToGlobal(p));
    if (!atW) return false;
    return atW->window() == w;
}

bool isObscured(QWidget *w)
{
    return !(checkPoint(QPoint(0, 0), w)
        && checkPoint(QPoint(w->width() - 1, 0), w)
        && checkPoint(QPoint(0, w->height() - 1), w)
        && checkPoint(QPoint(w->width() - 1, w->height() - 1), w)
        && checkPoint(QPoint(w->width() / 2, w->height() / 2), w));
}

void bringToFront(QWidget* w)
{
#ifdef Q_OS_MAC
    ForceActivation();
#endif

    if (w) {
        // activateWindow() (sometimes) helps with keyboard focus on Windows
        if (w->isMinimized()) {
            w->showNormal();
        } else {
            w->show();
        }
        w->activateWindow();
        w->raise();
    }
}

void openDebugLogfile()
{
    fs::path pathDebug = GetDataDir() / "debug.log";

    /* Open debug.log with the associated application */
    if (fs::exists(pathDebug))
        QDesktopServices::openUrl(QUrl::fromLocalFile(boostPathToQString(pathDebug)));
}

bool openBitcoinConf()
{
    fs::path pathConfig = GetConfigFile(gArgs.GetArg("-conf", BITCOIN_CONF_FILENAME));

    /* Create the file */
    fsbridge::ofstream configFile(pathConfig, std::ios_base::app);

    if (!configFile.good())
        return false;

    configFile.close();

    /* Open bitcoin.conf with the associated application */
    bool res = QDesktopServices::openUrl(QUrl::fromLocalFile(boostPathToQString(pathConfig)));
#ifdef Q_OS_MAC
    // Workaround for macOS-specific behavior; see #15409.
    if (!res) {
        res = QProcess::startDetached("/usr/bin/open", QStringList{"-t", boostPathToQString(pathConfig)});
    }
#endif

    return res;
}

ToolTipToRichTextFilter::ToolTipToRichTextFilter(int _size_threshold, QObject *parent) :
    QObject(parent),
    size_threshold(_size_threshold)
{

}

bool ToolTipToRichTextFilter::eventFilter(QObject *obj, QEvent *evt)
{
    if(evt->type() == QEvent::ToolTipChange)
    {
        QWidget *widget = static_cast<QWidget*>(obj);
        QString tooltip = widget->toolTip();
        if(tooltip.size() > size_threshold && !tooltip.startsWith("<qt") && !Qt::mightBeRichText(tooltip))
        {
            // Envelop with <qt></qt> to make sure Qt detects this as rich text
            // Escape the current message as HTML and replace \n by <br>
            tooltip = "<qt>" + HtmlEscape(tooltip, true) + "</qt>";
            widget->setToolTip(tooltip);
            return true;
        }
    }
    return QObject::eventFilter(obj, evt);
}

void TableViewLastColumnResizingFixer::connectViewHeadersSignals()
{
    connect(tableView->horizontalHeader(), &QHeaderView::sectionResized, this, &TableViewLastColumnResizingFixer::on_sectionResized);
    connect(tableView->horizontalHeader(), &QHeaderView::geometriesChanged, this, &TableViewLastColumnResizingFixer::on_geometriesChanged);
}

// We need to disconnect these while handling the resize events, otherwise we can enter infinite loops.
void TableViewLastColumnResizingFixer::disconnectViewHeadersSignals()
{
    disconnect(tableView->horizontalHeader(), &QHeaderView::sectionResized, this, &TableViewLastColumnResizingFixer::on_sectionResized);
    disconnect(tableView->horizontalHeader(), &QHeaderView::geometriesChanged, this, &TableViewLastColumnResizingFixer::on_geometriesChanged);
}

// Setup the resize mode, handles compatibility for Qt5 and below as the method signatures changed.
// Refactored here for readability.
void TableViewLastColumnResizingFixer::setViewHeaderResizeMode(int logicalIndex, QHeaderView::ResizeMode resizeMode)
{
    tableView->horizontalHeader()->setSectionResizeMode(logicalIndex, resizeMode);
}

void TableViewLastColumnResizingFixer::resizeColumn(int nColumnIndex, int width)
{
    tableView->setColumnWidth(nColumnIndex, width);
    tableView->horizontalHeader()->resizeSection(nColumnIndex, width);
}

int TableViewLastColumnResizingFixer::getColumnsWidth()
{
    int nColumnsWidthSum = 0;
    for (int i = 0; i < columnCount; i++)
    {
        nColumnsWidthSum += tableView->horizontalHeader()->sectionSize(i);
    }
    return nColumnsWidthSum;
}

int TableViewLastColumnResizingFixer::getAvailableWidthForColumn(int column)
{
    int nResult = lastColumnMinimumWidth;
    int nTableWidth = tableView->horizontalHeader()->width();

    if (nTableWidth > 0)
    {
        int nOtherColsWidth = getColumnsWidth() - tableView->horizontalHeader()->sectionSize(column);
        nResult = std::max(nResult, nTableWidth - nOtherColsWidth);
    }

    return nResult;
}

// Make sure we don't make the columns wider than the table's viewport width.
void TableViewLastColumnResizingFixer::adjustTableColumnsWidth()
{
    disconnectViewHeadersSignals();
    resizeColumn(lastColumnIndex, getAvailableWidthForColumn(lastColumnIndex));
    connectViewHeadersSignals();

    int nTableWidth = tableView->horizontalHeader()->width();
    int nColsWidth = getColumnsWidth();
    if (nColsWidth > nTableWidth)
    {
        resizeColumn(secondToLastColumnIndex,getAvailableWidthForColumn(secondToLastColumnIndex));
    }
}

// Make column use all the space available, useful during window resizing.
void TableViewLastColumnResizingFixer::stretchColumnWidth(int column)
{
    disconnectViewHeadersSignals();
    resizeColumn(column, getAvailableWidthForColumn(column));
    connectViewHeadersSignals();
}

// When a section is resized this is a slot-proxy for ajustAmountColumnWidth().
void TableViewLastColumnResizingFixer::on_sectionResized(int logicalIndex, int oldSize, int newSize)
{
    adjustTableColumnsWidth();
    int remainingWidth = getAvailableWidthForColumn(logicalIndex);
    if (newSize > remainingWidth)
    {
       resizeColumn(logicalIndex, remainingWidth);
    }
}

// When the table's geometry is ready, we manually perform the stretch of the "Message" column,
// as the "Stretch" resize mode does not allow for interactive resizing.
void TableViewLastColumnResizingFixer::on_geometriesChanged()
{
    if ((getColumnsWidth() - this->tableView->horizontalHeader()->width()) != 0)
    {
        disconnectViewHeadersSignals();
        resizeColumn(secondToLastColumnIndex, getAvailableWidthForColumn(secondToLastColumnIndex));
        connectViewHeadersSignals();
    }
}

/**
 * Initializes all internal variables and prepares the
 * the resize modes of the last 2 columns of the table and
 */
TableViewLastColumnResizingFixer::TableViewLastColumnResizingFixer(QTableView* table, int lastColMinimumWidth, int allColsMinimumWidth, QObject *parent, int resizeColumnOffset) :
    QObject(parent),
    tableView(table),
    lastColumnMinimumWidth(lastColMinimumWidth),
    allColumnsMinimumWidth(allColsMinimumWidth)
{
    columnCount = tableView->horizontalHeader()->count();
    lastColumnIndex = columnCount - 1;
    secondToLastColumnIndex = columnCount - resizeColumnOffset;
    tableView->horizontalHeader()->setMinimumSectionSize(allColumnsMinimumWidth);
    setViewHeaderResizeMode(secondToLastColumnIndex, QHeaderView::Interactive);
    setViewHeaderResizeMode(lastColumnIndex, QHeaderView::Interactive);
}

#ifdef WIN32
fs::path static StartupShortcutPath()
{
    std::string chain = gArgs.GetChainName();
    if (chain == CBaseChainParams::MAIN)
        return GetSpecialFolderPath(CSIDL_STARTUP) / "Particl.lnk";
    if (chain == CBaseChainParams::TESTNET) // Remove this special case when CBaseChainParams::TESTNET = "testnet4"
        return GetSpecialFolderPath(CSIDL_STARTUP) / "Particl (testnet).lnk";
    return GetSpecialFolderPath(CSIDL_STARTUP) / strprintf("Particl (%s).lnk", chain);
}

bool GetStartOnSystemStartup()
{
    // check for Bitcoin*.lnk
    return fs::exists(StartupShortcutPath());
}

bool SetStartOnSystemStartup(bool fAutoStart)
{
    // If the shortcut exists already, remove it for updating
    fs::remove(StartupShortcutPath());

    if (fAutoStart)
    {
        CoInitialize(nullptr);

        // Get a pointer to the IShellLink interface.
        IShellLinkW* psl = nullptr;
        HRESULT hres = CoCreateInstance(CLSID_ShellLink, nullptr,
            CLSCTX_INPROC_SERVER, IID_IShellLinkW,
            reinterpret_cast<void**>(&psl));

        if (SUCCEEDED(hres))
        {
            // Get the current executable path
            WCHAR pszExePath[MAX_PATH];
            GetModuleFileNameW(nullptr, pszExePath, ARRAYSIZE(pszExePath));

            // Start client minimized
            QString strArgs = "-min";
            // Set -testnet /-regtest options
            strArgs += QString::fromStdString(strprintf(" -chain=%s", gArgs.GetChainName()));

            // Set the path to the shortcut target
            psl->SetPath(pszExePath);
            PathRemoveFileSpecW(pszExePath);
            psl->SetWorkingDirectory(pszExePath);
            psl->SetShowCmd(SW_SHOWMINNOACTIVE);
            psl->SetArguments(strArgs.toStdWString().c_str());

            // Query IShellLink for the IPersistFile interface for
            // saving the shortcut in persistent storage.
            IPersistFile* ppf = nullptr;
            hres = psl->QueryInterface(IID_IPersistFile, reinterpret_cast<void**>(&ppf));
            if (SUCCEEDED(hres))
            {
                // Save the link by calling IPersistFile::Save.
                hres = ppf->Save(StartupShortcutPath().wstring().c_str(), TRUE);
                ppf->Release();
                psl->Release();
                CoUninitialize();
                return true;
            }
            psl->Release();
        }
        CoUninitialize();
        return false;
    }
    return true;
}
#elif defined(Q_OS_LINUX)

// Follow the Desktop Application Autostart Spec:
// http://standards.freedesktop.org/autostart-spec/autostart-spec-latest.html

fs::path static GetAutostartDir()
{
    char* pszConfigHome = getenv("XDG_CONFIG_HOME");
    if (pszConfigHome) return fs::path(pszConfigHome) / "autostart";
    char* pszHome = getenv("HOME");
    if (pszHome) return fs::path(pszHome) / ".config" / "autostart";
    return fs::path();
}

fs::path static GetAutostartFilePath()
{
    std::string chain = gArgs.GetChainName();
    if (chain == CBaseChainParams::MAIN)
        return GetAutostartDir() / "particl.desktop";
    return GetAutostartDir() / strprintf("particl-%s.desktop", chain);
}

bool GetStartOnSystemStartup()
{
    fsbridge::ifstream optionFile(GetAutostartFilePath());
    if (!optionFile.good())
        return false;
    // Scan through file for "Hidden=true":
    std::string line;
    while (!optionFile.eof())
    {
        getline(optionFile, line);
        if (line.find("Hidden") != std::string::npos &&
            line.find("true") != std::string::npos)
            return false;
    }
    optionFile.close();

    return true;
}

bool SetStartOnSystemStartup(bool fAutoStart)
{
    if (!fAutoStart)
        fs::remove(GetAutostartFilePath());
    else
    {
        char pszExePath[MAX_PATH+1];
        ssize_t r = readlink("/proc/self/exe", pszExePath, sizeof(pszExePath) - 1);
        if (r == -1)
            return false;
        pszExePath[r] = '\0';

        fs::create_directories(GetAutostartDir());

        fsbridge::ofstream optionFile(GetAutostartFilePath(), std::ios_base::out | std::ios_base::trunc);
        if (!optionFile.good())
            return false;
        std::string chain = gArgs.GetChainName();
        // Write a bitcoin.desktop file to the autostart directory:
        optionFile << "[Desktop Entry]\n";
        optionFile << "Type=Application\n";
        if (chain == CBaseChainParams::MAIN)
            optionFile << "Name=Particl\n";
        else
            optionFile << strprintf("Name=Particl (%s)\n", chain);
        optionFile << "Exec=" << pszExePath << strprintf(" -min -chain=%s\n", chain);
        optionFile << "Terminal=false\n";
        optionFile << "Hidden=false\n";
        optionFile.close();
    }
    return true;
}

#else

bool GetStartOnSystemStartup() { return false; }
bool SetStartOnSystemStartup(bool fAutoStart) { return false; }

#endif

void setClipboard(const QString& str)
{
    QApplication::clipboard()->setText(str, QClipboard::Clipboard);
    QApplication::clipboard()->setText(str, QClipboard::Selection);
}

fs::path qstringToBoostPath(const QString &path)
{
    return fs::path(path.toStdString());
}

QString boostPathToQString(const fs::path &path)
{
    return QString::fromStdString(path.string());
}

QString formatDurationStr(int secs)
{
    QStringList strList;
    int days = secs / 86400;
    int hours = (secs % 86400) / 3600;
    int mins = (secs % 3600) / 60;
    int seconds = secs % 60;

    if (days)
        strList.append(QString(QObject::tr("%1 d")).arg(days));
    if (hours)
        strList.append(QString(QObject::tr("%1 h")).arg(hours));
    if (mins)
        strList.append(QString(QObject::tr("%1 m")).arg(mins));
    if (seconds || (!days && !hours && !mins))
        strList.append(QString(QObject::tr("%1 s")).arg(seconds));

    return strList.join(" ");
}

QString serviceFlagToStr(const quint64 mask, const int bit)
{
    switch (ServiceFlags(mask)) {
    case NODE_NONE: abort();  // impossible
    case NODE_NETWORK:         return "NETWORK";
    case NODE_GETUTXO:         return "GETUTXO";
    case NODE_BLOOM:           return "BLOOM";
    case NODE_WITNESS:         return "WITNESS";
    case NODE_NETWORK_LIMITED: return "NETWORK_LIMITED";
    // Not using default, so we get warned when a case is missing
    }
    if (bit < 8) {
        return QString("%1[%2]").arg("UNKNOWN").arg(mask);
    } else {
        return QString("%1[2^%2]").arg("UNKNOWN").arg(bit);
    }
}

QString formatServicesStr(quint64 mask)
{
    QStringList strList;

    for (int i = 0; i < 64; i++) {
        uint64_t check = 1LL << i;
        if (mask & check)
        {
<<<<<<< HEAD
            switch (check)
            {
            case NODE_NETWORK:
                strList.append("NETWORK");
                break;
            case NODE_GETUTXO:
                strList.append("GETUTXO");
                break;
            case NODE_BLOOM:
                strList.append("BLOOM");
                break;
            case NODE_WITNESS:
                strList.append("WITNESS");
                break;
            case NODE_SMSG:
                strList.append("SMSG");
                break;
            default:
                strList.append(QString("%1[%2]").arg("UNKNOWN").arg(check));
            }
=======
            strList.append(serviceFlagToStr(check, i));
>>>>>>> c5e318ae
        }
    }

    if (strList.size())
        return strList.join(" & ");
    else
        return QObject::tr("None");
}

QString formatPingTime(double dPingTime)
{
    return (dPingTime == std::numeric_limits<int64_t>::max()/1e6 || dPingTime == 0) ? QObject::tr("N/A") : QString(QObject::tr("%1 ms")).arg(QString::number((int)(dPingTime * 1000), 10));
}

QString formatTimeOffset(int64_t nTimeOffset)
{
  return QString(QObject::tr("%1 s")).arg(QString::number((int)nTimeOffset, 10));
}

QString formatNiceTimeOffset(qint64 secs)
{
    // Represent time from last generated block in human readable text
    QString timeBehindText;
    const int HOUR_IN_SECONDS = 60*60;
    const int DAY_IN_SECONDS = 24*60*60;
    const int WEEK_IN_SECONDS = 7*24*60*60;
    const int YEAR_IN_SECONDS = 31556952; // Average length of year in Gregorian calendar
    if(secs < 60)
    {
        timeBehindText = QObject::tr("%n second(s)","",secs);
    }
    else if(secs < 2*HOUR_IN_SECONDS)
    {
        timeBehindText = QObject::tr("%n minute(s)","",secs/60);
    }
    else if(secs < 2*DAY_IN_SECONDS)
    {
        timeBehindText = QObject::tr("%n hour(s)","",secs/HOUR_IN_SECONDS);
    }
    else if(secs < 2*WEEK_IN_SECONDS)
    {
        timeBehindText = QObject::tr("%n day(s)","",secs/DAY_IN_SECONDS);
    }
    else if(secs < YEAR_IN_SECONDS)
    {
        timeBehindText = QObject::tr("%n week(s)","",secs/WEEK_IN_SECONDS);
    }
    else
    {
        qint64 years = secs / YEAR_IN_SECONDS;
        qint64 remainder = secs % YEAR_IN_SECONDS;
        timeBehindText = QObject::tr("%1 and %2").arg(QObject::tr("%n year(s)", "", years)).arg(QObject::tr("%n week(s)","", remainder/WEEK_IN_SECONDS));
    }
    return timeBehindText;
}

QString formatBytes(uint64_t bytes)
{
    if(bytes < 1024)
        return QString(QObject::tr("%1 B")).arg(bytes);
    if(bytes < 1024 * 1024)
        return QString(QObject::tr("%1 KB")).arg(bytes / 1024);
    if(bytes < 1024 * 1024 * 1024)
        return QString(QObject::tr("%1 MB")).arg(bytes / 1024 / 1024);

    return QString(QObject::tr("%1 GB")).arg(bytes / 1024 / 1024 / 1024);
}

qreal calculateIdealFontSize(int width, const QString& text, QFont font, qreal minPointSize, qreal font_size) {
    while(font_size >= minPointSize) {
        font.setPointSizeF(font_size);
        QFontMetrics fm(font);
        if (TextWidth(fm, text) < width) {
            break;
        }
        font_size -= 0.5;
    }
    return font_size;
}

void ClickableLabel::mouseReleaseEvent(QMouseEvent *event)
{
    Q_EMIT clicked(event->pos());
}

void ClickableProgressBar::mouseReleaseEvent(QMouseEvent *event)
{
    Q_EMIT clicked(event->pos());
}

bool ItemDelegate::eventFilter(QObject *object, QEvent *event)
{
    if (event->type() == QEvent::KeyPress) {
        if (static_cast<QKeyEvent*>(event)->key() == Qt::Key_Escape) {
            Q_EMIT keyEscapePressed();
        }
    }
    return QItemDelegate::eventFilter(object, event);
}

void PolishProgressDialog(QProgressDialog* dialog)
{
#ifdef Q_OS_MAC
    // Workaround for macOS-only Qt bug; see: QTBUG-65750, QTBUG-70357.
    const int margin = TextWidth(dialog->fontMetrics(), ("X"));
    dialog->resize(dialog->width() + 2 * margin, dialog->height());
    dialog->show();
#else
    Q_UNUSED(dialog);
#endif
}

int TextWidth(const QFontMetrics& fm, const QString& text)
{
#if (QT_VERSION >= QT_VERSION_CHECK(5, 11, 0))
    return fm.horizontalAdvance(text);
#else
    return fm.width(text);
#endif
}

} // namespace GUIUtil<|MERGE_RESOLUTION|>--- conflicted
+++ resolved
@@ -739,6 +739,7 @@
     case NODE_BLOOM:           return "BLOOM";
     case NODE_WITNESS:         return "WITNESS";
     case NODE_NETWORK_LIMITED: return "NETWORK_LIMITED";
+    case NODE_SMSG:            return "NODE_SMSG";
     // Not using default, so we get warned when a case is missing
     }
     if (bit < 8) {
@@ -756,30 +757,7 @@
         uint64_t check = 1LL << i;
         if (mask & check)
         {
-<<<<<<< HEAD
-            switch (check)
-            {
-            case NODE_NETWORK:
-                strList.append("NETWORK");
-                break;
-            case NODE_GETUTXO:
-                strList.append("GETUTXO");
-                break;
-            case NODE_BLOOM:
-                strList.append("BLOOM");
-                break;
-            case NODE_WITNESS:
-                strList.append("WITNESS");
-                break;
-            case NODE_SMSG:
-                strList.append("SMSG");
-                break;
-            default:
-                strList.append(QString("%1[%2]").arg("UNKNOWN").arg(check));
-            }
-=======
             strList.append(serviceFlagToStr(check, i));
->>>>>>> c5e318ae
         }
     }
 
