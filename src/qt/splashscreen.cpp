--- conflicted
+++ resolved
@@ -31,18 +31,10 @@
 SplashScreen::SplashScreen(const NetworkStyle* networkStyle)
     : QWidget()
 {
-<<<<<<< HEAD
     // transparent background
     setAttribute(Qt::WA_TranslucentBackground);
     setStyleSheet("background:transparent;");
     setWindowFlags(Qt::FramelessWindowHint);
-
-    // load the bitmap for writing some text over it
-    const QSize requiredSize(400,378);
-    pixmap = networkStyle->getAppIcon().pixmap(requiredSize);
-    QPainter pixPaint(&pixmap);
-    pixPaint.setPen(QColor(0,0,0));
-=======
     // set reference point, paddings
     int paddingRight            = 50;
     int paddingTop              = 100;
@@ -68,69 +60,11 @@
     // change to HiDPI if it makes sense
     pixmap.setDevicePixelRatio(devicePixelRatio);
 
+    // load the bitmap for writing some text over it
+    const QSize requiredSize(400,378);
+    pixmap = networkStyle->getAppIcon().pixmap(requiredSize);
     QPainter pixPaint(&pixmap);
-    pixPaint.setPen(QColor(100,100,100));
-
-    // draw a slightly radial gradient
-    QRadialGradient gradient(QPoint(0,0), splashSize.width()/devicePixelRatio);
-    gradient.setColorAt(0, Qt::white);
-    gradient.setColorAt(1, QColor(247,247,247));
-    QRect rGradient(QPoint(0,0), splashSize);
-    pixPaint.fillRect(rGradient, gradient);
-
-    // draw the particl icon, expected size of PNG: 1024x1024
-    QRect rectIcon(QPoint(0,20), QSize(256,256));
-
-    const QSize requiredSize(1024,1024);
-    QPixmap icon(networkStyle->getAppIcon().pixmap(requiredSize));
-
-    QPixmap icon_scaled = icon.scaled(256, 256, Qt::IgnoreAspectRatio, Qt::SmoothTransformation);
-    pixPaint.drawPixmap(rectIcon, icon_scaled);
-
-    // check font size and drawing with
-    pixPaint.setFont(QFont(font, 33*fontFactor));
-    QFontMetrics fm = pixPaint.fontMetrics();
-    int titleTextWidth = GUIUtil::TextWidth(fm, titleText);
-    if (titleTextWidth > 176) {
-        fontFactor = fontFactor * 176 / titleTextWidth;
-    }
-
-    pixPaint.setFont(QFont(font, 33*fontFactor));
-    fm = pixPaint.fontMetrics();
-    titleTextWidth  = GUIUtil::TextWidth(fm, titleText);
-    pixPaint.drawText(pixmap.width()/devicePixelRatio-titleTextWidth-paddingRight,paddingTop,titleText);
-
-    pixPaint.setFont(QFont(font, 15*fontFactor));
-
-    // if the version string is too long, reduce size
-    fm = pixPaint.fontMetrics();
-    int versionTextWidth  = GUIUtil::TextWidth(fm, versionText);
-    if(versionTextWidth > titleTextWidth+paddingRight-10) {
-        pixPaint.setFont(QFont(font, 10*fontFactor));
-        titleVersionVSpace -= 5;
-    }
-    pixPaint.drawText(pixmap.width()/devicePixelRatio-titleTextWidth-paddingRight+2,paddingTop+titleVersionVSpace,versionText);
-
-    // draw copyright stuff
-    {
-        pixPaint.setFont(QFont(font, 10*fontFactor));
-        const int x = pixmap.width()/devicePixelRatio-titleTextWidth-paddingRight;
-        const int y = paddingTop+titleCopyrightVSpace;
-        QRect copyrightRect(x, y, pixmap.width() - x - paddingRight, pixmap.height() - y);
-        pixPaint.drawText(copyrightRect, Qt::AlignLeft | Qt::AlignTop | Qt::TextWordWrap, copyrightText);
-    }
-
-    // draw additional text if special network
-    if(!titleAddText.isEmpty()) {
-        QFont boldFont = QFont(font, 10*fontFactor);
-        boldFont.setWeight(QFont::Bold);
-        pixPaint.setFont(boldFont);
-        fm = pixPaint.fontMetrics();
-        int titleAddTextWidth  = GUIUtil::TextWidth(fm, titleAddText);
-        pixPaint.drawText(pixmap.width()/devicePixelRatio-titleAddTextWidth-10,15,titleAddText);
-    }
-
->>>>>>> 8739b5cc
+    pixPaint.setPen(QColor(0,0,0));
     pixPaint.end();
 
     // Resize window and move to center of desktop, disallow resizing
