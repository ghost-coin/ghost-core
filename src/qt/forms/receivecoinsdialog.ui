--- conflicted
+++ resolved
@@ -245,16 +245,6 @@
             <property name="focusPolicy">
              <enum>Qt::StrongFocus</enum>
             </property>
-<<<<<<< HEAD
-
-            <property name="toolTip">
-             <string>Use bech32 encoding.</string>
-            </property>
-            <property name="text">
-             <string>Use bech32 encoding</string>
-            </property>
-=======
->>>>>>> 7551ae81
            </widget>
           </item>
           <item>
