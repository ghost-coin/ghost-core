--- conflicted
+++ resolved
@@ -223,7 +223,7 @@
            </widget>
           </item>
           <item>
-           <widget class="QCheckBox" name="useLegacyAddress">
+           <widget class="QCheckBox" name="useBech32">
             <property name="sizePolicy">
              <sizepolicy hsizetype="Fixed" vsizetype="Fixed">
               <horstretch>0</horstretch>
@@ -241,11 +241,7 @@
             </property>
 
             <property name="toolTip">
-<<<<<<< HEAD
              <string>Use bech32 encoding.</string>
-=======
-             <string>Native segwit addresses (aka Bech32 or BIP-173) reduce your transaction fees later on and offer better protection against typos, but old wallets don't support them. When checked, an address compatible with older wallets will be created instead.</string>
->>>>>>> 23712f8a
             </property>
             <property name="text">
              <string>Generate legacy address</string>
@@ -399,7 +395,7 @@
  <tabstops>
   <tabstop>reqLabel</tabstop>
   <tabstop>reqAmount</tabstop>
-  <tabstop>useLegacyAddress</tabstop>
+  <tabstop>useBech32</tabstop>
   <tabstop>reqMessage</tabstop>
   <tabstop>receiveButton</tabstop>
   <tabstop>clearButton</tabstop>
