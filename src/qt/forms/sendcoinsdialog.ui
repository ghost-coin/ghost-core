<?xml version="1.0" encoding="UTF-8"?>
<ui version="4.0">
 <class>SendCoinsDialog</class>
 <widget class="QDialog" name="SendCoinsDialog">
  <property name="geometry">
   <rect>
    <x>0</x>
    <y>0</y>
    <width>830</width>
    <height>607</height>
   </rect>
  </property>
  <property name="windowTitle">
   <string>Send Coins</string>
  </property>
  <layout class="QVBoxLayout" name="verticalLayout" stretch="0,1,0,0">
   <property name="bottomMargin">
    <number>8</number>
   </property>
   <item>
    <widget class="QFrame" name="frameCoinControl">
     <property name="sizePolicy">
      <sizepolicy hsizetype="Expanding" vsizetype="Expanding">
       <horstretch>0</horstretch>
       <verstretch>0</verstretch>
      </sizepolicy>
     </property>
     <property name="maximumSize">
      <size>
       <width>16777215</width>
       <height>16777215</height>
      </size>
     </property>
     <property name="frameShape">
      <enum>QFrame::StyledPanel</enum>
     </property>
     <property name="frameShadow">
      <enum>QFrame::Sunken</enum>
     </property>
     <layout class="QVBoxLayout" name="verticalLayoutCoinControl2">
      <property name="spacing">
       <number>0</number>
      </property>
      <property name="leftMargin">
       <number>0</number>
      </property>
      <property name="topMargin">
       <number>0</number>
      </property>
      <property name="rightMargin">
       <number>0</number>
      </property>
      <property name="bottomMargin">
       <number>6</number>
      </property>
      <item>
       <layout class="QVBoxLayout" name="verticalLayoutCoinControl" stretch="0,0,0,0,1">
        <property name="spacing">
         <number>0</number>
        </property>
        <property name="leftMargin">
         <number>10</number>
        </property>
        <property name="topMargin">
         <number>10</number>
        </property>
        <item>
         <layout class="QHBoxLayout" name="horizontalLayoutCoinControl1">
          <property name="bottomMargin">
           <number>15</number>
          </property>
          <item>
           <widget class="QLabel" name="labelCoinControlFeatures">
            <property name="sizePolicy">
             <sizepolicy hsizetype="Preferred" vsizetype="Maximum">
              <horstretch>0</horstretch>
              <verstretch>0</verstretch>
             </sizepolicy>
            </property>
            <property name="font">
             <font>
              <weight>75</weight>
              <bold>true</bold>
             </font>
            </property>
            <property name="styleSheet">
             <string notr="true">font-weight:bold;</string>
            </property>
            <property name="text">
             <string>Coin Control Features</string>
            </property>
           </widget>
          </item>
         </layout>
        </item>
        <item>
         <layout class="QHBoxLayout" name="horizontalLayoutCoinControl2" stretch="0,0,0,0">
          <property name="spacing">
           <number>8</number>
          </property>
          <property name="bottomMargin">
           <number>10</number>
          </property>
          <item>
           <widget class="QPushButton" name="pushButtonCoinControl">
            <property name="styleSheet">
             <string notr="true"/>
            </property>
            <property name="text">
             <string>Inputs…</string>
            </property>
            <property name="autoDefault">
             <bool>false</bool>
            </property>
           </widget>
          </item>
          <item>
           <widget class="QLabel" name="labelCoinControlAutomaticallySelected">
            <property name="text">
             <string>automatically selected</string>
            </property>
            <property name="margin">
             <number>5</number>
            </property>
           </widget>
          </item>
          <item>
           <widget class="QLabel" name="labelCoinControlInsuffFunds">
            <property name="font">
             <font>
              <weight>75</weight>
              <bold>true</bold>
             </font>
            </property>
            <property name="styleSheet">
             <string notr="true">color:red;font-weight:bold;</string>
            </property>
            <property name="text">
             <string>Insufficient funds!</string>
            </property>
            <property name="margin">
             <number>5</number>
            </property>
           </widget>
          </item>
          <item>
           <spacer name="horizontalSpacerCoinControl">
            <property name="orientation">
             <enum>Qt::Horizontal</enum>
            </property>
            <property name="sizeHint" stdset="0">
             <size>
              <width>40</width>
              <height>1</height>
             </size>
            </property>
           </spacer>
          </item>
         </layout>
        </item>
        <item>
         <widget class="QWidget" name="widgetCoinControl" native="true">
          <property name="sizePolicy">
           <sizepolicy hsizetype="Preferred" vsizetype="Preferred">
            <horstretch>0</horstretch>
            <verstretch>0</verstretch>
           </sizepolicy>
          </property>
          <property name="minimumSize">
           <size>
            <width>0</width>
            <height>0</height>
           </size>
          </property>
          <property name="styleSheet">
           <string notr="true"/>
          </property>
          <layout class="QHBoxLayout" name="horizontalLayoutCoinControl5">
           <property name="leftMargin">
            <number>0</number>
           </property>
           <property name="topMargin">
            <number>0</number>
           </property>
           <property name="rightMargin">
            <number>0</number>
           </property>
           <property name="bottomMargin">
            <number>0</number>
           </property>
           <item>
            <layout class="QHBoxLayout" name="horizontalLayoutCoinControl3" stretch="0,0,0,1">
             <property name="spacing">
              <number>20</number>
             </property>
             <property name="topMargin">
              <number>0</number>
             </property>
             <property name="bottomMargin">
              <number>10</number>
             </property>
             <item>
              <layout class="QFormLayout" name="formLayoutCoinControl1">
               <property name="horizontalSpacing">
                <number>10</number>
               </property>
               <property name="verticalSpacing">
                <number>14</number>
               </property>
               <property name="leftMargin">
                <number>10</number>
               </property>
               <property name="topMargin">
                <number>4</number>
               </property>
               <property name="rightMargin">
                <number>6</number>
               </property>
               <item row="0" column="0">
                <widget class="QLabel" name="labelCoinControlQuantityText">
                 <property name="font">
                  <font>
                   <weight>75</weight>
                   <bold>true</bold>
                  </font>
                 </property>
                 <property name="text">
                  <string>Quantity:</string>
                 </property>
                 <property name="margin">
                  <number>0</number>
                 </property>
                </widget>
               </item>
               <item row="0" column="1">
                <widget class="QLabel" name="labelCoinControlQuantity">
                 <property name="cursor">
                  <cursorShape>IBeamCursor</cursorShape>
                 </property>
                 <property name="contextMenuPolicy">
                  <enum>Qt::ActionsContextMenu</enum>
                 </property>
                 <property name="text">
                  <string notr="true">0</string>
                 </property>
                 <property name="margin">
                  <number>0</number>
                 </property>
                 <property name="textInteractionFlags">
                  <set>Qt::LinksAccessibleByMouse|Qt::TextSelectableByKeyboard|Qt::TextSelectableByMouse</set>
                 </property>
                </widget>
               </item>
               <item row="1" column="0">
                <widget class="QLabel" name="labelCoinControlBytesText">
                 <property name="font">
                  <font>
                   <weight>75</weight>
                   <bold>true</bold>
                  </font>
                 </property>
                 <property name="text">
                  <string>Bytes:</string>
                 </property>
                </widget>
               </item>
               <item row="1" column="1">
                <widget class="QLabel" name="labelCoinControlBytes">
                 <property name="cursor">
                  <cursorShape>IBeamCursor</cursorShape>
                 </property>
                 <property name="contextMenuPolicy">
                  <enum>Qt::ActionsContextMenu</enum>
                 </property>
                 <property name="text">
                  <string notr="true">0</string>
                 </property>
                 <property name="textInteractionFlags">
                  <set>Qt::LinksAccessibleByMouse|Qt::TextSelectableByKeyboard|Qt::TextSelectableByMouse</set>
                 </property>
                </widget>
               </item>
              </layout>
             </item>
             <item>
              <layout class="QFormLayout" name="formLayoutCoinControl2">
               <property name="horizontalSpacing">
                <number>10</number>
               </property>
               <property name="verticalSpacing">
                <number>14</number>
               </property>
               <property name="leftMargin">
                <number>6</number>
               </property>
               <property name="topMargin">
                <number>4</number>
               </property>
               <property name="rightMargin">
                <number>6</number>
               </property>
               <item row="0" column="0">
                <widget class="QLabel" name="labelCoinControlAmountText">
                 <property name="font">
                  <font>
                   <weight>75</weight>
                   <bold>true</bold>
                  </font>
                 </property>
                 <property name="text">
                  <string>Amount:</string>
                 </property>
                 <property name="margin">
                  <number>0</number>
                 </property>
                </widget>
               </item>
               <item row="0" column="1">
                <widget class="QLabel" name="labelCoinControlAmount">
                 <property name="cursor">
                  <cursorShape>IBeamCursor</cursorShape>
                 </property>
                 <property name="contextMenuPolicy">
                  <enum>Qt::ActionsContextMenu</enum>
                 </property>
                 <property name="text">
<<<<<<< HEAD
                  <string notr="true">0.00 GHOST</string>
=======
                  <string notr="true">0.00 PART</string>
>>>>>>> 8739b5cc
                 </property>
                 <property name="textInteractionFlags">
                  <set>Qt::LinksAccessibleByMouse|Qt::TextSelectableByKeyboard|Qt::TextSelectableByMouse</set>
                 </property>
                </widget>
               </item>
               <item row="1" column="0">
                <widget class="QLabel" name="labelCoinControlLowOutputText">
                 <property name="font">
                  <font>
                   <weight>75</weight>
                   <bold>true</bold>
                  </font>
                 </property>
                 <property name="text">
                  <string>Dust:</string>
                 </property>
                </widget>
               </item>
               <item row="1" column="1">
                <widget class="QLabel" name="labelCoinControlLowOutput">
                 <property name="cursor">
                  <cursorShape>IBeamCursor</cursorShape>
                 </property>
                 <property name="contextMenuPolicy">
                  <enum>Qt::ActionsContextMenu</enum>
                 </property>
                 <property name="text">
                  <string notr="true">no</string>
                 </property>
                 <property name="textInteractionFlags">
                  <set>Qt::LinksAccessibleByMouse|Qt::TextSelectableByKeyboard|Qt::TextSelectableByMouse</set>
                 </property>
                </widget>
               </item>
              </layout>
             </item>
             <item>
              <layout class="QFormLayout" name="formLayoutCoinControl3">
               <property name="horizontalSpacing">
                <number>10</number>
               </property>
               <property name="verticalSpacing">
                <number>14</number>
               </property>
               <property name="leftMargin">
                <number>6</number>
               </property>
               <property name="topMargin">
                <number>4</number>
               </property>
               <property name="rightMargin">
                <number>6</number>
               </property>
               <item row="0" column="0">
                <widget class="QLabel" name="labelCoinControlFeeText">
                 <property name="font">
                  <font>
                   <weight>75</weight>
                   <bold>true</bold>
                  </font>
                 </property>
                 <property name="text">
                  <string>Fee:</string>
                 </property>
                 <property name="margin">
                  <number>0</number>
                 </property>
                </widget>
               </item>
               <item row="0" column="1">
                <widget class="QLabel" name="labelCoinControlFee">
                 <property name="cursor">
                  <cursorShape>IBeamCursor</cursorShape>
                 </property>
                 <property name="contextMenuPolicy">
                  <enum>Qt::ActionsContextMenu</enum>
                 </property>
                 <property name="text">
<<<<<<< HEAD
                  <string notr="true">0.00 GHOST</string>
=======
                  <string notr="true">0.00 PART</string>
>>>>>>> 8739b5cc
                 </property>
                 <property name="textInteractionFlags">
                  <set>Qt::LinksAccessibleByMouse|Qt::TextSelectableByKeyboard|Qt::TextSelectableByMouse</set>
                 </property>
                </widget>
               </item>
              </layout>
             </item>
             <item>
              <layout class="QFormLayout" name="formLayoutCoinControl4">
               <property name="horizontalSpacing">
                <number>10</number>
               </property>
               <property name="verticalSpacing">
                <number>14</number>
               </property>
               <property name="leftMargin">
                <number>6</number>
               </property>
               <property name="topMargin">
                <number>4</number>
               </property>
               <property name="rightMargin">
                <number>6</number>
               </property>
               <item row="0" column="0">
                <widget class="QLabel" name="labelCoinControlAfterFeeText">
                 <property name="font">
                  <font>
                   <weight>75</weight>
                   <bold>true</bold>
                  </font>
                 </property>
                 <property name="text">
                  <string>After Fee:</string>
                 </property>
                 <property name="margin">
                  <number>0</number>
                 </property>
                </widget>
               </item>
               <item row="0" column="1">
                <widget class="QLabel" name="labelCoinControlAfterFee">
                 <property name="cursor">
                  <cursorShape>IBeamCursor</cursorShape>
                 </property>
                 <property name="contextMenuPolicy">
                  <enum>Qt::ActionsContextMenu</enum>
                 </property>
                 <property name="text">
<<<<<<< HEAD
                  <string notr="true">0.00 GHOST</string>
=======
                  <string notr="true">0.00 PART</string>
>>>>>>> 8739b5cc
                 </property>
                 <property name="textInteractionFlags">
                  <set>Qt::LinksAccessibleByMouse|Qt::TextSelectableByKeyboard|Qt::TextSelectableByMouse</set>
                 </property>
                </widget>
               </item>
               <item row="1" column="0">
                <widget class="QLabel" name="labelCoinControlChangeText">
                 <property name="font">
                  <font>
                   <weight>75</weight>
                   <bold>true</bold>
                  </font>
                 </property>
                 <property name="text">
                  <string>Change:</string>
                 </property>
                </widget>
               </item>
               <item row="1" column="1">
                <widget class="QLabel" name="labelCoinControlChange">
                 <property name="cursor">
                  <cursorShape>IBeamCursor</cursorShape>
                 </property>
                 <property name="contextMenuPolicy">
                  <enum>Qt::ActionsContextMenu</enum>
                 </property>
                 <property name="text">
<<<<<<< HEAD
                  <string notr="true">0.00 GHOST</string>
=======
                  <string notr="true">0.00 PART</string>
>>>>>>> 8739b5cc
                 </property>
                 <property name="textInteractionFlags">
                  <set>Qt::LinksAccessibleByMouse|Qt::TextSelectableByKeyboard|Qt::TextSelectableByMouse</set>
                 </property>
                </widget>
               </item>
              </layout>
             </item>
            </layout>
           </item>
          </layout>
         </widget>
        </item>
        <item>
         <layout class="QHBoxLayout" name="horizontalLayoutCoinControl4" stretch="0,0,0">
          <property name="spacing">
           <number>12</number>
          </property>
          <property name="sizeConstraint">
           <enum>QLayout::SetDefaultConstraint</enum>
          </property>
          <property name="topMargin">
           <number>5</number>
          </property>
          <property name="rightMargin">
           <number>5</number>
          </property>
          <item>
           <widget class="QCheckBox" name="checkBoxCoinControlChange">
            <property name="toolTip">
             <string>If this is activated, but the change address is empty or invalid, change will be sent to a newly generated address.</string>
            </property>
            <property name="text">
             <string>Custom change address</string>
            </property>
           </widget>
          </item>
          <item>
           <widget class="QValidatedLineEdit" name="lineEditCoinControlChange">
            <property name="enabled">
             <bool>false</bool>
            </property>
            <property name="sizePolicy">
             <sizepolicy hsizetype="Expanding" vsizetype="Fixed">
              <horstretch>0</horstretch>
              <verstretch>0</verstretch>
             </sizepolicy>
            </property>
           </widget>
          </item>
          <item>
           <widget class="QLabel" name="labelCoinControlChangeLabel">
            <property name="sizePolicy">
             <sizepolicy hsizetype="Preferred" vsizetype="Expanding">
              <horstretch>0</horstretch>
              <verstretch>0</verstretch>
             </sizepolicy>
            </property>
            <property name="minimumSize">
             <size>
              <width>0</width>
              <height>0</height>
             </size>
            </property>
            <property name="text">
             <string/>
            </property>
            <property name="margin">
             <number>3</number>
            </property>
           </widget>
          </item>
         </layout>
        </item>
        <item>
         <spacer name="verticalSpacerCoinControl">
          <property name="orientation">
           <enum>Qt::Vertical</enum>
          </property>
          <property name="sizeHint" stdset="0">
           <size>
            <width>800</width>
            <height>1</height>
           </size>
          </property>
         </spacer>
        </item>
       </layout>
      </item>
     </layout>
    </widget>
   </item>
   <item>
    <widget class="QScrollArea" name="scrollArea">
     <property name="widgetResizable">
      <bool>true</bool>
     </property>
     <widget class="QWidget" name="scrollAreaWidgetContents">
      <property name="geometry">
       <rect>
        <x>0</x>
        <y>0</y>
        <width>812</width>
        <height>129</height>
       </rect>
      </property>
      <layout class="QVBoxLayout" name="verticalLayout_2" stretch="0,1">
       <property name="leftMargin">
        <number>0</number>
       </property>
       <property name="topMargin">
        <number>0</number>
       </property>
       <property name="rightMargin">
        <number>0</number>
       </property>
       <property name="bottomMargin">
        <number>0</number>
       </property>
       <item>
        <layout class="QVBoxLayout" name="entries">
         <property name="spacing">
          <number>6</number>
         </property>
        </layout>
       </item>
       <item>
        <spacer name="verticalSpacer">
         <property name="orientation">
          <enum>Qt::Vertical</enum>
         </property>
         <property name="sizeHint" stdset="0">
          <size>
           <width>20</width>
           <height>40</height>
          </size>
         </property>
        </spacer>
       </item>
      </layout>
     </widget>
    </widget>
   </item>
   <item>
    <widget class="QFrame" name="frameFee">
     <property name="sizePolicy">
      <sizepolicy hsizetype="Expanding" vsizetype="Expanding">
       <horstretch>0</horstretch>
       <verstretch>0</verstretch>
      </sizepolicy>
     </property>
     <property name="maximumSize">
      <size>
       <width>16777215</width>
       <height>16777215</height>
      </size>
     </property>
     <property name="frameShape">
      <enum>QFrame::StyledPanel</enum>
     </property>
     <property name="frameShadow">
      <enum>QFrame::Sunken</enum>
     </property>
     <layout class="QVBoxLayout" name="verticalLayoutFee1">
      <property name="spacing">
       <number>0</number>
      </property>
      <property name="leftMargin">
       <number>0</number>
      </property>
      <property name="topMargin">
       <number>0</number>
      </property>
      <property name="rightMargin">
       <number>0</number>
      </property>
      <property name="bottomMargin">
       <number>0</number>
      </property>
      <item>
       <layout class="QHBoxLayout" name="horizontalLayout_3">
        <item>
         <widget class="QComboBox" name="cbxTypeFrom">
          <property name="toolTip">
           <string>Balance type to send from.</string>
          </property>
          <item>
           <property name="text">
<<<<<<< HEAD
            <string>Ghost</string>
=======
            <string>Part</string>
>>>>>>> 8739b5cc
           </property>
          </item>
          <item>
           <property name="text">
            <string>Blind</string>
           </property>
          </item>
          <item>
           <property name="text">
            <string>Anon</string>
           </property>
          </item>
         </widget>
        </item>
        <item>
         <widget class="QComboBox" name="cbxTypeTo">
          <property name="toolTip">
           <string>Balance type to send to.</string>
          </property>
          <item>
           <property name="text">
<<<<<<< HEAD
            <string>Ghost</string>
=======
            <string>Part</string>
>>>>>>> 8739b5cc
           </property>
          </item>
          <item>
           <property name="text">
            <string>Blind</string>
           </property>
          </item>
          <item>
           <property name="text">
            <string>Anon</string>
           </property>
          </item>
         </widget>
        </item>
        <item>
         <widget class="QSpinBox" name="spinRingSize">
          <property name="sizePolicy">
           <sizepolicy hsizetype="Fixed" vsizetype="Fixed">
            <horstretch>0</horstretch>
            <verstretch>0</verstretch>
           </sizepolicy>
          </property>
          <property name="minimum">
           <number>3</number>
          </property>
          <property name="maximum">
           <number>32</number>
          </property>
          <property name="value">
           <number>4</number>
          </property>
          <property name="toolTip">
           <string>Ring size for RCT txns.</string>
          </property>
         </widget>
        </item>
        <item>
         <widget class="QSpinBox" name="spinMaxInputs">
          <property name="sizePolicy">
           <sizepolicy hsizetype="Fixed" vsizetype="Fixed">
            <horstretch>0</horstretch>
            <verstretch>0</verstretch>
           </sizepolicy>
          </property>
          <property name="minimum">
           <number>1</number>
          </property>
          <property name="value">
           <number>64</number>
          </property>
          <property name="toolTip">
           <string>Inputs per RCT proof.</string>
          </property>
         </widget>
        </item>
       </layout>
      </item>
      <item>
       <layout class="QVBoxLayout" name="verticalLayoutFee2" stretch="0,0,0">
        <property name="spacing">
         <number>0</number>
        </property>
        <property name="leftMargin">
         <number>10</number>
        </property>
        <property name="topMargin">
         <number>0</number>
        </property>
        <item>
         <layout class="QHBoxLayout" name="horizontalLayoutFee1">
          <property name="bottomMargin">
           <number>0</number>
          </property>
          <item>
           <layout class="QVBoxLayout" name="verticalLayoutFee7">
            <property name="spacing">
             <number>0</number>
            </property>
            <item>
             <spacer name="verticalSpacerSmartFee">
              <property name="orientation">
               <enum>Qt::Vertical</enum>
              </property>
              <property name="sizeType">
               <enum>QSizePolicy::Fixed</enum>
              </property>
              <property name="sizeHint" stdset="0">
               <size>
                <width>1</width>
                <height>4</height>
               </size>
              </property>
             </spacer>
            </item>
            <item>
             <layout class="QHBoxLayout" name="horizontalLayoutSmartFee">
              <property name="spacing">
               <number>10</number>
              </property>
              <item>
               <widget class="QLabel" name="labelFeeHeadline">
                <property name="sizePolicy">
                 <sizepolicy hsizetype="Preferred" vsizetype="Maximum">
                  <horstretch>0</horstretch>
                  <verstretch>0</verstretch>
                 </sizepolicy>
                </property>
                <property name="font">
                 <font>
                  <weight>75</weight>
                  <bold>true</bold>
                 </font>
                </property>
                <property name="styleSheet">
                 <string notr="true">font-weight:bold;</string>
                </property>
                <property name="text">
                 <string>Transaction Fee:</string>
                </property>
               </widget>
              </item>
              <item>
               <widget class="QLabel" name="labelFeeMinimized">
                <property name="text">
                 <string/>
                </property>
               </widget>
              </item>
              <item>
               <widget class="QPushButton" name="buttonChooseFee">
                <property name="text">
                 <string>Choose…</string>
                </property>
               </widget>
              </item>
             </layout>
            </item>
            <item>
             <spacer name="verticalSpacer_5">
              <property name="orientation">
               <enum>Qt::Vertical</enum>
              </property>
              <property name="sizeHint" stdset="0">
               <size>
                <width>1</width>
                <height>1</height>
               </size>
              </property>
             </spacer>
            </item>
           </layout>
          </item>
          <item>
           <widget class="QLabel" name="fallbackFeeWarningLabel">
            <property name="toolTip">
             <string>Using the fallbackfee can result in sending a transaction that will take several hours or days (or never) to confirm. Consider choosing your fee manually or wait until you have validated the complete chain.</string>
            </property>
            <property name="font">
            <font>
                <weight>75</weight>
                <bold>true</bold>
            </font>
            </property>
            <property name="text">
             <string>Warning: Fee estimation is currently not possible.</string>
            </property>
            <property name="wordWrap">
             <bool>false</bool>
            </property>
           </widget>
          </item>
          <item>
           <spacer name="horizontalSpacer_4">
            <property name="orientation">
             <enum>Qt::Horizontal</enum>
            </property>
            <property name="sizeType">
             <enum>QSizePolicy::MinimumExpanding</enum>
            </property>
            <property name="sizeHint" stdset="0">
             <size>
              <width>40</width>
              <height>20</height>
             </size>
            </property>
           </spacer>
          </item>
          <item>
           <widget class="QPushButton" name="buttonMinimizeFee">
            <property name="toolTip">
             <string>Hide transaction fee settings</string>
            </property>
            <property name="text">
             <string>Hide</string>
            </property>
           </widget>
          </item>
         </layout>
        </item>
        <item>
         <widget class="QFrame" name="frameFeeSelection">
          <layout class="QVBoxLayout" name="verticalLayoutFee12">
           <property name="spacing">
            <number>0</number>
           </property>
           <property name="leftMargin">
            <number>0</number>
           </property>
           <property name="topMargin">
            <number>0</number>
           </property>
           <property name="rightMargin">
            <number>0</number>
           </property>
           <property name="bottomMargin">
            <number>0</number>
           </property>
           <item>
            <layout class="QGridLayout" name="gridLayoutFee">
             <property name="topMargin">
              <number>10</number>
             </property>
             <property name="bottomMargin">
              <number>4</number>
             </property>
             <property name="horizontalSpacing">
              <number>10</number>
             </property>
             <property name="verticalSpacing">
              <number>4</number>
             </property>
             <item row="1" column="1">
              <layout class="QVBoxLayout" name="verticalLayoutFee8">
               <property name="spacing">
                <number>6</number>
               </property>
               <item>
                <layout class="QHBoxLayout" name="horizontalLayoutFee13">
                 <item>
                  <widget class="QLabel" name="labelCustomPerKilobyte">
                   <property name="toolTip">
                    <string>Specify a custom fee per kB (1,000 bytes) of the transaction's virtual size.

Note:  Since the fee is calculated on a per-byte basis, a fee rate of "100 satoshis per kvB" for a transaction size of 500 virtual bytes (half of 1 kvB) would ultimately yield a fee of only 50 satoshis.</string>
                   </property>
                   <property name="text">
                    <string>per kilobyte</string>
                   </property>
                  </widget>
                 </item>
                 <item>
                  <widget class="BitcoinAmountField" name="customFee"/>
                 </item>
                 <item>
                  <spacer name="horizontalSpacer_6">
                   <property name="orientation">
                    <enum>Qt::Horizontal</enum>
                   </property>
                   <property name="sizeHint" stdset="0">
                    <size>
                     <width>1</width>
                     <height>1</height>
                    </size>
                   </property>
                  </spacer>
                 </item>
                </layout>
               </item>
               <item>
                <layout class="QHBoxLayout" name="horizontalLayoutFee8">
                 <item>
                  <widget class="QLabel" name="labelCustomFeeWarning">
                   <property name="enabled">
                    <bool>true</bool>
                   </property>
                   <property name="toolTip">
<<<<<<< HEAD
                    <string>When there is less transaction volume than space in the blocks, miners as well as relaying nodes may enforce a minimum fee. Paying only this minimum fee is just fine, but be aware that this can result in a never confirming transaction once there is more demand for ghost transactions than the network can process.</string>
=======
                    <string>When there is less transaction volume than space in the blocks, miners as well as relaying nodes may enforce a minimum fee. Paying only this minimum fee is just fine, but be aware that this can result in a never confirming transaction once there is more demand for particl transactions than the network can process.</string>
>>>>>>> 8739b5cc
                   </property>
                   <property name="text">
                    <string>A too low fee might result in a never confirming transaction (read the tooltip)</string>
                   </property>
                  </widget>
                 </item>
                 <item>
                  <spacer name="horizontalSpacer_2">
                   <property name="orientation">
                    <enum>Qt::Horizontal</enum>
                   </property>
                   <property name="sizeHint" stdset="0">
                    <size>
                     <width>1</width>
                     <height>1</height>
                    </size>
                   </property>
                  </spacer>
                 </item>
                </layout>
               </item>
              </layout>
             </item>
             <item row="0" column="0">
              <layout class="QVBoxLayout" name="verticalLayoutFee4" stretch="0,1">
               <item>
                <widget class="QRadioButton" name="radioSmartFee">
                 <property name="text">
                  <string>Recommended:</string>
                 </property>
                 <property name="checked">
                  <bool>true</bool>
                 </property>
                 <attribute name="buttonGroup">
                  <string notr="true">groupFee</string>
                 </attribute>
                </widget>
               </item>
               <item>
                <spacer name="verticalSpacer_2">
                 <property name="orientation">
                  <enum>Qt::Vertical</enum>
                 </property>
                 <property name="sizeHint" stdset="0">
                  <size>
                   <width>1</width>
                   <height>1</height>
                  </size>
                 </property>
                </spacer>
               </item>
              </layout>
             </item>
             <item row="1" column="0">
              <layout class="QVBoxLayout" name="verticalLayoutFee9" stretch="0,1">
               <item>
                <widget class="QRadioButton" name="radioCustomFee">
                 <property name="text">
                  <string>Custom:</string>
                 </property>
                 <attribute name="buttonGroup">
                  <string notr="true">groupFee</string>
                 </attribute>
                </widget>
               </item>
               <item>
                <spacer name="verticalSpacer_6">
                 <property name="orientation">
                  <enum>Qt::Vertical</enum>
                 </property>
                 <property name="sizeHint" stdset="0">
                  <size>
                   <width>1</width>
                   <height>1</height>
                  </size>
                 </property>
                </spacer>
               </item>
              </layout>
             </item>
             <item row="0" column="1">
              <layout class="QVBoxLayout" name="verticalLayoutFee3" stretch="0,0,1">
               <property name="spacing">
                <number>6</number>
               </property>
               <property name="topMargin">
                <number>2</number>
               </property>
               <item>
                <layout class="QHBoxLayout" name="horizontalLayoutFee12">
                 <item>
                  <widget class="QLabel" name="labelSmartFee">
                   <property name="text">
                    <string/>
                   </property>
                  </widget>
                 </item>
                 <item>
                  <widget class="QLabel" name="labelFeeEstimation">
                   <property name="text">
                    <string/>
                   </property>
                  </widget>
                 </item>
                 <item>
                  <widget class="QLabel" name="labelSmartFee2">
                   <property name="text">
                    <string>(Smart fee not initialized yet. This usually takes a few blocks…)</string>
                   </property>
                  </widget>
                 </item>
                 <item>
                  <spacer name="horizontalSpacer_5">
                   <property name="orientation">
                    <enum>Qt::Horizontal</enum>
                   </property>
                   <property name="sizeHint" stdset="0">
                    <size>
                     <width>1</width>
                     <height>1</height>
                    </size>
                   </property>
                  </spacer>
                 </item>
                </layout>
               </item>
               <item>
                <layout class="QHBoxLayout" name="horizontalLayoutFee9">
                 <item>
                  <layout class="QVBoxLayout" name="verticalLayoutFee6">
                   <item>
                    <widget class="QLabel" name="labelSmartFee3">
                     <property name="text">
                      <string>Confirmation time target:</string>
                     </property>
                    </widget>
                   </item>
                  </layout>
                 </item>
                 <item>
                  <layout class="QVBoxLayout" name="verticalLayoutFee5">
                   <property name="rightMargin">
                    <number>30</number>
                   </property>
                   <item>
                    <layout class="QHBoxLayout" name="horizontalLayoutConfTarget">
                     <property name="bottomMargin">
                      <number>0</number>
                     </property>
                     <item>
                      <widget class="QComboBox" name="confTargetSelector"/>
                     </item>
                     <item>
                      <spacer name="horizontalSpacerConfTarget">
                       <property name="orientation">
                        <enum>Qt::Horizontal</enum>
                       </property>
                       <property name="sizeHint" stdset="0">
                        <size>
                         <width>40</width>
                         <height>20</height>
                        </size>
                       </property>
                      </spacer>
                     </item>
                    </layout>
                   </item>
                  </layout>
                 </item>
                </layout>
               </item>
               <item>
                <spacer name="verticalSpacer_4">
                 <property name="orientation">
                  <enum>Qt::Vertical</enum>
                 </property>
                 <property name="sizeHint" stdset="0">
                  <size>
                   <width>1</width>
                   <height>1</height>
                  </size>
                 </property>
                </spacer>
               </item>
              </layout>
             </item>
            </layout>
           </item>
           <item>
            <widget class="QCheckBox" name="optInRBF">
             <property name="text">
              <string>Enable Replace-By-Fee</string>
             </property>
             <property name="toolTip">
              <string>With Replace-By-Fee (BIP-125) you can increase a transaction's fee after it is sent. Without this, a higher fee may be recommended to compensate for increased transaction delay risk.</string>
             </property>
            </widget>
           </item>
          </layout>
         </widget>
        </item>
        <item>
         <spacer name="verticalSpacerFee">
          <property name="orientation">
           <enum>Qt::Vertical</enum>
          </property>
          <property name="sizeHint" stdset="0">
           <size>
            <width>40</width>
            <height>5</height>
           </size>
          </property>
         </spacer>
        </item>
       </layout>
      </item>
     </layout>
    </widget>
   </item>
   <item>
    <layout class="QHBoxLayout" name="horizontalLayout">
     <item>
      <widget class="QPushButton" name="sendButton">
       <property name="minimumSize">
        <size>
         <width>150</width>
         <height>0</height>
        </size>
       </property>
       <property name="toolTip">
        <string>Confirm the send action</string>
       </property>
       <property name="text">
        <string>S&amp;end</string>
       </property>
       <property name="icon">
        <iconset resource="../bitcoin.qrc">
         <normaloff>:/icons/send</normaloff>:/icons/send</iconset>
       </property>
       <property name="autoDefault">
        <bool>false</bool>
       </property>
       <property name="default">
        <bool>false</bool>
       </property>
      </widget>
     </item>
     <item>
      <widget class="QPushButton" name="clearButton">
       <property name="sizePolicy">
        <sizepolicy hsizetype="Minimum" vsizetype="Fixed">
         <horstretch>0</horstretch>
         <verstretch>0</verstretch>
        </sizepolicy>
       </property>
       <property name="toolTip">
        <string>Clear all fields of the form.</string>
       </property>
       <property name="text">
        <string>Clear &amp;All</string>
       </property>
       <property name="icon">
        <iconset resource="../bitcoin.qrc">
         <normaloff>:/icons/remove</normaloff>:/icons/remove</iconset>
       </property>
       <property name="autoDefault">
        <bool>false</bool>
       </property>
      </widget>
     </item>
     <item>
      <widget class="QPushButton" name="addButton">
       <property name="toolTip">
        <string>Send to multiple recipients at once</string>
       </property>
       <property name="text">
        <string>Add &amp;Recipient</string>
       </property>
       <property name="icon">
        <iconset resource="../bitcoin.qrc">
         <normaloff>:/icons/add</normaloff>:/icons/add</iconset>
       </property>
       <property name="autoDefault">
        <bool>false</bool>
       </property>
      </widget>
     </item>
     <item>
      <widget class="QPushButton" name="addButtonCS">
       <property name="toolTip">
        <string>Send to a coldstake script</string>
       </property>
       <property name="text">
        <string>Add &amp;Coldstake Recipient</string>
       </property>
       <property name="icon">
        <iconset resource="../bitcoin.qrc">
         <normaloff>:/icons/add</normaloff>:/icons/add</iconset>
       </property>
       <property name="autoDefault">
        <bool>false</bool>
       </property>
      </widget>
     </item>
     <item>
      <spacer name="horizontalSpacer">
       <property name="orientation">
        <enum>Qt::Horizontal</enum>
       </property>
       <property name="sizeHint" stdset="0">
        <size>
         <width>40</width>
         <height>20</height>
        </size>
       </property>
      </spacer>
     </item>
     <item>
      <layout class="QHBoxLayout" name="horizontalLayout_2">
       <property name="spacing">
        <number>3</number>
       </property>
       <item>
        <widget class="QLabel" name="labelBalanceName">
         <property name="sizePolicy">
          <sizepolicy hsizetype="Preferred" vsizetype="Fixed">
           <horstretch>0</horstretch>
           <verstretch>0</verstretch>
          </sizepolicy>
         </property>
         <property name="text">
          <string>Balance:</string>
         </property>
        </widget>
       </item>
       <item>
        <widget class="QLabel" name="labelBalance">
         <property name="sizePolicy">
          <sizepolicy hsizetype="Preferred" vsizetype="Fixed">
           <horstretch>0</horstretch>
           <verstretch>0</verstretch>
          </sizepolicy>
         </property>
         <property name="cursor">
          <cursorShape>IBeamCursor</cursorShape>
         </property>
         <property name="text">
<<<<<<< HEAD
          <string notr="true">123.456 GHOST</string>
=======
          <string notr="true">123.456 PART</string>
>>>>>>> 8739b5cc
         </property>
         <property name="textInteractionFlags">
          <set>Qt::LinksAccessibleByMouse|Qt::TextSelectableByKeyboard|Qt::TextSelectableByMouse</set>
         </property>
        </widget>
       </item>
      </layout>
     </item>
    </layout>
   </item>
  </layout>
 </widget>
 <customwidgets>
  <customwidget>
   <class>QValidatedLineEdit</class>
   <extends>QLineEdit</extends>
   <header>qt/qvalidatedlineedit.h</header>
  </customwidget>
  <customwidget>
   <class>BitcoinAmountField</class>
   <extends>QLineEdit</extends>
   <header>qt/bitcoinamountfield.h</header>
   <container>1</container>
  </customwidget>
 </customwidgets>
 <resources>
  <include location="../bitcoin.qrc"/>
 </resources>
 <connections/>
 <buttongroups>
  <buttongroup name="groupFee"/>
 </buttongroups>
</ui><|MERGE_RESOLUTION|>--- conflicted
+++ resolved
@@ -324,11 +324,7 @@
                   <enum>Qt::ActionsContextMenu</enum>
                  </property>
                  <property name="text">
-<<<<<<< HEAD
                   <string notr="true">0.00 GHOST</string>
-=======
-                  <string notr="true">0.00 PART</string>
->>>>>>> 8739b5cc
                  </property>
                  <property name="textInteractionFlags">
                   <set>Qt::LinksAccessibleByMouse|Qt::TextSelectableByKeyboard|Qt::TextSelectableByMouse</set>
@@ -408,11 +404,7 @@
                   <enum>Qt::ActionsContextMenu</enum>
                  </property>
                  <property name="text">
-<<<<<<< HEAD
                   <string notr="true">0.00 GHOST</string>
-=======
-                  <string notr="true">0.00 PART</string>
->>>>>>> 8739b5cc
                  </property>
                  <property name="textInteractionFlags">
                   <set>Qt::LinksAccessibleByMouse|Qt::TextSelectableByKeyboard|Qt::TextSelectableByMouse</set>
@@ -463,11 +455,7 @@
                   <enum>Qt::ActionsContextMenu</enum>
                  </property>
                  <property name="text">
-<<<<<<< HEAD
                   <string notr="true">0.00 GHOST</string>
-=======
-                  <string notr="true">0.00 PART</string>
->>>>>>> 8739b5cc
                  </property>
                  <property name="textInteractionFlags">
                   <set>Qt::LinksAccessibleByMouse|Qt::TextSelectableByKeyboard|Qt::TextSelectableByMouse</set>
@@ -496,11 +484,7 @@
                   <enum>Qt::ActionsContextMenu</enum>
                  </property>
                  <property name="text">
-<<<<<<< HEAD
                   <string notr="true">0.00 GHOST</string>
-=======
-                  <string notr="true">0.00 PART</string>
->>>>>>> 8739b5cc
                  </property>
                  <property name="textInteractionFlags">
                   <set>Qt::LinksAccessibleByMouse|Qt::TextSelectableByKeyboard|Qt::TextSelectableByMouse</set>
@@ -689,11 +673,7 @@
           </property>
           <item>
            <property name="text">
-<<<<<<< HEAD
             <string>Ghost</string>
-=======
-            <string>Part</string>
->>>>>>> 8739b5cc
            </property>
           </item>
           <item>
@@ -715,11 +695,7 @@
           </property>
           <item>
            <property name="text">
-<<<<<<< HEAD
             <string>Ghost</string>
-=======
-            <string>Part</string>
->>>>>>> 8739b5cc
            </property>
           </item>
           <item>
@@ -996,11 +972,7 @@
                     <bool>true</bool>
                    </property>
                    <property name="toolTip">
-<<<<<<< HEAD
                     <string>When there is less transaction volume than space in the blocks, miners as well as relaying nodes may enforce a minimum fee. Paying only this minimum fee is just fine, but be aware that this can result in a never confirming transaction once there is more demand for ghost transactions than the network can process.</string>
-=======
-                    <string>When there is less transaction volume than space in the blocks, miners as well as relaying nodes may enforce a minimum fee. Paying only this minimum fee is just fine, but be aware that this can result in a never confirming transaction once there is more demand for particl transactions than the network can process.</string>
->>>>>>> 8739b5cc
                    </property>
                    <property name="text">
                     <string>A too low fee might result in a never confirming transaction (read the tooltip)</string>
@@ -1348,11 +1320,7 @@
           <cursorShape>IBeamCursor</cursorShape>
          </property>
          <property name="text">
-<<<<<<< HEAD
           <string notr="true">123.456 GHOST</string>
-=======
-          <string notr="true">123.456 PART</string>
->>>>>>> 8739b5cc
          </property>
          <property name="textInteractionFlags">
           <set>Qt::LinksAccessibleByMouse|Qt::TextSelectableByKeyboard|Qt::TextSelectableByMouse</set>
