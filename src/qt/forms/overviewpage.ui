--- conflicted
+++ resolved
@@ -111,20 +111,8 @@
             <property name="spacing">
              <number>12</number>
             </property>
-<<<<<<< HEAD
             <item row="2" column="1">
              <widget class="QLabel" name="labelStaked">
-              <property name="font">
-               <font>
-                <family>Monospace</family>
-                <weight>75</weight>
-                <bold>true</bold>
-               </font>
-              </property>
-=======
-            <item row="2" column="2">
-             <widget class="QLabel" name="labelWatchPending">
->>>>>>> 67c59ae4
               <property name="cursor">
                <cursorShape>IBeamCursor</cursorShape>
               </property>
@@ -142,20 +130,8 @@
               </property>
              </widget>
             </item>
-<<<<<<< HEAD
             <item row="2" column="2">
              <widget class="QLabel" name="labelWatchStaked">
-              <property name="font">
-               <font>
-                <family>Monospace</family>
-                <weight>75</weight>
-                <bold>true</bold>
-               </font>
-              </property>
-=======
-            <item row="2" column="1">
-             <widget class="QLabel" name="labelUnconfirmed">
->>>>>>> 67c59ae4
               <property name="cursor">
                <cursorShape>IBeamCursor</cursorShape>
               </property>
@@ -308,12 +284,6 @@
             </item>
             <item row="8" column="2">
              <widget class="QLabel" name="labelWatchTotal">
-              <property name="font">
-               <font>
-                <weight>75</weight>
-                <bold>true</bold>
-               </font>
-              </property>
               <property name="cursor">
                <cursorShape>IBeamCursor</cursorShape>
               </property>
@@ -338,20 +308,8 @@
               </property>
              </widget>
             </item>
-<<<<<<< HEAD
             <item row="8" column="1">
              <widget class="QLabel" name="labelTotal">
-              <property name="font">
-               <font>
-                <family>Monospace</family>
-                <weight>75</weight>
-                <bold>true</bold>
-               </font>
-              </property>
-=======
-            <item row="3" column="1">
-             <widget class="QLabel" name="labelImmature">
->>>>>>> 67c59ae4
               <property name="cursor">
                <cursorShape>IBeamCursor</cursorShape>
               </property>
@@ -400,20 +358,8 @@
               </property>
              </widget>
             </item>
-<<<<<<< HEAD
             <item row="1" column="2">
              <widget class="QLabel" name="labelWatchAvailable">
-              <property name="font">
-               <font>
-                <family>Monospace</family>
-                <weight>75</weight>
-                <bold>true</bold>
-               </font>
-              </property>
-=======
-            <item row="5" column="1">
-             <widget class="QLabel" name="labelTotal">
->>>>>>> 67c59ae4
               <property name="cursor">
                <cursorShape>IBeamCursor</cursorShape>
               </property>
@@ -431,7 +377,6 @@
               </property>
              </widget>
             </item>
-<<<<<<< HEAD
             <item row="3" column="0">
              <widget class="QLabel" name="labelPendingText">
               <property name="text">
@@ -458,17 +403,6 @@
             </item>
             <item row="5" column="1">
              <widget class="QLabel" name="labelBlindBalance">
-              <property name="font">
-               <font>
-                <family>Monospace</family>
-                <weight>75</weight>
-                <bold>true</bold>
-               </font>
-              </property>
-=======
-            <item row="5" column="2">
-             <widget class="QLabel" name="labelWatchTotal">
->>>>>>> 67c59ae4
               <property name="cursor">
                <cursorShape>IBeamCursor</cursorShape>
               </property>
@@ -493,51 +427,27 @@
               </property>
              </widget>
             </item>
-<<<<<<< HEAD
             <item row="6" column="1">
              <widget class="QLabel" name="labelAnonBalance">
-              <property name="font">
-               <font>
-                <family>Monospace</family>
-                <weight>75</weight>
-                <bold>true</bold>
-               </font>
-              </property>
-=======
+              <property name="cursor">
+               <cursorShape>IBeamCursor</cursorShape>
+              </property>
+              <property name="toolTip">
+               <string>Your current spendable anon balance</string>
+              </property>
+              <property name="text">
+               <string notr="true">0.00000000 PART</string>
+              </property>
+              <property name="alignment">
+               <set>Qt::AlignRight|Qt::AlignTrailing|Qt::AlignVCenter</set>
+              </property>
+              <property name="textInteractionFlags">
+               <set>Qt::LinksAccessibleByMouse|Qt::TextSelectableByKeyboard|Qt::TextSelectableByMouse</set>
+              </property>
+             </widget>
+            </item>
             <item row="1" column="1">
              <widget class="QLabel" name="labelBalance">
->>>>>>> 67c59ae4
-              <property name="cursor">
-               <cursorShape>IBeamCursor</cursorShape>
-              </property>
-              <property name="toolTip">
-               <string>Your current spendable anon balance</string>
-              </property>
-              <property name="text">
-               <string notr="true">0.00000000 PART</string>
-              </property>
-              <property name="alignment">
-               <set>Qt::AlignRight|Qt::AlignTrailing|Qt::AlignVCenter</set>
-              </property>
-              <property name="textInteractionFlags">
-               <set>Qt::LinksAccessibleByMouse|Qt::TextSelectableByKeyboard|Qt::TextSelectableByMouse</set>
-              </property>
-             </widget>
-            </item>
-<<<<<<< HEAD
-            <item row="1" column="1">
-             <widget class="QLabel" name="labelBalance">
-              <property name="font">
-               <font>
-                <family>Monospace</family>
-                <weight>75</weight>
-                <bold>true</bold>
-               </font>
-              </property>
-=======
-            <item row="1" column="2">
-             <widget class="QLabel" name="labelWatchAvailable">
->>>>>>> 67c59ae4
               <property name="cursor">
                <cursorShape>IBeamCursor</cursorShape>
               </property>
