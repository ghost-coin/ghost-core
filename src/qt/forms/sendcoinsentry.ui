<?xml version="1.0" encoding="UTF-8"?>
<ui version="4.0">
 <class>SendCoinsEntry</class>
 <widget class="QStackedWidget" name="SendCoinsEntry">
  <property name="geometry">
   <rect>
    <x>0</x>
    <y>0</y>
    <width>729</width>
    <height>254</height>
   </rect>
  </property>
  <property name="focusPolicy">
   <enum>Qt::TabFocus</enum>
  </property>
  <property name="autoFillBackground">
   <bool>false</bool>
  </property>
  <widget class="QFrame" name="SendCoins">
   <property name="frameShape">
    <enum>QFrame::NoFrame</enum>
   </property>
   <layout class="QGridLayout" name="gridLayout">
    <property name="topMargin">
     <number>8</number>
    </property>
    <property name="bottomMargin">
     <number>4</number>
    </property>
    <property name="horizontalSpacing">
     <number>12</number>
    </property>
    <property name="verticalSpacing">
     <number>8</number>
    </property>
    <item row="4" column="0">
     <widget class="QLabel" name="lblNarration">
      <property name="text">
       <string>Narration:</string>
      </property>
      <property name="alignment">
       <set>Qt::AlignRight|Qt::AlignTrailing|Qt::AlignVCenter</set>
      </property>
      <property name="buddy">
       <cstring>edtNarration</cstring>
      </property>
     </widget>
    </item>
    <item row="0" column="0">
     <widget class="QLabel" name="payToLabel">
      <property name="text">
       <string>Pay &amp;To:</string>
      </property>
      <property name="alignment">
       <set>Qt::AlignRight|Qt::AlignTrailing|Qt::AlignVCenter</set>
      </property>
      <property name="buddy">
       <cstring>payTo</cstring>
      </property>
     </widget>
    </item>
    <item row="3" column="0">
     <widget class="QLabel" name="amountLabel">
      <property name="text">
       <string>A&amp;mount:</string>
      </property>
      <property name="alignment">
       <set>Qt::AlignRight|Qt::AlignTrailing|Qt::AlignVCenter</set>
      </property>
      <property name="buddy">
       <cstring>payAmount</cstring>
      </property>
     </widget>
    </item>
    <item row="0" column="1">
     <layout class="QHBoxLayout" name="payToLayout">
      <property name="spacing">
       <number>0</number>
      </property>
      <item>
       <widget class="QValidatedLineEdit" name="payTo">
        <property name="toolTip">
<<<<<<< HEAD
         <string>The Ghost address to send the payment to</string>
=======
         <string>The Particl address to send the payment to</string>
>>>>>>> 8739b5cc
        </property>
       </widget>
      </item>
      <item>
       <widget class="QToolButton" name="addressBookButton">
        <property name="toolTip">
         <string>Choose previously used address</string>
        </property>
        <property name="text">
         <string/>
        </property>
        <property name="icon">
         <iconset resource="../bitcoin.qrc">
          <normaloff>:/icons/address-book</normaloff>:/icons/address-book</iconset>
        </property>
        <property name="iconSize">
         <size>
          <width>22</width>
          <height>22</height>
         </size>
        </property>
        <property name="shortcut">
         <string>Alt+A</string>
        </property>
       </widget>
      </item>
      <item>
       <widget class="QToolButton" name="pasteButton">
        <property name="toolTip">
         <string>Paste address from clipboard</string>
        </property>
        <property name="text">
         <string/>
        </property>
        <property name="icon">
         <iconset resource="../bitcoin.qrc">
          <normaloff>:/icons/editpaste</normaloff>:/icons/editpaste</iconset>
        </property>
        <property name="iconSize">
         <size>
          <width>22</width>
          <height>22</height>
         </size>
        </property>
        <property name="shortcut">
         <string>Alt+P</string>
        </property>
       </widget>
      </item>
      <item>
       <widget class="QToolButton" name="deleteButton">
        <property name="toolTip">
         <string>Remove this entry</string>
        </property>
        <property name="text">
         <string/>
        </property>
        <property name="icon">
         <iconset resource="../bitcoin.qrc">
          <normaloff>:/icons/remove</normaloff>:/icons/remove</iconset>
        </property>
        <property name="iconSize">
         <size>
          <width>22</width>
          <height>22</height>
         </size>
        </property>
       </widget>
      </item>
     </layout>
    </item>
    <item row="1" column="1">
     <widget class="QLineEdit" name="addAsLabel">
      <property name="toolTip">
       <string>Enter a label for this address to add it to the list of used addresses</string>
      </property>
      <property name="placeholderText">
       <string>Enter a label for this address to add it to the list of used addresses</string>
      </property>
     </widget>
    </item>
    <item row="1" column="0">
     <widget class="QLabel" name="labellLabel">
      <property name="text">
       <string>&amp;Label:</string>
      </property>
      <property name="alignment">
       <set>Qt::AlignRight|Qt::AlignTrailing|Qt::AlignVCenter</set>
      </property>
      <property name="buddy">
       <cstring>addAsLabel</cstring>
      </property>
     </widget>
    </item>
    <item row="3" column="1">
     <layout class="QHBoxLayout" name="horizontalLayoutAmount" stretch="0,1,0">
      <item>
       <widget class="BitcoinAmountField" name="payAmount">
         <property name="toolTip">
          <string>The amount to send in the selected unit</string>
         </property>
       </widget>
      </item>
      <item>
       <widget class="QCheckBox" name="checkboxSubtractFeeFromAmount">
        <property name="toolTip">
<<<<<<< HEAD
         <string>The fee will be deducted from the amount being sent. The recipient will receive less ghost than you enter in the amount field. If multiple recipients are selected, the fee is split equally.</string>
=======
         <string>The fee will be deducted from the amount being sent. The recipient will receive less particl than you enter in the amount field. If multiple recipients are selected, the fee is split equally.</string>
>>>>>>> 8739b5cc
        </property>
        <property name="text">
         <string>S&amp;ubtract fee from amount</string>
        </property>
       </widget>
      </item>
      <item>
       <widget class="QPushButton" name="useAvailableBalanceButton">
        <property name="text">
         <string>Use available balance</string>
        </property>
       </widget>
      </item>
     </layout>
    </item>
    <item row="4" column="1">
     <widget class="QLineEdit" name="edtNarration">
      <property name="toolTip">
<<<<<<< HEAD
       <string>A short message sent over the Ghost network, encrypted if sending to a stealth address or in a blind or anon transaction.</string>
=======
       <string>A short message sent over the Particl network, encrypted if sending to a stealth address or in a blind or anon transaction.</string>
>>>>>>> 8739b5cc
      </property>
      <property name="maxLength">
       <number>24</number>
      </property>
     </widget>
    </item>
    <item row="5" column="0">
     <widget class="QLabel" name="messageLabel">
      <property name="text">
       <string>Message:</string>
      </property>
      <property name="alignment">
       <set>Qt::AlignRight|Qt::AlignTrailing|Qt::AlignVCenter</set>
      </property>
     </widget>
    </item>
    <item row="5" column="1">
     <widget class="QLabel" name="messageTextLabel">
      <property name="toolTip">
<<<<<<< HEAD
       <string>A message that was attached to the ghost: URI which will be stored with the transaction for your reference. Note: This message will not be sent over the Ghost network.</string>
=======
       <string>A message that was attached to the particl: URI which will be stored with the transaction for your reference. Note: This message will not be sent over the Particl network.</string>
>>>>>>> 8739b5cc
      </property>
      <property name="textFormat">
       <enum>Qt::PlainText</enum>
      </property>
     </widget>
    </item>
    <item row="6" column="0" colspan="2">
     <widget class="Line" name="line">
      <property name="orientation">
       <enum>Qt::Horizontal</enum>
      </property>
     </widget>
    </item>
   </layout>
  </widget>
  <widget class="QFrame" name="SendCoins_cs">
<<<<<<< HEAD
   <property name="toolTip">
    <string>This is a payment to a coldstake script.</string>
   </property>
   <property name="frameShape">
    <enum>QFrame::NoFrame</enum>
   </property>
   <layout class="QGridLayout" name="gridLayout_cs">
    <property name="topMargin">
     <number>8</number>
    </property>
    <property name="bottomMargin">
     <number>4</number>
    </property>
    <property name="horizontalSpacing">
     <number>12</number>
    </property>
    <property name="verticalSpacing">
     <number>8</number>
    </property>
    <item row="3" column="1">
     <layout class="QHBoxLayout" name="horizontalLayoutAmount_cs" stretch="0,1,0">
      <item>
       <widget class="BitcoinAmountField" name="payAmount_cs"/>
      </item>
      <item>
       <widget class="QCheckBox" name="checkboxSubtractFeeFromAmount_cs">
        <property name="toolTip">
         <string>The fee will be deducted from the amount being sent. The recipient will receive less ghost than you enter in the amount field. If multiple recipients are selected, the fee is split equally.</string>
        </property>
        <property name="text">
         <string>Subtract fee from amount</string>
        </property>
       </widget>
      </item>
      <item>
       <widget class="QPushButton" name="useAvailableBalanceButton_cs">
        <property name="text">
         <string>Use available balance</string>
        </property>
       </widget>
      </item>
     </layout>
    </item>
    <item row="1" column="0">
     <widget class="QLabel" name="spendAddrLabel">
      <property name="text">
       <string>Spend  Address:</string>
      </property>
      <property name="alignment">
       <set>Qt::AlignRight|Qt::AlignTrailing|Qt::AlignVCenter</set>
      </property>
      <property name="buddy">
       <cstring>addAsLabel</cstring>
      </property>
     </widget>
    </item>
    <item row="4" column="1">
     <widget class="QLineEdit" name="edtNarration_cs">
      <property name="toolTip">
       <string>A short message sent over the Ghost network, encrypted if sending to a stealth address or in a blind or anon transaction.</string>
      </property>
      <property name="maxLength">
       <number>24</number>
      </property>
     </widget>
    </item>
    <item row="1" column="1">
     <layout class="QHBoxLayout" name="payToLayout2_cs">
      <property name="spacing">
       <number>0</number>
      </property>
      <item>
       <widget class="QValidatedLineEdit" name="spendAddr">
        <property name="toolTip">
         <string>The Ghost address that will be able to spend the output (must be 256bit)</string>
        </property>
       </widget>
      </item>
      <item>
       <widget class="QToolButton" name="addressBookButton2_cs">
        <property name="toolTip">
         <string>Choose previously used address</string>
        </property>
        <property name="text">
         <string/>
        </property>
        <property name="icon">
         <iconset resource="../bitcoin.qrc">
          <normaloff>:/icons/address-book</normaloff>:/icons/address-book</iconset>
        </property>
        <property name="iconSize">
         <size>
          <width>22</width>
          <height>22</height>
         </size>
        </property>
        <property name="shortcut">
         <string>Alt+A</string>
        </property>
       </widget>
      </item>
      <item>
       <widget class="QToolButton" name="pasteButton2_cs">
        <property name="toolTip">
         <string>Paste address from clipboard</string>
        </property>
        <property name="text">
         <string/>
        </property>
        <property name="icon">
         <iconset resource="../bitcoin.qrc">
          <normaloff>:/icons/editpaste</normaloff>:/icons/editpaste</iconset>
        </property>
        <property name="iconSize">
         <size>
          <width>22</width>
          <height>22</height>
         </size>
        </property>
        <property name="shortcut">
         <string>Alt+P</string>
        </property>
       </widget>
      </item>
     </layout>
    </item>
    <item row="5" column="0" colspan="2">
     <widget class="Line" name="line_cs">
      <property name="orientation">
       <enum>Qt::Horizontal</enum>
      </property>
     </widget>
    </item>
    <item row="3" column="0">
     <widget class="QLabel" name="amountLabel_cs">
      <property name="text">
       <string>Amount:</string>
      </property>
      <property name="alignment">
       <set>Qt::AlignRight|Qt::AlignTrailing|Qt::AlignVCenter</set>
      </property>
      <property name="buddy">
       <cstring>payAmount_cs</cstring>
      </property>
     </widget>
    </item>
    <item row="0" column="0">
     <widget class="QLabel" name="stakeAddrLabel">
      <property name="text">
       <string>Stake Address:</string>
      </property>
      <property name="alignment">
       <set>Qt::AlignRight|Qt::AlignTrailing|Qt::AlignVCenter</set>
      </property>
      <property name="buddy">
       <cstring>stakeAddr</cstring>
      </property>
     </widget>
    </item>
    <item row="4" column="0">
     <widget class="QLabel" name="lblNarration_cs">
      <property name="text">
       <string>Narration:</string>
      </property>
      <property name="alignment">
       <set>Qt::AlignRight|Qt::AlignTrailing|Qt::AlignVCenter</set>
      </property>
      <property name="buddy">
       <cstring>edtNarration_cs</cstring>
      </property>
     </widget>
    </item>
    <item row="0" column="1">
     <layout class="QHBoxLayout" name="payToLayout_cs">
      <property name="spacing">
       <number>0</number>
      </property>
      <item>
       <widget class="QValidatedLineEdit" name="stakeAddr">
        <property name="toolTip">
         <string>The Ghost address that will be able to stake the output</string>
        </property>
       </widget>
      </item>
      <item>
       <widget class="QToolButton" name="addressBookButton_cs">
        <property name="toolTip">
         <string>Choose previously used address</string>
        </property>
        <property name="text">
         <string/>
        </property>
        <property name="icon">
         <iconset resource="../bitcoin.qrc">
          <normaloff>:/icons/address-book</normaloff>:/icons/address-book</iconset>
        </property>
        <property name="iconSize">
         <size>
          <width>22</width>
          <height>22</height>
         </size>
        </property>
        <property name="shortcut">
         <string>Alt+A</string>
        </property>
       </widget>
      </item>
      <item>
       <widget class="QToolButton" name="pasteButton_cs">
        <property name="toolTip">
         <string>Paste address from clipboard</string>
        </property>
        <property name="text">
         <string/>
        </property>
        <property name="icon">
         <iconset resource="../bitcoin.qrc">
          <normaloff>:/icons/editpaste</normaloff>:/icons/editpaste</iconset>
        </property>
        <property name="iconSize">
         <size>
          <width>22</width>
          <height>22</height>
         </size>
        </property>
        <property name="shortcut">
         <string>Alt+P</string>
        </property>
       </widget>
      </item>
      <item>
       <widget class="QToolButton" name="deleteButton_cs">
        <property name="toolTip">
         <string>Remove this entry</string>
        </property>
        <property name="text">
         <string/>
        </property>
        <property name="icon">
         <iconset resource="../bitcoin.qrc">
          <normaloff>:/icons/remove</normaloff>:/icons/remove</iconset>
        </property>
        <property name="iconSize">
         <size>
          <width>22</width>
          <height>22</height>
         </size>
        </property>
       </widget>
      </item>
     </layout>
    </item>
   </layout>
  </widget>
  <widget class="QFrame" name="SendCoins_UnauthenticatedPaymentRequest">
   <property name="palette">
    <palette>
     <active>
      <colorrole role="WindowText">
       <brush brushstyle="SolidPattern">
        <color alpha="255">
         <red>0</red>
         <green>0</green>
         <blue>0</blue>
        </color>
       </brush>
      </colorrole>
      <colorrole role="Button">
       <brush brushstyle="SolidPattern">
        <color alpha="255">
         <red>255</red>
         <green>255</green>
         <blue>127</blue>
        </color>
       </brush>
      </colorrole>
      <colorrole role="Light">
       <brush brushstyle="SolidPattern">
        <color alpha="255">
         <red>255</red>
         <green>255</green>
         <blue>255</blue>
        </color>
       </brush>
      </colorrole>
      <colorrole role="Midlight">
       <brush brushstyle="SolidPattern">
        <color alpha="255">
         <red>255</red>
         <green>255</green>
         <blue>191</blue>
        </color>
       </brush>
      </colorrole>
      <colorrole role="Dark">
       <brush brushstyle="SolidPattern">
        <color alpha="255">
         <red>127</red>
         <green>127</green>
         <blue>63</blue>
        </color>
       </brush>
      </colorrole>
      <colorrole role="Mid">
       <brush brushstyle="SolidPattern">
        <color alpha="255">
         <red>170</red>
         <green>170</green>
         <blue>84</blue>
        </color>
       </brush>
      </colorrole>
      <colorrole role="Text">
       <brush brushstyle="SolidPattern">
        <color alpha="255">
         <red>0</red>
         <green>0</green>
         <blue>0</blue>
        </color>
       </brush>
      </colorrole>
      <colorrole role="BrightText">
       <brush brushstyle="SolidPattern">
        <color alpha="255">
         <red>255</red>
         <green>255</green>
         <blue>255</blue>
        </color>
       </brush>
      </colorrole>
      <colorrole role="ButtonText">
       <brush brushstyle="SolidPattern">
        <color alpha="255">
         <red>0</red>
         <green>0</green>
         <blue>0</blue>
        </color>
       </brush>
      </colorrole>
      <colorrole role="Base">
       <brush brushstyle="SolidPattern">
        <color alpha="255">
         <red>255</red>
         <green>255</green>
         <blue>255</blue>
        </color>
       </brush>
      </colorrole>
      <colorrole role="Window">
       <brush brushstyle="SolidPattern">
        <color alpha="255">
         <red>255</red>
         <green>255</green>
         <blue>127</blue>
        </color>
       </brush>
      </colorrole>
      <colorrole role="Shadow">
       <brush brushstyle="SolidPattern">
        <color alpha="255">
         <red>0</red>
         <green>0</green>
         <blue>0</blue>
        </color>
       </brush>
      </colorrole>
      <colorrole role="AlternateBase">
       <brush brushstyle="SolidPattern">
        <color alpha="255">
         <red>255</red>
         <green>255</green>
         <blue>191</blue>
        </color>
       </brush>
      </colorrole>
      <colorrole role="ToolTipBase">
       <brush brushstyle="SolidPattern">
        <color alpha="255">
         <red>255</red>
         <green>255</green>
         <blue>220</blue>
        </color>
       </brush>
      </colorrole>
      <colorrole role="ToolTipText">
       <brush brushstyle="SolidPattern">
        <color alpha="255">
         <red>0</red>
         <green>0</green>
         <blue>0</blue>
        </color>
       </brush>
      </colorrole>
     </active>
     <inactive>
      <colorrole role="WindowText">
       <brush brushstyle="SolidPattern">
        <color alpha="255">
         <red>0</red>
         <green>0</green>
         <blue>0</blue>
        </color>
       </brush>
      </colorrole>
      <colorrole role="Button">
       <brush brushstyle="SolidPattern">
        <color alpha="255">
         <red>255</red>
         <green>255</green>
         <blue>127</blue>
        </color>
       </brush>
      </colorrole>
      <colorrole role="Light">
       <brush brushstyle="SolidPattern">
        <color alpha="255">
         <red>255</red>
         <green>255</green>
         <blue>255</blue>
        </color>
       </brush>
      </colorrole>
      <colorrole role="Midlight">
       <brush brushstyle="SolidPattern">
        <color alpha="255">
         <red>255</red>
         <green>255</green>
         <blue>191</blue>
        </color>
       </brush>
      </colorrole>
      <colorrole role="Dark">
       <brush brushstyle="SolidPattern">
        <color alpha="255">
         <red>127</red>
         <green>127</green>
         <blue>63</blue>
        </color>
       </brush>
      </colorrole>
      <colorrole role="Mid">
       <brush brushstyle="SolidPattern">
        <color alpha="255">
         <red>170</red>
         <green>170</green>
         <blue>84</blue>
        </color>
       </brush>
      </colorrole>
      <colorrole role="Text">
       <brush brushstyle="SolidPattern">
        <color alpha="255">
         <red>0</red>
         <green>0</green>
         <blue>0</blue>
        </color>
       </brush>
      </colorrole>
      <colorrole role="BrightText">
       <brush brushstyle="SolidPattern">
        <color alpha="255">
         <red>255</red>
         <green>255</green>
         <blue>255</blue>
        </color>
       </brush>
      </colorrole>
      <colorrole role="ButtonText">
       <brush brushstyle="SolidPattern">
        <color alpha="255">
         <red>0</red>
         <green>0</green>
         <blue>0</blue>
        </color>
       </brush>
      </colorrole>
      <colorrole role="Base">
       <brush brushstyle="SolidPattern">
        <color alpha="255">
         <red>255</red>
         <green>255</green>
         <blue>255</blue>
        </color>
       </brush>
      </colorrole>
      <colorrole role="Window">
       <brush brushstyle="SolidPattern">
        <color alpha="255">
         <red>255</red>
         <green>255</green>
         <blue>127</blue>
        </color>
       </brush>
      </colorrole>
      <colorrole role="Shadow">
       <brush brushstyle="SolidPattern">
        <color alpha="255">
         <red>0</red>
         <green>0</green>
         <blue>0</blue>
        </color>
       </brush>
      </colorrole>
      <colorrole role="AlternateBase">
       <brush brushstyle="SolidPattern">
        <color alpha="255">
         <red>255</red>
         <green>255</green>
         <blue>191</blue>
        </color>
       </brush>
      </colorrole>
      <colorrole role="ToolTipBase">
       <brush brushstyle="SolidPattern">
        <color alpha="255">
         <red>255</red>
         <green>255</green>
         <blue>220</blue>
        </color>
       </brush>
      </colorrole>
      <colorrole role="ToolTipText">
       <brush brushstyle="SolidPattern">
        <color alpha="255">
         <red>0</red>
         <green>0</green>
         <blue>0</blue>
        </color>
       </brush>
      </colorrole>
     </inactive>
     <disabled>
      <colorrole role="WindowText">
       <brush brushstyle="SolidPattern">
        <color alpha="255">
         <red>127</red>
         <green>127</green>
         <blue>63</blue>
        </color>
       </brush>
      </colorrole>
      <colorrole role="Button">
       <brush brushstyle="SolidPattern">
        <color alpha="255">
         <red>255</red>
         <green>255</green>
         <blue>127</blue>
        </color>
       </brush>
      </colorrole>
      <colorrole role="Light">
       <brush brushstyle="SolidPattern">
        <color alpha="255">
         <red>255</red>
         <green>255</green>
         <blue>255</blue>
        </color>
       </brush>
      </colorrole>
      <colorrole role="Midlight">
       <brush brushstyle="SolidPattern">
        <color alpha="255">
         <red>255</red>
         <green>255</green>
         <blue>191</blue>
        </color>
       </brush>
      </colorrole>
      <colorrole role="Dark">
       <brush brushstyle="SolidPattern">
        <color alpha="255">
         <red>127</red>
         <green>127</green>
         <blue>63</blue>
        </color>
       </brush>
      </colorrole>
      <colorrole role="Mid">
       <brush brushstyle="SolidPattern">
        <color alpha="255">
         <red>170</red>
         <green>170</green>
         <blue>84</blue>
        </color>
       </brush>
      </colorrole>
      <colorrole role="Text">
       <brush brushstyle="SolidPattern">
        <color alpha="255">
         <red>127</red>
         <green>127</green>
         <blue>63</blue>
        </color>
       </brush>
      </colorrole>
      <colorrole role="BrightText">
       <brush brushstyle="SolidPattern">
        <color alpha="255">
         <red>255</red>
         <green>255</green>
         <blue>255</blue>
        </color>
       </brush>
      </colorrole>
      <colorrole role="ButtonText">
       <brush brushstyle="SolidPattern">
        <color alpha="255">
         <red>127</red>
         <green>127</green>
         <blue>63</blue>
        </color>
       </brush>
      </colorrole>
      <colorrole role="Base">
       <brush brushstyle="SolidPattern">
        <color alpha="255">
         <red>255</red>
         <green>255</green>
         <blue>127</blue>
        </color>
       </brush>
      </colorrole>
      <colorrole role="Window">
       <brush brushstyle="SolidPattern">
        <color alpha="255">
         <red>255</red>
         <green>255</green>
         <blue>127</blue>
        </color>
       </brush>
      </colorrole>
      <colorrole role="Shadow">
       <brush brushstyle="SolidPattern">
        <color alpha="255">
         <red>0</red>
         <green>0</green>
         <blue>0</blue>
        </color>
       </brush>
      </colorrole>
      <colorrole role="AlternateBase">
       <brush brushstyle="SolidPattern">
        <color alpha="255">
         <red>255</red>
         <green>255</green>
         <blue>127</blue>
        </color>
       </brush>
      </colorrole>
      <colorrole role="ToolTipBase">
       <brush brushstyle="SolidPattern">
        <color alpha="255">
         <red>255</red>
         <green>255</green>
         <blue>220</blue>
        </color>
       </brush>
      </colorrole>
      <colorrole role="ToolTipText">
       <brush brushstyle="SolidPattern">
        <color alpha="255">
         <red>0</red>
         <green>0</green>
         <blue>0</blue>
        </color>
       </brush>
      </colorrole>
     </disabled>
    </palette>
   </property>
=======
>>>>>>> 8739b5cc
   <property name="toolTip">
    <string>This is a payment to a coldstake script.</string>
   </property>
   <property name="frameShape">
    <enum>QFrame::NoFrame</enum>
   </property>
   <layout class="QGridLayout" name="gridLayout_cs">
    <property name="topMargin">
     <number>8</number>
    </property>
    <property name="bottomMargin">
     <number>4</number>
    </property>
    <property name="horizontalSpacing">
     <number>12</number>
    </property>
    <property name="verticalSpacing">
     <number>8</number>
    </property>
    <item row="3" column="1">
     <layout class="QHBoxLayout" name="horizontalLayoutAmount_cs" stretch="0,1,0">
      <item>
       <widget class="BitcoinAmountField" name="payAmount_cs"/>
      </item>
      <item>
       <widget class="QCheckBox" name="checkboxSubtractFeeFromAmount_cs">
        <property name="toolTip">
         <string>The fee will be deducted from the amount being sent. The recipient will receive less particl than you enter in the amount field. If multiple recipients are selected, the fee is split equally.</string>
        </property>
        <property name="text">
         <string>Subtract fee from amount</string>
        </property>
       </widget>
      </item>
      <item>
       <widget class="QPushButton" name="useAvailableBalanceButton_cs">
        <property name="text">
         <string>Use available balance</string>
        </property>
       </widget>
      </item>
     </layout>
    </item>
    <item row="1" column="0">
     <widget class="QLabel" name="spendAddrLabel">
      <property name="text">
       <string>Spend  Address:</string>
      </property>
      <property name="alignment">
       <set>Qt::AlignRight|Qt::AlignTrailing|Qt::AlignVCenter</set>
      </property>
      <property name="buddy">
       <cstring>addAsLabel</cstring>
      </property>
     </widget>
    </item>
    <item row="4" column="1">
     <widget class="QLineEdit" name="edtNarration_cs">
      <property name="toolTip">
       <string>A short message sent over the Particl network, encrypted if sending to a stealth address or in a blind or anon transaction.</string>
      </property>
      <property name="maxLength">
       <number>24</number>
      </property>
     </widget>
    </item>
    <item row="1" column="1">
     <layout class="QHBoxLayout" name="payToLayout2_cs">
      <property name="spacing">
       <number>0</number>
      </property>
      <item>
       <widget class="QValidatedLineEdit" name="spendAddr">
        <property name="toolTip">
         <string>The Particl address that will be able to spend the output (must be 256bit)</string>
        </property>
       </widget>
      </item>
      <item>
       <widget class="QToolButton" name="addressBookButton2_cs">
        <property name="toolTip">
         <string>Choose previously used address</string>
        </property>
        <property name="text">
         <string/>
        </property>
        <property name="icon">
         <iconset resource="../bitcoin.qrc">
          <normaloff>:/icons/address-book</normaloff>:/icons/address-book</iconset>
        </property>
        <property name="iconSize">
         <size>
          <width>22</width>
          <height>22</height>
         </size>
        </property>
        <property name="shortcut">
         <string>Alt+A</string>
        </property>
       </widget>
      </item>
      <item>
       <widget class="QToolButton" name="pasteButton2_cs">
        <property name="toolTip">
         <string>Paste address from clipboard</string>
        </property>
        <property name="text">
         <string/>
        </property>
        <property name="icon">
         <iconset resource="../bitcoin.qrc">
          <normaloff>:/icons/editpaste</normaloff>:/icons/editpaste</iconset>
        </property>
        <property name="iconSize">
         <size>
          <width>22</width>
          <height>22</height>
         </size>
        </property>
        <property name="shortcut">
         <string>Alt+P</string>
        </property>
       </widget>
      </item>
     </layout>
    </item>
    <item row="5" column="0" colspan="2">
     <widget class="Line" name="line_cs">
      <property name="orientation">
       <enum>Qt::Horizontal</enum>
      </property>
     </widget>
    </item>
    <item row="3" column="0">
     <widget class="QLabel" name="amountLabel_cs">
      <property name="text">
       <string>Amount:</string>
      </property>
      <property name="alignment">
       <set>Qt::AlignRight|Qt::AlignTrailing|Qt::AlignVCenter</set>
      </property>
      <property name="buddy">
       <cstring>payAmount_cs</cstring>
      </property>
     </widget>
    </item>
    <item row="0" column="0">
     <widget class="QLabel" name="stakeAddrLabel">
      <property name="text">
       <string>Stake Address:</string>
      </property>
      <property name="alignment">
       <set>Qt::AlignRight|Qt::AlignTrailing|Qt::AlignVCenter</set>
      </property>
      <property name="buddy">
       <cstring>stakeAddr</cstring>
      </property>
     </widget>
    </item>
    <item row="4" column="0">
     <widget class="QLabel" name="lblNarration_cs">
      <property name="text">
       <string>Narration:</string>
      </property>
      <property name="alignment">
       <set>Qt::AlignRight|Qt::AlignTrailing|Qt::AlignVCenter</set>
      </property>
      <property name="buddy">
       <cstring>edtNarration_cs</cstring>
      </property>
     </widget>
    </item>
    <item row="0" column="1">
     <layout class="QHBoxLayout" name="payToLayout_cs">
      <property name="spacing">
       <number>0</number>
      </property>
      <item>
       <widget class="QValidatedLineEdit" name="stakeAddr">
        <property name="toolTip">
         <string>The Particl address that will be able to stake the output</string>
        </property>
       </widget>
      </item>
      <item>
       <widget class="QToolButton" name="addressBookButton_cs">
        <property name="toolTip">
         <string>Choose previously used address</string>
        </property>
        <property name="text">
         <string/>
        </property>
        <property name="icon">
         <iconset resource="../bitcoin.qrc">
          <normaloff>:/icons/address-book</normaloff>:/icons/address-book</iconset>
        </property>
        <property name="iconSize">
         <size>
          <width>22</width>
          <height>22</height>
         </size>
        </property>
        <property name="shortcut">
         <string>Alt+A</string>
        </property>
       </widget>
      </item>
      <item>
       <widget class="QToolButton" name="pasteButton_cs">
        <property name="toolTip">
         <string>Paste address from clipboard</string>
        </property>
        <property name="text">
         <string/>
        </property>
        <property name="icon">
         <iconset resource="../bitcoin.qrc">
          <normaloff>:/icons/editpaste</normaloff>:/icons/editpaste</iconset>
        </property>
        <property name="iconSize">
         <size>
          <width>22</width>
          <height>22</height>
         </size>
        </property>
        <property name="shortcut">
         <string>Alt+P</string>
        </property>
       </widget>
      </item>
      <item>
       <widget class="QToolButton" name="deleteButton_cs">
        <property name="toolTip">
         <string>Remove this entry</string>
        </property>
        <property name="text">
         <string/>
        </property>
        <property name="icon">
         <iconset resource="../bitcoin.qrc">
          <normaloff>:/icons/remove</normaloff>:/icons/remove</iconset>
        </property>
        <property name="iconSize">
         <size>
          <width>22</width>
          <height>22</height>
         </size>
        </property>
       </widget>
      </item>
     </layout>
    </item>
   </layout>
  </widget>
 </widget>
 <customwidgets>
  <customwidget>
   <class>QValidatedLineEdit</class>
   <extends>QLineEdit</extends>
   <header>qt/qvalidatedlineedit.h</header>
  </customwidget>
  <customwidget>
   <class>BitcoinAmountField</class>
   <extends>QLineEdit</extends>
   <header>qt/bitcoinamountfield.h</header>
   <container>1</container>
  </customwidget>
 </customwidgets>
 <tabstops>
  <tabstop>payTo</tabstop>
  <tabstop>addressBookButton</tabstop>
  <tabstop>pasteButton</tabstop>
  <tabstop>deleteButton</tabstop>
  <tabstop>addAsLabel</tabstop>
  <tabstop>payAmount</tabstop>
<<<<<<< HEAD
  <tabstop>payAmount_is</tabstop>
  <tabstop>deleteButton_is</tabstop>
  <tabstop>payAmount_s</tabstop>
=======
>>>>>>> 8739b5cc
  <tabstop>edtNarration</tabstop>
  <tabstop>deleteButton_s</tabstop>
 </tabstops>
 <resources>
  <include location="../bitcoin.qrc"/>
 </resources>
 <connections/>
</ui><|MERGE_RESOLUTION|>--- conflicted
+++ resolved
@@ -80,11 +80,7 @@
       <item>
        <widget class="QValidatedLineEdit" name="payTo">
         <property name="toolTip">
-<<<<<<< HEAD
          <string>The Ghost address to send the payment to</string>
-=======
-         <string>The Particl address to send the payment to</string>
->>>>>>> 8739b5cc
         </property>
        </widget>
       </item>
@@ -191,11 +187,7 @@
       <item>
        <widget class="QCheckBox" name="checkboxSubtractFeeFromAmount">
         <property name="toolTip">
-<<<<<<< HEAD
          <string>The fee will be deducted from the amount being sent. The recipient will receive less ghost than you enter in the amount field. If multiple recipients are selected, the fee is split equally.</string>
-=======
-         <string>The fee will be deducted from the amount being sent. The recipient will receive less particl than you enter in the amount field. If multiple recipients are selected, the fee is split equally.</string>
->>>>>>> 8739b5cc
         </property>
         <property name="text">
          <string>S&amp;ubtract fee from amount</string>
@@ -214,11 +206,7 @@
     <item row="4" column="1">
      <widget class="QLineEdit" name="edtNarration">
       <property name="toolTip">
-<<<<<<< HEAD
        <string>A short message sent over the Ghost network, encrypted if sending to a stealth address or in a blind or anon transaction.</string>
-=======
-       <string>A short message sent over the Particl network, encrypted if sending to a stealth address or in a blind or anon transaction.</string>
->>>>>>> 8739b5cc
       </property>
       <property name="maxLength">
        <number>24</number>
@@ -238,11 +226,7 @@
     <item row="5" column="1">
      <widget class="QLabel" name="messageTextLabel">
       <property name="toolTip">
-<<<<<<< HEAD
        <string>A message that was attached to the ghost: URI which will be stored with the transaction for your reference. Note: This message will not be sent over the Ghost network.</string>
-=======
-       <string>A message that was attached to the particl: URI which will be stored with the transaction for your reference. Note: This message will not be sent over the Particl network.</string>
->>>>>>> 8739b5cc
       </property>
       <property name="textFormat">
        <enum>Qt::PlainText</enum>
@@ -259,7 +243,6 @@
    </layout>
   </widget>
   <widget class="QFrame" name="SendCoins_cs">
-<<<<<<< HEAD
    <property name="toolTip">
     <string>This is a payment to a coldstake script.</string>
    </property>
@@ -441,678 +424,6 @@
        <widget class="QValidatedLineEdit" name="stakeAddr">
         <property name="toolTip">
          <string>The Ghost address that will be able to stake the output</string>
-        </property>
-       </widget>
-      </item>
-      <item>
-       <widget class="QToolButton" name="addressBookButton_cs">
-        <property name="toolTip">
-         <string>Choose previously used address</string>
-        </property>
-        <property name="text">
-         <string/>
-        </property>
-        <property name="icon">
-         <iconset resource="../bitcoin.qrc">
-          <normaloff>:/icons/address-book</normaloff>:/icons/address-book</iconset>
-        </property>
-        <property name="iconSize">
-         <size>
-          <width>22</width>
-          <height>22</height>
-         </size>
-        </property>
-        <property name="shortcut">
-         <string>Alt+A</string>
-        </property>
-       </widget>
-      </item>
-      <item>
-       <widget class="QToolButton" name="pasteButton_cs">
-        <property name="toolTip">
-         <string>Paste address from clipboard</string>
-        </property>
-        <property name="text">
-         <string/>
-        </property>
-        <property name="icon">
-         <iconset resource="../bitcoin.qrc">
-          <normaloff>:/icons/editpaste</normaloff>:/icons/editpaste</iconset>
-        </property>
-        <property name="iconSize">
-         <size>
-          <width>22</width>
-          <height>22</height>
-         </size>
-        </property>
-        <property name="shortcut">
-         <string>Alt+P</string>
-        </property>
-       </widget>
-      </item>
-      <item>
-       <widget class="QToolButton" name="deleteButton_cs">
-        <property name="toolTip">
-         <string>Remove this entry</string>
-        </property>
-        <property name="text">
-         <string/>
-        </property>
-        <property name="icon">
-         <iconset resource="../bitcoin.qrc">
-          <normaloff>:/icons/remove</normaloff>:/icons/remove</iconset>
-        </property>
-        <property name="iconSize">
-         <size>
-          <width>22</width>
-          <height>22</height>
-         </size>
-        </property>
-       </widget>
-      </item>
-     </layout>
-    </item>
-   </layout>
-  </widget>
-  <widget class="QFrame" name="SendCoins_UnauthenticatedPaymentRequest">
-   <property name="palette">
-    <palette>
-     <active>
-      <colorrole role="WindowText">
-       <brush brushstyle="SolidPattern">
-        <color alpha="255">
-         <red>0</red>
-         <green>0</green>
-         <blue>0</blue>
-        </color>
-       </brush>
-      </colorrole>
-      <colorrole role="Button">
-       <brush brushstyle="SolidPattern">
-        <color alpha="255">
-         <red>255</red>
-         <green>255</green>
-         <blue>127</blue>
-        </color>
-       </brush>
-      </colorrole>
-      <colorrole role="Light">
-       <brush brushstyle="SolidPattern">
-        <color alpha="255">
-         <red>255</red>
-         <green>255</green>
-         <blue>255</blue>
-        </color>
-       </brush>
-      </colorrole>
-      <colorrole role="Midlight">
-       <brush brushstyle="SolidPattern">
-        <color alpha="255">
-         <red>255</red>
-         <green>255</green>
-         <blue>191</blue>
-        </color>
-       </brush>
-      </colorrole>
-      <colorrole role="Dark">
-       <brush brushstyle="SolidPattern">
-        <color alpha="255">
-         <red>127</red>
-         <green>127</green>
-         <blue>63</blue>
-        </color>
-       </brush>
-      </colorrole>
-      <colorrole role="Mid">
-       <brush brushstyle="SolidPattern">
-        <color alpha="255">
-         <red>170</red>
-         <green>170</green>
-         <blue>84</blue>
-        </color>
-       </brush>
-      </colorrole>
-      <colorrole role="Text">
-       <brush brushstyle="SolidPattern">
-        <color alpha="255">
-         <red>0</red>
-         <green>0</green>
-         <blue>0</blue>
-        </color>
-       </brush>
-      </colorrole>
-      <colorrole role="BrightText">
-       <brush brushstyle="SolidPattern">
-        <color alpha="255">
-         <red>255</red>
-         <green>255</green>
-         <blue>255</blue>
-        </color>
-       </brush>
-      </colorrole>
-      <colorrole role="ButtonText">
-       <brush brushstyle="SolidPattern">
-        <color alpha="255">
-         <red>0</red>
-         <green>0</green>
-         <blue>0</blue>
-        </color>
-       </brush>
-      </colorrole>
-      <colorrole role="Base">
-       <brush brushstyle="SolidPattern">
-        <color alpha="255">
-         <red>255</red>
-         <green>255</green>
-         <blue>255</blue>
-        </color>
-       </brush>
-      </colorrole>
-      <colorrole role="Window">
-       <brush brushstyle="SolidPattern">
-        <color alpha="255">
-         <red>255</red>
-         <green>255</green>
-         <blue>127</blue>
-        </color>
-       </brush>
-      </colorrole>
-      <colorrole role="Shadow">
-       <brush brushstyle="SolidPattern">
-        <color alpha="255">
-         <red>0</red>
-         <green>0</green>
-         <blue>0</blue>
-        </color>
-       </brush>
-      </colorrole>
-      <colorrole role="AlternateBase">
-       <brush brushstyle="SolidPattern">
-        <color alpha="255">
-         <red>255</red>
-         <green>255</green>
-         <blue>191</blue>
-        </color>
-       </brush>
-      </colorrole>
-      <colorrole role="ToolTipBase">
-       <brush brushstyle="SolidPattern">
-        <color alpha="255">
-         <red>255</red>
-         <green>255</green>
-         <blue>220</blue>
-        </color>
-       </brush>
-      </colorrole>
-      <colorrole role="ToolTipText">
-       <brush brushstyle="SolidPattern">
-        <color alpha="255">
-         <red>0</red>
-         <green>0</green>
-         <blue>0</blue>
-        </color>
-       </brush>
-      </colorrole>
-     </active>
-     <inactive>
-      <colorrole role="WindowText">
-       <brush brushstyle="SolidPattern">
-        <color alpha="255">
-         <red>0</red>
-         <green>0</green>
-         <blue>0</blue>
-        </color>
-       </brush>
-      </colorrole>
-      <colorrole role="Button">
-       <brush brushstyle="SolidPattern">
-        <color alpha="255">
-         <red>255</red>
-         <green>255</green>
-         <blue>127</blue>
-        </color>
-       </brush>
-      </colorrole>
-      <colorrole role="Light">
-       <brush brushstyle="SolidPattern">
-        <color alpha="255">
-         <red>255</red>
-         <green>255</green>
-         <blue>255</blue>
-        </color>
-       </brush>
-      </colorrole>
-      <colorrole role="Midlight">
-       <brush brushstyle="SolidPattern">
-        <color alpha="255">
-         <red>255</red>
-         <green>255</green>
-         <blue>191</blue>
-        </color>
-       </brush>
-      </colorrole>
-      <colorrole role="Dark">
-       <brush brushstyle="SolidPattern">
-        <color alpha="255">
-         <red>127</red>
-         <green>127</green>
-         <blue>63</blue>
-        </color>
-       </brush>
-      </colorrole>
-      <colorrole role="Mid">
-       <brush brushstyle="SolidPattern">
-        <color alpha="255">
-         <red>170</red>
-         <green>170</green>
-         <blue>84</blue>
-        </color>
-       </brush>
-      </colorrole>
-      <colorrole role="Text">
-       <brush brushstyle="SolidPattern">
-        <color alpha="255">
-         <red>0</red>
-         <green>0</green>
-         <blue>0</blue>
-        </color>
-       </brush>
-      </colorrole>
-      <colorrole role="BrightText">
-       <brush brushstyle="SolidPattern">
-        <color alpha="255">
-         <red>255</red>
-         <green>255</green>
-         <blue>255</blue>
-        </color>
-       </brush>
-      </colorrole>
-      <colorrole role="ButtonText">
-       <brush brushstyle="SolidPattern">
-        <color alpha="255">
-         <red>0</red>
-         <green>0</green>
-         <blue>0</blue>
-        </color>
-       </brush>
-      </colorrole>
-      <colorrole role="Base">
-       <brush brushstyle="SolidPattern">
-        <color alpha="255">
-         <red>255</red>
-         <green>255</green>
-         <blue>255</blue>
-        </color>
-       </brush>
-      </colorrole>
-      <colorrole role="Window">
-       <brush brushstyle="SolidPattern">
-        <color alpha="255">
-         <red>255</red>
-         <green>255</green>
-         <blue>127</blue>
-        </color>
-       </brush>
-      </colorrole>
-      <colorrole role="Shadow">
-       <brush brushstyle="SolidPattern">
-        <color alpha="255">
-         <red>0</red>
-         <green>0</green>
-         <blue>0</blue>
-        </color>
-       </brush>
-      </colorrole>
-      <colorrole role="AlternateBase">
-       <brush brushstyle="SolidPattern">
-        <color alpha="255">
-         <red>255</red>
-         <green>255</green>
-         <blue>191</blue>
-        </color>
-       </brush>
-      </colorrole>
-      <colorrole role="ToolTipBase">
-       <brush brushstyle="SolidPattern">
-        <color alpha="255">
-         <red>255</red>
-         <green>255</green>
-         <blue>220</blue>
-        </color>
-       </brush>
-      </colorrole>
-      <colorrole role="ToolTipText">
-       <brush brushstyle="SolidPattern">
-        <color alpha="255">
-         <red>0</red>
-         <green>0</green>
-         <blue>0</blue>
-        </color>
-       </brush>
-      </colorrole>
-     </inactive>
-     <disabled>
-      <colorrole role="WindowText">
-       <brush brushstyle="SolidPattern">
-        <color alpha="255">
-         <red>127</red>
-         <green>127</green>
-         <blue>63</blue>
-        </color>
-       </brush>
-      </colorrole>
-      <colorrole role="Button">
-       <brush brushstyle="SolidPattern">
-        <color alpha="255">
-         <red>255</red>
-         <green>255</green>
-         <blue>127</blue>
-        </color>
-       </brush>
-      </colorrole>
-      <colorrole role="Light">
-       <brush brushstyle="SolidPattern">
-        <color alpha="255">
-         <red>255</red>
-         <green>255</green>
-         <blue>255</blue>
-        </color>
-       </brush>
-      </colorrole>
-      <colorrole role="Midlight">
-       <brush brushstyle="SolidPattern">
-        <color alpha="255">
-         <red>255</red>
-         <green>255</green>
-         <blue>191</blue>
-        </color>
-       </brush>
-      </colorrole>
-      <colorrole role="Dark">
-       <brush brushstyle="SolidPattern">
-        <color alpha="255">
-         <red>127</red>
-         <green>127</green>
-         <blue>63</blue>
-        </color>
-       </brush>
-      </colorrole>
-      <colorrole role="Mid">
-       <brush brushstyle="SolidPattern">
-        <color alpha="255">
-         <red>170</red>
-         <green>170</green>
-         <blue>84</blue>
-        </color>
-       </brush>
-      </colorrole>
-      <colorrole role="Text">
-       <brush brushstyle="SolidPattern">
-        <color alpha="255">
-         <red>127</red>
-         <green>127</green>
-         <blue>63</blue>
-        </color>
-       </brush>
-      </colorrole>
-      <colorrole role="BrightText">
-       <brush brushstyle="SolidPattern">
-        <color alpha="255">
-         <red>255</red>
-         <green>255</green>
-         <blue>255</blue>
-        </color>
-       </brush>
-      </colorrole>
-      <colorrole role="ButtonText">
-       <brush brushstyle="SolidPattern">
-        <color alpha="255">
-         <red>127</red>
-         <green>127</green>
-         <blue>63</blue>
-        </color>
-       </brush>
-      </colorrole>
-      <colorrole role="Base">
-       <brush brushstyle="SolidPattern">
-        <color alpha="255">
-         <red>255</red>
-         <green>255</green>
-         <blue>127</blue>
-        </color>
-       </brush>
-      </colorrole>
-      <colorrole role="Window">
-       <brush brushstyle="SolidPattern">
-        <color alpha="255">
-         <red>255</red>
-         <green>255</green>
-         <blue>127</blue>
-        </color>
-       </brush>
-      </colorrole>
-      <colorrole role="Shadow">
-       <brush brushstyle="SolidPattern">
-        <color alpha="255">
-         <red>0</red>
-         <green>0</green>
-         <blue>0</blue>
-        </color>
-       </brush>
-      </colorrole>
-      <colorrole role="AlternateBase">
-       <brush brushstyle="SolidPattern">
-        <color alpha="255">
-         <red>255</red>
-         <green>255</green>
-         <blue>127</blue>
-        </color>
-       </brush>
-      </colorrole>
-      <colorrole role="ToolTipBase">
-       <brush brushstyle="SolidPattern">
-        <color alpha="255">
-         <red>255</red>
-         <green>255</green>
-         <blue>220</blue>
-        </color>
-       </brush>
-      </colorrole>
-      <colorrole role="ToolTipText">
-       <brush brushstyle="SolidPattern">
-        <color alpha="255">
-         <red>0</red>
-         <green>0</green>
-         <blue>0</blue>
-        </color>
-       </brush>
-      </colorrole>
-     </disabled>
-    </palette>
-   </property>
-=======
->>>>>>> 8739b5cc
-   <property name="toolTip">
-    <string>This is a payment to a coldstake script.</string>
-   </property>
-   <property name="frameShape">
-    <enum>QFrame::NoFrame</enum>
-   </property>
-   <layout class="QGridLayout" name="gridLayout_cs">
-    <property name="topMargin">
-     <number>8</number>
-    </property>
-    <property name="bottomMargin">
-     <number>4</number>
-    </property>
-    <property name="horizontalSpacing">
-     <number>12</number>
-    </property>
-    <property name="verticalSpacing">
-     <number>8</number>
-    </property>
-    <item row="3" column="1">
-     <layout class="QHBoxLayout" name="horizontalLayoutAmount_cs" stretch="0,1,0">
-      <item>
-       <widget class="BitcoinAmountField" name="payAmount_cs"/>
-      </item>
-      <item>
-       <widget class="QCheckBox" name="checkboxSubtractFeeFromAmount_cs">
-        <property name="toolTip">
-         <string>The fee will be deducted from the amount being sent. The recipient will receive less particl than you enter in the amount field. If multiple recipients are selected, the fee is split equally.</string>
-        </property>
-        <property name="text">
-         <string>Subtract fee from amount</string>
-        </property>
-       </widget>
-      </item>
-      <item>
-       <widget class="QPushButton" name="useAvailableBalanceButton_cs">
-        <property name="text">
-         <string>Use available balance</string>
-        </property>
-       </widget>
-      </item>
-     </layout>
-    </item>
-    <item row="1" column="0">
-     <widget class="QLabel" name="spendAddrLabel">
-      <property name="text">
-       <string>Spend  Address:</string>
-      </property>
-      <property name="alignment">
-       <set>Qt::AlignRight|Qt::AlignTrailing|Qt::AlignVCenter</set>
-      </property>
-      <property name="buddy">
-       <cstring>addAsLabel</cstring>
-      </property>
-     </widget>
-    </item>
-    <item row="4" column="1">
-     <widget class="QLineEdit" name="edtNarration_cs">
-      <property name="toolTip">
-       <string>A short message sent over the Particl network, encrypted if sending to a stealth address or in a blind or anon transaction.</string>
-      </property>
-      <property name="maxLength">
-       <number>24</number>
-      </property>
-     </widget>
-    </item>
-    <item row="1" column="1">
-     <layout class="QHBoxLayout" name="payToLayout2_cs">
-      <property name="spacing">
-       <number>0</number>
-      </property>
-      <item>
-       <widget class="QValidatedLineEdit" name="spendAddr">
-        <property name="toolTip">
-         <string>The Particl address that will be able to spend the output (must be 256bit)</string>
-        </property>
-       </widget>
-      </item>
-      <item>
-       <widget class="QToolButton" name="addressBookButton2_cs">
-        <property name="toolTip">
-         <string>Choose previously used address</string>
-        </property>
-        <property name="text">
-         <string/>
-        </property>
-        <property name="icon">
-         <iconset resource="../bitcoin.qrc">
-          <normaloff>:/icons/address-book</normaloff>:/icons/address-book</iconset>
-        </property>
-        <property name="iconSize">
-         <size>
-          <width>22</width>
-          <height>22</height>
-         </size>
-        </property>
-        <property name="shortcut">
-         <string>Alt+A</string>
-        </property>
-       </widget>
-      </item>
-      <item>
-       <widget class="QToolButton" name="pasteButton2_cs">
-        <property name="toolTip">
-         <string>Paste address from clipboard</string>
-        </property>
-        <property name="text">
-         <string/>
-        </property>
-        <property name="icon">
-         <iconset resource="../bitcoin.qrc">
-          <normaloff>:/icons/editpaste</normaloff>:/icons/editpaste</iconset>
-        </property>
-        <property name="iconSize">
-         <size>
-          <width>22</width>
-          <height>22</height>
-         </size>
-        </property>
-        <property name="shortcut">
-         <string>Alt+P</string>
-        </property>
-       </widget>
-      </item>
-     </layout>
-    </item>
-    <item row="5" column="0" colspan="2">
-     <widget class="Line" name="line_cs">
-      <property name="orientation">
-       <enum>Qt::Horizontal</enum>
-      </property>
-     </widget>
-    </item>
-    <item row="3" column="0">
-     <widget class="QLabel" name="amountLabel_cs">
-      <property name="text">
-       <string>Amount:</string>
-      </property>
-      <property name="alignment">
-       <set>Qt::AlignRight|Qt::AlignTrailing|Qt::AlignVCenter</set>
-      </property>
-      <property name="buddy">
-       <cstring>payAmount_cs</cstring>
-      </property>
-     </widget>
-    </item>
-    <item row="0" column="0">
-     <widget class="QLabel" name="stakeAddrLabel">
-      <property name="text">
-       <string>Stake Address:</string>
-      </property>
-      <property name="alignment">
-       <set>Qt::AlignRight|Qt::AlignTrailing|Qt::AlignVCenter</set>
-      </property>
-      <property name="buddy">
-       <cstring>stakeAddr</cstring>
-      </property>
-     </widget>
-    </item>
-    <item row="4" column="0">
-     <widget class="QLabel" name="lblNarration_cs">
-      <property name="text">
-       <string>Narration:</string>
-      </property>
-      <property name="alignment">
-       <set>Qt::AlignRight|Qt::AlignTrailing|Qt::AlignVCenter</set>
-      </property>
-      <property name="buddy">
-       <cstring>edtNarration_cs</cstring>
-      </property>
-     </widget>
-    </item>
-    <item row="0" column="1">
-     <layout class="QHBoxLayout" name="payToLayout_cs">
-      <property name="spacing">
-       <number>0</number>
-      </property>
-      <item>
-       <widget class="QValidatedLineEdit" name="stakeAddr">
-        <property name="toolTip">
-         <string>The Particl address that will be able to stake the output</string>
         </property>
        </widget>
       </item>
@@ -1207,12 +518,6 @@
   <tabstop>deleteButton</tabstop>
   <tabstop>addAsLabel</tabstop>
   <tabstop>payAmount</tabstop>
-<<<<<<< HEAD
-  <tabstop>payAmount_is</tabstop>
-  <tabstop>deleteButton_is</tabstop>
-  <tabstop>payAmount_s</tabstop>
-=======
->>>>>>> 8739b5cc
   <tabstop>edtNarration</tabstop>
   <tabstop>deleteButton_s</tabstop>
  </tabstops>
