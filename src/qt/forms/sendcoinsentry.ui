<?xml version="1.0" encoding="UTF-8"?>
<ui version="4.0">
 <class>SendCoinsEntry</class>
 <widget class="QWidget" name="SendCoinsEntry">
  <property name="geometry">
   <rect>
    <x>0</x>
    <y>0</y>
    <width>729</width>
    <height>254</height>
   </rect>
  </property>
  <property name="focusPolicy">
   <enum>Qt::TabFocus</enum>
  </property>
  <property name="autoFillBackground">
   <bool>false</bool>
  </property>
  <layout class="QGridLayout" name="gridLayout">
   <property name="topMargin">
    <number>8</number>
   </property>
<<<<<<< HEAD
   <layout class="QGridLayout" name="gridLayout">
    <property name="topMargin">
     <number>8</number>
    </property>
    <property name="bottomMargin">
     <number>4</number>
    </property>
    <property name="horizontalSpacing">
     <number>12</number>
    </property>
    <property name="verticalSpacing">
     <number>8</number>
    </property>
    <item row="4" column="0">
     <widget class="QLabel" name="lblNarration">
      <property name="text">
       <string>Narration:</string>
      </property>
      <property name="alignment">
       <set>Qt::AlignRight|Qt::AlignTrailing|Qt::AlignVCenter</set>
      </property>
      <property name="buddy">
       <cstring>edtNarration</cstring>
      </property>
     </widget>
    </item>
    <item row="0" column="0">
     <widget class="QLabel" name="payToLabel">
      <property name="text">
       <string>Pay &amp;To:</string>
      </property>
      <property name="alignment">
       <set>Qt::AlignRight|Qt::AlignTrailing|Qt::AlignVCenter</set>
      </property>
      <property name="buddy">
       <cstring>payTo</cstring>
      </property>
     </widget>
    </item>
    <item row="3" column="0">
     <widget class="QLabel" name="amountLabel">
      <property name="text">
       <string>A&amp;mount:</string>
      </property>
      <property name="alignment">
       <set>Qt::AlignRight|Qt::AlignTrailing|Qt::AlignVCenter</set>
      </property>
      <property name="buddy">
       <cstring>payAmount</cstring>
      </property>
     </widget>
    </item>
    <item row="0" column="1">
     <layout class="QHBoxLayout" name="payToLayout">
      <property name="spacing">
       <number>0</number>
      </property>
      <item>
       <widget class="QValidatedLineEdit" name="payTo">
        <property name="toolTip">
         <string>The Particl address to send the payment to</string>
        </property>
       </widget>
      </item>
      <item>
       <widget class="QToolButton" name="addressBookButton">
        <property name="toolTip">
         <string>Choose previously used address</string>
        </property>
        <property name="text">
         <string/>
        </property>
        <property name="icon">
         <iconset resource="../bitcoin.qrc">
          <normaloff>:/icons/address-book</normaloff>:/icons/address-book</iconset>
        </property>
        <property name="iconSize">
         <size>
          <width>22</width>
          <height>22</height>
         </size>
        </property>
        <property name="shortcut">
         <string>Alt+A</string>
        </property>
       </widget>
      </item>
      <item>
       <widget class="QToolButton" name="pasteButton">
        <property name="toolTip">
         <string>Paste address from clipboard</string>
        </property>
        <property name="text">
         <string/>
        </property>
        <property name="icon">
         <iconset resource="../bitcoin.qrc">
          <normaloff>:/icons/editpaste</normaloff>:/icons/editpaste</iconset>
        </property>
        <property name="iconSize">
         <size>
          <width>22</width>
          <height>22</height>
         </size>
        </property>
        <property name="shortcut">
         <string>Alt+P</string>
        </property>
       </widget>
      </item>
      <item>
       <widget class="QToolButton" name="deleteButton">
        <property name="toolTip">
         <string>Remove this entry</string>
        </property>
        <property name="text">
         <string/>
        </property>
        <property name="icon">
         <iconset resource="../bitcoin.qrc">
          <normaloff>:/icons/remove</normaloff>:/icons/remove</iconset>
        </property>
        <property name="iconSize">
         <size>
          <width>22</width>
          <height>22</height>
         </size>
        </property>
       </widget>
      </item>
     </layout>
    </item>
    <item row="1" column="1">
     <widget class="QLineEdit" name="addAsLabel">
      <property name="toolTip">
       <string>Enter a label for this address to add it to the list of used addresses</string>
      </property>
      <property name="placeholderText">
       <string>Enter a label for this address to add it to the list of used addresses</string>
      </property>
     </widget>
    </item>
    <item row="1" column="0">
     <widget class="QLabel" name="labellLabel">
      <property name="text">
       <string>&amp;Label:</string>
      </property>
      <property name="alignment">
       <set>Qt::AlignRight|Qt::AlignTrailing|Qt::AlignVCenter</set>
      </property>
      <property name="buddy">
       <cstring>addAsLabel</cstring>
      </property>
     </widget>
    </item>
    <item row="3" column="1">
     <layout class="QHBoxLayout" name="horizontalLayoutAmount" stretch="0,1,0">
      <item>
       <widget class="BitcoinAmountField" name="payAmount">
         <property name="toolTip">
          <string>The amount to send in the selected unit</string>
         </property>
       </widget>
      </item>
      <item>
       <widget class="QCheckBox" name="checkboxSubtractFeeFromAmount">
        <property name="toolTip">
         <string>The fee will be deducted from the amount being sent. The recipient will receive less particl than you enter in the amount field. If multiple recipients are selected, the fee is split equally.</string>
        </property>
        <property name="text">
         <string>S&amp;ubtract fee from amount</string>
        </property>
       </widget>
      </item>
      <item>
       <widget class="QPushButton" name="useAvailableBalanceButton">
        <property name="text">
         <string>Use available balance</string>
        </property>
       </widget>
      </item>
     </layout>
    </item>
    <item row="4" column="1">
     <widget class="QLineEdit" name="edtNarration">
      <property name="toolTip">
       <string>A short message sent over the Particl network, encrypted if sending to a stealth address or in a blind or anon transaction.</string>
      </property>
      <property name="maxLength">
       <number>24</number>
      </property>
     </widget>
    </item>
    <item row="5" column="0">
     <widget class="QLabel" name="messageLabel">
      <property name="text">
       <string>Message:</string>
      </property>
      <property name="alignment">
       <set>Qt::AlignRight|Qt::AlignTrailing|Qt::AlignVCenter</set>
      </property>
     </widget>
    </item>
    <item row="5" column="1">
     <widget class="QLabel" name="messageTextLabel">
      <property name="toolTip">
       <string>A message that was attached to the particl: URI which will be stored with the transaction for your reference. Note: This message will not be sent over the Particl network.</string>
      </property>
      <property name="textFormat">
       <enum>Qt::PlainText</enum>
      </property>
     </widget>
    </item>
    <item row="6" column="0" colspan="2">
     <widget class="Line" name="line">
      <property name="orientation">
       <enum>Qt::Horizontal</enum>
      </property>
     </widget>
    </item>
   </layout>
  </widget>
  <widget class="QFrame" name="SendCoins_cs">
   <property name="toolTip">
    <string>This is a payment to a coldstake script.</string>
   </property>
   <property name="frameShape">
    <enum>QFrame::NoFrame</enum>
   </property>
   <layout class="QGridLayout" name="gridLayout_cs">
    <property name="topMargin">
     <number>8</number>
    </property>
    <property name="bottomMargin">
     <number>4</number>
    </property>
    <property name="horizontalSpacing">
     <number>12</number>
    </property>
    <property name="verticalSpacing">
     <number>8</number>
    </property>
    <item row="3" column="1">
     <layout class="QHBoxLayout" name="horizontalLayoutAmount_cs" stretch="0,1,0">
      <item>
       <widget class="BitcoinAmountField" name="payAmount_cs"/>
      </item>
      <item>
       <widget class="QCheckBox" name="checkboxSubtractFeeFromAmount_cs">
        <property name="toolTip">
         <string>The fee will be deducted from the amount being sent. The recipient will receive less particl than you enter in the amount field. If multiple recipients are selected, the fee is split equally.</string>
        </property>
        <property name="text">
         <string>Subtract fee from amount</string>
        </property>
       </widget>
      </item>
      <item>
       <widget class="QPushButton" name="useAvailableBalanceButton_cs">
        <property name="text">
         <string>Use available balance</string>
        </property>
       </widget>
      </item>
     </layout>
    </item>
    <item row="1" column="0">
     <widget class="QLabel" name="spendAddrLabel">
      <property name="text">
       <string>Spend  Address:</string>
      </property>
      <property name="alignment">
       <set>Qt::AlignRight|Qt::AlignTrailing|Qt::AlignVCenter</set>
      </property>
      <property name="buddy">
       <cstring>addAsLabel</cstring>
      </property>
     </widget>
    </item>
    <item row="4" column="1">
     <widget class="QLineEdit" name="edtNarration_cs">
      <property name="toolTip">
       <string>A short message sent over the Particl network, encrypted if sending to a stealth address or in a blind or anon transaction.</string>
      </property>
      <property name="maxLength">
       <number>24</number>
      </property>
     </widget>
    </item>
    <item row="1" column="1">
     <layout class="QHBoxLayout" name="payToLayout2_cs">
      <property name="spacing">
       <number>0</number>
      </property>
      <item>
       <widget class="QValidatedLineEdit" name="spendAddr">
        <property name="toolTip">
         <string>The Particl address that will be able to spend the output (must be 256bit)</string>
        </property>
       </widget>
      </item>
      <item>
       <widget class="QToolButton" name="addressBookButton2_cs">
        <property name="toolTip">
         <string>Choose previously used address</string>
        </property>
        <property name="text">
         <string/>
        </property>
        <property name="icon">
         <iconset resource="../bitcoin.qrc">
          <normaloff>:/icons/address-book</normaloff>:/icons/address-book</iconset>
        </property>
        <property name="iconSize">
         <size>
          <width>22</width>
          <height>22</height>
         </size>
        </property>
        <property name="shortcut">
         <string>Alt+A</string>
        </property>
       </widget>
      </item>
      <item>
       <widget class="QToolButton" name="pasteButton2_cs">
        <property name="toolTip">
         <string>Paste address from clipboard</string>
        </property>
        <property name="text">
         <string/>
        </property>
        <property name="icon">
         <iconset resource="../bitcoin.qrc">
          <normaloff>:/icons/editpaste</normaloff>:/icons/editpaste</iconset>
        </property>
        <property name="iconSize">
         <size>
          <width>22</width>
          <height>22</height>
         </size>
        </property>
        <property name="shortcut">
         <string>Alt+P</string>
        </property>
       </widget>
      </item>
     </layout>
    </item>
    <item row="5" column="0" colspan="2">
     <widget class="Line" name="line_cs">
      <property name="orientation">
       <enum>Qt::Horizontal</enum>
      </property>
     </widget>
    </item>
    <item row="3" column="0">
     <widget class="QLabel" name="amountLabel_cs">
      <property name="text">
       <string>Amount:</string>
      </property>
      <property name="alignment">
       <set>Qt::AlignRight|Qt::AlignTrailing|Qt::AlignVCenter</set>
      </property>
      <property name="buddy">
       <cstring>payAmount_cs</cstring>
      </property>
     </widget>
    </item>
    <item row="0" column="0">
     <widget class="QLabel" name="stakeAddrLabel">
      <property name="text">
       <string>Stake Address:</string>
      </property>
      <property name="alignment">
       <set>Qt::AlignRight|Qt::AlignTrailing|Qt::AlignVCenter</set>
      </property>
      <property name="buddy">
       <cstring>stakeAddr</cstring>
      </property>
     </widget>
    </item>
    <item row="4" column="0">
     <widget class="QLabel" name="lblNarration_cs">
      <property name="text">
       <string>Narration:</string>
      </property>
      <property name="alignment">
       <set>Qt::AlignRight|Qt::AlignTrailing|Qt::AlignVCenter</set>
      </property>
      <property name="buddy">
       <cstring>edtNarration_cs</cstring>
      </property>
     </widget>
    </item>
    <item row="0" column="1">
     <layout class="QHBoxLayout" name="payToLayout_cs">
      <property name="spacing">
       <number>0</number>
      </property>
      <item>
       <widget class="QValidatedLineEdit" name="stakeAddr">
        <property name="toolTip">
         <string>The Particl address that will be able to stake the output</string>
        </property>
       </widget>
      </item>
      <item>
       <widget class="QToolButton" name="addressBookButton_cs">
        <property name="toolTip">
         <string>Choose previously used address</string>
        </property>
        <property name="text">
         <string/>
        </property>
        <property name="icon">
         <iconset resource="../bitcoin.qrc">
          <normaloff>:/icons/address-book</normaloff>:/icons/address-book</iconset>
        </property>
        <property name="iconSize">
         <size>
          <width>22</width>
          <height>22</height>
         </size>
        </property>
        <property name="shortcut">
         <string>Alt+A</string>
        </property>
       </widget>
      </item>
      <item>
       <widget class="QToolButton" name="pasteButton_cs">
        <property name="toolTip">
         <string>Paste address from clipboard</string>
        </property>
        <property name="text">
         <string/>
        </property>
        <property name="icon">
         <iconset resource="../bitcoin.qrc">
          <normaloff>:/icons/editpaste</normaloff>:/icons/editpaste</iconset>
        </property>
        <property name="iconSize">
         <size>
          <width>22</width>
          <height>22</height>
         </size>
        </property>
        <property name="shortcut">
         <string>Alt+P</string>
        </property>
       </widget>
      </item>
      <item>
       <widget class="QToolButton" name="deleteButton_cs">
        <property name="toolTip">
         <string>Remove this entry</string>
        </property>
        <property name="text">
         <string/>
        </property>
        <property name="icon">
         <iconset resource="../bitcoin.qrc">
          <normaloff>:/icons/remove</normaloff>:/icons/remove</iconset>
        </property>
        <property name="iconSize">
         <size>
          <width>22</width>
          <height>22</height>
         </size>
        </property>
       </widget>
      </item>
     </layout>
    </item>
   </layout>
  </widget>
  <widget class="QFrame" name="SendCoins_UnauthenticatedPaymentRequest">
   <property name="palette">
    <palette>
     <active>
      <colorrole role="WindowText">
       <brush brushstyle="SolidPattern">
        <color alpha="255">
         <red>0</red>
         <green>0</green>
         <blue>0</blue>
        </color>
       </brush>
      </colorrole>
      <colorrole role="Button">
       <brush brushstyle="SolidPattern">
        <color alpha="255">
         <red>255</red>
         <green>255</green>
         <blue>127</blue>
        </color>
       </brush>
      </colorrole>
      <colorrole role="Light">
       <brush brushstyle="SolidPattern">
        <color alpha="255">
         <red>255</red>
         <green>255</green>
         <blue>255</blue>
        </color>
       </brush>
      </colorrole>
      <colorrole role="Midlight">
       <brush brushstyle="SolidPattern">
        <color alpha="255">
         <red>255</red>
         <green>255</green>
         <blue>191</blue>
        </color>
       </brush>
      </colorrole>
      <colorrole role="Dark">
       <brush brushstyle="SolidPattern">
        <color alpha="255">
         <red>127</red>
         <green>127</green>
         <blue>63</blue>
        </color>
       </brush>
      </colorrole>
      <colorrole role="Mid">
       <brush brushstyle="SolidPattern">
        <color alpha="255">
         <red>170</red>
         <green>170</green>
         <blue>84</blue>
        </color>
       </brush>
      </colorrole>
      <colorrole role="Text">
       <brush brushstyle="SolidPattern">
        <color alpha="255">
         <red>0</red>
         <green>0</green>
         <blue>0</blue>
        </color>
       </brush>
      </colorrole>
      <colorrole role="BrightText">
       <brush brushstyle="SolidPattern">
        <color alpha="255">
         <red>255</red>
         <green>255</green>
         <blue>255</blue>
        </color>
       </brush>
      </colorrole>
      <colorrole role="ButtonText">
       <brush brushstyle="SolidPattern">
        <color alpha="255">
         <red>0</red>
         <green>0</green>
         <blue>0</blue>
        </color>
       </brush>
      </colorrole>
      <colorrole role="Base">
       <brush brushstyle="SolidPattern">
        <color alpha="255">
         <red>255</red>
         <green>255</green>
         <blue>255</blue>
        </color>
       </brush>
      </colorrole>
      <colorrole role="Window">
       <brush brushstyle="SolidPattern">
        <color alpha="255">
         <red>255</red>
         <green>255</green>
         <blue>127</blue>
        </color>
       </brush>
      </colorrole>
      <colorrole role="Shadow">
       <brush brushstyle="SolidPattern">
        <color alpha="255">
         <red>0</red>
         <green>0</green>
         <blue>0</blue>
        </color>
       </brush>
      </colorrole>
      <colorrole role="AlternateBase">
       <brush brushstyle="SolidPattern">
        <color alpha="255">
         <red>255</red>
         <green>255</green>
         <blue>191</blue>
        </color>
       </brush>
      </colorrole>
      <colorrole role="ToolTipBase">
       <brush brushstyle="SolidPattern">
        <color alpha="255">
         <red>255</red>
         <green>255</green>
         <blue>220</blue>
        </color>
       </brush>
      </colorrole>
      <colorrole role="ToolTipText">
       <brush brushstyle="SolidPattern">
        <color alpha="255">
         <red>0</red>
         <green>0</green>
         <blue>0</blue>
        </color>
       </brush>
      </colorrole>
     </active>
     <inactive>
      <colorrole role="WindowText">
       <brush brushstyle="SolidPattern">
        <color alpha="255">
         <red>0</red>
         <green>0</green>
         <blue>0</blue>
        </color>
       </brush>
      </colorrole>
      <colorrole role="Button">
       <brush brushstyle="SolidPattern">
        <color alpha="255">
         <red>255</red>
         <green>255</green>
         <blue>127</blue>
        </color>
       </brush>
      </colorrole>
      <colorrole role="Light">
       <brush brushstyle="SolidPattern">
        <color alpha="255">
         <red>255</red>
         <green>255</green>
         <blue>255</blue>
        </color>
       </brush>
      </colorrole>
      <colorrole role="Midlight">
       <brush brushstyle="SolidPattern">
        <color alpha="255">
         <red>255</red>
         <green>255</green>
         <blue>191</blue>
        </color>
       </brush>
      </colorrole>
      <colorrole role="Dark">
       <brush brushstyle="SolidPattern">
        <color alpha="255">
         <red>127</red>
         <green>127</green>
         <blue>63</blue>
        </color>
       </brush>
      </colorrole>
      <colorrole role="Mid">
       <brush brushstyle="SolidPattern">
        <color alpha="255">
         <red>170</red>
         <green>170</green>
         <blue>84</blue>
        </color>
       </brush>
      </colorrole>
      <colorrole role="Text">
       <brush brushstyle="SolidPattern">
        <color alpha="255">
         <red>0</red>
         <green>0</green>
         <blue>0</blue>
        </color>
       </brush>
      </colorrole>
      <colorrole role="BrightText">
       <brush brushstyle="SolidPattern">
        <color alpha="255">
         <red>255</red>
         <green>255</green>
         <blue>255</blue>
        </color>
       </brush>
      </colorrole>
      <colorrole role="ButtonText">
       <brush brushstyle="SolidPattern">
        <color alpha="255">
         <red>0</red>
         <green>0</green>
         <blue>0</blue>
        </color>
       </brush>
      </colorrole>
      <colorrole role="Base">
       <brush brushstyle="SolidPattern">
        <color alpha="255">
         <red>255</red>
         <green>255</green>
         <blue>255</blue>
        </color>
       </brush>
      </colorrole>
      <colorrole role="Window">
       <brush brushstyle="SolidPattern">
        <color alpha="255">
         <red>255</red>
         <green>255</green>
         <blue>127</blue>
        </color>
       </brush>
      </colorrole>
      <colorrole role="Shadow">
       <brush brushstyle="SolidPattern">
        <color alpha="255">
         <red>0</red>
         <green>0</green>
         <blue>0</blue>
        </color>
       </brush>
      </colorrole>
      <colorrole role="AlternateBase">
       <brush brushstyle="SolidPattern">
        <color alpha="255">
         <red>255</red>
         <green>255</green>
         <blue>191</blue>
        </color>
       </brush>
      </colorrole>
      <colorrole role="ToolTipBase">
       <brush brushstyle="SolidPattern">
        <color alpha="255">
         <red>255</red>
         <green>255</green>
         <blue>220</blue>
        </color>
       </brush>
      </colorrole>
      <colorrole role="ToolTipText">
       <brush brushstyle="SolidPattern">
        <color alpha="255">
         <red>0</red>
         <green>0</green>
         <blue>0</blue>
        </color>
       </brush>
      </colorrole>
     </inactive>
     <disabled>
      <colorrole role="WindowText">
       <brush brushstyle="SolidPattern">
        <color alpha="255">
         <red>127</red>
         <green>127</green>
         <blue>63</blue>
        </color>
       </brush>
      </colorrole>
      <colorrole role="Button">
       <brush brushstyle="SolidPattern">
        <color alpha="255">
         <red>255</red>
         <green>255</green>
         <blue>127</blue>
        </color>
       </brush>
      </colorrole>
      <colorrole role="Light">
       <brush brushstyle="SolidPattern">
        <color alpha="255">
         <red>255</red>
         <green>255</green>
         <blue>255</blue>
        </color>
       </brush>
      </colorrole>
      <colorrole role="Midlight">
       <brush brushstyle="SolidPattern">
        <color alpha="255">
         <red>255</red>
         <green>255</green>
         <blue>191</blue>
        </color>
       </brush>
      </colorrole>
      <colorrole role="Dark">
       <brush brushstyle="SolidPattern">
        <color alpha="255">
         <red>127</red>
         <green>127</green>
         <blue>63</blue>
        </color>
       </brush>
      </colorrole>
      <colorrole role="Mid">
       <brush brushstyle="SolidPattern">
        <color alpha="255">
         <red>170</red>
         <green>170</green>
         <blue>84</blue>
        </color>
       </brush>
      </colorrole>
      <colorrole role="Text">
       <brush brushstyle="SolidPattern">
        <color alpha="255">
         <red>127</red>
         <green>127</green>
         <blue>63</blue>
        </color>
       </brush>
      </colorrole>
      <colorrole role="BrightText">
       <brush brushstyle="SolidPattern">
        <color alpha="255">
         <red>255</red>
         <green>255</green>
         <blue>255</blue>
        </color>
       </brush>
      </colorrole>
      <colorrole role="ButtonText">
       <brush brushstyle="SolidPattern">
        <color alpha="255">
         <red>127</red>
         <green>127</green>
         <blue>63</blue>
        </color>
       </brush>
      </colorrole>
      <colorrole role="Base">
       <brush brushstyle="SolidPattern">
        <color alpha="255">
         <red>255</red>
         <green>255</green>
         <blue>127</blue>
        </color>
       </brush>
      </colorrole>
      <colorrole role="Window">
       <brush brushstyle="SolidPattern">
        <color alpha="255">
         <red>255</red>
         <green>255</green>
         <blue>127</blue>
        </color>
       </brush>
      </colorrole>
      <colorrole role="Shadow">
       <brush brushstyle="SolidPattern">
        <color alpha="255">
         <red>0</red>
         <green>0</green>
         <blue>0</blue>
        </color>
       </brush>
      </colorrole>
      <colorrole role="AlternateBase">
       <brush brushstyle="SolidPattern">
        <color alpha="255">
         <red>255</red>
         <green>255</green>
         <blue>127</blue>
        </color>
       </brush>
      </colorrole>
      <colorrole role="ToolTipBase">
       <brush brushstyle="SolidPattern">
        <color alpha="255">
         <red>255</red>
         <green>255</green>
         <blue>220</blue>
        </color>
       </brush>
      </colorrole>
      <colorrole role="ToolTipText">
       <brush brushstyle="SolidPattern">
        <color alpha="255">
         <red>0</red>
         <green>0</green>
         <blue>0</blue>
        </color>
       </brush>
      </colorrole>
     </disabled>
    </palette>
=======
   <property name="bottomMargin">
    <number>4</number>
>>>>>>> a085a554
   </property>
   <property name="horizontalSpacing">
    <number>12</number>
   </property>
   <property name="verticalSpacing">
    <number>8</number>
   </property>
   <item row="0" column="0">
    <widget class="QLabel" name="payToLabel">
     <property name="text">
      <string>Pay &amp;To:</string>
     </property>
     <property name="alignment">
      <set>Qt::AlignRight|Qt::AlignTrailing|Qt::AlignVCenter</set>
     </property>
     <property name="buddy">
      <cstring>payTo</cstring>
     </property>
    </widget>
   </item>
   <item row="0" column="1">
    <layout class="QHBoxLayout" name="payToLayout">
     <property name="spacing">
      <number>0</number>
     </property>
     <item>
      <widget class="QValidatedLineEdit" name="payTo">
       <property name="toolTip">
        <string>The Bitcoin address to send the payment to</string>
       </property>
      </widget>
     </item>
     <item>
      <widget class="QToolButton" name="addressBookButton">
       <property name="toolTip">
        <string>Choose previously used address</string>
       </property>
       <property name="text">
        <string/>
       </property>
       <property name="icon">
        <iconset resource="../bitcoin.qrc">
         <normaloff>:/icons/address-book</normaloff>:/icons/address-book</iconset>
       </property>
       <property name="iconSize">
        <size>
         <width>22</width>
         <height>22</height>
        </size>
       </property>
       <property name="shortcut">
        <string>Alt+A</string>
       </property>
      </widget>
     </item>
     <item>
      <widget class="QToolButton" name="pasteButton">
       <property name="toolTip">
        <string>Paste address from clipboard</string>
       </property>
       <property name="text">
        <string/>
       </property>
       <property name="icon">
        <iconset resource="../bitcoin.qrc">
         <normaloff>:/icons/editpaste</normaloff>:/icons/editpaste</iconset>
       </property>
       <property name="iconSize">
        <size>
         <width>22</width>
         <height>22</height>
        </size>
       </property>
       <property name="shortcut">
        <string>Alt+P</string>
       </property>
      </widget>
     </item>
     <item>
      <widget class="QToolButton" name="deleteButton">
       <property name="toolTip">
        <string>Remove this entry</string>
       </property>
       <property name="text">
        <string/>
       </property>
       <property name="icon">
        <iconset resource="../bitcoin.qrc">
         <normaloff>:/icons/remove</normaloff>:/icons/remove</iconset>
       </property>
       <property name="iconSize">
        <size>
         <width>22</width>
         <height>22</height>
        </size>
       </property>
      </widget>
     </item>
    </layout>
   </item>
   <item row="1" column="0">
    <widget class="QLabel" name="labellLabel">
     <property name="text">
      <string>&amp;Label:</string>
     </property>
     <property name="alignment">
      <set>Qt::AlignRight|Qt::AlignTrailing|Qt::AlignVCenter</set>
     </property>
     <property name="buddy">
      <cstring>addAsLabel</cstring>
     </property>
    </widget>
   </item>
   <item row="1" column="1">
    <widget class="QLineEdit" name="addAsLabel">
     <property name="toolTip">
      <string>Enter a label for this address to add it to the list of used addresses</string>
     </property>
     <property name="placeholderText">
      <string>Enter a label for this address to add it to the list of used addresses</string>
     </property>
    </widget>
   </item>
   <item row="2" column="0">
    <widget class="QLabel" name="amountLabel">
     <property name="text">
      <string>A&amp;mount:</string>
     </property>
     <property name="alignment">
      <set>Qt::AlignRight|Qt::AlignTrailing|Qt::AlignVCenter</set>
     </property>
     <property name="buddy">
      <cstring>payAmount</cstring>
     </property>
    </widget>
   </item>
   <item row="2" column="1">
    <layout class="QHBoxLayout" name="horizontalLayoutAmount" stretch="0,1,0">
     <item>
      <widget class="BitcoinAmountField" name="payAmount" native="true">
       <property name="toolTip">
        <string>The amount to send in the selected unit</string>
       </property>
      </widget>
     </item>
     <item>
      <widget class="QCheckBox" name="checkboxSubtractFeeFromAmount">
       <property name="toolTip">
        <string>The fee will be deducted from the amount being sent. The recipient will receive less bitcoins than you enter in the amount field. If multiple recipients are selected, the fee is split equally.</string>
       </property>
       <property name="text">
        <string>S&amp;ubtract fee from amount</string>
       </property>
      </widget>
     </item>
     <item>
      <widget class="QPushButton" name="useAvailableBalanceButton">
       <property name="text">
        <string>Use available balance</string>
       </property>
      </widget>
     </item>
    </layout>
   </item>
   <item row="3" column="0">
    <widget class="QLabel" name="messageLabel">
     <property name="text">
      <string>Message:</string>
     </property>
     <property name="alignment">
      <set>Qt::AlignRight|Qt::AlignTrailing|Qt::AlignVCenter</set>
     </property>
    </widget>
   </item>
   <item row="3" column="1">
    <widget class="QLabel" name="messageTextLabel">
     <property name="toolTip">
      <string>A message that was attached to the bitcoin: URI which will be stored with the transaction for your reference. Note: This message will not be sent over the Bitcoin network.</string>
     </property>
     <property name="textFormat">
      <enum>Qt::PlainText</enum>
     </property>
    </widget>
   </item>
   <item row="4" column="0" colspan="2">
    <widget class="Line" name="line">
     <property name="orientation">
      <enum>Qt::Horizontal</enum>
     </property>
    </widget>
   </item>
  </layout>
 </widget>
 <customwidgets>
  <customwidget>
   <class>QValidatedLineEdit</class>
   <extends>QLineEdit</extends>
   <header>qt/qvalidatedlineedit.h</header>
  </customwidget>
  <customwidget>
   <class>BitcoinAmountField</class>
   <extends>QWidget</extends>
   <header>qt/bitcoinamountfield.h</header>
   <container>1</container>
  </customwidget>
 </customwidgets>
 <tabstops>
  <tabstop>payTo</tabstop>
  <tabstop>addressBookButton</tabstop>
  <tabstop>pasteButton</tabstop>
  <tabstop>deleteButton</tabstop>
  <tabstop>addAsLabel</tabstop>
  <tabstop>payAmount</tabstop>
<<<<<<< HEAD
  <tabstop>payAmount_is</tabstop>
  <tabstop>deleteButton_is</tabstop>
  <tabstop>payAmount_s</tabstop>
  <tabstop>edtNarration</tabstop>
  <tabstop>deleteButton_s</tabstop>
=======
>>>>>>> a085a554
 </tabstops>
 <resources>
  <include location="../bitcoin.qrc"/>
 </resources>
 <connections/>
</ui><|MERGE_RESOLUTION|>--- conflicted
+++ resolved
@@ -1,7 +1,7 @@
 <?xml version="1.0" encoding="UTF-8"?>
 <ui version="4.0">
  <class>SendCoinsEntry</class>
- <widget class="QWidget" name="SendCoinsEntry">
+ <widget class="QStackedWidget" name="SendCoinsEntry">
   <property name="geometry">
    <rect>
     <x>0</x>
@@ -16,11 +16,10 @@
   <property name="autoFillBackground">
    <bool>false</bool>
   </property>
-  <layout class="QGridLayout" name="gridLayout">
-   <property name="topMargin">
-    <number>8</number>
+  <widget class="QFrame" name="SendCoins">
+   <property name="frameShape">
+    <enum>QFrame::NoFrame</enum>
    </property>
-<<<<<<< HEAD
    <layout class="QGridLayout" name="gridLayout">
     <property name="topMargin">
      <number>8</number>
@@ -498,617 +497,6 @@
     </item>
    </layout>
   </widget>
-  <widget class="QFrame" name="SendCoins_UnauthenticatedPaymentRequest">
-   <property name="palette">
-    <palette>
-     <active>
-      <colorrole role="WindowText">
-       <brush brushstyle="SolidPattern">
-        <color alpha="255">
-         <red>0</red>
-         <green>0</green>
-         <blue>0</blue>
-        </color>
-       </brush>
-      </colorrole>
-      <colorrole role="Button">
-       <brush brushstyle="SolidPattern">
-        <color alpha="255">
-         <red>255</red>
-         <green>255</green>
-         <blue>127</blue>
-        </color>
-       </brush>
-      </colorrole>
-      <colorrole role="Light">
-       <brush brushstyle="SolidPattern">
-        <color alpha="255">
-         <red>255</red>
-         <green>255</green>
-         <blue>255</blue>
-        </color>
-       </brush>
-      </colorrole>
-      <colorrole role="Midlight">
-       <brush brushstyle="SolidPattern">
-        <color alpha="255">
-         <red>255</red>
-         <green>255</green>
-         <blue>191</blue>
-        </color>
-       </brush>
-      </colorrole>
-      <colorrole role="Dark">
-       <brush brushstyle="SolidPattern">
-        <color alpha="255">
-         <red>127</red>
-         <green>127</green>
-         <blue>63</blue>
-        </color>
-       </brush>
-      </colorrole>
-      <colorrole role="Mid">
-       <brush brushstyle="SolidPattern">
-        <color alpha="255">
-         <red>170</red>
-         <green>170</green>
-         <blue>84</blue>
-        </color>
-       </brush>
-      </colorrole>
-      <colorrole role="Text">
-       <brush brushstyle="SolidPattern">
-        <color alpha="255">
-         <red>0</red>
-         <green>0</green>
-         <blue>0</blue>
-        </color>
-       </brush>
-      </colorrole>
-      <colorrole role="BrightText">
-       <brush brushstyle="SolidPattern">
-        <color alpha="255">
-         <red>255</red>
-         <green>255</green>
-         <blue>255</blue>
-        </color>
-       </brush>
-      </colorrole>
-      <colorrole role="ButtonText">
-       <brush brushstyle="SolidPattern">
-        <color alpha="255">
-         <red>0</red>
-         <green>0</green>
-         <blue>0</blue>
-        </color>
-       </brush>
-      </colorrole>
-      <colorrole role="Base">
-       <brush brushstyle="SolidPattern">
-        <color alpha="255">
-         <red>255</red>
-         <green>255</green>
-         <blue>255</blue>
-        </color>
-       </brush>
-      </colorrole>
-      <colorrole role="Window">
-       <brush brushstyle="SolidPattern">
-        <color alpha="255">
-         <red>255</red>
-         <green>255</green>
-         <blue>127</blue>
-        </color>
-       </brush>
-      </colorrole>
-      <colorrole role="Shadow">
-       <brush brushstyle="SolidPattern">
-        <color alpha="255">
-         <red>0</red>
-         <green>0</green>
-         <blue>0</blue>
-        </color>
-       </brush>
-      </colorrole>
-      <colorrole role="AlternateBase">
-       <brush brushstyle="SolidPattern">
-        <color alpha="255">
-         <red>255</red>
-         <green>255</green>
-         <blue>191</blue>
-        </color>
-       </brush>
-      </colorrole>
-      <colorrole role="ToolTipBase">
-       <brush brushstyle="SolidPattern">
-        <color alpha="255">
-         <red>255</red>
-         <green>255</green>
-         <blue>220</blue>
-        </color>
-       </brush>
-      </colorrole>
-      <colorrole role="ToolTipText">
-       <brush brushstyle="SolidPattern">
-        <color alpha="255">
-         <red>0</red>
-         <green>0</green>
-         <blue>0</blue>
-        </color>
-       </brush>
-      </colorrole>
-     </active>
-     <inactive>
-      <colorrole role="WindowText">
-       <brush brushstyle="SolidPattern">
-        <color alpha="255">
-         <red>0</red>
-         <green>0</green>
-         <blue>0</blue>
-        </color>
-       </brush>
-      </colorrole>
-      <colorrole role="Button">
-       <brush brushstyle="SolidPattern">
-        <color alpha="255">
-         <red>255</red>
-         <green>255</green>
-         <blue>127</blue>
-        </color>
-       </brush>
-      </colorrole>
-      <colorrole role="Light">
-       <brush brushstyle="SolidPattern">
-        <color alpha="255">
-         <red>255</red>
-         <green>255</green>
-         <blue>255</blue>
-        </color>
-       </brush>
-      </colorrole>
-      <colorrole role="Midlight">
-       <brush brushstyle="SolidPattern">
-        <color alpha="255">
-         <red>255</red>
-         <green>255</green>
-         <blue>191</blue>
-        </color>
-       </brush>
-      </colorrole>
-      <colorrole role="Dark">
-       <brush brushstyle="SolidPattern">
-        <color alpha="255">
-         <red>127</red>
-         <green>127</green>
-         <blue>63</blue>
-        </color>
-       </brush>
-      </colorrole>
-      <colorrole role="Mid">
-       <brush brushstyle="SolidPattern">
-        <color alpha="255">
-         <red>170</red>
-         <green>170</green>
-         <blue>84</blue>
-        </color>
-       </brush>
-      </colorrole>
-      <colorrole role="Text">
-       <brush brushstyle="SolidPattern">
-        <color alpha="255">
-         <red>0</red>
-         <green>0</green>
-         <blue>0</blue>
-        </color>
-       </brush>
-      </colorrole>
-      <colorrole role="BrightText">
-       <brush brushstyle="SolidPattern">
-        <color alpha="255">
-         <red>255</red>
-         <green>255</green>
-         <blue>255</blue>
-        </color>
-       </brush>
-      </colorrole>
-      <colorrole role="ButtonText">
-       <brush brushstyle="SolidPattern">
-        <color alpha="255">
-         <red>0</red>
-         <green>0</green>
-         <blue>0</blue>
-        </color>
-       </brush>
-      </colorrole>
-      <colorrole role="Base">
-       <brush brushstyle="SolidPattern">
-        <color alpha="255">
-         <red>255</red>
-         <green>255</green>
-         <blue>255</blue>
-        </color>
-       </brush>
-      </colorrole>
-      <colorrole role="Window">
-       <brush brushstyle="SolidPattern">
-        <color alpha="255">
-         <red>255</red>
-         <green>255</green>
-         <blue>127</blue>
-        </color>
-       </brush>
-      </colorrole>
-      <colorrole role="Shadow">
-       <brush brushstyle="SolidPattern">
-        <color alpha="255">
-         <red>0</red>
-         <green>0</green>
-         <blue>0</blue>
-        </color>
-       </brush>
-      </colorrole>
-      <colorrole role="AlternateBase">
-       <brush brushstyle="SolidPattern">
-        <color alpha="255">
-         <red>255</red>
-         <green>255</green>
-         <blue>191</blue>
-        </color>
-       </brush>
-      </colorrole>
-      <colorrole role="ToolTipBase">
-       <brush brushstyle="SolidPattern">
-        <color alpha="255">
-         <red>255</red>
-         <green>255</green>
-         <blue>220</blue>
-        </color>
-       </brush>
-      </colorrole>
-      <colorrole role="ToolTipText">
-       <brush brushstyle="SolidPattern">
-        <color alpha="255">
-         <red>0</red>
-         <green>0</green>
-         <blue>0</blue>
-        </color>
-       </brush>
-      </colorrole>
-     </inactive>
-     <disabled>
-      <colorrole role="WindowText">
-       <brush brushstyle="SolidPattern">
-        <color alpha="255">
-         <red>127</red>
-         <green>127</green>
-         <blue>63</blue>
-        </color>
-       </brush>
-      </colorrole>
-      <colorrole role="Button">
-       <brush brushstyle="SolidPattern">
-        <color alpha="255">
-         <red>255</red>
-         <green>255</green>
-         <blue>127</blue>
-        </color>
-       </brush>
-      </colorrole>
-      <colorrole role="Light">
-       <brush brushstyle="SolidPattern">
-        <color alpha="255">
-         <red>255</red>
-         <green>255</green>
-         <blue>255</blue>
-        </color>
-       </brush>
-      </colorrole>
-      <colorrole role="Midlight">
-       <brush brushstyle="SolidPattern">
-        <color alpha="255">
-         <red>255</red>
-         <green>255</green>
-         <blue>191</blue>
-        </color>
-       </brush>
-      </colorrole>
-      <colorrole role="Dark">
-       <brush brushstyle="SolidPattern">
-        <color alpha="255">
-         <red>127</red>
-         <green>127</green>
-         <blue>63</blue>
-        </color>
-       </brush>
-      </colorrole>
-      <colorrole role="Mid">
-       <brush brushstyle="SolidPattern">
-        <color alpha="255">
-         <red>170</red>
-         <green>170</green>
-         <blue>84</blue>
-        </color>
-       </brush>
-      </colorrole>
-      <colorrole role="Text">
-       <brush brushstyle="SolidPattern">
-        <color alpha="255">
-         <red>127</red>
-         <green>127</green>
-         <blue>63</blue>
-        </color>
-       </brush>
-      </colorrole>
-      <colorrole role="BrightText">
-       <brush brushstyle="SolidPattern">
-        <color alpha="255">
-         <red>255</red>
-         <green>255</green>
-         <blue>255</blue>
-        </color>
-       </brush>
-      </colorrole>
-      <colorrole role="ButtonText">
-       <brush brushstyle="SolidPattern">
-        <color alpha="255">
-         <red>127</red>
-         <green>127</green>
-         <blue>63</blue>
-        </color>
-       </brush>
-      </colorrole>
-      <colorrole role="Base">
-       <brush brushstyle="SolidPattern">
-        <color alpha="255">
-         <red>255</red>
-         <green>255</green>
-         <blue>127</blue>
-        </color>
-       </brush>
-      </colorrole>
-      <colorrole role="Window">
-       <brush brushstyle="SolidPattern">
-        <color alpha="255">
-         <red>255</red>
-         <green>255</green>
-         <blue>127</blue>
-        </color>
-       </brush>
-      </colorrole>
-      <colorrole role="Shadow">
-       <brush brushstyle="SolidPattern">
-        <color alpha="255">
-         <red>0</red>
-         <green>0</green>
-         <blue>0</blue>
-        </color>
-       </brush>
-      </colorrole>
-      <colorrole role="AlternateBase">
-       <brush brushstyle="SolidPattern">
-        <color alpha="255">
-         <red>255</red>
-         <green>255</green>
-         <blue>127</blue>
-        </color>
-       </brush>
-      </colorrole>
-      <colorrole role="ToolTipBase">
-       <brush brushstyle="SolidPattern">
-        <color alpha="255">
-         <red>255</red>
-         <green>255</green>
-         <blue>220</blue>
-        </color>
-       </brush>
-      </colorrole>
-      <colorrole role="ToolTipText">
-       <brush brushstyle="SolidPattern">
-        <color alpha="255">
-         <red>0</red>
-         <green>0</green>
-         <blue>0</blue>
-        </color>
-       </brush>
-      </colorrole>
-     </disabled>
-    </palette>
-=======
-   <property name="bottomMargin">
-    <number>4</number>
->>>>>>> a085a554
-   </property>
-   <property name="horizontalSpacing">
-    <number>12</number>
-   </property>
-   <property name="verticalSpacing">
-    <number>8</number>
-   </property>
-   <item row="0" column="0">
-    <widget class="QLabel" name="payToLabel">
-     <property name="text">
-      <string>Pay &amp;To:</string>
-     </property>
-     <property name="alignment">
-      <set>Qt::AlignRight|Qt::AlignTrailing|Qt::AlignVCenter</set>
-     </property>
-     <property name="buddy">
-      <cstring>payTo</cstring>
-     </property>
-    </widget>
-   </item>
-   <item row="0" column="1">
-    <layout class="QHBoxLayout" name="payToLayout">
-     <property name="spacing">
-      <number>0</number>
-     </property>
-     <item>
-      <widget class="QValidatedLineEdit" name="payTo">
-       <property name="toolTip">
-        <string>The Bitcoin address to send the payment to</string>
-       </property>
-      </widget>
-     </item>
-     <item>
-      <widget class="QToolButton" name="addressBookButton">
-       <property name="toolTip">
-        <string>Choose previously used address</string>
-       </property>
-       <property name="text">
-        <string/>
-       </property>
-       <property name="icon">
-        <iconset resource="../bitcoin.qrc">
-         <normaloff>:/icons/address-book</normaloff>:/icons/address-book</iconset>
-       </property>
-       <property name="iconSize">
-        <size>
-         <width>22</width>
-         <height>22</height>
-        </size>
-       </property>
-       <property name="shortcut">
-        <string>Alt+A</string>
-       </property>
-      </widget>
-     </item>
-     <item>
-      <widget class="QToolButton" name="pasteButton">
-       <property name="toolTip">
-        <string>Paste address from clipboard</string>
-       </property>
-       <property name="text">
-        <string/>
-       </property>
-       <property name="icon">
-        <iconset resource="../bitcoin.qrc">
-         <normaloff>:/icons/editpaste</normaloff>:/icons/editpaste</iconset>
-       </property>
-       <property name="iconSize">
-        <size>
-         <width>22</width>
-         <height>22</height>
-        </size>
-       </property>
-       <property name="shortcut">
-        <string>Alt+P</string>
-       </property>
-      </widget>
-     </item>
-     <item>
-      <widget class="QToolButton" name="deleteButton">
-       <property name="toolTip">
-        <string>Remove this entry</string>
-       </property>
-       <property name="text">
-        <string/>
-       </property>
-       <property name="icon">
-        <iconset resource="../bitcoin.qrc">
-         <normaloff>:/icons/remove</normaloff>:/icons/remove</iconset>
-       </property>
-       <property name="iconSize">
-        <size>
-         <width>22</width>
-         <height>22</height>
-        </size>
-       </property>
-      </widget>
-     </item>
-    </layout>
-   </item>
-   <item row="1" column="0">
-    <widget class="QLabel" name="labellLabel">
-     <property name="text">
-      <string>&amp;Label:</string>
-     </property>
-     <property name="alignment">
-      <set>Qt::AlignRight|Qt::AlignTrailing|Qt::AlignVCenter</set>
-     </property>
-     <property name="buddy">
-      <cstring>addAsLabel</cstring>
-     </property>
-    </widget>
-   </item>
-   <item row="1" column="1">
-    <widget class="QLineEdit" name="addAsLabel">
-     <property name="toolTip">
-      <string>Enter a label for this address to add it to the list of used addresses</string>
-     </property>
-     <property name="placeholderText">
-      <string>Enter a label for this address to add it to the list of used addresses</string>
-     </property>
-    </widget>
-   </item>
-   <item row="2" column="0">
-    <widget class="QLabel" name="amountLabel">
-     <property name="text">
-      <string>A&amp;mount:</string>
-     </property>
-     <property name="alignment">
-      <set>Qt::AlignRight|Qt::AlignTrailing|Qt::AlignVCenter</set>
-     </property>
-     <property name="buddy">
-      <cstring>payAmount</cstring>
-     </property>
-    </widget>
-   </item>
-   <item row="2" column="1">
-    <layout class="QHBoxLayout" name="horizontalLayoutAmount" stretch="0,1,0">
-     <item>
-      <widget class="BitcoinAmountField" name="payAmount" native="true">
-       <property name="toolTip">
-        <string>The amount to send in the selected unit</string>
-       </property>
-      </widget>
-     </item>
-     <item>
-      <widget class="QCheckBox" name="checkboxSubtractFeeFromAmount">
-       <property name="toolTip">
-        <string>The fee will be deducted from the amount being sent. The recipient will receive less bitcoins than you enter in the amount field. If multiple recipients are selected, the fee is split equally.</string>
-       </property>
-       <property name="text">
-        <string>S&amp;ubtract fee from amount</string>
-       </property>
-      </widget>
-     </item>
-     <item>
-      <widget class="QPushButton" name="useAvailableBalanceButton">
-       <property name="text">
-        <string>Use available balance</string>
-       </property>
-      </widget>
-     </item>
-    </layout>
-   </item>
-   <item row="3" column="0">
-    <widget class="QLabel" name="messageLabel">
-     <property name="text">
-      <string>Message:</string>
-     </property>
-     <property name="alignment">
-      <set>Qt::AlignRight|Qt::AlignTrailing|Qt::AlignVCenter</set>
-     </property>
-    </widget>
-   </item>
-   <item row="3" column="1">
-    <widget class="QLabel" name="messageTextLabel">
-     <property name="toolTip">
-      <string>A message that was attached to the bitcoin: URI which will be stored with the transaction for your reference. Note: This message will not be sent over the Bitcoin network.</string>
-     </property>
-     <property name="textFormat">
-      <enum>Qt::PlainText</enum>
-     </property>
-    </widget>
-   </item>
-   <item row="4" column="0" colspan="2">
-    <widget class="Line" name="line">
-     <property name="orientation">
-      <enum>Qt::Horizontal</enum>
-     </property>
-    </widget>
-   </item>
-  </layout>
  </widget>
  <customwidgets>
   <customwidget>
@@ -1118,7 +506,7 @@
   </customwidget>
   <customwidget>
    <class>BitcoinAmountField</class>
-   <extends>QWidget</extends>
+   <extends>QLineEdit</extends>
    <header>qt/bitcoinamountfield.h</header>
    <container>1</container>
   </customwidget>
@@ -1130,14 +518,8 @@
   <tabstop>deleteButton</tabstop>
   <tabstop>addAsLabel</tabstop>
   <tabstop>payAmount</tabstop>
-<<<<<<< HEAD
-  <tabstop>payAmount_is</tabstop>
-  <tabstop>deleteButton_is</tabstop>
-  <tabstop>payAmount_s</tabstop>
   <tabstop>edtNarration</tabstop>
   <tabstop>deleteButton_s</tabstop>
-=======
->>>>>>> a085a554
  </tabstops>
  <resources>
   <include location="../bitcoin.qrc"/>
