--- conflicted
+++ resolved
@@ -223,13 +223,8 @@
 
         if (!uriServer->listen(name)) {
             // constructor is called early in init, so don't use "Q_EMIT message()" here
-<<<<<<< HEAD
-            QMessageBox::critical(0, tr("Payment request error"),
+            QMessageBox::critical(nullptr, tr("Payment request error"),
                 tr("Cannot start particl: click-to-pay handler"));
-=======
-            QMessageBox::critical(nullptr, tr("Payment request error"),
-                tr("Cannot start bitcoin: click-to-pay handler"));
->>>>>>> c7c84209
         }
         else {
             connect(uriServer, &QLocalServer::newConnection, this, &PaymentServer::handleURIConnection);
