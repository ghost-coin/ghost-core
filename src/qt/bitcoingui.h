// Copyright (c) 2011-2022 The Bitcoin Core developers
// Distributed under the MIT software license, see the accompanying
// file COPYING or http://www.opensource.org/licenses/mit-license.php.

#ifndef BITCOIN_QT_BITCOINGUI_H
#define BITCOIN_QT_BITCOINGUI_H

#if defined(HAVE_CONFIG_H)
#include <config/bitcoin-config.h>
#endif

#include <qt/bitcoinunits.h>
#include <qt/clientmodel.h>
#include <qt/guiutil.h>
#include <qt/optionsdialog.h>

#include <consensus/amount.h>

#include <QLabel>
#include <QMainWindow>
#include <QMap>
#include <QMenu>
#include <QPoint>
#include <QSystemTrayIcon>
#include <QMessageBox>

#ifdef Q_OS_MACOS
#include <qt/macos_appnap.h>
#endif

#include <memory>

class NetworkStyle;
class Notificator;
class OptionsModel;
class PlatformStyle;
class RPCConsole;
class SendCoinsRecipient;
class UnitDisplayStatusBarControl;
class WalletController;
class WalletFrame;
class WalletModel;
class HelpMessageDialog;
class ModalOverlay;
enum class SynchronizationState;

namespace interfaces {
class Handler;
class Node;
struct BlockAndHeaderTipInfo;
}

QT_BEGIN_NAMESPACE
class QAction;
class QComboBox;
class QDateTime;
class QProgressBar;
class QProgressDialog;
QT_END_NAMESPACE

namespace GUIUtil {
class ClickableLabel;
class ClickableProgressBar;
}

/**
  Bitcoin GUI main class. This class represents the main window of the Bitcoin UI. It communicates with both the client and
  wallet models to give the user an up-to-date view of the current core state.
*/
class BitcoinGUI : public QMainWindow
{
    Q_OBJECT

public:
    static const std::string DEFAULT_UIPLATFORM;

    explicit BitcoinGUI(interfaces::Node& node, const PlatformStyle *platformStyle, const NetworkStyle *networkStyle, QWidget *parent = nullptr);
    ~BitcoinGUI();

    /** Set the client model.
        The client model represents the part of the core that communicates with the P2P network, and is wallet-agnostic.
    */
    void setClientModel(ClientModel *clientModel = nullptr, interfaces::BlockAndHeaderTipInfo* tip_info = nullptr);
#ifdef ENABLE_WALLET
    void setWalletController(WalletController* wallet_controller);
    WalletController* getWalletController();
#endif

#ifdef ENABLE_WALLET
    /** Set the wallet model.
        The wallet model represents a bitcoin wallet, and offers access to the list of transactions, address book and sending
        functionality.
    */
    void addWallet(WalletModel* walletModel);
    void removeWallet(WalletModel* walletModel);
    void removeAllWallets();
#endif // ENABLE_WALLET
    bool enableWallet = false;

    /** Get the tray icon status.
        Some systems have not "system tray" or "notification area" available.
    */
    bool hasTrayIcon() const { return trayIcon; }

    /** Disconnect core signals from GUI client */
    void unsubscribeFromCoreSignals();

    bool isPrivacyModeActivated() const;

    bool test_mode = false;
    void setTestMode() { test_mode = true; };

protected:
    void changeEvent(QEvent *e) override;
    void closeEvent(QCloseEvent *event) override;
    void showEvent(QShowEvent *event) override;
    void dragEnterEvent(QDragEnterEvent *event) override;
    void dropEvent(QDropEvent *event) override;
    bool eventFilter(QObject *object, QEvent *event) override;

private:
    interfaces::Node& m_node;
    WalletController* m_wallet_controller{nullptr};
    std::unique_ptr<interfaces::Handler> m_handler_message_box;
    std::unique_ptr<interfaces::Handler> m_handler_question;
    ClientModel* clientModel = nullptr;
    WalletFrame* walletFrame = nullptr;

    UnitDisplayStatusBarControl* unitDisplayControl = nullptr;
    GUIUtil::ClickableLabel* labelWalletEncryptionIcon = nullptr;
<<<<<<< HEAD
    QLabel* labelWalletHDStatusIcon = nullptr;
=======
    //GUIUtil::ThemedLabel* labelWalletEncryptionIcon = nullptr;
    GUIUtil::ThemedLabel* labelWalletHDStatusIcon = nullptr;
>>>>>>> 8739b5cc
    GUIUtil::ClickableLabel* labelProxyIcon = nullptr;
    GUIUtil::ClickableLabel* connectionsControl = nullptr;
    GUIUtil::ClickableLabel* labelBlocksIcon = nullptr;
    QLabel* progressBarLabel = nullptr;
    GUIUtil::ClickableProgressBar* progressBar = nullptr;
    QProgressDialog* progressDialog = nullptr;

    QMenuBar* appMenuBar = nullptr;
    QToolBar* appToolBar = nullptr;
    QAction* overviewAction = nullptr;
    QAction* historyAction = nullptr;
    QAction* quitAction = nullptr;
    QAction* sendCoinsAction = nullptr;
    QAction* usedSendingAddressesAction = nullptr;
    QAction* usedReceivingAddressesAction = nullptr;
    QAction* signMessageAction = nullptr;
    QAction* verifyMessageAction = nullptr;
    QAction* m_load_psbt_action = nullptr;
    QAction* m_load_psbt_clipboard_action = nullptr;
    QAction* aboutAction = nullptr;
    QAction* receiveCoinsAction = nullptr;
    QAction* optionsAction = nullptr;
    QAction* encryptWalletAction = nullptr;
    QAction* backupWalletAction = nullptr;
    QAction* changePassphraseAction = nullptr;
    QAction* aboutQtAction = nullptr;
    QAction* openRPCConsoleAction = nullptr;
    QAction* openAction = nullptr;
    QAction* showHelpMessageAction = nullptr;
    QAction* m_create_wallet_action{nullptr};
    QAction* m_open_wallet_action{nullptr};
    QMenu* m_open_wallet_menu{nullptr};
    QAction* m_restore_wallet_action{nullptr};
    QAction* m_close_wallet_action{nullptr};
    QAction* m_close_all_wallets_action{nullptr};
    QAction* m_wallet_selector_label_action = nullptr;
    QAction* m_wallet_selector_action = nullptr;
    QAction* m_mask_values_action{nullptr};
    QAction *coldstakingAction = nullptr;
    QAction *mnemonicAction = nullptr;

    QLabel *m_wallet_selector_label = nullptr;
    QComboBox* m_wallet_selector = nullptr;

    QSystemTrayIcon* trayIcon = nullptr;
    const std::unique_ptr<QMenu> trayIconMenu;
    Notificator* notificator = nullptr;
    RPCConsole* rpcConsole = nullptr;
    HelpMessageDialog* helpMessageDialog = nullptr;
    ModalOverlay* modalOverlay = nullptr;

    QMenu* m_network_context_menu = new QMenu(this);

#ifdef Q_OS_MACOS
    CAppNapInhibitor* m_app_nap_inhibitor = nullptr;
#endif

    /** Keep track of previous number of blocks, to detect progress */
    int prevBlocks = 0;
    int spinnerFrame = 0;

    const PlatformStyle *platformStyle;
    const NetworkStyle* const m_network_style;

    /** Create the main UI actions. */
    void createActions();
    /** Create the menu bar and sub-menus. */
    void createMenuBar();
    /** Create the toolbars */
    void createToolBars();
    /** Create system tray icon and notification */
    void createTrayIcon();
    /** Create system tray menu (or setup the dock menu) */
    void createTrayIconMenu();

    /** Enable or disable all wallet-related actions */
    void setWalletActionsEnabled(bool enabled);

    /** Connect core signals to GUI client */
    void subscribeToCoreSignals();

    /** Update UI with latest network info from model. */
    void updateNetworkState();

    void updateHeadersSyncProgressLabel();
    void updateHeadersPresyncProgressLabel(int64_t height, const QDateTime& blockDate);

    /** Open the OptionsDialog on the specified tab index */
    void openOptionsDialogWithTab(OptionsDialog::Tab tab);

    QMessageBox mbDevice;

Q_SIGNALS:
    void quitRequested();
    /** Signal raised when a URI was entered or dragged to the GUI */
    void receivedURI(const QString &uri);
    /** Signal raised when RPC console shown */
    void consoleShown(RPCConsole* console);
    void setPrivacy(bool privacy);

public Q_SLOTS:
    /** Set number of connections shown in the UI */
    void setNumConnections(int count);
    /** Set network state shown in the UI */
    void setNetworkActive(bool network_active);
    /** Set number of blocks and last block date shown in the UI */
    void setNumBlocks(int count, const QDateTime& blockDate, double nVerificationProgress, SyncType synctype, SynchronizationState sync_state);

    /** Notify the user of an event from the core network or transaction handling code.
       @param[in] title             the message box / notification title
       @param[in] message           the displayed text
       @param[in] style             modality and style definitions (icon and used buttons - buttons only for message boxes)
                                    @see CClientUIInterface::MessageBoxFlags
       @param[in] ret               pointer to a bool that will be modified to whether Ok was clicked (modal only)
       @param[in] detailed_message  the text to be displayed in the details area
    */
    void message(const QString& title, QString message, unsigned int style, bool* ret = nullptr, const QString& detailed_message = QString());

    // Waiting for hardware device
    void waitingForDevice(bool fCompleted);

#ifdef ENABLE_WALLET
    void setCurrentWallet(WalletModel* wallet_model);
    void setCurrentWalletBySelectorIndex(int index);
    /** Set the UI status indicators based on the currently selected wallet.
    */
    void updateWalletStatus();

private:
    /** Set the encryption status as shown in the UI.
       @param[in] status            current encryption status
       @see WalletModel::EncryptionStatus
    */
    void setEncryptionStatus(int status);

    /** Set the hd-enabled status as shown in the UI.
     @param[in] hdEnabled         current hd enabled status
     @see WalletModel::EncryptionStatus
     */
    void setHDStatus(bool privkeyDisabled, int hdEnabled);

public Q_SLOTS:
    bool handlePaymentRequest(const SendCoinsRecipient& recipient);

    /** Show incoming transaction notification for new transactions. */
    void incomingTransaction(const QString& date, BitcoinUnit unit, const CAmount& amount, const QString& type, const QString& address, const QString& label, const QString& walletName);
#endif // ENABLE_WALLET

private:
    /** Set the proxy-enabled icon as shown in the UI. */
    void updateProxyIcon();
    void updateWindowTitle();

public Q_SLOTS:
#ifdef ENABLE_WALLET
    /** Switch to overview (home) page */
    void gotoOverviewPage();
    /** Switch to history (transactions) page */
    void gotoHistoryPage();
    /** Switch to receive coins page */
    void gotoReceiveCoinsPage();
    /** Switch to send coins page */
    void gotoSendCoinsPage(QString addr = "");

    /** Show Sign/Verify Message dialog and switch to sign message tab */
    void gotoSignMessageTab(QString addr = "");
    /** Show Sign/Verify Message dialog and switch to verify message tab */
    void gotoVerifyMessageTab(QString addr = "");
    /** Load Partially Signed Bitcoin Transaction from file or clipboard */
    void gotoLoadPSBT(bool from_clipboard = false);
    /** Enable history action when privacy is changed */
    void enableHistoryAction(bool privacy);

    /** Show open dialog */
    void openClicked();

    /** Manage lock state */
    void toggleLockState();

#endif // ENABLE_WALLET
    /** Show configuration dialog */
    void optionsClicked();
    /** Show about dialog */
    void aboutClicked();
    /** Show debug window */
    void showDebugWindow();
    /** Show debug window and set focus to the console */
    void showDebugWindowActivateConsole();
    /** Show help message dialog */
    void showHelpMessageClicked();
    /** Show mnemonic dialog */
    void showMnemonicClicked();
    /** Show coldstaking dialog */
    void showColdStakingClicked();
<<<<<<< HEAD

#ifndef Q_OS_MAC
    /** Handle tray icon clicked */
    void trayIconActivated(QSystemTrayIcon::ActivationReason reason);
#else
    /** Handle macOS Dock icon clicked */
    void macosDockIconActivated();
#endif
=======
>>>>>>> 8739b5cc

    /** Show window if hidden, unminimize when minimized, rise when obscured or show if hidden and fToggleHidden is true */
    void showNormalIfMinimized() { showNormalIfMinimized(false); }
    void showNormalIfMinimized(bool fToggleHidden);
    /** Simply calls showNormalIfMinimized(true) */
    void toggleHidden();

    /** called by a timer to check if ShutdownRequested() has been set **/
    void detectShutdown();

    /** Show progress dialog e.g. for verifychain */
    void showProgress(const QString &title, int nProgress);

    void showModalOverlay();
};

class UnitDisplayStatusBarControl : public QLabel
{
    Q_OBJECT

public:
    explicit UnitDisplayStatusBarControl(const PlatformStyle *platformStyle);
    /** Lets the control know about the Options Model (and its signals) */
    void setOptionsModel(OptionsModel *optionsModel);

protected:
    /** So that it responds to left-button clicks */
    void mousePressEvent(QMouseEvent *event) override;
    void changeEvent(QEvent* e) override;

private:
    OptionsModel* optionsModel{nullptr};
    QMenu* menu{nullptr};
    const PlatformStyle* m_platform_style;

    /** Shows context menu with Display Unit options by the mouse coordinates */
    void onDisplayUnitsClicked(const QPoint& point);
    /** Creates context menu, its actions, and wires up all the relevant signals for mouse events. */
    void createContextMenu();

private Q_SLOTS:
    /** When Display Units are changed on OptionsModel it will refresh the display text of the control on the status bar */
    void updateDisplayUnit(BitcoinUnit newUnits);
    /** Tells underlying optionsModel to update its current display unit. */
    void onMenuSelection(QAction* action);
};

#endif // BITCOIN_QT_BITCOINGUI_H<|MERGE_RESOLUTION|>--- conflicted
+++ resolved
@@ -128,12 +128,8 @@
 
     UnitDisplayStatusBarControl* unitDisplayControl = nullptr;
     GUIUtil::ClickableLabel* labelWalletEncryptionIcon = nullptr;
-<<<<<<< HEAD
-    QLabel* labelWalletHDStatusIcon = nullptr;
-=======
     //GUIUtil::ThemedLabel* labelWalletEncryptionIcon = nullptr;
     GUIUtil::ThemedLabel* labelWalletHDStatusIcon = nullptr;
->>>>>>> 8739b5cc
     GUIUtil::ClickableLabel* labelProxyIcon = nullptr;
     GUIUtil::ClickableLabel* connectionsControl = nullptr;
     GUIUtil::ClickableLabel* labelBlocksIcon = nullptr;
@@ -328,17 +324,6 @@
     void showMnemonicClicked();
     /** Show coldstaking dialog */
     void showColdStakingClicked();
-<<<<<<< HEAD
-
-#ifndef Q_OS_MAC
-    /** Handle tray icon clicked */
-    void trayIconActivated(QSystemTrayIcon::ActivationReason reason);
-#else
-    /** Handle macOS Dock icon clicked */
-    void macosDockIconActivated();
-#endif
-=======
->>>>>>> 8739b5cc
 
     /** Show window if hidden, unminimize when minimized, rise when obscured or show if hidden and fToggleHidden is true */
     void showNormalIfMinimized() { showNormalIfMinimized(false); }
