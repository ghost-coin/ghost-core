--- conflicted
+++ resolved
@@ -126,13 +126,9 @@
     WalletFrame* walletFrame = nullptr;
 
     UnitDisplayStatusBarControl* unitDisplayControl = nullptr;
-<<<<<<< HEAD
     GUIUtil::ClickableLabel* labelWalletEncryptionIcon = nullptr;
-    QLabel* labelWalletHDStatusIcon = nullptr;
-=======
-    GUIUtil::ThemedLabel* labelWalletEncryptionIcon = nullptr;
+    //GUIUtil::ThemedLabel* labelWalletEncryptionIcon = nullptr;
     GUIUtil::ThemedLabel* labelWalletHDStatusIcon = nullptr;
->>>>>>> 96c2c952
     GUIUtil::ClickableLabel* labelProxyIcon = nullptr;
     GUIUtil::ClickableLabel* connectionsControl = nullptr;
     GUIUtil::ClickableLabel* labelBlocksIcon = nullptr;
