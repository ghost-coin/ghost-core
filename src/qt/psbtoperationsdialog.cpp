--- conflicted
+++ resolved
@@ -160,11 +160,7 @@
     if (filename.isEmpty()) {
         return;
     }
-<<<<<<< HEAD
-    std::ofstream out(filename.toLocal8Bit().data(), std::ofstream::out | std::ofstream::binary);
-=======
     std::ofstream out{filename.toLocal8Bit().data(), std::ofstream::out | std::ofstream::binary};
->>>>>>> 8739b5cc
     out << ssTx.str();
     out.close();
     showStatus(tr("PSBT saved to disk."), StatusLevel::INFO);
