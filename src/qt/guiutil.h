// Copyright (c) 2011-2020 The Bitcoin Core developers
// Distributed under the MIT software license, see the accompanying
// file COPYING or http://www.opensource.org/licenses/mit-license.php.

#ifndef BITCOIN_QT_GUIUTIL_H
#define BITCOIN_QT_GUIUTIL_H

#include <amount.h>
#include <fs.h>
#include <net.h>
#include <netaddress.h>

#include <QEvent>
#include <QHeaderView>
#include <QItemDelegate>
#include <QLabel>
#include <QMessageBox>
#include <QObject>
#include <QProgressBar>
#include <QString>
#include <QTableView>

class QValidatedLineEdit;
class SendCoinsRecipient;

namespace interfaces
{
    class Node;
}

QT_BEGIN_NAMESPACE
class QAbstractItemView;
class QAction;
class QDateTime;
class QFont;
class QLineEdit;
class QMenu;
class QPoint;
class QProgressDialog;
class QUrl;
class QWidget;
QT_END_NAMESPACE

/** Utility functions used by the Bitcoin Qt UI.
 */
namespace GUIUtil
{
    // Use this flags to prevent a "What's This" button in the title bar of the dialog on Windows.
    constexpr auto dialog_flags = Qt::WindowTitleHint | Qt::WindowSystemMenuHint | Qt::WindowCloseButtonHint;

    // Create human-readable string from date
    QString dateTimeStr(const QDateTime &datetime);
    QString dateTimeStr(qint64 nTime);

    // Return a monospace font
    QFont fixedPitchFont(bool use_embedded_font = false);

    // Set up widget for address
    void setupAddressWidget(QValidatedLineEdit *widget, QWidget *parent, bool allow_stakeonly=false);

    // Parse "bitcoin:" URI into recipient object, return true on successful parsing
    bool parseBitcoinURI(const QUrl &uri, SendCoinsRecipient *out);
    bool parseBitcoinURI(QString uri, SendCoinsRecipient *out);
    QString formatBitcoinURI(const SendCoinsRecipient &info);

    // Returns true if given address+amount meets "dust" definition
    bool isDust(interfaces::Node& node, const QString& address, const CAmount& amount);

    // HTML escaping for rich text controls
    QString HtmlEscape(const QString& str, bool fMultiLine=false);
    QString HtmlEscape(const std::string& str, bool fMultiLine=false);

    /** Copy a field of the currently selected entry of a view to the clipboard. Does nothing if nothing
        is selected.
       @param[in] column  Data column to extract from the model
       @param[in] role    Data role to extract from the model
       @see  TransactionView::copyLabel, TransactionView::copyAmount, TransactionView::copyAddress
     */
    void copyEntryData(const QAbstractItemView *view, int column, int role=Qt::EditRole);

    /** Return a field of the currently selected entry as a QString. Does nothing if nothing
        is selected.
       @param[in] column  Data column to extract from the model
       @see  TransactionView::copyLabel, TransactionView::copyAmount, TransactionView::copyAddress
     */
    QList<QModelIndex> getEntryData(const QAbstractItemView *view, int column);

    /** Returns true if the specified field of the currently selected view entry is not empty.
       @param[in] column  Data column to extract from the model
       @param[in] role    Data role to extract from the model
       @see  TransactionView::contextualMenu
     */
    bool hasEntryData(const QAbstractItemView *view, int column, int role);

    void setClipboard(const QString& str);

    /**
     * Determine default data directory for operating system.
     */
    QString getDefaultDataDirectory();

    /** Get save filename, mimics QFileDialog::getSaveFileName, except that it appends a default suffix
        when no suffix is provided by the user.

      @param[in] parent  Parent window (or 0)
      @param[in] caption Window caption (or empty, for default)
      @param[in] dir     Starting directory (or empty, to default to documents directory)
      @param[in] filter  Filter specification such as "Comma Separated Files (*.csv)"
      @param[out] selectedSuffixOut  Pointer to return the suffix (file type) that was selected (or 0).
                  Can be useful when choosing the save file format based on suffix.
     */
    QString getSaveFileName(QWidget *parent, const QString &caption, const QString &dir,
        const QString &filter,
        QString *selectedSuffixOut);

    /** Get open filename, convenience wrapper for QFileDialog::getOpenFileName.

      @param[in] parent  Parent window (or 0)
      @param[in] caption Window caption (or empty, for default)
      @param[in] dir     Starting directory (or empty, to default to documents directory)
      @param[in] filter  Filter specification such as "Comma Separated Files (*.csv)"
      @param[out] selectedSuffixOut  Pointer to return the suffix (file type) that was selected (or 0).
                  Can be useful when choosing the save file format based on suffix.
     */
    QString getOpenFileName(QWidget *parent, const QString &caption, const QString &dir,
        const QString &filter,
        QString *selectedSuffixOut);

    /** Get connection type to call object slot in GUI thread with invokeMethod. The call will be blocking.

       @returns If called from the GUI thread, return a Qt::DirectConnection.
                If called from another thread, return a Qt::BlockingQueuedConnection.
    */
    Qt::ConnectionType blockingGUIThreadConnection();

    // Determine whether a widget is hidden behind other windows
    bool isObscured(QWidget *w);

    // Activate, show and raise the widget
    void bringToFront(QWidget* w);

    // Set shortcut to close window
    void handleCloseWindowShortcut(QWidget* w);

    // Open debug.log
    void openDebugLogfile();

    // Open the config file
    bool openBitcoinConf();

    /** Qt event filter that intercepts ToolTipChange events, and replaces the tooltip with a rich text
      representation if needed. This assures that Qt can word-wrap long tooltip messages.
      Tooltips longer than the provided size threshold (in characters) are wrapped.
     */
    class ToolTipToRichTextFilter : public QObject
    {
        Q_OBJECT

    public:
        explicit ToolTipToRichTextFilter(int size_threshold, QObject *parent = nullptr);

    protected:
        bool eventFilter(QObject *obj, QEvent *evt) override;

    private:
        int size_threshold;
    };

    /**
     * Qt event filter that intercepts QEvent::FocusOut events for QLabel objects, and
     * resets their `textInteractionFlags' property to get rid of the visible cursor.
     *
     * This is a temporary fix of QTBUG-59514.
     */
    class LabelOutOfFocusEventFilter : public QObject
    {
        Q_OBJECT

    public:
        explicit LabelOutOfFocusEventFilter(QObject* parent);
        bool eventFilter(QObject* watched, QEvent* event) override;
    };

<<<<<<< HEAD
    /**
     * Makes a QTableView last column feel as if it was being resized from its left border.
     * Also makes sure the column widths are never larger than the table's viewport.
     * In Qt, all columns are resizable from the right, but it's not intuitive resizing the last column from the right.
     * Usually our second to last columns behave as if stretched, and when on stretch mode, columns aren't resizable
     * interactively or programmatically.
     *
     * This helper object takes care of this issue.
     *
     */
    class TableViewLastColumnResizingFixer: public QObject
    {
        Q_OBJECT

        public:
            TableViewLastColumnResizingFixer(QTableView* table, int lastColMinimumWidth, int allColsMinimumWidth, QObject *parent, int resizeColumnOffset=2);
            void stretchColumnWidth(int column);

        private:
            QTableView* tableView;
            int lastColumnMinimumWidth;
            int allColumnsMinimumWidth;
            int lastColumnIndex;
            int columnCount;
            int secondToLastColumnIndex;

            void adjustTableColumnsWidth();
            int getAvailableWidthForColumn(int column);
            int getColumnsWidth();
            void connectViewHeadersSignals();
            void disconnectViewHeadersSignals();
            void setViewHeaderResizeMode(int logicalIndex, QHeaderView::ResizeMode resizeMode);
            void resizeColumn(int nColumnIndex, int width);

        private Q_SLOTS:
            void on_sectionResized(int logicalIndex, int oldSize, int newSize);
            void on_geometriesChanged();
    };

=======
>>>>>>> 67c59ae4
    bool GetStartOnSystemStartup();
    bool SetStartOnSystemStartup(bool fAutoStart);

    /** Convert QString to OS specific boost path through UTF-8 */
    fs::path qstringToBoostPath(const QString &path);

    /** Convert OS specific boost path to QString through UTF-8 */
    QString boostPathToQString(const fs::path &path);

    /** Convert enum Network to QString */
    QString NetworkToQString(Network net);

    /** Convert enum ConnectionType to QString */
    QString ConnectionTypeToQString(ConnectionType conn_type, bool prepend_direction);

    /** Convert seconds into a QString with days, hours, mins, secs */
    QString formatDurationStr(int secs);

    /** Format CNodeStats.nServices bitmask into a user-readable string */
    QString formatServicesStr(quint64 mask);

    /** Format a CNodeStats.m_ping_usec into a user-readable string or display N/A, if 0 */
    QString formatPingTime(int64_t ping_usec);

    /** Format a CNodeCombinedStats.nTimeOffset into a user-readable string */
    QString formatTimeOffset(int64_t nTimeOffset);

    QString formatNiceTimeOffset(qint64 secs);

    QString formatBytes(uint64_t bytes);

    qreal calculateIdealFontSize(int width, const QString& text, QFont font, qreal minPointSize = 4, qreal startPointSize = 14);

    class ClickableLabel : public QLabel
    {
        Q_OBJECT

    Q_SIGNALS:
        /** Emitted when the label is clicked. The relative mouse coordinates of the click are
         * passed to the signal.
         */
        void clicked(const QPoint& point);
    protected:
        void mouseReleaseEvent(QMouseEvent *event) override;
    };

    class ClickableProgressBar : public QProgressBar
    {
        Q_OBJECT

    Q_SIGNALS:
        /** Emitted when the progressbar is clicked. The relative mouse coordinates of the click are
         * passed to the signal.
         */
        void clicked(const QPoint& point);
    protected:
        void mouseReleaseEvent(QMouseEvent *event) override;
    };

    typedef ClickableProgressBar ProgressBar;

    class ItemDelegate : public QItemDelegate
    {
        Q_OBJECT
    public:
        ItemDelegate(QObject* parent) : QItemDelegate(parent) {}

    Q_SIGNALS:
        void keyEscapePressed();

    private:
        bool eventFilter(QObject *object, QEvent *event) override;
    };

    // Fix known bugs in QProgressDialog class.
    void PolishProgressDialog(QProgressDialog* dialog);

    /**
     * Returns the distance in pixels appropriate for drawing a subsequent character after text.
     *
     * In Qt 5.12 and before the QFontMetrics::width() is used and it is deprecated since Qt 5.13.
     * In Qt 5.11 the QFontMetrics::horizontalAdvance() was introduced.
     */
    int TextWidth(const QFontMetrics& fm, const QString& text);

    /**
     * Writes to debug.log short info about the used Qt and the host system.
     */
    void LogQtInfo();

    /**
     * Call QMenu::popup() only on supported QT_QPA_PLATFORM.
     */
    void PopupMenu(QMenu* menu, const QPoint& point, QAction* at_action = nullptr);

    /**
     * Returns the start-moment of the day in local time.
     *
     * QDateTime::QDateTime(const QDate& date) is deprecated since Qt 5.15.
     * QDate::startOfDay() was introduced in Qt 5.14.
     */
    QDateTime StartOfDay(const QDate& date);

    /**
     * Returns true if pixmap has been set.
     *
     * QPixmap* QLabel::pixmap() is deprecated since Qt 5.15.
     */
    bool HasPixmap(const QLabel* label);
    QImage GetImage(const QLabel* label);

    /**
     * Splits the string into substrings wherever separator occurs, and returns
     * the list of those strings. Empty strings do not appear in the result.
     *
     * QString::split() signature differs in different Qt versions:
     *  - QString::SplitBehavior is deprecated since Qt 5.15
     *  - Qt::SplitBehavior was introduced in Qt 5.14
     * If {QString|Qt}::SkipEmptyParts behavior is required, use this
     * function instead of QString::split().
     */
    template <typename SeparatorType>
    QStringList SplitSkipEmptyParts(const QString& string, const SeparatorType& separator)
    {
    #if (QT_VERSION >= QT_VERSION_CHECK(5, 14, 0))
        return string.split(separator, Qt::SkipEmptyParts);
    #else
        return string.split(separator, QString::SkipEmptyParts);
    #endif
    }

    /**
     * Queue a function to run in an object's event loop. This can be
     * replaced by a call to the QMetaObject::invokeMethod functor overload after Qt 5.10, but
     * for now use a QObject::connect for compatibility with older Qt versions, based on
     * https://stackoverflow.com/questions/21646467/how-to-execute-a-functor-or-a-lambda-in-a-given-thread-in-qt-gcd-style
     */
    template <typename Fn>
    void ObjectInvoke(QObject* object, Fn&& function, Qt::ConnectionType connection = Qt::QueuedConnection)
    {
        QObject source;
        QObject::connect(&source, &QObject::destroyed, object, std::forward<Fn>(function), connection);
    }

} // namespace GUIUtil

#endif // BITCOIN_QT_GUIUTIL_H<|MERGE_RESOLUTION|>--- conflicted
+++ resolved
@@ -181,48 +181,6 @@
         bool eventFilter(QObject* watched, QEvent* event) override;
     };
 
-<<<<<<< HEAD
-    /**
-     * Makes a QTableView last column feel as if it was being resized from its left border.
-     * Also makes sure the column widths are never larger than the table's viewport.
-     * In Qt, all columns are resizable from the right, but it's not intuitive resizing the last column from the right.
-     * Usually our second to last columns behave as if stretched, and when on stretch mode, columns aren't resizable
-     * interactively or programmatically.
-     *
-     * This helper object takes care of this issue.
-     *
-     */
-    class TableViewLastColumnResizingFixer: public QObject
-    {
-        Q_OBJECT
-
-        public:
-            TableViewLastColumnResizingFixer(QTableView* table, int lastColMinimumWidth, int allColsMinimumWidth, QObject *parent, int resizeColumnOffset=2);
-            void stretchColumnWidth(int column);
-
-        private:
-            QTableView* tableView;
-            int lastColumnMinimumWidth;
-            int allColumnsMinimumWidth;
-            int lastColumnIndex;
-            int columnCount;
-            int secondToLastColumnIndex;
-
-            void adjustTableColumnsWidth();
-            int getAvailableWidthForColumn(int column);
-            int getColumnsWidth();
-            void connectViewHeadersSignals();
-            void disconnectViewHeadersSignals();
-            void setViewHeaderResizeMode(int logicalIndex, QHeaderView::ResizeMode resizeMode);
-            void resizeColumn(int nColumnIndex, int width);
-
-        private Q_SLOTS:
-            void on_sectionResized(int logicalIndex, int oldSize, int newSize);
-            void on_geometriesChanged();
-    };
-
-=======
->>>>>>> 67c59ae4
     bool GetStartOnSystemStartup();
     bool SetStartOnSystemStartup(bool fAutoStart);
 
