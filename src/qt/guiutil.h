--- conflicted
+++ resolved
@@ -332,12 +332,6 @@
         QObject::connect(&source, &QObject::destroyed, object, std::forward<Fn>(function), connection);
     }
 
-<<<<<<< HEAD
-namespace particl
-{
-    QString escapeQString(const QString& si);
-}
-=======
     /**
      * Replaces a plain text link with an HTML tagged one.
      */
@@ -390,7 +384,10 @@
             type);
     }
 
->>>>>>> 5f438d66
+namespace particl
+{
+    QString escapeQString(const QString& si);
+}
 } // namespace GUIUtil
 
 #endif // BITCOIN_QT_GUIUTIL_H