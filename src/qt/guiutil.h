--- conflicted
+++ resolved
@@ -68,8 +68,6 @@
 
     // Set up widget for address
     void setupAddressWidget(QValidatedLineEdit *widget, QWidget *parent, bool allow_stakeonly=false);
-<<<<<<< HEAD
-=======
 
     /**
      * Connects an additional shortcut to a QAbstractButton. Works around the
@@ -78,7 +76,6 @@
      * @param[in] shortcut  QKeySequence to use as shortcut
      */
     void AddButtonShortcut(QAbstractButton* button, const QKeySequence& shortcut);
->>>>>>> 8739b5cc
 
     // Parse "bitcoin:" URI into recipient object, return true on successful parsing
     bool parseBitcoinURI(const QUrl &uri, SendCoinsRecipient *out);
@@ -216,48 +213,6 @@
         bool eventFilter(QObject* watched, QEvent* event) override;
     };
 
-<<<<<<< HEAD
-    /**
-     * Makes a QTableView last column feel as if it was being resized from its left border.
-     * Also makes sure the column widths are never larger than the table's viewport.
-     * In Qt, all columns are resizable from the right, but it's not intuitive resizing the last column from the right.
-     * Usually our second to last columns behave as if stretched, and when on stretch mode, columns aren't resizable
-     * interactively or programmatically.
-     *
-     * This helper object takes care of this issue.
-     *
-     */
-    class TableViewLastColumnResizingFixer: public QObject
-    {
-        Q_OBJECT
-
-        public:
-            TableViewLastColumnResizingFixer(QTableView* table, int lastColMinimumWidth, int allColsMinimumWidth, QObject *parent, int resizeColumnOffset=2);
-            void stretchColumnWidth(int column);
-
-        private:
-            QTableView* tableView;
-            int lastColumnMinimumWidth;
-            int allColumnsMinimumWidth;
-            int lastColumnIndex;
-            int columnCount;
-            int secondToLastColumnIndex;
-
-            void adjustTableColumnsWidth();
-            int getAvailableWidthForColumn(int column);
-            int getColumnsWidth();
-            void connectViewHeadersSignals();
-            void disconnectViewHeadersSignals();
-            void setViewHeaderResizeMode(int logicalIndex, QHeaderView::ResizeMode resizeMode);
-            void resizeColumn(int nColumnIndex, int width);
-
-        private Q_SLOTS:
-            void on_sectionResized(int logicalIndex, int oldSize, int newSize);
-            void on_geometriesChanged();
-    };
-
-=======
->>>>>>> 8739b5cc
     bool GetStartOnSystemStartup();
     bool SetStartOnSystemStartup(bool fAutoStart);
 
@@ -378,12 +333,6 @@
      */
     void PopupMenu(QMenu* menu, const QPoint& point, QAction* at_action = nullptr);
 
-<<<<<<< HEAD
-namespace particl
-{
-    QString escapeQString(const QString& si);
-}
-=======
     /**
      * Returns the start-moment of the day in local time.
      *
@@ -491,7 +440,6 @@
     QString escapeQString(const QString& si);
 } // namespace particl
 
->>>>>>> 8739b5cc
 } // namespace GUIUtil
 
 #endif // BITCOIN_QT_GUIUTIL_H