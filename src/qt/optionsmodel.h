--- conflicted
+++ resolved
@@ -120,12 +120,9 @@
     QString strThirdPartyTxUrls;
     bool m_use_embedded_monospaced_font;
     bool fCoinControlFeatures;
-<<<<<<< HEAD
+    bool m_sub_fee_from_amount;
     bool fShowIncomingStakeNotifications;
     bool show_zero_value_coinstakes;
-=======
-    bool m_sub_fee_from_amount;
->>>>>>> 502d22ce
     /* settings that were overridden by command-line */
     QString strOverriddenByCommandLine;
 
