// Copyright (c) 2018-2022 The Bitcoin Core developers
// Distributed under the MIT software license, see the accompanying
// file COPYING or http://www.opensource.org/licenses/mit-license.php.

#include <qt/bitcoin.h>

#include <common/url.h>
#include <compat/compat.h>
#include <util/translation.h>

#include <QCoreApplication>

#include <functional>
#include <string>

/** Translate string to current locale using Qt. */
extern const std::function<std::string(const char*)> G_TRANSLATION_FUN = [](const char* psz) {
<<<<<<< HEAD
    return QCoreApplication::translate("ghost-core", psz).toStdString();
=======
    return QCoreApplication::translate("particl-core", psz).toStdString();
>>>>>>> 8739b5cc
};
UrlDecodeFn* const URL_DECODE = urlDecode;

MAIN_FUNCTION
{
    return GuiMain(argc, argv);
}<|MERGE_RESOLUTION|>--- conflicted
+++ resolved
@@ -15,11 +15,7 @@
 
 /** Translate string to current locale using Qt. */
 extern const std::function<std::string(const char*)> G_TRANSLATION_FUN = [](const char* psz) {
-<<<<<<< HEAD
     return QCoreApplication::translate("ghost-core", psz).toStdString();
-=======
-    return QCoreApplication::translate("particl-core", psz).toStdString();
->>>>>>> 8739b5cc
 };
 UrlDecodeFn* const URL_DECODE = urlDecode;
 
