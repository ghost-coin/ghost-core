// Copyright (c) 2011-2022 The Bitcoin Core developers
// Distributed under the MIT software license, see the accompanying
// file COPYING or http://www.opensource.org/licenses/mit-license.php.

#if defined(HAVE_CONFIG_H)
#include <config/bitcoin-config.h>
#endif

#include <qt/coincontroldialog.h>
#include <qt/forms/ui_coincontroldialog.h>

#include <qt/addresstablemodel.h>
#include <qt/bitcoinunits.h>
#include <qt/guiutil.h>
#include <qt/optionsmodel.h>
#include <qt/platformstyle.h>
#include <qt/walletmodel.h>

#include <interfaces/node.h>
#include <key_io.h>
#include <policy/policy.h>
#include <wallet/coincontrol.h>
#include <wallet/coinselection.h>
#include <wallet/wallet.h>
#include <wallet/hdwallet.h>

#include <QApplication>
#include <QCheckBox>
#include <QCursor>
#include <QDialogButtonBox>
#include <QFlags>
#include <QIcon>
#include <QSettings>
#include <QTreeWidget>

using wallet::CCoinControl;

QList<CAmount> CoinControlDialog::payAmounts;
bool CoinControlDialog::fSubtractFeeFromAmount = false;

bool CCoinControlWidgetItem::operator<(const QTreeWidgetItem &other) const {
    int column = treeWidget()->sortColumn();
    if (column == CoinControlDialog::COLUMN_AMOUNT || column == CoinControlDialog::COLUMN_DATE || column == CoinControlDialog::COLUMN_CONFIRMATIONS)
        return data(column, Qt::UserRole).toLongLong() < other.data(column, Qt::UserRole).toLongLong();
    return QTreeWidgetItem::operator<(other);
}

CoinControlDialog::CoinControlDialog(CCoinControl& coin_control, WalletModel* _model, const PlatformStyle *_platformStyle, QWidget *parent) :
    QDialog(parent, GUIUtil::dialog_flags),
    ui(new Ui::CoinControlDialog),
    m_coin_control(coin_control),
    model(_model),
    platformStyle(_platformStyle)
{
    ui->setupUi(this);

    // context menu
    contextMenu = new QMenu(this);
    contextMenu->addAction(tr("&Copy address"), this, &CoinControlDialog::copyAddress);
    contextMenu->addAction(tr("Copy &label"), this, &CoinControlDialog::copyLabel);
    contextMenu->addAction(tr("Copy &amount"), this, &CoinControlDialog::copyAmount);
    m_copy_transaction_outpoint_action = contextMenu->addAction(tr("Copy transaction &ID and output index"), this, &CoinControlDialog::copyTransactionOutpoint);
    contextMenu->addSeparator();
    lockAction = contextMenu->addAction(tr("L&ock unspent"), this, &CoinControlDialog::lockCoin);
    unlockAction = contextMenu->addAction(tr("&Unlock unspent"), this, &CoinControlDialog::unlockCoin);
    connect(ui->treeWidget, &QWidget::customContextMenuRequested, this, &CoinControlDialog::showMenu);

    // clipboard actions
    QAction *clipboardQuantityAction = new QAction(tr("Copy quantity"), this);
    QAction *clipboardAmountAction = new QAction(tr("Copy amount"), this);
    QAction *clipboardFeeAction = new QAction(tr("Copy fee"), this);
    QAction *clipboardAfterFeeAction = new QAction(tr("Copy after fee"), this);
    QAction *clipboardBytesAction = new QAction(tr("Copy bytes"), this);
    QAction *clipboardLowOutputAction = new QAction(tr("Copy dust"), this);
    QAction *clipboardChangeAction = new QAction(tr("Copy change"), this);

    connect(clipboardQuantityAction, &QAction::triggered, this, &CoinControlDialog::clipboardQuantity);
    connect(clipboardAmountAction, &QAction::triggered, this, &CoinControlDialog::clipboardAmount);
    connect(clipboardFeeAction, &QAction::triggered, this, &CoinControlDialog::clipboardFee);
    connect(clipboardAfterFeeAction, &QAction::triggered, this, &CoinControlDialog::clipboardAfterFee);
    connect(clipboardBytesAction, &QAction::triggered, this, &CoinControlDialog::clipboardBytes);
    connect(clipboardLowOutputAction, &QAction::triggered, this, &CoinControlDialog::clipboardLowOutput);
    connect(clipboardChangeAction, &QAction::triggered, this, &CoinControlDialog::clipboardChange);

    ui->labelCoinControlQuantity->addAction(clipboardQuantityAction);
    ui->labelCoinControlAmount->addAction(clipboardAmountAction);
    ui->labelCoinControlFee->addAction(clipboardFeeAction);
    ui->labelCoinControlAfterFee->addAction(clipboardAfterFeeAction);
    ui->labelCoinControlBytes->addAction(clipboardBytesAction);
    ui->labelCoinControlLowOutput->addAction(clipboardLowOutputAction);
    ui->labelCoinControlChange->addAction(clipboardChangeAction);

    // toggle tree/list mode
    connect(ui->radioTreeMode, &QRadioButton::toggled, this, &CoinControlDialog::radioTreeMode);
    connect(ui->radioListMode, &QRadioButton::toggled, this, &CoinControlDialog::radioListMode);

    connect(ui->cbxType, static_cast<void (QComboBox::*)(int)>(&QComboBox::currentIndexChanged), this, &CoinControlDialog::cbxTypeChanged);

    // click on checkbox
    connect(ui->treeWidget, &QTreeWidget::itemChanged, this, &CoinControlDialog::viewItemChanged);

    // click on header
    ui->treeWidget->header()->setSectionsClickable(true);
    connect(ui->treeWidget->header(), &QHeaderView::sectionClicked, this, &CoinControlDialog::headerSectionClicked);

    // ok button
    connect(ui->buttonBox, &QDialogButtonBox::clicked, this, &CoinControlDialog::buttonBoxClicked);

    // (un)select all
    connect(ui->pushButtonSelectAll, &QPushButton::clicked, this, &CoinControlDialog::buttonSelectAllClicked);

    ui->treeWidget->setColumnWidth(COLUMN_CHECKBOX, 84);
    ui->treeWidget->setColumnWidth(COLUMN_AMOUNT, 110);
    ui->treeWidget->setColumnWidth(COLUMN_LABEL, 190);
    ui->treeWidget->setColumnWidth(COLUMN_ADDRESS, 320);
    ui->treeWidget->setColumnWidth(COLUMN_DATE, 130);
    ui->treeWidget->setColumnWidth(COLUMN_CONFIRMATIONS, 110);

    // default view is sorted by amount desc
    sortView(COLUMN_AMOUNT, Qt::DescendingOrder);

    // restore list mode and sortorder as a convenience feature
    QSettings settings;
    if (settings.contains("nCoinControlMode") && !settings.value("nCoinControlMode").toBool())
        ui->radioTreeMode->click();
    if (settings.contains("nCoinControlSortColumn") && settings.contains("nCoinControlSortOrder"))
        sortView(settings.value("nCoinControlSortColumn").toInt(), (static_cast<Qt::SortOrder>(settings.value("nCoinControlSortOrder").toInt())));


    if (m_coin_control.nCoinType == OUTPUT_CT) {
        ui->cbxType->setCurrentIndex(1);
    } else
    if (m_coin_control.nCoinType == OUTPUT_RINGCT) {
        ui->cbxType->setCurrentIndex(2);
    }

    GUIUtil::handleCloseWindowShortcut(this);

    if(_model->getOptionsModel() && _model->getAddressTableModel())
    {
        updateView();
        updateLabelLocked();
        CoinControlDialog::updateLabels(m_coin_control, _model, this);
    }
}

CoinControlDialog::~CoinControlDialog()
{
    QSettings settings;
    settings.setValue("nCoinControlMode", ui->radioListMode->isChecked());
    settings.setValue("nCoinControlSortColumn", sortColumn);
    settings.setValue("nCoinControlSortOrder", (int)sortOrder);

    delete ui;
}

// ok button
void CoinControlDialog::buttonBoxClicked(QAbstractButton* button)
{
    if (ui->buttonBox->buttonRole(button) == QDialogButtonBox::AcceptRole)
        done(QDialog::Accepted); // closes the dialog
}

// (un)select all
void CoinControlDialog::buttonSelectAllClicked()
{
    Qt::CheckState state = Qt::Checked;
    for (int i = 0; i < ui->treeWidget->topLevelItemCount(); i++)
    {
        if (ui->treeWidget->topLevelItem(i)->checkState(COLUMN_CHECKBOX) != Qt::Unchecked)
        {
            state = Qt::Unchecked;
            break;
        }
    }
    ui->treeWidget->setEnabled(false);
    for (int i = 0; i < ui->treeWidget->topLevelItemCount(); i++)
            if (ui->treeWidget->topLevelItem(i)->checkState(COLUMN_CHECKBOX) != state)
                ui->treeWidget->topLevelItem(i)->setCheckState(COLUMN_CHECKBOX, state);
    ui->treeWidget->setEnabled(true);
    if (state == Qt::Unchecked)
        m_coin_control.UnSelectAll(); // just to be sure
    CoinControlDialog::updateLabels(m_coin_control, model, this);
}

// context menu
void CoinControlDialog::showMenu(const QPoint &point)
{
    QTreeWidgetItem *item = ui->treeWidget->itemAt(point);
    if(item)
    {
        contextMenuItem = item;

        // disable some items (like Copy Transaction ID, lock, unlock) for tree roots in context menu
        if (item->data(COLUMN_ADDRESS, TxHashRole).toString().length() == 64) // transaction hash is 64 characters (this means it is a child node, so it is not a parent node in tree mode)
        {
            m_copy_transaction_outpoint_action->setEnabled(true);
            if (model->wallet().isLockedCoin(COutPoint(uint256S(item->data(COLUMN_ADDRESS, TxHashRole).toString().toStdString()), item->data(COLUMN_ADDRESS, VOutRole).toUInt())))
            {
                lockAction->setEnabled(false);
                unlockAction->setEnabled(true);
            }
            else
            {
                lockAction->setEnabled(true);
                unlockAction->setEnabled(false);
            }
        }
        else // this means click on parent node in tree mode -> disable all
        {
            m_copy_transaction_outpoint_action->setEnabled(false);
            lockAction->setEnabled(false);
            unlockAction->setEnabled(false);
        }

        // show context menu
        contextMenu->exec(QCursor::pos());
    }
}

// context menu action: copy amount
void CoinControlDialog::copyAmount()
{
    GUIUtil::setClipboard(BitcoinUnits::removeSpaces(contextMenuItem->text(COLUMN_AMOUNT)));
}

// context menu action: copy label
void CoinControlDialog::copyLabel()
{
    if (ui->radioTreeMode->isChecked() && contextMenuItem->text(COLUMN_LABEL).length() == 0 && contextMenuItem->parent())
        GUIUtil::setClipboard(contextMenuItem->parent()->text(COLUMN_LABEL));
    else
        GUIUtil::setClipboard(contextMenuItem->text(COLUMN_LABEL));
}

// context menu action: copy address
void CoinControlDialog::copyAddress()
{
    if (ui->radioTreeMode->isChecked() && contextMenuItem->text(COLUMN_ADDRESS).length() == 0 && contextMenuItem->parent())
        GUIUtil::setClipboard(contextMenuItem->parent()->text(COLUMN_ADDRESS));
    else
        GUIUtil::setClipboard(contextMenuItem->text(COLUMN_ADDRESS));
}

// context menu action: copy transaction id and vout index
void CoinControlDialog::copyTransactionOutpoint()
{
    const QString address = contextMenuItem->data(COLUMN_ADDRESS, TxHashRole).toString();
    const QString vout = contextMenuItem->data(COLUMN_ADDRESS, VOutRole).toString();
    const QString outpoint = QString("%1:%2").arg(address).arg(vout);

    GUIUtil::setClipboard(outpoint);
}

// context menu action: lock coin
void CoinControlDialog::lockCoin()
{
    if (contextMenuItem->checkState(COLUMN_CHECKBOX) == Qt::Checked)
        contextMenuItem->setCheckState(COLUMN_CHECKBOX, Qt::Unchecked);

    COutPoint outpt(uint256S(contextMenuItem->data(COLUMN_ADDRESS, TxHashRole).toString().toStdString()), contextMenuItem->data(COLUMN_ADDRESS, VOutRole).toUInt());
    model->wallet().lockCoin(outpt, /* write_to_db = */ true);
    contextMenuItem->setDisabled(true);
    contextMenuItem->setIcon(COLUMN_CHECKBOX, platformStyle->SingleColorIcon(":/icons/lock_closed"));
    updateLabelLocked();
}

// context menu action: unlock coin
void CoinControlDialog::unlockCoin()
{
    COutPoint outpt(uint256S(contextMenuItem->data(COLUMN_ADDRESS, TxHashRole).toString().toStdString()), contextMenuItem->data(COLUMN_ADDRESS, VOutRole).toUInt());
    model->wallet().unlockCoin(outpt);
    contextMenuItem->setDisabled(false);
    contextMenuItem->setIcon(COLUMN_CHECKBOX, QIcon());
    updateLabelLocked();
}

// copy label "Quantity" to clipboard
void CoinControlDialog::clipboardQuantity()
{
    GUIUtil::setClipboard(ui->labelCoinControlQuantity->text());
}

// copy label "Amount" to clipboard
void CoinControlDialog::clipboardAmount()
{
    GUIUtil::setClipboard(ui->labelCoinControlAmount->text().left(ui->labelCoinControlAmount->text().indexOf(" ")));
}

// copy label "Fee" to clipboard
void CoinControlDialog::clipboardFee()
{
    GUIUtil::setClipboard(ui->labelCoinControlFee->text().left(ui->labelCoinControlFee->text().indexOf(" ")).replace(ASYMP_UTF8, ""));
}

// copy label "After fee" to clipboard
void CoinControlDialog::clipboardAfterFee()
{
    GUIUtil::setClipboard(ui->labelCoinControlAfterFee->text().left(ui->labelCoinControlAfterFee->text().indexOf(" ")).replace(ASYMP_UTF8, ""));
}

// copy label "Bytes" to clipboard
void CoinControlDialog::clipboardBytes()
{
    GUIUtil::setClipboard(ui->labelCoinControlBytes->text().replace(ASYMP_UTF8, ""));
}

// copy label "Dust" to clipboard
void CoinControlDialog::clipboardLowOutput()
{
    GUIUtil::setClipboard(ui->labelCoinControlLowOutput->text());
}

// copy label "Change" to clipboard
void CoinControlDialog::clipboardChange()
{
    GUIUtil::setClipboard(ui->labelCoinControlChange->text().left(ui->labelCoinControlChange->text().indexOf(" ")).replace(ASYMP_UTF8, ""));
}

// treeview: sort
void CoinControlDialog::sortView(int column, Qt::SortOrder order)
{
    sortColumn = column;
    sortOrder = order;
    ui->treeWidget->sortItems(column, order);
    ui->treeWidget->header()->setSortIndicator(sortColumn, sortOrder);
}

// treeview: clicked on header
void CoinControlDialog::headerSectionClicked(int logicalIndex)
{
    if (logicalIndex == COLUMN_CHECKBOX) // click on most left column -> do nothing
    {
        ui->treeWidget->header()->setSortIndicator(sortColumn, sortOrder);
    }
    else
    {
        if (sortColumn == logicalIndex)
            sortOrder = ((sortOrder == Qt::AscendingOrder) ? Qt::DescendingOrder : Qt::AscendingOrder);
        else
        {
            sortColumn = logicalIndex;
            sortOrder = ((sortColumn == COLUMN_LABEL || sortColumn == COLUMN_ADDRESS) ? Qt::AscendingOrder : Qt::DescendingOrder); // if label or address then default => asc, else default => desc
        }

        sortView(sortColumn, sortOrder);
    }
}

// toggle tree mode
void CoinControlDialog::radioTreeMode(bool checked)
{
    if (checked && model)
        updateView();
}

// toggle list mode
void CoinControlDialog::radioListMode(bool checked)
{
    if (checked && model)
        updateView();
}

void CoinControlDialog::cbxTypeChanged(int index)
{
    if (model) {
        m_coin_control.nCoinType = index+1;
        m_coin_control.UnSelectAll();
        CoinControlDialog::updateLabels(m_coin_control, model, this);
        updateView();
    }
}

// checkbox clicked by user
void CoinControlDialog::viewItemChanged(QTreeWidgetItem* item, int column)
{
    if (column == COLUMN_CHECKBOX && item->data(COLUMN_ADDRESS, TxHashRole).toString().length() == 64) // transaction hash is 64 characters (this means it is a child node, so it is not a parent node in tree mode)
    {
        COutPoint outpt(uint256S(item->data(COLUMN_ADDRESS, TxHashRole).toString().toStdString()), item->data(COLUMN_ADDRESS, VOutRole).toUInt());

        if (item->checkState(COLUMN_CHECKBOX) == Qt::Unchecked)
            m_coin_control.UnSelect(outpt);
        else if (item->isDisabled()) // locked (this happens if "check all" through parent node)
            item->setCheckState(COLUMN_CHECKBOX, Qt::Unchecked);
        else
            m_coin_control.Select(outpt);

        // selection changed -> update labels
        if (ui->treeWidget->isEnabled()) // do not update on every click for (un)select all
            CoinControlDialog::updateLabels(m_coin_control, model, this);
    }
}

// shows count of locked unspent outputs
void CoinControlDialog::updateLabelLocked()
{
    std::vector<COutPoint> vOutpts;
    model->wallet().listLockedCoins(vOutpts);
    if (vOutpts.size() > 0)
    {
       ui->labelLocked->setText(tr("(%1 locked)").arg(vOutpts.size()));
       ui->labelLocked->setVisible(true);
    }
    else ui->labelLocked->setVisible(false);
}

void CoinControlDialog::updateLabels(CCoinControl& m_coin_control, WalletModel *model, QDialog* dialog)
{
    if (!model)
        return;

    // nPayAmount
    CAmount nPayAmount = 0;
    bool fDust = false;
    for (const CAmount &amount : CoinControlDialog::payAmounts)
    {
        nPayAmount += amount;

        if (amount > 0)
        {
            // Assumes a p2pkh script size
            CTxOut txout(amount, CScript() << std::vector<unsigned char>(24, 0));
            fDust |= IsDust(txout, model->node().getDustRelayFee());
        }
    }

    CAmount nAmount             = 0;
    CAmount nPayFee             = 0;
    CAmount nAfterFee           = 0;
    CAmount nChange             = 0;
    unsigned int nBytes         = 0;
    unsigned int nBytesInputs   = 0;
    unsigned int nQuantity      = 0;
    bool fWitness               = false;

    std::vector<COutPoint> vCoinControl;
    m_coin_control.ListSelected(vCoinControl);

    size_t i = 0;
    for (const auto& out : model->wallet().getCoins(vCoinControl)) {
        if (out.depth_in_main_chain < 0) continue;

        // unselect already spent, very unlikely scenario, this could happen
        // when selected are spent elsewhere, like rpc or another computer
        const COutPoint& outpt = vCoinControl[i++];
        if (out.is_spent)
        {
            m_coin_control.UnSelect(outpt);
            continue;
        }

        // Quantity
        nQuantity++;

        // Amount
        nAmount += out.txout.nValue;

        // Bytes
        CTxDestination address;
        int witnessversion = 0;
        std::vector<unsigned char> witnessprogram;
        if (out.txout.scriptPubKey.IsWitnessProgram(witnessversion, witnessprogram))
        {
            nBytesInputs += (32 + 4 + 1 + (107 / WITNESS_SCALE_FACTOR) + 4);
            fWitness = true;
        }
        else if(ExtractDestination(out.txout.scriptPubKey, address))
        {
            CPubKey pubkey;
            PKHash* pkhash = std::get_if<PKHash>(&address);
            if (pkhash && model->wallet().getPubKey(out.txout.scriptPubKey, ToKeyID(*pkhash), pubkey))
            {
                nBytesInputs += (pubkey.IsCompressed() ? 148 : 180);
            }
            else
                nBytesInputs += 148; // in all error cases, simply assume 148 here
        }
        else nBytesInputs += 148;
    }

    // calculation
    if (nQuantity > 0)
    {
        // Bytes
        nBytes = nBytesInputs + ((CoinControlDialog::payAmounts.size() > 0 ? CoinControlDialog::payAmounts.size() + 1 : 2) * 34) + 10; // always assume +1 output for change here
        if (fWitness)
        {
            // there is some fudging in these numbers related to the actual virtual transaction size calculation that will keep this estimate from being exact.
            // usually, the result will be an overestimate within a couple of satoshis so that the confirmation dialog ends up displaying a slightly smaller fee.
            // also, the witness stack size value is a variable sized integer. usually, the number of stack items will be well under the single byte var int limit.
            nBytes += 2; // account for the serialized marker and flag bytes
            nBytes += nQuantity; // account for the witness byte that holds the number of stack items for each input.
        }

        // in the subtract fee from amount case, we can tell if zero change already and subtract the bytes, so that fee calculation afterwards is accurate
        if (CoinControlDialog::fSubtractFeeFromAmount)
            if (nAmount - nPayAmount == 0)
                nBytes -= 34;

        // Fee
        nPayFee = model->wallet().getMinimumFee(nBytes, m_coin_control, /*returned_target=*/nullptr, /*reason=*/nullptr);

        if (nPayAmount > 0)
        {
            nChange = nAmount - nPayAmount;
            if (!CoinControlDialog::fSubtractFeeFromAmount)
                nChange -= nPayFee;

            if (nChange > 0) {
                // Assumes a p2pkh script size
                CTxOut txout(nChange, CScript() << std::vector<unsigned char>(24, 0));
                // Never create dust outputs; if we would, just add the dust to the fee.
                if (IsDust(txout, model->node().getDustRelayFee()))
                {
                    nPayFee += nChange;
                    nChange = 0;
                    if (CoinControlDialog::fSubtractFeeFromAmount)
                        nBytes -= 34; // we didn't detect lack of change above
                }
            }

            if (nChange == 0 && !CoinControlDialog::fSubtractFeeFromAmount)
                nBytes -= 34;
        }

        // after fee
        nAfterFee = std::max<CAmount>(nAmount - nPayFee, 0);
    }

    // actually update labels
    BitcoinUnit nDisplayUnit = BitcoinUnit::BTC;
    if (model && model->getOptionsModel())
        nDisplayUnit = model->getOptionsModel()->getDisplayUnit();

    QLabel *l1 = dialog->findChild<QLabel *>("labelCoinControlQuantity");
    QLabel *l2 = dialog->findChild<QLabel *>("labelCoinControlAmount");
    QLabel *l3 = dialog->findChild<QLabel *>("labelCoinControlFee");
    QLabel *l4 = dialog->findChild<QLabel *>("labelCoinControlAfterFee");
    QLabel *l5 = dialog->findChild<QLabel *>("labelCoinControlBytes");
    QLabel *l7 = dialog->findChild<QLabel *>("labelCoinControlLowOutput");
    QLabel *l8 = dialog->findChild<QLabel *>("labelCoinControlChange");

    // enable/disable "dust" and "change"
    dialog->findChild<QLabel *>("labelCoinControlLowOutputText")->setEnabled(nPayAmount > 0);
    dialog->findChild<QLabel *>("labelCoinControlLowOutput")    ->setEnabled(nPayAmount > 0);
    dialog->findChild<QLabel *>("labelCoinControlChangeText")   ->setEnabled(nPayAmount > 0);
    dialog->findChild<QLabel *>("labelCoinControlChange")       ->setEnabled(nPayAmount > 0);

    // stats
    l1->setText(QString::number(nQuantity));                                 // Quantity
    l2->setText(BitcoinUnits::formatWithUnit(nDisplayUnit, nAmount));        // Amount
    l3->setText(BitcoinUnits::formatWithUnit(nDisplayUnit, nPayFee));        // Fee
    l4->setText(BitcoinUnits::formatWithUnit(nDisplayUnit, nAfterFee));      // After Fee
    l5->setText(((nBytes > 0) ? ASYMP_UTF8 : "") + QString::number(nBytes));        // Bytes
    l7->setText(fDust ? tr("yes") : tr("no"));                               // Dust
    l8->setText(BitcoinUnits::formatWithUnit(nDisplayUnit, nChange));        // Change
    if (nPayFee > 0)
    {
        l3->setText(ASYMP_UTF8 + l3->text());
        l4->setText(ASYMP_UTF8 + l4->text());
        if (nChange > 0 && !CoinControlDialog::fSubtractFeeFromAmount)
            l8->setText(ASYMP_UTF8 + l8->text());
    }

    // turn label red when dust
    l7->setStyleSheet((fDust) ? "color:red;" : "");

    // tool tips
    QString toolTipDust = tr("This label turns red if any recipient receives an amount smaller than the current dust threshold.");

    // how many satoshis the estimated fee can vary per byte we guess wrong
    double dFeeVary = (nBytes != 0) ? (double)nPayFee / nBytes : 0;

    QString toolTip4 = tr("Can vary +/- %1 satoshi(s) per input.").arg(dFeeVary);

    l3->setToolTip(toolTip4);
    l4->setToolTip(toolTip4);
    l7->setToolTip(toolTipDust);
    l8->setToolTip(toolTip4);
    dialog->findChild<QLabel *>("labelCoinControlFeeText")      ->setToolTip(l3->toolTip());
    dialog->findChild<QLabel *>("labelCoinControlAfterFeeText") ->setToolTip(l4->toolTip());
    dialog->findChild<QLabel *>("labelCoinControlBytesText")    ->setToolTip(l5->toolTip());
    dialog->findChild<QLabel *>("labelCoinControlLowOutputText")->setToolTip(l7->toolTip());
    dialog->findChild<QLabel *>("labelCoinControlChangeText")   ->setToolTip(l8->toolTip());

    // Insufficient funds
    QLabel *label = dialog->findChild<QLabel *>("labelCoinControlInsuffFunds");
    if (label)
        label->setVisible(nChange < 0);
}

void CoinControlDialog::changeEvent(QEvent* e)
{
    if (e->type() == QEvent::PaletteChange) {
        updateView();
    }

    QDialog::changeEvent(e);
}

void CoinControlDialog::updateView()
{
    if (!model || !model->getOptionsModel() || !model->getAddressTableModel())
        return;

    bool treeMode = ui->radioTreeMode->isChecked();

    ui->treeWidget->clear();
    ui->treeWidget->setEnabled(false); // performance, otherwise updateLabels would be called for every checked checkbox
    ui->treeWidget->setAlternatingRowColors(!treeMode);
    QFlags<Qt::ItemFlag> flgCheckbox = Qt::ItemIsSelectable | Qt::ItemIsEnabled | Qt::ItemIsUserCheckable;
    QFlags<Qt::ItemFlag> flgTristate = Qt::ItemIsSelectable | Qt::ItemIsEnabled | Qt::ItemIsUserCheckable | Qt::ItemIsAutoTristate;

    BitcoinUnit nDisplayUnit = model->getOptionsModel()->getDisplayUnit();

    QString sType = ui->cbxType->currentText().toLower();

    for (const auto& coins : model->wallet().listCoins(
        sType == "anon" ? OUTPUT_RINGCT : sType == "blind" ? OUTPUT_CT : OUTPUT_STANDARD)) {

<<<<<<< HEAD
    QString sType = ui->cbxType->currentText().toLower();

    for (const auto& coins : model->wallet().listCoins(
        sType == "anon" ? OUTPUT_RINGCT : sType == "blind" ? OUTPUT_CT : OUTPUT_STANDARD)) {

=======
>>>>>>> 8739b5cc
        CCoinControlWidgetItem* itemWalletAddress{nullptr};
        QString sWalletAddress = QString::fromStdString(EncodeDestination(coins.first));
        QString sWalletLabel = model->getAddressTableModel()->labelForAddress(sWalletAddress);
        if (sWalletLabel.isEmpty())
            sWalletLabel = tr("(no label)");

        if (treeMode)
        {
            // wallet address
            itemWalletAddress = new CCoinControlWidgetItem(ui->treeWidget);

            itemWalletAddress->setFlags(flgTristate);
            itemWalletAddress->setCheckState(COLUMN_CHECKBOX, Qt::Unchecked);

            // label
            itemWalletAddress->setText(COLUMN_LABEL, sWalletLabel);

            // address
            itemWalletAddress->setText(COLUMN_ADDRESS, sWalletAddress);
        }

        CAmount nSum = 0;
        int nChildren = 0;
        for (const auto& outpair : coins.second) {
            const COutPoint& output = std::get<0>(outpair);
            const interfaces::WalletTxOut& out = std::get<1>(outpair);
            nSum += out.txout.nValue;

            nChildren++;

            CCoinControlWidgetItem *itemOutput;
            if (treeMode)    itemOutput = new CCoinControlWidgetItem(itemWalletAddress);
            else             itemOutput = new CCoinControlWidgetItem(ui->treeWidget);
            itemOutput->setFlags(flgCheckbox);
            itemOutput->setCheckState(COLUMN_CHECKBOX,Qt::Unchecked);

            // address
            CTxDestination outputAddress;
            QString sAddress = "";
            if(ExtractDestination(out.txout.scriptPubKey, outputAddress))
            {
                sAddress = QString::fromStdString(EncodeDestination(outputAddress));

                // if listMode or change => show bitcoin address. In tree mode, address is not shown again for direct wallet address outputs
                if (!treeMode || (!(sAddress == sWalletAddress)))
                    itemOutput->setText(COLUMN_ADDRESS, sAddress);
            }

            // label
            if (!(sAddress == sWalletAddress)) // change
            {
                // tooltip from where the change comes from
                itemOutput->setToolTip(COLUMN_LABEL, tr("change from %1 (%2)").arg(sWalletLabel).arg(sWalletAddress));
                itemOutput->setText(COLUMN_LABEL, tr("(change)"));
            }
            else if (!treeMode)
            {
                QString sLabel = model->getAddressTableModel()->labelForAddress(sAddress);
                if (sLabel.isEmpty())
                    sLabel = tr("(no label)");
                itemOutput->setText(COLUMN_LABEL, sLabel);
            }

            // amount
            itemOutput->setText(COLUMN_AMOUNT, BitcoinUnits::format(nDisplayUnit, out.txout.nValue));
            itemOutput->setData(COLUMN_AMOUNT, Qt::UserRole, QVariant((qlonglong)out.txout.nValue)); // padding so that sorting works correctly

            // date
            itemOutput->setText(COLUMN_DATE, GUIUtil::dateTimeStr(out.time));
            itemOutput->setData(COLUMN_DATE, Qt::UserRole, QVariant((qlonglong)out.time));

            // confirmations
            itemOutput->setText(COLUMN_CONFIRMATIONS, QString::number(out.depth_in_main_chain));
            itemOutput->setData(COLUMN_CONFIRMATIONS, Qt::UserRole, QVariant((qlonglong)out.depth_in_main_chain));

            // transaction hash
            itemOutput->setData(COLUMN_ADDRESS, TxHashRole, QString::fromStdString(output.hash.GetHex()));

            // vout index
            itemOutput->setData(COLUMN_ADDRESS, VOutRole, output.n);

             // disable locked coins
            if (model->wallet().isLockedCoin(output))
            {
                m_coin_control.UnSelect(output); // just to be sure
                itemOutput->setDisabled(true);
                itemOutput->setIcon(COLUMN_CHECKBOX, platformStyle->SingleColorIcon(":/icons/lock_closed"));
            };

            // set checkbox
            if (m_coin_control.IsSelected(output))
                itemOutput->setCheckState(COLUMN_CHECKBOX, Qt::Checked);
        }

        // amount
        if (treeMode)
        {
            itemWalletAddress->setText(COLUMN_CHECKBOX, "(" + QString::number(nChildren) + ")");
            itemWalletAddress->setText(COLUMN_AMOUNT, BitcoinUnits::format(nDisplayUnit, nSum));
            itemWalletAddress->setData(COLUMN_AMOUNT, Qt::UserRole, QVariant((qlonglong)nSum));
            itemWalletAddress->setTextAlignment(COLUMN_AMOUNT, Qt::AlignRight);
        }
    }


    // expand all partially selected
    if (treeMode)
    {
        for (int i = 0; i < ui->treeWidget->topLevelItemCount(); i++)
            if (ui->treeWidget->topLevelItem(i)->checkState(COLUMN_CHECKBOX) == Qt::PartiallyChecked)
                ui->treeWidget->topLevelItem(i)->setExpanded(true);
    }

    // sort view
    sortView(sortColumn, sortOrder);
    ui->treeWidget->setEnabled(true);
}<|MERGE_RESOLUTION|>--- conflicted
+++ resolved
@@ -618,14 +618,6 @@
     for (const auto& coins : model->wallet().listCoins(
         sType == "anon" ? OUTPUT_RINGCT : sType == "blind" ? OUTPUT_CT : OUTPUT_STANDARD)) {
 
-<<<<<<< HEAD
-    QString sType = ui->cbxType->currentText().toLower();
-
-    for (const auto& coins : model->wallet().listCoins(
-        sType == "anon" ? OUTPUT_RINGCT : sType == "blind" ? OUTPUT_CT : OUTPUT_STANDARD)) {
-
-=======
->>>>>>> 8739b5cc
         CCoinControlWidgetItem* itemWalletAddress{nullptr};
         QString sWalletAddress = QString::fromStdString(EncodeDestination(coins.first));
         QString sWalletLabel = model->getAddressTableModel()->labelForAddress(sWalletAddress);
