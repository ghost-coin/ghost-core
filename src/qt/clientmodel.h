// Copyright (c) 2011-2022 The Bitcoin Core developers
// Distributed under the MIT software license, see the accompanying
// file COPYING or http://www.opensource.org/licenses/mit-license.php.

#ifndef BITCOIN_QT_CLIENTMODEL_H
#define BITCOIN_QT_CLIENTMODEL_H

#include <QObject>
#include <QDateTime>

#include <atomic>
#include <memory>
#include <sync.h>
#include <uint256.h>

class BanTableModel;
class CBlockIndex;
class OptionsModel;
class PeerTableModel;
class PeerTableSortProxy;
enum class SynchronizationState;

namespace interfaces {
class Handler;
class Node;
struct BlockTip;
}

QT_BEGIN_NAMESPACE
class QTimer;
QT_END_NAMESPACE

enum class BlockSource {
    NONE,
    DISK,
    NETWORK,
};

enum class SyncType {
    HEADER_PRESYNC,
    HEADER_SYNC,
    BLOCK_SYNC
};

enum NumConnections {
    CONNECTIONS_NONE = 0,
    CONNECTIONS_IN   = (1U << 0),
    CONNECTIONS_OUT  = (1U << 1),
    CONNECTIONS_ALL  = (CONNECTIONS_IN | CONNECTIONS_OUT),
};

/** Model for Bitcoin network client. */
class ClientModel : public QObject
{
    Q_OBJECT

public:
    explicit ClientModel(interfaces::Node& node, OptionsModel *optionsModel, QObject *parent = nullptr);
    ~ClientModel();

    interfaces::Node& node() const { return m_node; }
    OptionsModel *getOptionsModel();
    PeerTableModel *getPeerTableModel();
    PeerTableSortProxy* peerTableSortProxy();
    BanTableModel *getBanTableModel();

    //! Return number of connections, default is in- and outbound (total)
    int getNumConnections(unsigned int flags = CONNECTIONS_ALL) const;
    int getNumBlocks() const;
    uint256 getBestBlockHash() EXCLUSIVE_LOCKS_REQUIRED(!m_cached_tip_mutex);
    int getHeaderTipHeight() const;
    int64_t getHeaderTipTime() const;

    //! Returns the block source of the current importing/syncing state
    BlockSource getBlockSource() const;
    //! Return warnings to be displayed in status bar
    QString getStatusBarWarnings() const;

    QString formatFullVersion() const;
    QString formatSubVersion() const;
    bool isReleaseVersion() const;
    QString formatClientStartupTime() const;
    QString dataDir() const;
    QString blocksDir() const;

    bool getProxyInfo(std::string& ip_port) const;

    // caches for the best header: hash, number of blocks and block time
    mutable std::atomic<int> cachedBestHeaderHeight;
    mutable std::atomic<int64_t> cachedBestHeaderTime;
    mutable std::atomic<int> m_cached_num_blocks{-1};

    Mutex m_cached_tip_mutex;
    uint256 m_cached_tip_blocks GUARDED_BY(m_cached_tip_mutex){};

private:
    interfaces::Node& m_node;
    std::unique_ptr<interfaces::Handler> m_handler_show_progress;
    std::unique_ptr<interfaces::Handler> m_handler_notify_num_connections_changed;
    std::unique_ptr<interfaces::Handler> m_handler_notify_network_active_changed;
    std::unique_ptr<interfaces::Handler> m_handler_notify_alert_changed;
    std::unique_ptr<interfaces::Handler> m_handler_banned_list_changed;
    std::unique_ptr<interfaces::Handler> m_handler_notify_block_tip;
    std::unique_ptr<interfaces::Handler> m_handler_notify_header_tip;
    OptionsModel *optionsModel;
    PeerTableModel* peerTableModel{nullptr};
    PeerTableSortProxy* m_peer_table_sort_proxy{nullptr};
    BanTableModel* banTableModel{nullptr};

    //! A thread to interact with m_node asynchronously
    QThread* const m_thread;

    void TipChanged(SynchronizationState sync_state, interfaces::BlockTip tip, double verification_progress, SyncType synctype) EXCLUSIVE_LOCKS_REQUIRED(!m_cached_tip_mutex);
    void subscribeToCoreSignals();
    void unsubscribeFromCoreSignals();

    std::unique_ptr<interfaces::Handler> m_handler_notify_waiting_for_device;

Q_SIGNALS:
    void numConnectionsChanged(int count);
    void numBlocksChanged(int count, const QDateTime& blockDate, double nVerificationProgress, SyncType header, SynchronizationState sync_state);
    void mempoolSizeChanged(long count, size_t mempoolSizeInBytes);
    void networkActiveChanged(bool networkActive);
    void alertsChanged(const QString &warnings);
    void bytesChanged(quint64 totalBytesIn, quint64 totalBytesOut);

    //! Fired when a message should be reported to the user
    void message(const QString &title, const QString &message, unsigned int style);

    // Show progress dialog e.g. for verifychain
    void showProgress(const QString &title, int nProgress);

    // Waiting for hardware device
    void waitingForDevice(bool fCompleted);
<<<<<<< HEAD

public Q_SLOTS:
    void updateNumConnections(int numConnections);
    void updateNetworkActive(bool networkActive);
    void updateAlert();
    void updateBanlist();
=======
>>>>>>> 8739b5cc
};

#endif // BITCOIN_QT_CLIENTMODEL_H<|MERGE_RESOLUTION|>--- conflicted
+++ resolved
@@ -132,15 +132,6 @@
 
     // Waiting for hardware device
     void waitingForDevice(bool fCompleted);
-<<<<<<< HEAD
-
-public Q_SLOTS:
-    void updateNumConnections(int numConnections);
-    void updateNetworkActive(bool networkActive);
-    void updateAlert();
-    void updateBanlist();
-=======
->>>>>>> 8739b5cc
 };
 
 #endif // BITCOIN_QT_CLIENTMODEL_H