// Copyright (c) 2011-2021 The Bitcoin Core developers
// Distributed under the MIT software license, see the accompanying
// file COPYING or http://www.opensource.org/licenses/mit-license.php.

#ifndef BITCOIN_QT_CLIENTMODEL_H
#define BITCOIN_QT_CLIENTMODEL_H

#include <QObject>
#include <QDateTime>

#include <atomic>
#include <memory>
#include <sync.h>
#include <uint256.h>

class BanTableModel;
class CBlockIndex;
class OptionsModel;
class PeerTableModel;
class PeerTableSortProxy;
enum class SynchronizationState;

namespace interfaces {
class Handler;
class Node;
struct BlockTip;
}

QT_BEGIN_NAMESPACE
class QTimer;
QT_END_NAMESPACE

enum class BlockSource {
    NONE,
    REINDEX,
    DISK,
    NETWORK
};

enum NumConnections {
    CONNECTIONS_NONE = 0,
    CONNECTIONS_IN   = (1U << 0),
    CONNECTIONS_OUT  = (1U << 1),
    CONNECTIONS_ALL  = (CONNECTIONS_IN | CONNECTIONS_OUT),
};

/** Model for Bitcoin network client. */
class ClientModel : public QObject
{
    Q_OBJECT

public:
    explicit ClientModel(interfaces::Node& node, OptionsModel *optionsModel, QObject *parent = nullptr);
    ~ClientModel();

    interfaces::Node& node() const { return m_node; }
    OptionsModel *getOptionsModel();
    PeerTableModel *getPeerTableModel();
    PeerTableSortProxy* peerTableSortProxy();
    BanTableModel *getBanTableModel();

    //! Return number of connections, default is in- and outbound (total)
    int getNumConnections(unsigned int flags = CONNECTIONS_ALL) const;
    int getNumBlocks() const;
    uint256 getBestBlockHash() EXCLUSIVE_LOCKS_REQUIRED(!m_cached_tip_mutex);
    int getHeaderTipHeight() const;
    int64_t getHeaderTipTime() const;

    //! Returns enum BlockSource of the current importing/syncing state
    enum BlockSource getBlockSource() const;
    //! Return warnings to be displayed in status bar
    QString getStatusBarWarnings() const;

    QString formatFullVersion() const;
    QString formatSubVersion() const;
    bool isReleaseVersion() const;
    QString formatClientStartupTime() const;
    QString dataDir() const;
    QString blocksDir() const;

    bool getProxyInfo(std::string& ip_port) const;

    // caches for the best header: hash, number of blocks and block time
    mutable std::atomic<int> cachedBestHeaderHeight;
    mutable std::atomic<int64_t> cachedBestHeaderTime;
    mutable std::atomic<int> m_cached_num_blocks{-1};

    Mutex m_cached_tip_mutex;
    uint256 m_cached_tip_blocks GUARDED_BY(m_cached_tip_mutex){};

private:
    interfaces::Node& m_node;
    std::unique_ptr<interfaces::Handler> m_handler_show_progress;
    std::unique_ptr<interfaces::Handler> m_handler_notify_num_connections_changed;
    std::unique_ptr<interfaces::Handler> m_handler_notify_network_active_changed;
    std::unique_ptr<interfaces::Handler> m_handler_notify_alert_changed;
    std::unique_ptr<interfaces::Handler> m_handler_banned_list_changed;
    std::unique_ptr<interfaces::Handler> m_handler_notify_block_tip;
    std::unique_ptr<interfaces::Handler> m_handler_notify_header_tip;
    OptionsModel *optionsModel;
    PeerTableModel *peerTableModel;
    PeerTableSortProxy* m_peer_table_sort_proxy{nullptr};
    BanTableModel *banTableModel;

    //! A thread to interact with m_node asynchronously
    QThread* const m_thread;

    void TipChanged(SynchronizationState sync_state, interfaces::BlockTip tip, double verification_progress, bool header);
    void subscribeToCoreSignals();
    void unsubscribeFromCoreSignals();

    std::unique_ptr<interfaces::Handler> m_handler_notify_waiting_for_device;

Q_SIGNALS:
    void numConnectionsChanged(int count);
    void numBlocksChanged(int count, const QDateTime& blockDate, double nVerificationProgress, bool header, SynchronizationState sync_state);
    void mempoolSizeChanged(long count, size_t mempoolSizeInBytes);
    void networkActiveChanged(bool networkActive);
    void alertsChanged(const QString &warnings);
    void bytesChanged(quint64 totalBytesIn, quint64 totalBytesOut);

    //! Fired when a message should be reported to the user
    void message(const QString &title, const QString &message, unsigned int style);

    // Show progress dialog e.g. for verifychain
    void showProgress(const QString &title, int nProgress);
<<<<<<< HEAD

    // Waiting for hardware device
    void waitingForDevice(bool fCompleted);

public Q_SLOTS:
    void updateNumConnections(int numConnections);
    void updateNetworkActive(bool networkActive);
    void updateAlert();
    void updateBanlist();
=======
>>>>>>> b0e16eb3
};

#endif // BITCOIN_QT_CLIENTMODEL_H<|MERGE_RESOLUTION|>--- conflicted
+++ resolved
@@ -124,18 +124,9 @@
 
     // Show progress dialog e.g. for verifychain
     void showProgress(const QString &title, int nProgress);
-<<<<<<< HEAD
 
     // Waiting for hardware device
     void waitingForDevice(bool fCompleted);
-
-public Q_SLOTS:
-    void updateNumConnections(int numConnections);
-    void updateNetworkActive(bool networkActive);
-    void updateAlert();
-    void updateBanlist();
-=======
->>>>>>> b0e16eb3
 };
 
 #endif // BITCOIN_QT_CLIENTMODEL_H