--- conflicted
+++ resolved
@@ -1,10 +1,7 @@
 <!DOCTYPE RCC><RCC version="1.0">
     <qresource prefix="/icons">
         <file alias="bitcoin">res/icons/particl.png</file>
-<<<<<<< HEAD
         <file alias="splashscreen">res/icons/splashscreen.png</file>
-=======
->>>>>>> 8739b5cc
         <file alias="address-book">res/icons/address-book.png</file>
         <file alias="send">res/icons/send.png</file>
         <file alias="connect_0">res/icons/connect0.png</file>
