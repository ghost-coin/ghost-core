--- conflicted
+++ resolved
@@ -90,9 +90,6 @@
     /** Look up path for address in address book, if not found return empty string. */
     QString pathForAddress(const QString &address) const;
 
-    /** Look up path for address in address book, if not found return empty string. */
-    QString pathForAddress(const QString &address) const;
-
     /* Look up row index of an address in the model.
        Return -1 if not found.
      */
@@ -119,11 +116,7 @@
 public Q_SLOTS:
     /* Update address list from core.
      */
-<<<<<<< HEAD
-    void updateEntry(const QString &address, const QString &label, bool isMine, const QString &purpose, const QString &path, int status);
-=======
     void updateEntry(const QString &address, const QString &label, bool isMine, wallet::AddressPurpose purpose, const QString &path, int status);
->>>>>>> 8739b5cc
 
     friend class AddressTablePriv;
 };
