--- conflicted
+++ resolved
@@ -116,11 +116,7 @@
 public Q_SLOTS:
     /* Update address list from core.
      */
-<<<<<<< HEAD
-    void updateEntry(const QString &address, const QString &label, bool isMine, const QString &purpose, const QString &path, int status);
-=======
-    void updateEntry(const QString &address, const QString &label, bool isMine, wallet::AddressPurpose purpose, int status);
->>>>>>> 19764dc1
+    void updateEntry(const QString &address, const QString &label, bool isMine, wallet::AddressPurpose purpose, const QString &path, int status);
 
     friend class AddressTablePriv;
 };
