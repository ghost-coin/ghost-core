--- conflicted
+++ resolved
@@ -22,10 +22,6 @@
 SendCoinsEntry::SendCoinsEntry(const PlatformStyle *_platformStyle, QWidget *parent, bool coldstake) :
     QStackedWidget(parent),
     ui(new Ui::SendCoinsEntry),
-<<<<<<< HEAD
-    model(nullptr),
-=======
->>>>>>> 8739b5cc
     platformStyle(_platformStyle),
     m_coldstake(coldstake)
 {
@@ -169,13 +165,6 @@
     ui->edtNarration->clear();
     ui->edtNarration_cs->clear();
 
-    ui->stakeAddr->clear();
-    ui->spendAddr->clear();
-    ui->payAmount_cs->clear();
-    ui->checkboxSubtractFeeFromAmount_cs->setCheckState(Qt::Unchecked);
-    ui->edtNarration->clear();
-    ui->edtNarration_cs->clear();
-
     // update the display unit, to not use the default ("BTC")
     updateDisplayUnit();
 }
@@ -218,11 +207,7 @@
         }
 
         // Sending a zero amount is invalid
-<<<<<<< HEAD
-        if (ui->payAmount_cs->value(0) <= 0)
-=======
         if (ui->payAmount_cs->value(nullptr) <= 0)
->>>>>>> 8739b5cc
         {
             ui->payAmount_cs->setValid(false);
             retval = false;
@@ -346,11 +331,6 @@
 {
     if (model && model->getOptionsModel()) {
         ui->payAmount->setDisplayUnit(model->getOptionsModel()->getDisplayUnit());
-<<<<<<< HEAD
-        ui->payAmount_is->setDisplayUnit(model->getOptionsModel()->getDisplayUnit());
-        ui->payAmount_s->setDisplayUnit(model->getOptionsModel()->getDisplayUnit());
-        ui->payAmount_cs->setDisplayUnit(model->getOptionsModel()->getDisplayUnit());
-=======
         ui->payAmount_cs->setDisplayUnit(model->getOptionsModel()->getDisplayUnit());
     }
 }
@@ -361,7 +341,6 @@
         ui->addressBookButton->setIcon(platformStyle->SingleColorIcon(QStringLiteral(":/icons/address-book")));
         ui->pasteButton->setIcon(platformStyle->SingleColorIcon(QStringLiteral(":/icons/editpaste")));
         ui->deleteButton->setIcon(platformStyle->SingleColorIcon(QStringLiteral(":/icons/remove")));
->>>>>>> 8739b5cc
     }
 
     QStackedWidget::changeEvent(e);
