// Copyright (c) 2011-2020 The Bitcoin Core developers
// Distributed under the MIT software license, see the accompanying
// file COPYING or http://www.opensource.org/licenses/mit-license.php.

#include <qt/transactiontablemodel.h>

#include <qt/addresstablemodel.h>
#include <qt/clientmodel.h>
#include <qt/guiconstants.h>
#include <qt/guiutil.h>
#include <qt/optionsmodel.h>
#include <qt/platformstyle.h>
#include <qt/transactiondesc.h>
#include <qt/transactionrecord.h>
#include <qt/walletmodel.h>

#include <core_io.h>
#include <interfaces/handler.h>
#include <uint256.h>

#include <algorithm>
#include <functional>

#include <QColor>
#include <QDateTime>
#include <QDebug>
#include <QIcon>
#include <QLatin1Char>
#include <QLatin1String>
#include <QList>


// Amount column is right-aligned it contains numbers
static int column_alignments[] = {
        Qt::AlignLeft|Qt::AlignVCenter, /* status */
        Qt::AlignLeft|Qt::AlignVCenter, /* watchonly */
        Qt::AlignLeft|Qt::AlignVCenter, /* date */
        Qt::AlignLeft|Qt::AlignVCenter, /* type */
        Qt::AlignLeft|Qt::AlignVCenter, /* address */
        Qt::AlignLeft|Qt::AlignVCenter, /* typeIn */
        Qt::AlignLeft|Qt::AlignVCenter, /* typeOut */
        Qt::AlignRight|Qt::AlignVCenter, /* amount */
    };

// Comparison operator for sort/binary search of model tx list
struct TxLessThan
{
    bool operator()(const TransactionRecord &a, const TransactionRecord &b) const
    {
        return a.hash < b.hash;
    }
    bool operator()(const TransactionRecord &a, const uint256 &b) const
    {
        return a.hash < b;
    }
    bool operator()(const uint256 &a, const TransactionRecord &b) const
    {
        return a < b.hash;
    }
};

// queue notifications to show a non freezing progress dialog e.g. for rescan
struct TransactionNotification
{
public:
    TransactionNotification() {}
    TransactionNotification(uint256 _hash, ChangeType _status, bool _showTransaction):
        hash(_hash), status(_status), showTransaction(_showTransaction) {}

    void invoke(QObject *ttm)
    {
        QString strHash = QString::fromStdString(hash.GetHex());
        qDebug() << "NotifyTransactionChanged: " + strHash + " status= " + QString::number(status);
        bool invoked = QMetaObject::invokeMethod(ttm, "updateTransaction", Qt::QueuedConnection,
                                  Q_ARG(QString, strHash),
                                  Q_ARG(int, status),
                                  Q_ARG(bool, showTransaction));
        assert(invoked);
    }
private:
    uint256 hash;
    ChangeType status;
    bool showTransaction;
};

// Private implementation
class TransactionTablePriv
{
public:
    explicit TransactionTablePriv(TransactionTableModel *_parent) :
        parent(_parent)
    {
    }

    TransactionTableModel *parent;
    bool show_zero_value_coinstakes;

    /* Local cache of wallet.
     * As it is in the same order as the CWallet, by definition
     * this is sorted by sha256.
     */
    QList<TransactionRecord> cachedWallet;

    /** True when model finishes loading all wallet transactions on start */
    bool m_loaded = false;
    /** True when transactions are being notified, for instance when scanning */
    bool m_loading = false;
    std::vector< TransactionNotification > vQueueNotifications;

    void NotifyTransactionChanged(const uint256 &hash, ChangeType status);
    void DispatchNotifications();

    /* Query entire wallet anew from core.
     */
    void refreshWallet(interfaces::Wallet& wallet)
    {
        assert(!m_loaded);
        {
            for (const auto& wtx : wallet.getWalletTxs()) {
                if (TransactionRecord::showTransaction()) {
                    if (!show_zero_value_coinstakes && wtx.is_coinstake && wtx.credit == wtx.debit) {
                        continue;
                    }
                    cachedWallet.append(TransactionRecord::decomposeTransaction(wtx));
                }
            }
        }
        m_loaded = true;
        DispatchNotifications();
    }

    /* Update our model of the wallet incrementally, to synchronize our model of the wallet
       with that of the core.

       Call with transaction that was added, removed or changed.
     */
    void updateWallet(interfaces::Wallet& wallet, const uint256 &hash, int status, bool showTransaction)
    {
        qDebug() << "TransactionTablePriv::updateWallet: " + QString::fromStdString(hash.ToString()) + " " + QString::number(status);

        // Find bounds of this transaction in model
        QList<TransactionRecord>::iterator lower = std::lower_bound(
            cachedWallet.begin(), cachedWallet.end(), hash, TxLessThan());
        QList<TransactionRecord>::iterator upper = std::upper_bound(
            cachedWallet.begin(), cachedWallet.end(), hash, TxLessThan());
        int lowerIndex = (lower - cachedWallet.begin());
        int upperIndex = (upper - cachedWallet.begin());
        bool inModel = (lower != upper);

        if(status == CT_UPDATED)
        {
            if(showTransaction && !inModel)
                status = CT_NEW; /* Not in model, but want to show, treat as new */
            if(!showTransaction && inModel)
                status = CT_DELETED; /* In model, but want to hide, treat as deleted */
        }

        qDebug() << "    inModel=" + QString::number(inModel) +
                    " Index=" + QString::number(lowerIndex) + "-" + QString::number(upperIndex) +
                    " showTransaction=" + QString::number(showTransaction) + " derivedStatus=" + QString::number(status);

        switch(status)
        {
        case CT_REPLACE:
            if(inModel)
            {
            // remove entire transaction from table
                parent->beginRemoveRows(QModelIndex(), lowerIndex, upperIndex-1);
                cachedWallet.erase(lower, upper);
                parent->endRemoveRows();

                lower = qLowerBound(
                    cachedWallet.begin(), cachedWallet.end(), hash, TxLessThan());
                upper = qUpperBound(
                    cachedWallet.begin(), cachedWallet.end(), hash, TxLessThan());
                lowerIndex = (lower - cachedWallet.begin());
                upperIndex = (upper - cachedWallet.begin());
                inModel = (lower != upper);
            }
            // drop through
        case CT_NEW:
            if(inModel)
            {
                qWarning() << "TransactionTablePriv::updateWallet: Warning: Got CT_NEW, but transaction is already in model";
                break;
            }
            if(showTransaction)
            {
                // Find transaction in wallet
                interfaces::WalletTx wtx = wallet.getWalletTx(hash);
                if(!wtx.tx && !wtx.is_record)
                {
                    qWarning() << "TransactionTablePriv::updateWallet: Warning: Got CT_NEW, but transaction is not in wallet";
                    break;
                }

                if (!show_zero_value_coinstakes && wtx.is_coinstake && wtx.credit == wtx.debit) {
                    break;
                }

                // Added -- insert at the right position
                QList<TransactionRecord> toInsert =
                        TransactionRecord::decomposeTransaction(wtx);
                if(!toInsert.isEmpty()) /* only if something to insert */
                {
                    parent->beginInsertRows(QModelIndex(), lowerIndex, lowerIndex+toInsert.size()-1);
                    int insert_idx = lowerIndex;
                    for (const TransactionRecord &rec : toInsert)
                    {
                        cachedWallet.insert(insert_idx, rec);
                        insert_idx += 1;
                    }
                    parent->endInsertRows();
                }
            }
            break;
        case CT_DELETED:
            if(!inModel)
            {
                qWarning() << "TransactionTablePriv::updateWallet: Warning: Got CT_DELETED, but transaction is not in model";
                break;
            }
            // Removed -- remove entire transaction from table
            parent->beginRemoveRows(QModelIndex(), lowerIndex, upperIndex-1);
            cachedWallet.erase(lower, upper);
            parent->endRemoveRows();
            break;
        case CT_UPDATED:
            // Miscellaneous updates -- nothing to do, status update will take care of this, and is only computed for
            // visible transactions.
            for (int i = lowerIndex; i < upperIndex; i++) {
                TransactionRecord *rec = &cachedWallet[i];
                rec->status.needsUpdate = true;
            }
            break;
        }
    }

    int size()
    {
        return cachedWallet.size();
    }

    TransactionRecord* index(interfaces::Wallet& wallet, const uint256& cur_block_hash, const int idx)
    {
        if (idx >= 0 && idx < cachedWallet.size()) {
            TransactionRecord *rec = &cachedWallet[idx];

            // If a status update is needed (blocks came in since last check),
            // try to update the status of this transaction from the wallet.
            // Otherwise, simply re-use the cached status.
            interfaces::WalletTxStatus wtx;
            int numBlocks;
            int64_t block_time;
            if (!cur_block_hash.IsNull() && rec->statusUpdateNeeded(cur_block_hash) && wallet.tryGetTxStatus(rec->hash, wtx, numBlocks, block_time)) {
                rec->updateStatus(wtx, cur_block_hash, numBlocks, block_time);
            }
            return rec;
        }
        return nullptr;
    }

    QString describe(interfaces::Node& node, interfaces::Wallet& wallet, TransactionRecord *rec, int unit)
    {
        return TransactionDesc::toHTML(node, wallet, rec, unit);
    }

    QString getTxHex(interfaces::Wallet& wallet, TransactionRecord *rec)
    {
        auto tx = wallet.getTx(rec->hash);
        if (tx) {
            std::string strHex = EncodeHexTx(*tx);
            return QString::fromStdString(strHex);
        }
        return QString();
    }
};

TransactionTableModel::TransactionTableModel(const PlatformStyle *_platformStyle, WalletModel *parent):
        QAbstractTableModel(parent),
        walletModel(parent),
        priv(new TransactionTablePriv(this)),
        fProcessingQueuedTransactions(false),
        platformStyle(_platformStyle)
{
<<<<<<< HEAD
    columns << QString() << QString() << tr("Date") << tr("Type") << tr("Label") << tr("In") << tr("Out") << BitcoinUnits::getAmountColumnTitle(walletModel->getOptionsModel()->getDisplayUnit());
    priv->show_zero_value_coinstakes = walletModel->getOptionsModel()->getShowZeroValueCoinstakes();
    priv->refreshWallet(walletModel->wallet());

    connect(walletModel->getOptionsModel(), &OptionsModel::displayUnitChanged, this, &TransactionTableModel::updateDisplayUnit);
    connect(walletModel->getOptionsModel(), &OptionsModel::txnViewOptionsChanged, this, &TransactionTableModel::updateOptions);

    subscribeToCoreSignals();
=======
    subscribeToCoreSignals();

    columns << QString() << QString() << tr("Date") << tr("Type") << tr("Label") << BitcoinUnits::getAmountColumnTitle(walletModel->getOptionsModel()->getDisplayUnit());
    priv->refreshWallet(walletModel->wallet());

    connect(walletModel->getOptionsModel(), &OptionsModel::displayUnitChanged, this, &TransactionTableModel::updateDisplayUnit);
>>>>>>> f8e94002
}

TransactionTableModel::~TransactionTableModel()
{
    unsubscribeFromCoreSignals();
    delete priv;
}

/** Updates the column title to "Amount (DisplayUnit)" and emits headerDataChanged() signal for table headers to react. */
void TransactionTableModel::updateAmountColumnTitle()
{
    columns[Amount] = BitcoinUnits::getAmountColumnTitle(walletModel->getOptionsModel()->getDisplayUnit());
    Q_EMIT headerDataChanged(Qt::Horizontal,Amount,Amount);
}

void TransactionTableModel::updateTransaction(const QString &hash, int status, bool showTransaction)
{
    uint256 updated;
    updated.SetHex(hash.toStdString());

    priv->updateWallet(walletModel->wallet(), updated, status, showTransaction);
}

void TransactionTableModel::updateConfirmations()
{
    // Blocks came in since last poll.
    // Invalidate status (number of confirmations) and (possibly) description
    //  for all rows. Qt is smart enough to only actually request the data for the
    //  visible rows.
    Q_EMIT dataChanged(index(0, Status), index(priv->size()-1, Status));
    Q_EMIT dataChanged(index(0, ToAddress), index(priv->size()-1, ToAddress));
}

int TransactionTableModel::rowCount(const QModelIndex &parent) const
{
    if (parent.isValid()) {
        return 0;
    }
    return priv->size();
}

int TransactionTableModel::columnCount(const QModelIndex &parent) const
{
    if (parent.isValid()) {
        return 0;
    }
    return columns.length();
}

QString TransactionTableModel::formatTxStatus(const TransactionRecord *wtx) const
{
    QString status;

    switch(wtx->status.status)
    {
    case TransactionStatus::OpenUntilBlock:
        status = tr("Open for %n more block(s)","",wtx->status.open_for);
        break;
    case TransactionStatus::OpenUntilDate:
        status = tr("Open until %1").arg(GUIUtil::dateTimeStr(wtx->status.open_for));
        break;
    case TransactionStatus::Unconfirmed:
        status = tr("Unconfirmed");
        break;
    case TransactionStatus::Abandoned:
        status = tr("Abandoned");
        break;
    case TransactionStatus::Confirming:
        status = tr("Confirming (%1 of %2 recommended confirmations)").arg(wtx->status.depth).arg(TransactionRecord::RecommendedNumConfirmations);
        break;
    case TransactionStatus::Confirmed:
        status = tr("Confirmed (%1 confirmations)").arg(wtx->status.depth);
        break;
    case TransactionStatus::Conflicted:
        status = tr("Conflicted");
        break;
    case TransactionStatus::Immature:
        status = tr("Immature (%1 confirmations, will be available after %2)").arg(wtx->status.depth).arg(wtx->status.depth + wtx->status.matures_in);
        break;
    case TransactionStatus::NotAccepted:
        status = tr("Generated but not accepted");
        break;
    }

    return status;
}

QString TransactionTableModel::formatTxDate(const TransactionRecord *wtx) const
{
    if(wtx->time)
    {
        return GUIUtil::dateTimeStr(wtx->time);
    }
    return QString();
}

/* Look up address in address book, if found return label (address)
   otherwise just return (address)
 */
QString TransactionTableModel::lookupAddress(const std::string &address, bool tooltip) const
{
    QString label = walletModel->getAddressTableModel()->labelForAddress(QString::fromStdString(address));
    QString description;
    if(!label.isEmpty())
    {
        description += label;
    }
    if(label.isEmpty() || tooltip)
    {
        description += QString(" (") + QString::fromStdString(address) + QString(")");
    }
    return description;
}

QString TransactionTableModel::formatTxType(const TransactionRecord *wtx) const
{
    switch(wtx->type)
    {
    case TransactionRecord::RecvWithAddress:
        return tr("Received with");
    case TransactionRecord::RecvFromOther:
        return tr("Received from");
    case TransactionRecord::SendToAddress:
    case TransactionRecord::SendToOther:
        return tr("Sent to");
    case TransactionRecord::SendToSelf:
        return tr("Payment to yourself");
    case TransactionRecord::Generated:
        return tr("Mined");
    case TransactionRecord::Staked:
        return tr("Staked");
    default:
        return QString();
    }
}

QVariant TransactionTableModel::txAddressDecoration(const TransactionRecord *wtx) const
{
    switch(wtx->type)
    {
    case TransactionRecord::Generated:
    case TransactionRecord::Staked:
        return QIcon(":/icons/tx_mined");
    case TransactionRecord::RecvWithAddress:
    case TransactionRecord::RecvFromOther:
        return QIcon(":/icons/tx_input");
    case TransactionRecord::SendToAddress:
    case TransactionRecord::SendToOther:
        return QIcon(":/icons/tx_output");
    default:
        return QIcon(":/icons/tx_inout");
    }
}

QString TransactionTableModel::formatTxToAddress(const TransactionRecord *wtx, bool tooltip) const
{
    QString watchAddress;
    if (tooltip && wtx->involvesWatchAddress) {
        // Mark transactions involving watch-only addresses by adding " (watch-only)"
        watchAddress = QLatin1String(" (") + tr("watch-only") + QLatin1Char(')');
    }

    switch(wtx->type)
    {
    case TransactionRecord::RecvFromOther:
        return QString::fromStdString(wtx->address) + watchAddress;
    case TransactionRecord::RecvWithAddress:
    case TransactionRecord::SendToAddress:
    case TransactionRecord::Generated:
    case TransactionRecord::Staked:
        return lookupAddress(wtx->address, tooltip) + watchAddress;
    case TransactionRecord::SendToOther:
        return QString::fromStdString(wtx->address) + watchAddress;
    case TransactionRecord::SendToSelf:
        return lookupAddress(wtx->address, tooltip) + watchAddress;
    default:
        return tr("(n/a)") + watchAddress;
    }
}

QVariant TransactionTableModel::addressColor(const TransactionRecord *wtx) const
{
    // Show addresses without label in a less visible color
    switch(wtx->type)
    {
    case TransactionRecord::RecvWithAddress:
    case TransactionRecord::SendToAddress:
    case TransactionRecord::Generated:
    case TransactionRecord::Staked:
        {
        QString label = walletModel->getAddressTableModel()->labelForAddress(QString::fromStdString(wtx->address));
        if(label.isEmpty())
            return COLOR_BAREADDRESS;
        } break;
    case TransactionRecord::SendToSelf:
        return COLOR_BAREADDRESS;
    default:
        break;
    }
    return QVariant();
}

QString TransactionTableModel::formatTxAmount(const TransactionRecord *wtx, bool showUnconfirmed, BitcoinUnits::SeparatorStyle separators) const
{
    QString str = BitcoinUnits::format(walletModel->getOptionsModel()->getDisplayUnit(), wtx->credit + wtx->debit, false, separators);
    if(showUnconfirmed)
    {
        if(!wtx->status.countsForBalance)
        {
            str = QString("[") + str + QString("]");
        }
    }
    return QString(str);
}

QVariant TransactionTableModel::txStatusDecoration(const TransactionRecord *wtx) const
{
    switch(wtx->status.status)
    {
    case TransactionStatus::OpenUntilBlock:
    case TransactionStatus::OpenUntilDate:
        return COLOR_TX_STATUS_OPENUNTILDATE;
    case TransactionStatus::Unconfirmed:
        return QIcon(":/icons/transaction_0");
    case TransactionStatus::Abandoned:
        return QIcon(":/icons/transaction_abandoned");
    case TransactionStatus::Confirming:
        switch(wtx->status.depth)
        {
        case 1: return QIcon(":/icons/transaction_1");
        case 2: return QIcon(":/icons/transaction_2");
        case 3: return QIcon(":/icons/transaction_3");
        case 4: return QIcon(":/icons/transaction_4");
        default: return QIcon(":/icons/transaction_5");
        };
    case TransactionStatus::Confirmed:
        return QIcon(":/icons/transaction_confirmed");
    case TransactionStatus::Conflicted:
        return QIcon(":/icons/transaction_conflicted");
    case TransactionStatus::Immature: {
        int total = wtx->status.depth + wtx->status.matures_in;
        int part = (wtx->status.depth * 4 / total) + 1;
        return QIcon(QString(":/icons/transaction_%1").arg(part));
        }
    case TransactionStatus::NotAccepted:
        return QIcon(":/icons/transaction_0");
    default:
        return COLOR_BLACK;
    }
}

QVariant TransactionTableModel::txWatchonlyDecoration(const TransactionRecord *wtx) const
{
    if (wtx->involvesWatchAddress)
        return QIcon(":/icons/eye");
    else
        return QVariant();
}

QString TransactionTableModel::formatTooltip(const TransactionRecord *rec) const
{
    QString tooltip = formatTxStatus(rec) + QString("\n") + formatTxType(rec);
    if(rec->type==TransactionRecord::RecvFromOther || rec->type==TransactionRecord::SendToOther ||
       rec->type==TransactionRecord::SendToAddress || rec->type==TransactionRecord::RecvWithAddress)
    {
        tooltip += QString(" ") + formatTxToAddress(rec, true);
    }
    return tooltip;
}

QVariant TransactionTableModel::data(const QModelIndex &index, int role) const
{
    if(!index.isValid())
        return QVariant();
    TransactionRecord *rec = static_cast<TransactionRecord*>(index.internalPointer());

    const auto column = static_cast<ColumnIndex>(index.column());
    switch (role) {
    case RawDecorationRole:
        switch (column) {
        case Status:
            return txStatusDecoration(rec);
        case Watchonly:
            return txWatchonlyDecoration(rec);
        case Date: return {};
        case Type: return {};
        case TypeIn: return {};
        case TypeOut: return {};
        case ToAddress:
            return txAddressDecoration(rec);
        case Amount: return {};
        } // no default case, so the compiler can warn about missing cases
        assert(false);
    case Qt::DecorationRole:
    {
        QIcon icon = qvariant_cast<QIcon>(index.data(RawDecorationRole));
        return platformStyle->TextColorIcon(icon);
    }
    case Qt::DisplayRole:
        switch (column) {
        case Status: return {};
        case Watchonly: return {};
        case Date:
            return formatTxDate(rec);
        case Type:
            return formatTxType(rec);
        case ToAddress:
            return formatTxToAddress(rec, false);
        case TypeIn:
            return QString(QChar(rec->typeIn));
        case TypeOut:
            return QString(QChar(rec->typeOut));
        case Amount:
            return formatTxAmount(rec, true, BitcoinUnits::SeparatorStyle::ALWAYS);
        } // no default case, so the compiler can warn about missing cases
        assert(false);
    case Qt::EditRole:
        // Edit role is used for sorting, so return the unformatted values
        switch (column) {
        case Status:
            return QString::fromStdString(rec->status.sortKey);
        case Date:
            return rec->time;
        case Type:
            return formatTxType(rec);
        case Watchonly:
            return (rec->involvesWatchAddress ? 1 : 0);
        case ToAddress:
            return formatTxToAddress(rec, true);
        case TypeIn:
            return QString(QChar(rec->typeIn));
        case TypeOut:
            return QString(QChar(rec->typeOut));
        case Amount:
            return qint64(rec->credit + rec->debit);
        } // no default case, so the compiler can warn about missing cases
        assert(false);
    case Qt::ToolTipRole:
        return formatTooltip(rec);
    case Qt::TextAlignmentRole:
        return column_alignments[index.column()];
    case Qt::ForegroundRole:
        // Use the "danger" color for abandoned transactions
        if(rec->status.status == TransactionStatus::Abandoned)
        {
            return COLOR_TX_STATUS_DANGER;
        }
        // Non-confirmed (but not immature) as transactions are grey
        if(!rec->status.countsForBalance && rec->status.status != TransactionStatus::Immature)
        {
            return COLOR_UNCONFIRMED;
        }
        if(index.column() == Amount && (rec->credit+rec->debit) < 0)
        {
            return COLOR_NEGATIVE;
        }
        if(index.column() == ToAddress)
        {
            return addressColor(rec);
        }
        break;
    case TypeRole:
        return rec->type;
    case DateRole:
        return QDateTime::fromTime_t(static_cast<uint>(rec->time));
    case WatchonlyRole:
        return rec->involvesWatchAddress;
    case WatchonlyDecorationRole:
        return txWatchonlyDecoration(rec);
    case LongDescriptionRole:
        return priv->describe(walletModel->node(), walletModel->wallet(), rec, walletModel->getOptionsModel()->getDisplayUnit());
    case AddressRole:
        return QString::fromStdString(rec->address);
    case LabelRole:
        return walletModel->getAddressTableModel()->labelForAddress(QString::fromStdString(rec->address));
    case AmountRole:
        return qint64(rec->credit + rec->debit);
    case TxHashRole:
        return rec->getTxHash();
    case TxHexRole:
        return priv->getTxHex(walletModel->wallet(), rec);
    case TxPlainTextRole:
        {
            QString details;
            QDateTime date = QDateTime::fromTime_t(static_cast<uint>(rec->time));
            QString txLabel = walletModel->getAddressTableModel()->labelForAddress(QString::fromStdString(rec->address));

            details.append(date.toString("M/d/yy HH:mm"));
            details.append(" ");
            details.append(formatTxStatus(rec));
            details.append(". ");
            if(!formatTxType(rec).isEmpty()) {
                details.append(formatTxType(rec));
                details.append(" ");
            }
            if(!rec->address.empty()) {
                if(txLabel.isEmpty())
                    details.append(tr("(no label)") + " ");
                else {
                    details.append("(");
                    details.append(txLabel);
                    details.append(") ");
                }
                details.append(QString::fromStdString(rec->address));
                details.append(" ");
            }
            details.append(formatTxAmount(rec, false, BitcoinUnits::SeparatorStyle::NEVER));
            return details;
        }
    case ConfirmedRole:
        return rec->status.status == TransactionStatus::Status::Confirming || rec->status.status == TransactionStatus::Status::Confirmed;
    case FormattedAmountRole:
        // Used for copy/export, so don't include separators
        return formatTxAmount(rec, false, BitcoinUnits::SeparatorStyle::NEVER);
    case StatusRole:
        return rec->status.status;
    }
    return QVariant();
}

QVariant TransactionTableModel::headerData(int section, Qt::Orientation orientation, int role) const
{
    if(orientation == Qt::Horizontal)
    {
        if(role == Qt::DisplayRole)
        {
            return columns[section];
        }
        else if (role == Qt::TextAlignmentRole)
        {
            return column_alignments[section];
        } else if (role == Qt::ToolTipRole)
        {
            switch(section)
            {
            case Status:
                return tr("Transaction status. Hover over this field to show number of confirmations.");
            case Date:
                return tr("Date and time that the transaction was received.");
            case Type:
                return tr("Type of transaction.");
            case Watchonly:
                return tr("Whether or not a watch-only address is involved in this transaction.");
            case ToAddress:
                return tr("User-defined intent/purpose of the transaction.");
            case TypeIn:
                return tr("Type of input coin.");
            case TypeOut:
                return tr("Type of output coin.");
            case Amount:
                return tr("Amount removed from or added to balance.");
            }
        }
    }
    return QVariant();
}

QModelIndex TransactionTableModel::index(int row, int column, const QModelIndex &parent) const
{
    Q_UNUSED(parent);
    TransactionRecord* data = priv->index(walletModel->wallet(), walletModel->getLastBlockProcessed(), row);
    if(data)
    {
        return createIndex(row, column, data);
    }
    return QModelIndex();
}

void TransactionTableModel::updateDisplayUnit()
{
    // emit dataChanged to update Amount column with the current unit
    updateAmountColumnTitle();
    Q_EMIT dataChanged(index(0, Amount), index(priv->size()-1, Amount));
}

void TransactionTablePriv::NotifyTransactionChanged(const uint256 &hash, ChangeType status)
{
    bool showTransaction = TransactionRecord::showTransaction();

    TransactionNotification notification(hash, status, showTransaction);

    if (!m_loaded || m_loading)
    {
        vQueueNotifications.push_back(notification);
        return;
    }
    notification.invoke(parent);
}

void TransactionTablePriv::DispatchNotifications()
{
    if (!m_loaded || m_loading) return;

    if (vQueueNotifications.size() > 10) { // prevent balloon spam, show maximum 10 balloons
        bool invoked = QMetaObject::invokeMethod(parent, "setProcessingQueuedTransactions", Qt::QueuedConnection, Q_ARG(bool, true));
        assert(invoked);
    }
    for (unsigned int i = 0; i < vQueueNotifications.size(); ++i)
    {
        if (vQueueNotifications.size() - i <= 10) {
            bool invoked = QMetaObject::invokeMethod(parent, "setProcessingQueuedTransactions", Qt::QueuedConnection, Q_ARG(bool, false));
            assert(invoked);
        }

        vQueueNotifications[i].invoke(parent);
    }
    vQueueNotifications.clear();
}

void TransactionTableModel::subscribeToCoreSignals()
{
    // Connect signals to wallet
    m_handler_transaction_changed = walletModel->wallet().handleTransactionChanged(std::bind(&TransactionTablePriv::NotifyTransactionChanged, priv, std::placeholders::_1, std::placeholders::_2));
    m_handler_show_progress = walletModel->wallet().handleShowProgress([this](const std::string&, int progress) {
        priv->m_loading = progress < 100;
        priv->DispatchNotifications();
    });
}

void TransactionTableModel::unsubscribeFromCoreSignals()
{
    // Disconnect signals from wallet
    m_handler_transaction_changed->disconnect();
    m_handler_show_progress->disconnect();
}


void TransactionTableModel::updateOptions()
{
    beginResetModel();
    priv->show_zero_value_coinstakes = walletModel->getOptionsModel()->getShowZeroValueCoinstakes();
    priv->refreshWallet(walletModel->wallet());
    endResetModel();
}<|MERGE_RESOLUTION|>--- conflicted
+++ resolved
@@ -283,23 +283,14 @@
         fProcessingQueuedTransactions(false),
         platformStyle(_platformStyle)
 {
-<<<<<<< HEAD
+    subscribeToCoreSignals();
+
     columns << QString() << QString() << tr("Date") << tr("Type") << tr("Label") << tr("In") << tr("Out") << BitcoinUnits::getAmountColumnTitle(walletModel->getOptionsModel()->getDisplayUnit());
     priv->show_zero_value_coinstakes = walletModel->getOptionsModel()->getShowZeroValueCoinstakes();
     priv->refreshWallet(walletModel->wallet());
 
     connect(walletModel->getOptionsModel(), &OptionsModel::displayUnitChanged, this, &TransactionTableModel::updateDisplayUnit);
     connect(walletModel->getOptionsModel(), &OptionsModel::txnViewOptionsChanged, this, &TransactionTableModel::updateOptions);
-
-    subscribeToCoreSignals();
-=======
-    subscribeToCoreSignals();
-
-    columns << QString() << QString() << tr("Date") << tr("Type") << tr("Label") << BitcoinUnits::getAmountColumnTitle(walletModel->getOptionsModel()->getDisplayUnit());
-    priv->refreshWallet(walletModel->wallet());
-
-    connect(walletModel->getOptionsModel(), &OptionsModel::displayUnitChanged, this, &TransactionTableModel::updateDisplayUnit);
->>>>>>> f8e94002
 }
 
 TransactionTableModel::~TransactionTableModel()
