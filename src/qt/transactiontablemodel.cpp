--- conflicted
+++ resolved
@@ -33,15 +33,6 @@
 
 // Amount column is right-aligned it contains numbers
 static int column_alignments[] = {
-<<<<<<< HEAD
-        Qt::AlignLeft|Qt::AlignVCenter, /* status */
-        Qt::AlignLeft|Qt::AlignVCenter, /* watchonly */
-        Qt::AlignLeft|Qt::AlignVCenter, /* date */
-        Qt::AlignLeft|Qt::AlignVCenter, /* type */
-        Qt::AlignLeft|Qt::AlignVCenter, /* address */
-        Qt::AlignLeft|Qt::AlignVCenter, /* typeIn */
-        Qt::AlignLeft|Qt::AlignVCenter, /* typeOut */
-=======
         Qt::AlignLeft|Qt::AlignVCenter, /*status=*/
         Qt::AlignLeft|Qt::AlignVCenter, /*watchonly=*/
         Qt::AlignLeft|Qt::AlignVCenter, /*date=*/
@@ -49,7 +40,6 @@
         Qt::AlignLeft|Qt::AlignVCenter, /*address=*/
         Qt::AlignLeft|Qt::AlignVCenter, /*typeIn=*/
         Qt::AlignLeft|Qt::AlignVCenter, /*typeOut=*/
->>>>>>> 8739b5cc
         Qt::AlignRight|Qt::AlignVCenter, /* amount */
     };
 
@@ -185,11 +175,7 @@
                 upperIndex = (upper - cachedWallet.begin());
                 inModel = (lower != upper);
             }
-<<<<<<< HEAD
-            // drop through
-=======
             [[fallthrough]];
->>>>>>> 8739b5cc
         case CT_NEW:
             if(inModel)
             {
@@ -294,22 +280,14 @@
         priv(new TransactionTablePriv(this)),
         platformStyle(_platformStyle)
 {
-<<<<<<< HEAD
-=======
     subscribeToCoreSignals();
 
->>>>>>> 8739b5cc
     columns << QString() << QString() << tr("Date") << tr("Type") << tr("Label") << tr("In") << tr("Out") << BitcoinUnits::getAmountColumnTitle(walletModel->getOptionsModel()->getDisplayUnit());
     priv->show_zero_value_coinstakes = walletModel->getOptionsModel()->getShowZeroValueCoinstakes();
     priv->refreshWallet(walletModel->wallet());
 
     connect(walletModel->getOptionsModel(), &OptionsModel::displayUnitChanged, this, &TransactionTableModel::updateDisplayUnit);
     connect(walletModel->getOptionsModel(), &OptionsModel::txnViewOptionsChanged, this, &TransactionTableModel::updateOptions);
-<<<<<<< HEAD
-
-    subscribeToCoreSignals();
-=======
->>>>>>> 8739b5cc
 }
 
 TransactionTableModel::~TransactionTableModel()
