--- conflicted
+++ resolved
@@ -38,11 +38,8 @@
 
     void setValue(const SendCoinsRecipient &value);
     void setAddress(const QString &address);
-<<<<<<< HEAD
     void setNarration(const QString &sNarr);
-=======
     void setAmount(const CAmount &amount);
->>>>>>> f17942a3
 
     /** Set up the tab chain manually, as Qt messes up the tab chain by default in some cases
      *  (issue https://bugreports.qt-project.org/browse/QTBUG-10907).
