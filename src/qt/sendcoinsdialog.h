// Copyright (c) 2011-2022 The Bitcoin Core developers
// Distributed under the MIT software license, see the accompanying
// file COPYING or http://www.opensource.org/licenses/mit-license.php.

#ifndef BITCOIN_QT_SENDCOINSDIALOG_H
#define BITCOIN_QT_SENDCOINSDIALOG_H

#include <qt/clientmodel.h>
#include <qt/walletmodel.h>

#include <QDialog>
#include <QMessageBox>
#include <QString>
#include <QTimer>

class PlatformStyle;
class SendCoinsEntry;
class SendCoinsRecipient;
class UniValue;
enum class SynchronizationState;
namespace wallet {
class CCoinControl;
} // namespace wallet

namespace Ui {
    class SendCoinsDialog;
}

QT_BEGIN_NAMESPACE
class QUrl;
QT_END_NAMESPACE

/** Dialog for sending bitcoins */
class SendCoinsDialog : public QDialog
{
    Q_OBJECT

public:
    explicit SendCoinsDialog(const PlatformStyle *platformStyle, QWidget *parent = nullptr);
    ~SendCoinsDialog();

    void setClientModel(ClientModel *clientModel);
    void setModel(WalletModel *model);

    /** Set up the tab chain manually, as Qt messes up the tab chain by default in some cases (issue https://bugreports.qt-project.org/browse/QTBUG-10907).
     */
    QWidget *setupTabChain(QWidget *prev);

    void setAddress(const QString &address);
    void pasteEntry(const SendCoinsRecipient &rv);
    bool handlePaymentRequest(const SendCoinsRecipient &recipient);

    // Only used for testing-purposes
    wallet::CCoinControl* getCoinControl() { return m_coin_control.get(); }

public Q_SLOTS:
    void clear();
    void reject() override;
    void accept() override;
    SendCoinsEntry *addEntry();
    SendCoinsEntry *addEntryCS();
    void updateTabsAndLabels();
    void setBalance(const interfaces::WalletBalances& balances);

Q_SIGNALS:
    void coinsSent(const uint256& txid);

private:
    Ui::SendCoinsDialog *ui;
    ClientModel* clientModel{nullptr};
    WalletModel* model{nullptr};
    std::unique_ptr<wallet::CCoinControl> m_coin_control;
    std::unique_ptr<WalletModelTransaction> m_current_transaction;
    bool fNewRecipientAllowed{true};
    bool fFeeMinimized{true};
    const PlatformStyle *platformStyle;

    // Copy PSBT to clipboard and offer to save it.
    void presentPSBT(PartiallySignedTransaction& psbt);
    // Process WalletModel::SendCoinsReturn and generate a pair consisting
    // of a message and message flags for use in Q_EMIT message().
    // Additional parameter msgArg can be used via .arg(msgArg).
    void processSendCoinsReturn(const WalletModel::SendCoinsReturn &sendCoinsReturn, const QString &msgArg = QString());
    void minimizeFeeSection(bool fMinimize);
    // Format confirmation message
    bool PrepareSendText(QString& question_string, QString& informative_text, QString& detailed_text, QString& sCommand, QString& sCoinControl);
<<<<<<< HEAD
    void updateFeeMinimizedLabel();

    // Update the passed in CCoinControl with state from the GUI
    void updateCoinControlState(CCoinControl& ctrl);
=======
    /* Sign PSBT using external signer.
     *
     * @param[in,out] psbtx the PSBT to sign
     * @param[in,out] mtx needed to attempt to finalize
     * @param[in,out] complete whether the PSBT is complete (a successfully signed multisig transaction may not be complete)
     *
     * @returns false if any failure occurred, which may include the user rejection of a transaction on the device.
     */
    bool signWithExternalSigner(PartiallySignedTransaction& psbt, CMutableTransaction& mtx, bool& complete);
    void updateFeeMinimizedLabel();
    void updateCoinControlState();
>>>>>>> 8739b5cc

private Q_SLOTS:
    void sendButtonClicked(bool checked);
    void on_buttonChooseFee_clicked();
    void on_buttonMinimizeFee_clicked();
    void removeEntry(SendCoinsEntry* entry);
    void useAvailableBalance(SendCoinsEntry* entry);
    void refreshBalance();
    void coinControlFeatureChanged(bool);
    void coinControlButtonClicked();
    void coinControlChangeChecked(int);
    void coinControlChangeEdited(const QString &);
    void coinControlUpdateLabels();
    void coinControlClipboardQuantity();
    void coinControlClipboardAmount();
    void coinControlClipboardFee();
    void coinControlClipboardAfterFee();
    void coinControlClipboardBytes();
    void coinControlClipboardLowOutput();
    void coinControlClipboardChange();
    void cbxTypeFromChanged(int);
    void updateFeeSectionControls();
    void updateNumberOfBlocks(int count, const QDateTime& blockDate, double nVerificationProgress, SyncType synctype, SynchronizationState sync_state);
    void updateSmartFeeLabel();

Q_SIGNALS:
    // Fired when a message should be reported to the user
    void message(const QString &title, const QString &message, unsigned int style);
};


#define SEND_CONFIRM_DELAY   3

class SendConfirmationDialog : public QMessageBox
{
    Q_OBJECT

public:
<<<<<<< HEAD
    SendConfirmationDialog(const QString& title, const QString& text, const QString& informative_text = "", const QString& detailed_text = "", int secDelay = SEND_CONFIRM_DELAY, const QString& confirmText = "", QWidget* parent = nullptr);
=======
    SendConfirmationDialog(const QString& title, const QString& text, const QString& informative_text = "", const QString& detailed_text = "", int secDelay = SEND_CONFIRM_DELAY, bool enable_send = true, bool always_show_unsigned = true, QWidget* parent = nullptr);
    /* Returns QMessageBox::Cancel, QMessageBox::Yes when "Send" is
       clicked and QMessageBox::Save when "Create Unsigned" is clicked. */
>>>>>>> 8739b5cc
    int exec() override;

private Q_SLOTS:
    void countDown();
    void updateButtons();

private:
    QAbstractButton *yesButton;
    QAbstractButton *m_psbt_button;
    QTimer countDownTimer;
    int secDelay;
    QString confirmButtonText{tr("Send")};
    bool m_enable_send;
    QString m_psbt_button_text{tr("Create Unsigned")};
};

#endif // BITCOIN_QT_SENDCOINSDIALOG_H<|MERGE_RESOLUTION|>--- conflicted
+++ resolved
@@ -84,12 +84,6 @@
     void minimizeFeeSection(bool fMinimize);
     // Format confirmation message
     bool PrepareSendText(QString& question_string, QString& informative_text, QString& detailed_text, QString& sCommand, QString& sCoinControl);
-<<<<<<< HEAD
-    void updateFeeMinimizedLabel();
-
-    // Update the passed in CCoinControl with state from the GUI
-    void updateCoinControlState(CCoinControl& ctrl);
-=======
     /* Sign PSBT using external signer.
      *
      * @param[in,out] psbtx the PSBT to sign
@@ -101,7 +95,6 @@
     bool signWithExternalSigner(PartiallySignedTransaction& psbt, CMutableTransaction& mtx, bool& complete);
     void updateFeeMinimizedLabel();
     void updateCoinControlState();
->>>>>>> 8739b5cc
 
 private Q_SLOTS:
     void sendButtonClicked(bool checked);
@@ -140,13 +133,9 @@
     Q_OBJECT
 
 public:
-<<<<<<< HEAD
-    SendConfirmationDialog(const QString& title, const QString& text, const QString& informative_text = "", const QString& detailed_text = "", int secDelay = SEND_CONFIRM_DELAY, const QString& confirmText = "", QWidget* parent = nullptr);
-=======
     SendConfirmationDialog(const QString& title, const QString& text, const QString& informative_text = "", const QString& detailed_text = "", int secDelay = SEND_CONFIRM_DELAY, bool enable_send = true, bool always_show_unsigned = true, QWidget* parent = nullptr);
     /* Returns QMessageBox::Cancel, QMessageBox::Yes when "Send" is
        clicked and QMessageBox::Save when "Create Unsigned" is clicked. */
->>>>>>> 8739b5cc
     int exec() override;
 
 private Q_SLOTS:
