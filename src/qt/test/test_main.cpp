--- conflicted
+++ resolved
@@ -56,16 +56,10 @@
     // regtest params.
     //
     // All tests must use their own testing setup (if needed).
-<<<<<<< HEAD
-    {
-        BasicTestingSetup dummy{CBaseChainParams::REGTEST, {}, true};
-    }
-=======
     fs::create_directories([] {
         BasicTestingSetup dummy{CBaseChainParams::REGTEST, {}, /*fParticlMode*/ true};
         return gArgs.GetDataDirNet() / "blocks";
     }());
->>>>>>> 8739b5cc
 
     std::unique_ptr<interfaces::Init> init = interfaces::MakeGuiInit(argc, argv);
     gArgs.ForceSetArg("-listen", "0");
@@ -86,15 +80,8 @@
     #endif
 
     BitcoinApplication app;
-<<<<<<< HEAD
     app.setNode(*node);
     app.setApplicationName("Ghost-Qt-test");
-=======
-    app.setApplicationName("Particl-Qt-test");
-    app.createNode(*init);
-
-    int num_test_failures{0};
->>>>>>> 8739b5cc
 
     AppTests app_tests(app);
     num_test_failures += QTest::qExec(&app_tests);
