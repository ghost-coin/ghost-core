--- conflicted
+++ resolved
@@ -77,12 +77,7 @@
     (RPCConsole::RPCExecuteCommandLine(m_node, result2, "createrawtransaction( [],  {} , 0   )")); //whitespace between parameters is allowed
     QVERIFY(result == result2);
 
-<<<<<<< HEAD
-    RPCConsole::RPCExecuteCommandLine(*node, result, "getblock(getbestblockhash())[tx][0]", &filtered);
-    //QVERIFY(result == "4a5e1e4baab89f3a32518a88c31bc87f618f76673e2cc77ab2127b7afdeda33b");
-=======
     RPCConsole::RPCExecuteCommandLine(m_node, result, "getblock(getbestblockhash())[tx][0]", &filtered);
->>>>>>> 9c3765ad
     QVERIFY(result == "4a5e1e4baab89f3a32518a88c31bc87f618f76673e2cc77ab2127b7afdeda33b");
 
     QVERIFY(filtered == "getblock(getbestblockhash())[tx][0]");
