--- conflicted
+++ resolved
@@ -133,15 +133,13 @@
     EditAddressDialog editAddressDialog(EditAddressDialog::NewSendingAddress);
     editAddressDialog.setModel(walletModel.getAddressTableModel());
 
-<<<<<<< HEAD
-    return; // segfault?
-=======
+    return; // Particl TODO, fix segfault?
+
     AddressBookPage address_book{platformStyle.get(), AddressBookPage::ForEditing, AddressBookPage::SendingTab};
     address_book.setModel(walletModel.getAddressTableModel());
     auto table_view = address_book.findChild<QTableView*>("tableView");
     QCOMPARE(table_view->model()->rowCount(), 1);
 
->>>>>>> a2a8e919
     EditAddressAndSubmit(
         &editAddressDialog, QString("uhoh"), preexisting_r_address,
         QString(
