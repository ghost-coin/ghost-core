// Copyright (c) 2017-2022 The Bitcoin Core developers
// Distributed under the MIT software license, see the accompanying
// file COPYING or http://www.opensource.org/licenses/mit-license.php.

#include <qt/test/addressbooktests.h>
#include <qt/test/util.h>
#include <test/util/setup_common.h>

#include <interfaces/chain.h>
#include <interfaces/node.h>
#include <qt/addressbookpage.h>
#include <qt/clientmodel.h>
#include <qt/editaddressdialog.h>
#include <qt/optionsmodel.h>
#include <qt/platformstyle.h>
#include <qt/qvalidatedlineedit.h>
#include <qt/walletmodel.h>

#include <key.h>
#include <key_io.h>
#include <wallet/wallet.h>
#include <walletinitinterface.h>

#include <chrono>

#include <QApplication>
#include <QLineEdit>
#include <QMessageBox>
#include <QTableView>
#include <QTimer>

using wallet::AddWallet;
using wallet::CWallet;
using wallet::CreateMockWalletDatabase;
using wallet::RemoveWallet;
using wallet::WALLET_FLAG_DESCRIPTORS;
using wallet::WalletContext;

namespace
{

/**
 * Fill the edit address dialog box with data, submit it, and ensure that
 * the resulting message meets expectations.
 */
void EditAddressAndSubmit(
        EditAddressDialog* dialog,
        const QString& label, const QString& address, QString expected_msg)
{
    QString warning_text;

    dialog->findChild<QLineEdit*>("labelEdit")->setText(label);
    dialog->findChild<QValidatedLineEdit*>("addressEdit")->setText(address);

    ConfirmMessage(&warning_text, 5ms);
    dialog->accept();
    QCOMPARE(warning_text, expected_msg);
}

/**
 * Test adding various send addresses to the address book.
 *
 * There are three cases tested:
 *
 *   - new_address: a new address which should add as a send address successfully.
 *   - existing_s_address: an existing sending address which won't add successfully.
 *   - existing_r_address: an existing receiving address which won't add successfully.
 *
 * In each case, verify the resulting state of the address book and optionally
 * the warning message presented to the user.
 */
void TestAddAddressesToSendBook(interfaces::Node& node)
{
    return; // Particl
    TestChain100Setup test;
    auto wallet_loader = interfaces::MakeWalletLoader(*test.m_node.chain, *Assert(test.m_node.args));
    test.m_node.wallet_loader = wallet_loader.get();
    node.setContext(&test.m_node);
    const std::shared_ptr<CWallet> wallet = std::make_shared<CWallet>(node.context()->chain.get(), "", CreateMockWalletDatabase());
    wallet->LoadWallet();
    wallet->SetWalletFlag(WALLET_FLAG_DESCRIPTORS);
    {
        LOCK(wallet->cs_wallet);
        wallet->SetupDescriptorScriptPubKeyMans();
    }

    auto build_address = [&wallet]() {
        CKey key;
        key.MakeNewKey(true);
        CTxDestination dest(GetDestinationForKey(
            key.GetPubKey(), wallet->m_default_address_type));

        return std::make_pair(dest, QString::fromStdString(EncodeDestination(dest)));
    };

    CTxDestination r_key_dest, s_key_dest;

    // Add a preexisting "receive" entry in the address book.
    QString preexisting_r_address;
    QString r_label("already here (r)");

    // Add a preexisting "send" entry in the address book.
    QString preexisting_s_address;
    QString s_label("already here (s)");

    // Define a new address (which should add to the address book successfully).
    QString new_address_a;
    QString new_address_b;

    std::tie(r_key_dest, preexisting_r_address) = build_address();
    std::tie(s_key_dest, preexisting_s_address) = build_address();
    std::tie(std::ignore, new_address_a) = build_address();
    std::tie(std::ignore, new_address_b) = build_address();

    {
        LOCK(wallet->cs_wallet);
        wallet->SetAddressBook(r_key_dest, r_label.toStdString(), wallet::AddressPurpose::RECEIVE);
        wallet->SetAddressBook(s_key_dest, s_label.toStdString(), wallet::AddressPurpose::SEND);
    }

    auto check_addbook_size = [&wallet](int expected_size) {
        LOCK(wallet->cs_wallet);
        QCOMPARE(static_cast<int>(wallet->m_address_book.size()), expected_size);
    };

    // We should start with the two addresses we added earlier and nothing else.
    check_addbook_size(2);

    // Initialize relevant QT models.
    std::unique_ptr<const PlatformStyle> platformStyle(PlatformStyle::instantiate("other"));
    OptionsModel optionsModel(node);
    bilingual_str error;
    QVERIFY(optionsModel.Init(error));
    ClientModel clientModel(node, &optionsModel);
    WalletContext& context = *node.walletLoader().context();
    AddWallet(context, wallet);
    WalletModel walletModel(interfaces::MakeWallet(context, wallet), clientModel, platformStyle.get());
    RemoveWallet(context, wallet, /* load_on_start= */ std::nullopt);
    EditAddressDialog editAddressDialog(EditAddressDialog::NewSendingAddress);
    editAddressDialog.setModel(walletModel.getAddressTableModel());

<<<<<<< HEAD
    return; // segfault?
=======
    AddressBookPage address_book{platformStyle.get(), AddressBookPage::ForEditing, AddressBookPage::SendingTab};
    address_book.setModel(walletModel.getAddressTableModel());
    auto table_view = address_book.findChild<QTableView*>("tableView");
    QCOMPARE(table_view->model()->rowCount(), 1);

>>>>>>> 8739b5cc
    EditAddressAndSubmit(
        &editAddressDialog, QString("uhoh"), preexisting_r_address,
        QString(
            "Address \"%1\" already exists as a receiving address with label "
            "\"%2\" and so cannot be added as a sending address."
            ).arg(preexisting_r_address).arg(r_label));
    check_addbook_size(2);
    QCOMPARE(table_view->model()->rowCount(), 1);

    EditAddressAndSubmit(
        &editAddressDialog, QString("uhoh, different"), preexisting_s_address,
        QString(
            "The entered address \"%1\" is already in the address book with "
            "label \"%2\"."
            ).arg(preexisting_s_address).arg(s_label));
    check_addbook_size(2);
    QCOMPARE(table_view->model()->rowCount(), 1);

    // Submit a new address which should add successfully - we expect the
    // warning message to be blank.
    EditAddressAndSubmit(
        &editAddressDialog, QString("io - new A"), new_address_a, QString(""));
    check_addbook_size(3);
    QCOMPARE(table_view->model()->rowCount(), 2);

    EditAddressAndSubmit(
        &editAddressDialog, QString("io - new B"), new_address_b, QString(""));
    check_addbook_size(4);
    QCOMPARE(table_view->model()->rowCount(), 3);

    auto search_line = address_book.findChild<QLineEdit*>("searchLineEdit");

    search_line->setText(r_label);
    QCOMPARE(table_view->model()->rowCount(), 0);

    search_line->setText(s_label);
    QCOMPARE(table_view->model()->rowCount(), 1);

    search_line->setText("io");
    QCOMPARE(table_view->model()->rowCount(), 2);

    // Check wildcard "?".
    search_line->setText("io?new");
    QCOMPARE(table_view->model()->rowCount(), 0);
    search_line->setText("io???new");
    QCOMPARE(table_view->model()->rowCount(), 2);

    // Check wildcard "*".
    search_line->setText("io*new");
    QCOMPARE(table_view->model()->rowCount(), 2);
    search_line->setText("*");
    QCOMPARE(table_view->model()->rowCount(), 3);

    search_line->setText(preexisting_r_address);
    QCOMPARE(table_view->model()->rowCount(), 0);

    search_line->setText(preexisting_s_address);
    QCOMPARE(table_view->model()->rowCount(), 1);

    search_line->setText(new_address_a);
    QCOMPARE(table_view->model()->rowCount(), 1);

    search_line->setText(new_address_b);
    QCOMPARE(table_view->model()->rowCount(), 1);

    search_line->setText("");
    QCOMPARE(table_view->model()->rowCount(), 3);
}

} // namespace

void AddressBookTests::addressBookTests()
{
#ifdef Q_OS_MACOS
    if (QApplication::platformName() == "minimal") {
        // Disable for mac on "minimal" platform to avoid crashes inside the Qt
        // framework when it tries to look up unimplemented cocoa functions,
        // and fails to handle returned nulls
        // (https://bugreports.qt.io/browse/QTBUG-49686).
        QWARN("Skipping AddressBookTests on mac build with 'minimal' platform set due to Qt bugs. To run AppTests, invoke "
              "with 'QT_QPA_PLATFORM=cocoa test_bitcoin-qt' on mac, or else use a linux or windows build.");
        return;
    }
#endif
    TestAddAddressesToSendBook(m_node);
}<|MERGE_RESOLUTION|>--- conflicted
+++ resolved
@@ -139,15 +139,11 @@
     EditAddressDialog editAddressDialog(EditAddressDialog::NewSendingAddress);
     editAddressDialog.setModel(walletModel.getAddressTableModel());
 
-<<<<<<< HEAD
-    return; // segfault?
-=======
     AddressBookPage address_book{platformStyle.get(), AddressBookPage::ForEditing, AddressBookPage::SendingTab};
     address_book.setModel(walletModel.getAddressTableModel());
     auto table_view = address_book.findChild<QTableView*>("tableView");
     QCOMPARE(table_view->model()->rowCount(), 1);
 
->>>>>>> 8739b5cc
     EditAddressAndSubmit(
         &editAddressDialog, QString("uhoh"), preexisting_r_address,
         QString(
