--- conflicted
+++ resolved
@@ -157,19 +157,12 @@
         transactionView->setColumnWidth(TransactionTableModel::Watchonly, WATCHONLY_COLUMN_WIDTH);
         transactionView->setColumnWidth(TransactionTableModel::Date, DATE_COLUMN_WIDTH);
         transactionView->setColumnWidth(TransactionTableModel::Type, TYPE_COLUMN_WIDTH);
-<<<<<<< HEAD
         transactionView->setColumnWidth(TransactionTableModel::TypeIn, IN_TYPE_COLUMN_WIDTH);
         transactionView->setColumnWidth(TransactionTableModel::TypeOut, OUT_TYPE_COLUMN_WIDTH);
-=======
->>>>>>> e0bc27a1
         transactionView->setColumnWidth(TransactionTableModel::Amount, AMOUNT_MINIMUM_COLUMN_WIDTH);
         transactionView->horizontalHeader()->setMinimumSectionSize(MINIMUM_COLUMN_WIDTH);
         transactionView->horizontalHeader()->setStretchLastSection(true);
     }
-<<<<<<< HEAD
-    transactionView->horizontalHeader()->setSortIndicator(TransactionTableModel::Date, Qt::DescendingOrder);
-=======
->>>>>>> e0bc27a1
 
     // Actions
     abandonAction = new QAction(tr("Abandon transaction"), this);
@@ -245,10 +238,7 @@
         transactionProxyModel->setFilterCaseSensitivity(Qt::CaseInsensitive);
         transactionProxyModel->setSortRole(Qt::EditRole);
         transactionView->setModel(transactionProxyModel);
-<<<<<<< HEAD
-=======
         transactionView->sortByColumn(TransactionTableModel::Date, Qt::DescendingOrder);
->>>>>>> e0bc27a1
 
         if (_model->getOptionsModel())
         {
