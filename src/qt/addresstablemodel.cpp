--- conflicted
+++ resolved
@@ -38,15 +38,9 @@
     QString address;
     QString path;
 
-<<<<<<< HEAD
-    AddressTableEntry() {}
+    AddressTableEntry() = default;
     AddressTableEntry(Type _type, const QString &_label, const QString &_address, const QString &_path):
         type(_type), label(_label), address(_address), path(_path) {}
-=======
-    AddressTableEntry() = default;
-    AddressTableEntry(Type _type, const QString &_label, const QString &_address):
-        type(_type), label(_label), address(_address) {}
->>>>>>> 0de36941
 };
 
 struct AddressTableEntryLessThan
