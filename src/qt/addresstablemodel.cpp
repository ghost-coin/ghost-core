--- conflicted
+++ resolved
@@ -39,11 +39,7 @@
     QString address;
     QString path;
 
-<<<<<<< HEAD
-    AddressTableEntry() {}
-=======
     AddressTableEntry() = default;
->>>>>>> 8739b5cc
     AddressTableEntry(Type _type, const QString &_label, const QString &_address, const QString &_path):
         type(_type), label(_label), address(_address), path(_path) {}
 };
@@ -95,10 +91,7 @@
             {
                 if (pk_hash_only && !std::holds_alternative<PKHash>(address.dest)) {
                     continue;
-<<<<<<< HEAD
-=======
                 }
->>>>>>> 8739b5cc
                 const CBitcoinAddress addr(address.dest, address.fBech32);
                 AddressTableEntry::Type addressType = translateTransactionType(
                         address.purpose, address.is_mine);
@@ -115,11 +108,7 @@
         std::sort(cachedAddressTable.begin(), cachedAddressTable.end(), AddressTableEntryLessThan());
     }
 
-<<<<<<< HEAD
-    void updateEntry(const QString &address, const QString &label, bool isMine, const QString &purpose, const QString &path, int status)
-=======
     void updateEntry(const QString &address, const QString &label, bool isMine, wallet::AddressPurpose purpose, const QString &path, int status)
->>>>>>> 8739b5cc
     {
         // Find address / label in model
         QList<AddressTableEntry>::iterator lower = std::lower_bound(
@@ -134,10 +123,7 @@
         switch(status)
         {
         case CT_REPLACE:
-<<<<<<< HEAD
-=======
             [[fallthrough]];
->>>>>>> 8739b5cc
         case CT_NEW:
             if(inModel)
             {
@@ -238,21 +224,6 @@
             return rec->address;
         case Path:
             return rec->path;
-<<<<<<< HEAD
-        }
-    }
-    else if (role == Qt::FontRole)
-    {
-        QFont font;
-        if(index.column() == Address)
-        {
-            font = GUIUtil::fixedPitchFont();
-        }
-        return font;
-    }
-    else if (role == TypeRole)
-    {
-=======
         } // no default case, so the compiler can warn about missing cases
         assert(false);
     } else if (role == Qt::FontRole) {
@@ -266,7 +237,6 @@
         } // no default case, so the compiler can warn about missing cases
         assert(false);
     } else if (role == TypeRole) {
->>>>>>> 8739b5cc
         switch(rec->type)
         {
         case AddressTableEntry::Sending:
@@ -381,11 +351,7 @@
 }
 
 void AddressTableModel::updateEntry(const QString &address,
-<<<<<<< HEAD
-        const QString &label, bool isMine, const QString &purpose, const QString &path, int status)
-=======
         const QString &label, bool isMine, wallet::AddressPurpose purpose, const QString &path, int status)
->>>>>>> 8739b5cc
 {
     // Update address book model from Bitcoin core
     priv->updateEntry(address, label, isMine, purpose, path, status);
@@ -445,16 +411,6 @@
                 sCommand += " false ";
                 sCommand += (addrType == ADDR_STANDARD256) ? " true " : " false ";
                 break;
-<<<<<<< HEAD
-        }
-
-        UniValue rv;
-        if (!walletModel->tryCallRpc(sCommand, rv)) {
-            editStatus = RPC_ERROR;
-            return QString();
-        }
-        return QString::fromStdString(rv.get_str());
-=======
         }
 
         UniValue rv;
@@ -480,7 +436,6 @@
         }
         strAddress = EncodeDestination(*op_dest);
         */
->>>>>>> 8739b5cc
     }
     else
     {
