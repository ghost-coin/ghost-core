// Copyright (c) 2016-2022 The Bitcoin Core developers
// Distributed under the MIT software license, see the accompanying
// file COPYING or http://www.opensource.org/licenses/mit-license.php.

#if defined(HAVE_CONFIG_H)
#include <config/bitcoin-config.h>
#endif

#include <chainparams.h>
#include <chainparamsbase.h>
#include <clientversion.h>
#include <common/url.h>
#include <compat/compat.h>
#include <interfaces/init.h>
#include <key.h>
#include <logging.h>
#include <pubkey.h>
#include <tinyformat.h>
#include <util/exception.h>
#include <util/system.h>
#include <util/translation.h>
#include <wallet/wallettool.h>

<<<<<<< HEAD
#include <key/mnemonic.h>

=======
#include <exception>
>>>>>>> 8739b5cc
#include <functional>
#include <string>
#include <tuple>

// Particl includes
#include <key/mnemonic.h>

const std::function<std::string(const char*)> G_TRANSLATION_FUN = nullptr;
UrlDecodeFn* const URL_DECODE = nullptr;

static void SetupWalletToolArgs(ArgsManager& argsman)
{
    SetupHelpOptions(argsman);
    SetupChainParamsBaseOptions(argsman);

    argsman.AddArg("-version", "Print version and exit", ArgsManager::ALLOW_ANY, OptionsCategory::OPTIONS);
    argsman.AddArg("-datadir=<dir>", "Specify data directory", ArgsManager::ALLOW_ANY, OptionsCategory::OPTIONS);
    argsman.AddArg("-wallet=<wallet-name>", "Specify wallet name", ArgsManager::ALLOW_ANY | ArgsManager::NETWORK_ONLY, OptionsCategory::OPTIONS);
    argsman.AddArg("-dumpfile=<file name>", "When used with 'dump', writes out the records to this file. When used with 'createfromdump', loads the records into a new wallet.", ArgsManager::ALLOW_ANY | ArgsManager::DISALLOW_NEGATION, OptionsCategory::OPTIONS);
    argsman.AddArg("-debug=<category>", "Output debugging information (default: 0).", ArgsManager::ALLOW_ANY, OptionsCategory::DEBUG_TEST);
    argsman.AddArg("-descriptors", "Create descriptors wallet. Only for 'create'", ArgsManager::ALLOW_ANY, OptionsCategory::OPTIONS);
    argsman.AddArg("-legacy", "Create legacy wallet. Only for 'create'", ArgsManager::ALLOW_ANY, OptionsCategory::OPTIONS);
    argsman.AddArg("-format=<format>", "The format of the wallet file to create. Either \"bdb\" or \"sqlite\". Only used with 'createfromdump'", ArgsManager::ALLOW_ANY, OptionsCategory::OPTIONS);
    argsman.AddArg("-printtoconsole", "Send trace/debug info to console (default: 1 when no -debug is true, 0 otherwise).", ArgsManager::ALLOW_ANY, OptionsCategory::DEBUG_TEST);

<<<<<<< HEAD
    argsman.AddArg("info", "Get wallet info", ArgsManager::ALLOW_ANY, OptionsCategory::COMMANDS);
    argsman.AddArg("create", "Create new wallet file", ArgsManager::ALLOW_ANY, OptionsCategory::COMMANDS);
    argsman.AddArg("salvage", "Attempt to recover private keys from a corrupt wallet. Warning: 'salvage' is experimental.", ArgsManager::ALLOW_ANY, OptionsCategory::COMMANDS);

    // Ghost
    argsman.AddArg("generatemnemonic", "Generate a new mnemonic: <language> <bytes_entropy>", ArgsManager::ALLOW_ANY, OptionsCategory::COMMANDS);
=======
    argsman.AddCommand("info", "Get wallet info");
    argsman.AddCommand("create", "Create new wallet file");
    argsman.AddCommand("salvage", "Attempt to recover private keys from a corrupt wallet. Warning: 'salvage' is experimental.");
    argsman.AddCommand("dump", "Print out all of the wallet key-value records");
    argsman.AddCommand("createfromdump", "Create new wallet file from dumped records");

    // Particl
    argsman.AddCommand("generatemnemonic", "Generate a new mnemonic: <language> <bytes_entropy>");
>>>>>>> 8739b5cc
    argsman.AddArg("-btcmode", "", ArgsManager::ALLOW_ANY, OptionsCategory::HIDDEN);
}

static std::optional<int> WalletAppInit(ArgsManager& args, int argc, char* argv[])
{
    SetupWalletToolArgs(args);
    std::string error_message;
    if (!args.ParseParameters(argc, argv, error_message)) {
        tfm::format(std::cerr, "Error parsing command line arguments: %s\n", error_message);
        return EXIT_FAILURE;
    }
<<<<<<< HEAD
    if (argc < 2 || HelpRequested(gArgs)) {
        std::string usage = strprintf("%s ghost-wallet version", PACKAGE_NAME) + " " + FormatFullVersion() + "\n\n" +
                                      "ghost-wallet is an offline tool for creating and interacting with " PACKAGE_NAME " wallet files.\n" +
                                      "By default ghost-wallet will act on wallets in the default mainnet wallet directory in the datadir.\n" +
                                      "To change the target wallet, use the -datadir, -wallet and -testnet/-regtest arguments.\n\n" +
                                      "Usage:\n" +
                                     "  ghost-wallet [options] <command>\n\n" +
                                     gArgs.GetHelpMessage();

        tfm::format(std::cout, "%s", usage);
        return false;
=======
    const bool missing_args{argc < 2};
    if (missing_args || HelpRequested(args) || args.IsArgSet("-version")) {
        std::string strUsage = strprintf("%s particl-wallet version", PACKAGE_NAME) + " " + FormatFullVersion() + "\n";

        if (args.IsArgSet("-version")) {
            strUsage += FormatParagraph(LicenseInfo());
        } else {
            strUsage += "\n"
                        "particl-wallet is an offline tool for creating and interacting with " PACKAGE_NAME " wallet files.\n"
                        "By default particl-wallet will act on wallets in the default mainnet wallet directory in the datadir.\n"
                        "To change the target wallet, use the -datadir, -wallet and -regtest/-signet/-testnet arguments.\n\n"
                        "Usage:\n"
                        "  particl-wallet [options] <command>\n";
            strUsage += "\n" + args.GetHelpMessage();
        }
        tfm::format(std::cout, "%s", strUsage);
        if (missing_args) {
            tfm::format(std::cerr, "Error: too few parameters\n");
            return EXIT_FAILURE;
        }
        return EXIT_SUCCESS;
>>>>>>> 8739b5cc
    }

    fParticlMode = !gArgs.GetBoolArg("-btcmode", false); // qa tests

    // check for printtoconsole, allow -debug
    LogInstance().m_print_to_console = args.GetBoolArg("-printtoconsole", args.GetBoolArg("-debug", false));

    if (!CheckDataDirOption(args)) {
        tfm::format(std::cerr, "Error: Specified data directory \"%s\" does not exist.\n", args.GetArg("-datadir", ""));
        return EXIT_FAILURE;
    }
    // Check for chain settings (Params() calls are only valid after this clause)
<<<<<<< HEAD
    SelectParams(gArgs.GetChainName());
    if (!fParticlMode) {
        WITNESS_SCALE_FACTOR = WITNESS_SCALE_FACTOR_BTC;
        if (gArgs.GetChainName() == CBaseChainParams::REGTEST) {
=======
    SelectParams(args.GetChainName());
    if (!fParticlMode) {
        WITNESS_SCALE_FACTOR = WITNESS_SCALE_FACTOR_BTC;
        if (args.GetChainName() == CBaseChainParams::REGTEST) {
>>>>>>> 8739b5cc
            ResetParams(CBaseChainParams::REGTEST, fParticlMode);
        }
    }

    return std::nullopt;
}

MAIN_FUNCTION
{
    ArgsManager& args = gArgs;
#ifdef WIN32
    util::WinCmdLineArgs winArgs;
    std::tie(argc, argv) = winArgs.get();
#endif

    int exit_status;
    std::unique_ptr<interfaces::Init> init = interfaces::MakeWalletInit(argc, argv, exit_status);
    if (!init) {
        return exit_status;
    }

    SetupEnvironment();
    RandomInit();


    bool show_help = false;
    for (int i = 1; i < argc; ++i) {
        if (IsSwitchChar(argv[i][0])) {
            char *p = argv[i];
            while (*p == '-') p++;
            if (strcmp(p, "?") == 0 || strcmp(p, "h") == 0 || strcmp(p, "help") == 0) {
                show_help = true;
            }
            continue;
        }
        if (strcmp(argv[i], "generatemnemonic") == 0) {
            if (show_help) {
                std::string usage = "generatemnemonic <language> <bytes_entropy>\n"
                    "\nArguments:\n"
                    "1. language        (string, optional, default=english) Which wordlist to use (" + mnemonic::ListEnabledLanguages(", ") + ").\n"
                    "2. bytes_entropy   (numeric, optional, default=32) Affects length of mnemonic, [16, 64].\n";
                tfm::format(std::cout, "%s\n", usage);
                return EXIT_SUCCESS;
            }

            int nLanguage = mnemonic::WLL_ENGLISH;
            int nBytesEntropy = 32;

            if (argc > i + 1) {
                nLanguage = mnemonic::GetLanguageOffset(argv[i+1]);
            }
            if (argc > i + 2) {
                if (!ParseInt32(argv[i+2], &nBytesEntropy)) {
                    tfm::format(std::cerr, "Error: Invalid num bytes entropy.\n");
                    return EXIT_FAILURE;
                }
                if (nBytesEntropy < 16 || nBytesEntropy > 64) {
                    tfm::format(std::cerr, "Error: Num bytes entropy out of range [16,64].\n");
                    return EXIT_FAILURE;
                }
            }
            std::string sMnemonic, sError;
            std::vector<uint8_t> vEntropy(nBytesEntropy);

            GetStrongRandBytes2(&vEntropy[0], nBytesEntropy);
            if (0 != mnemonic::Encode(nLanguage, vEntropy, sMnemonic, sError)) {
                tfm::format(std::cerr, "Error: MnemonicEncode failed %s.\n", sError);
                return EXIT_FAILURE;
            }

            tfm::format(std::cout, "%s\n", sMnemonic);
            return EXIT_SUCCESS;
        }
    }


    try {
        if (const auto maybe_exit{WalletAppInit(args, argc, argv)}) return *maybe_exit;
    } catch (const std::exception& e) {
        PrintExceptionContinue(&e, "WalletAppInit()");
        return EXIT_FAILURE;
    } catch (...) {
        PrintExceptionContinue(nullptr, "WalletAppInit()");
        return EXIT_FAILURE;
    }

<<<<<<< HEAD
    std::string method {};
    for(int i = 1; i < argc; ++i) {
        if (!IsSwitchChar(argv[i][0])) {
            if (!method.empty()) {
                tfm::format(std::cerr, "Error: two methods provided (%s and %s). Only one method should be provided.\n", method, argv[i]);
                return EXIT_FAILURE;
            }
            method = argv[i];
        }
    }

    if (method.empty()) {
        tfm::format(std::cerr, "No method provided. Run `ghost-wallet -help` for valid methods.\n");
=======
    const auto command = args.GetCommand();
    if (!command) {
        tfm::format(std::cerr, "No method provided. Run `particl-wallet -help` for valid methods.\n");
>>>>>>> 8739b5cc
        return EXIT_FAILURE;
    }
    if (command->args.size() != 0) {
        tfm::format(std::cerr, "Error: Additional arguments provided (%s). Methods do not take arguments. Please refer to `-help`.\n", Join(command->args, ", "));
        return EXIT_FAILURE;
    }

    ECC_Start();
    if (!wallet::WalletTool::ExecuteWalletToolFunc(args, command->command)) {
        return EXIT_FAILURE;
    }
    ECC_Stop();
    return EXIT_SUCCESS;
}<|MERGE_RESOLUTION|>--- conflicted
+++ resolved
@@ -21,12 +21,7 @@
 #include <util/translation.h>
 #include <wallet/wallettool.h>
 
-<<<<<<< HEAD
-#include <key/mnemonic.h>
-
-=======
 #include <exception>
->>>>>>> 8739b5cc
 #include <functional>
 #include <string>
 #include <tuple>
@@ -52,23 +47,14 @@
     argsman.AddArg("-format=<format>", "The format of the wallet file to create. Either \"bdb\" or \"sqlite\". Only used with 'createfromdump'", ArgsManager::ALLOW_ANY, OptionsCategory::OPTIONS);
     argsman.AddArg("-printtoconsole", "Send trace/debug info to console (default: 1 when no -debug is true, 0 otherwise).", ArgsManager::ALLOW_ANY, OptionsCategory::DEBUG_TEST);
 
-<<<<<<< HEAD
-    argsman.AddArg("info", "Get wallet info", ArgsManager::ALLOW_ANY, OptionsCategory::COMMANDS);
-    argsman.AddArg("create", "Create new wallet file", ArgsManager::ALLOW_ANY, OptionsCategory::COMMANDS);
-    argsman.AddArg("salvage", "Attempt to recover private keys from a corrupt wallet. Warning: 'salvage' is experimental.", ArgsManager::ALLOW_ANY, OptionsCategory::COMMANDS);
-
-    // Ghost
-    argsman.AddArg("generatemnemonic", "Generate a new mnemonic: <language> <bytes_entropy>", ArgsManager::ALLOW_ANY, OptionsCategory::COMMANDS);
-=======
     argsman.AddCommand("info", "Get wallet info");
     argsman.AddCommand("create", "Create new wallet file");
     argsman.AddCommand("salvage", "Attempt to recover private keys from a corrupt wallet. Warning: 'salvage' is experimental.");
     argsman.AddCommand("dump", "Print out all of the wallet key-value records");
     argsman.AddCommand("createfromdump", "Create new wallet file from dumped records");
 
-    // Particl
-    argsman.AddCommand("generatemnemonic", "Generate a new mnemonic: <language> <bytes_entropy>");
->>>>>>> 8739b5cc
+    // Ghost
+    argsman.AddArg("generatemnemonic", "Generate a new mnemonic: <language> <bytes_entropy>", ArgsManager::ALLOW_ANY, OptionsCategory::COMMANDS);
     argsman.AddArg("-btcmode", "", ArgsManager::ALLOW_ANY, OptionsCategory::HIDDEN);
 }
 
@@ -80,7 +66,6 @@
         tfm::format(std::cerr, "Error parsing command line arguments: %s\n", error_message);
         return EXIT_FAILURE;
     }
-<<<<<<< HEAD
     if (argc < 2 || HelpRequested(gArgs)) {
         std::string usage = strprintf("%s ghost-wallet version", PACKAGE_NAME) + " " + FormatFullVersion() + "\n\n" +
                                       "ghost-wallet is an offline tool for creating and interacting with " PACKAGE_NAME " wallet files.\n" +
@@ -89,13 +74,6 @@
                                       "Usage:\n" +
                                      "  ghost-wallet [options] <command>\n\n" +
                                      gArgs.GetHelpMessage();
-
-        tfm::format(std::cout, "%s", usage);
-        return false;
-=======
-    const bool missing_args{argc < 2};
-    if (missing_args || HelpRequested(args) || args.IsArgSet("-version")) {
-        std::string strUsage = strprintf("%s particl-wallet version", PACKAGE_NAME) + " " + FormatFullVersion() + "\n";
 
         if (args.IsArgSet("-version")) {
             strUsage += FormatParagraph(LicenseInfo());
@@ -114,7 +92,6 @@
             return EXIT_FAILURE;
         }
         return EXIT_SUCCESS;
->>>>>>> 8739b5cc
     }
 
     fParticlMode = !gArgs.GetBoolArg("-btcmode", false); // qa tests
@@ -127,17 +104,10 @@
         return EXIT_FAILURE;
     }
     // Check for chain settings (Params() calls are only valid after this clause)
-<<<<<<< HEAD
-    SelectParams(gArgs.GetChainName());
-    if (!fParticlMode) {
-        WITNESS_SCALE_FACTOR = WITNESS_SCALE_FACTOR_BTC;
-        if (gArgs.GetChainName() == CBaseChainParams::REGTEST) {
-=======
     SelectParams(args.GetChainName());
     if (!fParticlMode) {
         WITNESS_SCALE_FACTOR = WITNESS_SCALE_FACTOR_BTC;
         if (args.GetChainName() == CBaseChainParams::REGTEST) {
->>>>>>> 8739b5cc
             ResetParams(CBaseChainParams::REGTEST, fParticlMode);
         }
     }
@@ -224,7 +194,6 @@
         return EXIT_FAILURE;
     }
 
-<<<<<<< HEAD
     std::string method {};
     for(int i = 1; i < argc; ++i) {
         if (!IsSwitchChar(argv[i][0])) {
@@ -238,11 +207,6 @@
 
     if (method.empty()) {
         tfm::format(std::cerr, "No method provided. Run `ghost-wallet -help` for valid methods.\n");
-=======
-    const auto command = args.GetCommand();
-    if (!command) {
-        tfm::format(std::cerr, "No method provided. Run `particl-wallet -help` for valid methods.\n");
->>>>>>> 8739b5cc
         return EXIT_FAILURE;
     }
     if (command->args.size() != 0) {
