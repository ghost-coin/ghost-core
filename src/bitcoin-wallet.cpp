// Copyright (c) 2016-2020 The Bitcoin Core developers
// Distributed under the MIT software license, see the accompanying
// file COPYING or http://www.opensource.org/licenses/mit-license.php.

#if defined(HAVE_CONFIG_H)
#include <config/bitcoin-config.h>
#endif

#include <chainparams.h>
#include <chainparamsbase.h>
#include <logging.h>
#include <util/system.h>
#include <util/translation.h>
#include <util/url.h>
#include <wallet/wallettool.h>

#include <key/mnemonic.h>

#include <functional>

const std::function<std::string(const char*)> G_TRANSLATION_FUN = nullptr;
UrlDecodeFn* const URL_DECODE = nullptr;

static void SetupWalletToolArgs()
{
    SetupHelpOptions(gArgs);
    SetupChainParamsBaseOptions();

    gArgs.AddArg("-datadir=<dir>", "Specify data directory", ArgsManager::ALLOW_ANY, OptionsCategory::OPTIONS);
    gArgs.AddArg("-wallet=<wallet-name>", "Specify wallet name", ArgsManager::ALLOW_ANY | ArgsManager::NETWORK_ONLY, OptionsCategory::OPTIONS);
    gArgs.AddArg("-debug=<category>", "Output debugging information (default: 0).", ArgsManager::ALLOW_ANY, OptionsCategory::DEBUG_TEST);
    gArgs.AddArg("-printtoconsole", "Send trace/debug info to console (default: 1 when no -debug is true, 0 otherwise).", ArgsManager::ALLOW_ANY, OptionsCategory::DEBUG_TEST);

    gArgs.AddArg("info", "Get wallet info", ArgsManager::ALLOW_ANY, OptionsCategory::COMMANDS);
    gArgs.AddArg("create", "Create new wallet file", ArgsManager::ALLOW_ANY, OptionsCategory::COMMANDS);
<<<<<<< HEAD
    gArgs.AddArg("generatemnemonic", "Generate a new mnemonic: <language> <bytes_entropy>", ArgsManager::ALLOW_ANY, OptionsCategory::COMMANDS);

    gArgs.AddArg("-btcmode", "", ArgsManager::ALLOW_ANY, OptionsCategory::HIDDEN);
=======
    gArgs.AddArg("salvage", "Attempt to recover private keys from a corrupt wallet", ArgsManager::ALLOW_ANY, OptionsCategory::COMMANDS);
>>>>>>> 520e435b
}

static bool WalletAppInit(int argc, char* argv[])
{
    SetupWalletToolArgs();
    std::string error_message;
    if (!gArgs.ParseParameters(argc, argv, error_message)) {
        tfm::format(std::cerr, "Error parsing command line arguments: %s\n", error_message);
        return false;
    }
    if (argc < 2 || HelpRequested(gArgs)) {
        std::string usage = strprintf("%s particl-wallet version", PACKAGE_NAME) + " " + FormatFullVersion() + "\n\n" +
                                      "particl-wallet is an offline tool for creating and interacting with " PACKAGE_NAME " wallet files.\n" +
                                      "By default particl-wallet will act on wallets in the default mainnet wallet directory in the datadir.\n" +
                                      "To change the target wallet, use the -datadir, -wallet and -testnet/-regtest arguments.\n\n" +
                                      "Usage:\n" +
                                     "  particl-wallet [options] <command>\n\n" +
                                     gArgs.GetHelpMessage();

        tfm::format(std::cout, "%s", usage);
        return false;
    }

    fParticlMode = !gArgs.GetBoolArg("-btcmode", false); // qa tests

    // check for printtoconsole, allow -debug
    LogInstance().m_print_to_console = gArgs.GetBoolArg("-printtoconsole", gArgs.GetBoolArg("-debug", false));

    if (!CheckDataDirOption()) {
        tfm::format(std::cerr, "Error: Specified data directory \"%s\" does not exist.\n", gArgs.GetArg("-datadir", ""));
        return false;
    }
    // Check for -testnet or -regtest parameter (Params() calls are only valid after this clause)
    SelectParams(gArgs.GetChainName());
    if (!fParticlMode) {
        WITNESS_SCALE_FACTOR = WITNESS_SCALE_FACTOR_BTC;
        if (gArgs.GetChainName() == CBaseChainParams::REGTEST) {
            ResetParams(CBaseChainParams::REGTEST, fParticlMode);
        }
    }

    return true;
}

int main(int argc, char* argv[])
{
#ifdef WIN32
    util::WinCmdLineArgs winArgs;
    std::tie(argc, argv) = winArgs.get();
#endif
    SetupEnvironment();
    RandomInit();


    bool show_help = false;
    for (int i = 1; i < argc; ++i) {
        if (IsSwitchChar(argv[i][0])) {
            char *p = argv[i];
            while (*p == '-') p++;
            if (strcmp(p, "?") == 0 || strcmp(p, "h") == 0 || strcmp(p, "help") == 0) {
                show_help = true;
            }
            continue;
        }
        if (strcmp(argv[i], "generatemnemonic") == 0) {
            if (show_help) {
                std::string usage = "generatemnemonic <language> <bytes_entropy>\n"
                    "\nArguments:\n"
                    "1. language        (string, optional, default=english) Which wordlist to use (" + mnemonic::ListEnabledLanguages(", ") + ").\n"
                    "2. bytes_entropy   (numeric, optional, default=32) Affects length of mnemonic, [16, 64].\n";
                tfm::format(std::cout, "%s\n", usage);
                return EXIT_SUCCESS;
            }

            int nLanguage = mnemonic::WLL_ENGLISH;
            int nBytesEntropy = 32;

            if (argc > i + 1) {
                nLanguage = mnemonic::GetLanguageOffset(argv[i+1]);
            }
            if (argc > i + 2) {
                if (!ParseInt32(argv[i+2], &nBytesEntropy)) {
                    tfm::format(std::cerr, "Error: Invalid num bytes entropy.\n");
                    return EXIT_FAILURE;
                }
                if (nBytesEntropy < 16 || nBytesEntropy > 64) {
                    tfm::format(std::cerr, "Error: Num bytes entropy out of range [16,64].\n");
                    return EXIT_FAILURE;
                }
            }
            std::string sMnemonic, sError;
            std::vector<uint8_t> vEntropy(nBytesEntropy);

            for (uint32_t i = 0; i < MAX_DERIVE_TRIES; ++i) {
                GetStrongRandBytes2(&vEntropy[0], nBytesEntropy);

                if (0 != mnemonic::Encode(nLanguage, vEntropy, sMnemonic, sError)) {
                    tfm::format(std::cerr, "Error: MnemonicEncode failed %s.\n", sError);
                    return EXIT_FAILURE;
                }
                break;
            }

            tfm::format(std::cout, "%s\n", sMnemonic);
            return EXIT_SUCCESS;
        }
    }


    try {
        if (!WalletAppInit(argc, argv)) return EXIT_FAILURE;
    } catch (const std::exception& e) {
        PrintExceptionContinue(&e, "WalletAppInit()");
        return EXIT_FAILURE;
    } catch (...) {
        PrintExceptionContinue(nullptr, "WalletAppInit()");
        return EXIT_FAILURE;
    }

    std::string method {};
    for(int i = 1; i < argc; ++i) {
        if (!IsSwitchChar(argv[i][0])) {
            if (!method.empty()) {
                tfm::format(std::cerr, "Error: two methods provided (%s and %s). Only one method should be provided.\n", method, argv[i]);
                return EXIT_FAILURE;
            }
            method = argv[i];
        }
    }

    if (method.empty()) {
        tfm::format(std::cerr, "No method provided. Run `particl-wallet -help` for valid methods.\n");
        return EXIT_FAILURE;
    }

    // A name must be provided when creating a file
    if (method == "create" && !gArgs.IsArgSet("-wallet")) {
        tfm::format(std::cerr, "Wallet name must be provided when creating a new wallet.\n");
        return EXIT_FAILURE;
    }

    std::string name = gArgs.GetArg("-wallet", "");

    ECCVerifyHandle globalVerifyHandle;
    ECC_Start();
    if (!WalletTool::ExecuteWalletToolFunc(method, name))
        return EXIT_FAILURE;
    ECC_Stop();
    return EXIT_SUCCESS;
}<|MERGE_RESOLUTION|>--- conflicted
+++ resolved
@@ -33,13 +33,11 @@
 
     gArgs.AddArg("info", "Get wallet info", ArgsManager::ALLOW_ANY, OptionsCategory::COMMANDS);
     gArgs.AddArg("create", "Create new wallet file", ArgsManager::ALLOW_ANY, OptionsCategory::COMMANDS);
-<<<<<<< HEAD
+    gArgs.AddArg("salvage", "Attempt to recover private keys from a corrupt wallet", ArgsManager::ALLOW_ANY, OptionsCategory::COMMANDS);
+
+    // Particl
     gArgs.AddArg("generatemnemonic", "Generate a new mnemonic: <language> <bytes_entropy>", ArgsManager::ALLOW_ANY, OptionsCategory::COMMANDS);
-
     gArgs.AddArg("-btcmode", "", ArgsManager::ALLOW_ANY, OptionsCategory::HIDDEN);
-=======
-    gArgs.AddArg("salvage", "Attempt to recover private keys from a corrupt wallet", ArgsManager::ALLOW_ANY, OptionsCategory::COMMANDS);
->>>>>>> 520e435b
 }
 
 static bool WalletAppInit(int argc, char* argv[])
