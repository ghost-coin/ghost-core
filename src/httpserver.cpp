// Copyright (c) 2015-2022 The Bitcoin Core developers
// Distributed under the MIT software license, see the accompanying
// file COPYING or http://www.opensource.org/licenses/mit-license.php.

#if defined(HAVE_CONFIG_H)
#include <config/bitcoin-config.h>
#endif

#include <httpserver.h>

#include <chainparamsbase.h>
#include <compat/compat.h>
#include <netbase.h>
#include <node/interface_ui.h>
#include <rpc/protocol.h> // For HTTP status codes
#include <shutdown.h>
#include <sync.h>
#include <util/strencodings.h>
#include <util/syscall_sandbox.h>
#include <util/system.h>
#include <util/threadnames.h>
#include <util/translation.h>

#include <condition_variable>
#include <cstdio>
#include <cstdlib>
#include <deque>
#include <memory>
#include <optional>
#include <string>
#include <unordered_set>

#include <sys/types.h>
#include <sys/stat.h>

#include <event2/buffer.h>
#include <event2/bufferevent.h>
#include <event2/http.h>
#include <event2/http_struct.h>
#include <event2/keyvalq_struct.h>
#include <event2/thread.h>
#include <event2/util.h>

#include <support/events.h>

/** Maximum size of http request (request line + headers) */
static const size_t MAX_HEADERS_SIZE = 8192;

/** HTTP request work item */
class HTTPWorkItem final : public HTTPClosure
{
public:
    HTTPWorkItem(std::unique_ptr<HTTPRequest> _req, const std::string &_path, const HTTPRequestHandler& _func):
        req(std::move(_req)), path(_path), func(_func)
    {
    }
    void operator()() override
    {
        func(req.get(), path);
    }

    std::unique_ptr<HTTPRequest> req;

private:
    std::string path;
    HTTPRequestHandler func;
};

/** Simple work queue for distributing work over multiple threads.
 * Work items are simply callable objects.
 */
template <typename WorkItem>
class WorkQueue
{
private:
    Mutex cs;
    std::condition_variable cond GUARDED_BY(cs);
    std::deque<std::unique_ptr<WorkItem>> queue GUARDED_BY(cs);
    bool running GUARDED_BY(cs){true};
    const size_t maxDepth;

public:
    explicit WorkQueue(size_t _maxDepth) : maxDepth(_maxDepth)
    {
    }
    /** Precondition: worker threads have all stopped (they have been joined).
     */
    ~WorkQueue() = default;
    /** Enqueue a work item */
    bool Enqueue(WorkItem* item) EXCLUSIVE_LOCKS_REQUIRED(!cs)
    {
        LOCK(cs);
        if (!running || queue.size() >= maxDepth) {
            return false;
        }
        queue.emplace_back(std::unique_ptr<WorkItem>(item));
        cond.notify_one();
        return true;
    }
    /** Thread function */
    void Run() EXCLUSIVE_LOCKS_REQUIRED(!cs)
    {
        while (true) {
            std::unique_ptr<WorkItem> i;
            {
                WAIT_LOCK(cs, lock);
                while (running && queue.empty())
                    cond.wait(lock);
                if (!running && queue.empty())
                    break;
                i = std::move(queue.front());
                queue.pop_front();
            }
            (*i)();
        }
    }
    /** Interrupt and exit loops */
    void Interrupt() EXCLUSIVE_LOCKS_REQUIRED(!cs)
    {
        LOCK(cs);
        running = false;
        cond.notify_all();
    }
};

struct HTTPPathHandler
{
    HTTPPathHandler(std::string _prefix, bool _exactMatch, HTTPRequestHandler _handler):
        prefix(_prefix), exactMatch(_exactMatch), handler(_handler)
    {
    }
    std::string prefix;
    bool exactMatch;
    HTTPRequestHandler handler;
};

/** HTTP module state */

//! libevent event loop
static struct event_base* eventBase = nullptr;
//! HTTP server
static struct evhttp* eventHTTP = nullptr;
//! List of subnets to allow RPC connections from
static std::vector<CSubNet> rpc_allow_subnets;
//! Work queue for handling longer requests off the event loop thread
static std::unique_ptr<WorkQueue<HTTPClosure>> g_work_queue{nullptr};
//! Handlers for (sub)paths
static GlobalMutex g_httppathhandlers_mutex;
static std::vector<HTTPPathHandler> pathHandlers GUARDED_BY(g_httppathhandlers_mutex);
//! Bound listening sockets
static std::vector<evhttp_bound_socket *> boundSockets;
//! Track active requests
static GlobalMutex g_requests_mutex;
static std::condition_variable g_requests_cv;
static std::unordered_set<evhttp_request*> g_requests GUARDED_BY(g_requests_mutex);

/** Check if a network address is allowed to access the HTTP server */
static bool ClientAllowed(const CNetAddr& netaddr)
{
    if (!netaddr.IsValid())
        return false;
    for(const CSubNet& subnet : rpc_allow_subnets)
        if (subnet.Match(netaddr))
            return true;
    return false;
}

/** Initialize ACL list for HTTP server */
static bool InitHTTPAllowList()
{
    rpc_allow_subnets.clear();
    CNetAddr localv4;
    CNetAddr localv6;
    LookupHost("127.0.0.1", localv4, false);
    LookupHost("::1", localv6, false);
    rpc_allow_subnets.push_back(CSubNet(localv4, 8));      // always allow IPv4 local subnet
    rpc_allow_subnets.push_back(CSubNet(localv6));         // always allow IPv6 localhost
    for (const std::string& strAllow : gArgs.GetArgs("-rpcallowip")) {
        CSubNet subnet;
        LookupSubNet(strAllow, subnet);
        if (!subnet.IsValid()) {
            uiInterface.ThreadSafeMessageBox(
                strprintf(Untranslated("Invalid -rpcallowip subnet specification: %s. Valid are a single IP (e.g. 1.2.3.4), a network/netmask (e.g. 1.2.3.4/255.255.255.0) or a network/CIDR (e.g. 1.2.3.4/24)."), strAllow),
                "", CClientUIInterface::MSG_ERROR);
            return false;
        }
        rpc_allow_subnets.push_back(subnet);
    }
    std::string strAllowed;
    for (const CSubNet& subnet : rpc_allow_subnets)
        strAllowed += subnet.ToString() + " ";
    LogPrint(BCLog::HTTP, "Allowing HTTP connections from: %s\n", strAllowed);
    return true;
}

/** HTTP request method as string - use for logging only */
std::string RequestMethodString(HTTPRequest::RequestMethod m)
{
    switch (m) {
    case HTTPRequest::GET:
        return "GET";
    case HTTPRequest::POST:
        return "POST";
    case HTTPRequest::HEAD:
        return "HEAD";
    case HTTPRequest::PUT:
        return "PUT";
<<<<<<< HEAD
        break;
    case HTTPRequest::OPTIONS:
        return "OPTIONS";
        break;
    default:
=======
    case HTTPRequest::OPTIONS:
        return "OPTIONS";
    case HTTPRequest::UNKNOWN:
>>>>>>> 8739b5cc
        return "unknown";
    } // no default case, so the compiler can warn about missing cases
    assert(false);
}

/** HTTP request callback */
static void http_request_cb(struct evhttp_request* req, void* arg)
{
    // Track requests and notify when a request is completed.
    {
        WITH_LOCK(g_requests_mutex, g_requests.insert(req));
        g_requests_cv.notify_all();
        evhttp_request_set_on_complete_cb(req, [](struct evhttp_request* req, void*) {
            auto n{WITH_LOCK(g_requests_mutex, return g_requests.erase(req))};
            assert(n == 1);
            g_requests_cv.notify_all();
        }, nullptr);
    }

    // Disable reading to work around a libevent bug, fixed in 2.2.0.
    if (event_get_version_number() >= 0x02010600 && event_get_version_number() < 0x02020001) {
        evhttp_connection* conn = evhttp_request_get_connection(req);
        if (conn) {
            bufferevent* bev = evhttp_connection_get_bufferevent(conn);
            if (bev) {
                bufferevent_disable(bev, EV_READ);
            }
        }
    }
    std::unique_ptr<HTTPRequest> hreq(new HTTPRequest(req));

    // Early address-based allow check
    if (!ClientAllowed(hreq->GetPeer())) {
        LogPrint(BCLog::HTTP, "HTTP request from %s rejected: Client network is not allowed RPC access\n",
                 hreq->GetPeer().ToStringAddrPort());
        hreq->WriteReply(HTTP_FORBIDDEN);
        return;
    }

    // Early reject unknown HTTP methods
    if (hreq->GetRequestMethod() == HTTPRequest::UNKNOWN) {
        LogPrint(BCLog::HTTP, "HTTP request from %s rejected: Unknown HTTP request method\n",
                 hreq->GetPeer().ToStringAddrPort());
        hreq->WriteReply(HTTP_BAD_METHOD);
        return;
    }

    LogPrint(BCLog::HTTP, "Received a %s request for %s from %s\n",
             RequestMethodString(hreq->GetRequestMethod()), SanitizeString(hreq->GetURI(), SAFE_CHARS_URI).substr(0, 100), hreq->GetPeer().ToStringAddrPort());

    // Find registered handler for prefix
    std::string strURI = hreq->GetURI();
    std::string path;
    LOCK(g_httppathhandlers_mutex);
    std::vector<HTTPPathHandler>::const_iterator i = pathHandlers.begin();
    std::vector<HTTPPathHandler>::const_iterator iend = pathHandlers.end();
    for (; i != iend; ++i) {
        bool match = false;
        if (i->exactMatch)
            match = (strURI == i->prefix);
        else
            match = (strURI.substr(0, i->prefix.size()) == i->prefix);
        if (match) {
            path = strURI.substr(i->prefix.size());
            break;
        }
    }

    // Dispatch to worker thread
    if (i != iend) {
        std::unique_ptr<HTTPWorkItem> item(new HTTPWorkItem(std::move(hreq), path, i->handler));
        assert(g_work_queue);
        if (g_work_queue->Enqueue(item.get())) {
            item.release(); /* if true, queue took ownership */
        } else {
            LogPrintf("WARNING: request rejected because http work queue depth exceeded, it can be increased with the -rpcworkqueue= setting\n");
            item->req->WriteReply(HTTP_SERVICE_UNAVAILABLE, "Work queue depth exceeded");
        }
    } else {
        hreq->WriteReply(HTTP_NOT_FOUND);
    }
}

/** Callback to reject HTTP requests after shutdown. */
static void http_reject_request_cb(struct evhttp_request* req, void*)
{
    LogPrint(BCLog::HTTP, "Rejecting request while shutting down\n");
    evhttp_send_error(req, HTTP_SERVUNAVAIL, nullptr);
}

/** Event dispatcher thread */
static void ThreadHTTP(struct event_base* base)
{
    util::ThreadRename("http");
    SetSyscallSandboxPolicy(SyscallSandboxPolicy::NET_HTTP_SERVER);
    LogPrint(BCLog::HTTP, "Entering http event loop\n");
    event_base_dispatch(base);
    // Event loop will be interrupted by InterruptHTTPServer()
    LogPrint(BCLog::HTTP, "Exited http event loop\n");
}

/** Bind HTTP server to specified addresses */
static bool HTTPBindAddresses(struct evhttp* http)
{
    uint16_t http_port{static_cast<uint16_t>(gArgs.GetIntArg("-rpcport", BaseParams().RPCPort()))};
    std::vector<std::pair<std::string, uint16_t>> endpoints;

    // Determine what addresses to bind to
    if (!(gArgs.IsArgSet("-rpcallowip") && gArgs.IsArgSet("-rpcbind"))) { // Default to loopback if not allowing external IPs
        endpoints.push_back(std::make_pair("::1", http_port));
        endpoints.push_back(std::make_pair("127.0.0.1", http_port));
        if (gArgs.IsArgSet("-rpcallowip")) {
            LogPrintf("WARNING: option -rpcallowip was specified without -rpcbind; this doesn't usually make sense\n");
        }
        if (gArgs.IsArgSet("-rpcbind")) {
            LogPrintf("WARNING: option -rpcbind was ignored because -rpcallowip was not specified, refusing to allow everyone to connect\n");
        }
    } else if (gArgs.IsArgSet("-rpcbind")) { // Specific bind address
        for (const std::string& strRPCBind : gArgs.GetArgs("-rpcbind")) {
            uint16_t port{http_port};
            std::string host;
            SplitHostPort(strRPCBind, port, host);
            endpoints.push_back(std::make_pair(host, port));
        }
    }

    // Bind addresses
    for (std::vector<std::pair<std::string, uint16_t> >::iterator i = endpoints.begin(); i != endpoints.end(); ++i) {
        LogPrintf("Binding RPC on address %s port %i\n", i->first, i->second);
        evhttp_bound_socket *bind_handle = evhttp_bind_socket_with_handle(http, i->first.empty() ? nullptr : i->first.c_str(), i->second);
        if (bind_handle) {
            CNetAddr addr;
            if (i->first.empty() || (LookupHost(i->first, addr, false) && addr.IsBindAny())) {
                LogPrintf("WARNING: the RPC server is not safe to expose to untrusted networks such as the public internet\n");
            }
            boundSockets.push_back(bind_handle);
        } else {
            LogPrintf("Binding RPC on address %s port %i failed.\n", i->first, i->second);
        }
    }
    return !boundSockets.empty();
}

/** Simple wrapper to set thread name and run work queue */
static void HTTPWorkQueueRun(WorkQueue<HTTPClosure>* queue, int worker_num)
{
    util::ThreadRename(strprintf("httpworker.%i", worker_num));
    SetSyscallSandboxPolicy(SyscallSandboxPolicy::NET_HTTP_SERVER_WORKER);
    queue->Run();
}

/** libevent event log callback */
static void libevent_log_cb(int severity, const char *msg)
{
    BCLog::Level level;
    switch (severity) {
    case EVENT_LOG_DEBUG:
        level = BCLog::Level::Debug;
        break;
    case EVENT_LOG_MSG:
        level = BCLog::Level::Info;
        break;
    case EVENT_LOG_WARN:
        level = BCLog::Level::Warning;
        break;
    default: // EVENT_LOG_ERR and others are mapped to error
        level = BCLog::Level::Error;
        break;
    }
    LogPrintLevel(BCLog::LIBEVENT, level, "%s\n", msg);
}

bool InitHTTPServer()
{
    if (!InitHTTPAllowList())
        return false;

    // Redirect libevent's logging to our own log
    event_set_log_callback(&libevent_log_cb);
    // Update libevent's log handling.
    UpdateHTTPServerLogging(LogInstance().WillLogCategory(BCLog::LIBEVENT));

#ifdef WIN32
    evthread_use_windows_threads();
#else
    evthread_use_pthreads();
#endif

    raii_event_base base_ctr = obtain_event_base();

    /* Create a new evhttp object to handle requests. */
    raii_evhttp http_ctr = obtain_evhttp(base_ctr.get());
    struct evhttp* http = http_ctr.get();
    if (!http) {
        LogPrintf("couldn't create evhttp. Exiting.\n");
        return false;
    }

    evhttp_set_allowed_methods(http, EVHTTP_REQ_GET | EVHTTP_REQ_POST |
        EVHTTP_REQ_HEAD | EVHTTP_REQ_PUT | EVHTTP_REQ_OPTIONS);
<<<<<<< HEAD
    evhttp_set_timeout(http, gArgs.GetArg("-rpcservertimeout", DEFAULT_HTTP_SERVER_TIMEOUT));
=======
    evhttp_set_timeout(http, gArgs.GetIntArg("-rpcservertimeout", DEFAULT_HTTP_SERVER_TIMEOUT));
>>>>>>> 8739b5cc
    evhttp_set_max_headers_size(http, MAX_HEADERS_SIZE);
    evhttp_set_max_body_size(http, MAX_SIZE);
    evhttp_set_gencb(http, http_request_cb, nullptr);

    if (!HTTPBindAddresses(http)) {
        LogPrintf("Unable to bind any endpoint for RPC server\n");
        return false;
    }

    LogPrint(BCLog::HTTP, "Initialized HTTP server\n");
    int workQueueDepth = std::max((long)gArgs.GetIntArg("-rpcworkqueue", DEFAULT_HTTP_WORKQUEUE), 1L);
    LogPrintfCategory(BCLog::HTTP, "creating work queue of depth %d\n", workQueueDepth);

    g_work_queue = std::make_unique<WorkQueue<HTTPClosure>>(workQueueDepth);
    // transfer ownership to eventBase/HTTP via .release()
    eventBase = base_ctr.release();
    eventHTTP = http_ctr.release();
    return true;
}

void UpdateHTTPServerLogging(bool enable) {
    if (enable) {
        event_enable_debug_logging(EVENT_DBG_ALL);
    } else {
        event_enable_debug_logging(EVENT_DBG_NONE);
    }
}

static std::thread g_thread_http;
static std::vector<std::thread> g_thread_http_workers;

void StartHTTPServer()
{
    LogPrint(BCLog::HTTP, "Starting HTTP server\n");
    int rpcThreads = std::max((long)gArgs.GetIntArg("-rpcthreads", DEFAULT_HTTP_THREADS), 1L);
    LogPrintfCategory(BCLog::HTTP, "starting %d worker threads\n", rpcThreads);
    g_thread_http = std::thread(ThreadHTTP, eventBase);

    for (int i = 0; i < rpcThreads; i++) {
        g_thread_http_workers.emplace_back(HTTPWorkQueueRun, g_work_queue.get(), i);
    }
}

void InterruptHTTPServer()
{
    LogPrint(BCLog::HTTP, "Interrupting HTTP server\n");
    if (eventHTTP) {
        // Reject requests on current connections
        evhttp_set_gencb(eventHTTP, http_reject_request_cb, nullptr);
    }
    if (g_work_queue) {
        g_work_queue->Interrupt();
    }
}

void StopHTTPServer()
{
    LogPrint(BCLog::HTTP, "Stopping HTTP server\n");
    if (g_work_queue) {
        LogPrint(BCLog::HTTP, "Waiting for HTTP worker threads to exit\n");
        for (auto& thread : g_thread_http_workers) {
            thread.join();
        }
        g_thread_http_workers.clear();
    }
    // Unlisten sockets, these are what make the event loop running, which means
    // that after this and all connections are closed the event loop will quit.
    for (evhttp_bound_socket *socket : boundSockets) {
        evhttp_del_accept_socket(eventHTTP, socket);
    }
    boundSockets.clear();
    {
        WAIT_LOCK(g_requests_mutex, lock);
        if (!g_requests.empty()) {
            LogPrint(BCLog::HTTP, "Waiting for %d requests to stop HTTP server\n", g_requests.size());
        }
        g_requests_cv.wait(lock, []() EXCLUSIVE_LOCKS_REQUIRED(g_requests_mutex) {
            return g_requests.empty();
        });
    }
    if (eventHTTP) {
        // Schedule a callback to call evhttp_free in the event base thread, so
        // that evhttp_free does not need to be called again after the handling
        // of unfinished request connections that follows.
        event_base_once(eventBase, -1, EV_TIMEOUT, [](evutil_socket_t, short, void*) {
            evhttp_free(eventHTTP);
            eventHTTP = nullptr;
        }, nullptr, nullptr);
    }
    if (eventBase) {
        LogPrint(BCLog::HTTP, "Waiting for HTTP event thread to exit\n");
        if (g_thread_http.joinable()) g_thread_http.join();
        event_base_free(eventBase);
        eventBase = nullptr;
    }
    g_work_queue.reset();
    LogPrint(BCLog::HTTP, "Stopped HTTP server\n");
}

struct event_base* EventBase()
{
    return eventBase;
}

static void httpevent_callback_fn(evutil_socket_t, short, void* data)
{
    // Static handler: simply call inner handler
    HTTPEvent *self = static_cast<HTTPEvent*>(data);
    self->handler();
    if (self->deleteWhenTriggered)
        delete self;
}

HTTPEvent::HTTPEvent(struct event_base* base, bool _deleteWhenTriggered, const std::function<void()>& _handler):
    deleteWhenTriggered(_deleteWhenTriggered), handler(_handler)
{
    ev = event_new(base, -1, 0, httpevent_callback_fn, this);
    assert(ev);
}
HTTPEvent::~HTTPEvent()
{
    event_free(ev);
}
void HTTPEvent::trigger(struct timeval* tv)
{
    if (tv == nullptr)
        event_active(ev, 0, 0); // immediately trigger event in main thread
    else
        evtimer_add(ev, tv); // trigger after timeval passed
}
HTTPRequest::HTTPRequest(struct evhttp_request* _req, bool _replySent) : req(_req), replySent(_replySent)
{
}

HTTPRequest::~HTTPRequest()
{
    if (!replySent) {
        // Keep track of whether reply was sent to avoid request leaks
        LogPrintf("%s: Unhandled request\n", __func__);
        WriteReply(HTTP_INTERNAL_SERVER_ERROR, "Unhandled request");
    }
    // evhttpd cleans up the request, as long as a reply was sent.
}

std::pair<bool, std::string> HTTPRequest::GetHeader(const std::string& hdr) const
{
    const struct evkeyvalq* headers = evhttp_request_get_input_headers(req);
    assert(headers);
    const char* val = evhttp_find_header(headers, hdr.c_str());
    if (val)
        return std::make_pair(true, val);
    else
        return std::make_pair(false, "");
}

std::string HTTPRequest::ReadBody()
{
    struct evbuffer* buf = evhttp_request_get_input_buffer(req);
    if (!buf)
        return "";
    size_t size = evbuffer_get_length(buf);
    /** Trivial implementation: if this is ever a performance bottleneck,
     * internal copying can be avoided in multi-segment buffers by using
     * evbuffer_peek and an awkward loop. Though in that case, it'd be even
     * better to not copy into an intermediate string but use a stream
     * abstraction to consume the evbuffer on the fly in the parsing algorithm.
     */
    const char* data = (const char*)evbuffer_pullup(buf, size);
    if (!data) // returns nullptr in case of empty buffer
        return "";
    std::string rv(data, size);
    evbuffer_drain(buf, size);
    return rv;
}

void HTTPRequest::WriteHeader(const std::string& hdr, const std::string& value)
{
    struct evkeyvalq* headers = evhttp_request_get_output_headers(req);
    assert(headers);
    evhttp_add_header(headers, hdr.c_str(), value.c_str());
}

/** Closure sent to main thread to request a reply to be sent to
 * a HTTP request.
 * Replies must be sent in the main loop in the main http thread,
 * this cannot be done from worker threads.
 */
void HTTPRequest::WriteReply(int nStatus, const std::string& strReply)
{
    assert(!replySent && req);
    if (ShutdownRequested()) {
        WriteHeader("Connection", "close");
    }
    // Send event to main http thread to send reply message
    struct evbuffer* evb = evhttp_request_get_output_buffer(req);
    assert(evb);
    evbuffer_add(evb, strReply.data(), strReply.size());
    auto req_copy = req;
    HTTPEvent* ev = new HTTPEvent(eventBase, true, [req_copy, nStatus]{
        evhttp_send_reply(req_copy, nStatus, nullptr, nullptr);
        // Re-enable reading from the socket. This is the second part of the libevent
        // workaround above.
        if (event_get_version_number() >= 0x02010600 && event_get_version_number() < 0x02020001) {
            evhttp_connection* conn = evhttp_request_get_connection(req_copy);
            if (conn) {
                bufferevent* bev = evhttp_connection_get_bufferevent(conn);
                if (bev) {
                    bufferevent_enable(bev, EV_READ | EV_WRITE);
                }
            }
        }
    });
    ev->trigger(nullptr);
    replySent = true;
    req = nullptr; // transferred back to main thread
}

CService HTTPRequest::GetPeer() const
{
    evhttp_connection* con = evhttp_request_get_connection(req);
    CService peer;
    if (con) {
        // evhttp retains ownership over returned address string
        const char* address = "";
        uint16_t port = 0;

#ifdef HAVE_EVHTTP_CONNECTION_GET_PEER_CONST_CHAR
        evhttp_connection_get_peer(con, &address, &port);
#else
        evhttp_connection_get_peer(con, (char**)&address, &port);
#endif // HAVE_EVHTTP_CONNECTION_GET_PEER_CONST_CHAR

        peer = LookupNumeric(address, port);
    }
    return peer;
}

std::string HTTPRequest::GetURI() const
{
    return evhttp_request_get_uri(req);
}

HTTPRequest::RequestMethod HTTPRequest::GetRequestMethod() const
{
    switch (evhttp_request_get_command(req)) {
    case EVHTTP_REQ_GET:
        return GET;
    case EVHTTP_REQ_POST:
        return POST;
    case EVHTTP_REQ_HEAD:
        return HEAD;
    case EVHTTP_REQ_PUT:
        return PUT;
<<<<<<< HEAD
        break;
    case EVHTTP_REQ_OPTIONS:
        return OPTIONS;
        break;
=======
    case EVHTTP_REQ_OPTIONS:
        return OPTIONS;
>>>>>>> 8739b5cc
    default:
        return UNKNOWN;
    }
}

std::optional<std::string> HTTPRequest::GetQueryParameter(const std::string& key) const
{
    const char* uri{evhttp_request_get_uri(req)};

    return GetQueryParameterFromUri(uri, key);
}

std::optional<std::string> GetQueryParameterFromUri(const char* uri, const std::string& key)
{
    evhttp_uri* uri_parsed{evhttp_uri_parse(uri)};
    if (!uri_parsed) {
        throw std::runtime_error("URI parsing failed, it likely contained RFC 3986 invalid characters");
    }
    const char* query{evhttp_uri_get_query(uri_parsed)};
    std::optional<std::string> result;

    if (query) {
        // Parse the query string into a key-value queue and iterate over it
        struct evkeyvalq params_q;
        evhttp_parse_query_str(query, &params_q);

        for (struct evkeyval* param{params_q.tqh_first}; param != nullptr; param = param->next.tqe_next) {
            if (param->key == key) {
                result = param->value;
                break;
            }
        }
        evhttp_clear_headers(&params_q);
    }
    evhttp_uri_free(uri_parsed);

    return result;
}

void RegisterHTTPHandler(const std::string &prefix, bool exactMatch, const HTTPRequestHandler &handler)
{
    LogPrint(BCLog::HTTP, "Registering HTTP handler for %s (exactmatch %d)\n", prefix, exactMatch);
    LOCK(g_httppathhandlers_mutex);
    pathHandlers.push_back(HTTPPathHandler(prefix, exactMatch, handler));
}

void UnregisterHTTPHandler(const std::string &prefix, bool exactMatch)
{
    LOCK(g_httppathhandlers_mutex);
    std::vector<HTTPPathHandler>::iterator i = pathHandlers.begin();
    std::vector<HTTPPathHandler>::iterator iend = pathHandlers.end();
    for (; i != iend; ++i)
        if (i->prefix == prefix && i->exactMatch == exactMatch)
            break;
    if (i != iend)
    {
        LogPrint(BCLog::HTTP, "Unregistering HTTP handler for %s (exactmatch %d)\n", prefix, exactMatch);
        pathHandlers.erase(i);
    }
}<|MERGE_RESOLUTION|>--- conflicted
+++ resolved
@@ -205,17 +205,9 @@
         return "HEAD";
     case HTTPRequest::PUT:
         return "PUT";
-<<<<<<< HEAD
-        break;
-    case HTTPRequest::OPTIONS:
-        return "OPTIONS";
-        break;
-    default:
-=======
     case HTTPRequest::OPTIONS:
         return "OPTIONS";
     case HTTPRequest::UNKNOWN:
->>>>>>> 8739b5cc
         return "unknown";
     } // no default case, so the compiler can warn about missing cases
     assert(false);
@@ -416,11 +408,7 @@
 
     evhttp_set_allowed_methods(http, EVHTTP_REQ_GET | EVHTTP_REQ_POST |
         EVHTTP_REQ_HEAD | EVHTTP_REQ_PUT | EVHTTP_REQ_OPTIONS);
-<<<<<<< HEAD
-    evhttp_set_timeout(http, gArgs.GetArg("-rpcservertimeout", DEFAULT_HTTP_SERVER_TIMEOUT));
-=======
     evhttp_set_timeout(http, gArgs.GetIntArg("-rpcservertimeout", DEFAULT_HTTP_SERVER_TIMEOUT));
->>>>>>> 8739b5cc
     evhttp_set_max_headers_size(http, MAX_HEADERS_SIZE);
     evhttp_set_max_body_size(http, MAX_SIZE);
     evhttp_set_gencb(http, http_request_cb, nullptr);
@@ -674,15 +662,8 @@
         return HEAD;
     case EVHTTP_REQ_PUT:
         return PUT;
-<<<<<<< HEAD
-        break;
     case EVHTTP_REQ_OPTIONS:
         return OPTIONS;
-        break;
-=======
-    case EVHTTP_REQ_OPTIONS:
-        return OPTIONS;
->>>>>>> 8739b5cc
     default:
         return UNKNOWN;
     }
