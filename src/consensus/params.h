// Copyright (c) 2009-2010 Satoshi Nakamoto
// Copyright (c) 2009-2019 The Bitcoin Core developers
// Distributed under the MIT software license, see the accompanying
// file COPYING or http://www.opensource.org/licenses/mit-license.php.

#ifndef BITCOIN_CONSENSUS_PARAMS_H
#define BITCOIN_CONSENSUS_PARAMS_H

#include <uint256.h>
#include <limits>

namespace Consensus {

enum DeploymentPos
{
    DEPLOYMENT_TESTDUMMY,
    DEPLOYMENT_TAPROOT, // Deployment of Schnorr/Taproot (BIPs 340-342)
    // NOTE: Also add new deployments to VersionBitsDeploymentInfo in versionbits.cpp
    MAX_VERSION_BITS_DEPLOYMENTS
};

/**
 * Struct for each individual consensus rule change using BIP9.
 */
struct BIP9Deployment {
    /** Bit position to select the particular bit in nVersion. */
    int bit;
    /** Start MedianTime for version bits miner confirmation. Can be a date in the past */
    int64_t nStartTime;
    /** Timeout/expiry MedianTime for the deployment attempt. */
    int64_t nTimeout;
    /** If lock in occurs, delay activation until at least this block
     *  height.  Note that activation will only occur on a retarget
     *  boundary.
     */
    int min_activation_height{0};

    /** Constant for nTimeout very far in the future. */
    static constexpr int64_t NO_TIMEOUT = std::numeric_limits<int64_t>::max();

    /** Special value for nStartTime indicating that the deployment is always active.
     *  This is useful for testing, as it means tests don't need to deal with the activation
     *  process (which takes at least 3 BIP9 intervals). Only tests that specifically test the
     *  behaviour during activation cannot use this. */
    static constexpr int64_t ALWAYS_ACTIVE = -1;

    /** Special value for nStartTime indicating that the deployment is never active.
     *  This is useful for integrating the code changes for a new feature
     *  prior to deploying it on some or all networks. */
    static constexpr int64_t NEVER_ACTIVE = -2;
};

/**
 * Parameters that influence chain consensus.
 */
struct Params {
    uint256 hashGenesisBlock;

    int nSubsidyHalvingInterval;
    /* Block hash that is excepted from BIP16 enforcement */
    uint256 BIP16Exception;
    /** Block height and hash at which BIP34 becomes active */
    int BIP34Height;
    uint256 BIP34Hash;
    /** Block height at which BIP65 becomes active */
    int BIP65Height;
    /** Block height at which BIP66 becomes active */
    int BIP66Height;
    /** Block height at which CSV (BIP68, BIP112 and BIP113) becomes active */
    int CSVHeight;
    /** Block height at which Segwit (BIP141, BIP143 and BIP147) becomes active.
     * Note that segwit v0 script rules are enforced on all blocks except the
     * BIP 16 exception blocks. */
    int SegwitHeight;
    /** Don't warn about unknown BIP 9 activations below this height.
     * This prevents us from warning about the CSV and segwit activations. */
    int MinBIP9WarningHeight;

    /** Time at which OP_ISCOINSTAKE becomes active */
    int64_t OpIsCoinstakeTime;
    bool fAllowOpIsCoinstakeWithP2PKH;
    /** Time at which Paid SMSG becomes active */
    uint32_t nPaidSmsgTime;
    /** Time at which variable SMSG fee become active */
    uint32_t smsg_fee_time;
    /** Time at which bulletproofs become active */
    uint32_t bulletproof_time;
    /** Time at which RCT become active */
    uint32_t rct_time;
    /** Time at which SMSG difficulty tokens are enforced */
    uint32_t smsg_difficulty_time;
    /** Time of fork to clamp tx version, fix moneysupply and add more data outputs for blind and anon txns */
    uint32_t clamp_tx_version_time = 0xffffffff;
    /** Exploit fix 1 */
<<<<<<< HEAD
    uint32_t exploit_fix_1_time = 0xffffffff;
    /** Exploit fix 2 */
=======
    uint32_t exploit_fix_1_time = 0;
    /** Exploit fix 2, new coin rewards */
>>>>>>> 239a8573
    uint32_t exploit_fix_2_time = 0xffffffff;
    uint32_t exploit_fix_2_height = 0;
    /** Exploit fix 3 */
    uint32_t exploit_fix_3_time = 0xffffffff;
    /** Last prefork anonoutput index */
    int64_t m_frozen_anon_index = 0;
    /** Last block height of prefork blinded txns */
    int m_frozen_blinded_height = 0;
    /** Maximum value of tainted blinded output that can be spent without being whitelisted */
    int64_t m_max_tainted_value_out = 200LL * 100000000LL /* COIN */;
    /** Fix GetMaxSmsgFeeRateDelta */
    uint32_t smsg_fee_rate_fix_time = 0xffffffff; /* TODO: Remove after fork */
    /** Time taproot activates on Particl chain */
    uint32_t m_taproot_time = 0xffffffff;

    /** Avoid circular dependency */
    size_t m_min_ringsize_post_hf2 = 3;
    size_t m_min_ringsize = 1;
    size_t m_max_ringsize = 32;
    size_t m_max_anon_inputs = 32;

    uint32_t smsg_fee_period;
    int64_t smsg_fee_funding_tx_per_k;
    int64_t smsg_fee_msg_per_day_per_k;
    int64_t smsg_fee_max_delta_percent; /* Divided by 1000000 */
    uint32_t smsg_min_difficulty;
    uint32_t smsg_difficulty_max_delta;

    /**
     * Minimum blocks including miner confirmation of the total of 2016 blocks in a retargeting period,
     * (nPowTargetTimespan / nPowTargetSpacing) which is also used for BIP9 deployments.
     * Examples: 1916 for 95%, 1512 for testchains.
     */
    uint32_t nRuleChangeActivationThreshold;
    uint32_t nMinerConfirmationWindow;
    BIP9Deployment vDeployments[MAX_VERSION_BITS_DEPLOYMENTS];
    /** Proof of work parameters */
    uint256 powLimit;
    bool fPowAllowMinDifficultyBlocks;
    bool fPowNoRetargeting;
    int64_t nPowTargetSpacing;
    int64_t nPowTargetTimespan;
    int64_t DifficultyAdjustmentInterval() const { return nPowTargetTimespan / nPowTargetSpacing; }
    /** The best chain should have at least this much work */
    uint256 nMinimumChainWork;
    /** By default assume that the signatures in ancestors of this block are valid */
    uint256 defaultAssumeValid;

    /** Minimum depth a Particl Anon output is spendable at */
    int nMinRCTOutputDepth;
    //increase blockreward to match expected supply inflation
    int nBlockRewardIncreaseHeight;
    //GVR Allocation one time payout params
    int nOneTimeGVRPayHeight;
    //GVR Devfund Adjustment to a GVR held address
    int nGVRTreasuryFundAdjustment;
    int64_t nGVRPayOnetimeAmt;
    // Params for Zawy's LWMA difficulty adjustment algorithm.
    int64_t nZawyLwmaAveragingWindow;
    int nLWMADiffUpgradeHeight;
    int anonRestrictionStartHeight;


    /**
     * If true, witness commitments contain a payload equal to a Bitcoin Script solution
     * to the signet challenge. See BIP325.
     */
    bool signet_blocks{false};
    std::vector<uint8_t> signet_challenge;
};
} // namespace Consensus

#endif // BITCOIN_CONSENSUS_PARAMS_H<|MERGE_RESOLUTION|>--- conflicted
+++ resolved
@@ -92,13 +92,8 @@
     /** Time of fork to clamp tx version, fix moneysupply and add more data outputs for blind and anon txns */
     uint32_t clamp_tx_version_time = 0xffffffff;
     /** Exploit fix 1 */
-<<<<<<< HEAD
     uint32_t exploit_fix_1_time = 0xffffffff;
     /** Exploit fix 2 */
-=======
-    uint32_t exploit_fix_1_time = 0;
-    /** Exploit fix 2, new coin rewards */
->>>>>>> 239a8573
     uint32_t exploit_fix_2_time = 0xffffffff;
     uint32_t exploit_fix_2_height = 0;
     /** Exploit fix 3 */
