--- conflicted
+++ resolved
@@ -133,18 +133,6 @@
     }
 
     // Parse tor_control_center address:port
-<<<<<<< HEAD
-    struct sockaddr_storage connect_to_addr;
-    int connect_to_addrlen = sizeof(connect_to_addr);
-
-    if (gArgs.IsArgSet("-lookuptorcontrolhost")) {
-        std::string lookup_protocol = gArgs.GetArg("-lookuptorcontrolhost", "");
-        int port = -1;
-        char str_port[6];
-        std::string host;
-        SplitHostPort(tor_control_center, port, host);
-        if (port == -1) {
-=======
     struct sockaddr_storage control_address;
     socklen_t control_address_len = sizeof(control_address);
 
@@ -156,7 +144,6 @@
         std::string host;
         SplitHostPort(tor_control_center, port, host);
         if (port == 0) {
->>>>>>> 8739b5cc
             LogPrintf("tor: Error parsing socket address %s.  Port must be specified.\n", tor_control_center);
             return false;
         }
@@ -178,31 +165,15 @@
             LogPrintf("tor: Error, unknown -lookuptorcontrolhost option: \"%s\"\n", lookup_protocol);
             return false;
         }
-<<<<<<< HEAD
-        struct addrinfo *aiRes = nullptr;
-
-        int err = evutil_getaddrinfo(host.c_str(), str_port, &aiHint, &aiRes);
-        if (err != 0 || !aiRes || aiRes->ai_addrlen > sizeof(connect_to_addr)) {
-=======
         aiHint.ai_flags = fNameLookup ? AI_ADDRCONFIG : AI_NUMERICHOST;
         struct addrinfo *aiRes = nullptr;
 
         int err = evutil_getaddrinfo(host.c_str(), str_port, &aiHint, &aiRes);
         if (err != 0 || !aiRes || aiRes->ai_addrlen > sizeof(control_address)) {
->>>>>>> 8739b5cc
             LogPrintf("tor: Error parsing socket address %s: %s\n", host, evutil_gai_strerror(err));
             return false;
         }
 
-<<<<<<< HEAD
-        memcpy((char*)&connect_to_addr, (char*)aiRes->ai_addr, aiRes->ai_addrlen);
-        connect_to_addrlen = aiRes->ai_addrlen;
-
-        evutil_freeaddrinfo(aiRes);
-    } else {
-        if (evutil_parse_sockaddr_port(tor_control_center.c_str(),
-            (struct sockaddr*)&connect_to_addr, &connect_to_addrlen)<0) {
-=======
         memcpy((char*)&control_address, (char*)aiRes->ai_addr, aiRes->ai_addrlen);
         control_address_len = aiRes->ai_addrlen;
 
@@ -217,7 +188,6 @@
         struct sockaddr_storage control_address;
         socklen_t control_address_len = sizeof(control_address);
         if (!control_service.GetSockAddr(reinterpret_cast<struct sockaddr*>(&control_address), &control_address_len)) {
->>>>>>> 8739b5cc
             LogPrintf("tor: Error parsing socket address %s\n", tor_control_center);
             return false;
         }
