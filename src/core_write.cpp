// Copyright (c) 2009-2022 The Bitcoin Core developers
// Distributed under the MIT software license, see the accompanying
// file COPYING or http://www.opensource.org/licenses/mit-license.php.

#include <core_io.h>

#include <consensus/amount.h>
#include <consensus/consensus.h>
#include <consensus/validation.h>
#include <key_io.h>
#include <script/descriptor.h>
#include <script/script.h>
#include <script/standard.h>
#include <serialize.h>
#include <streams.h>
#include <undo.h>
#include <univalue.h>
#include <util/check.h>
#include <util/strencodings.h>
#include <util/system.h>

#include <map>
#include <string>
#include <vector>

// Particl
#include <insight/spentindex.h>
#include <blind.h>

UniValue ValueFromAmount(const CAmount amount)
{
    static_assert(COIN > 1);
    int64_t quotient = amount / COIN;
    int64_t remainder = amount % COIN;
    if (amount < 0) {
        quotient = -quotient;
        remainder = -remainder;
    }
    return UniValue(UniValue::VNUM,
            strprintf("%s%d.%08d", amount < 0 ? "-" : "", quotient, remainder));
}

std::string FormatScript(const CScript& script)
{
    std::string ret;
    CScript::const_iterator it = script.begin();
    opcodetype op;
    while (it != script.end()) {
        CScript::const_iterator it2 = it;
        std::vector<unsigned char> vch;
        if (script.GetOp(it, op, vch)) {
            if (op == OP_0) {
                ret += "0 ";
                continue;
            } else if ((op >= OP_1 && op <= OP_16) || op == OP_1NEGATE) {
                ret += strprintf("%i ", op - OP_1NEGATE - 1);
                continue;
            } else if (op >= OP_NOP && op <= OP_NOP10) {
                std::string str(GetOpName(op));
                if (str.substr(0, 3) == std::string("OP_")) {
                    ret += str.substr(3, std::string::npos) + " ";
                    continue;
                }
            }
            if (vch.size() > 0) {
                ret += strprintf("0x%x 0x%x ", HexStr(std::vector<uint8_t>(it2, it - vch.size())),
                                               HexStr(std::vector<uint8_t>(it - vch.size(), it)));
            } else {
                ret += strprintf("0x%x ", HexStr(std::vector<uint8_t>(it2, it)));
            }
            continue;
        }
        ret += strprintf("0x%x ", HexStr(std::vector<uint8_t>(it2, script.end())));
        break;
    }
    return ret.substr(0, ret.empty() ? ret.npos : ret.size() - 1);
}

const std::map<unsigned char, std::string> mapSigHashTypes = {
    {static_cast<unsigned char>(SIGHASH_ALL), std::string("ALL")},
    {static_cast<unsigned char>(SIGHASH_ALL|SIGHASH_ANYONECANPAY), std::string("ALL|ANYONECANPAY")},
    {static_cast<unsigned char>(SIGHASH_NONE), std::string("NONE")},
    {static_cast<unsigned char>(SIGHASH_NONE|SIGHASH_ANYONECANPAY), std::string("NONE|ANYONECANPAY")},
    {static_cast<unsigned char>(SIGHASH_SINGLE), std::string("SINGLE")},
    {static_cast<unsigned char>(SIGHASH_SINGLE|SIGHASH_ANYONECANPAY), std::string("SINGLE|ANYONECANPAY")},
};

std::string SighashToStr(unsigned char sighash_type)
{
    const auto& it = mapSigHashTypes.find(sighash_type);
    if (it == mapSigHashTypes.end()) return "";
    return it->second;
}

/**
 * Create the assembly string representation of a CScript object.
 * @param[in] script    CScript object to convert into the asm string representation.
 * @param[in] fAttemptSighashDecode    Whether to attempt to decode sighash types on data within the script that matches the format
 *                                     of a signature. Only pass true for scripts you believe could contain signatures. For example,
 *                                     pass false, or omit the this argument (defaults to false), for scriptPubKeys.
 */
std::string ScriptToAsmStr(const CScript& script, const bool fAttemptSighashDecode)
{
    std::string str;
    opcodetype opcode;
    std::vector<unsigned char> vch;
    CScript::const_iterator pc = script.begin();
    while (pc < script.end()) {
        if (!str.empty()) {
            str += " ";
        }
        if (!script.GetOp(pc, opcode, vch)) {
            str += "[error]";
            return str;
        }
        if (0 <= opcode && opcode <= OP_PUSHDATA4) {
            if (vch.size() <= static_cast<std::vector<unsigned char>::size_type>(4)) {
                str += strprintf("%d", CScriptNum(vch, false).getint());
            } else {
                // the IsUnspendable check makes sure not to try to decode OP_RETURN data that may match the format of a signature
                if (fAttemptSighashDecode && !script.IsUnspendable()) {
                    std::string strSigHashDecode;
                    // goal: only attempt to decode a defined sighash type from data that looks like a signature within a scriptSig.
                    // this won't decode correctly formatted public keys in Pubkey or Multisig scripts due to
                    // the restrictions on the pubkey formats (see IsCompressedOrUncompressedPubKey) being incongruous with the
                    // checks in CheckSignatureEncoding.
                    if (CheckSignatureEncoding(vch, SCRIPT_VERIFY_STRICTENC, nullptr)) {
                        const unsigned char chSigHashType = vch.back();
                        const auto it = mapSigHashTypes.find(chSigHashType);
                        if (it != mapSigHashTypes.end()) {
                            strSigHashDecode = "[" + it->second + "]";
                            vch.pop_back(); // remove the sighash type byte. it will be replaced by the decode.
                        }
                    }
                    str += HexStr(vch) + strSigHashDecode;
                } else {
                    str += HexStr(vch);
                }
            }
        } else {
            str += GetOpName(opcode);
        }
    }
    return str;
}

std::string EncodeHexTx(const CTransaction& tx, const int serializeFlags)
{
    CDataStream ssTx(SER_NETWORK, PROTOCOL_VERSION | serializeFlags);
    ssTx << tx;
    return HexStr(ssTx);
}

void ScriptToUniv(const CScript& script, UniValue& out, bool include_hex, bool include_address)
{
    CTxDestination address;

    out.pushKV("asm", ScriptToAsmStr(script));
    if (include_address) {
        out.pushKV("desc", InferDescriptor(script, DUMMY_SIGNING_PROVIDER)->ToString());
    }
    if (include_hex) {
        out.pushKV("hex", HexStr(script));
    }

    std::vector<std::vector<unsigned char>> solns;
    const TxoutType type{Solver(script, solns)};

    if (include_address && ExtractDestination(script, address) && type != TxoutType::PUBKEY) {
        out.pushKV("address", EncodeDestination(address));
    }
    if (include_address && HasIsCoinstakeOp(script)) {
        CScript scriptCS;
        if (GetCoinstakeScriptPath(script, scriptCS) &&
            ExtractDestination(scriptCS, address)) {
            out.pushKV("stakeaddress", EncodeDestination(address));
        }
    }
    out.pushKV("type", GetTxnOutputType(type));
}

void AddRangeproof(const std::vector<uint8_t> &vRangeproof, UniValue &entry)
{
    entry.pushKV("rangeproof", HexStr(vRangeproof));

    if (vRangeproof.size() > 0) {
        int exponent, mantissa;
        CAmount min_value, max_value;
        if (0 == GetRangeProofInfo(vRangeproof, exponent, mantissa, min_value, max_value)) {
            entry.pushKV("rp_exponent", exponent);
            entry.pushKV("rp_mantissa", mantissa);
            entry.pushKV("rp_min_value", ValueFromAmount(min_value));
            entry.pushKV("rp_max_value", ValueFromAmount(max_value));
        }
    }
}

void OutputToJSON(uint256 &txid, int i,
    const CTxOutBase *baseOut, UniValue &entry)
{
    switch (baseOut->GetType()) {
        case OUTPUT_STANDARD:
            {
            entry.pushKV("type", "standard");
            CTxOutStandard *s = (CTxOutStandard*) baseOut;
            entry.pushKV("value", ValueFromAmount(s->nValue));
            entry.pushKV("valueSat", s->nValue);
            UniValue o(UniValue::VOBJ);
            ScriptToUniv(s->scriptPubKey, o, true, true);
            entry.pushKV("scriptPubKey", o);
            }
            break;
        case OUTPUT_DATA:
            {
            CTxOutData *s = (CTxOutData*) baseOut;
            entry.pushKV("type", "data");
            entry.pushKV("data_hex", HexStr(s->vData));
            CAmount nValue;
            if (s->GetCTFee(nValue)) {
                entry.pushKV("ct_fee", ValueFromAmount(nValue));
            }
            if (s->GetTreasuryFundCfwd(nValue)) {
                entry.pushKV("treasury_fund_cfwd", ValueFromAmount(nValue));
            }
            if (s->GetSmsgFeeRate(nValue)) {
                entry.pushKV("smsgfeerate", ValueFromAmount(nValue));
            }
            uint32_t difficulty;
            if (s->GetSmsgDifficulty(difficulty)) {
                entry.pushKV("smsgdifficulty", strprintf("%08x", difficulty));
            }
            if (s->vData.size() >= 9 && s->vData[4] == DO_VOTE) {
                uint32_t voteToken;
                memcpy(&voteToken, &s->vData[5], 4);
                voteToken = le32toh(voteToken);
                int issue = (int) (voteToken & 0xFFFF);
                int option = (int) (voteToken >> 16) & 0xFFFF;
                entry.pushKV("vote", strprintf("%d, %d", issue, option));
            }
            }
            break;
        case OUTPUT_CT:
            {
            CTxOutCT *s = (CTxOutCT*) baseOut;
            entry.pushKV("type", "blind");
            entry.pushKV("valueCommitment", HexStr(Span<const unsigned char>(s->commitment.data, 33)));
            UniValue o(UniValue::VOBJ);
            ScriptToUniv(s->scriptPubKey, o, true, true);
            entry.pushKV("scriptPubKey", o);
            entry.pushKV("data_hex", HexStr(s->vData));

            AddRangeproof(s->vRangeproof, entry);
            }
            break;
        case OUTPUT_RINGCT:
            {
            CTxOutRingCT *s = (CTxOutRingCT*) baseOut;
            entry.pushKV("type", "anon");
            entry.pushKV("pubkey", HexStr(s->pk));
            entry.pushKV("valueCommitment", HexStr(Span<const unsigned char>(s->commitment.data, 33)));
            entry.pushKV("data_hex", HexStr(s->vData));

            AddRangeproof(s->vRangeproof, entry);
            }
            break;
        default:
            entry.pushKV("type", "unknown");
            break;
    }
}

void TxToUniv(const CTransaction& tx, const uint256& block_hash, UniValue& entry, bool include_hex, int serialize_flags, const CTxUndo* txundo, TxVerbosity verbosity)
{
<<<<<<< HEAD
    uint256 txid = tx.GetHash();
    entry.pushKV("txid", txid.GetHex());
=======
    CHECK_NONFATAL(verbosity >= TxVerbosity::SHOW_DETAILS);

    entry.pushKV("txid", tx.GetHash().GetHex());
>>>>>>> 7753efcb
    entry.pushKV("hash", tx.GetWitnessHash().GetHex());
    // Transaction version is actually unsigned in consensus checks, just signed in memory,
    // so cast to unsigned before giving it to the user.
    entry.pushKV("version", static_cast<int64_t>(static_cast<uint32_t>(tx.nVersion)));
    entry.pushKV("size", (int)::GetSerializeSize(tx, PROTOCOL_VERSION));
    entry.pushKV("vsize", (GetTransactionWeight(tx) + WITNESS_SCALE_FACTOR - 1) / WITNESS_SCALE_FACTOR);
    entry.pushKV("weight", GetTransactionWeight(tx));
    entry.pushKV("locktime", (int64_t)tx.nLockTime);

    UniValue vin{UniValue::VARR};

    // If available, use Undo data to calculate the fee. Note that txundo == nullptr
    // for coinbase transactions and for transactions where undo data is unavailable.
    const bool have_undo = txundo != nullptr;
    CAmount amt_total_in = 0;
    CAmount amt_total_out = 0;

    for (unsigned int i = 0; i < tx.vin.size(); i++) {
        const CTxIn& txin = tx.vin[i];
        UniValue in(UniValue::VOBJ);
        if (tx.IsCoinBase()) {
            in.pushKV("coinbase", HexStr(txin.scriptSig));
        }
        if (txin.IsAnonInput()) {
            in.pushKV("type", "anon");
            uint32_t nSigInputs, nSigRingSize;
            txin.GetAnonInfo(nSigInputs, nSigRingSize);
            in.pushKV("num_inputs", (int)nSigInputs);
            in.pushKV("ring_size", (int)nSigRingSize);

            if (verbosity == TxVerbosity::SHOW_DETAILS_AND_PREVOUT &&
                tx.HasWitness() &&
                !txin.scriptWitness.IsNull() &&
                txin.scriptWitness.stack.size() > 0) {
                const std::vector<uint8_t> &vMI = txin.scriptWitness.stack[0];

                UniValue ring_member_rows(UniValue::VOBJ);
                size_t ofs = 0, nb = 0;
                for (size_t k = 0; k < nSigInputs; ++k) {
                    std::string row_out;
                    for (size_t i = 0; i < nSigRingSize; ++i) {
                        int64_t anon_index;
                        if (0 != part::GetVarInt(vMI, ofs, (uint64_t&)anon_index, nb)) {
                            // throw JSONRPCError(RPC_MISC_ERROR, "Decode anon index failed.");
                            break;
                        }
                        ofs += nb;
                        row_out += row_out.size() == 0 ? strprintf("%lu", anon_index) : strprintf(", %lu", anon_index); // linter fails ? "%lu" : ", %lu"
                    }
                    ring_member_rows.pushKV(strprintf("%d", k), row_out);
                }
                in.pushKV("ring_member_rows", ring_member_rows);
            }
        } else {
            in.pushKV("txid", txin.prevout.hash.GetHex());
            in.pushKV("vout", (int64_t)txin.prevout.n);
            UniValue o(UniValue::VOBJ);
            o.pushKV("asm", ScriptToAsmStr(txin.scriptSig, true));
            o.pushKV("hex", HexStr(txin.scriptSig));
            in.pushKV("scriptSig", o);
        }
        if (!txin.scriptData.IsNull()) {
            UniValue scriptdata(UniValue::VARR);
            for (unsigned int j = 0; j < txin.scriptData.stack.size(); j++) {
                std::vector<unsigned char> item = txin.scriptData.stack[j];
                scriptdata.push_back(HexStr(item));
            }
            in.pushKV("scriptdata", scriptdata);
        }
        if (!tx.vin[i].scriptWitness.IsNull()) {
            UniValue txinwitness(UniValue::VARR);
            for (const auto& item : tx.vin[i].scriptWitness.stack) {
                txinwitness.push_back(HexStr(item));
            }
            in.pushKV("txinwitness", txinwitness);
        }
        if (have_undo) {
            const Coin& prev_coin = txundo->vprevout[i];
            const CTxOut& prev_txout = prev_coin.out;

            amt_total_in += prev_txout.nValue;

            if (verbosity == TxVerbosity::SHOW_DETAILS_AND_PREVOUT) {
                UniValue o_script_pub_key(UniValue::VOBJ);
                ScriptToUniv(prev_txout.scriptPubKey, /*out=*/o_script_pub_key, /*include_hex=*/true, /*include_address=*/true);

                UniValue p(UniValue::VOBJ);
                p.pushKV("generated", bool(prev_coin.fCoinBase));
                p.pushKV("height", uint64_t(prev_coin.nHeight));
                p.pushKV("value", ValueFromAmount(prev_txout.nValue));
                p.pushKV("scriptPubKey", o_script_pub_key);
                in.pushKV("prevout", p);
            }
        }
        in.pushKV("sequence", (int64_t)txin.nSequence);
        vin.push_back(in);
    }
    entry.pushKV("vin", vin);

    UniValue vout(UniValue::VARR);
    for (unsigned int i = 0; i < tx.vpout.size(); i++) {
        UniValue out(UniValue::VOBJ);
        out.pushKV("n", (int64_t)i);
        OutputToJSON(txid, i, tx.vpout[i].get(), out);
        vout.push_back(out);
    }

    if (!tx.IsParticlVersion())
    for (unsigned int i = 0; i < tx.vout.size(); i++) {
        const CTxOut& txout = tx.vout[i];

        UniValue out(UniValue::VOBJ);

        out.pushKV("value", ValueFromAmount(txout.nValue));
        out.pushKV("n", (int64_t)i);

        UniValue o(UniValue::VOBJ);
        ScriptToUniv(txout.scriptPubKey, /*out=*/o, /*include_hex=*/true, /*include_address=*/true);
        out.pushKV("scriptPubKey", o);
        vout.push_back(out);

        if (have_undo) {
            amt_total_out += txout.nValue;
        }
    }

    entry.pushKV("vout", vout);

    if (have_undo) {
        const CAmount fee = amt_total_in - amt_total_out;
        CHECK_NONFATAL(MoneyRange(fee));
        entry.pushKV("fee", ValueFromAmount(fee));
    }

    if (!block_hash.IsNull()) {
        entry.pushKV("blockhash", block_hash.GetHex());
    }

    if (include_hex) {
        entry.pushKV("hex", EncodeHexTx(tx, serialize_flags)); // The hex-encoded transaction. Used the name "hex" to be consistent with the verbose output of "getrawtransaction".
    }
}
<|MERGE_RESOLUTION|>--- conflicted
+++ resolved
@@ -271,14 +271,10 @@
 
 void TxToUniv(const CTransaction& tx, const uint256& block_hash, UniValue& entry, bool include_hex, int serialize_flags, const CTxUndo* txundo, TxVerbosity verbosity)
 {
-<<<<<<< HEAD
+    CHECK_NONFATAL(verbosity >= TxVerbosity::SHOW_DETAILS);
+
     uint256 txid = tx.GetHash();
     entry.pushKV("txid", txid.GetHex());
-=======
-    CHECK_NONFATAL(verbosity >= TxVerbosity::SHOW_DETAILS);
-
-    entry.pushKV("txid", tx.GetHash().GetHex());
->>>>>>> 7753efcb
     entry.pushKV("hash", tx.GetWitnessHash().GetHex());
     // Transaction version is actually unsigned in consensus checks, just signed in memory,
     // so cast to unsigned before giving it to the user.
