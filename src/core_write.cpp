--- conflicted
+++ resolved
@@ -173,7 +173,6 @@
     out.pushKV("type", GetTxnOutputType(type));
 }
 
-<<<<<<< HEAD
 void AddRangeproof(const std::vector<uint8_t> &vRangeproof, UniValue &entry)
 {
     entry.pushKV("rangeproof", HexStr(vRangeproof));
@@ -262,12 +261,9 @@
             entry.pushKV("type", "unknown");
             break;
     }
-};
-
-void TxToUniv(const CTransaction& tx, const uint256& hashBlock, UniValue& entry, bool include_hex, int serialize_flags, const CTxUndo* txundo)
-=======
+}
+
 void TxToUniv(const CTransaction& tx, const uint256& hashBlock, UniValue& entry, bool include_hex, int serialize_flags, const CTxUndo* txundo, TxVerbosity verbosity)
->>>>>>> 986003af
 {
     uint256 txid = tx.GetHash();
     entry.pushKV("txid", txid.GetHex());
