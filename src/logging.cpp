--- conflicted
+++ resolved
@@ -161,16 +161,13 @@
     {BCLog::IPC, "ipc"},
     {BCLog::LOCK, "lock"},
     {BCLog::UTIL, "util"},
-<<<<<<< HEAD
+    {BCLog::BLOCKSTORE, "blockstorage"},
 
     {BCLog::SMSG, "smsg"},
     {BCLog::RINGCT, "ringct"},
     {BCLog::POS, "pos"},
     {BCLog::HDWALLET, "hdwallet"},
 
-=======
-    {BCLog::BLOCKSTORE, "blockstorage"},
->>>>>>> 1884ce2f
     {BCLog::ALL, "1"},
     {BCLog::ALL, "all"},
 };
