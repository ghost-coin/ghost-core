// Copyright (c) 2009-2010 Satoshi Nakamoto
// Copyright (c) 2009-2020 The Bitcoin Core developers
// Distributed under the MIT software license, see the accompanying
// file COPYING or http://www.opensource.org/licenses/mit-license.php.

#include <logging.h>
#include <util/threadnames.h>
#include <util/string.h>
#include <util/time.h>

#include <mutex>

const char * const DEFAULT_DEBUGLOGFILE = "debug.log";

BCLog::Logger& LogInstance()
{
/**
 * NOTE: the logger instances is leaked on exit. This is ugly, but will be
 * cleaned up by the OS/libc. Defining a logger as a global object doesn't work
 * since the order of destruction of static/global objects is undefined.
 * Consider if the logger gets destroyed, and then some later destructor calls
 * LogPrintf, maybe indirectly, and you get a core dump at shutdown trying to
 * access the logger. When the shutdown sequence is fully audited and tested,
 * explicit destruction of these objects can be implemented by changing this
 * from a raw pointer to a std::unique_ptr.
 * Since the ~Logger() destructor is never called, the Logger class and all
 * its subclasses must have implicitly-defined destructors.
 *
 * This method of initialization was originally introduced in
 * ee3374234c60aba2cc4c5cd5cac1c0aefc2d817c.
 */
    static BCLog::Logger* g_logger{new BCLog::Logger()};
    return *g_logger;
}

bool fLogIPs = DEFAULT_LOGIPS;

static int FileWriteStr(const std::string &str, FILE *fp)
{
    return fwrite(str.data(), 1, str.size(), fp);
}

bool BCLog::Logger::StartLogging()
{
    StdLockGuard scoped_lock(m_cs);

    assert(m_buffering);
    assert(m_fileout == nullptr);

    if (m_print_to_file) {
        assert(!m_file_path.empty());
        m_fileout = fsbridge::fopen(m_file_path, "a");
        if (!m_fileout) {
            return false;
        }

        setbuf(m_fileout, nullptr); // unbuffered

        // Add newlines to the logfile to distinguish this execution from the
        // last one.
        FileWriteStr("\n\n\n\n\n", m_fileout);
    }

    // dump buffered messages from before we opened the log
    m_buffering = false;
    while (!m_msgs_before_open.empty()) {
        const std::string& s = m_msgs_before_open.front();

        if (m_print_to_file) FileWriteStr(s, m_fileout);
        if (m_print_to_console) fwrite(s.data(), 1, s.size(), stdout);
        for (const auto& cb : m_print_callbacks) {
            cb(s);
        }

        m_msgs_before_open.pop_front();
    }
    if (m_print_to_console) fflush(stdout);

    return true;
}

void BCLog::Logger::DisconnectTestLogger()
{
    StdLockGuard scoped_lock(m_cs);
    m_buffering = true;
    if (m_fileout != nullptr) fclose(m_fileout);
    m_fileout = nullptr;
    m_print_callbacks.clear();
}

void BCLog::Logger::EnableCategory(BCLog::LogFlags flag)
{
    m_categories |= flag;
}

bool BCLog::Logger::EnableCategory(const std::string& str)
{
    BCLog::LogFlags flag;
    if (!GetLogCategory(flag, str)) return false;
    EnableCategory(flag);
    return true;
}

void BCLog::Logger::DisableCategory(BCLog::LogFlags flag)
{
    m_categories &= ~flag;
}

bool BCLog::Logger::DisableCategory(const std::string& str)
{
    BCLog::LogFlags flag;
    if (!GetLogCategory(flag, str)) return false;
    DisableCategory(flag);
    return true;
}

bool BCLog::Logger::WillLogCategory(BCLog::LogFlags category) const
{
    return (m_categories.load(std::memory_order_relaxed) & category) != 0;
}

bool BCLog::Logger::DefaultShrinkDebugFile() const
{
    return m_categories == BCLog::NONE;
}

struct CLogCategoryDesc
{
    BCLog::LogFlags flag;
    std::string category;
};

const CLogCategoryDesc LogCategories[] =
{
    {BCLog::NONE, "0"},
    {BCLog::NONE, "none"},
    {BCLog::NET, "net"},
    {BCLog::TOR, "tor"},
    {BCLog::MEMPOOL, "mempool"},
    {BCLog::HTTP, "http"},
    {BCLog::BENCH, "bench"},
    {BCLog::ZMQ, "zmq"},
    {BCLog::WALLETDB, "walletdb"},
    {BCLog::RPC, "rpc"},
    {BCLog::ESTIMATEFEE, "estimatefee"},
    {BCLog::ADDRMAN, "addrman"},
    {BCLog::SELECTCOINS, "selectcoins"},
    {BCLog::REINDEX, "reindex"},
    {BCLog::CMPCTBLOCK, "cmpctblock"},
    {BCLog::RAND, "rand"},
    {BCLog::PRUNE, "prune"},
    {BCLog::PROXY, "proxy"},
    {BCLog::MEMPOOLREJ, "mempoolrej"},
    {BCLog::LIBEVENT, "libevent"},
    {BCLog::COINDB, "coindb"},
    {BCLog::QT, "qt"},
    {BCLog::LEVELDB, "leveldb"},
    {BCLog::VALIDATION, "validation"},
<<<<<<< HEAD

    {BCLog::SMSG, "smsg"},
    {BCLog::RINGCT, "ringct"},
    {BCLog::POS, "pos"},
    {BCLog::HDWALLET, "hdwallet"},

=======
    {BCLog::I2P, "i2p"},
>>>>>>> 48725e64
    {BCLog::ALL, "1"},
    {BCLog::ALL, "all"},
};

bool GetLogCategory(BCLog::LogFlags& flag, const std::string& str)
{
    if (str == "") {
        flag = BCLog::ALL;
        return true;
    }
    for (const CLogCategoryDesc& category_desc : LogCategories) {
        if (category_desc.category == str) {
            flag = category_desc.flag;
            return true;
        }
    }
    return false;
}

std::vector<LogCategory> BCLog::Logger::LogCategoriesList() const
{
    std::vector<LogCategory> ret;
    for (const CLogCategoryDesc& category_desc : LogCategories) {
        // Omit the special cases.
        if (category_desc.flag != BCLog::NONE && category_desc.flag != BCLog::ALL) {
            LogCategory catActive;
            catActive.category = category_desc.category;
            catActive.active = WillLogCategory(category_desc.flag);
            ret.push_back(catActive);
        }
    }
    return ret;
}

std::string BCLog::Logger::LogTimestampStr(const std::string& str)
{
    std::string strStamped;

    if (!m_log_timestamps)
        return str;

    if (m_started_new_line) {
        int64_t nTimeMicros = GetTimeMicros();
        strStamped = FormatISO8601DateTime(nTimeMicros/1000000);
        if (m_log_time_micros) {
            strStamped.pop_back();
            strStamped += strprintf(".%06dZ", nTimeMicros%1000000);
        }
        std::chrono::seconds mocktime = GetMockTime();
        if (mocktime > 0s) {
            strStamped += " (mocktime: " + FormatISO8601DateTime(count_seconds(mocktime)) + ")";
        }
        strStamped += ' ' + str;
    } else
        strStamped = str;

    return strStamped;
}

namespace BCLog {
    /** Belts and suspenders: make sure outgoing log messages don't contain
     * potentially suspicious characters, such as terminal control codes.
     *
     * This escapes control characters except newline ('\n') in C syntax.
     * It escapes instead of removes them to still allow for troubleshooting
     * issues where they accidentally end up in strings.
     */
    std::string LogEscapeMessage(const std::string& str) {
        std::string ret;
        for (char ch_in : str) {
            uint8_t ch = (uint8_t)ch_in;
            if ((ch >= 32 || ch == '\n') && ch != '\x7f') {
                ret += ch_in;
            } else {
                ret += strprintf("\\x%02x", ch);
            }
        }
        return ret;
    }
}

void BCLog::Logger::LogPrintStr(const std::string& str, const std::string& logging_function, const std::string& source_file, const int source_line)
{
    StdLockGuard scoped_lock(m_cs);
    std::string str_prefixed = LogEscapeMessage(str);

    if (m_log_sourcelocations && m_started_new_line) {
        str_prefixed.insert(0, "[" + RemovePrefix(source_file, "./") + ":" + ToString(source_line) + "] [" + logging_function + "] ");
    }

    if (m_log_threadnames && m_started_new_line) {
        str_prefixed.insert(0, "[" + util::ThreadGetInternalName() + "] ");
    }

    str_prefixed = LogTimestampStr(str_prefixed);

    m_started_new_line = !str.empty() && str[str.size()-1] == '\n';

    if (m_buffering) {
        // buffer if we haven't started logging yet
        m_msgs_before_open.push_back(str_prefixed);
        return;
    }

    if (m_print_to_console) {
        // print to console
        fwrite(str_prefixed.data(), 1, str_prefixed.size(), stdout);
        fflush(stdout);
    }
    for (const auto& cb : m_print_callbacks) {
        cb(str_prefixed);
    }
    if (m_print_to_file) {
        assert(m_fileout != nullptr);

        // reopen the log file, if requested
        if (m_reopen_file) {
            m_reopen_file = false;
            FILE* new_fileout = fsbridge::fopen(m_file_path, "a");
            if (new_fileout) {
                setbuf(new_fileout, nullptr); // unbuffered
                fclose(m_fileout);
                m_fileout = new_fileout;
            }
        }
        FileWriteStr(str_prefixed, m_fileout);
    }
}

void BCLog::Logger::ShrinkDebugFile()
{
    // Amount of debug.log to save at end when shrinking (must fit in memory)
    constexpr size_t RECENT_DEBUG_HISTORY_SIZE = 10 * 1000000;

    assert(!m_file_path.empty());

    // Scroll debug.log if it's getting too big
    FILE* file = fsbridge::fopen(m_file_path, "r");

    // Special files (e.g. device nodes) may not have a size.
    size_t log_size = 0;
    try {
        log_size = fs::file_size(m_file_path);
    } catch (const fs::filesystem_error&) {}

    // If debug.log file is more than 10% bigger the RECENT_DEBUG_HISTORY_SIZE
    // trim it down by saving only the last RECENT_DEBUG_HISTORY_SIZE bytes
    if (file && log_size > 11 * (RECENT_DEBUG_HISTORY_SIZE / 10))
    {
        // Restart the file with some of the end
        std::vector<char> vch(RECENT_DEBUG_HISTORY_SIZE, 0);
        if (fseek(file, -((long)vch.size()), SEEK_END)) {
            LogPrintf("Failed to shrink debug log file: fseek(...) failed\n");
            fclose(file);
            return;
        }
        int nBytes = fread(vch.data(), 1, vch.size(), file);
        fclose(file);

        file = fsbridge::fopen(m_file_path, "w");
        if (file)
        {
            fwrite(vch.data(), 1, nBytes, file);
            fclose(file);
        }
    }
    else if (file != nullptr)
        fclose(file);
}<|MERGE_RESOLUTION|>--- conflicted
+++ resolved
@@ -156,16 +156,13 @@
     {BCLog::QT, "qt"},
     {BCLog::LEVELDB, "leveldb"},
     {BCLog::VALIDATION, "validation"},
-<<<<<<< HEAD
+    {BCLog::I2P, "i2p"},
 
     {BCLog::SMSG, "smsg"},
     {BCLog::RINGCT, "ringct"},
     {BCLog::POS, "pos"},
     {BCLog::HDWALLET, "hdwallet"},
 
-=======
-    {BCLog::I2P, "i2p"},
->>>>>>> 48725e64
     {BCLog::ALL, "1"},
     {BCLog::ALL, "all"},
 };
