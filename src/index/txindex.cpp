// Copyright (c) 2017-2022 The Bitcoin Core developers
// Distributed under the MIT software license, see the accompanying
// file COPYING or http://www.opensource.org/licenses/mit-license.php.

#include <index/txindex.h>

#include <index/disktxpos.h>
#include <logging.h>
#include <node/blockstorage.h>
#include <util/system.h>
#include <validation.h>

<<<<<<< HEAD
#include <insight/csindex.h>
#include <script/script.h>
#include <script/interpreter.h>
#include <wallet/ismine.h>
#include <key_io.h>

constexpr char DB_BEST_BLOCK = 'B';
constexpr char DB_TXINDEX = 't';
constexpr char DB_TXINDEX_BLOCK = 'T';

//constexpr char DB_TXINDEX_CSOUTPUT = 'O';
//constexpr char DB_TXINDEX_CSLINK = 'L';

std::unique_ptr<TxIndex> g_txindex;
=======
// Particl
#include <insight/csindex.h>
#include <script/script.h>
#include <script/interpreter.h>
#include <wallet/types.h>
#include <key_io.h>

using node::OpenBlockFile;
>>>>>>> 8739b5cc

constexpr uint8_t DB_TXINDEX{'t'};

/* csindex.h
constexpr uint8_t DB_TXINDEX_CSOUTPUT{'O'};
constexpr uint8_t DB_TXINDEX_CSLINK{'L'};
constexpr uint8_t DB_TXINDEX_CSBESTBLOCK{'C'};
*/

std::unique_ptr<TxIndex> g_txindex;


/** Access to the txindex database (indexes/txindex/) */
class TxIndex::DB : public BaseIndex::DB
{
public:
    explicit DB(size_t n_cache_size, bool f_memory = false, bool f_wipe = false);

    /// Read the disk location of the transaction data with the given hash. Returns false if the
    /// transaction hash is not indexed.
    bool ReadTxPos(const uint256& txid, CDiskTxPos& pos) const;

    /// Write a batch of transaction positions to the DB.
    bool WriteTxs(const std::vector<std::pair<uint256, CDiskTxPos>>& v_pos);
};

TxIndex::DB::DB(size_t n_cache_size, bool f_memory, bool f_wipe) :
    BaseIndex::DB(gArgs.GetDataDirNet() / "indexes" / "txindex", n_cache_size, f_memory, f_wipe)
{}

bool TxIndex::DB::ReadTxPos(const uint256 &txid, CDiskTxPos& pos) const
{
    return Read(std::make_pair(DB_TXINDEX, txid), pos);
}

bool TxIndex::DB::WriteTxs(const std::vector<std::pair<uint256, CDiskTxPos>>& v_pos)
{
    CDBBatch batch(*this);
    for (const auto& tuple : v_pos) {
        batch.Write(std::make_pair(DB_TXINDEX, tuple.first), tuple.second);
    }
    return WriteBatch(batch);
}

TxIndex::TxIndex(std::unique_ptr<interfaces::Chain> chain, size_t n_cache_size, bool f_memory, bool f_wipe)
    : BaseIndex(std::move(chain), "txindex"), m_db(std::make_unique<TxIndex::DB>(n_cache_size, f_memory, f_wipe))
{}

TxIndex::~TxIndex() = default;
bool TxIndex::CustomInit(const std::optional<interfaces::BlockKey>& block)
{
    LOCK(cs_main);

    // Set m_best_block_index to the last cs_indexed block if lower
    CChain &active_chain = m_chainstate->m_chain;
    if (m_cs_index) {
        CBlockLocator locator;
        if (!GetDB().Read(DB_TXINDEX_CSBESTBLOCK, locator)) {
            locator.SetNull();
        }
        const CBlockIndex *best_cs_block_index = m_chainstate->FindForkInGlobalIndex(locator);

        if (best_cs_block_index != active_chain.Tip()) {
            m_synced = false;
            if (m_best_block_index &&
                m_best_block_index.load()->nHeight > best_cs_block_index->nHeight) {
                LogPrintf("Setting txindex best block back to %d to sync csindex.\n", best_cs_block_index->nHeight);
                m_best_block_index = best_cs_block_index;
            }
        }
    }

    return true;
}

bool TxIndex::CustomAppend(const interfaces::BlockInfo& block)
{
    if (m_cs_index) {
        IndexCSOutputs(block);
    }
    // Exclude genesis block transaction because outputs are not spendable.
    // Particl: genesis block outputs are spendable
    if (!(block.data && block.data->IsParticlVersion()) && block.height == 0) return true;

    assert(block.data);
    CDiskTxPos pos({block.file_number, block.data_pos}, GetSizeOfCompactSize(block.data->vtx.size()));
    std::vector<std::pair<uint256, CDiskTxPos>> vPos;
    vPos.reserve(block.data->vtx.size());
    for (const auto& tx : block.data->vtx) {
        vPos.emplace_back(tx->GetHash(), pos);
        pos.nTxOffset += ::GetSerializeSize(*tx, CLIENT_VERSION);
    }
    return m_db->WriteTxs(vPos);
}

bool TxIndex::DisconnectBlock(const CBlock& block)
{
    if (!m_cs_index) {
        return true;
    }

    std::set<COutPoint> erasedCSOuts;
    CDBBatch batch(*m_db);
    for (const auto &tx : block.vtx) {
        int n = -1;
        for (const auto &o : tx->vpout) {
            n++;
            if (!o->IsType(OUTPUT_STANDARD)) {
                continue;
            }
            const CScript *ps = o->GetPScriptPubKey();
            if (!ps->StartsWithICS()) {
                continue;
            }

            ColdStakeIndexOutputKey ok(tx->GetHash(), n);
            batch.Erase(std::make_pair(DB_TXINDEX_CSOUTPUT, ok));
            erasedCSOuts.insert(COutPoint(ok.m_txnid, ok.m_n));
        }
        for (const auto &in : tx->vin) {
            ColdStakeIndexOutputKey ok(in.prevout.hash, in.prevout.n);
            ColdStakeIndexOutputValue ov;

            if (erasedCSOuts.count(in.prevout)) {
                continue;
            }
            if (m_db->Read(std::make_pair(DB_TXINDEX_CSOUTPUT, ok), ov)) {
                ov.m_spend_height = -1;
                ov.m_spend_txid.SetNull();
                batch.Write(std::make_pair(DB_TXINDEX_CSOUTPUT, ok), ov);
            }
        }
    }

    if (!m_db->WriteBatch(batch)) {
        return error("%s: WriteBatch failed.", __func__);
    }

    return true;
}

bool TxIndex::IndexCSOutputs(const interfaces::BlockInfo& block)
{
    CDBBatch batch(*m_db);
    std::map<ColdStakeIndexOutputKey, ColdStakeIndexOutputValue> newCSOuts;
    std::map<ColdStakeIndexLinkKey, std::vector<ColdStakeIndexOutputKey> > newCSLinks;

    if (!block.data) {
        return error("%s: Block data missing.", __func__);
    }

    for (const auto &tx : block.data->vtx) {
        int n = -1;
        for (const auto &o : tx->vpout) {
            n++;
            if (!o->IsType(OUTPUT_STANDARD)) {
                continue;
            }
            const CScript *ps = o->GetPScriptPubKey();
            if (!ps->StartsWithICS()) {
                continue;
            }

            CScript scriptStake, scriptSpend;
            if (!SplitConditionalCoinstakeScript(*ps, scriptStake, scriptSpend)) {
                continue;
            }

            std::vector<valtype> vSolutions;

            ColdStakeIndexOutputKey ok;
            ColdStakeIndexOutputValue ov;
            ColdStakeIndexLinkKey lk;
            lk.m_height = block.height;
            lk.m_stake_type = Solver(scriptStake, vSolutions);

            if (m_cs_index_whitelist.size() > 0 &&
                !m_cs_index_whitelist.count(vSolutions[0])) {
                continue;
            }

            if (lk.m_stake_type == TxoutType::PUBKEYHASH) {
                memcpy(lk.m_stake_id.begin(), vSolutions[0].data(), 20);
            } else
            if (lk.m_stake_type == TxoutType::PUBKEYHASH256) {
                lk.m_stake_id = CKeyID256(uint256(vSolutions[0]));
            } else {
                LogPrint(BCLog::COINDB, "%s: Ignoring unexpected stakescript type=%d.\n", __func__, particl::FromTxoutType(lk.m_stake_type));
                continue;
            }


            lk.m_spend_type = Solver(scriptSpend, vSolutions);

            if (lk.m_spend_type == TxoutType::PUBKEYHASH || lk.m_spend_type == TxoutType::SCRIPTHASH) {
                memcpy(lk.m_spend_id.begin(), vSolutions[0].data(), 20);
            } else
            if (lk.m_spend_type == TxoutType::PUBKEYHASH256 || lk.m_spend_type == TxoutType::SCRIPTHASH256) {
                lk.m_spend_id = CKeyID256(uint256(vSolutions[0]));
            } else {
                LogPrint(BCLog::COINDB, "%s: Ignoring unexpected spendscript type=%d.\n", __func__, particl::FromTxoutType(lk.m_spend_type));
                continue;
            }

            ok.m_txnid = tx->GetHash();
            ok.m_n = n;
            ov.m_value = o->GetValue();

            if (tx->IsCoinStake()) {
                ov.m_flags |= CSI_FROM_STAKE;
            }

            newCSOuts[ok] = ov;
            newCSLinks[lk].push_back(ok);
        }

        for (const auto &in : tx->vin) {
            if (in.IsAnonInput()) {
                continue;
            }
            ColdStakeIndexOutputKey ok(in.prevout.hash, (int)in.prevout.n);
            ColdStakeIndexOutputValue ov;

            auto it = newCSOuts.find(ok);
            if (it != newCSOuts.end()) {
                it->second.m_spend_height = block.height;
                it->second.m_spend_txid = tx->GetHash();
            } else
            if (m_db->Read(std::make_pair(DB_TXINDEX_CSOUTPUT, ok), ov)) {
                ov.m_spend_height = block.height;
                ov.m_spend_txid = tx->GetHash();
                batch.Write(std::make_pair(DB_TXINDEX_CSOUTPUT, ok), ov);
            }
        }
    }

<<<<<<< HEAD
    if (!BaseIndex::Init()) {
        return false;
    }

    // Set m_best_block_index to the last cs_indexed block if lower
    if (m_cs_index) {
        CBlockLocator locator;
        if (!GetDB().Read(DB_TXINDEX_CSBESTBLOCK, locator)) {
            locator.SetNull();
        }
        CBlockIndex *best_cs_block_index = FindForkInGlobalIndex(::ChainActive(), locator);

        if (best_cs_block_index != ::ChainActive().Tip()) {
            m_synced = false;
            if (m_best_block_index
                && m_best_block_index.load()->nHeight > best_cs_block_index->nHeight) {
                LogPrintf("Setting txindex best block back to %d to sync csindex.\n", best_cs_block_index->nHeight);
                m_best_block_index = best_cs_block_index;
            }
        }
    }

    return true;
}

bool TxIndex::WriteBlock(const CBlock& block, const CBlockIndex* pindex)
{
    if (m_cs_index) {
        IndexCSOutputs(block, pindex);
    }
    // Exclude genesis block transaction because outputs are not spendable.
    if (!block.IsParticlVersion() && pindex->nHeight == 0) return true;
=======
    for (const auto &it : newCSOuts) {
        batch.Write(std::make_pair(DB_TXINDEX_CSOUTPUT, it.first), it.second);
    }
    for (const auto &it : newCSLinks) {
        batch.Write(std::make_pair(DB_TXINDEX_CSLINK, it.first), it.second);
    }

    batch.Write(DB_TXINDEX_CSBESTBLOCK, GetLocator(*m_chain, block.hash));
>>>>>>> 8739b5cc

    if (!m_db->WriteBatch(batch)) {
        return error("%s: WriteBatch failed.", __func__);
    }

    return true;
}

bool TxIndex::DisconnectBlock(const CBlock& block)
{
    if (!m_cs_index) {
        return true;
    }

    std::set<COutPoint> erasedCSOuts;
    CDBBatch batch(*m_db);
    for (const auto &tx : block.vtx) {
        int n = -1;
        for (const auto &o : tx->vpout) {
            n++;
            if (!o->IsType(OUTPUT_STANDARD)) {
                continue;
            }
            const CScript *ps = o->GetPScriptPubKey();
            if (!ps->StartsWithICS()) {
                continue;
            }

            ColdStakeIndexOutputKey ok(tx->GetHash(), n);
            batch.Erase(std::make_pair(DB_TXINDEX_CSOUTPUT, ok));
            erasedCSOuts.insert(COutPoint(ok.m_txnid, ok.m_n));
        }
        for (const auto &in : tx->vin) {
            ColdStakeIndexOutputKey ok(in.prevout.hash, in.prevout.n);
            ColdStakeIndexOutputValue ov;

            if (erasedCSOuts.count(in.prevout)) {
                continue;
            }
            if (m_db->Read(std::make_pair(DB_TXINDEX_CSOUTPUT, ok), ov)) {
                ov.m_spend_height = -1;
                ov.m_spend_txid.SetNull();
                batch.Write(std::make_pair(DB_TXINDEX_CSOUTPUT, ok), ov);
            }
        }
    }

    if (!m_db->WriteBatch(batch)) {
        return error("%s: WriteBatch failed.", __func__);
    }

    return true;
}

bool TxIndex::IndexCSOutputs(const CBlock& block, const CBlockIndex* pindex)
{
    CDBBatch batch(*m_db);
    std::map<ColdStakeIndexOutputKey, ColdStakeIndexOutputValue> newCSOuts;
    std::map<ColdStakeIndexLinkKey, std::vector<ColdStakeIndexOutputKey> > newCSLinks;

    for (const auto &tx : block.vtx) {
        int n = -1;
        for (const auto &o : tx->vpout) {
            n++;
            if (!o->IsType(OUTPUT_STANDARD)) {
                continue;
            }
            const CScript *ps = o->GetPScriptPubKey();
            if (!ps->StartsWithICS()) {
                continue;
            }

            CScript scriptStake, scriptSpend;
            if (!SplitConditionalCoinstakeScript(*ps, scriptStake, scriptSpend)) {
                continue;
            }

            std::vector<valtype> vSolutions;

            ColdStakeIndexOutputKey ok;
            ColdStakeIndexOutputValue ov;
            ColdStakeIndexLinkKey lk;
            lk.m_height = pindex->nHeight;
            lk.m_stake_type = Solver(scriptStake, vSolutions);

            if (m_cs_index_whitelist.size() > 0
                && !m_cs_index_whitelist.count(vSolutions[0])) {
                continue;
            }

            if (lk.m_stake_type == TxoutType::PUBKEYHASH) {
                memcpy(lk.m_stake_id.begin(), vSolutions[0].data(), 20);
            } else
            if (lk.m_stake_type == TxoutType::PUBKEYHASH256) {
                lk.m_stake_id = CKeyID256(uint256(vSolutions[0]));
            } else {
                LogPrint(BCLog::COINDB, "%s: Ignoring unexpected stakescript type=%d.\n", __func__, particl::FromTxoutType(lk.m_stake_type));
                continue;
            }


            lk.m_spend_type = Solver(scriptSpend, vSolutions);

            if (lk.m_spend_type == TxoutType::PUBKEYHASH || lk.m_spend_type == TxoutType::SCRIPTHASH) {
                memcpy(lk.m_spend_id.begin(), vSolutions[0].data(), 20);
            } else
            if (lk.m_spend_type == TxoutType::PUBKEYHASH256 || lk.m_spend_type == TxoutType::SCRIPTHASH256) {
                lk.m_spend_id = CKeyID256(uint256(vSolutions[0]));
            } else {
                LogPrint(BCLog::COINDB, "%s: Ignoring unexpected spendscript type=%d.\n", __func__, particl::FromTxoutType(lk.m_spend_type));
                continue;
            }

            ok.m_txnid = tx->GetHash();
            ok.m_n = n;
            ov.m_value = o->GetValue();

            if (tx->IsCoinStake()) {
                ov.m_flags |= CSI_FROM_STAKE;
            }

            newCSOuts[ok] = ov;
            newCSLinks[lk].push_back(ok);
        }

        for (const auto &in : tx->vin) {
            if (in.IsAnonInput()) {
                continue;
            }
            ColdStakeIndexOutputKey ok(in.prevout.hash, (int)in.prevout.n);
            ColdStakeIndexOutputValue ov;

            auto it = newCSOuts.find(ok);
            if (it != newCSOuts.end()) {
                it->second.m_spend_height = pindex->nHeight;
                it->second.m_spend_txid = tx->GetHash();
            } else
            if (m_db->Read(std::make_pair(DB_TXINDEX_CSOUTPUT, ok), ov)) {
                ov.m_spend_height = pindex->nHeight;
                ov.m_spend_txid = tx->GetHash();
                batch.Write(std::make_pair(DB_TXINDEX_CSOUTPUT, ok), ov);
            }
        }
    }

    for (const auto &it : newCSOuts) {
        batch.Write(std::make_pair(DB_TXINDEX_CSOUTPUT, it.first), it.second);
    }
    for (const auto &it : newCSLinks) {
        batch.Write(std::make_pair(DB_TXINDEX_CSLINK, it.first), it.second);
    }

    batch.Write(DB_TXINDEX_CSBESTBLOCK, ::ChainActive().GetLocator(pindex));

    if (!m_db->WriteBatch(batch)) {
        return error("%s: WriteBatch failed.", __func__);
    }

    return true;
}

BaseIndex::DB& TxIndex::GetDB() const { return *m_db; }

bool TxIndex::FindTx(const uint256& tx_hash, uint256& block_hash, CTransactionRef& tx) const
{
    CDiskTxPos postx;
    if (!m_db->ReadTxPos(tx_hash, postx)) {
        return false;
    }

    CAutoFile file(OpenBlockFile(postx, true), SER_DISK, CLIENT_VERSION);
    if (file.IsNull()) {
        return error("%s: OpenBlockFile failed", __func__);
    }
    CBlockHeader header;
    try {
        file >> header;
        if (fseek(file.Get(), postx.nTxOffset, SEEK_CUR)) {
            return error("%s: fseek(...) failed", __func__);
        }
        file >> tx;
    } catch (const std::exception& e) {
        return error("%s: Deserialize or I/O error - %s", __func__, e.what());
    }
    if (tx->GetHash() != tx_hash) {
        return error("%s: txid mismatch", __func__);
    }
    block_hash = header.GetHash();
    return true;
}

bool TxIndex::FindTx(const uint256& tx_hash, CBlockHeader& header, CTransactionRef& tx) const
{
    CDiskTxPos postx;
    if (!m_db->ReadTxPos(tx_hash, postx)) {
        return false;
    }

    CAutoFile file(OpenBlockFile(postx, true), SER_DISK, CLIENT_VERSION);
    if (file.IsNull()) {
        return error("%s: OpenBlockFile failed", __func__);
    }
    try {
        file >> header;
        if (fseek(file.Get(), postx.nTxOffset, SEEK_CUR)) {
            return error("%s: fseek(...) failed", __func__);
        }
        file >> tx;
    } catch (const std::exception& e) {
        return error("%s: Deserialize or I/O error - %s", __func__, e.what());
    }
    if (tx->GetHash() != tx_hash) {
        return error("%s: txid mismatch", __func__);
    }
    return true;
}

bool TxIndex::AppendCSAddress(std::string addr)
{
    CTxDestination dest = DecodeDestination(addr);

<<<<<<< HEAD
    if (dest.type() == typeid(PKHash)) {
        PKHash id = boost::get<PKHash>(dest);
=======
    if (dest.index() == DI::_PKHash) {
        PKHash id = std::get<PKHash>(dest);
>>>>>>> 8739b5cc
        valtype vSolution;
        vSolution.resize(20);
        memcpy(vSolution.data(), id.begin(), 20);
        m_cs_index_whitelist.insert(vSolution);
        return true;
    }

<<<<<<< HEAD
    if (dest.type() == typeid(CKeyID256)) {
        CKeyID256 id256 = boost::get<CKeyID256>(dest);
=======
    if (dest.index() == DI::_CKeyID256) {
        CKeyID256 id256 = std::get<CKeyID256>(dest);
>>>>>>> 8739b5cc
        valtype vSolution;
        vSolution.resize(32);
        memcpy(vSolution.data(), id256.begin(), 32);
        m_cs_index_whitelist.insert(vSolution);
        return true;
    }

    return error("%s: Failed to parse address %s.", __func__, addr);
}<|MERGE_RESOLUTION|>--- conflicted
+++ resolved
@@ -10,22 +10,6 @@
 #include <util/system.h>
 #include <validation.h>
 
-<<<<<<< HEAD
-#include <insight/csindex.h>
-#include <script/script.h>
-#include <script/interpreter.h>
-#include <wallet/ismine.h>
-#include <key_io.h>
-
-constexpr char DB_BEST_BLOCK = 'B';
-constexpr char DB_TXINDEX = 't';
-constexpr char DB_TXINDEX_BLOCK = 'T';
-
-//constexpr char DB_TXINDEX_CSOUTPUT = 'O';
-//constexpr char DB_TXINDEX_CSLINK = 'L';
-
-std::unique_ptr<TxIndex> g_txindex;
-=======
 // Particl
 #include <insight/csindex.h>
 #include <script/script.h>
@@ -34,7 +18,6 @@
 #include <key_io.h>
 
 using node::OpenBlockFile;
->>>>>>> 8739b5cc
 
 constexpr uint8_t DB_TXINDEX{'t'};
 
@@ -271,40 +254,6 @@
         }
     }
 
-<<<<<<< HEAD
-    if (!BaseIndex::Init()) {
-        return false;
-    }
-
-    // Set m_best_block_index to the last cs_indexed block if lower
-    if (m_cs_index) {
-        CBlockLocator locator;
-        if (!GetDB().Read(DB_TXINDEX_CSBESTBLOCK, locator)) {
-            locator.SetNull();
-        }
-        CBlockIndex *best_cs_block_index = FindForkInGlobalIndex(::ChainActive(), locator);
-
-        if (best_cs_block_index != ::ChainActive().Tip()) {
-            m_synced = false;
-            if (m_best_block_index
-                && m_best_block_index.load()->nHeight > best_cs_block_index->nHeight) {
-                LogPrintf("Setting txindex best block back to %d to sync csindex.\n", best_cs_block_index->nHeight);
-                m_best_block_index = best_cs_block_index;
-            }
-        }
-    }
-
-    return true;
-}
-
-bool TxIndex::WriteBlock(const CBlock& block, const CBlockIndex* pindex)
-{
-    if (m_cs_index) {
-        IndexCSOutputs(block, pindex);
-    }
-    // Exclude genesis block transaction because outputs are not spendable.
-    if (!block.IsParticlVersion() && pindex->nHeight == 0) return true;
-=======
     for (const auto &it : newCSOuts) {
         batch.Write(std::make_pair(DB_TXINDEX_CSOUTPUT, it.first), it.second);
     }
@@ -313,160 +262,6 @@
     }
 
     batch.Write(DB_TXINDEX_CSBESTBLOCK, GetLocator(*m_chain, block.hash));
->>>>>>> 8739b5cc
-
-    if (!m_db->WriteBatch(batch)) {
-        return error("%s: WriteBatch failed.", __func__);
-    }
-
-    return true;
-}
-
-bool TxIndex::DisconnectBlock(const CBlock& block)
-{
-    if (!m_cs_index) {
-        return true;
-    }
-
-    std::set<COutPoint> erasedCSOuts;
-    CDBBatch batch(*m_db);
-    for (const auto &tx : block.vtx) {
-        int n = -1;
-        for (const auto &o : tx->vpout) {
-            n++;
-            if (!o->IsType(OUTPUT_STANDARD)) {
-                continue;
-            }
-            const CScript *ps = o->GetPScriptPubKey();
-            if (!ps->StartsWithICS()) {
-                continue;
-            }
-
-            ColdStakeIndexOutputKey ok(tx->GetHash(), n);
-            batch.Erase(std::make_pair(DB_TXINDEX_CSOUTPUT, ok));
-            erasedCSOuts.insert(COutPoint(ok.m_txnid, ok.m_n));
-        }
-        for (const auto &in : tx->vin) {
-            ColdStakeIndexOutputKey ok(in.prevout.hash, in.prevout.n);
-            ColdStakeIndexOutputValue ov;
-
-            if (erasedCSOuts.count(in.prevout)) {
-                continue;
-            }
-            if (m_db->Read(std::make_pair(DB_TXINDEX_CSOUTPUT, ok), ov)) {
-                ov.m_spend_height = -1;
-                ov.m_spend_txid.SetNull();
-                batch.Write(std::make_pair(DB_TXINDEX_CSOUTPUT, ok), ov);
-            }
-        }
-    }
-
-    if (!m_db->WriteBatch(batch)) {
-        return error("%s: WriteBatch failed.", __func__);
-    }
-
-    return true;
-}
-
-bool TxIndex::IndexCSOutputs(const CBlock& block, const CBlockIndex* pindex)
-{
-    CDBBatch batch(*m_db);
-    std::map<ColdStakeIndexOutputKey, ColdStakeIndexOutputValue> newCSOuts;
-    std::map<ColdStakeIndexLinkKey, std::vector<ColdStakeIndexOutputKey> > newCSLinks;
-
-    for (const auto &tx : block.vtx) {
-        int n = -1;
-        for (const auto &o : tx->vpout) {
-            n++;
-            if (!o->IsType(OUTPUT_STANDARD)) {
-                continue;
-            }
-            const CScript *ps = o->GetPScriptPubKey();
-            if (!ps->StartsWithICS()) {
-                continue;
-            }
-
-            CScript scriptStake, scriptSpend;
-            if (!SplitConditionalCoinstakeScript(*ps, scriptStake, scriptSpend)) {
-                continue;
-            }
-
-            std::vector<valtype> vSolutions;
-
-            ColdStakeIndexOutputKey ok;
-            ColdStakeIndexOutputValue ov;
-            ColdStakeIndexLinkKey lk;
-            lk.m_height = pindex->nHeight;
-            lk.m_stake_type = Solver(scriptStake, vSolutions);
-
-            if (m_cs_index_whitelist.size() > 0
-                && !m_cs_index_whitelist.count(vSolutions[0])) {
-                continue;
-            }
-
-            if (lk.m_stake_type == TxoutType::PUBKEYHASH) {
-                memcpy(lk.m_stake_id.begin(), vSolutions[0].data(), 20);
-            } else
-            if (lk.m_stake_type == TxoutType::PUBKEYHASH256) {
-                lk.m_stake_id = CKeyID256(uint256(vSolutions[0]));
-            } else {
-                LogPrint(BCLog::COINDB, "%s: Ignoring unexpected stakescript type=%d.\n", __func__, particl::FromTxoutType(lk.m_stake_type));
-                continue;
-            }
-
-
-            lk.m_spend_type = Solver(scriptSpend, vSolutions);
-
-            if (lk.m_spend_type == TxoutType::PUBKEYHASH || lk.m_spend_type == TxoutType::SCRIPTHASH) {
-                memcpy(lk.m_spend_id.begin(), vSolutions[0].data(), 20);
-            } else
-            if (lk.m_spend_type == TxoutType::PUBKEYHASH256 || lk.m_spend_type == TxoutType::SCRIPTHASH256) {
-                lk.m_spend_id = CKeyID256(uint256(vSolutions[0]));
-            } else {
-                LogPrint(BCLog::COINDB, "%s: Ignoring unexpected spendscript type=%d.\n", __func__, particl::FromTxoutType(lk.m_spend_type));
-                continue;
-            }
-
-            ok.m_txnid = tx->GetHash();
-            ok.m_n = n;
-            ov.m_value = o->GetValue();
-
-            if (tx->IsCoinStake()) {
-                ov.m_flags |= CSI_FROM_STAKE;
-            }
-
-            newCSOuts[ok] = ov;
-            newCSLinks[lk].push_back(ok);
-        }
-
-        for (const auto &in : tx->vin) {
-            if (in.IsAnonInput()) {
-                continue;
-            }
-            ColdStakeIndexOutputKey ok(in.prevout.hash, (int)in.prevout.n);
-            ColdStakeIndexOutputValue ov;
-
-            auto it = newCSOuts.find(ok);
-            if (it != newCSOuts.end()) {
-                it->second.m_spend_height = pindex->nHeight;
-                it->second.m_spend_txid = tx->GetHash();
-            } else
-            if (m_db->Read(std::make_pair(DB_TXINDEX_CSOUTPUT, ok), ov)) {
-                ov.m_spend_height = pindex->nHeight;
-                ov.m_spend_txid = tx->GetHash();
-                batch.Write(std::make_pair(DB_TXINDEX_CSOUTPUT, ok), ov);
-            }
-        }
-    }
-
-    for (const auto &it : newCSOuts) {
-        batch.Write(std::make_pair(DB_TXINDEX_CSOUTPUT, it.first), it.second);
-    }
-    for (const auto &it : newCSLinks) {
-        batch.Write(std::make_pair(DB_TXINDEX_CSLINK, it.first), it.second);
-    }
-
-    batch.Write(DB_TXINDEX_CSBESTBLOCK, ::ChainActive().GetLocator(pindex));
 
     if (!m_db->WriteBatch(batch)) {
         return error("%s: WriteBatch failed.", __func__);
@@ -535,13 +330,8 @@
 {
     CTxDestination dest = DecodeDestination(addr);
 
-<<<<<<< HEAD
-    if (dest.type() == typeid(PKHash)) {
-        PKHash id = boost::get<PKHash>(dest);
-=======
     if (dest.index() == DI::_PKHash) {
         PKHash id = std::get<PKHash>(dest);
->>>>>>> 8739b5cc
         valtype vSolution;
         vSolution.resize(20);
         memcpy(vSolution.data(), id.begin(), 20);
@@ -549,13 +339,8 @@
         return true;
     }
 
-<<<<<<< HEAD
-    if (dest.type() == typeid(CKeyID256)) {
-        CKeyID256 id256 = boost::get<CKeyID256>(dest);
-=======
     if (dest.index() == DI::_CKeyID256) {
         CKeyID256 id256 = std::get<CKeyID256>(dest);
->>>>>>> 8739b5cc
         valtype vSolution;
         vSolution.resize(32);
         memcpy(vSolution.data(), id256.begin(), 32);
