--- conflicted
+++ resolved
@@ -9,7 +9,6 @@
 #include <util/system.h>
 #include <validation.h>
 
-<<<<<<< HEAD
 #include <insight/csindex.h>
 #include <script/script.h>
 #include <script/interpreter.h>
@@ -17,8 +16,6 @@
 #include <key_io.h>
 
 constexpr uint8_t DB_BEST_BLOCK{'B'};
-=======
->>>>>>> ae674a01
 constexpr uint8_t DB_TXINDEX{'t'};
 
 /* csindex.h
@@ -68,45 +65,6 @@
 
 TxIndex::~TxIndex() {}
 
-<<<<<<< HEAD
-bool TxIndex::Init()
-{
-    LOCK(cs_main);
-    CChain &active_chain = m_chainstate->m_chain;
-
-    // Attempt to migrate txindex from the old database to the new one. Even if
-    // chain_tip is null, the node could be reindexing and we still want to
-    // delete txindex records in the old database.
-    if (!m_db->MigrateData(*m_chainstate->m_blockman.m_block_tree_db, m_chainstate->m_chain.GetLocator())) {
-        return false;
-    }
-
-    if (!BaseIndex::Init()) {
-        return false;
-    }
-
-    // Set m_best_block_index to the last cs_indexed block if lower
-    if (m_cs_index) {
-        CBlockLocator locator;
-        if (!GetDB().Read(DB_TXINDEX_CSBESTBLOCK, locator)) {
-            locator.SetNull();
-        }
-        CBlockIndex *best_cs_block_index = m_chainstate->m_blockman.FindForkInGlobalIndex(active_chain, locator);
-
-        if (best_cs_block_index != active_chain.Tip()) {
-            m_synced = false;
-            if (m_best_block_index.load()->nHeight > best_cs_block_index->nHeight) {
-                LogPrintf("Setting txindex best block back to %d to sync csindex.\n", best_cs_block_index->nHeight);
-                m_best_block_index = best_cs_block_index;
-            }
-        }
-    }
-
-    return true;
-}
-
-=======
->>>>>>> ae674a01
 bool TxIndex::WriteBlock(const CBlock& block, const CBlockIndex* pindex)
 {
     if (m_cs_index) {
