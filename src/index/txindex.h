--- conflicted
+++ resolved
@@ -7,11 +7,17 @@
 
 #include <index/base.h>
 
-<<<<<<< HEAD
+static constexpr bool DEFAULT_TXINDEX{false};
 class CBlockHeader;
-=======
-static constexpr bool DEFAULT_TXINDEX{false};
->>>>>>> 5e82b9ba
+
+namespace particl {
+static constexpr bool DEFAULT_CSINDEX{false};
+static constexpr bool DEFAULT_ADDRESSINDEX{false};
+static constexpr bool DEFAULT_TIMESTAMPINDEX{false};
+static constexpr bool DEFAULT_SPENTINDEX{false};
+static constexpr bool DEFAULT_BALANCESINDEX{false};
+} // particl
+
 
 /**
  * TxIndex is used to look up transactions included in the blockchain by hash.
