# Copyright (c) 2013-2016 The Bitcoin Core developers
# Distributed under the MIT software license, see the accompanying
# file COPYING or http://www.opensource.org/licenses/mit-license.php.

DIST_SUBDIRS = secp256k1 univalue

AM_LDFLAGS = $(PTHREAD_CFLAGS) $(LIBTOOL_LDFLAGS) $(HARDENED_LDFLAGS) $(GPROF_LDFLAGS) $(SANITIZER_LDFLAGS)
AM_CXXFLAGS = $(DEBUG_CXXFLAGS) $(HARDENED_CXXFLAGS) $(WARN_CXXFLAGS) $(NOWARN_CXXFLAGS) $(ERROR_CXXFLAGS) $(GPROF_CXXFLAGS) $(SANITIZER_CXXFLAGS)
AM_CPPFLAGS = $(DEBUG_CPPFLAGS) $(HARDENED_CPPFLAGS)
AM_LIBTOOLFLAGS = --preserve-dup-deps
EXTRA_LIBRARIES =

if EMBEDDED_UNIVALUE
LIBUNIVALUE = univalue/libunivalue.la

$(LIBUNIVALUE): $(wildcard univalue/lib/*) $(wildcard univalue/include/*)
	$(AM_V_at)$(MAKE) $(AM_MAKEFLAGS) -C $(@D) $(@F)
else
LIBUNIVALUE = $(UNIVALUE_LIBS)
endif

BITCOIN_INCLUDES=-I$(builddir) $(BDB_CPPFLAGS) $(BOOST_CPPFLAGS) $(LEVELDB_CPPFLAGS) $(CRYPTO_CFLAGS) $(SSL_CFLAGS)

BITCOIN_INCLUDES += -I$(srcdir)/secp256k1/include
BITCOIN_INCLUDES += $(UNIVALUE_CFLAGS)

LIBPARTICL_SERVER=libparticl_server.a
LIBPARTICL_COMMON=libparticl_common.a
LIBPARTICL_CONSENSUS=libparticl_consensus.a
LIBPARTICL_CLI=libparticl_cli.a
LIBPARTICL_UTIL=libparticl_util.a
LIBPARTICL_CRYPTO_BASE=crypto/libparticl_crypto_base.a
LIBPARTICLQT=qt/libparticlqt.a
LIBSECP256K1=secp256k1/libsecp256k1.la
LIBPARTICL_SMSG=libparticl_smsg.a

if ENABLE_ZMQ
LIBPARTICL_ZMQ=libparticl_zmq.a
endif
if BUILD_BITCOIN_LIBS
LIBPARTICLCONSENSUS=libparticlconsensus.la
endif
if ENABLE_WALLET
LIBPARTICL_WALLET=libparticl_wallet.a
LIBPARTICL_WALLET_TOOL=libparticl_wallet_tool.a
endif
if ENABLE_USBDEVICE
LIBPARTICL_USBDEVICE=libparticl_usbdevice.a
endif

LIBPARTICL_CRYPTO= $(LIBPARTICL_CRYPTO_BASE)
if ENABLE_SSE41
LIBPARTICL_CRYPTO_SSE41 = crypto/libparticl_crypto_sse41.a
LIBPARTICL_CRYPTO += $(LIBPARTICL_CRYPTO_SSE41)
endif
if ENABLE_AVX2
LIBPARTICL_CRYPTO_AVX2 = crypto/libparticl_crypto_avx2.a
LIBPARTICL_CRYPTO += $(LIBPARTICL_CRYPTO_AVX2)
endif
if ENABLE_SHANI
LIBPARTICL_CRYPTO_SHANI = crypto/libparticl_crypto_shani.a
LIBPARTICL_CRYPTO += $(LIBPARTICL_CRYPTO_SHANI)
endif

$(LIBSECP256K1): $(wildcard secp256k1/src/*.h) $(wildcard secp256k1/src/*.c) $(wildcard secp256k1/include/*)
	$(AM_V_at)$(MAKE) $(AM_MAKEFLAGS) -C $(@D) $(@F)

# Make is not made aware of per-object dependencies to avoid limiting building parallelization
# But to build the less dependent modules first, we manually select their order here:
EXTRA_LIBRARIES += \
  $(LIBPARTICL_CRYPTO) \
  $(LIBPARTICL_UTIL) \
  $(LIBPARTICL_COMMON) \
  $(LIBPARTICL_CONSENSUS) \
  $(LIBPARTICL_SERVER) \
  $(LIBPARTICL_CLI) \
  $(LIBPARTICL_WALLET) \
  $(LIBPARTICL_WALLET_TOOL) \
  $(LIBPARTICL_USBDEVICE) \
  $(LIBPARTICL_SMSG) \
  $(LIBPARTICL_ZMQ)

lib_LTLIBRARIES = $(LIBPARTICLCONSENSUS)

bin_PROGRAMS =
noinst_PROGRAMS =
TESTS =
BENCHMARKS =

if BUILD_BITCOIND
  bin_PROGRAMS += particld
endif

if BUILD_BITCOIN_CLI
  bin_PROGRAMS += particl-cli
endif
if BUILD_BITCOIN_TX
  bin_PROGRAMS += particl-tx
endif
if ENABLE_WALLET
if BUILD_BITCOIN_WALLET
  bin_PROGRAMS += particl-wallet
endif
endif

.PHONY: FORCE check-symbols check-security
# bitcoin core #
BITCOIN_CORE_H = \
  addrdb.h \
  rctindex.h \
  addrman.h \
  attributes.h \
  banman.h \
  base58.h \
  bech32.h \
  bloom.h \
  blockencodings.h \
  blockfilter.h \
  chain.h \
  chainparams.h \
  chainparamsbase.h \
  chainparamsseeds.h \
  chainparamsimport.h \
  checkpoints.h \
  checkqueue.h \
  clientversion.h \
  coins.h \
  compat.h \
  compat/assumptions.h \
  compat/byteswap.h \
  compat/endian.h \
  compat/sanity.h \
  compressor.h \
  consensus/consensus.h \
  consensus/tx_verify.h \
  core_io.h \
  core_memusage.h \
  cuckoocache.h \
  flatfile.h \
  fs.h \
  httprpc.h \
  httpserver.h \
  index/base.h \
  index/txindex.h \
  indirectmap.h \
  init.h \
  anon.h \
  blind.h \
  interfaces/chain.h \
  interfaces/handler.h \
  interfaces/node.h \
  interfaces/wallet.h \
  key.h \
  key/stealth.h \
  key/extkey.h \
  key/mnemonic.h \
  unilib/uninorms.h \
  unilib/utf8.h \
  key/types.h \
  key/keyutil.h \
  key/wordlists/chinese_simplified.h \
  key/wordlists/chinese_traditional.h \
  key/wordlists/english.h \
  key/wordlists/french.h \
  key/wordlists/japanese.h \
  key/wordlists/spanish.h \
  key/wordlists/italian.h \
  key/wordlists/korean.h \
  key_io.h \
  keystore.h \
  dbwrapper.h \
  limitedmap.h \
  logging.h \
  memusage.h \
  merkleblock.h \
  miner.h \
  net.h \
  net_processing.h \
  netaddress.h \
  netbase.h \
  netmessagemaker.h \
  node/transaction.h \
  noui.h \
  optional.h \
  outputtype.h \
  policy/feerate.h \
  policy/fees.h \
  policy/policy.h \
  policy/rbf.h \
  pow.h \
  pos/kernel.h \
  pos/miner.h \
  protocol.h \
  psbt.h \
  random.h \
  reverse_iterator.h \
  reverselock.h \
  rpc/blockchain.h \
  rpc/client.h \
  rpc/mining.h \
  rpc/protocol.h \
  rpc/server.h \
  rpc/rpcutil.h \
  rpc/rawtransaction.h \
  rpc/register.h \
  rpc/util.h \
  scheduler.h \
  script/descriptor.h \
  script/ismine.h \
  script/sigcache.h \
  script/sign.h \
  script/standard.h \
  shutdown.h \
  streams.h \
  smsg/db.h \
  smsg/crypter.h \
  smsg/net.h \
  smsg/smessage.h \
  smsg/rpcsmessage.h \
  support/allocators/secure.h \
  support/allocators/zeroafterfree.h \
  support/cleanse.h \
  support/events.h \
  support/lockedpool.h \
  sync.h \
  threadsafety.h \
  threadinterrupt.h \
  timedata.h \
  torcontrol.h \
  txdb.h \
  txmempool.h \
  ui_interface.h \
  undo.h \
  util/bip32.h \
  util/bytevectorhash.h \
  util/system.h \
  util/memory.h \
  util/moneystr.h \
  util/time.h \
  validation.h \
  validationinterface.h \
  versionbits.h \
  versionbitsinfo.h \
  walletinitinterface.h \
  wallet/coincontrol.h \
  wallet/crypter.h \
  wallet/db.h \
  wallet/feebumper.h \
  wallet/fees.h \
  wallet/psbtwallet.h \
  wallet/rpcwallet.h \
  wallet/wallet.h \
  wallet/walletdb.h \
  wallet/wallettool.h \
  wallet/walletutil.h \
  wallet/coinselection.h \
  wallet/rpchdwallet.h \
  wallet/hdwalletdb.h \
  wallet/hdwallet.h \
  warnings.h \
  zmq/zmqabstractnotifier.h \
  zmq/zmqconfig.h\
  zmq/zmqnotificationinterface.h \
  zmq/zmqpublishnotifier.h \
  zmq/zmqrpc.h \
  usbdevice/usbdevice.h \
  usbdevice/rpcusbdevice.h \
  insight/addressindex.h \
  insight/spentindex.h \
  insight/timestampindex.h \
  insight/csindex.h \
  insight/insight.h \
  insight/rpc.h


obj/build.h: FORCE
	@$(MKDIR_P) $(builddir)/obj
	@$(top_srcdir)/share/genbuild.sh $(abs_top_builddir)/src/obj/build.h \
	  $(abs_top_srcdir)
libparticl_util_a-clientversion.$(OBJEXT): obj/build.h

# server: shared between bitcoind and bitcoin-qt
libparticl_server_a_CPPFLAGS = $(AM_CPPFLAGS) $(BITCOIN_INCLUDES) $(MINIUPNPC_CPPFLAGS) $(EVENT_CFLAGS) $(EVENT_PTHREADS_CFLAGS)
libparticl_server_a_CXXFLAGS = $(AM_CXXFLAGS) $(PIE_FLAGS)
libparticl_server_a_SOURCES = \
  addrdb.cpp \
  addrman.cpp \
  banman.cpp \
  bloom.cpp \
  blockencodings.cpp \
  blockfilter.cpp \
  chain.cpp \
  checkpoints.cpp \
  consensus/tx_verify.cpp \
  flatfile.cpp \
  httprpc.cpp \
  httpserver.cpp \
  index/base.cpp \
  index/txindex.cpp \
  interfaces/chain.cpp \
  interfaces/handler.cpp \
  interfaces/node.cpp \
  init.cpp \
  dbwrapper.cpp \
  merkleblock.cpp \
  miner.cpp \
  net.cpp \
  net_processing.cpp \
  node/transaction.cpp \
  noui.cpp \
  outputtype.cpp \
  policy/fees.cpp \
  policy/policy.cpp \
  policy/rbf.cpp \
  pow.cpp \
  pos/kernel.cpp \
  rest.cpp \
  rpc/anon.cpp \
  rpc/mnemonic.cpp \
  rpc/blockchain.cpp \
  rpc/mining.cpp \
  rpc/misc.cpp \
  rpc/net.cpp \
  rpc/rawtransaction.cpp \
  rpc/server.cpp \
  rpc/client.cpp \
  rpc/rpcutil.cpp \
  rpc/util.cpp \
  script/sigcache.cpp \
  shutdown.cpp \
  timedata.cpp \
  torcontrol.cpp \
  txdb.cpp \
  txmempool.cpp \
  ui_interface.cpp \
  validation.cpp \
  validationinterface.cpp \
  versionbits.cpp \
  insight/insight.cpp \
  insight/rpc.cpp \
  $(BITCOIN_CORE_H)

if !ENABLE_WALLET
libparticl_server_a_SOURCES += dummywallet.cpp
endif

if ENABLE_ZMQ
libparticl_zmq_a_CPPFLAGS = $(BITCOIN_INCLUDES) $(ZMQ_CFLAGS)
libparticl_zmq_a_CXXFLAGS = $(AM_CXXFLAGS) $(PIE_FLAGS)
libparticl_zmq_a_SOURCES = \
  zmq/zmqabstractnotifier.cpp \
  zmq/zmqnotificationinterface.cpp \
  zmq/zmqpublishnotifier.cpp \
  zmq/zmqrpc.cpp
endif

if ENABLE_USBDEVICE
libparticl_usbdevice_a_CPPFLAGS = $(BITCOIN_INCLUDES) $(AM_CPPFLAGS) $(PROTOBUF_CFLAGS)
libparticl_usbdevice_a_CXXFLAGS = $(AM_CXXFLAGS) $(PIE_FLAGS)
libparticl_usbdevice_a_CFLAGS = -DHAVE_HIDAPI $(AM_CFLAGS)
libparticl_usbdevice_a_SOURCES = \
  usbdevice/usbwrapper.cpp \
  usbdevice/usbwrapper.h \
  usbdevice/ledger/btchipApdu.h \
  usbdevice/ledger/ledgerLayer.h \
  usbdevice/ledger/ledgerLayer.c \
  usbdevice/ledger/dongleCommHidHidapi.h \
  usbdevice/ledger/dongleCommHidHidapi.c \
  usbdevice/usbdevice.cpp \
  usbdevice/debugdevice.h \
  usbdevice/debugdevice.cpp \
  usbdevice/ledgerdevice.h \
  usbdevice/ledgerdevice.cpp \
  usbdevice/trezor/messages.proto \
  usbdevice/trezor/messages-common.proto \
  usbdevice/trezor/messages-management.proto \
  usbdevice/trezor/messages-bitcoin.proto \
  usbdevice/trezordevice.h \
  usbdevice/trezordevice.cpp \
  usbdevice/rpcusbdevice.cpp
nodist_libparticl_usbdevice_a_SOURCES = \
  usbdevice/trezor/messages.pb.h \
  usbdevice/trezor/messages.pb.cc \
  usbdevice/trezor/messages-common.pb.h \
  usbdevice/trezor/messages-common.pb.cc \
  usbdevice/trezor/messages-management.pb.h \
  usbdevice/trezor/messages-management.pb.cc \
  usbdevice/trezor/messages-bitcoin.pb.h \
  usbdevice/trezor/messages-bitcoin.pb.cc
BUILT_SOURCES = $(nodist_libparticl_usbdevice_a_SOURCES)
endif

# wallet: shared between bitcoind and bitcoin-qt, but only linked
# when wallet enabled
libparticl_wallet_a_CPPFLAGS = $(AM_CPPFLAGS) $(BITCOIN_INCLUDES)
libparticl_wallet_a_CXXFLAGS = $(AM_CXXFLAGS) $(PIE_FLAGS)
libparticl_wallet_a_SOURCES = \
  interfaces/wallet.cpp \
  wallet/coincontrol.cpp \
  wallet/crypter.cpp \
  wallet/db.cpp \
  wallet/feebumper.cpp \
  wallet/fees.cpp \
  wallet/init.cpp \
  wallet/psbtwallet.cpp \
  wallet/rpcdump.cpp \
  wallet/rpcwallet.cpp \
  wallet/wallet.cpp \
  wallet/walletdb.cpp \
  wallet/hdwallet.cpp \
  wallet/hdwalletdb.cpp \
  wallet/rpchdwallet.cpp \
  blind.cpp \
  key/stealth.cpp \
  pos/miner.cpp \
  policy/rbf.cpp \
  wallet/walletutil.cpp \
  wallet/coinselection.cpp \
  $(BITCOIN_CORE_H)

libparticl_wallet_tool_a_CPPFLAGS = $(AM_CPPFLAGS) $(BITCOIN_INCLUDES)
libparticl_wallet_tool_a_CXXFLAGS = $(AM_CXXFLAGS) $(PIE_FLAGS)
libparticl_wallet_tool_a_SOURCES = \
  wallet/wallettool.cpp \
  $(BITCOIN_CORE_H)

# crypto primitives library
crypto_libparticl_crypto_base_a_CPPFLAGS = $(AM_CPPFLAGS)
crypto_libparticl_crypto_base_a_CXXFLAGS = $(AM_CXXFLAGS) $(PIE_FLAGS)
crypto_libparticl_crypto_base_a_SOURCES = \
  crypto/aes.cpp \
  crypto/aes.h \
  crypto/chacha20.h \
  crypto/chacha20.cpp \
  crypto/common.h \
  crypto/hmac_sha256.cpp \
  crypto/hmac_sha256.h \
  crypto/hmac_sha512.cpp \
  crypto/hmac_sha512.h \
  crypto/ripemd160.cpp \
  crypto/ripemd160.h \
  crypto/sha1.cpp \
  crypto/sha1.h \
  crypto/sha256.cpp \
  crypto/sha256.h \
  crypto/sha512.cpp \
  crypto/sha512.h \
  crypto/siphash.cpp \
  crypto/siphash.h

if USE_ASM
crypto_libparticl_crypto_base_a_SOURCES += crypto/sha256_sse4.cpp
endif

crypto_libparticl_crypto_sse41_a_CXXFLAGS = $(AM_CXXFLAGS) $(PIE_FLAGS)
crypto_libparticl_crypto_sse41_a_CPPFLAGS = $(AM_CPPFLAGS)
crypto_libparticl_crypto_sse41_a_CXXFLAGS += $(SSE41_CXXFLAGS)
crypto_libparticl_crypto_sse41_a_CPPFLAGS += -DENABLE_SSE41
crypto_libparticl_crypto_sse41_a_SOURCES = crypto/sha256_sse41.cpp

crypto_libparticl_crypto_avx2_a_CXXFLAGS = $(AM_CXXFLAGS) $(PIE_FLAGS)
crypto_libparticl_crypto_avx2_a_CPPFLAGS = $(AM_CPPFLAGS)
crypto_libparticl_crypto_avx2_a_CXXFLAGS += $(AVX2_CXXFLAGS)
crypto_libparticl_crypto_avx2_a_CPPFLAGS += -DENABLE_AVX2
crypto_libparticl_crypto_avx2_a_SOURCES = crypto/sha256_avx2.cpp

crypto_libparticl_crypto_shani_a_CXXFLAGS = $(AM_CXXFLAGS) $(PIE_FLAGS)
crypto_libparticl_crypto_shani_a_CPPFLAGS = $(AM_CPPFLAGS)
crypto_libparticl_crypto_shani_a_CXXFLAGS += $(SHANI_CXXFLAGS)
crypto_libparticl_crypto_shani_a_CPPFLAGS += -DENABLE_SHANI
crypto_libparticl_crypto_shani_a_SOURCES = crypto/sha256_shani.cpp

# consensus: shared between all executables that validate any consensus rules.
libparticl_consensus_a_CPPFLAGS = $(AM_CPPFLAGS) $(BITCOIN_INCLUDES)
libparticl_consensus_a_CXXFLAGS = $(AM_CXXFLAGS) $(PIE_FLAGS)
libparticl_consensus_a_SOURCES = \
  amount.h \
  arith_uint256.cpp \
  arith_uint256.h \
  consensus/merkle.cpp \
  consensus/merkle.h \
  consensus/params.h \
  consensus/validation.h \
  hash.cpp \
  hash.h \
  prevector.h \
  primitives/block.cpp \
  primitives/block.h \
  primitives/transaction.cpp \
  primitives/transaction.h \
  pubkey.cpp \
  pubkey.h \
  script/bitcoinconsensus.cpp \
  script/interpreter.cpp \
  script/interpreter.h \
  script/script.cpp \
  script/script.h \
  script/script_error.cpp \
  script/script_error.h \
  serialize.h \
  span.h \
  tinyformat.h \
  uint256.cpp \
  uint256.h \
  util/strencodings.cpp \
  util/strencodings.h \
  version.h

# common: shared between bitcoind, and bitcoin-qt and non-server tools
libparticl_common_a_CPPFLAGS = $(AM_CPPFLAGS) $(BITCOIN_INCLUDES)
libparticl_common_a_CXXFLAGS = $(AM_CXXFLAGS) $(PIE_FLAGS)
libparticl_common_a_SOURCES = \
  base58.cpp \
  bech32.cpp \
  chainparams.cpp \
  coins.cpp \
  compressor.cpp \
  core_read.cpp \
  core_write.cpp \
  anon.cpp \
  blind.cpp \
  key.cpp \
  key/keyutil.cpp \
  key/extkey.cpp \
  key/stealth.cpp \
  smsg/crypter.cpp \
  key/mnemonic.cpp \
  unilib/uninorms.cpp \
  unilib/utf8.cpp \
  key_io.cpp \
  keystore.cpp \
  netaddress.cpp \
  netbase.cpp \
  policy/feerate.cpp \
  psbt.cpp \
  protocol.cpp \
  scheduler.cpp \
  script/descriptor.cpp \
  script/ismine.cpp \
  script/sign.cpp \
  script/standard.cpp \
  versionbitsinfo.cpp \
  warnings.cpp \
  $(BITCOIN_CORE_H)

# util: shared between all executables.
# This library *must* be included to make sure that the glibc
# backward-compatibility objects and their sanity checks are linked.
libparticl_util_a_CPPFLAGS = $(AM_CPPFLAGS) $(BITCOIN_INCLUDES)
libparticl_util_a_CXXFLAGS = $(AM_CXXFLAGS) $(PIE_FLAGS)
libparticl_util_a_SOURCES = \
  support/lockedpool.cpp \
  chainparamsbase.cpp \
  clientversion.cpp \
  compat/glibc_sanity.cpp \
  compat/glibcxx_sanity.cpp \
  compat/strnlen.cpp \
  fs.cpp \
  logging.cpp \
  random.cpp \
  rpc/protocol.cpp \
  support/cleanse.cpp \
  sync.cpp \
  threadinterrupt.cpp \
  util/bip32.cpp \
  util/bytevectorhash.cpp \
  util/system.cpp \
  util/moneystr.cpp \
  util/strencodings.cpp \
  util/time.cpp \
  $(BITCOIN_CORE_H)


libparticl_smsg_a_CPPFLAGS = $(AM_CPPFLAGS) $(BITCOIN_INCLUDES)
libparticl_smsg_a_CXXFLAGS = $(AM_CXXFLAGS) $(PIE_FLAGS)
libparticl_smsg_a_SOURCES = \
  lz4/lz4.h \
  lz4/lz4.c \
  xxhash/xxhash.h \
  xxhash/xxhash.c \
  interfaces/handler.cpp \
  smsg/crypter.cpp \
  smsg/keystore.h \
  smsg/keystore.cpp \
  smsg/db.cpp \
  smsg/smessage.cpp \
  smsg/rpcsmessage.cpp


if GLIBC_BACK_COMPAT
libparticl_util_a_SOURCES += compat/glibc_compat.cpp
AM_LDFLAGS += $(COMPAT_LDFLAGS)
endif

# cli: shared between bitcoin-cli and bitcoin-qt
libparticl_cli_a_CPPFLAGS = $(AM_CPPFLAGS) $(BITCOIN_INCLUDES)
libparticl_cli_a_CXXFLAGS = $(AM_CXXFLAGS) $(PIE_FLAGS)
libparticl_cli_a_SOURCES = \
  rpc/client.cpp \
  $(BITCOIN_CORE_H)


nodist_libparticl_util_a_SOURCES = $(srcdir)/obj/build.h
#

# bitcoind binary #
particld_SOURCES = bitcoind.cpp
particld_CPPFLAGS = $(AM_CPPFLAGS) $(BITCOIN_INCLUDES)
particld_CXXFLAGS = $(AM_CXXFLAGS) $(PIE_FLAGS)
particld_LDFLAGS = $(RELDFLAGS) $(AM_LDFLAGS) $(LIBTOOL_APP_LDFLAGS)

if TARGET_WINDOWS
particld_SOURCES += bitcoind-res.rc
endif

particld_LDADD = \
  $(LIBPARTICL_SERVER) \
  $(LIBPARTICL_WALLET) \
  $(LIBPARTICL_COMMON) \
  $(LIBUNIVALUE) \
  $(LIBPARTICL_UTIL) \
  $(LIBPARTICL_ZMQ) \
  $(LIBPARTICL_CONSENSUS) \
  $(LIBPARTICL_CRYPTO) \
  $(LIBLEVELDB) \
  $(LIBLEVELDB_SSE42) \
  $(LIBMEMENV) \
  $(LIBSECP256K1) \
  $(LIBPARTICL_SMSG) \
  $(LIBPARTICL_USBDEVICE)

particld_LDADD += $(BOOST_LIBS) $(BDB_LIBS) $(CRYPTO_LIBS) $(MINIUPNPC_LIBS) $(EVENT_PTHREADS_LIBS) $(EVENT_LIBS) $(ZMQ_LIBS)
if ENABLE_USBDEVICE
particld_LDADD += $(USB_LIBS) $(HIDAPI_LIBS) $(PROTOBUF_LIBS)
endif

# bitcoin-cli binary #
#$(BITCOIN_CLI_NAME)_SOURCES = bitcoin-cli.cpp
particl_cli_SOURCES = bitcoin-cli.cpp
particl_cli_CPPFLAGS = $(AM_CPPFLAGS) $(BITCOIN_INCLUDES) $(EVENT_CFLAGS)
particl_cli_CXXFLAGS = $(AM_CXXFLAGS) $(PIE_FLAGS)
particl_cli_LDFLAGS = $(RELDFLAGS) $(AM_LDFLAGS) $(LIBTOOL_APP_LDFLAGS)

if TARGET_WINDOWS
particl_cli_SOURCES += bitcoin-cli-res.rc
endif

particl_cli_LDADD = \
  $(LIBPARTICL_CLI) \
  $(LIBUNIVALUE) \
  $(LIBPARTICL_UTIL) \
  $(LIBPARTICL_CRYPTO)

particl_cli_LDADD += $(BOOST_LIBS) $(CRYPTO_LIBS) $(EVENT_LIBS)
#

# bitcoin-tx binary #
particl_tx_SOURCES = bitcoin-tx.cpp
particl_tx_CPPFLAGS = $(AM_CPPFLAGS) $(BITCOIN_INCLUDES)
particl_tx_CXXFLAGS = $(AM_CXXFLAGS) $(PIE_FLAGS)
particl_tx_LDFLAGS = $(RELDFLAGS) $(AM_LDFLAGS) $(LIBTOOL_APP_LDFLAGS)

if TARGET_WINDOWS
particl_tx_SOURCES += bitcoin-tx-res.rc
endif

particl_tx_LDADD = \
  $(LIBUNIVALUE) \
  $(LIBPARTICL_COMMON) \
  $(LIBPARTICL_UTIL) \
  $(LIBPARTICL_CONSENSUS) \
  $(LIBPARTICL_CRYPTO) \
  $(LIBSECP256K1)

particl_tx_LDADD += $(BOOST_LIBS) $(CRYPTO_LIBS)
#

# bitcoin-wallet binary #
particl_wallet_SOURCES = bitcoin-wallet.cpp
particl_wallet_CPPFLAGS = $(AM_CPPFLAGS) $(BITCOIN_INCLUDES)
particl_wallet_CXXFLAGS = $(AM_CXXFLAGS) $(PIE_FLAGS)
particl_wallet_LDFLAGS = $(RELDFLAGS) $(AM_LDFLAGS) $(LIBTOOL_APP_LDFLAGS)

if TARGET_WINDOWS
particl_wallet_SOURCES += bitcoin-wallet-res.rc
endif

<<<<<<< HEAD
particl_wallet_LDADD = \
  $(LIBPARTICL_WALLET_TOOL) \
  $(LIBPARTICL_SERVER) \
  $(LIBPARTICL_WALLET) \
  $(LIBPARTICL_COMMON) \
  $(LIBPARTICL_CONSENSUS) \
  $(LIBPARTICL_UTIL) \
  $(LIBPARTICL_CRYPTO) \
  $(LIBPARTICL_SMSG) \
  $(LIBPARTICL_USBDEVICE) \
  $(LIBPARTICL_ZMQ) \
  $(LIBUNIVALUE) \
=======
bitcoin_wallet_LDADD = \
  $(LIBBITCOIN_WALLET_TOOL) \
  $(LIBBITCOIN_WALLET) \
  $(LIBBITCOIN_SERVER) \
  $(LIBBITCOIN_COMMON) \
  $(LIBBITCOIN_CONSENSUS) \
  $(LIBBITCOIN_UTIL) \
  $(LIBBITCOIN_CRYPTO) \
  $(LIBBITCOIN_ZMQ) \
>>>>>>> 14023c96
  $(LIBLEVELDB) \
  $(LIBLEVELDB_SSE42) \
  $(LIBMEMENV) \
  $(LIBSECP256K1) \
  $(LIBUNIVALUE)

<<<<<<< HEAD
particl_wallet_LDADD += $(BOOST_LIBS) $(BDB_LIBS) $(CRYPTO_LIBS) $(MINIUPNPC_LIBS) $(EVENT_PTHREADS_LIBS) $(EVENT_LIBS) $(ZMQ_LIBS)
if ENABLE_USBDEVICE
particl_wallet_LDADD += $(USB_LIBS) $(HIDAPI_LIBS) $(PROTOBUF_LIBS)
endif
=======
bitcoin_wallet_LDADD += $(BOOST_LIBS) $(BDB_LIBS) $(CRYPTO_LIBS) $(EVENT_PTHREADS_LIBS) $(EVENT_LIBS) $(MINIUPNPC_LIBS) $(ZMQ_LIBS)
>>>>>>> 14023c96
#

# bitcoinconsensus library #
if BUILD_BITCOIN_LIBS
include_HEADERS = script/particlconsensus.h
libparticlconsensus_la_SOURCES = $(crypto_libparticl_crypto_base_a_SOURCES) $(libparticl_consensus_a_SOURCES)

if GLIBC_BACK_COMPAT
  libparticlconsensus_la_SOURCES += compat/glibc_compat.cpp
endif

libparticlconsensus_la_LDFLAGS = $(AM_LDFLAGS) -no-undefined $(RELDFLAGS)
libparticlconsensus_la_LIBADD = $(LIBSECP256K1) $(BOOST_LIBS)
libparticlconsensus_la_CPPFLAGS = $(AM_CPPFLAGS) -I$(builddir)/obj -I$(srcdir)/secp256k1/include -DBUILD_BITCOIN_INTERNAL
libparticlconsensus_la_CXXFLAGS = $(AM_CXXFLAGS) $(PIE_FLAGS)

endif
#

CTAES_DIST =  crypto/ctaes/bench.c
CTAES_DIST += crypto/ctaes/ctaes.c
CTAES_DIST += crypto/ctaes/ctaes.h
CTAES_DIST += crypto/ctaes/README.md
CTAES_DIST += crypto/ctaes/test.c

CLEANFILES = $(EXTRA_LIBRARIES)

CLEANFILES += *.gcda *.gcno
CLEANFILES += compat/*.gcda compat/*.gcno
CLEANFILES += consensus/*.gcda consensus/*.gcno
CLEANFILES += crypto/*.gcda crypto/*.gcno
CLEANFILES += policy/*.gcda policy/*.gcno
CLEANFILES += primitives/*.gcda primitives/*.gcno
CLEANFILES += script/*.gcda script/*.gcno
CLEANFILES += support/*.gcda support/*.gcno
CLEANFILES += univalue/*.gcda univalue/*.gcno
CLEANFILES += wallet/*.gcda wallet/*.gcno
CLEANFILES += wallet/test/*.gcda wallet/test/*.gcno
CLEANFILES += zmq/*.gcda zmq/*.gcno
CLEANFILES += obj/build.h

EXTRA_DIST = $(CTAES_DIST)


config/bitcoin-config.h: config/stamp-h1
	@$(MAKE) -C $(top_builddir) $(subdir)/$(@)
config/stamp-h1: $(top_srcdir)/$(subdir)/config/bitcoin-config.h.in $(top_builddir)/config.status
	$(AM_V_at)$(MAKE) -C $(top_builddir) $(subdir)/$(@)
$(top_srcdir)/$(subdir)/config/bitcoin-config.h.in:  $(am__configure_deps)
	$(AM_V_at)$(MAKE) -C $(top_srcdir) $(subdir)/config/bitcoin-config.h.in

clean-local:
	-$(MAKE) -C secp256k1 clean
	-$(MAKE) -C univalue clean
	-rm -f leveldb/*/*.gcda leveldb/*/*.gcno leveldb/helpers/memenv/*.gcda leveldb/helpers/memenv/*.gcno
	-rm -f config.h
	-rm -rf test/__pycache__

.rc.o:
	@test -f $(WINDRES)
	## FIXME: How to get the appropriate modulename_CPPFLAGS in here?
	$(AM_V_GEN) $(WINDRES) $(DEFS) $(DEFAULT_INCLUDES) $(INCLUDES) $(CPPFLAGS) -DWINDRES_PREPROC -i $< -o $@

check-symbols: $(bin_PROGRAMS)
if GLIBC_BACK_COMPAT
	@echo "Checking glibc back compat..."
	$(AM_V_at) READELF=$(READELF) CPPFILT=$(CPPFILT) $(top_srcdir)/contrib/devtools/symbol-check.py < $(bin_PROGRAMS)
endif

check-security: $(bin_PROGRAMS)
if HARDEN
	@echo "Checking binary security..."
	$(AM_V_at) READELF=$(READELF) OBJDUMP=$(OBJDUMP) $(top_srcdir)/contrib/devtools/security-check.py < $(bin_PROGRAMS)
endif

if ENABLE_BIP70
%.pb.cc %.pb.h: %.proto
	@test -f $(PROTOC)
	$(AM_V_GEN) $(PROTOC) --cpp_out=$(@D) --proto_path=$(<D) $<
endif

if EMBEDDED_LEVELDB
include Makefile.leveldb.include
endif

if ENABLE_TESTS
include Makefile.test.include
endif

if ENABLE_BENCH
include Makefile.bench.include
endif

if ENABLE_QT
include Makefile.qt.include
endif

if ENABLE_QT_TESTS
include Makefile.qttest.include
endif<|MERGE_RESOLUTION|>--- conflicted
+++ resolved
@@ -685,11 +685,11 @@
 particl_wallet_SOURCES += bitcoin-wallet-res.rc
 endif
 
-<<<<<<< HEAD
+
 particl_wallet_LDADD = \
   $(LIBPARTICL_WALLET_TOOL) \
+  $(LIBPARTICL_WALLET) \
   $(LIBPARTICL_SERVER) \
-  $(LIBPARTICL_WALLET) \
   $(LIBPARTICL_COMMON) \
   $(LIBPARTICL_CONSENSUS) \
   $(LIBPARTICL_UTIL) \
@@ -697,32 +697,16 @@
   $(LIBPARTICL_SMSG) \
   $(LIBPARTICL_USBDEVICE) \
   $(LIBPARTICL_ZMQ) \
-  $(LIBUNIVALUE) \
-=======
-bitcoin_wallet_LDADD = \
-  $(LIBBITCOIN_WALLET_TOOL) \
-  $(LIBBITCOIN_WALLET) \
-  $(LIBBITCOIN_SERVER) \
-  $(LIBBITCOIN_COMMON) \
-  $(LIBBITCOIN_CONSENSUS) \
-  $(LIBBITCOIN_UTIL) \
-  $(LIBBITCOIN_CRYPTO) \
-  $(LIBBITCOIN_ZMQ) \
->>>>>>> 14023c96
   $(LIBLEVELDB) \
   $(LIBLEVELDB_SSE42) \
   $(LIBMEMENV) \
   $(LIBSECP256K1) \
   $(LIBUNIVALUE)
 
-<<<<<<< HEAD
-particl_wallet_LDADD += $(BOOST_LIBS) $(BDB_LIBS) $(CRYPTO_LIBS) $(MINIUPNPC_LIBS) $(EVENT_PTHREADS_LIBS) $(EVENT_LIBS) $(ZMQ_LIBS)
+particl_wallet_LDADD += $(BOOST_LIBS) $(BDB_LIBS) $(CRYPTO_LIBS) $(EVENT_PTHREADS_LIBS) $(EVENT_LIBS) $(MINIUPNPC_LIBS) $(ZMQ_LIBS)
 if ENABLE_USBDEVICE
 particl_wallet_LDADD += $(USB_LIBS) $(HIDAPI_LIBS) $(PROTOBUF_LIBS)
 endif
-=======
-bitcoin_wallet_LDADD += $(BOOST_LIBS) $(BDB_LIBS) $(CRYPTO_LIBS) $(EVENT_PTHREADS_LIBS) $(EVENT_LIBS) $(MINIUPNPC_LIBS) $(ZMQ_LIBS)
->>>>>>> 14023c96
 #
 
 # bitcoinconsensus library #
