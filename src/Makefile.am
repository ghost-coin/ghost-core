--- conflicted
+++ resolved
@@ -405,13 +405,10 @@
   rpc/net.cpp \
   rpc/rawtransaction.cpp \
   rpc/server.cpp \
-<<<<<<< HEAD
   rpc/client.cpp \
   rpc/rpcutil.cpp \
   rpc/util.cpp \
-=======
   rpc/server_util.cpp \
->>>>>>> f727d814
   script/sigcache.cpp \
   shutdown.cpp \
   signet.cpp \
