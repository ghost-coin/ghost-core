--- conflicted
+++ resolved
@@ -1021,13 +1021,8 @@
 particl_chainstate_CPPFLAGS = $(AM_CPPFLAGS) $(BITCOIN_INCLUDES) $(BOOST_CPPFLAGS)
 particl_chainstate_CXXFLAGS = $(AM_CXXFLAGS) $(PIE_FLAGS)
 
-<<<<<<< HEAD
-# $(LIBTOOL_APP_LDFLAGS) deliberately omitted here so that we can test linking
-# bitcoin-chainstate against libbitcoinkernel as a shared or static library by
-# setting --{en,dis}able-shared.
-particl_chainstate_LDFLAGS = $(RELDFLAGS) $(AM_LDFLAGS) $(PTHREAD_FLAGS)
-particl_chainstate_LDADD = \
-  $(LIBPARTICLKERNEL) \
+particl_chainstate_LDFLAGS = $(RELDFLAGS) $(AM_LDFLAGS) $(PTHREAD_FLAGS) $(LIBTOOL_APP_LDFLAGS) -static
+particl_chainstate_LDADD = $(LIBPARTICLKERNEL) \
   $(LIBPARTICL_SMSG) \
   $(LIBPARTICL_NODE) \
   $(LIBPARTICL_COMMON) \
@@ -1038,14 +1033,10 @@
   $(LIBLEVELDB) \
   $(LIBLEVELDB_SSE42) \
   $(LIBMEMENV)
-=======
-bitcoin_chainstate_LDFLAGS = $(RELDFLAGS) $(AM_LDFLAGS) $(PTHREAD_FLAGS) $(LIBTOOL_APP_LDFLAGS) -static
-bitcoin_chainstate_LDADD = $(LIBBITCOINKERNEL)
 
 # libtool is unable to calculate this indirect dependency, presumably because it's a subproject.
 # libsecp256k1 only needs to be linked in when libbitcoinkernel is static.
-bitcoin_chainstate_LDADD += $(LIBSECP256K1)
->>>>>>> 74981aa0
+#particl_chainstate_LDADD += $(LIBSECP256K1)
 #
 
 # bitcoinkernel library #
@@ -1064,18 +1055,6 @@
 # to export from the library.
 libparticlkernel_la_CXXFLAGS = $(AM_CXXFLAGS) $(PIE_FLAGS) -fvisibility=default
 
-<<<<<<< HEAD
-# TODO: For now, Specify -static in both CXXFLAGS and LDFLAGS when building for
-#       windows targets so libtool will only build a static version of this
-#       library. There are unresolved problems when building dll's for mingw-w64
-#       and attempting to statically embed libstdc++, libpthread, etc.
-if TARGET_WINDOWS
-libparticlkernel_la_LDFLAGS += -static
-libparticlkernel_la_CXXFLAGS += -static
-endif
-
-=======
->>>>>>> 74981aa0
 # TODO: libbitcoinkernel is a work in progress consensus engine library, as more
 #       and more modules are decoupled from the consensus engine, this list will
 #       shrink to only those which are absolutely necessary.
