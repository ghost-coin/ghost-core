# Copyright (c) 2013-2016 The Bitcoin Core developers
# Distributed under the MIT software license, see the accompanying
# file COPYING or http://www.opensource.org/licenses/mit-license.php.

DIST_SUBDIRS = secp256k1 univalue

AM_LDFLAGS = $(LIBTOOL_LDFLAGS) $(HARDENED_LDFLAGS) $(GPROF_LDFLAGS) $(SANITIZER_LDFLAGS)
AM_CXXFLAGS = $(DEBUG_CXXFLAGS) $(HARDENED_CXXFLAGS) $(WARN_CXXFLAGS) $(NOWARN_CXXFLAGS) $(ERROR_CXXFLAGS) $(GPROF_CXXFLAGS) $(SANITIZER_CXXFLAGS)
AM_CPPFLAGS = $(DEBUG_CPPFLAGS) $(HARDENED_CPPFLAGS)
AM_CFLAGS = $(AM_CXXFLAGS)
AM_LIBTOOLFLAGS = --preserve-dup-deps
PTHREAD_FLAGS = $(PTHREAD_CFLAGS) $(PTHREAD_LIBS)
EXTRA_LIBRARIES =

if EMBEDDED_UNIVALUE
LIBUNIVALUE = univalue/libunivalue.la

$(LIBUNIVALUE): $(wildcard univalue/lib/*) $(wildcard univalue/include/*)
	$(AM_V_at)$(MAKE) $(AM_MAKEFLAGS) -C $(@D) $(@F)
else
LIBUNIVALUE = $(UNIVALUE_LIBS)
endif

BITCOIN_INCLUDES=-I$(builddir) -I$(srcdir)/secp256k1/include $(BDB_CPPFLAGS) $(BOOST_CPPFLAGS) $(LEVELDB_CPPFLAGS)

BITCOIN_INCLUDES += $(UNIVALUE_CFLAGS)

LIBGHOST_SERVER=libghost_server.a
LIBGHOST_COMMON=libghost_common.a
LIBGHOST_CONSENSUS=libghost_consensus.a
LIBGHOST_CLI=libghost_cli.a
LIBGHOST_UTIL=libghost_util.a
LIBGHOST_CRYPTO_BASE=crypto/libghost_crypto_base.a
LIBGHOSTQT=qt/libghostqt.a
LIBSECP256K1=secp256k1/libsecp256k1.la
LIBGHOST_SMSG=libghost_smsg.a
LIBGHOST_MNEMONIC=libghost_mnemonic.a

if ENABLE_ZMQ
LIBGHOST_ZMQ=libghost_zmq.a
endif
if BUILD_BITCOIN_LIBS
LIBGHOSTCONSENSUS=libghostconsensus.la
endif
if ENABLE_WALLET
LIBGHOST_WALLET=libghost_wallet.a
LIBGHOST_WALLET_TOOL=libghost_wallet_tool.a
endif
if ENABLE_USBDEVICE
LIBGHOST_USBDEVICE=libghost_usbdevice.a
endif

LIBGHOST_CRYPTO= $(LIBGHOST_CRYPTO_BASE)
if ENABLE_SSE41
LIBGHOST_CRYPTO_SSE41 = crypto/libghost_crypto_sse41.a
LIBGHOST_CRYPTO += $(LIBGHOST_CRYPTO_SSE41)
endif
if ENABLE_AVX2
LIBGHOST_CRYPTO_AVX2 = crypto/libghost_crypto_avx2.a
LIBGHOST_CRYPTO += $(LIBGHOST_CRYPTO_AVX2)
endif
if ENABLE_SHANI
LIBGHOST_CRYPTO_SHANI = crypto/libghost_crypto_shani.a
LIBGHOST_CRYPTO += $(LIBGHOST_CRYPTO_SHANI)
endif

$(LIBSECP256K1): $(wildcard secp256k1/src/*.h) $(wildcard secp256k1/src/*.c) $(wildcard secp256k1/include/*)
	$(AM_V_at)$(MAKE) $(AM_MAKEFLAGS) -C $(@D) $(@F)

# Make is not made aware of per-object dependencies to avoid limiting building parallelization
# But to build the less dependent modules first, we manually select their order here:
EXTRA_LIBRARIES += \
  $(LIBGHOST_CRYPTO) \
  $(LIBGHOST_UTIL) \
  $(LIBGHOST_COMMON) \
  $(LIBGHOST_CONSENSUS) \
  $(LIBGHOST_SERVER) \
  $(LIBGHOST_CLI) \
  $(LIBGHOST_WALLET) \
  $(LIBGHOST_WALLET_TOOL) \
  $(LIBGHOST_USBDEVICE) \
  $(LIBGHOST_SMSG) \
  $(LIBGHOST_MNEMONIC) \
  $(LIBGHOST_ZMQ)

lib_LTLIBRARIES = $(LIBGHOSTCONSENSUS)

bin_PROGRAMS =
noinst_PROGRAMS =
TESTS =
BENCHMARKS =

if BUILD_BITCOIND
  bin_PROGRAMS += ghostd
endif

if BUILD_BITCOIN_NODE
  bin_PROGRAMS += ghost-node
endif

if BUILD_BITCOIN_CLI
  bin_PROGRAMS += ghost-cli
endif
if BUILD_BITCOIN_TX
  bin_PROGRAMS += ghost-tx
endif
if ENABLE_WALLET
if BUILD_BITCOIN_WALLET
  bin_PROGRAMS += ghost-wallet
endif
endif

.PHONY: FORCE check-symbols check-security
# bitcoin core #
BITCOIN_CORE_H = \
  adapter.h \
  addrdb.h \
  rctindex.h \
  addrman.h \
  attributes.h \
  banman.h \
  base58.h \
  bech32.h \
  blockencodings.h \
  blockfilter.h \
  bloom.h \
  chain.h \
  chainparams.h \
  chainparamsbase.h \
  chainparamsseeds.h \
  chain/ct_tainted.h \
  chain/tx_blacklist.h \
  chain/tx_whitelist.h \
  checkqueue.h \
  clientversion.h \
  coins.h \
  compat.h \
  compat/assumptions.h \
  compat/byteswap.h \
  compat/cpuid.h \
  compat/endian.h \
  compat/sanity.h \
  compressor.h \
  consensus/consensus.h \
  consensus/tx_check.h \
  consensus/tx_verify.h \
  core_io.h \
  core_memusage.h \
  coldreward/coldrewardtracker.h \
  coldreward/blockheightrange.h \
  cuckoocache.h \
  dbwrapper.h \
  flatfile.h \
  fs.h \
  httprpc.h \
  httpserver.h \
  index/base.h \
  index/blockfilterindex.h \
  index/disktxpos.h \
  index/txindex.h \
  indirectmap.h \
  init.h \
  anon.h \
  blind.h \
  interfaces/chain.h \
  interfaces/handler.h \
  interfaces/node.h \
  interfaces/wallet.h \
  key.h \
  key/stealth.h \
  key/extkey.h \
  key/types.h \
  key/keyutil.h \
  key_io.h \
  logging.h \
  logging/timer.h \
  memusage.h \
  merkleblock.h \
  miner.h \
  net.h \
  net_permissions.h \
  net_processing.h \
  net_types.h \
  netaddress.h \
  netbase.h \
  netmessagemaker.h \
  pos/kernel.h \
  pos/diffalgo.h \
  pos/diffalgo.cpp \
  node/coin.h \
  node/coinstats.h \
  node/context.h \
  node/psbt.h \
  node/transaction.h \
  node/ui_interface.h \
  node/utxo_snapshot.h \
  noui.h \
  optional.h \
  outputtype.h \
  policy/feerate.h \
  policy/fees.h \
  policy/policy.h \
  policy/rbf.h \
  policy/settings.h \
  pow.h \
  pos/kernel.h \
  pos/miner.h \
  protocol.h \
  psbt.h \
  random.h \
  randomenv.h \
  reverse_iterator.h \
  rpc/blockchain.h \
  rpc/client.h \
  rpc/mining.h \
  rpc/protocol.h \
  rpc/rawtransaction_util.h \
  rpc/register.h \
  rpc/request.h \
  rpc/server.h \
  rpc/util.h \
  rpc/rpcutil.h \
  scheduler.h \
  script/descriptor.h \
  script/keyorigin.h \
  script/sigcache.h \
  script/sign.h \
  script/signingprovider.h \
  script/standard.h \
  script/ismine.h \
  shutdown.h \
  signet.h \
  streams.h \
  smsg/db.h \
  smsg/net.h \
  smsg/types.h \
  smsg/crypter.h \
  smsg/smessage.h \
  smsg/rpcsmessage.h \
  support/allocators/secure.h \
  support/allocators/zeroafterfree.h \
  support/cleanse.h \
  support/events.h \
  support/lockedpool.h \
  sync.h \
  threadinterrupt.h \
  threadsafety.h \
  timedata.h \
  torcontrol.h \
  txdb.h \
  txrequest.h \
  txmempool.h \
  undo.h \
  util/asmap.h \
  util/bip32.h \
  util/bytevectorhash.h \
  util/check.h \
  util/error.h \
  util/fees.h \
  util/golombrice.h \
  util/macros.h \
  util/memory.h \
  util/message.h \
  util/moneystr.h \
  util/rbf.h \
  util/ref.h \
  util/settings.h \
  util/spanparsing.h \
  util/string.h \
  util/system.h \
  util/threadnames.h \
  util/time.h \
  util/translation.h \
  util/ui_change_type.h \
  util/url.h \
  util/vector.h \
  validation.h \
  validationinterface.h \
  versionbits.h \
  versionbitsinfo.h \
  wallet/bdb.h \
  wallet/coincontrol.h \
  wallet/coinselection.h \
  wallet/context.h \
  wallet/crypter.h \
  wallet/db.h \
  wallet/feebumper.h \
  wallet/fees.h \
  wallet/ismine.h \
  wallet/load.h \
  wallet/rpcwallet.h \
  wallet/salvage.h \
  wallet/scriptpubkeyman.h \
  wallet/sqlite.h \
  wallet/wallet.h \
  wallet/walletdb.h \
  wallet/wallettool.h \
  wallet/walletutil.h \
  walletinitinterface.h \
  wallet/hdwalletdb.h \
  wallet/hdwallettypes.h \
  wallet/hdwallet.h \
  wallet/rpchdwallet.h \
  warnings.h \
  zmq/zmqabstractnotifier.h \
  zmq/zmqnotificationinterface.h \
  zmq/zmqpublishnotifier.h \
  zmq/zmqrpc.h \
  zmq/zmqutil.h \
  usbdevice/usbdevice.h \
  usbdevice/rpcusbdevice.h \
  insight/addressindex.h \
  insight/spentindex.h \
  insight/timestampindex.h \
  insight/balanceindex.h \
  insight/csindex.h \
  insight/insight.h \
  insight/rpc.h


obj/build.h: FORCE
	@$(MKDIR_P) $(builddir)/obj
	@$(top_srcdir)/share/genbuild.sh $(abs_top_builddir)/src/obj/build.h \
	  $(abs_top_srcdir)
libghost_util_a-clientversion.$(OBJEXT): obj/build.h

# server: shared between bitcoind and bitcoin-qt
# Contains code accessing mempool and chain state that is meant to be separated
# from wallet and gui code (see node/README.md). Shared code should go in
# libbitcoin_common or libbitcoin_util libraries, instead.
libghost_server_a_CPPFLAGS = $(AM_CPPFLAGS) $(BITCOIN_INCLUDES) $(MINIUPNPC_CPPFLAGS) $(EVENT_CFLAGS) $(EVENT_PTHREADS_CFLAGS)
libghost_server_a_CXXFLAGS = $(AM_CXXFLAGS) $(PIE_FLAGS)
libghost_server_a_SOURCES = \
  adapter.cpp \
  addrdb.cpp \
  addrman.cpp \
  banman.cpp \
  blockencodings.cpp \
  blockfilter.cpp \
  chain.cpp \
  consensus/tx_verify.cpp \
  coldreward/coldrewardtracker.cpp \
  coldreward/blockheightrange.cpp \
  dbwrapper.cpp \
  flatfile.cpp \
  httprpc.cpp \
  httpserver.cpp \
  index/base.cpp \
  index/blockfilterindex.cpp \
  index/txindex.cpp \
  init.cpp \
  interfaces/chain.cpp \
  interfaces/node.cpp \
  miner.cpp \
  net.cpp \
  net_processing.cpp \
  node/coin.cpp \
  node/coinstats.cpp \
  node/context.cpp \
  node/psbt.cpp \
  node/transaction.cpp \
  node/ui_interface.cpp \
  noui.cpp \
  policy/fees.cpp \
  policy/rbf.cpp \
  policy/settings.cpp \
  pow.cpp \
  pos/kernel.cpp \
  rest.cpp \
  rpc/anon.cpp \
  rpc/blockchain.cpp \
  rpc/mining.cpp \
  rpc/misc.cpp \
  rpc/net.cpp \
  rpc/rawtransaction.cpp \
  rpc/server.cpp \
  rpc/client.cpp \
  rpc/rpcutil.cpp \
  rpc/util.cpp \
  script/sigcache.cpp \
  shutdown.cpp \
  signet.cpp \
  timedata.cpp \
  torcontrol.cpp \
  txdb.cpp \
  txrequest.cpp \
  txmempool.cpp \
  validation.cpp \
  validationinterface.cpp \
  versionbits.cpp \
  insight/insight.cpp \
  insight/rpc.cpp \
  $(BITCOIN_CORE_H)

if ENABLE_WALLET
libghost_server_a_SOURCES += wallet/init.cpp
endif
if !ENABLE_WALLET
libghost_server_a_SOURCES += dummywallet.cpp
endif

if ENABLE_ZMQ
libghost_zmq_a_CPPFLAGS = $(AM_CPPFLAGS) $(BITCOIN_INCLUDES) $(ZMQ_CFLAGS)
libghost_zmq_a_CXXFLAGS = $(AM_CXXFLAGS) $(PIE_FLAGS)
libghost_zmq_a_SOURCES = \
  zmq/zmqabstractnotifier.cpp \
  zmq/zmqnotificationinterface.cpp \
  zmq/zmqpublishnotifier.cpp \
  zmq/zmqrpc.cpp \
  zmq/zmqutil.cpp
endif

if ENABLE_USBDEVICE
libghost_usbdevice_a_CPPFLAGS = $(BITCOIN_INCLUDES) $(AM_CPPFLAGS) $(PROTOBUF_CFLAGS)
libghost_usbdevice_a_CXXFLAGS = $(AM_CXXFLAGS) $(PIE_FLAGS)
libghost_usbdevice_a_CFLAGS = -DHAVE_HIDAPI $(AM_CFLAGS) $(PIE_FLAGS)
libghost_usbdevice_a_SOURCES = \
  usbdevice/usbwrapper.cpp \
  usbdevice/usbwrapper.h \
  usbdevice/ledger/btchipApdu.h \
  usbdevice/ledger/ledgerLayer.h \
  usbdevice/ledger/ledgerLayer.c \
  usbdevice/ledger/dongleCommHidHidapi.h \
  usbdevice/ledger/dongleCommHidHidapi.c \
  usbdevice/usbdevice.cpp \
  usbdevice/debugdevice.h \
  usbdevice/debugdevice.cpp \
  usbdevice/ledgerdevice.h \
  usbdevice/ledgerdevice.cpp \
  usbdevice/trezor/messages.proto \
  usbdevice/trezor/messages-common.proto \
  usbdevice/trezor/messages-management.proto \
  usbdevice/trezor/messages-bitcoin.proto \
  usbdevice/trezordevice.h \
  usbdevice/trezordevice.cpp \
  usbdevice/rpcusbdevice.cpp
nodist_libghost_usbdevice_a_SOURCES = \
  usbdevice/trezor/messages.pb.h \
  usbdevice/trezor/messages.pb.cc \
  usbdevice/trezor/messages-common.pb.h \
  usbdevice/trezor/messages-common.pb.cc \
  usbdevice/trezor/messages-management.pb.h \
  usbdevice/trezor/messages-management.pb.cc \
  usbdevice/trezor/messages-bitcoin.pb.h \
  usbdevice/trezor/messages-bitcoin.pb.cc
BUILT_SOURCES = $(nodist_libghost_usbdevice_a_SOURCES)
endif

# wallet: shared between bitcoind and bitcoin-qt, but only linked
# when wallet enabled
libghost_wallet_a_CPPFLAGS = $(AM_CPPFLAGS) $(BITCOIN_INCLUDES) $(SQLITE_CFLAGS)
libghost_wallet_a_CXXFLAGS = $(AM_CXXFLAGS) $(PIE_FLAGS)
libghost_wallet_a_SOURCES = \
  interfaces/wallet.cpp \
  wallet/rpchdwallet.cpp \
  wallet/hdwallet.cpp \
  wallet/hdwallettypes.cpp \
  wallet/hdwalletdb.cpp \
  wallet/bdb.cpp \
  wallet/coincontrol.cpp \
  wallet/context.cpp \
  wallet/crypter.cpp \
  wallet/db.cpp \
  wallet/feebumper.cpp \
  wallet/fees.cpp \
  wallet/load.cpp \
  wallet/rpcdump.cpp \
  wallet/rpcwallet.cpp \
  wallet/salvage.cpp \
  wallet/scriptpubkeyman.cpp \
  wallet/wallet.cpp \
  wallet/walletdb.cpp \
  blind.cpp \
  key/stealth.cpp \
  pos/kernel.cpp \
  pos/miner.cpp \
  policy/rbf.cpp \
  wallet/walletutil.cpp \
  wallet/coinselection.cpp \
  $(BITCOIN_CORE_H)

if USE_SQLITE
libghost_wallet_a_SOURCES += wallet/sqlite.cpp
endif

libghost_wallet_tool_a_CPPFLAGS = $(AM_CPPFLAGS) $(BITCOIN_INCLUDES)
libghost_wallet_tool_a_CXXFLAGS = $(AM_CXXFLAGS) $(PIE_FLAGS)
libghost_wallet_tool_a_SOURCES = \
  wallet/wallettool.cpp \
  $(BITCOIN_CORE_H)

# crypto primitives library
crypto_libghost_crypto_base_a_CPPFLAGS = $(AM_CPPFLAGS)
crypto_libghost_crypto_base_a_CXXFLAGS = $(AM_CXXFLAGS) $(PIE_FLAGS)
crypto_libghost_crypto_base_a_SOURCES = \
  crypto/aes.cpp \
  crypto/aes.h \
  crypto/chacha_poly_aead.h \
  crypto/chacha_poly_aead.cpp \
  crypto/chacha20.h \
  crypto/chacha20.cpp \
  crypto/common.h \
  crypto/hkdf_sha256_32.cpp \
  crypto/hkdf_sha256_32.h \
  crypto/hmac_sha256.cpp \
  crypto/hmac_sha256.h \
  crypto/hmac_sha512.cpp \
  crypto/hmac_sha512.h \
  crypto/poly1305.h \
  crypto/poly1305.cpp \
  crypto/ripemd160.cpp \
  crypto/ripemd160.h \
  crypto/sha1.cpp \
  crypto/sha1.h \
  crypto/sha256.cpp \
  crypto/sha256.h \
  crypto/sha3.cpp \
  crypto/sha3.h \
  crypto/sha512.cpp \
  crypto/sha512.h \
  crypto/siphash.cpp \
  crypto/siphash.h

if USE_ASM
crypto_libghost_crypto_base_a_SOURCES += crypto/sha256_sse4.cpp
endif

crypto_libghost_crypto_sse41_a_CXXFLAGS = $(AM_CXXFLAGS) $(PIE_FLAGS)
crypto_libghost_crypto_sse41_a_CPPFLAGS = $(AM_CPPFLAGS)
crypto_libghost_crypto_sse41_a_CXXFLAGS += $(SSE41_CXXFLAGS)
crypto_libghost_crypto_sse41_a_CPPFLAGS += -DENABLE_SSE41
crypto_libghost_crypto_sse41_a_SOURCES = crypto/sha256_sse41.cpp

crypto_libghost_crypto_avx2_a_CXXFLAGS = $(AM_CXXFLAGS) $(PIE_FLAGS)
crypto_libghost_crypto_avx2_a_CPPFLAGS = $(AM_CPPFLAGS)
crypto_libghost_crypto_avx2_a_CXXFLAGS += $(AVX2_CXXFLAGS)
crypto_libghost_crypto_avx2_a_CPPFLAGS += -DENABLE_AVX2
crypto_libghost_crypto_avx2_a_SOURCES = crypto/sha256_avx2.cpp

crypto_libghost_crypto_shani_a_CXXFLAGS = $(AM_CXXFLAGS) $(PIE_FLAGS)
crypto_libghost_crypto_shani_a_CPPFLAGS = $(AM_CPPFLAGS)
crypto_libghost_crypto_shani_a_CXXFLAGS += $(SHANI_CXXFLAGS)
crypto_libghost_crypto_shani_a_CPPFLAGS += -DENABLE_SHANI
crypto_libghost_crypto_shani_a_SOURCES = crypto/sha256_shani.cpp

# consensus: shared between all executables that validate any consensus rules.
libghost_consensus_a_CPPFLAGS = $(AM_CPPFLAGS) $(BITCOIN_INCLUDES)
libghost_consensus_a_CXXFLAGS = $(AM_CXXFLAGS) $(PIE_FLAGS)
libghost_consensus_a_SOURCES = \
  amount.h \
  arith_uint256.cpp \
  arith_uint256.h \
  consensus/merkle.cpp \
  consensus/merkle.h \
  consensus/params.h \
  consensus/tx_check.cpp \
  consensus/validation.h \
  hash.cpp \
  hash.h \
  prevector.h \
  primitives/block.cpp \
  primitives/block.h \
  primitives/transaction.cpp \
  primitives/transaction.h \
  pubkey.cpp \
  pubkey.h \
  script/bitcoinconsensus.cpp \
  script/interpreter.cpp \
  script/interpreter.h \
  script/script.cpp \
  script/script.h \
  script/script_error.cpp \
  script/script_error.h \
  serialize.h \
  span.h \
  tinyformat.h \
  uint256.cpp \
  uint256.h \
  util/strencodings.cpp \
  util/strencodings.h \
  version.h

# common: shared between bitcoind, and bitcoin-qt and non-server tools
libghost_common_a_CPPFLAGS = $(AM_CPPFLAGS) $(BITCOIN_INCLUDES)
libghost_common_a_CXXFLAGS = $(AM_CXXFLAGS) $(PIE_FLAGS)
libghost_common_a_SOURCES = \
  base58.cpp \
  bech32.cpp \
  bloom.cpp \
  chainparams.cpp \
  coins.cpp \
  coldreward/coldrewardtracker.cpp \
  coldreward/blockheightrange.cpp \
  compressor.cpp \
  core_read.cpp \
  core_write.cpp \
  anon.cpp \
  blind.cpp \
  key.cpp \
  key/keyutil.cpp \
  key/extkey.cpp \
  key/stealth.cpp \
  smsg/crypter.cpp \
  key_io.cpp \
  merkleblock.cpp \
  netaddress.cpp \
  netbase.cpp \
  net_permissions.cpp \
  outputtype.cpp \
  policy/feerate.cpp \
  policy/policy.cpp \
  protocol.cpp \
  psbt.cpp \
  rpc/rawtransaction_util.cpp \
  rpc/util.cpp \
  scheduler.cpp \
  script/descriptor.cpp \
  script/sign.cpp \
  script/signingprovider.cpp \
  script/standard.cpp \
  versionbitsinfo.cpp \
  warnings.cpp \
  $(BITCOIN_CORE_H)

# util: shared between all executables.
# This library *must* be included to make sure that the glibc
# backward-compatibility objects and their sanity checks are linked.
libghost_util_a_CPPFLAGS = $(AM_CPPFLAGS) $(BITCOIN_INCLUDES)
libghost_util_a_CXXFLAGS = $(AM_CXXFLAGS) $(PIE_FLAGS)
libghost_util_a_SOURCES = \
  support/lockedpool.cpp \
  chainparamsbase.cpp \
  clientversion.cpp \
  compat/glibc_sanity.cpp \
  compat/glibcxx_sanity.cpp \
  compat/strnlen.cpp \
  fs.cpp \
  interfaces/handler.cpp \
  logging.cpp \
  random.cpp \
  randomenv.cpp \
  rpc/request.cpp \
  support/cleanse.cpp \
  sync.cpp \
  threadinterrupt.cpp \
  util/asmap.cpp \
  util/bip32.cpp \
  util/bytevectorhash.cpp \
  util/error.cpp \
  util/fees.cpp \
  util/system.cpp \
  util/message.cpp \
  util/moneystr.cpp \
  util/rbf.cpp \
  util/settings.cpp \
  util/threadnames.cpp \
  util/spanparsing.cpp \
  util/strencodings.cpp \
  util/string.cpp \
  util/time.cpp \
  $(BITCOIN_CORE_H)

if USE_LIBEVENT
libghost_util_a_SOURCES += util/url.cpp
endif

libghost_smsg_a_CPPFLAGS = $(AM_CPPFLAGS) $(BITCOIN_INCLUDES)
libghost_smsg_a_CXXFLAGS = $(AM_CXXFLAGS) $(PIE_FLAGS)
libghost_smsg_a_CFLAGS = $(AM_CFLAGS) $(PIE_FLAGS)
libghost_smsg_a_SOURCES = \
  lz4/lz4.h \
  lz4/lz4.c \
  xxhash/xxhash.h \
  xxhash/xxhash.c \
  interfaces/handler.cpp \
  smsg/crypter.cpp \
  smsg/keystore.h \
  smsg/keystore.cpp \
  smsg/db.cpp \
  smsg/smessage.cpp \
  smsg/rpcsmessage.cpp


libghost_mnemonic_a_CPPFLAGS = $(AM_CPPFLAGS) $(BITCOIN_INCLUDES)
libghost_mnemonic_a_CXXFLAGS = $(AM_CXXFLAGS) $(PIE_FLAGS)
libghost_mnemonic_a_CFLAGS = $(AM_CFLAGS) $(PIE_FLAGS)
libghost_mnemonic_a_SOURCES = \
  unilib/uninorms.h \
  unilib/utf8.h \
  unilib/uninorms.cpp \
  unilib/utf8.cpp \
  key/wordlists/chinese_simplified.h \
  key/wordlists/chinese_traditional.h \
  key/wordlists/english.h \
  key/wordlists/french.h \
  key/wordlists/japanese.h \
  key/wordlists/spanish.h \
  key/wordlists/italian.h \
  key/wordlists/korean.h \
  key/wordlists/czech.h \
  key/mnemonic.h \
  key/mnemonic.cpp \
  rpc/mnemonic.cpp

if GLIBC_BACK_COMPAT
libghost_util_a_SOURCES += compat/glibc_compat.cpp
AM_LDFLAGS += $(COMPAT_LDFLAGS)
endif

# cli: shared between bitcoin-cli and bitcoin-qt
libghost_cli_a_CPPFLAGS = $(AM_CPPFLAGS) $(BITCOIN_INCLUDES)
libghost_cli_a_CXXFLAGS = $(AM_CXXFLAGS) $(PIE_FLAGS)
libghost_cli_a_SOURCES = \
  compat/stdin.h \
  compat/stdin.cpp \
  rpc/client.cpp \
  $(BITCOIN_CORE_H)


nodist_libghost_util_a_SOURCES = $(srcdir)/obj/build.h
#

# bitcoind & bitcoin-node binaries #
particl_daemon_sources = bitcoind.cpp
ghost_bin_cppflags = $(AM_CPPFLAGS) $(BITCOIN_INCLUDES)
ghost_bin_cxxflags = $(AM_CXXFLAGS) $(PIE_FLAGS)
ghost_bin_ldflags = $(RELDFLAGS) $(AM_LDFLAGS) $(LIBTOOL_APP_LDFLAGS) $(PTHREAD_FLAGS)

if TARGET_WINDOWS
particl_daemon_sources += bitcoind-res.rc
endif

ghost_bin_ldadd = \
  $(LIBGHOST_WALLET) \
  $(LIBGHOST_COMMON) \
  $(LIBGHOST_UTIL) \
  $(LIBUNIVALUE) \
  $(LIBGHOST_ZMQ) \
  $(LIBGHOST_CONSENSUS) \
  $(LIBGHOST_CRYPTO) \
  $(LIBLEVELDB) \
  $(LIBLEVELDB_SSE42) \
  $(LIBMEMENV) \
  $(LIBSECP256K1) \
  $(LIBGHOST_SMSG) \
  $(LIBGHOST_MNEMONIC) \
  $(LIBGHOST_USBDEVICE)

ghost_bin_ldadd += $(BOOST_LIBS) $(BDB_LIBS) $(MINIUPNPC_LIBS) $(EVENT_PTHREADS_LIBS) $(EVENT_LIBS) $(ZMQ_LIBS) $(SQLITE_LIBS)
if ENABLE_USBDEVICE
ghost_bin_ldadd += $(USB_LIBS) $(HIDAPI_LIBS) $(PROTOBUF_LIBS)
endif

ghostd_SOURCES = $(particl_daemon_sources)
ghostd_CPPFLAGS = $(ghost_bin_cppflags)
ghostd_CXXFLAGS = $(ghost_bin_cxxflags)
ghostd_LDFLAGS = $(ghost_bin_ldflags)
ghostd_LDADD = $(LIBGHOST_SERVER) $(ghost_bin_ldadd)

ghost_node_SOURCES = $(particl_daemon_sources)
ghost_node_CPPFLAGS = $(ghost_bin_cppflags)
ghost_node_CXXFLAGS = $(ghost_bin_cxxflags)
ghost_node_LDFLAGS = $(ghost_bin_ldflags)
ghost_node_LDADD = $(LIBGHOST_SERVER) $(ghost_bin_ldadd)

# bitcoin-cli binary #
ghost_cli_SOURCES = bitcoin-cli.cpp
ghost_cli_CPPFLAGS = $(AM_CPPFLAGS) $(BITCOIN_INCLUDES) $(EVENT_CFLAGS)
ghost_cli_CXXFLAGS = $(AM_CXXFLAGS) $(PIE_FLAGS)
ghost_cli_LDFLAGS = $(RELDFLAGS) $(AM_LDFLAGS) $(LIBTOOL_APP_LDFLAGS) $(PTHREAD_FLAGS)

if TARGET_WINDOWS
ghost_cli_SOURCES += bitcoin-cli-res.rc
endif

ghost_cli_LDADD = \
  $(LIBGHOST_CLI) \
  $(LIBUNIVALUE) \
  $(LIBGHOST_UTIL) \
  $(LIBGHOST_CRYPTO)

ghost_cli_LDADD += $(BOOST_LIBS) $(EVENT_LIBS)
#

# bitcoin-tx binary #
ghost_tx_SOURCES = bitcoin-tx.cpp
ghost_tx_CPPFLAGS = $(AM_CPPFLAGS) $(BITCOIN_INCLUDES)
ghost_tx_CXXFLAGS = $(AM_CXXFLAGS) $(PIE_FLAGS)
ghost_tx_LDFLAGS = $(RELDFLAGS) $(AM_LDFLAGS) $(LIBTOOL_APP_LDFLAGS) $(PTHREAD_FLAGS)

if TARGET_WINDOWS
ghost_tx_SOURCES += bitcoin-tx-res.rc
endif

ghost_tx_LDADD = \
  $(LIBUNIVALUE) \
<<<<<<< HEAD
  $(LIBGHOST_COMMON) \
  $(LIBGHOST_UTIL) \
  $(LIBGHOST_CONSENSUS) \
  $(LIBGHOST_CRYPTO) \
  $(LIBSECP256K1)
=======
  $(LIBPARTICL_COMMON) \
  $(LIBPARTICL_UTIL) \
  $(LIBPARTICL_CONSENSUS) \
  $(LIBPARTICL_CRYPTO) \
  $(LIBSECP256K1) \
  $(LIBLEVELDB) \
  $(LIBLEVELDB_SSE42)
>>>>>>> f0fdf2d9

ghost_tx_LDADD += $(BOOST_LIBS)
#

# bitcoin-wallet binary #
ghost_wallet_SOURCES = bitcoin-wallet.cpp
ghost_wallet_CPPFLAGS = $(ghost_bin_cppflags)
ghost_wallet_CXXFLAGS = $(ghost_bin_cxxflags)
ghost_wallet_LDFLAGS = $(ghost_bin_ldflags)
#ghost_wallet_LDADD = $(LIBGHOST_WALLET_TOOL) $(ghost_bin_ldadd)
ghost_wallet_LDADD = \
  $(LIBGHOST_WALLET_TOOL) \
  $(LIBGHOST_WALLET) \
  $(LIBGHOST_SERVER) \
  $(LIBGHOST_COMMON) \
  $(LIBGHOST_CONSENSUS) \
  $(LIBGHOST_UTIL) \
  $(LIBGHOST_CRYPTO) \
  $(LIBGHOST_SMSG) \
  $(LIBGHOST_MNEMONIC) \
  $(LIBGHOST_USBDEVICE) \
  $(LIBGHOST_ZMQ) \
  $(LIBLEVELDB) \
  $(LIBLEVELDB_SSE42) \
  $(LIBMEMENV) \
  $(LIBSECP256K1) \
  $(LIBUNIVALUE)
ghost_wallet_LDADD += $(BOOST_LIBS) $(BDB_LIBS) $(EVENT_PTHREADS_LIBS) $(EVENT_LIBS) $(MINIUPNPC_LIBS) $(ZMQ_LIBS) $(SQLITE_LIBS)
if ENABLE_USBDEVICE
ghost_wallet_LDADD += $(USB_LIBS) $(HIDAPI_LIBS) $(PROTOBUF_LIBS)
endif

if TARGET_WINDOWS
ghost_wallet_SOURCES += bitcoin-wallet-res.rc
endif
#

# bitcoinconsensus library #
if BUILD_BITCOIN_LIBS
include_HEADERS = script/particlconsensus.h
libghostconsensus_la_SOURCES = support/cleanse.cpp $(crypto_libghost_crypto_base_a_SOURCES) $(libghost_consensus_a_SOURCES)

if GLIBC_BACK_COMPAT
  libghostconsensus_la_SOURCES += compat/glibc_compat.cpp
endif

libghostconsensus_la_LDFLAGS = $(AM_LDFLAGS) -no-undefined $(RELDFLAGS)
libghostconsensus_la_LIBADD = $(LIBSECP256K1) $(BOOST_LIBS)
libghostconsensus_la_CPPFLAGS = $(AM_CPPFLAGS) -I$(builddir)/obj -I$(srcdir)/secp256k1/include -DBUILD_BITCOIN_INTERNAL
libghostconsensus_la_CXXFLAGS = $(AM_CXXFLAGS) $(PIE_FLAGS)

endif
#

CTAES_DIST =  crypto/ctaes/bench.c
CTAES_DIST += crypto/ctaes/ctaes.c
CTAES_DIST += crypto/ctaes/ctaes.h
CTAES_DIST += crypto/ctaes/README.md
CTAES_DIST += crypto/ctaes/test.c

CLEANFILES = $(EXTRA_LIBRARIES)

CLEANFILES += *.gcda *.gcno
CLEANFILES += compat/*.gcda compat/*.gcno
CLEANFILES += consensus/*.gcda consensus/*.gcno
CLEANFILES += crc32c/src/*.gcda crc32c/src/*.gcno
CLEANFILES += crypto/*.gcda crypto/*.gcno
CLEANFILES += index/*.gcda index/*.gcno
CLEANFILES += interfaces/*.gcda interfaces/*.gcno
CLEANFILES += node/*.gcda node/*.gcno
CLEANFILES += policy/*.gcda policy/*.gcno
CLEANFILES += primitives/*.gcda primitives/*.gcno
CLEANFILES += rpc/*.gcda rpc/*.gcno
CLEANFILES += script/*.gcda script/*.gcno
CLEANFILES += support/*.gcda support/*.gcno
CLEANFILES += univalue/*.gcda univalue/*.gcno
CLEANFILES += util/*.gcda util/*.gcno
CLEANFILES += wallet/*.gcda wallet/*.gcno
CLEANFILES += wallet/test/*.gcda wallet/test/*.gcno
CLEANFILES += zmq/*.gcda zmq/*.gcno
CLEANFILES += obj/build.h

EXTRA_DIST = $(CTAES_DIST)


config/bitcoin-config.h: config/stamp-h1
	@$(MAKE) -C $(top_builddir) $(subdir)/$(@)
config/stamp-h1: $(top_srcdir)/$(subdir)/config/bitcoin-config.h.in $(top_builddir)/config.status
	$(AM_V_at)$(MAKE) -C $(top_builddir) $(subdir)/$(@)
$(top_srcdir)/$(subdir)/config/bitcoin-config.h.in:  $(am__configure_deps)
	$(AM_V_at)$(MAKE) -C $(top_srcdir) $(subdir)/config/bitcoin-config.h.in

clean-local:
	-$(MAKE) -C secp256k1 clean
	-$(MAKE) -C univalue clean
	-rm -f leveldb/*/*.gcda leveldb/*/*.gcno leveldb/helpers/memenv/*.gcda leveldb/helpers/memenv/*.gcno
	-rm -f config.h
	-rm -rf test/__pycache__

.rc.o:
	@test -f $(WINDRES)
	## FIXME: How to get the appropriate modulename_CPPFLAGS in here?
	$(AM_V_GEN) $(WINDRES) $(DEFS) $(DEFAULT_INCLUDES) $(INCLUDES) $(CPPFLAGS) -DWINDRES_PREPROC -i $< -o $@

check-symbols: $(bin_PROGRAMS)
if TARGET_DARWIN
	@echo "Checking macOS dynamic libraries..."
	$(AM_V_at) OTOOL=$(OTOOL) $(PYTHON) $(top_srcdir)/contrib/devtools/symbol-check.py $(bin_PROGRAMS)
endif

if TARGET_WINDOWS
	@echo "Checking Windows dynamic libraries..."
	$(AM_V_at) OBJDUMP=$(OBJDUMP) $(PYTHON) $(top_srcdir)/contrib/devtools/symbol-check.py $(bin_PROGRAMS)
endif

if GLIBC_BACK_COMPAT
	@echo "Checking glibc back compat..."
	$(AM_V_at) READELF=$(READELF) CPPFILT=$(CPPFILT) $(PYTHON) $(top_srcdir)/contrib/devtools/symbol-check.py $(bin_PROGRAMS)
endif

check-security: $(bin_PROGRAMS)
if HARDEN
	@echo "Checking binary security..."
	$(AM_V_at) READELF=$(READELF) OBJDUMP=$(OBJDUMP) OTOOL=$(OTOOL) $(PYTHON) $(top_srcdir)/contrib/devtools/security-check.py $(bin_PROGRAMS)
endif

if ENABLE_USBDEVICE
%.pb.cc %.pb.h: %.proto
	@test -f $(PROTOC)
	$(AM_V_GEN) $(PROTOC) --cpp_out=$(@D) --proto_path=$(<D) $<
endif

if EMBEDDED_LEVELDB
include Makefile.crc32c.include
include Makefile.leveldb.include
endif

include Makefile.test_util.include
include Makefile.test_fuzz.include

if ENABLE_TESTS
include Makefile.test.include
endif

if ENABLE_BENCH
include Makefile.bench.include
endif

if ENABLE_QT
include Makefile.qt.include
endif

if ENABLE_QT_TESTS
include Makefile.qttest.include
endif<|MERGE_RESOLUTION|>--- conflicted
+++ resolved
@@ -794,21 +794,13 @@
 
 ghost_tx_LDADD = \
   $(LIBUNIVALUE) \
-<<<<<<< HEAD
   $(LIBGHOST_COMMON) \
   $(LIBGHOST_UTIL) \
   $(LIBGHOST_CONSENSUS) \
   $(LIBGHOST_CRYPTO) \
-  $(LIBSECP256K1)
-=======
-  $(LIBPARTICL_COMMON) \
-  $(LIBPARTICL_UTIL) \
-  $(LIBPARTICL_CONSENSUS) \
-  $(LIBPARTICL_CRYPTO) \
   $(LIBSECP256K1) \
   $(LIBLEVELDB) \
   $(LIBLEVELDB_SSE42)
->>>>>>> f0fdf2d9
 
 ghost_tx_LDADD += $(BOOST_LIBS)
 #
