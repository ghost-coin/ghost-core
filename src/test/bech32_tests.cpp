// Copyright (c) 2017 Pieter Wuille
// Copyright (c) 2021 The Bitcoin Core developers
// Distributed under the MIT software license, see the accompanying
// file COPYING or http://www.opensource.org/licenses/mit-license.php.

#include <key_io.h>
#include <bech32.h>
<<<<<<< HEAD
#include <test/util/setup_common.h>
=======
#include <test/util/str.h>
#include <test/util/setup_common.h>
#include <string>
>>>>>>> 8739b5cc

#include <boost/test/unit_test.hpp>

BOOST_FIXTURE_TEST_SUITE(bech32_tests, ParticlBasicTestingSetup)

std::vector<std::pair<std::string, std::string> > testsPass = {
<<<<<<< HEAD
    std::make_pair("GQyhvPvXkXL8q8CEohoC5R8gzV28o7RQU4", "gp1fequwre702vyj6eafsrkdsnfqj9pve9swsx7j7"),
    std::make_pair("2vPt1JSxvGXL7LvRgS6o7QysdW1iKuJASJxVJNMnKLUu6Yy4Fx1", "gl1fcmepl5tkgs6rs8s3tf5vwhrm0parf7xyjud4s3dtyal4m7nncqs66gvrx"),
    std::make_pair("SPH1qnQwKB3iw94n9oTEXHjyF5XVpoFCFihkhSzmimxH5QKAAhcUBQcYLZYGzqyjE5SGKUAxNP4MUFmkMuvVSCtS5gpHhHrDrs1aop", "gx1qqpenerapssl0nh9pxg70zc5vm06xkep82f74ly60df3sgzgzfqdnnqpqtck42ud8kmlnk25wn9xy5rwpnsmu3a34zfpa9ekedzjxcqn2w9vwqqq2k34sa"),
=======
    std::make_pair("PZdYWHgyhuG7NHVCzEkkx3dcLKurTpvmo6", "ph1z2kuclaye2ktkndy7mdpw3zk0nck78a7u6h8hm"),
    std::make_pair("RJAPhgckEgRGVPZa9WoGSWW24spskSfLTQ", "pr1v9h7c4k0e3axk7jlejzyh8tnc5eryx6e4ys8vz"),
    std::make_pair("SPGxiYZ1Q5dhAJxJNMk56ZbxcsUBYqTCsdEPPHsJJ96Vcns889gHTqSrTZoyrCd5E9NSe9XxLivK6izETniNp1Gu1DtrhVwv3VuZ3e", "ps1qqpvvvphd2zkphxxckzef2lgag67gzpz85alcemkxzvpl5tkgc8p34qpqwg58jx532dpkk0qtysnyudzg4ajk0vvqp8w9zlgjamxxz2l9cpt7qqqflt7zu"),
    std::make_pair("PPARTKMMf4AUDYzRSBcXSJZALbUXgWKHi6qdpy95yBmABuznU3keHFyNHfjaMT33ehuYwjx3RXort1j8d9AYnqyhAvdN168J4GBsM2ZHuTb91rsj", "pep1qqqqqqqqqqqqqqqcpjvcv9trdnv8t2nscuw056mm74cps7jkmrrdq48xpdjy6ylf6vpru36q6zax883gjclngas40d7097mudl05y48ewzvulpnsk5z75kg24d5nf"),
>>>>>>> 8739b5cc
};

std::vector<std::string> testsFail = {
    "ph1z2kuclaye2kthndy7mdpw3zk0nck78a7u6h8hm",
    "prIv9h7c4k0e3axk7jlejzyh8tnc5eryx6e4ys8vz",
    "ps1qqpvvvphd2zkphxxckzef2lgag67gzpz85alcemkxzvpl5tkgc7p34qpqwg58jx532dpkk0qtysnyudzg4ajk0vvqp8w9zlgjamxxz2l9cpt7qqqflt7zu",
    "pep1qqqqqqqqqqqqqqcpjvcv9trdnv8t2nscuw056mm74cps7jkmrrdq48xpdjy6ylf6vpru36q6zax883gjclngas40d7097mudl05y48ewzvulpnsk5z75kg24d5nf",
};

std::vector<std::pair<CChainParams::Base58Type, std::string>> testsType = {
<<<<<<< HEAD
    std::make_pair(CChainParams::PUBKEY_ADDRESS, "gp1qqqqqqqqqqqqqqqqqqqqqqqqqqqqqqqqd9hhzy"),
    std::make_pair(CChainParams::SCRIPT_ADDRESS, "gw1qqqqqqqqqqqqqqqqqqqqqqqqqqqqqqqq4df0gu"),
    std::make_pair(CChainParams::PUBKEY_ADDRESS_256, "gl1qqqqqqqqqqqqqqqqqqqqqqqqqqqqqqqqkv5vrl"),
    std::make_pair(CChainParams::SCRIPT_ADDRESS_256, "gj1qqqqqqqqqqqqqqqqqqqqqqqqqqqqqqqq96alyv"),
    std::make_pair(CChainParams::SECRET_KEY, "gtx1qqqqqqqqqqqqqqqqqqqqqqqqqqqqqqqqsrmekd"),
    std::make_pair(CChainParams::EXT_PUBLIC_KEY, "gep1qqqqqqqqqqqqqqqqqqqqqqqqqqqqqqqqz0r4sv"),
    std::make_pair(CChainParams::EXT_SECRET_KEY, "gex1qqqqqqqqqqqqqqqqqqqqqqqqqqqqqqqqgfllrx"),
    std::make_pair(CChainParams::STEALTH_ADDRESS, "gx1qqqqqqqqqqqqqqqqqqqqqqqqqqqqqqqq8rta3w"),
    std::make_pair(CChainParams::EXT_KEY_HASH, "gek1qqqqqqqqqqqqqqqqqqqqqqqqqqqqqqqqpw7km0"),
    std::make_pair(CChainParams::EXT_ACC_HASH, "gea1qqqqqqqqqqqqqqqqqqqqqqqqqqqqqqqqaa92jn"),
};


BOOST_AUTO_TEST_CASE(bech32_test)
{
    CBitcoinAddress addr_base58;
    CBitcoinAddress addr_bech32;

    for (auto &v : testsPass)
    {
        addr_base58.SetString(v.first);
        CTxDestination dest = addr_base58.Get();
        BOOST_CHECK(addr_bech32.Set(dest, true));
        BOOST_CHECK(addr_bech32.ToString() == v.second);

        CTxDestination dest2 = addr_bech32.Get();
        BOOST_CHECK(dest == dest2);
        CBitcoinAddress t58_back(dest2);
        BOOST_CHECK(t58_back.ToString() == v.first);

        CBitcoinAddress addr_bech32_2(v.second);
        BOOST_CHECK(addr_bech32_2.IsValid());
        CTxDestination dest3 = addr_bech32_2.Get();
        BOOST_CHECK(dest == dest3);
    };

    for (auto &v : testsFail)
    {
        BOOST_CHECK(!addr_bech32.SetString(v));
    };

    CKeyID knull;
    for (auto &v : testsType)
    {
        CBitcoinAddress addr;
        addr.Set(knull, v.first, true);
        BOOST_MESSAGE(addr.ToString());
        BOOST_CHECK(addr.ToString() == v.second);
    };
}

static bool CaseInsensitiveEqual(const std::string &s1, const std::string &s2)
{
    if (s1.size() != s2.size()) return false;
    for (size_t i = 0; i < s1.size(); ++i) {
        char c1 = s1[i];
        if (c1 >= 'A' && c1 <= 'Z') c1 -= ('A' - 'a');
        char c2 = s2[i];
        if (c2 >= 'A' && c2 <= 'Z') c2 -= ('A' - 'a');
        if (c1 != c2) return false;
    }
    return true;
}
=======
    std::make_pair(CChainParams::PUBKEY_ADDRESS, "ph1qqqqqqqqqqqqqqqqqqqqqqqqqqqqqqqqx7sxra"),
    std::make_pair(CChainParams::SCRIPT_ADDRESS, "pr1qqqqqqqqqqqqqqqqqqqqqqqqqqqqqqqqwp6w94"),
    std::make_pair(CChainParams::PUBKEY_ADDRESS_256, "pl1qqqqqqqqqqqqqqqqqqqqqqqqqqqqqqqqra7r7c"),
    std::make_pair(CChainParams::SCRIPT_ADDRESS_256, "pj1qqqqqqqqqqqqqqqqqqqqqqqqqqqqqqqqsthset"),
    std::make_pair(CChainParams::SECRET_KEY, "px1qqqqqqqqqqqqqqqqqqqqqqqqqqqqqqqqjjpjvf"),
    std::make_pair(CChainParams::EXT_PUBLIC_KEY, "pep1qqqqqqqqqqqqqqqqqqqqqqqqqqqqqqqq5cjrsh"),
    std::make_pair(CChainParams::EXT_SECRET_KEY, "pex1qqqqqqqqqqqqqqqqqqqqqqqqqqqqqqqq77wfra"),
    std::make_pair(CChainParams::STEALTH_ADDRESS, "ps1qqqqqqqqqqqqqqqqqqqqqqqqqqqqqqqq9ld9g7"),
    std::make_pair(CChainParams::EXT_KEY_HASH, "pek1qqqqqqqqqqqqqqqqqqqqqqqqqqqqqqqqhe0qm5"),
    std::make_pair(CChainParams::EXT_ACC_HASH, "pea1qqqqqqqqqqqqqqqqqqqqqqqqqqqqqqqqt25ujg"),
};
>>>>>>> 8739b5cc


BOOST_AUTO_TEST_CASE(bech32_test)
{
    CBitcoinAddress addr_base58;
    CBitcoinAddress addr_bech32;

    for (auto &v : testsPass) {
        addr_base58.SetString(v.first);
        CTxDestination dest = addr_base58.Get();
        BOOST_CHECK(addr_bech32.Set(dest, true));
        BOOST_CHECK(addr_bech32.ToString() == v.second);

        CTxDestination dest2 = addr_bech32.Get();
        BOOST_CHECK(dest == dest2);
        CBitcoinAddress t58_back(dest2);
        BOOST_CHECK(t58_back.ToString() == v.first);

        CBitcoinAddress addr_bech32_2(v.second);
        BOOST_CHECK(addr_bech32_2.IsValid());
        CTxDestination dest3 = addr_bech32_2.Get();
        BOOST_CHECK(dest == dest3);
    }

    for (auto &v : testsFail) {
        BOOST_CHECK(!addr_bech32.SetString(v));
    }

    CKeyID knull;
    for (auto &v : testsType) {
        CBitcoinAddress addr;
        addr.Set(knull, v.first, true);
        BOOST_CHECK(addr.ToString() == v.second);
    }
}


BOOST_AUTO_TEST_CASE(bech32_testvectors_valid)
{
    static const std::string CASES[] = {
        "A12UEL5L",
        "a12uel5l",
        "an83characterlonghumanreadablepartthatcontainsthenumber1andtheexcludedcharactersbio1tt5tgs",
        "abcdef1qpzry9x8gf2tvdw0s3jn54khce6mua7lmqqqxw",
        "11qqqqqqqqqqqqqqqqqqqqqqqqqqqqqqqqqqqqqqqqqqqqqqqqqqqqqqqqqqqqqqqqqqqqqqqqqqqqqqqqqqc8247j",
        "split1checkupstagehandshakeupstreamerranterredcaperred2y9e3w",
        "?1ezyfcl",
    };
    for (const std::string& str : CASES) {
<<<<<<< HEAD
        auto ret = bech32::Decode(str);
        BOOST_CHECK(!ret.hrp.empty());
        std::string recode = bech32::Encode(ret.encoding, ret.hrp, ret.data);
=======
        const auto dec = bech32::Decode(str);
        BOOST_CHECK(dec.encoding == bech32::Encoding::BECH32);
        std::string recode = bech32::Encode(bech32::Encoding::BECH32, dec.hrp, dec.data);
        BOOST_CHECK(!recode.empty());
        BOOST_CHECK(CaseInsensitiveEqual(str, recode));
    }
}

BOOST_AUTO_TEST_CASE(bech32m_testvectors_valid)
{
    static const std::string CASES[] = {
        "A1LQFN3A",
        "a1lqfn3a",
        "an83characterlonghumanreadablepartthatcontainsthetheexcludedcharactersbioandnumber11sg7hg6",
        "abcdef1l7aum6echk45nj3s0wdvt2fg8x9yrzpqzd3ryx",
        "11llllllllllllllllllllllllllllllllllllllllllllllllllllllllllllllllllllllllllllllllllludsr8",
        "split1checkupstagehandshakeupstreamerranterredcaperredlc445v",
        "?1v759aa"
    };
    for (const std::string& str : CASES) {
        const auto dec = bech32::Decode(str);
        BOOST_CHECK(dec.encoding == bech32::Encoding::BECH32M);
        std::string recode = bech32::Encode(bech32::Encoding::BECH32M, dec.hrp, dec.data);
>>>>>>> 8739b5cc
        BOOST_CHECK(!recode.empty());
        BOOST_CHECK(CaseInsensitiveEqual(str, recode));
    }
}

BOOST_AUTO_TEST_CASE(bech32_testvectors_invalid)
{
    static const std::string CASES[] = {
        " 1nwldj5",
        "\x7f""1axkwrx",
        "\x80""1eym55h",
        "an84characterslonghumanreadablepartthatcontainsthenumber1andtheexcludedcharactersbio1569pvx",
        "pzry9x0s0muk",
        "1pzry9x0s0muk",
        "x1b4n0q5v",
        "li1dgmt3",
        "de1lg7wt\xff",
        "A1G7SGD8",
        "10a06t8",
        "1qzzfhee",
        "a12UEL5L",
        "A12uEL5L",
        "abcdef1qpzrz9x8gf2tvdw0s3jn54khce6mua7lmqqqxw",
        "test1zg69w7y6hn0aqy352euf40x77qddq3dc",
    };
    static const std::pair<std::string, std::vector<int>> ERRORS[] = {
        {"Invalid character or mixed case", {0}},
        {"Invalid character or mixed case", {0}},
        {"Invalid character or mixed case", {0}},
        {"Bech32 string too long", {90}},
        {"Missing separator", {}},
        {"Invalid separator position", {0}},
        {"Invalid Base 32 character", {2}},
        {"Invalid separator position", {2}},
        {"Invalid character or mixed case", {8}},
        {"Invalid checksum", {}}, // The checksum is calculated using the uppercase form so the entire string is invalid, not just a few characters
        {"Invalid separator position", {0}},
        {"Invalid separator position", {0}},
        {"Invalid character or mixed case", {3, 4, 5, 7}},
        {"Invalid character or mixed case", {3}},
        {"Invalid Bech32 checksum", {11}},
        {"Invalid Bech32 checksum", {9, 16}},
    };
    static_assert(std::size(CASES) == std::size(ERRORS), "Bech32 CASES and ERRORS should have the same length");

    int i = 0;
    for (const std::string& str : CASES) {
        const auto& err = ERRORS[i];
        const auto dec = bech32::Decode(str);
        BOOST_CHECK(dec.encoding == bech32::Encoding::INVALID);
        auto [error, error_locations] = bech32::LocateErrors(str);
        BOOST_CHECK_EQUAL(err.first, error);
        BOOST_CHECK(err.second == error_locations);
        i++;
    }
}

BOOST_AUTO_TEST_CASE(bech32m_testvectors_invalid)
{
    static const std::string CASES[] = {
        " 1xj0phk",
        "\x7f""1g6xzxy",
        "\x80""1vctc34",
        "an84characterslonghumanreadablepartthatcontainsthetheexcludedcharactersbioandnumber11d6pts4",
        "qyrz8wqd2c9m",
        "1qyrz8wqd2c9m",
        "y1b0jsk6g",
        "lt1igcx5c0",
        "in1muywd",
        "mm1crxm3i",
        "au1s5cgom",
        "M1VUXWEZ",
        "16plkw9",
        "1p2gdwpf",
        "abcdef1l7aum6echk45nj2s0wdvt2fg8x9yrzpqzd3ryx",
        "test1zg69v7y60n00qy352euf40x77qcusag6",
    };
    static const std::pair<std::string, std::vector<int>> ERRORS[] = {
        {"Invalid character or mixed case", {0}},
        {"Invalid character or mixed case", {0}},
        {"Invalid character or mixed case", {0}},
        {"Bech32 string too long", {90}},
        {"Missing separator", {}},
        {"Invalid separator position", {0}},
        {"Invalid Base 32 character", {2}},
        {"Invalid Base 32 character", {3}},
        {"Invalid separator position", {2}},
        {"Invalid Base 32 character", {8}},
        {"Invalid Base 32 character", {7}},
        {"Invalid checksum", {}},
        {"Invalid separator position", {0}},
        {"Invalid separator position", {0}},
        {"Invalid Bech32m checksum", {21}},
        {"Invalid Bech32m checksum", {13, 32}},
    };
    static_assert(std::size(CASES) == std::size(ERRORS), "Bech32m CASES and ERRORS should have the same length");

    int i = 0;
    for (const std::string& str : CASES) {
<<<<<<< HEAD
        auto ret = bech32::Decode(str);
        BOOST_CHECK(ret.hrp.empty());
=======
        const auto& err = ERRORS[i];
        const auto dec = bech32::Decode(str);
        BOOST_CHECK(dec.encoding == bech32::Encoding::INVALID);
        auto [error, error_locations] = bech32::LocateErrors(str);
        BOOST_CHECK_EQUAL(err.first, error);
        BOOST_CHECK(err.second == error_locations);
        i++;
>>>>>>> 8739b5cc
    }
}

BOOST_AUTO_TEST_SUITE_END()<|MERGE_RESOLUTION|>--- conflicted
+++ resolved
@@ -5,29 +5,18 @@
 
 #include <key_io.h>
 #include <bech32.h>
-<<<<<<< HEAD
-#include <test/util/setup_common.h>
-=======
 #include <test/util/str.h>
 #include <test/util/setup_common.h>
 #include <string>
->>>>>>> 8739b5cc
 
 #include <boost/test/unit_test.hpp>
 
 BOOST_FIXTURE_TEST_SUITE(bech32_tests, ParticlBasicTestingSetup)
 
 std::vector<std::pair<std::string, std::string> > testsPass = {
-<<<<<<< HEAD
     std::make_pair("GQyhvPvXkXL8q8CEohoC5R8gzV28o7RQU4", "gp1fequwre702vyj6eafsrkdsnfqj9pve9swsx7j7"),
     std::make_pair("2vPt1JSxvGXL7LvRgS6o7QysdW1iKuJASJxVJNMnKLUu6Yy4Fx1", "gl1fcmepl5tkgs6rs8s3tf5vwhrm0parf7xyjud4s3dtyal4m7nncqs66gvrx"),
     std::make_pair("SPH1qnQwKB3iw94n9oTEXHjyF5XVpoFCFihkhSzmimxH5QKAAhcUBQcYLZYGzqyjE5SGKUAxNP4MUFmkMuvVSCtS5gpHhHrDrs1aop", "gx1qqpenerapssl0nh9pxg70zc5vm06xkep82f74ly60df3sgzgzfqdnnqpqtck42ud8kmlnk25wn9xy5rwpnsmu3a34zfpa9ekedzjxcqn2w9vwqqq2k34sa"),
-=======
-    std::make_pair("PZdYWHgyhuG7NHVCzEkkx3dcLKurTpvmo6", "ph1z2kuclaye2ktkndy7mdpw3zk0nck78a7u6h8hm"),
-    std::make_pair("RJAPhgckEgRGVPZa9WoGSWW24spskSfLTQ", "pr1v9h7c4k0e3axk7jlejzyh8tnc5eryx6e4ys8vz"),
-    std::make_pair("SPGxiYZ1Q5dhAJxJNMk56ZbxcsUBYqTCsdEPPHsJJ96Vcns889gHTqSrTZoyrCd5E9NSe9XxLivK6izETniNp1Gu1DtrhVwv3VuZ3e", "ps1qqpvvvphd2zkphxxckzef2lgag67gzpz85alcemkxzvpl5tkgc8p34qpqwg58jx532dpkk0qtysnyudzg4ajk0vvqp8w9zlgjamxxz2l9cpt7qqqflt7zu"),
-    std::make_pair("PPARTKMMf4AUDYzRSBcXSJZALbUXgWKHi6qdpy95yBmABuznU3keHFyNHfjaMT33ehuYwjx3RXort1j8d9AYnqyhAvdN168J4GBsM2ZHuTb91rsj", "pep1qqqqqqqqqqqqqqqcpjvcv9trdnv8t2nscuw056mm74cps7jkmrrdq48xpdjy6ylf6vpru36q6zax883gjclngas40d7097mudl05y48ewzvulpnsk5z75kg24d5nf"),
->>>>>>> 8739b5cc
 };
 
 std::vector<std::string> testsFail = {
@@ -38,7 +27,6 @@
 };
 
 std::vector<std::pair<CChainParams::Base58Type, std::string>> testsType = {
-<<<<<<< HEAD
     std::make_pair(CChainParams::PUBKEY_ADDRESS, "gp1qqqqqqqqqqqqqqqqqqqqqqqqqqqqqqqqd9hhzy"),
     std::make_pair(CChainParams::SCRIPT_ADDRESS, "gw1qqqqqqqqqqqqqqqqqqqqqqqqqqqqqqqq4df0gu"),
     std::make_pair(CChainParams::PUBKEY_ADDRESS_256, "gl1qqqqqqqqqqqqqqqqqqqqqqqqqqqqqqqqkv5vrl"),
@@ -57,71 +45,6 @@
     CBitcoinAddress addr_base58;
     CBitcoinAddress addr_bech32;
 
-    for (auto &v : testsPass)
-    {
-        addr_base58.SetString(v.first);
-        CTxDestination dest = addr_base58.Get();
-        BOOST_CHECK(addr_bech32.Set(dest, true));
-        BOOST_CHECK(addr_bech32.ToString() == v.second);
-
-        CTxDestination dest2 = addr_bech32.Get();
-        BOOST_CHECK(dest == dest2);
-        CBitcoinAddress t58_back(dest2);
-        BOOST_CHECK(t58_back.ToString() == v.first);
-
-        CBitcoinAddress addr_bech32_2(v.second);
-        BOOST_CHECK(addr_bech32_2.IsValid());
-        CTxDestination dest3 = addr_bech32_2.Get();
-        BOOST_CHECK(dest == dest3);
-    };
-
-    for (auto &v : testsFail)
-    {
-        BOOST_CHECK(!addr_bech32.SetString(v));
-    };
-
-    CKeyID knull;
-    for (auto &v : testsType)
-    {
-        CBitcoinAddress addr;
-        addr.Set(knull, v.first, true);
-        BOOST_MESSAGE(addr.ToString());
-        BOOST_CHECK(addr.ToString() == v.second);
-    };
-}
-
-static bool CaseInsensitiveEqual(const std::string &s1, const std::string &s2)
-{
-    if (s1.size() != s2.size()) return false;
-    for (size_t i = 0; i < s1.size(); ++i) {
-        char c1 = s1[i];
-        if (c1 >= 'A' && c1 <= 'Z') c1 -= ('A' - 'a');
-        char c2 = s2[i];
-        if (c2 >= 'A' && c2 <= 'Z') c2 -= ('A' - 'a');
-        if (c1 != c2) return false;
-    }
-    return true;
-}
-=======
-    std::make_pair(CChainParams::PUBKEY_ADDRESS, "ph1qqqqqqqqqqqqqqqqqqqqqqqqqqqqqqqqx7sxra"),
-    std::make_pair(CChainParams::SCRIPT_ADDRESS, "pr1qqqqqqqqqqqqqqqqqqqqqqqqqqqqqqqqwp6w94"),
-    std::make_pair(CChainParams::PUBKEY_ADDRESS_256, "pl1qqqqqqqqqqqqqqqqqqqqqqqqqqqqqqqqra7r7c"),
-    std::make_pair(CChainParams::SCRIPT_ADDRESS_256, "pj1qqqqqqqqqqqqqqqqqqqqqqqqqqqqqqqqsthset"),
-    std::make_pair(CChainParams::SECRET_KEY, "px1qqqqqqqqqqqqqqqqqqqqqqqqqqqqqqqqjjpjvf"),
-    std::make_pair(CChainParams::EXT_PUBLIC_KEY, "pep1qqqqqqqqqqqqqqqqqqqqqqqqqqqqqqqq5cjrsh"),
-    std::make_pair(CChainParams::EXT_SECRET_KEY, "pex1qqqqqqqqqqqqqqqqqqqqqqqqqqqqqqqq77wfra"),
-    std::make_pair(CChainParams::STEALTH_ADDRESS, "ps1qqqqqqqqqqqqqqqqqqqqqqqqqqqqqqqq9ld9g7"),
-    std::make_pair(CChainParams::EXT_KEY_HASH, "pek1qqqqqqqqqqqqqqqqqqqqqqqqqqqqqqqqhe0qm5"),
-    std::make_pair(CChainParams::EXT_ACC_HASH, "pea1qqqqqqqqqqqqqqqqqqqqqqqqqqqqqqqqt25ujg"),
-};
->>>>>>> 8739b5cc
-
-
-BOOST_AUTO_TEST_CASE(bech32_test)
-{
-    CBitcoinAddress addr_base58;
-    CBitcoinAddress addr_bech32;
-
     for (auto &v : testsPass) {
         addr_base58.SetString(v.first);
         CTxDestination dest = addr_base58.Get();
@@ -147,6 +70,7 @@
     for (auto &v : testsType) {
         CBitcoinAddress addr;
         addr.Set(knull, v.first, true);
+        BOOST_MESSAGE(addr.ToString());
         BOOST_CHECK(addr.ToString() == v.second);
     }
 }
@@ -164,11 +88,6 @@
         "?1ezyfcl",
     };
     for (const std::string& str : CASES) {
-<<<<<<< HEAD
-        auto ret = bech32::Decode(str);
-        BOOST_CHECK(!ret.hrp.empty());
-        std::string recode = bech32::Encode(ret.encoding, ret.hrp, ret.data);
-=======
         const auto dec = bech32::Decode(str);
         BOOST_CHECK(dec.encoding == bech32::Encoding::BECH32);
         std::string recode = bech32::Encode(bech32::Encoding::BECH32, dec.hrp, dec.data);
@@ -192,7 +111,6 @@
         const auto dec = bech32::Decode(str);
         BOOST_CHECK(dec.encoding == bech32::Encoding::BECH32M);
         std::string recode = bech32::Encode(bech32::Encoding::BECH32M, dec.hrp, dec.data);
->>>>>>> 8739b5cc
         BOOST_CHECK(!recode.empty());
         BOOST_CHECK(CaseInsensitiveEqual(str, recode));
     }
@@ -292,10 +210,6 @@
 
     int i = 0;
     for (const std::string& str : CASES) {
-<<<<<<< HEAD
-        auto ret = bech32::Decode(str);
-        BOOST_CHECK(ret.hrp.empty());
-=======
         const auto& err = ERRORS[i];
         const auto dec = bech32::Decode(str);
         BOOST_CHECK(dec.encoding == bech32::Encoding::INVALID);
@@ -303,7 +217,6 @@
         BOOST_CHECK_EQUAL(err.first, error);
         BOOST_CHECK(err.second == error_locations);
         i++;
->>>>>>> 8739b5cc
     }
 }
 
