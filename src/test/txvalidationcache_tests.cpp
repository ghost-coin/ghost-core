// Copyright (c) 2011-2022 The Bitcoin Core developers
// Distributed under the MIT software license, see the accompanying
// file COPYING or http://www.opensource.org/licenses/mit-license.php.

#include <consensus/validation.h>
#include <key.h>
#include <script/sign.h>
#include <script/signingprovider.h>
#include <script/standard.h>
#include <test/util/setup_common.h>
#include <txmempool.h>
#include <validation.h>

#include <boost/test/unit_test.hpp>

<<<<<<< HEAD
bool CheckInputScripts(const CTransaction& tx, TxValidationState &state, const CCoinsViewCache &inputs, unsigned int flags, bool cacheSigStore, bool cacheFullScriptStore, PrecomputedTransactionData& txdata, std::vector<CScriptCheck> *pvChecks, bool fAnonChecks = true);
=======
struct Dersig100Setup : public TestChain100Setup {
    Dersig100Setup()
        : TestChain100Setup{CBaseChainParams::REGTEST, {"-testactivationheight=dersig@102"}} {}
};

bool CheckInputScripts(const CTransaction& tx, TxValidationState& state,
                       const CCoinsViewCache& inputs, unsigned int flags, bool cacheSigStore,
                       bool cacheFullScriptStore, PrecomputedTransactionData& txdata,
                       std::vector<CScriptCheck> *pvChecks, bool fAnonChecks = true) EXCLUSIVE_LOCKS_REQUIRED(cs_main);
>>>>>>> 8739b5cc

BOOST_AUTO_TEST_SUITE(txvalidationcache_tests)

BOOST_FIXTURE_TEST_CASE(tx_mempool_block_doublespend, Dersig100Setup)
{
    // Make sure skipping validation of transactions that were
    // validated going into the memory pool does not allow
    // double-spends in blocks to pass validation when they should not.

    CScript scriptPubKey = CScript() <<  ToByteVector(coinbaseKey.GetPubKey()) << OP_CHECKSIG;

    const auto ToMemPool = [this](const CMutableTransaction& tx) {
        LOCK(cs_main);

        const MempoolAcceptResult result = m_node.chainman->ProcessTransaction(MakeTransactionRef(tx));
        return result.m_result_type == MempoolAcceptResult::ResultType::VALID;
    };

    // Create a double-spend of mature coinbase txn:
    std::vector<CMutableTransaction> spends;
    spends.resize(2);
    for (int i = 0; i < 2; i++)
    {
        spends[i].nVersion = 1;
        spends[i].vin.resize(1);
        spends[i].vin[0].prevout.hash = m_coinbase_txns[0]->GetHash();
        spends[i].vin[0].prevout.n = 0;
        spends[i].vout.resize(1);
        spends[i].vout[0].nValue = 11*CENT;
        spends[i].vout[0].scriptPubKey = scriptPubKey;

        // Sign:
        std::vector<unsigned char> vchSig;
        CAmount amount = 0;
        std::vector<uint8_t> vchAmount(8);
        part::SetAmount(vchAmount, amount);
        uint256 hash = SignatureHash(scriptPubKey, spends[i], 0, SIGHASH_ALL, vchAmount, SigVersion::BASE);
        BOOST_CHECK(coinbaseKey.Sign(hash, vchSig));
        vchSig.push_back((unsigned char)SIGHASH_ALL);
        spends[i].vin[0].scriptSig << vchSig;
    }

    CBlock block;

    // Test 1: block with both of those transactions should be rejected.
    block = CreateAndProcessBlock(spends, scriptPubKey);
    {
        LOCK(cs_main);
        BOOST_CHECK(m_node.chainman->ActiveChain().Tip()->GetBlockHash() != block.GetHash());
    }

    // Test 2: ... and should be rejected if spend1 is in the memory pool
    BOOST_CHECK(ToMemPool(spends[0]));
    block = CreateAndProcessBlock(spends, scriptPubKey);
    {
        LOCK(cs_main);
        BOOST_CHECK(m_node.chainman->ActiveChain().Tip()->GetBlockHash() != block.GetHash());
    }
    BOOST_CHECK_EQUAL(m_node.mempool->size(), 1U);
    WITH_LOCK(m_node.mempool->cs, m_node.mempool->removeRecursive(CTransaction{spends[0]}, MemPoolRemovalReason::CONFLICT));
    BOOST_CHECK_EQUAL(m_node.mempool->size(), 0U);

    // Test 3: ... and should be rejected if spend2 is in the memory pool
    BOOST_CHECK(ToMemPool(spends[1]));
    block = CreateAndProcessBlock(spends, scriptPubKey);
    {
        LOCK(cs_main);
        BOOST_CHECK(m_node.chainman->ActiveChain().Tip()->GetBlockHash() != block.GetHash());
    }
    BOOST_CHECK_EQUAL(m_node.mempool->size(), 1U);
    WITH_LOCK(m_node.mempool->cs, m_node.mempool->removeRecursive(CTransaction{spends[1]}, MemPoolRemovalReason::CONFLICT));
    BOOST_CHECK_EQUAL(m_node.mempool->size(), 0U);

    // Final sanity test: first spend in *m_node.mempool, second in block, that's OK:
    std::vector<CMutableTransaction> oneSpend;
    oneSpend.push_back(spends[0]);
    BOOST_CHECK(ToMemPool(spends[1]));
    block = CreateAndProcessBlock(oneSpend, scriptPubKey);
    {
        LOCK(cs_main);
        BOOST_CHECK(m_node.chainman->ActiveChain().Tip()->GetBlockHash() == block.GetHash());
    }
    // spends[1] should have been removed from the mempool when the
    // block with spends[0] is accepted:
    BOOST_CHECK_EQUAL(m_node.mempool->size(), 0U);
}

// Run CheckInputScripts (using CoinsTip()) on the given transaction, for all script
// flags.  Test that CheckInputScripts passes for all flags that don't overlap with
// the failing_flags argument, but otherwise fails.
// CHECKLOCKTIMEVERIFY and CHECKSEQUENCEVERIFY (and future NOP codes that may
// get reassigned) have an interaction with DISCOURAGE_UPGRADABLE_NOPS: if
// the script flags used contain DISCOURAGE_UPGRADABLE_NOPS but don't contain
// CHECKLOCKTIMEVERIFY (or CHECKSEQUENCEVERIFY), but the script does contain
// OP_CHECKLOCKTIMEVERIFY (or OP_CHECKSEQUENCEVERIFY), then script execution
// should fail.
// Capture this interaction with the upgraded_nop argument: set it when evaluating
// any script flag that is implemented as an upgraded NOP code.
static void ValidateCheckInputsForAllFlags(const CTransaction &tx, uint32_t failing_flags, bool add_to_cache, CCoinsViewCache& active_coins_tip) EXCLUSIVE_LOCKS_REQUIRED(::cs_main)
{
    PrecomputedTransactionData txdata;

    FastRandomContext insecure_rand(true);

    for (int count = 0; count < 10000; ++count) {
        TxValidationState state;

        // Randomly selects flag combinations
        uint32_t test_flags = (uint32_t) insecure_rand.randrange((SCRIPT_VERIFY_END_MARKER - 1) << 1);

        // Filter out incompatible flag choices
        if ((test_flags & SCRIPT_VERIFY_CLEANSTACK)) {
            // CLEANSTACK requires P2SH and WITNESS, see VerifyScript() in
            // script/interpreter.cpp
            test_flags |= SCRIPT_VERIFY_P2SH | SCRIPT_VERIFY_WITNESS;
        }
        if ((test_flags & SCRIPT_VERIFY_WITNESS)) {
            // WITNESS requires P2SH
            test_flags |= SCRIPT_VERIFY_P2SH;
        }
        bool ret = CheckInputScripts(tx, state, &active_coins_tip, test_flags, true, add_to_cache, txdata, nullptr);
        // CheckInputScripts should succeed iff test_flags doesn't intersect with
        // failing_flags
        bool expected_return_value = !(test_flags & failing_flags);
        BOOST_CHECK_EQUAL(ret, expected_return_value);

        // Test the caching
        if (ret && add_to_cache) {
            // Check that we get a cache hit if the tx was valid
            std::vector<CScriptCheck> scriptchecks;
            BOOST_CHECK(CheckInputScripts(tx, state, &active_coins_tip, test_flags, true, add_to_cache, txdata, &scriptchecks));
            BOOST_CHECK(scriptchecks.empty());
        } else {
            // Check that we get script executions to check, if the transaction
            // was invalid, or we didn't add to cache.
            std::vector<CScriptCheck> scriptchecks;
            BOOST_CHECK(CheckInputScripts(tx, state, &active_coins_tip, test_flags, true, add_to_cache, txdata, &scriptchecks));
            BOOST_CHECK_EQUAL(scriptchecks.size(), tx.vin.size());
        }
    }
}

BOOST_FIXTURE_TEST_CASE(checkinputs_test, Dersig100Setup)
{
    // Test that passing CheckInputScripts with one set of script flags doesn't imply
    // that we would pass again with a different set of flags.
    CScript p2pk_scriptPubKey = CScript() << ToByteVector(coinbaseKey.GetPubKey()) << OP_CHECKSIG;
    CScript p2sh_scriptPubKey = GetScriptForDestination(ScriptHash(p2pk_scriptPubKey));
    CScript p2pkh_scriptPubKey = GetScriptForDestination(PKHash(coinbaseKey.GetPubKey()));
    CScript p2wpkh_scriptPubKey = GetScriptForDestination(WitnessV0KeyHash(coinbaseKey.GetPubKey()));

    FillableSigningProvider keystore;
    BOOST_CHECK(keystore.AddKey(coinbaseKey));
    BOOST_CHECK(keystore.AddCScript(p2pk_scriptPubKey));

    // flags to test: SCRIPT_VERIFY_CHECKLOCKTIMEVERIFY, SCRIPT_VERIFY_CHECKSEQUENCE_VERIFY, SCRIPT_VERIFY_NULLDUMMY, uncompressed pubkey thing

    // Create 2 outputs that match the three scripts above, spending the first
    // coinbase tx.
    CMutableTransaction spend_tx;

    spend_tx.nVersion = 1;
    spend_tx.vin.resize(1);
    spend_tx.vin[0].prevout.hash = m_coinbase_txns[0]->GetHash();
    spend_tx.vin[0].prevout.n = 0;
    spend_tx.vout.resize(4);
    spend_tx.vout[0].nValue = 11*CENT;
    spend_tx.vout[0].scriptPubKey = p2sh_scriptPubKey;
    spend_tx.vout[1].nValue = 11*CENT;
    spend_tx.vout[1].scriptPubKey = p2wpkh_scriptPubKey;
    spend_tx.vout[2].nValue = 11*CENT;
    spend_tx.vout[2].scriptPubKey = CScript() << OP_CHECKLOCKTIMEVERIFY << OP_DROP << ToByteVector(coinbaseKey.GetPubKey()) << OP_CHECKSIG;
    spend_tx.vout[3].nValue = 11*CENT;
    spend_tx.vout[3].scriptPubKey = CScript() << OP_CHECKSEQUENCEVERIFY << OP_DROP << ToByteVector(coinbaseKey.GetPubKey()) << OP_CHECKSIG;

    // Sign, with a non-DER signature
    {
        std::vector<unsigned char> vchSig;
        CAmount amount = 0;
        std::vector<uint8_t> vchAmount(8);
        part::SetAmount(vchAmount, amount);
        uint256 hash = SignatureHash(p2pk_scriptPubKey, spend_tx, 0, SIGHASH_ALL, vchAmount, SigVersion::BASE);
        BOOST_CHECK(coinbaseKey.Sign(hash, vchSig));
        vchSig.push_back((unsigned char) 0); // padding byte makes this non-DER
        vchSig.push_back((unsigned char)SIGHASH_ALL);
        spend_tx.vin[0].scriptSig << vchSig;
    }

    // Test that invalidity under a set of flags doesn't preclude validity
    // under other (eg consensus) flags.
    // spend_tx is invalid according to DERSIG
    {
        LOCK(cs_main);

        TxValidationState state;
        PrecomputedTransactionData ptd_spend_tx;

        BOOST_CHECK(!CheckInputScripts(CTransaction(spend_tx), state, &m_node.chainman->ActiveChainstate().CoinsTip(), SCRIPT_VERIFY_P2SH | SCRIPT_VERIFY_DERSIG, true, true, ptd_spend_tx, nullptr));

        // If we call again asking for scriptchecks (as happens in
        // ConnectBlock), we should add a script check object for this -- we're
        // not caching invalidity (if that changes, delete this test case).
        std::vector<CScriptCheck> scriptchecks;
        BOOST_CHECK(CheckInputScripts(CTransaction(spend_tx), state, &m_node.chainman->ActiveChainstate().CoinsTip(), SCRIPT_VERIFY_P2SH | SCRIPT_VERIFY_DERSIG, true, true, ptd_spend_tx, &scriptchecks));
        BOOST_CHECK_EQUAL(scriptchecks.size(), 1U);

        // Test that CheckInputScripts returns true iff DERSIG-enforcing flags are
        // not present.  Don't add these checks to the cache, so that we can
        // test later that block validation works fine in the absence of cached
        // successes.
        ValidateCheckInputsForAllFlags(CTransaction(spend_tx), SCRIPT_VERIFY_DERSIG | SCRIPT_VERIFY_LOW_S | SCRIPT_VERIFY_STRICTENC, false, m_node.chainman->ActiveChainstate().CoinsTip());
    }

    // And if we produce a block with this tx, it should be valid (DERSIG not
    // enabled yet), even though there's no cache entry.
    CBlock block;

    block = CreateAndProcessBlock({spend_tx}, p2pk_scriptPubKey);
    LOCK(cs_main);
    BOOST_CHECK(m_node.chainman->ActiveChain().Tip()->GetBlockHash() == block.GetHash());
    BOOST_CHECK(m_node.chainman->ActiveChainstate().CoinsTip().GetBestBlock() == block.GetHash());

    // Test P2SH: construct a transaction that is valid without P2SH, and
    // then test validity with P2SH.
    {
        CMutableTransaction invalid_under_p2sh_tx;
        invalid_under_p2sh_tx.nVersion = 1;
        invalid_under_p2sh_tx.vin.resize(1);
        invalid_under_p2sh_tx.vin[0].prevout.hash = spend_tx.GetHash();
        invalid_under_p2sh_tx.vin[0].prevout.n = 0;
        invalid_under_p2sh_tx.vout.resize(1);
        invalid_under_p2sh_tx.vout[0].nValue = 11*CENT;
        invalid_under_p2sh_tx.vout[0].scriptPubKey = p2pk_scriptPubKey;
        std::vector<unsigned char> vchSig2(p2pk_scriptPubKey.begin(), p2pk_scriptPubKey.end());
        invalid_under_p2sh_tx.vin[0].scriptSig << vchSig2;

        ValidateCheckInputsForAllFlags(CTransaction(invalid_under_p2sh_tx), SCRIPT_VERIFY_P2SH, true, m_node.chainman->ActiveChainstate().CoinsTip());
    }

    // Test CHECKLOCKTIMEVERIFY
    {
        CMutableTransaction invalid_with_cltv_tx;
        invalid_with_cltv_tx.nVersion = 1;
        invalid_with_cltv_tx.nLockTime = 100;
        invalid_with_cltv_tx.vin.resize(1);
        invalid_with_cltv_tx.vin[0].prevout.hash = spend_tx.GetHash();
        invalid_with_cltv_tx.vin[0].prevout.n = 2;
        invalid_with_cltv_tx.vin[0].nSequence = 0;
        invalid_with_cltv_tx.vout.resize(1);
        invalid_with_cltv_tx.vout[0].nValue = 11*CENT;
        invalid_with_cltv_tx.vout[0].scriptPubKey = p2pk_scriptPubKey;

        // Sign
        std::vector<unsigned char> vchSig;
        CAmount amount = 0;
        std::vector<uint8_t> vchAmount(8);
        part::SetAmount(vchAmount, amount);
        uint256 hash = SignatureHash(spend_tx.vout[2].scriptPubKey, invalid_with_cltv_tx, 0, SIGHASH_ALL, vchAmount, SigVersion::BASE);
        BOOST_CHECK(coinbaseKey.Sign(hash, vchSig));
        vchSig.push_back((unsigned char)SIGHASH_ALL);
        invalid_with_cltv_tx.vin[0].scriptSig = CScript() << vchSig << 101;

        ValidateCheckInputsForAllFlags(CTransaction(invalid_with_cltv_tx), SCRIPT_VERIFY_CHECKLOCKTIMEVERIFY, true, m_node.chainman->ActiveChainstate().CoinsTip());

        // Make it valid, and check again
        invalid_with_cltv_tx.vin[0].scriptSig = CScript() << vchSig << 100;
        TxValidationState state;
        PrecomputedTransactionData txdata;
        BOOST_CHECK(CheckInputScripts(CTransaction(invalid_with_cltv_tx), state, m_node.chainman->ActiveChainstate().CoinsTip(), SCRIPT_VERIFY_CHECKLOCKTIMEVERIFY, true, true, txdata, nullptr));
    }

    // TEST CHECKSEQUENCEVERIFY
    {
        CMutableTransaction invalid_with_csv_tx;
        invalid_with_csv_tx.nVersion = 2;
        invalid_with_csv_tx.vin.resize(1);
        invalid_with_csv_tx.vin[0].prevout.hash = spend_tx.GetHash();
        invalid_with_csv_tx.vin[0].prevout.n = 3;
        invalid_with_csv_tx.vin[0].nSequence = 100;
        invalid_with_csv_tx.vout.resize(1);
        invalid_with_csv_tx.vout[0].nValue = 11*CENT;
        invalid_with_csv_tx.vout[0].scriptPubKey = p2pk_scriptPubKey;

        // Sign
        std::vector<unsigned char> vchSig;
        CAmount amount = 0;
        std::vector<uint8_t> vchAmount(8);
        part::SetAmount(vchAmount, amount);
        uint256 hash = SignatureHash(spend_tx.vout[3].scriptPubKey, invalid_with_csv_tx, 0, SIGHASH_ALL, vchAmount, SigVersion::BASE);
        BOOST_CHECK(coinbaseKey.Sign(hash, vchSig));
        vchSig.push_back((unsigned char)SIGHASH_ALL);
        invalid_with_csv_tx.vin[0].scriptSig = CScript() << vchSig << 101;

        ValidateCheckInputsForAllFlags(CTransaction(invalid_with_csv_tx), SCRIPT_VERIFY_CHECKSEQUENCEVERIFY, true, m_node.chainman->ActiveChainstate().CoinsTip());

        // Make it valid, and check again
        invalid_with_csv_tx.vin[0].scriptSig = CScript() << vchSig << 100;
        TxValidationState state;
        PrecomputedTransactionData txdata;
        BOOST_CHECK(CheckInputScripts(CTransaction(invalid_with_csv_tx), state, &m_node.chainman->ActiveChainstate().CoinsTip(), SCRIPT_VERIFY_CHECKSEQUENCEVERIFY, true, true, txdata, nullptr));
    }

    // TODO: add tests for remaining script flags

    // Test that passing CheckInputScripts with a valid witness doesn't imply success
    // for the same tx with a different witness.
    {
        CMutableTransaction valid_with_witness_tx;
        valid_with_witness_tx.nVersion = 1;
        valid_with_witness_tx.vin.resize(1);
        valid_with_witness_tx.vin[0].prevout.hash = spend_tx.GetHash();
        valid_with_witness_tx.vin[0].prevout.n = 1;
        valid_with_witness_tx.vout.resize(1);
        valid_with_witness_tx.vout[0].nValue = 11*CENT;
        valid_with_witness_tx.vout[0].scriptPubKey = p2pk_scriptPubKey;

        // Sign
        SignatureData sigdata;
<<<<<<< HEAD
        CAmount amount = 11*CENT;
        std::vector<uint8_t> vchAmount(8);
        part::SetAmount(vchAmount, amount);
        BOOST_CHECK(ProduceSignature(keystore, MutableTransactionSignatureCreator(&valid_with_witness_tx, 0, vchAmount, SIGHASH_ALL), spend_tx.vout[1].scriptPubKey, sigdata));
=======
        BOOST_CHECK(ProduceSignature(keystore, MutableTransactionSignatureCreator(valid_with_witness_tx, 0, 11 * CENT, SIGHASH_ALL), spend_tx.vout[1].scriptPubKey, sigdata));
>>>>>>> 8739b5cc
        UpdateInput(valid_with_witness_tx.vin[0], sigdata);

        // This should be valid under all script flags.
        ValidateCheckInputsForAllFlags(CTransaction(valid_with_witness_tx), 0, true, m_node.chainman->ActiveChainstate().CoinsTip());

        // Remove the witness, and check that it is now invalid.
        valid_with_witness_tx.vin[0].scriptWitness.SetNull();
        ValidateCheckInputsForAllFlags(CTransaction(valid_with_witness_tx), SCRIPT_VERIFY_WITNESS, true, m_node.chainman->ActiveChainstate().CoinsTip());
    }

    {
        // Test a transaction with multiple inputs.
        CMutableTransaction tx;

        tx.nVersion = 1;
        tx.vin.resize(2);
        tx.vin[0].prevout.hash = spend_tx.GetHash();
        tx.vin[0].prevout.n = 0;
        tx.vin[1].prevout.hash = spend_tx.GetHash();
        tx.vin[1].prevout.n = 1;
        tx.vout.resize(1);
        tx.vout[0].nValue = 22*CENT;
        tx.vout[0].scriptPubKey = p2pk_scriptPubKey;

        // Sign
        for (int i = 0; i < 2; ++i) {
            SignatureData sigdata;
<<<<<<< HEAD
            CAmount amount = 11*CENT;
            std::vector<uint8_t> vchAmount(8);
            part::SetAmount(vchAmount, amount);
            BOOST_CHECK(ProduceSignature(keystore, MutableTransactionSignatureCreator(&tx, i, vchAmount, SIGHASH_ALL), spend_tx.vout[i].scriptPubKey, sigdata));
=======
            BOOST_CHECK(ProduceSignature(keystore, MutableTransactionSignatureCreator(tx, i, 11 * CENT, SIGHASH_ALL), spend_tx.vout[i].scriptPubKey, sigdata));
>>>>>>> 8739b5cc
            UpdateInput(tx.vin[i], sigdata);
        }

        // This should be valid under all script flags
        ValidateCheckInputsForAllFlags(CTransaction(tx), 0, true, m_node.chainman->ActiveChainstate().CoinsTip());

        // Check that if the second input is invalid, but the first input is
        // valid, the transaction is not cached.
        // Invalidate vin[1]
        tx.vin[1].scriptWitness.SetNull();

        TxValidationState state;
        PrecomputedTransactionData txdata;
        // This transaction is now invalid under segwit, because of the second input.
        BOOST_CHECK(!CheckInputScripts(CTransaction(tx), state, &m_node.chainman->ActiveChainstate().CoinsTip(), SCRIPT_VERIFY_P2SH | SCRIPT_VERIFY_WITNESS, true, true, txdata, nullptr));

        std::vector<CScriptCheck> scriptchecks;
        // Make sure this transaction was not cached (ie because the first
        // input was valid)
        BOOST_CHECK(CheckInputScripts(CTransaction(tx), state, &m_node.chainman->ActiveChainstate().CoinsTip(), SCRIPT_VERIFY_P2SH | SCRIPT_VERIFY_WITNESS, true, true, txdata, &scriptchecks));
        // Should get 2 script checks back -- caching is on a whole-transaction basis.
        BOOST_CHECK_EQUAL(scriptchecks.size(), 2U);
    }
}

BOOST_AUTO_TEST_SUITE_END()<|MERGE_RESOLUTION|>--- conflicted
+++ resolved
@@ -13,9 +13,6 @@
 
 #include <boost/test/unit_test.hpp>
 
-<<<<<<< HEAD
-bool CheckInputScripts(const CTransaction& tx, TxValidationState &state, const CCoinsViewCache &inputs, unsigned int flags, bool cacheSigStore, bool cacheFullScriptStore, PrecomputedTransactionData& txdata, std::vector<CScriptCheck> *pvChecks, bool fAnonChecks = true);
-=======
 struct Dersig100Setup : public TestChain100Setup {
     Dersig100Setup()
         : TestChain100Setup{CBaseChainParams::REGTEST, {"-testactivationheight=dersig@102"}} {}
@@ -25,7 +22,6 @@
                        const CCoinsViewCache& inputs, unsigned int flags, bool cacheSigStore,
                        bool cacheFullScriptStore, PrecomputedTransactionData& txdata,
                        std::vector<CScriptCheck> *pvChecks, bool fAnonChecks = true) EXCLUSIVE_LOCKS_REQUIRED(cs_main);
->>>>>>> 8739b5cc
 
 BOOST_AUTO_TEST_SUITE(txvalidationcache_tests)
 
@@ -344,14 +340,7 @@
 
         // Sign
         SignatureData sigdata;
-<<<<<<< HEAD
-        CAmount amount = 11*CENT;
-        std::vector<uint8_t> vchAmount(8);
-        part::SetAmount(vchAmount, amount);
-        BOOST_CHECK(ProduceSignature(keystore, MutableTransactionSignatureCreator(&valid_with_witness_tx, 0, vchAmount, SIGHASH_ALL), spend_tx.vout[1].scriptPubKey, sigdata));
-=======
         BOOST_CHECK(ProduceSignature(keystore, MutableTransactionSignatureCreator(valid_with_witness_tx, 0, 11 * CENT, SIGHASH_ALL), spend_tx.vout[1].scriptPubKey, sigdata));
->>>>>>> 8739b5cc
         UpdateInput(valid_with_witness_tx.vin[0], sigdata);
 
         // This should be valid under all script flags.
@@ -379,14 +368,7 @@
         // Sign
         for (int i = 0; i < 2; ++i) {
             SignatureData sigdata;
-<<<<<<< HEAD
-            CAmount amount = 11*CENT;
-            std::vector<uint8_t> vchAmount(8);
-            part::SetAmount(vchAmount, amount);
-            BOOST_CHECK(ProduceSignature(keystore, MutableTransactionSignatureCreator(&tx, i, vchAmount, SIGHASH_ALL), spend_tx.vout[i].scriptPubKey, sigdata));
-=======
             BOOST_CHECK(ProduceSignature(keystore, MutableTransactionSignatureCreator(tx, i, 11 * CENT, SIGHASH_ALL), spend_tx.vout[i].scriptPubKey, sigdata));
->>>>>>> 8739b5cc
             UpdateInput(tx.vin[i], sigdata);
         }
 
