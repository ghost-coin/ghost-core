// Copyright (c) 2019-2022 The Bitcoin Core developers
// Distributed under the MIT software license, see the accompanying
// file COPYING or http://www.opensource.org/licenses/mit-license.php.
//
#include <sync.h>
#include <test/util/coins.h>
#include <test/util/random.h>
#include <test/util/setup_common.h>
#include <validation.h>

#include <boost/test/unit_test.hpp>

BOOST_FIXTURE_TEST_SUITE(validation_flush_tests, TestingSetup)

//! Test utilities for detecting when we need to flush the coins cache based
//! on estimated memory usage.
//!
//! @sa Chainstate::GetCoinsCacheSizeState()
//!
BOOST_AUTO_TEST_CASE(getcoinscachesizestate)
{
    Chainstate& chainstate{m_node.chainman->ActiveChainstate()};

    constexpr bool is_64_bit = sizeof(void*) == 8;

    LOCK(::cs_main);
    auto& view = chainstate.CoinsTip();

    // The number of bytes consumed by coin's heap data, i.e. CScript
    // (prevector<28, unsigned char>) when assigned 56 bytes of data per above.
    //
    // See also: Coin::DynamicMemoryUsage().
    constexpr unsigned int COIN_SIZE = is_64_bit ? 80 : 64;

    auto print_view_mem_usage = [](CCoinsViewCache& view) {
        BOOST_TEST_MESSAGE("CCoinsViewCache memory usage: " << view.DynamicMemoryUsage());
    };

<<<<<<< HEAD
    constexpr size_t MAX_COINS_CACHE_BYTES = 1024 + 64; // Inc for Ghost
=======
    constexpr size_t MAX_COINS_CACHE_BYTES = 1024 + 64; // Inc for Particl
>>>>>>> 8739b5cc

    // Without any coins in the cache, we shouldn't need to flush.
    BOOST_CHECK_EQUAL(
        chainstate.GetCoinsCacheSizeState(MAX_COINS_CACHE_BYTES, /*max_mempool_size_bytes=*/0),
        CoinsCacheSizeState::OK);

    // If the initial memory allocations of cacheCoins don't match these common
    // cases, we can't really continue to make assertions about memory usage.
    // End the test early.
    if ((view.DynamicMemoryUsage() != 32 && view.DynamicMemoryUsage() != 16) || sizeof(Coin) != 112) {
        // Add a bunch of coins to see that we at least flip over to CRITICAL.

        for (int i{0}; i < 1000; ++i) {
            const COutPoint res = AddTestCoin(view);
            BOOST_CHECK_EQUAL(view.AccessCoin(res).DynamicMemoryUsage(), COIN_SIZE);
        }

        BOOST_CHECK_EQUAL(
            chainstate.GetCoinsCacheSizeState(MAX_COINS_CACHE_BYTES, /*max_mempool_size_bytes=*/0),
            CoinsCacheSizeState::CRITICAL);

        BOOST_TEST_MESSAGE("Exiting cache flush tests early due to unsupported arch");
        return;
    }

    print_view_mem_usage(view);
    BOOST_CHECK_EQUAL(view.DynamicMemoryUsage(), is_64_bit ? 32U : 16U);

    // We should be able to add COINS_UNTIL_CRITICAL coins to the cache before going CRITICAL.
    // This is contingent not only on the dynamic memory usage of the Coins
    // that we're adding (COIN_SIZE bytes per), but also on how much memory the
    // cacheCoins (unordered_map) preallocates.
    constexpr int COINS_UNTIL_CRITICAL{2};

    for (int i{0}; i < COINS_UNTIL_CRITICAL; ++i) {
        const COutPoint res = AddTestCoin(view);
        print_view_mem_usage(view);
        BOOST_CHECK_EQUAL(view.AccessCoin(res).DynamicMemoryUsage(), COIN_SIZE);
        BOOST_CHECK_EQUAL(
            chainstate.GetCoinsCacheSizeState(MAX_COINS_CACHE_BYTES, /*max_mempool_size_bytes=*/0),
            CoinsCacheSizeState::OK);
    }

    // Adding some additional coins will push us over the edge to CRITICAL.
    for (int i{0}; i < 4; ++i) {
        AddTestCoin(view);
        print_view_mem_usage(view);
        if (chainstate.GetCoinsCacheSizeState(MAX_COINS_CACHE_BYTES, /*max_mempool_size_bytes=*/0) ==
            CoinsCacheSizeState::CRITICAL) {
            break;
        }
    }

    BOOST_CHECK_EQUAL(
        chainstate.GetCoinsCacheSizeState(MAX_COINS_CACHE_BYTES, /*max_mempool_size_bytes=*/0),
        CoinsCacheSizeState::CRITICAL);

    // Passing non-zero max mempool usage should allow us more headroom.
    BOOST_CHECK_EQUAL(
        chainstate.GetCoinsCacheSizeState(MAX_COINS_CACHE_BYTES, /*max_mempool_size_bytes=*/1 << 10),
        CoinsCacheSizeState::OK);

    for (int i{0}; i < 2; ++i) {
<<<<<<< HEAD
        add_coin(view);
=======
        AddTestCoin(view);
>>>>>>> 8739b5cc
        print_view_mem_usage(view);
        BOOST_CHECK_EQUAL(
            chainstate.GetCoinsCacheSizeState(MAX_COINS_CACHE_BYTES, /*max_mempool_size_bytes=*/1 << 10),
            CoinsCacheSizeState::OK);
    }

    // Adding another coin with the additional mempool room will put us >90%
    // but not yet critical.
    AddTestCoin(view);
    print_view_mem_usage(view);

    // Only perform these checks on 64 bit hosts; I haven't done the math for 32.
    if (is_64_bit) {
        float usage_percentage = (float)view.DynamicMemoryUsage() / (MAX_COINS_CACHE_BYTES + (1 << 10));
        BOOST_TEST_MESSAGE("CoinsTip usage percentage: " << usage_percentage);
        BOOST_CHECK(usage_percentage >= 0.9);
        BOOST_CHECK(usage_percentage < 1.0);
        BOOST_CHECK_EQUAL(
            chainstate.GetCoinsCacheSizeState(MAX_COINS_CACHE_BYTES, 1 << 10),
            CoinsCacheSizeState::LARGE);
    }

    // Using the default max_* values permits way more coins to be added.
    for (int i{0}; i < 1000; ++i) {
        AddTestCoin(view);
        BOOST_CHECK_EQUAL(
            chainstate.GetCoinsCacheSizeState(),
            CoinsCacheSizeState::OK);
    }

    // Flushing the view doesn't take us back to OK because cacheCoins has
    // preallocated memory that doesn't get reclaimed even after flush.

    BOOST_CHECK_EQUAL(
        chainstate.GetCoinsCacheSizeState(MAX_COINS_CACHE_BYTES, 0),
        CoinsCacheSizeState::CRITICAL);

    view.SetBestBlock(InsecureRand256(), 5);
    BOOST_CHECK(view.Flush());
    print_view_mem_usage(view);

    BOOST_CHECK_EQUAL(
        chainstate.GetCoinsCacheSizeState(MAX_COINS_CACHE_BYTES, 0),
        CoinsCacheSizeState::CRITICAL);
}

BOOST_AUTO_TEST_SUITE_END()<|MERGE_RESOLUTION|>--- conflicted
+++ resolved
@@ -36,11 +36,7 @@
         BOOST_TEST_MESSAGE("CCoinsViewCache memory usage: " << view.DynamicMemoryUsage());
     };
 
-<<<<<<< HEAD
     constexpr size_t MAX_COINS_CACHE_BYTES = 1024 + 64; // Inc for Ghost
-=======
-    constexpr size_t MAX_COINS_CACHE_BYTES = 1024 + 64; // Inc for Particl
->>>>>>> 8739b5cc
 
     // Without any coins in the cache, we shouldn't need to flush.
     BOOST_CHECK_EQUAL(
@@ -104,11 +100,7 @@
         CoinsCacheSizeState::OK);
 
     for (int i{0}; i < 2; ++i) {
-<<<<<<< HEAD
-        add_coin(view);
-=======
         AddTestCoin(view);
->>>>>>> 8739b5cc
         print_view_mem_usage(view);
         BOOST_CHECK_EQUAL(
             chainstate.GetCoinsCacheSizeState(MAX_COINS_CACHE_BYTES, /*max_mempool_size_bytes=*/1 << 10),
