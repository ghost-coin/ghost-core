--- conflicted
+++ resolved
@@ -92,16 +92,10 @@
         script << oplist[InsecureRandRange(std::size(oplist))];
 }
 
-<<<<<<< HEAD
 void static RandomTransaction(CMutableTransaction &tx, bool fSingle) {
 
     tx.nVersion = ((uint32_t)InsecureRand32()) % (GHOST_TXN_VERSION-1);
 
-=======
-void static RandomTransaction(CMutableTransaction& tx, bool fSingle)
-{
-    tx.nVersion = ((uint32_t)InsecureRand32()) % (PARTICL_TXN_VERSION-1);
->>>>>>> 8739b5cc
     tx.vin.clear();
     tx.vout.clear();
     tx.nLockTime = (InsecureRandBool()) ? InsecureRand32() : 0;
@@ -192,11 +186,7 @@
         CTransactionRef tx;
         CScript scriptCode = CScript();
 
-<<<<<<< HEAD
         bool fExpectHashFailure = false; // adjusting test vectors >= GHOST_TXN_VERSION
-=======
-        bool fExpectHashFailure = false; // adjusting test vectors >= PARTICL_TXN_VERSION
->>>>>>> 8739b5cc
         try {
           // deserialize test data
           raw_tx = test[0].get_str();
@@ -209,11 +199,7 @@
             char strHex[2];
             strHex[0] = raw_tx[0];
             strHex[1] = raw_tx[1];
-<<<<<<< HEAD
-            if (std::strtoul(strHex, 0, 16) >= GHOST_TXN_VERSION)
-=======
-            if (std::strtoul(strHex, nullptr, 16) >= PARTICL_TXN_VERSION)
->>>>>>> 8739b5cc
+            if (std::strtoul(strHex, nullptr, 16) >= GHOST_TXN_VERSION)
             {
                 raw_tx[0] = '0';
                 raw_tx[1] = '0';
