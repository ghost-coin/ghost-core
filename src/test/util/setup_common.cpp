// Copyright (c) 2011-2020 The Bitcoin Core developers
// Distributed under the MIT software license, see the accompanying
// file COPYING or http://www.opensource.org/licenses/mit-license.php.

#include <test/util/setup_common.h>

#include <banman.h>
#include <chainparams.h>
#include <consensus/consensus.h>
#include <consensus/params.h>
#include <consensus/validation.h>
#include <crypto/sha256.h>
#include <init.h>
#include <interfaces/chain.h>
#include <miner.h>
#include <net.h>
#include <net_processing.h>
#include <noui.h>
#include <policy/fees.h>
#include <pow.h>
#include <rpc/blockchain.h>
#include <rpc/register.h>
#include <rpc/server.h>
#include <scheduler.h>
#include <script/sigcache.h>
#include <streams.h>
#include <txdb.h>
#include <util/strencodings.h>
#include <util/string.h>
#include <util/time.h>
#include <util/translation.h>
#include <util/url.h>
#include <util/vector.h>
#include <validation.h>
#include <validationinterface.h>
#include <walletinitinterface.h>

// Particl
#include <insight/insight.h>

#include <functional>

const std::function<std::string(const char*)> G_TRANSLATION_FUN = nullptr;
//UrlDecodeFn* const URL_DECODE = nullptr;
UrlDecodeFn* const URL_DECODE = urlDecode;

FastRandomContext g_insecure_rand_ctx;
/** Random context to get unique temp data dirs. Separate from g_insecure_rand_ctx, which can be seeded from a const env var */
static FastRandomContext g_insecure_rand_ctx_temp_path;

/** Return the unsigned from the environment var if available, otherwise 0 */
static uint256 GetUintFromEnv(const std::string& env_name)
{
    const char* num = std::getenv(env_name.c_str());
    if (!num) return {};
    return uint256S(num);
}

void Seed(FastRandomContext& ctx)
{
    // Should be enough to get the seed once for the process
    static uint256 seed{};
    static const std::string RANDOM_CTX_SEED{"RANDOM_CTX_SEED"};
    if (seed.IsNull()) seed = GetUintFromEnv(RANDOM_CTX_SEED);
    if (seed.IsNull()) seed = GetRandHash();
    LogPrintf("%s: Setting random seed for current tests to %s=%s\n", __func__, RANDOM_CTX_SEED, seed.GetHex());
    ctx = FastRandomContext(seed);
}

extern bool fParticlMode;

std::ostream& operator<<(std::ostream& os, const uint256& num)
{
    os << num.ToString();
    return os;
}

BasicTestingSetup::BasicTestingSetup(const std::string& chainName, const std::vector<const char*>& extra_args, bool fParticlModeIn)
    : m_path_root{fs::temp_directory_path() / "test_common_" PACKAGE_NAME / g_insecure_rand_ctx_temp_path.rand256().ToString()}
{
    fParticlMode = fParticlModeIn;
    const std::vector<const char*> arguments = Cat(
        {
            "dummy",
            "-printtoconsole=0",
            "-logsourcelocations",
            "-logtimemicros",
            "-logthreadnames",
            "-debug",
            "-debugexclude=libevent",
            "-debugexclude=leveldb",
            fParticlMode ? "" : "-btcmode",
            fParticlMode ? "-debugexclude=hdwallet" : "",
        },
        extra_args);
    util::ThreadRename("test");
    fs::create_directories(m_path_root);
    gArgs.ForceSetArg("-datadir", m_path_root.string());
    ClearDatadirCache();
    {
        SetupServerArgs(m_node);
        std::string error;
        const bool success{m_node.args->ParseParameters(arguments.size(), arguments.data(), error)};
        assert(success);
        assert(error.empty());
    }

    fBalancesIndex = false; // Must reset
    for (const auto &arg : extra_args) {
        if (strcmp(arg, "-balancesindex") == 0) {
            fBalancesIndex = true;
        }
    }
    SelectParams(chainName);
    ResetParams(chainName, fParticlMode);
    SeedInsecureRand();
    if (G_TEST_LOG_FUN) LogInstance().PushBackCallback(G_TEST_LOG_FUN);
    InitLogging(*m_node.args);
    AppInitParameterInteraction(*m_node.args);
    LogInstance().StartLogging();
    SHA256AutoDetect();
    ECC_Start();
    SetupEnvironment();
    SetupNetworking();
    InitSignatureCache();
    InitScriptExecutionCache();
    m_node.chain = interfaces::MakeChain(m_node);
    g_wallet_init_interface.Construct(m_node);
    fCheckBlockIndex = true;

    static bool noui_connected = false;
    if (!noui_connected) {
        noui_connect();
        noui_connected = true;
    }
}

BasicTestingSetup::~BasicTestingSetup()
{
    LogInstance().DisconnectTestLogger();
    fs::remove_all(m_path_root);
    gArgs.ClearArgs();
    ECC_Stop();
}

ChainTestingSetup::ChainTestingSetup(const std::string& chainName, const std::vector<const char*>& extra_args, bool fParticlModeIn)
    : BasicTestingSetup(chainName, extra_args, fParticlModeIn)
{
    // We have to run a scheduler thread to prevent ActivateBestChain
    // from blocking due to queue overrun.
<<<<<<< HEAD
    m_node.scheduler = MakeUnique<CScheduler>();
=======
    m_node.scheduler = std::make_unique<CScheduler>();
>>>>>>> e0bc27a1
    m_node.scheduler->m_service_thread = std::thread([&] { TraceThread("scheduler", [&] { m_node.scheduler->serviceQueue(); }); });
    GetMainSignals().RegisterBackgroundSignalScheduler(*m_node.scheduler);

    pblocktree.reset(new CBlockTreeDB(1 << 20, true));

    m_node.fee_estimator = std::make_unique<CBlockPolicyEstimator>();
    m_node.mempool = std::make_unique<CTxMemPool>(m_node.fee_estimator.get(), 1);

    m_node.chainman = &::g_chainman;

    // Start script-checking threads. Set g_parallel_script_checks to true so they are used.
    constexpr int script_check_threads = 2;
    StartScriptCheckWorkerThreads(script_check_threads);
    g_parallel_script_checks = true;
}

ChainTestingSetup::~ChainTestingSetup()
{
    if (m_node.scheduler) m_node.scheduler->stop();
    StopScriptCheckWorkerThreads();
    GetMainSignals().FlushBackgroundCallbacks();
    GetMainSignals().UnregisterBackgroundSignalScheduler();
    m_node.connman.reset();
    m_node.banman.reset();
    m_node.args = nullptr;
    UnloadBlockIndex(m_node.mempool.get(), *m_node.chainman);
    m_node.mempool.reset();
    m_node.scheduler.reset();
    m_node.chainman->Reset();
    m_node.chainman = nullptr;
    pblocktree.reset();
}

TestingSetup::TestingSetup(const std::string& chainName, const std::vector<const char*>& extra_args, bool fParticlModeIn)
    : ChainTestingSetup(chainName, extra_args, fParticlModeIn)
{
    const CChainParams& chainparams = Params();
    // Ideally we'd move all the RPC tests to the functional testing framework
    // instead of unit tests, but for now we need these here.
    RegisterAllCoreRPCCommands(tableRPC);

    m_node.chainman->InitializeChainstate(*m_node.mempool);
    ::ChainstateActive().InitCoinsDB(
        /* cache_size_bytes */ 1 << 23, /* in_memory */ true, /* should_wipe */ false);
    assert(!::ChainstateActive().CanFlushToDisk());
    ::ChainstateActive().InitCoinsCache(1 << 23);
    assert(::ChainstateActive().CanFlushToDisk());
    if (!::ChainstateActive().LoadGenesisBlock(chainparams)) {
        throw std::runtime_error("LoadGenesisBlock failed.");
    }

    BlockValidationState state;
    if (!::ChainstateActive().ActivateBestChain(state, chainparams)) {
        throw std::runtime_error(strprintf("ActivateBestChain failed. (%s)", state.ToString()));
    }

    m_node.banman = std::make_unique<BanMan>(GetDataDir() / "banlist.dat", nullptr, DEFAULT_MISBEHAVING_BANTIME);
    m_node.connman = std::make_unique<CConnman>(0x1337, 0x1337); // Deterministic randomness for tests.
    m_node.peerman = PeerManager::make(chainparams, *m_node.connman, m_node.banman.get(),
                                       *m_node.scheduler, *m_node.chainman, *m_node.mempool,
                                       false);
    {
        CConnman::Options options;
        options.m_msgproc = m_node.peerman.get();
        m_node.connman->Init(options);
    }
}

TestChain100Setup::TestChain100Setup(bool deterministic)
{
    m_deterministic = deterministic;

    if (m_deterministic) {
        SetMockTime(1598887952);
        constexpr std::array<unsigned char, 32> vchKey = {
            {
                0, 0, 0, 0, 0, 0, 0, 0, 0, 0, 0, 0, 0, 0, 0, 0, 0, 0, 0, 0, 0, 0, 0, 0, 0, 0, 0, 0, 0, 0, 0, 1
            }
        };
        coinbaseKey.Set(vchKey.begin(), vchKey.end(), false);
    } else {
        coinbaseKey.MakeNewKey(true);
    }

    // Generate a 100-block chain:
    this->mineBlocks(COINBASE_MATURITY);

    if (m_deterministic) {
        LOCK(::cs_main);
        assert(
            m_node.chainman->ActiveChain().Tip()->GetBlockHash().ToString() ==
            "49c95db1e470fed04496d801c9d8fbb78155d2c7f855232c918823d2c17d0cf6");
    }
}

void TestChain100Setup::mineBlocks(int num_blocks)
{
    CScript scriptPubKey = CScript() << ToByteVector(coinbaseKey.GetPubKey()) << OP_CHECKSIG;
    for (int i = 0; i < num_blocks; i++)
    {
        std::vector<CMutableTransaction> noTxns;
        CBlock b = CreateAndProcessBlock(noTxns, scriptPubKey);
        if (m_deterministic) {
            SetMockTime(GetTime() + 1);
        }
        m_coinbase_txns.push_back(b.vtx[0]);
    }
}

CBlock TestChain100Setup::CreateAndProcessBlock(const std::vector<CMutableTransaction>& txns, const CScript& scriptPubKey)
{
    const CChainParams& chainparams = Params();
    CTxMemPool empty_pool;
    CBlock block = BlockAssembler(empty_pool, chainparams).CreateNewBlock(::ChainstateActive(), scriptPubKey)->block;

    Assert(block.vtx.size() == 1);
    for (const CMutableTransaction& tx : txns) {
        block.vtx.push_back(MakeTransactionRef(tx));
    }
    RegenerateCommitments(block, WITH_LOCK(::cs_main, return std::ref(g_chainman.m_blockman)));

    while (!CheckProofOfWork(block.GetHash(), block.nBits, chainparams.GetConsensus())) ++block.nNonce;

    std::shared_ptr<const CBlock> shared_pblock = std::make_shared<const CBlock>(block);
    Assert(m_node.chainman)->ProcessNewBlock(chainparams, shared_pblock, true, nullptr);

    return block;
}


CMutableTransaction TestChain100Setup::CreateValidMempoolTransaction(CTransactionRef input_transaction,
                                                                     int input_vout,
                                                                     int input_height,
                                                                     CKey input_signing_key,
                                                                     CScript output_destination,
                                                                     CAmount output_amount)
{
    // Transaction we will submit to the mempool
    CMutableTransaction mempool_txn;

    // Create an input
    COutPoint outpoint_to_spend(input_transaction->GetHash(), input_vout);
    CTxIn input(outpoint_to_spend);
    mempool_txn.vin.push_back(input);

    // Create an output
    CTxOut output(output_amount, output_destination);
    mempool_txn.vout.push_back(output);

    // Sign the transaction
    // - Add the signing key to a keystore
    FillableSigningProvider keystore;
    keystore.AddKey(input_signing_key);
    // - Populate a CoinsViewCache with the unspent output
    CCoinsView coins_view;
    CCoinsViewCache coins_cache(&coins_view);
    AddCoins(coins_cache, *input_transaction.get(), input_height);
    // - Use GetCoin to properly populate utxo_to_spend,
    Coin utxo_to_spend;
    assert(coins_cache.GetCoin(outpoint_to_spend, utxo_to_spend));
    // - Then add it to a map to pass in to SignTransaction
    std::map<COutPoint, Coin> input_coins;
    input_coins.insert({outpoint_to_spend, utxo_to_spend});
    // - Default signature hashing type
    int nHashType = SIGHASH_ALL;
    std::map<int, std::string> input_errors;
    assert(SignTransaction(mempool_txn, &keystore, input_coins, nHashType, input_errors));

    // Add transaction to the mempool
    {
        LOCK(cs_main);
        const MempoolAcceptResult result = AcceptToMemoryPool(::ChainstateActive(), *m_node.mempool.get(), MakeTransactionRef(mempool_txn), /* bypass_limits */ false);
        assert(result.m_result_type == MempoolAcceptResult::ResultType::VALID);
    }

    return mempool_txn;
}

TestChain100Setup::~TestChain100Setup()
{
    gArgs.ForceSetArg("-segwitheight", "0");
    if (m_deterministic) {
        SetMockTime(0);
    }
}

CTxMemPoolEntry TestMemPoolEntryHelper::FromTx(const CMutableTransaction& tx) const
{
    return FromTx(MakeTransactionRef(tx));
}

CTxMemPoolEntry TestMemPoolEntryHelper::FromTx(const CTransactionRef& tx) const
{
    return CTxMemPoolEntry(tx, nFee, nTime, nHeight,
                           spendsCoinbase, sigOpCost, lp);
}

/**
 * @returns a real block (0000000000013b8ab2cd513b0261a14096412195a72a0c4827d229dcc7e0f7af)
 *      with 9 txs.
 */
CBlock getBlock13b8a()
{
    CBlock block;
    CDataStream stream(ParseHex("0100000090f0a9f110702f808219ebea1173056042a714bad51b916cb6800000000000005275289558f51c9966699404ae2294730c3c9f9bda53523ce50e9b95e558da2fdb261b4d4c86041b1ab1bf930901000000010000000000000000000000000000000000000000000000000000000000000000ffffffff07044c86041b0146ffffffff0100f2052a01000000434104e18f7afbe4721580e81e8414fc8c24d7cfacf254bb5c7b949450c3e997c2dc1242487a8169507b631eb3771f2b425483fb13102c4eb5d858eef260fe70fbfae0ac00000000010000000196608ccbafa16abada902780da4dc35dafd7af05fa0da08cf833575f8cf9e836000000004a493046022100dab24889213caf43ae6adc41cf1c9396c08240c199f5225acf45416330fd7dbd022100fe37900e0644bf574493a07fc5edba06dbc07c311b947520c2d514bc5725dcb401ffffffff0100f2052a010000001976a914f15d1921f52e4007b146dfa60f369ed2fc393ce288ac000000000100000001fb766c1288458c2bafcfec81e48b24d98ec706de6b8af7c4e3c29419bfacb56d000000008c493046022100f268ba165ce0ad2e6d93f089cfcd3785de5c963bb5ea6b8c1b23f1ce3e517b9f022100da7c0f21adc6c401887f2bfd1922f11d76159cbc597fbd756a23dcbb00f4d7290141042b4e8625a96127826915a5b109852636ad0da753c9e1d5606a50480cd0c40f1f8b8d898235e571fe9357d9ec842bc4bba1827daaf4de06d71844d0057707966affffffff0280969800000000001976a9146963907531db72d0ed1a0cfb471ccb63923446f388ac80d6e34c000000001976a914f0688ba1c0d1ce182c7af6741e02658c7d4dfcd388ac000000000100000002c40297f730dd7b5a99567eb8d27b78758f607507c52292d02d4031895b52f2ff010000008b483045022100f7edfd4b0aac404e5bab4fd3889e0c6c41aa8d0e6fa122316f68eddd0a65013902205b09cc8b2d56e1cd1f7f2fafd60a129ed94504c4ac7bdc67b56fe67512658b3e014104732012cb962afa90d31b25d8fb0e32c94e513ab7a17805c14ca4c3423e18b4fb5d0e676841733cb83abaf975845c9f6f2a8097b7d04f4908b18368d6fc2d68ecffffffffca5065ff9617cbcba45eb23726df6498a9b9cafed4f54cbab9d227b0035ddefb000000008a473044022068010362a13c7f9919fa832b2dee4e788f61f6f5d344a7c2a0da6ae740605658022006d1af525b9a14a35c003b78b72bd59738cd676f845d1ff3fc25049e01003614014104732012cb962afa90d31b25d8fb0e32c94e513ab7a17805c14ca4c3423e18b4fb5d0e676841733cb83abaf975845c9f6f2a8097b7d04f4908b18368d6fc2d68ecffffffff01001ec4110200000043410469ab4181eceb28985b9b4e895c13fa5e68d85761b7eee311db5addef76fa8621865134a221bd01f28ec9999ee3e021e60766e9d1f3458c115fb28650605f11c9ac000000000100000001cdaf2f758e91c514655e2dc50633d1e4c84989f8aa90a0dbc883f0d23ed5c2fa010000008b48304502207ab51be6f12a1962ba0aaaf24a20e0b69b27a94fac5adf45aa7d2d18ffd9236102210086ae728b370e5329eead9accd880d0cb070aea0c96255fae6c4f1ddcce1fd56e014104462e76fd4067b3a0aa42070082dcb0bf2f388b6495cf33d789904f07d0f55c40fbd4b82963c69b3dc31895d0c772c812b1d5fbcade15312ef1c0e8ebbb12dcd4ffffffff02404b4c00000000001976a9142b6ba7c9d796b75eef7942fc9288edd37c32f5c388ac002d3101000000001976a9141befba0cdc1ad56529371864d9f6cb042faa06b588ac000000000100000001b4a47603e71b61bc3326efd90111bf02d2f549b067f4c4a8fa183b57a0f800cb010000008a4730440220177c37f9a505c3f1a1f0ce2da777c339bd8339ffa02c7cb41f0a5804f473c9230220585b25a2ee80eb59292e52b987dad92acb0c64eced92ed9ee105ad153cdb12d001410443bd44f683467e549dae7d20d1d79cbdb6df985c6e9c029c8d0c6cb46cc1a4d3cf7923c5021b27f7a0b562ada113bc85d5fda5a1b41e87fe6e8802817cf69996ffffffff0280651406000000001976a9145505614859643ab7b547cd7f1f5e7e2a12322d3788ac00aa0271000000001976a914ea4720a7a52fc166c55ff2298e07baf70ae67e1b88ac00000000010000000586c62cd602d219bb60edb14a3e204de0705176f9022fe49a538054fb14abb49e010000008c493046022100f2bc2aba2534becbdf062eb993853a42bbbc282083d0daf9b4b585bd401aa8c9022100b1d7fd7ee0b95600db8535bbf331b19eed8d961f7a8e54159c53675d5f69df8c014104462e76fd4067b3a0aa42070082dcb0bf2f388b6495cf33d789904f07d0f55c40fbd4b82963c69b3dc31895d0c772c812b1d5fbcade15312ef1c0e8ebbb12dcd4ffffffff03ad0e58ccdac3df9dc28a218bcf6f1997b0a93306faaa4b3a28ae83447b2179010000008b483045022100be12b2937179da88599e27bb31c3525097a07cdb52422d165b3ca2f2020ffcf702200971b51f853a53d644ebae9ec8f3512e442b1bcb6c315a5b491d119d10624c83014104462e76fd4067b3a0aa42070082dcb0bf2f388b6495cf33d789904f07d0f55c40fbd4b82963c69b3dc31895d0c772c812b1d5fbcade15312ef1c0e8ebbb12dcd4ffffffff2acfcab629bbc8685792603762c921580030ba144af553d271716a95089e107b010000008b483045022100fa579a840ac258871365dd48cd7552f96c8eea69bd00d84f05b283a0dab311e102207e3c0ee9234814cfbb1b659b83671618f45abc1326b9edcc77d552a4f2a805c0014104462e76fd4067b3a0aa42070082dcb0bf2f388b6495cf33d789904f07d0f55c40fbd4b82963c69b3dc31895d0c772c812b1d5fbcade15312ef1c0e8ebbb12dcd4ffffffffdcdc6023bbc9944a658ddc588e61eacb737ddf0a3cd24f113b5a8634c517fcd2000000008b4830450221008d6df731df5d32267954bd7d2dda2302b74c6c2a6aa5c0ca64ecbabc1af03c75022010e55c571d65da7701ae2da1956c442df81bbf076cdbac25133f99d98a9ed34c014104462e76fd4067b3a0aa42070082dcb0bf2f388b6495cf33d789904f07d0f55c40fbd4b82963c69b3dc31895d0c772c812b1d5fbcade15312ef1c0e8ebbb12dcd4ffffffffe15557cd5ce258f479dfd6dc6514edf6d7ed5b21fcfa4a038fd69f06b83ac76e010000008b483045022023b3e0ab071eb11de2eb1cc3a67261b866f86bf6867d4558165f7c8c8aca2d86022100dc6e1f53a91de3efe8f63512850811f26284b62f850c70ca73ed5de8771fb451014104462e76fd4067b3a0aa42070082dcb0bf2f388b6495cf33d789904f07d0f55c40fbd4b82963c69b3dc31895d0c772c812b1d5fbcade15312ef1c0e8ebbb12dcd4ffffffff01404b4c00000000001976a9142b6ba7c9d796b75eef7942fc9288edd37c32f5c388ac00000000010000000166d7577163c932b4f9690ca6a80b6e4eb001f0a2fa9023df5595602aae96ed8d000000008a4730440220262b42546302dfb654a229cefc86432b89628ff259dc87edd1154535b16a67e102207b4634c020a97c3e7bbd0d4d19da6aa2269ad9dded4026e896b213d73ca4b63f014104979b82d02226b3a4597523845754d44f13639e3bf2df5e82c6aab2bdc79687368b01b1ab8b19875ae3c90d661a3d0a33161dab29934edeb36aa01976be3baf8affffffff02404b4c00000000001976a9144854e695a02af0aeacb823ccbc272134561e0a1688ac40420f00000000001976a914abee93376d6b37b5c2940655a6fcaf1c8e74237988ac0000000001000000014e3f8ef2e91349a9059cb4f01e54ab2597c1387161d3da89919f7ea6acdbb371010000008c49304602210081f3183471a5ca22307c0800226f3ef9c353069e0773ac76bb580654d56aa523022100d4c56465bdc069060846f4fbf2f6b20520b2a80b08b168b31e66ddb9c694e240014104976c79848e18251612f8940875b2b08d06e6dc73b9840e8860c066b7e87432c477e9a59a453e71e6d76d5fe34058b800a098fc1740ce3012e8fc8a00c96af966ffffffff02c0e1e400000000001976a9144134e75a6fcb6042034aab5e18570cf1f844f54788ac404b4c00000000001976a9142b6ba7c9d796b75eef7942fc9288edd37c32f5c388ac00000000"), SER_NETWORK, PROTOCOL_VERSION);
    stream >> block;
    return block;
}<|MERGE_RESOLUTION|>--- conflicted
+++ resolved
@@ -148,11 +148,7 @@
 {
     // We have to run a scheduler thread to prevent ActivateBestChain
     // from blocking due to queue overrun.
-<<<<<<< HEAD
-    m_node.scheduler = MakeUnique<CScheduler>();
-=======
     m_node.scheduler = std::make_unique<CScheduler>();
->>>>>>> e0bc27a1
     m_node.scheduler->m_service_thread = std::thread([&] { TraceThread("scheduler", [&] { m_node.scheduler->serviceQueue(); }); });
     GetMainSignals().RegisterBackgroundSignalScheduler(*m_node.scheduler);
 
