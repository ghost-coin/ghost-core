// Copyright (c) 2011-2022 The Bitcoin Core developers
// Distributed under the MIT software license, see the accompanying
// file COPYING or http://www.opensource.org/licenses/mit-license.php.

#include <test/util/setup_common.h>

#include <kernel/validation_cache_sizes.h>

#include <addrman.h>
#include <banman.h>
#include <chainparams.h>
#include <common/url.h>
#include <consensus/consensus.h>
#include <consensus/params.h>
#include <consensus/validation.h>
#include <crypto/sha256.h>
#include <init.h>
#include <init/common.h>
#include <interfaces/chain.h>
#include <kernel/mempool_entry.h>
#include <net.h>
#include <net_processing.h>
#include <node/blockstorage.h>
#include <node/chainstate.h>
#include <node/context.h>
#include <node/mempool_args.h>
#include <node/miner.h>
#include <node/validation_cache_args.h>
#include <noui.h>
#include <policy/fees.h>
#include <policy/fees_args.h>
#include <pow.h>
#include <rpc/blockchain.h>
#include <rpc/register.h>
#include <rpc/server.h>
#include <scheduler.h>
#include <script/sigcache.h>
#include <shutdown.h>
#include <streams.h>
#include <test/util/net.h>
#include <test/util/txmempool.h>
#include <timedata.h>
#include <txdb.h>
#include <txmempool.h>
#include <util/strencodings.h>
#include <util/string.h>
#include <util/thread.h>
#include <util/threadnames.h>
#include <util/time.h>
#include <util/translation.h>
#include <util/vector.h>
#include <validation.h>
#include <validationinterface.h>
#include <walletinitinterface.h>

// Particl
#include <insight/insight.h>
#include <smsg/smessage.h>
#include <smsg/manager.h>

#include <algorithm>
#include <functional>
#include <stdexcept>

using kernel::ValidationCacheSizes;
using node::ApplyArgsManOptions;
using node::BlockAssembler;
using node::CalculateCacheSizes;
using node::LoadChainstate;
using node::RegenerateCommitments;
using node::VerifyLoadedChainstate;

const std::function<std::string(const char*)> G_TRANSLATION_FUN = nullptr;
//UrlDecodeFn* const URL_DECODE = nullptr;
UrlDecodeFn* const URL_DECODE = urlDecode;

FastRandomContext g_insecure_rand_ctx;
/** Random context to get unique temp data dirs. Separate from g_insecure_rand_ctx, which can be seeded from a const env var */
static FastRandomContext g_insecure_rand_ctx_temp_path;

/** Return the unsigned from the environment var if available, otherwise 0 */
static uint256 GetUintFromEnv(const std::string& env_name)
{
    const char* num = std::getenv(env_name.c_str());
    if (!num) return {};
    return uint256S(num);
}

void Seed(FastRandomContext& ctx)
{
    // Should be enough to get the seed once for the process
    static uint256 seed{};
    static const std::string RANDOM_CTX_SEED{"RANDOM_CTX_SEED"};
    if (seed.IsNull()) seed = GetUintFromEnv(RANDOM_CTX_SEED);
    if (seed.IsNull()) seed = GetRandHash();
    LogPrintf("%s: Setting random seed for current tests to %s=%s\n", __func__, RANDOM_CTX_SEED, seed.GetHex());
    ctx = FastRandomContext(seed);
}

std::ostream& operator<<(std::ostream& os, const uint256& num)
{
    os << num.ToString();
    return os;
}

BasicTestingSetup::BasicTestingSetup(const std::string& chainName, const std::vector<const char*>& extra_args, bool fParticlModeIn)
    : m_path_root{fs::temp_directory_path() / "test_common_" PACKAGE_NAME / g_insecure_rand_ctx_temp_path.rand256().ToString()},
      m_args{}
{
    fParticlMode = fParticlModeIn;
    m_node.args = &gArgs;
    std::vector<const char*> arguments = Cat(
        {
            "dummy",
            "-printtoconsole=0",
            "-logsourcelocations",
            "-logtimemicros",
            "-logthreadnames",
            "-loglevel=trace",
            "-debug",
            "-debugexclude=libevent",
            "-debugexclude=leveldb",
        },
        extra_args);

    if (fParticlMode) {
        arguments.push_back("-debugexclude=hdwallet");
    } else {
        arguments.push_back("-btcmode");
    }

    if (G_TEST_COMMAND_LINE_ARGUMENTS) {
        arguments = Cat(arguments, G_TEST_COMMAND_LINE_ARGUMENTS());
    }

    util::ThreadRename("test");
    fs::create_directories(m_path_root);
    m_args.ForceSetArg("-datadir", fs::PathToString(m_path_root));
    gArgs.ForceSetArg("-datadir", fs::PathToString(m_path_root));
    gArgs.ClearPathCache();
    {
        SetupServerArgs(*m_node.args);
        std::string error;
        if (!m_node.args->ParseParameters(arguments.size(), arguments.data(), error)) {
            m_node.args->ClearArgs();
            throw std::runtime_error{error};
        }
    }
    fBalancesIndex = m_node.args->GetBoolArg("-balancesindex", particl::DEFAULT_BALANCESINDEX);
    SelectParams(chainName);
    ResetParams(chainName, fParticlMode);
    SeedInsecureRand();
    if (G_TEST_LOG_FUN) LogInstance().PushBackCallback(G_TEST_LOG_FUN);
    InitLogging(*m_node.args);
    AppInitParameterInteraction(*m_node.args);
    LogInstance().StartLogging();
    m_node.kernel = std::make_unique<kernel::Context>();
    SetupEnvironment();
    SetupNetworking();

    ValidationCacheSizes validation_cache_sizes{};
    ApplyArgsManOptions(*m_node.args, validation_cache_sizes);
    Assert(InitSignatureCache(validation_cache_sizes.signature_cache_bytes));
    Assert(InitScriptExecutionCache(validation_cache_sizes.script_execution_cache_bytes));

    m_node.chain = interfaces::MakeChain(m_node);
    static bool noui_connected = false;
    if (!noui_connected) {
        noui_connect();
        noui_connected = true;
    }
}

BasicTestingSetup::~BasicTestingSetup()
{
    SetMockTime(0s); // Reset mocktime for following tests
    LogInstance().DisconnectTestLogger();
    fs::remove_all(m_path_root);
    gArgs.ClearArgs();
}

ChainTestingSetup::ChainTestingSetup(const std::string& chainName, const std::vector<const char*>& extra_args, bool fParticlModeIn)
    : BasicTestingSetup(chainName, extra_args, fParticlModeIn)
{
    const CChainParams& chainparams = Params();

    // We have to run a scheduler thread to prevent ActivateBestChain
    // from blocking due to queue overrun.
    m_node.scheduler = std::make_unique<CScheduler>();
    m_node.scheduler->m_service_thread = std::thread(util::TraceThread, "scheduler", [&] { m_node.scheduler->serviceQueue(); });
    GetMainSignals().RegisterBackgroundSignalScheduler(*m_node.scheduler);

    m_node.fee_estimator = std::make_unique<CBlockPolicyEstimator>(FeeestPath(*m_node.args));
    m_node.mempool = std::make_unique<CTxMemPool>(MemPoolOptionsForTest(m_node));

    m_cache_sizes = CalculateCacheSizes(m_args);

    const ChainstateManager::Options chainman_opts{
        .chainparams = chainparams,
        .datadir = m_args.GetDataDirNet(),
        .adjusted_time_callback = GetAdjustedTime,
        .check_block_index = true,
    };
    m_node.chainman = std::make_unique<ChainstateManager>(chainman_opts);
    m_node.chainman->m_blockman.m_block_tree_db = std::make_unique<CBlockTreeDB>(DBParams{
        .path = m_args.GetDataDirNet() / "blocks" / "index",
        .cache_bytes = static_cast<size_t>(m_cache_sizes.block_tree_db),
        .memory_only = true});

    m_node.smsgman = SmsgManager::make();
    m_node.chainman->m_smsgman = m_node.smsgman.get();

    constexpr int script_check_threads = 2;
    StartScriptCheckWorkerThreads(script_check_threads);
}

ChainTestingSetup::~ChainTestingSetup()
{
    smsgModule.Finalise();  // DB could have been initialised
    if (m_node.scheduler) m_node.scheduler->stop();
    StopScriptCheckWorkerThreads();
    GetMainSignals().FlushBackgroundCallbacks();
    GetMainSignals().UnregisterBackgroundSignalScheduler();
    m_node.connman.reset();
    m_node.banman.reset();
    m_node.addrman.reset();
    m_node.netgroupman.reset();
    m_node.args = nullptr;
    m_node.mempool.reset();
    m_node.scheduler.reset();
    m_node.chainman.reset();
    m_node.smsgman.reset();
}

void TestingSetup::LoadVerifyActivateChainstate()
{
    auto& chainman{*Assert(m_node.chainman)};
    node::ChainstateLoadOptions options;
    options.mempool = Assert(m_node.mempool.get());
    options.block_tree_db_in_memory = m_block_tree_db_in_memory;
    options.coins_db_in_memory = m_coins_db_in_memory;
    options.reindex = node::fReindex;
    options.reindex_chainstate = m_args.GetBoolArg("-reindex-chainstate", false);
    options.prune = chainman.m_blockman.IsPruneMode();
    options.check_blocks = m_args.GetIntArg("-checkblocks", DEFAULT_CHECKBLOCKS);
    options.check_level = m_args.GetIntArg("-checklevel", DEFAULT_CHECKLEVEL);
<<<<<<< HEAD
    node::ChainstateLoadArgs csl_args;
    // Particl, NOTE: m_args != m_node.args
    csl_args.address_index = m_node.args->GetBoolArg("-addressindex", particl::DEFAULT_ADDRESSINDEX);
    csl_args.spent_index = m_node.args->GetBoolArg("-spentindex", particl::DEFAULT_SPENTINDEX);
    csl_args.timestamp_index = m_node.args->GetBoolArg("-timestampindex", particl::DEFAULT_TIMESTAMPINDEX);
    csl_args.balances_index = m_node.args->GetBoolArg("-balancesindex", particl::DEFAULT_BALANCESINDEX);
    options.args = csl_args;
=======
    options.require_full_verification = m_args.IsArgSet("-checkblocks") || m_args.IsArgSet("-checklevel");
>>>>>>> 832fa2d2
    auto [status, error] = LoadChainstate(chainman, m_cache_sizes, options);
    assert(status == node::ChainstateLoadStatus::SUCCESS);

    std::tie(status, error) = VerifyLoadedChainstate(chainman, options);
    assert(status == node::ChainstateLoadStatus::SUCCESS);

    BlockValidationState state;
    state.m_chainman = m_node.chainman.get();
    if (!chainman.ActiveChainstate().ActivateBestChain(state)) {
        throw std::runtime_error(strprintf("ActivateBestChain failed. (%s)", state.ToString()));
    }
}

TestingSetup::TestingSetup(
    const std::string& chainName,
    const std::vector<const char*>& extra_args,
    const bool coins_db_in_memory,
    const bool block_tree_db_in_memory,
    const bool fParticlModeIn)
    : ChainTestingSetup(chainName, extra_args, fParticlModeIn),
      m_coins_db_in_memory(coins_db_in_memory),
      m_block_tree_db_in_memory(block_tree_db_in_memory)
{
    // Ideally we'd move all the RPC tests to the functional testing framework
    // instead of unit tests, but for now we need these here.
    RegisterAllCoreRPCCommands(tableRPC);

    LoadVerifyActivateChainstate();

    m_node.netgroupman = std::make_unique<NetGroupManager>(/*asmap=*/std::vector<bool>());
    m_node.addrman = std::make_unique<AddrMan>(*m_node.netgroupman,
                                               /*deterministic=*/false,
                                               m_node.args->GetIntArg("-checkaddrman", 0));
    m_node.banman = std::make_unique<BanMan>(m_args.GetDataDirBase() / "banlist", nullptr, DEFAULT_MISBEHAVING_BANTIME);
    m_node.connman = std::make_unique<ConnmanTestMsg>(0x1337, 0x1337, *m_node.addrman, *m_node.netgroupman); // Deterministic randomness for tests.
    m_node.peerman = PeerManager::make(*m_node.connman, *m_node.addrman,
                                       m_node.banman.get(), *m_node.chainman,
                                       *m_node.mempool, false);

    {
        CConnman::Options options;
        options.m_msgproc = m_node.peerman.get();
        m_node.connman->Init(options);
    }
}

TestChain100Setup::TestChain100Setup(
        const std::string& chain_name,
        const std::vector<const char*>& extra_args,
        const bool coins_db_in_memory,
        const bool block_tree_db_in_memory)
    : TestingSetup{CBaseChainParams::REGTEST, extra_args, coins_db_in_memory, block_tree_db_in_memory}
{
    SetMockTime(1598887952);
    constexpr std::array<unsigned char, 32> vchKey = {
        {0, 0, 0, 0, 0, 0, 0, 0, 0, 0, 0, 0, 0, 0, 0, 0, 0, 0, 0, 0, 0, 0, 0, 0, 0, 0, 0, 0, 0, 0, 0, 1}};
    coinbaseKey.Set(vchKey.begin(), vchKey.end(), true);

    // Generate a 100-block chain:
    this->mineBlocks(COINBASE_MATURITY);

    {
        LOCK(::cs_main);
        assert(
            m_node.chainman->ActiveChain().Tip()->GetBlockHash().ToString() ==
            "571d80a9967ae599cec0448b0b0ba1cfb606f584d8069bd7166b86854ba7a191");
    }
}

void TestChain100Setup::mineBlocks(int num_blocks)
{
    CScript scriptPubKey = CScript() << ToByteVector(coinbaseKey.GetPubKey()) << OP_CHECKSIG;
    for (int i = 0; i < num_blocks; i++) {
        std::vector<CMutableTransaction> noTxns;
        CBlock b = CreateAndProcessBlock(noTxns, scriptPubKey);
        SetMockTime(GetTime() + 1);
        m_coinbase_txns.push_back(b.vtx[0]);
    }
}

CBlock TestChain100Setup::CreateBlock(
    const std::vector<CMutableTransaction>& txns,
    const CScript& scriptPubKey,
    Chainstate& chainstate)
{
    CBlock block = BlockAssembler{chainstate, nullptr}.CreateNewBlock(scriptPubKey)->block;

    Assert(block.vtx.size() == 1);
    for (const CMutableTransaction& tx : txns) {
        block.vtx.push_back(MakeTransactionRef(tx));
    }
    RegenerateCommitments(block, *Assert(m_node.chainman));

    while (!CheckProofOfWork(block.GetHash(), block.nBits, m_node.chainman->GetConsensus())) ++block.nNonce;

    return block;
}

CBlock TestChain100Setup::CreateAndProcessBlock(
    const std::vector<CMutableTransaction>& txns,
    const CScript& scriptPubKey,
    Chainstate* chainstate)
{
    if (!chainstate) {
        chainstate = &Assert(m_node.chainman)->ActiveChainstate();
    }

    CBlock block = this->CreateBlock(txns, scriptPubKey, *chainstate);
    std::shared_ptr<const CBlock> shared_pblock = std::make_shared<const CBlock>(block);
    Assert(m_node.chainman)->ProcessNewBlock(shared_pblock, true, true, nullptr);

    return block;
}


CMutableTransaction TestChain100Setup::CreateValidMempoolTransaction(CTransactionRef input_transaction,
                                                                     int input_vout,
                                                                     int input_height,
                                                                     CKey input_signing_key,
                                                                     CScript output_destination,
                                                                     CAmount output_amount,
                                                                     bool submit)
{
    // Transaction we will submit to the mempool
    CMutableTransaction mempool_txn;

    // Create an input
    COutPoint outpoint_to_spend(input_transaction->GetHash(), input_vout);
    CTxIn input(outpoint_to_spend);
    mempool_txn.vin.push_back(input);

    // Create an output
    CTxOut output(output_amount, output_destination);
    mempool_txn.vout.push_back(output);

    // Sign the transaction
    // - Add the signing key to a keystore
    FillableSigningProvider keystore;
    keystore.AddKey(input_signing_key);
    // - Populate a CoinsViewCache with the unspent output
    CCoinsView coins_view;
    CCoinsViewCache coins_cache(&coins_view);
    AddCoins(coins_cache, *input_transaction.get(), input_height);
    // - Use GetCoin to properly populate utxo_to_spend,
    Coin utxo_to_spend;
    assert(coins_cache.GetCoin(outpoint_to_spend, utxo_to_spend));
    // - Then add it to a map to pass in to SignTransaction
    std::map<COutPoint, Coin> input_coins;
    input_coins.insert({outpoint_to_spend, utxo_to_spend});
    // - Default signature hashing type
    int nHashType = SIGHASH_ALL;
    std::map<int, bilingual_str> input_errors;
    assert(SignTransaction(mempool_txn, &keystore, input_coins, nHashType, input_errors));

    // If submit=true, add transaction to the mempool.
    if (submit) {
        LOCK(cs_main);
        const MempoolAcceptResult result = m_node.chainman->ProcessTransaction(MakeTransactionRef(mempool_txn));
        assert(result.m_result_type == MempoolAcceptResult::ResultType::VALID);
    }

    return mempool_txn;
}

std::vector<CTransactionRef> TestChain100Setup::PopulateMempool(FastRandomContext& det_rand, size_t num_transactions, bool submit)
{
    std::vector<CTransactionRef> mempool_transactions;
    std::deque<std::pair<COutPoint, CAmount>> unspent_prevouts;
    std::transform(m_coinbase_txns.begin(), m_coinbase_txns.end(), std::back_inserter(unspent_prevouts),
        [](const auto& tx){ return std::make_pair(COutPoint(tx->GetHash(), 0), tx->vout[0].nValue); });
    while (num_transactions > 0 && !unspent_prevouts.empty()) {
        // The number of inputs and outputs are random, between 1 and 24.
        CMutableTransaction mtx = CMutableTransaction();
        const size_t num_inputs = det_rand.randrange(24) + 1;
        CAmount total_in{0};
        for (size_t n{0}; n < num_inputs; ++n) {
            if (unspent_prevouts.empty()) break;
            const auto& [prevout, amount] = unspent_prevouts.front();
            mtx.vin.push_back(CTxIn(prevout, CScript()));
            total_in += amount;
            unspent_prevouts.pop_front();
        }
        const size_t num_outputs = det_rand.randrange(24) + 1;
        const CAmount fee = 100 * det_rand.randrange(30);
        const CAmount amount_per_output = (total_in - fee) / num_outputs;
        for (size_t n{0}; n < num_outputs; ++n) {
            CScript spk = CScript() << CScriptNum(num_transactions + n);
            mtx.vout.push_back(CTxOut(amount_per_output, spk));
        }
        CTransactionRef ptx = MakeTransactionRef(mtx);
        mempool_transactions.push_back(ptx);
        if (amount_per_output > 3000) {
            // If the value is high enough to fund another transaction + fees, keep track of it so
            // it can be used to build a more complex transaction graph. Insert randomly into
            // unspent_prevouts for extra randomness in the resulting structures.
            for (size_t n{0}; n < num_outputs; ++n) {
                unspent_prevouts.push_back(std::make_pair(COutPoint(ptx->GetHash(), n), amount_per_output));
                std::swap(unspent_prevouts.back(), unspent_prevouts[det_rand.randrange(unspent_prevouts.size())]);
            }
        }
        if (submit) {
            LOCK2(cs_main, m_node.mempool->cs);
            LockPoints lp;
            m_node.mempool->addUnchecked(CTxMemPoolEntry(ptx, /*fee=*/(total_in - num_outputs * amount_per_output),
                                                         /*time=*/0, /*entry_height=*/1,
                                                         /*spends_coinbase=*/false, /*sigops_cost=*/4, lp));
        }
        --num_transactions;
    }
    return mempool_transactions;
}

/**
 * @returns a real block (0000000000013b8ab2cd513b0261a14096412195a72a0c4827d229dcc7e0f7af)
 *      with 9 txs.
 */
CBlock getBlock13b8a()
{
    CBlock block;
    CDataStream stream(ParseHex("0100000090f0a9f110702f808219ebea1173056042a714bad51b916cb6800000000000005275289558f51c9966699404ae2294730c3c9f9bda53523ce50e9b95e558da2fdb261b4d4c86041b1ab1bf930901000000010000000000000000000000000000000000000000000000000000000000000000ffffffff07044c86041b0146ffffffff0100f2052a01000000434104e18f7afbe4721580e81e8414fc8c24d7cfacf254bb5c7b949450c3e997c2dc1242487a8169507b631eb3771f2b425483fb13102c4eb5d858eef260fe70fbfae0ac00000000010000000196608ccbafa16abada902780da4dc35dafd7af05fa0da08cf833575f8cf9e836000000004a493046022100dab24889213caf43ae6adc41cf1c9396c08240c199f5225acf45416330fd7dbd022100fe37900e0644bf574493a07fc5edba06dbc07c311b947520c2d514bc5725dcb401ffffffff0100f2052a010000001976a914f15d1921f52e4007b146dfa60f369ed2fc393ce288ac000000000100000001fb766c1288458c2bafcfec81e48b24d98ec706de6b8af7c4e3c29419bfacb56d000000008c493046022100f268ba165ce0ad2e6d93f089cfcd3785de5c963bb5ea6b8c1b23f1ce3e517b9f022100da7c0f21adc6c401887f2bfd1922f11d76159cbc597fbd756a23dcbb00f4d7290141042b4e8625a96127826915a5b109852636ad0da753c9e1d5606a50480cd0c40f1f8b8d898235e571fe9357d9ec842bc4bba1827daaf4de06d71844d0057707966affffffff0280969800000000001976a9146963907531db72d0ed1a0cfb471ccb63923446f388ac80d6e34c000000001976a914f0688ba1c0d1ce182c7af6741e02658c7d4dfcd388ac000000000100000002c40297f730dd7b5a99567eb8d27b78758f607507c52292d02d4031895b52f2ff010000008b483045022100f7edfd4b0aac404e5bab4fd3889e0c6c41aa8d0e6fa122316f68eddd0a65013902205b09cc8b2d56e1cd1f7f2fafd60a129ed94504c4ac7bdc67b56fe67512658b3e014104732012cb962afa90d31b25d8fb0e32c94e513ab7a17805c14ca4c3423e18b4fb5d0e676841733cb83abaf975845c9f6f2a8097b7d04f4908b18368d6fc2d68ecffffffffca5065ff9617cbcba45eb23726df6498a9b9cafed4f54cbab9d227b0035ddefb000000008a473044022068010362a13c7f9919fa832b2dee4e788f61f6f5d344a7c2a0da6ae740605658022006d1af525b9a14a35c003b78b72bd59738cd676f845d1ff3fc25049e01003614014104732012cb962afa90d31b25d8fb0e32c94e513ab7a17805c14ca4c3423e18b4fb5d0e676841733cb83abaf975845c9f6f2a8097b7d04f4908b18368d6fc2d68ecffffffff01001ec4110200000043410469ab4181eceb28985b9b4e895c13fa5e68d85761b7eee311db5addef76fa8621865134a221bd01f28ec9999ee3e021e60766e9d1f3458c115fb28650605f11c9ac000000000100000001cdaf2f758e91c514655e2dc50633d1e4c84989f8aa90a0dbc883f0d23ed5c2fa010000008b48304502207ab51be6f12a1962ba0aaaf24a20e0b69b27a94fac5adf45aa7d2d18ffd9236102210086ae728b370e5329eead9accd880d0cb070aea0c96255fae6c4f1ddcce1fd56e014104462e76fd4067b3a0aa42070082dcb0bf2f388b6495cf33d789904f07d0f55c40fbd4b82963c69b3dc31895d0c772c812b1d5fbcade15312ef1c0e8ebbb12dcd4ffffffff02404b4c00000000001976a9142b6ba7c9d796b75eef7942fc9288edd37c32f5c388ac002d3101000000001976a9141befba0cdc1ad56529371864d9f6cb042faa06b588ac000000000100000001b4a47603e71b61bc3326efd90111bf02d2f549b067f4c4a8fa183b57a0f800cb010000008a4730440220177c37f9a505c3f1a1f0ce2da777c339bd8339ffa02c7cb41f0a5804f473c9230220585b25a2ee80eb59292e52b987dad92acb0c64eced92ed9ee105ad153cdb12d001410443bd44f683467e549dae7d20d1d79cbdb6df985c6e9c029c8d0c6cb46cc1a4d3cf7923c5021b27f7a0b562ada113bc85d5fda5a1b41e87fe6e8802817cf69996ffffffff0280651406000000001976a9145505614859643ab7b547cd7f1f5e7e2a12322d3788ac00aa0271000000001976a914ea4720a7a52fc166c55ff2298e07baf70ae67e1b88ac00000000010000000586c62cd602d219bb60edb14a3e204de0705176f9022fe49a538054fb14abb49e010000008c493046022100f2bc2aba2534becbdf062eb993853a42bbbc282083d0daf9b4b585bd401aa8c9022100b1d7fd7ee0b95600db8535bbf331b19eed8d961f7a8e54159c53675d5f69df8c014104462e76fd4067b3a0aa42070082dcb0bf2f388b6495cf33d789904f07d0f55c40fbd4b82963c69b3dc31895d0c772c812b1d5fbcade15312ef1c0e8ebbb12dcd4ffffffff03ad0e58ccdac3df9dc28a218bcf6f1997b0a93306faaa4b3a28ae83447b2179010000008b483045022100be12b2937179da88599e27bb31c3525097a07cdb52422d165b3ca2f2020ffcf702200971b51f853a53d644ebae9ec8f3512e442b1bcb6c315a5b491d119d10624c83014104462e76fd4067b3a0aa42070082dcb0bf2f388b6495cf33d789904f07d0f55c40fbd4b82963c69b3dc31895d0c772c812b1d5fbcade15312ef1c0e8ebbb12dcd4ffffffff2acfcab629bbc8685792603762c921580030ba144af553d271716a95089e107b010000008b483045022100fa579a840ac258871365dd48cd7552f96c8eea69bd00d84f05b283a0dab311e102207e3c0ee9234814cfbb1b659b83671618f45abc1326b9edcc77d552a4f2a805c0014104462e76fd4067b3a0aa42070082dcb0bf2f388b6495cf33d789904f07d0f55c40fbd4b82963c69b3dc31895d0c772c812b1d5fbcade15312ef1c0e8ebbb12dcd4ffffffffdcdc6023bbc9944a658ddc588e61eacb737ddf0a3cd24f113b5a8634c517fcd2000000008b4830450221008d6df731df5d32267954bd7d2dda2302b74c6c2a6aa5c0ca64ecbabc1af03c75022010e55c571d65da7701ae2da1956c442df81bbf076cdbac25133f99d98a9ed34c014104462e76fd4067b3a0aa42070082dcb0bf2f388b6495cf33d789904f07d0f55c40fbd4b82963c69b3dc31895d0c772c812b1d5fbcade15312ef1c0e8ebbb12dcd4ffffffffe15557cd5ce258f479dfd6dc6514edf6d7ed5b21fcfa4a038fd69f06b83ac76e010000008b483045022023b3e0ab071eb11de2eb1cc3a67261b866f86bf6867d4558165f7c8c8aca2d86022100dc6e1f53a91de3efe8f63512850811f26284b62f850c70ca73ed5de8771fb451014104462e76fd4067b3a0aa42070082dcb0bf2f388b6495cf33d789904f07d0f55c40fbd4b82963c69b3dc31895d0c772c812b1d5fbcade15312ef1c0e8ebbb12dcd4ffffffff01404b4c00000000001976a9142b6ba7c9d796b75eef7942fc9288edd37c32f5c388ac00000000010000000166d7577163c932b4f9690ca6a80b6e4eb001f0a2fa9023df5595602aae96ed8d000000008a4730440220262b42546302dfb654a229cefc86432b89628ff259dc87edd1154535b16a67e102207b4634c020a97c3e7bbd0d4d19da6aa2269ad9dded4026e896b213d73ca4b63f014104979b82d02226b3a4597523845754d44f13639e3bf2df5e82c6aab2bdc79687368b01b1ab8b19875ae3c90d661a3d0a33161dab29934edeb36aa01976be3baf8affffffff02404b4c00000000001976a9144854e695a02af0aeacb823ccbc272134561e0a1688ac40420f00000000001976a914abee93376d6b37b5c2940655a6fcaf1c8e74237988ac0000000001000000014e3f8ef2e91349a9059cb4f01e54ab2597c1387161d3da89919f7ea6acdbb371010000008c49304602210081f3183471a5ca22307c0800226f3ef9c353069e0773ac76bb580654d56aa523022100d4c56465bdc069060846f4fbf2f6b20520b2a80b08b168b31e66ddb9c694e240014104976c79848e18251612f8940875b2b08d06e6dc73b9840e8860c066b7e87432c477e9a59a453e71e6d76d5fe34058b800a098fc1740ce3012e8fc8a00c96af966ffffffff02c0e1e400000000001976a9144134e75a6fcb6042034aab5e18570cf1f844f54788ac404b4c00000000001976a9142b6ba7c9d796b75eef7942fc9288edd37c32f5c388ac00000000"), SER_NETWORK, PROTOCOL_VERSION);
    stream >> block;
    return block;
}<|MERGE_RESOLUTION|>--- conflicted
+++ resolved
@@ -244,7 +244,8 @@
     options.prune = chainman.m_blockman.IsPruneMode();
     options.check_blocks = m_args.GetIntArg("-checkblocks", DEFAULT_CHECKBLOCKS);
     options.check_level = m_args.GetIntArg("-checklevel", DEFAULT_CHECKLEVEL);
-<<<<<<< HEAD
+    options.require_full_verification = m_args.IsArgSet("-checkblocks") || m_args.IsArgSet("-checklevel");
+
     node::ChainstateLoadArgs csl_args;
     // Particl, NOTE: m_args != m_node.args
     csl_args.address_index = m_node.args->GetBoolArg("-addressindex", particl::DEFAULT_ADDRESSINDEX);
@@ -252,9 +253,7 @@
     csl_args.timestamp_index = m_node.args->GetBoolArg("-timestampindex", particl::DEFAULT_TIMESTAMPINDEX);
     csl_args.balances_index = m_node.args->GetBoolArg("-balancesindex", particl::DEFAULT_BALANCESINDEX);
     options.args = csl_args;
-=======
-    options.require_full_verification = m_args.IsArgSet("-checkblocks") || m_args.IsArgSet("-checklevel");
->>>>>>> 832fa2d2
+
     auto [status, error] = LoadChainstate(chainman, m_cache_sizes, options);
     assert(status == node::ChainstateLoadStatus::SUCCESS);
 
