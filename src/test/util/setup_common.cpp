// Copyright (c) 2011-2022 The Bitcoin Core developers
// Distributed under the MIT software license, see the accompanying
// file COPYING or http://www.opensource.org/licenses/mit-license.php.

#include <test/util/setup_common.h>

#include <kernel/validation_cache_sizes.h>

#include <addrman.h>
#include <banman.h>
#include <chainparams.h>
#include <common/url.h>
#include <consensus/consensus.h>
#include <consensus/params.h>
#include <consensus/validation.h>
#include <crypto/sha256.h>
#include <init.h>
#include <init/common.h>
#include <interfaces/chain.h>
#include <kernel/mempool_entry.h>
#include <net.h>
#include <net_processing.h>
#include <node/blockstorage.h>
#include <node/chainstate.h>
#include <node/context.h>
#include <node/mempool_args.h>
#include <node/miner.h>
#include <node/validation_cache_args.h>
#include <noui.h>
#include <policy/fees.h>
#include <policy/fees_args.h>
#include <pow.h>
#include <rpc/blockchain.h>
#include <rpc/register.h>
#include <rpc/server.h>
#include <scheduler.h>
#include <script/sigcache.h>
#include <shutdown.h>
#include <streams.h>
#include <test/util/net.h>
#include <test/util/txmempool.h>
#include <timedata.h>
#include <txdb.h>
#include <txmempool.h>
#include <util/strencodings.h>
#include <util/string.h>
#include <util/thread.h>
#include <util/threadnames.h>
#include <util/time.h>
#include <util/translation.h>
#include <util/vector.h>
#include <validation.h>
#include <validationinterface.h>
#include <walletinitinterface.h>

<<<<<<< HEAD
// Ghost
#include <insight/insight.h>
#include <smsg/smessage.h>

=======
// Particl
#include <insight/insight.h>
#include <smsg/smessage.h>
#include <smsg/manager.h>

#include <algorithm>
>>>>>>> 8739b5cc
#include <functional>
#include <stdexcept>

using kernel::ValidationCacheSizes;
using node::ApplyArgsManOptions;
using node::BlockAssembler;
using node::CalculateCacheSizes;
using node::LoadChainstate;
using node::RegenerateCommitments;
using node::VerifyLoadedChainstate;

const std::function<std::string(const char*)> G_TRANSLATION_FUN = nullptr;
//UrlDecodeFn* const URL_DECODE = nullptr;
UrlDecodeFn* const URL_DECODE = urlDecode;

FastRandomContext g_insecure_rand_ctx;
/** Random context to get unique temp data dirs. Separate from g_insecure_rand_ctx, which can be seeded from a const env var */
static FastRandomContext g_insecure_rand_ctx_temp_path;

/** Return the unsigned from the environment var if available, otherwise 0 */
static uint256 GetUintFromEnv(const std::string& env_name)
{
    const char* num = std::getenv(env_name.c_str());
    if (!num) return {};
    return uint256S(num);
}

void Seed(FastRandomContext& ctx)
{
    // Should be enough to get the seed once for the process
    static uint256 seed{};
    static const std::string RANDOM_CTX_SEED{"RANDOM_CTX_SEED"};
    if (seed.IsNull()) seed = GetUintFromEnv(RANDOM_CTX_SEED);
    if (seed.IsNull()) seed = GetRandHash();
    LogPrintf("%s: Setting random seed for current tests to %s=%s\n", __func__, RANDOM_CTX_SEED, seed.GetHex());
    ctx = FastRandomContext(seed);
}

extern bool fParticlMode;

std::ostream& operator<<(std::ostream& os, const uint256& num)
{
    os << num.ToString();
    return os;
}

BasicTestingSetup::BasicTestingSetup(const std::string& chainName, const std::vector<const char*>& extra_args, bool fParticlModeIn)
<<<<<<< HEAD
    : m_path_root{fs::temp_directory_path() / "test_common_" PACKAGE_NAME / g_insecure_rand_ctx_temp_path.rand256().ToString()}
{
    fParticlMode = fParticlModeIn;
=======
    : m_path_root{fs::temp_directory_path() / "test_common_" PACKAGE_NAME / g_insecure_rand_ctx_temp_path.rand256().ToString()},
      m_args{}
{
    fParticlMode = fParticlModeIn;
    m_node.args = &gArgs;
>>>>>>> 8739b5cc
    std::vector<const char*> arguments = Cat(
        {
            "dummy",
            "-printtoconsole=0",
            "-logsourcelocations",
            "-logtimemicros",
            "-logthreadnames",
            "-loglevel=trace",
            "-debug",
            "-debugexclude=libevent",
            "-debugexclude=leveldb",
        },
        extra_args);
<<<<<<< HEAD
=======

>>>>>>> 8739b5cc
    if (fParticlMode) {
        arguments.push_back("-debugexclude=hdwallet");
    } else {
        arguments.push_back("-btcmode");
    }
<<<<<<< HEAD
=======

    if (G_TEST_COMMAND_LINE_ARGUMENTS) {
        arguments = Cat(arguments, G_TEST_COMMAND_LINE_ARGUMENTS());
    }

>>>>>>> 8739b5cc
    util::ThreadRename("test");
    fs::create_directories(m_path_root);
    m_args.ForceSetArg("-datadir", fs::PathToString(m_path_root));
    gArgs.ForceSetArg("-datadir", fs::PathToString(m_path_root));
    gArgs.ClearPathCache();
    {
        SetupServerArgs(*m_node.args);
        std::string error;
        if (!m_node.args->ParseParameters(arguments.size(), arguments.data(), error)) {
            m_node.args->ClearArgs();
            throw std::runtime_error{error};
        }
    }
<<<<<<< HEAD

    fBalancesIndex = false;
    for (const auto &arg : extra_args) {
        if (strcmp(arg, "-balancesindex") == 0) {
            fBalancesIndex = true;
        }
    }
=======
    fBalancesIndex = m_node.args->GetBoolArg("-balancesindex", particl::DEFAULT_BALANCESINDEX);
>>>>>>> 8739b5cc
    SelectParams(chainName);
    ResetParams(chainName, fParticlMode);
    SeedInsecureRand();
    if (G_TEST_LOG_FUN) LogInstance().PushBackCallback(G_TEST_LOG_FUN);
    InitLogging(*m_node.args);
    AppInitParameterInteraction(*m_node.args);
    LogInstance().StartLogging();
    m_node.kernel = std::make_unique<kernel::Context>();
    SetupEnvironment();
    SetupNetworking();

    ValidationCacheSizes validation_cache_sizes{};
    ApplyArgsManOptions(*m_node.args, validation_cache_sizes);
    Assert(InitSignatureCache(validation_cache_sizes.signature_cache_bytes));
    Assert(InitScriptExecutionCache(validation_cache_sizes.script_execution_cache_bytes));

    m_node.chain = interfaces::MakeChain(m_node);
<<<<<<< HEAD
    g_wallet_init_interface.Construct(m_node);
    fCheckBlockIndex = true;

=======
>>>>>>> 8739b5cc
    static bool noui_connected = false;
    if (!noui_connected) {
        noui_connect();
        noui_connected = true;
    }
}

BasicTestingSetup::~BasicTestingSetup()
{
    SetMockTime(0s); // Reset mocktime for following tests
    LogInstance().DisconnectTestLogger();
    fs::remove_all(m_path_root);
    gArgs.ClearArgs();
}

<<<<<<< HEAD
TestingSetup::TestingSetup(const std::string& chainName, const std::vector<const char*>& extra_args, bool fParticlModeIn)
=======
ChainTestingSetup::ChainTestingSetup(const std::string& chainName, const std::vector<const char*>& extra_args, bool fParticlModeIn)
>>>>>>> 8739b5cc
    : BasicTestingSetup(chainName, extra_args, fParticlModeIn)
{
    const CChainParams& chainparams = Params();

    // We have to run a scheduler thread to prevent ActivateBestChain
    // from blocking due to queue overrun.
    m_node.scheduler = std::make_unique<CScheduler>();
    m_node.scheduler->m_service_thread = std::thread(util::TraceThread, "scheduler", [&] { m_node.scheduler->serviceQueue(); });
    GetMainSignals().RegisterBackgroundSignalScheduler(*m_node.scheduler);

    m_node.fee_estimator = std::make_unique<CBlockPolicyEstimator>(FeeestPath(*m_node.args));
    m_node.mempool = std::make_unique<CTxMemPool>(MemPoolOptionsForTest(m_node));

    m_cache_sizes = CalculateCacheSizes(m_args);

    const ChainstateManager::Options chainman_opts{
        .chainparams = chainparams,
        .datadir = m_args.GetDataDirNet(),
        .adjusted_time_callback = GetAdjustedTime,
        .check_block_index = true,
    };
    m_node.chainman = std::make_unique<ChainstateManager>(chainman_opts, node::BlockManager::Options{});
    m_node.chainman->m_blockman.m_block_tree_db = std::make_unique<CBlockTreeDB>(DBParams{
        .path = m_args.GetDataDirNet() / "blocks" / "index",
        .cache_bytes = static_cast<size_t>(m_cache_sizes.block_tree_db),
        .memory_only = true});

    m_node.smsgman = SmsgManager::make();
    m_node.chainman->m_smsgman = m_node.smsgman.get();

    constexpr int script_check_threads = 2;
    StartScriptCheckWorkerThreads(script_check_threads);
}

ChainTestingSetup::~ChainTestingSetup()
{
    smsgModule.Finalise();  // DB could have been initialised
    if (m_node.scheduler) m_node.scheduler->stop();
    StopScriptCheckWorkerThreads();
    GetMainSignals().FlushBackgroundCallbacks();
    GetMainSignals().UnregisterBackgroundSignalScheduler();
    m_node.connman.reset();
    m_node.banman.reset();
    m_node.addrman.reset();
    m_node.netgroupman.reset();
    m_node.args = nullptr;
    m_node.mempool.reset();
    m_node.scheduler.reset();
    m_node.chainman.reset();
    m_node.smsgman.reset();
}

void TestingSetup::LoadVerifyActivateChainstate()
{
    auto& chainman{*Assert(m_node.chainman)};
    node::ChainstateLoadOptions options;
    options.mempool = Assert(m_node.mempool.get());
    options.block_tree_db_in_memory = m_block_tree_db_in_memory;
    options.coins_db_in_memory = m_coins_db_in_memory;
    options.reindex = node::fReindex;
    options.reindex_chainstate = m_args.GetBoolArg("-reindex-chainstate", false);
    options.prune = chainman.m_blockman.IsPruneMode();
    options.check_blocks = m_args.GetIntArg("-checkblocks", DEFAULT_CHECKBLOCKS);
    options.check_level = m_args.GetIntArg("-checklevel", DEFAULT_CHECKLEVEL);
    options.require_full_verification = m_args.IsArgSet("-checkblocks") || m_args.IsArgSet("-checklevel");

    node::ChainstateLoadArgs csl_args;
    // Particl, NOTE: m_args != m_node.args
    csl_args.address_index = m_node.args->GetBoolArg("-addressindex", particl::DEFAULT_ADDRESSINDEX);
    csl_args.spent_index = m_node.args->GetBoolArg("-spentindex", particl::DEFAULT_SPENTINDEX);
    csl_args.timestamp_index = m_node.args->GetBoolArg("-timestampindex", particl::DEFAULT_TIMESTAMPINDEX);
    csl_args.balances_index = m_node.args->GetBoolArg("-balancesindex", particl::DEFAULT_BALANCESINDEX);
    options.args = csl_args;

    auto [status, error] = LoadChainstate(chainman, m_cache_sizes, options);
    assert(status == node::ChainstateLoadStatus::SUCCESS);

    std::tie(status, error) = VerifyLoadedChainstate(chainman, options);
    assert(status == node::ChainstateLoadStatus::SUCCESS);

    BlockValidationState state;
    state.m_chainman = m_node.chainman.get();
    if (!chainman.ActiveChainstate().ActivateBestChain(state)) {
        throw std::runtime_error(strprintf("ActivateBestChain failed. (%s)", state.ToString()));
    }
}

TestingSetup::TestingSetup(
    const std::string& chainName,
    const std::vector<const char*>& extra_args,
    const bool coins_db_in_memory,
    const bool block_tree_db_in_memory,
    const bool fParticlModeIn)
    : ChainTestingSetup(chainName, extra_args, fParticlModeIn),
      m_coins_db_in_memory(coins_db_in_memory),
      m_block_tree_db_in_memory(block_tree_db_in_memory)
{
    // Ideally we'd move all the RPC tests to the functional testing framework
    // instead of unit tests, but for now we need these here.
    RegisterAllCoreRPCCommands(tableRPC);

    LoadVerifyActivateChainstate();

    m_node.netgroupman = std::make_unique<NetGroupManager>(/*asmap=*/std::vector<bool>());
    m_node.addrman = std::make_unique<AddrMan>(*m_node.netgroupman,
                                               /*deterministic=*/false,
                                               m_node.args->GetIntArg("-checkaddrman", 0));
    m_node.banman = std::make_unique<BanMan>(m_args.GetDataDirBase() / "banlist", nullptr, DEFAULT_MISBEHAVING_BANTIME);
    m_node.connman = std::make_unique<ConnmanTestMsg>(0x1337, 0x1337, *m_node.addrman, *m_node.netgroupman); // Deterministic randomness for tests.
    m_node.peerman = PeerManager::make(*m_node.connman, *m_node.addrman,
                                       m_node.banman.get(), *m_node.chainman,
                                       *m_node.mempool, false);

    {
        CConnman::Options options;
        options.m_msgproc = m_node.peerman.get();
        m_node.connman->Init(options);
    }
}

TestChain100Setup::TestChain100Setup(
        const std::string& chain_name,
        const std::vector<const char*>& extra_args,
        const bool coins_db_in_memory,
        const bool block_tree_db_in_memory)
    : TestingSetup{CBaseChainParams::REGTEST, extra_args, coins_db_in_memory, block_tree_db_in_memory}
{
    SetMockTime(1598887952);
    constexpr std::array<unsigned char, 32> vchKey = {
        {0, 0, 0, 0, 0, 0, 0, 0, 0, 0, 0, 0, 0, 0, 0, 0, 0, 0, 0, 0, 0, 0, 0, 0, 0, 0, 0, 0, 0, 0, 0, 1}};
    coinbaseKey.Set(vchKey.begin(), vchKey.end(), true);

    // Generate a 100-block chain:
    this->mineBlocks(COINBASE_MATURITY);

    {
        LOCK(::cs_main);
        assert(
            m_node.chainman->ActiveChain().Tip()->GetBlockHash().ToString() ==
            "571d80a9967ae599cec0448b0b0ba1cfb606f584d8069bd7166b86854ba7a191");
    }
}

void TestChain100Setup::mineBlocks(int num_blocks)
{
    CScript scriptPubKey = CScript() << ToByteVector(coinbaseKey.GetPubKey()) << OP_CHECKSIG;
    for (int i = 0; i < num_blocks; i++) {
        std::vector<CMutableTransaction> noTxns;
        CBlock b = CreateAndProcessBlock(noTxns, scriptPubKey);
        SetMockTime(GetTime() + 1);
        m_coinbase_txns.push_back(b.vtx[0]);
    }
}

CBlock TestChain100Setup::CreateBlock(
    const std::vector<CMutableTransaction>& txns,
    const CScript& scriptPubKey,
    Chainstate& chainstate)
{
    CBlock block = BlockAssembler{chainstate, nullptr}.CreateNewBlock(scriptPubKey)->block;

    Assert(block.vtx.size() == 1);
    for (const CMutableTransaction& tx : txns) {
        block.vtx.push_back(MakeTransactionRef(tx));
    }
    RegenerateCommitments(block, *Assert(m_node.chainman));

    while (!CheckProofOfWork(block.GetHash(), block.nBits, m_node.chainman->GetConsensus())) ++block.nNonce;

    return block;
}

CBlock TestChain100Setup::CreateAndProcessBlock(
    const std::vector<CMutableTransaction>& txns,
    const CScript& scriptPubKey,
    Chainstate* chainstate)
{
    if (!chainstate) {
        chainstate = &Assert(m_node.chainman)->ActiveChainstate();
    }

    CBlock block = this->CreateBlock(txns, scriptPubKey, *chainstate);
    std::shared_ptr<const CBlock> shared_pblock = std::make_shared<const CBlock>(block);
    Assert(m_node.chainman)->ProcessNewBlock(shared_pblock, true, true, nullptr);

    return block;
}


CMutableTransaction TestChain100Setup::CreateValidMempoolTransaction(CTransactionRef input_transaction,
                                                                     int input_vout,
                                                                     int input_height,
                                                                     CKey input_signing_key,
                                                                     CScript output_destination,
                                                                     CAmount output_amount,
                                                                     bool submit)
{
    // Transaction we will submit to the mempool
    CMutableTransaction mempool_txn;

    // Create an input
    COutPoint outpoint_to_spend(input_transaction->GetHash(), input_vout);
    CTxIn input(outpoint_to_spend);
    mempool_txn.vin.push_back(input);

    // Create an output
    CTxOut output(output_amount, output_destination);
    mempool_txn.vout.push_back(output);

    // Sign the transaction
    // - Add the signing key to a keystore
    FillableSigningProvider keystore;
    keystore.AddKey(input_signing_key);
    // - Populate a CoinsViewCache with the unspent output
    CCoinsView coins_view;
    CCoinsViewCache coins_cache(&coins_view);
    AddCoins(coins_cache, *input_transaction.get(), input_height);
    // - Use GetCoin to properly populate utxo_to_spend,
    Coin utxo_to_spend;
    assert(coins_cache.GetCoin(outpoint_to_spend, utxo_to_spend));
    // - Then add it to a map to pass in to SignTransaction
    std::map<COutPoint, Coin> input_coins;
    input_coins.insert({outpoint_to_spend, utxo_to_spend});
    // - Default signature hashing type
    int nHashType = SIGHASH_ALL;
    std::map<int, bilingual_str> input_errors;
    assert(SignTransaction(mempool_txn, &keystore, input_coins, nHashType, input_errors));

    // If submit=true, add transaction to the mempool.
    if (submit) {
        LOCK(cs_main);
        const MempoolAcceptResult result = m_node.chainman->ProcessTransaction(MakeTransactionRef(mempool_txn));
        assert(result.m_result_type == MempoolAcceptResult::ResultType::VALID);
    }

    return mempool_txn;
}

std::vector<CTransactionRef> TestChain100Setup::PopulateMempool(FastRandomContext& det_rand, size_t num_transactions, bool submit)
{
    std::vector<CTransactionRef> mempool_transactions;
    std::deque<std::pair<COutPoint, CAmount>> unspent_prevouts;
    std::transform(m_coinbase_txns.begin(), m_coinbase_txns.end(), std::back_inserter(unspent_prevouts),
        [](const auto& tx){ return std::make_pair(COutPoint(tx->GetHash(), 0), tx->vout[0].nValue); });
    while (num_transactions > 0 && !unspent_prevouts.empty()) {
        // The number of inputs and outputs are random, between 1 and 24.
        CMutableTransaction mtx = CMutableTransaction();
        const size_t num_inputs = det_rand.randrange(24) + 1;
        CAmount total_in{0};
        for (size_t n{0}; n < num_inputs; ++n) {
            if (unspent_prevouts.empty()) break;
            const auto& [prevout, amount] = unspent_prevouts.front();
            mtx.vin.push_back(CTxIn(prevout, CScript()));
            total_in += amount;
            unspent_prevouts.pop_front();
        }
        const size_t num_outputs = det_rand.randrange(24) + 1;
        const CAmount fee = 100 * det_rand.randrange(30);
        const CAmount amount_per_output = (total_in - fee) / num_outputs;
        for (size_t n{0}; n < num_outputs; ++n) {
            CScript spk = CScript() << CScriptNum(num_transactions + n);
            mtx.vout.push_back(CTxOut(amount_per_output, spk));
        }
        CTransactionRef ptx = MakeTransactionRef(mtx);
        mempool_transactions.push_back(ptx);
        if (amount_per_output > 3000) {
            // If the value is high enough to fund another transaction + fees, keep track of it so
            // it can be used to build a more complex transaction graph. Insert randomly into
            // unspent_prevouts for extra randomness in the resulting structures.
            for (size_t n{0}; n < num_outputs; ++n) {
                unspent_prevouts.push_back(std::make_pair(COutPoint(ptx->GetHash(), n), amount_per_output));
                std::swap(unspent_prevouts.back(), unspent_prevouts[det_rand.randrange(unspent_prevouts.size())]);
            }
        }
        if (submit) {
            LOCK2(cs_main, m_node.mempool->cs);
            LockPoints lp;
            m_node.mempool->addUnchecked(CTxMemPoolEntry(ptx, /*fee=*/(total_in - num_outputs * amount_per_output),
                                                         /*time=*/0, /*entry_height=*/1,
                                                         /*spends_coinbase=*/false, /*sigops_cost=*/4, lp));
        }
        --num_transactions;
    }
    return mempool_transactions;
}

/**
 * @returns a real block (0000000000013b8ab2cd513b0261a14096412195a72a0c4827d229dcc7e0f7af)
 *      with 9 txs.
 */
CBlock getBlock13b8a()
{
    CBlock block;
    CDataStream stream(ParseHex("0100000090f0a9f110702f808219ebea1173056042a714bad51b916cb6800000000000005275289558f51c9966699404ae2294730c3c9f9bda53523ce50e9b95e558da2fdb261b4d4c86041b1ab1bf930901000000010000000000000000000000000000000000000000000000000000000000000000ffffffff07044c86041b0146ffffffff0100f2052a01000000434104e18f7afbe4721580e81e8414fc8c24d7cfacf254bb5c7b949450c3e997c2dc1242487a8169507b631eb3771f2b425483fb13102c4eb5d858eef260fe70fbfae0ac00000000010000000196608ccbafa16abada902780da4dc35dafd7af05fa0da08cf833575f8cf9e836000000004a493046022100dab24889213caf43ae6adc41cf1c9396c08240c199f5225acf45416330fd7dbd022100fe37900e0644bf574493a07fc5edba06dbc07c311b947520c2d514bc5725dcb401ffffffff0100f2052a010000001976a914f15d1921f52e4007b146dfa60f369ed2fc393ce288ac000000000100000001fb766c1288458c2bafcfec81e48b24d98ec706de6b8af7c4e3c29419bfacb56d000000008c493046022100f268ba165ce0ad2e6d93f089cfcd3785de5c963bb5ea6b8c1b23f1ce3e517b9f022100da7c0f21adc6c401887f2bfd1922f11d76159cbc597fbd756a23dcbb00f4d7290141042b4e8625a96127826915a5b109852636ad0da753c9e1d5606a50480cd0c40f1f8b8d898235e571fe9357d9ec842bc4bba1827daaf4de06d71844d0057707966affffffff0280969800000000001976a9146963907531db72d0ed1a0cfb471ccb63923446f388ac80d6e34c000000001976a914f0688ba1c0d1ce182c7af6741e02658c7d4dfcd388ac000000000100000002c40297f730dd7b5a99567eb8d27b78758f607507c52292d02d4031895b52f2ff010000008b483045022100f7edfd4b0aac404e5bab4fd3889e0c6c41aa8d0e6fa122316f68eddd0a65013902205b09cc8b2d56e1cd1f7f2fafd60a129ed94504c4ac7bdc67b56fe67512658b3e014104732012cb962afa90d31b25d8fb0e32c94e513ab7a17805c14ca4c3423e18b4fb5d0e676841733cb83abaf975845c9f6f2a8097b7d04f4908b18368d6fc2d68ecffffffffca5065ff9617cbcba45eb23726df6498a9b9cafed4f54cbab9d227b0035ddefb000000008a473044022068010362a13c7f9919fa832b2dee4e788f61f6f5d344a7c2a0da6ae740605658022006d1af525b9a14a35c003b78b72bd59738cd676f845d1ff3fc25049e01003614014104732012cb962afa90d31b25d8fb0e32c94e513ab7a17805c14ca4c3423e18b4fb5d0e676841733cb83abaf975845c9f6f2a8097b7d04f4908b18368d6fc2d68ecffffffff01001ec4110200000043410469ab4181eceb28985b9b4e895c13fa5e68d85761b7eee311db5addef76fa8621865134a221bd01f28ec9999ee3e021e60766e9d1f3458c115fb28650605f11c9ac000000000100000001cdaf2f758e91c514655e2dc50633d1e4c84989f8aa90a0dbc883f0d23ed5c2fa010000008b48304502207ab51be6f12a1962ba0aaaf24a20e0b69b27a94fac5adf45aa7d2d18ffd9236102210086ae728b370e5329eead9accd880d0cb070aea0c96255fae6c4f1ddcce1fd56e014104462e76fd4067b3a0aa42070082dcb0bf2f388b6495cf33d789904f07d0f55c40fbd4b82963c69b3dc31895d0c772c812b1d5fbcade15312ef1c0e8ebbb12dcd4ffffffff02404b4c00000000001976a9142b6ba7c9d796b75eef7942fc9288edd37c32f5c388ac002d3101000000001976a9141befba0cdc1ad56529371864d9f6cb042faa06b588ac000000000100000001b4a47603e71b61bc3326efd90111bf02d2f549b067f4c4a8fa183b57a0f800cb010000008a4730440220177c37f9a505c3f1a1f0ce2da777c339bd8339ffa02c7cb41f0a5804f473c9230220585b25a2ee80eb59292e52b987dad92acb0c64eced92ed9ee105ad153cdb12d001410443bd44f683467e549dae7d20d1d79cbdb6df985c6e9c029c8d0c6cb46cc1a4d3cf7923c5021b27f7a0b562ada113bc85d5fda5a1b41e87fe6e8802817cf69996ffffffff0280651406000000001976a9145505614859643ab7b547cd7f1f5e7e2a12322d3788ac00aa0271000000001976a914ea4720a7a52fc166c55ff2298e07baf70ae67e1b88ac00000000010000000586c62cd602d219bb60edb14a3e204de0705176f9022fe49a538054fb14abb49e010000008c493046022100f2bc2aba2534becbdf062eb993853a42bbbc282083d0daf9b4b585bd401aa8c9022100b1d7fd7ee0b95600db8535bbf331b19eed8d961f7a8e54159c53675d5f69df8c014104462e76fd4067b3a0aa42070082dcb0bf2f388b6495cf33d789904f07d0f55c40fbd4b82963c69b3dc31895d0c772c812b1d5fbcade15312ef1c0e8ebbb12dcd4ffffffff03ad0e58ccdac3df9dc28a218bcf6f1997b0a93306faaa4b3a28ae83447b2179010000008b483045022100be12b2937179da88599e27bb31c3525097a07cdb52422d165b3ca2f2020ffcf702200971b51f853a53d644ebae9ec8f3512e442b1bcb6c315a5b491d119d10624c83014104462e76fd4067b3a0aa42070082dcb0bf2f388b6495cf33d789904f07d0f55c40fbd4b82963c69b3dc31895d0c772c812b1d5fbcade15312ef1c0e8ebbb12dcd4ffffffff2acfcab629bbc8685792603762c921580030ba144af553d271716a95089e107b010000008b483045022100fa579a840ac258871365dd48cd7552f96c8eea69bd00d84f05b283a0dab311e102207e3c0ee9234814cfbb1b659b83671618f45abc1326b9edcc77d552a4f2a805c0014104462e76fd4067b3a0aa42070082dcb0bf2f388b6495cf33d789904f07d0f55c40fbd4b82963c69b3dc31895d0c772c812b1d5fbcade15312ef1c0e8ebbb12dcd4ffffffffdcdc6023bbc9944a658ddc588e61eacb737ddf0a3cd24f113b5a8634c517fcd2000000008b4830450221008d6df731df5d32267954bd7d2dda2302b74c6c2a6aa5c0ca64ecbabc1af03c75022010e55c571d65da7701ae2da1956c442df81bbf076cdbac25133f99d98a9ed34c014104462e76fd4067b3a0aa42070082dcb0bf2f388b6495cf33d789904f07d0f55c40fbd4b82963c69b3dc31895d0c772c812b1d5fbcade15312ef1c0e8ebbb12dcd4ffffffffe15557cd5ce258f479dfd6dc6514edf6d7ed5b21fcfa4a038fd69f06b83ac76e010000008b483045022023b3e0ab071eb11de2eb1cc3a67261b866f86bf6867d4558165f7c8c8aca2d86022100dc6e1f53a91de3efe8f63512850811f26284b62f850c70ca73ed5de8771fb451014104462e76fd4067b3a0aa42070082dcb0bf2f388b6495cf33d789904f07d0f55c40fbd4b82963c69b3dc31895d0c772c812b1d5fbcade15312ef1c0e8ebbb12dcd4ffffffff01404b4c00000000001976a9142b6ba7c9d796b75eef7942fc9288edd37c32f5c388ac00000000010000000166d7577163c932b4f9690ca6a80b6e4eb001f0a2fa9023df5595602aae96ed8d000000008a4730440220262b42546302dfb654a229cefc86432b89628ff259dc87edd1154535b16a67e102207b4634c020a97c3e7bbd0d4d19da6aa2269ad9dded4026e896b213d73ca4b63f014104979b82d02226b3a4597523845754d44f13639e3bf2df5e82c6aab2bdc79687368b01b1ab8b19875ae3c90d661a3d0a33161dab29934edeb36aa01976be3baf8affffffff02404b4c00000000001976a9144854e695a02af0aeacb823ccbc272134561e0a1688ac40420f00000000001976a914abee93376d6b37b5c2940655a6fcaf1c8e74237988ac0000000001000000014e3f8ef2e91349a9059cb4f01e54ab2597c1387161d3da89919f7ea6acdbb371010000008c49304602210081f3183471a5ca22307c0800226f3ef9c353069e0773ac76bb580654d56aa523022100d4c56465bdc069060846f4fbf2f6b20520b2a80b08b168b31e66ddb9c694e240014104976c79848e18251612f8940875b2b08d06e6dc73b9840e8860c066b7e87432c477e9a59a453e71e6d76d5fe34058b800a098fc1740ce3012e8fc8a00c96af966ffffffff02c0e1e400000000001976a9144134e75a6fcb6042034aab5e18570cf1f844f54788ac404b4c00000000001976a9142b6ba7c9d796b75eef7942fc9288edd37c32f5c388ac00000000"), SER_NETWORK, PROTOCOL_VERSION);
    stream >> block;
    return block;
}<|MERGE_RESOLUTION|>--- conflicted
+++ resolved
@@ -53,19 +53,12 @@
 #include <validationinterface.h>
 #include <walletinitinterface.h>
 
-<<<<<<< HEAD
-// Ghost
-#include <insight/insight.h>
-#include <smsg/smessage.h>
-
-=======
 // Particl
 #include <insight/insight.h>
 #include <smsg/smessage.h>
 #include <smsg/manager.h>
 
 #include <algorithm>
->>>>>>> 8739b5cc
 #include <functional>
 #include <stdexcept>
 
@@ -104,8 +97,6 @@
     ctx = FastRandomContext(seed);
 }
 
-extern bool fParticlMode;
-
 std::ostream& operator<<(std::ostream& os, const uint256& num)
 {
     os << num.ToString();
@@ -113,17 +104,11 @@
 }
 
 BasicTestingSetup::BasicTestingSetup(const std::string& chainName, const std::vector<const char*>& extra_args, bool fParticlModeIn)
-<<<<<<< HEAD
-    : m_path_root{fs::temp_directory_path() / "test_common_" PACKAGE_NAME / g_insecure_rand_ctx_temp_path.rand256().ToString()}
-{
-    fParticlMode = fParticlModeIn;
-=======
     : m_path_root{fs::temp_directory_path() / "test_common_" PACKAGE_NAME / g_insecure_rand_ctx_temp_path.rand256().ToString()},
       m_args{}
 {
     fParticlMode = fParticlModeIn;
     m_node.args = &gArgs;
->>>>>>> 8739b5cc
     std::vector<const char*> arguments = Cat(
         {
             "dummy",
@@ -137,23 +122,16 @@
             "-debugexclude=leveldb",
         },
         extra_args);
-<<<<<<< HEAD
-=======
-
->>>>>>> 8739b5cc
     if (fParticlMode) {
         arguments.push_back("-debugexclude=hdwallet");
     } else {
         arguments.push_back("-btcmode");
     }
-<<<<<<< HEAD
-=======
 
     if (G_TEST_COMMAND_LINE_ARGUMENTS) {
         arguments = Cat(arguments, G_TEST_COMMAND_LINE_ARGUMENTS());
     }
 
->>>>>>> 8739b5cc
     util::ThreadRename("test");
     fs::create_directories(m_path_root);
     m_args.ForceSetArg("-datadir", fs::PathToString(m_path_root));
@@ -167,17 +145,7 @@
             throw std::runtime_error{error};
         }
     }
-<<<<<<< HEAD
-
-    fBalancesIndex = false;
-    for (const auto &arg : extra_args) {
-        if (strcmp(arg, "-balancesindex") == 0) {
-            fBalancesIndex = true;
-        }
-    }
-=======
     fBalancesIndex = m_node.args->GetBoolArg("-balancesindex", particl::DEFAULT_BALANCESINDEX);
->>>>>>> 8739b5cc
     SelectParams(chainName);
     ResetParams(chainName, fParticlMode);
     SeedInsecureRand();
@@ -195,12 +163,6 @@
     Assert(InitScriptExecutionCache(validation_cache_sizes.script_execution_cache_bytes));
 
     m_node.chain = interfaces::MakeChain(m_node);
-<<<<<<< HEAD
-    g_wallet_init_interface.Construct(m_node);
-    fCheckBlockIndex = true;
-
-=======
->>>>>>> 8739b5cc
     static bool noui_connected = false;
     if (!noui_connected) {
         noui_connect();
@@ -216,11 +178,7 @@
     gArgs.ClearArgs();
 }
 
-<<<<<<< HEAD
-TestingSetup::TestingSetup(const std::string& chainName, const std::vector<const char*>& extra_args, bool fParticlModeIn)
-=======
 ChainTestingSetup::ChainTestingSetup(const std::string& chainName, const std::vector<const char*>& extra_args, bool fParticlModeIn)
->>>>>>> 8739b5cc
     : BasicTestingSetup(chainName, extra_args, fParticlModeIn)
 {
     const CChainParams& chainparams = Params();
