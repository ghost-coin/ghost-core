// Copyright (c) 2015-2022 The Bitcoin Core developers
// Distributed under the MIT software license, see the accompanying
// file COPYING or http://www.opensource.org/licenses/mit-license.php.

#ifndef BITCOIN_TEST_UTIL_SETUP_COMMON_H
#define BITCOIN_TEST_UTIL_SETUP_COMMON_H

#include <chainparamsbase.h>
#include <key.h>
#include <node/caches.h>
#include <node/context.h>
#include <primitives/transaction.h>
#include <pubkey.h>
#include <random.h>
#include <stdexcept>
#include <util/check.h>
#include <util/fs.h>
#include <util/string.h>
#include <util/system.h>
#include <util/vector.h>

#include <functional>
#include <type_traits>
#include <vector>

#include <key/extkey.h>
#include <key/stealth.h>

class Chainstate;


#include <key/extkey.h>
#include <key/stealth.h>

/** This is connected to the logger. Can be used to redirect logs to any other log */
extern const std::function<void(const std::string&)> G_TEST_LOG_FUN;

/** Retrieve the command line arguments. */
extern const std::function<std::vector<const char*>()> G_TEST_COMMAND_LINE_ARGUMENTS;

// Enable BOOST_CHECK_EQUAL for enum class types
namespace std {
template <typename T>
std::ostream& operator<<(typename std::enable_if<std::is_enum<T>::value, std::ostream>::type& stream, const T& e)
{
    return stream << static_cast<typename std::underlying_type<T>::type>(e);
}
} // namespace std

#if BOOST_VERSION > 105300
#ifndef BOOST_MESSAGE
#define BOOST_MESSAGE(msg) BOOST_TEST_MESSAGE(msg)
#endif
#endif

/**
 * This global and the helpers that use it are not thread-safe.
 *
 * If thread-safety is needed, the global could be made thread_local (given
 * that thread_local is supported on all architectures we support) or a
 * per-thread instance could be used in the multi-threaded test.
 */
extern FastRandomContext g_insecure_rand_ctx;

/**
 * Flag to make GetRand in random.h return the same number
 */
extern bool g_mock_deterministic_tests;

enum class SeedRand {
    ZEROS, //!< Seed with a compile time constant of zeros
    SEED,  //!< Call the Seed() helper
};

/** Seed the given random ctx or use the seed passed in via an environment var */
void Seed(FastRandomContext& ctx);

static inline void SeedInsecureRand(SeedRand seed = SeedRand::SEED)
{
    if (seed == SeedRand::ZEROS) {
        g_insecure_rand_ctx = FastRandomContext(/*fDeterministic=*/true);
    } else {
        Seed(g_insecure_rand_ctx);
    }
}

<<<<<<< HEAD
static inline uint32_t InsecureRand32() { return g_insecure_rand_ctx.rand32(); }
static inline uint256 InsecureRand256() { return g_insecure_rand_ctx.rand256(); }
static inline uint64_t InsecureRandBits(int bits) { return g_insecure_rand_ctx.randbits(bits); }
static inline uint64_t InsecureRandRange(uint64_t range) { return g_insecure_rand_ctx.randrange(range); }
static inline bool InsecureRandBool() { return g_insecure_rand_ctx.randbool(); }

static inline void InsecureNewKey(CKey &key, bool fCompressed)
{
    uint256 i = InsecureRand256();
    key.Set(i.begin(), fCompressed);
    assert(key.IsValid()); // Failure should be very rare
}
static inline void InsecureRandBytes(uint8_t *p, size_t n)
{
    assert(n <= 32);
    uint256 i = InsecureRand256();
    memcpy(p, i.begin(), n);
}
=======
//static constexpr CAmount CENT{1000000};
>>>>>>> 8739b5cc

/** Basic testing setup.
 * This just configures logging, data dir and chain parameters.
 */
struct BasicTestingSetup {
    node::NodeContext m_node; // keep as first member to be destructed last

    explicit BasicTestingSetup(const std::string& chainName = CBaseChainParams::MAIN, const std::vector<const char*>& extra_args = {}, bool fParticlModeIn = false);
    ~BasicTestingSetup();

    const fs::path m_path_root;
    ArgsManager m_args;
};

/** Testing setup that performs all steps up until right before
 * ChainstateManager gets initialized. Meant for testing ChainstateManager
 * initialization behaviour.
 */
struct ChainTestingSetup : public BasicTestingSetup {
    node::CacheSizes m_cache_sizes{};

<<<<<<< HEAD
    explicit TestingSetup(const std::string& chainName = CBaseChainParams::MAIN, const std::vector<const char*>& extra_args = {}, bool fParticlModeIn = false);
    ~TestingSetup();
=======
    explicit ChainTestingSetup(const std::string& chainName = CBaseChainParams::MAIN, const std::vector<const char*>& extra_args = {}, bool fParticlModeIn = false);
    ~ChainTestingSetup();
};

/** Testing setup that configures a complete environment.
 */
struct TestingSetup : public ChainTestingSetup {
    bool m_coins_db_in_memory{true};
    bool m_block_tree_db_in_memory{true};

    void LoadVerifyActivateChainstate();

    explicit TestingSetup(
        const std::string& chainName = CBaseChainParams::MAIN,
        const std::vector<const char*>& extra_args = {},
        const bool coins_db_in_memory = true,
        const bool block_tree_db_in_memory = true,
        const bool fParticlModeIn = false);
>>>>>>> 8739b5cc
};

/** Identical to TestingSetup, but chain set to regtest */
struct RegTestingSetup : public TestingSetup {
    RegTestingSetup()
        : TestingSetup{CBaseChainParams::REGTEST} {}
};

class CBlock;
struct CMutableTransaction;
class CScript;

/**
 * Testing fixture that pre-creates a 100-block REGTEST-mode block chain
 */
struct TestChain100Setup : public TestingSetup {
    TestChain100Setup(
        const std::string& chain_name = CBaseChainParams::REGTEST,
        const std::vector<const char*>& extra_args = {},
        const bool coins_db_in_memory = true,
        const bool block_tree_db_in_memory = true);

    /**
     * Create a new block with just given transactions, coinbase paying to
     * scriptPubKey, and try to add it to the current chain.
     * If no chainstate is specified, default to the active.
     */
    CBlock CreateAndProcessBlock(const std::vector<CMutableTransaction>& txns,
                                 const CScript& scriptPubKey,
                                 Chainstate* chainstate = nullptr);

    /**
     * Create a new block with just given transactions, coinbase paying to
     * scriptPubKey.
     */
    CBlock CreateBlock(
        const std::vector<CMutableTransaction>& txns,
        const CScript& scriptPubKey,
        Chainstate& chainstate);

    //! Mine a series of new blocks on the active chain.
    void mineBlocks(int num_blocks);

    /**
     * Create a transaction and submit to the mempool.
     *
     * @param input_transaction  The transaction to spend
     * @param input_vout         The vout to spend from the input_transaction
     * @param input_height       The height of the block that included the input_transaction
     * @param input_signing_key  The key to spend the input_transaction
     * @param output_destination Where to send the output
     * @param output_amount      How much to send
     * @param submit             Whether or not to submit to mempool
     */
    CMutableTransaction CreateValidMempoolTransaction(CTransactionRef input_transaction,
                                                      int input_vout,
                                                      int input_height,
                                                      CKey input_signing_key,
                                                      CScript output_destination,
                                                      CAmount output_amount = CAmount(1 * COIN),
                                                      bool submit = true);

    /** Create transactions spending from m_coinbase_txns. These transactions will only spend coins
     * that exist in the current chain, but may be premature coinbase spends, have missing
     * signatures, or violate some other consensus rules. They should only be used for testing
     * mempool consistency. All transactions will have some random number of inputs and outputs
     * (between 1 and 24). Transactions may or may not be dependent upon each other; if dependencies
     * exit, every parent will always be somewhere in the list before the child so each transaction
     * can be submitted in the same order they appear in the list.
     * @param[in]   submit      When true, submit transactions to the mempool.
     *                          When false, return them but don't submit them.
     * @returns A vector of transactions that can be submitted to the mempool.
     */
    std::vector<CTransactionRef> PopulateMempool(FastRandomContext& det_rand, size_t num_transactions, bool submit);

    std::vector<CTransactionRef> m_coinbase_txns; // For convenience, coinbase transactions
    CKey coinbaseKey; // private/public key needed to spend coinbase transactions
};

/**
 * Make a test setup that has disk access to the debug.log file disabled. Can
 * be used in "hot loops", for example fuzzing or benchmarking.
 */
template <class T = const BasicTestingSetup>
std::unique_ptr<T> MakeNoLogFileContext(const std::string& chain_name = CBaseChainParams::REGTEST, const std::vector<const char*>& extra_args = {})
{
    const std::vector<const char*> arguments = Cat(
        {
            "-nodebuglogfile",
            "-nodebug",
        },
        extra_args);

    return std::make_unique<T>(chain_name, arguments);
}

CBlock getBlock13b8a();

// define an implicit conversion here so that uint256 may be used directly in BOOST_CHECK_*
std::ostream& operator<<(std::ostream& os, const uint256& num);


struct ParticlBasicTestingSetup : public BasicTestingSetup {
    ParticlBasicTestingSetup() : BasicTestingSetup(CBaseChainParams::MAIN, {}, true) {}
};

/**
 * BOOST_CHECK_EXCEPTION predicates to check the specific validation error.
 * Use as
 * BOOST_CHECK_EXCEPTION(code that throws, exception type, HasReason("foo"));
 */
class HasReason
{
public:
    explicit HasReason(const std::string& reason) : m_reason(reason) {}
    bool operator()(const std::exception& e) const
    {
        return std::string(e.what()).find(m_reason) != std::string::npos;
    };

private:
    const std::string m_reason;
};

#endif // BITCOIN_TEST_UTIL_SETUP_COMMON_H<|MERGE_RESOLUTION|>--- conflicted
+++ resolved
@@ -29,9 +29,6 @@
 class Chainstate;
 
 
-#include <key/extkey.h>
-#include <key/stealth.h>
-
 /** This is connected to the logger. Can be used to redirect logs to any other log */
 extern const std::function<void(const std::string&)> G_TEST_LOG_FUN;
 
@@ -46,12 +43,6 @@
     return stream << static_cast<typename std::underlying_type<T>::type>(e);
 }
 } // namespace std
-
-#if BOOST_VERSION > 105300
-#ifndef BOOST_MESSAGE
-#define BOOST_MESSAGE(msg) BOOST_TEST_MESSAGE(msg)
-#endif
-#endif
 
 /**
  * This global and the helpers that use it are not thread-safe.
@@ -84,28 +75,7 @@
     }
 }
 
-<<<<<<< HEAD
-static inline uint32_t InsecureRand32() { return g_insecure_rand_ctx.rand32(); }
-static inline uint256 InsecureRand256() { return g_insecure_rand_ctx.rand256(); }
-static inline uint64_t InsecureRandBits(int bits) { return g_insecure_rand_ctx.randbits(bits); }
-static inline uint64_t InsecureRandRange(uint64_t range) { return g_insecure_rand_ctx.randrange(range); }
-static inline bool InsecureRandBool() { return g_insecure_rand_ctx.randbool(); }
-
-static inline void InsecureNewKey(CKey &key, bool fCompressed)
-{
-    uint256 i = InsecureRand256();
-    key.Set(i.begin(), fCompressed);
-    assert(key.IsValid()); // Failure should be very rare
-}
-static inline void InsecureRandBytes(uint8_t *p, size_t n)
-{
-    assert(n <= 32);
-    uint256 i = InsecureRand256();
-    memcpy(p, i.begin(), n);
-}
-=======
 //static constexpr CAmount CENT{1000000};
->>>>>>> 8739b5cc
 
 /** Basic testing setup.
  * This just configures logging, data dir and chain parameters.
@@ -127,10 +97,6 @@
 struct ChainTestingSetup : public BasicTestingSetup {
     node::CacheSizes m_cache_sizes{};
 
-<<<<<<< HEAD
-    explicit TestingSetup(const std::string& chainName = CBaseChainParams::MAIN, const std::vector<const char*>& extra_args = {}, bool fParticlModeIn = false);
-    ~TestingSetup();
-=======
     explicit ChainTestingSetup(const std::string& chainName = CBaseChainParams::MAIN, const std::vector<const char*>& extra_args = {}, bool fParticlModeIn = false);
     ~ChainTestingSetup();
 };
@@ -149,7 +115,6 @@
         const bool coins_db_in_memory = true,
         const bool block_tree_db_in_memory = true,
         const bool fParticlModeIn = false);
->>>>>>> 8739b5cc
 };
 
 /** Identical to TestingSetup, but chain set to regtest */
