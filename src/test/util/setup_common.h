--- conflicted
+++ resolved
@@ -110,19 +110,14 @@
 struct ChainTestingSetup : public BasicTestingSetup {
     boost::thread_group threadGroup;
 
-<<<<<<< HEAD
+    explicit ChainTestingSetup(const std::string& chainName = CBaseChainParams::MAIN, const std::vector<const char*>& extra_args = {}, bool fParticlModeIn = false);
+    ~ChainTestingSetup();
+};
+
+/** Testing setup that configures a complete environment.
+ */
+struct TestingSetup : public ChainTestingSetup {
     explicit TestingSetup(const std::string& chainName = CBaseChainParams::MAIN, const std::vector<const char*>& extra_args = {}, bool fParticlModeIn = false);
-    ~TestingSetup();
-=======
-    explicit ChainTestingSetup(const std::string& chainName = CBaseChainParams::MAIN, const std::vector<const char*>& extra_args = {});
-    ~ChainTestingSetup();
-};
-
-/** Testing setup that configures a complete environment.
- */
-struct TestingSetup : public ChainTestingSetup {
-    explicit TestingSetup(const std::string& chainName = CBaseChainParams::MAIN, const std::vector<const char*>& extra_args = {});
->>>>>>> 9c3765ad
 };
 
 /** Identical to TestingSetup, but chain set to regtest */
