--- conflicted
+++ resolved
@@ -127,9 +127,6 @@
 /** Testing setup that configures a complete environment.
  */
 struct TestingSetup : public ChainTestingSetup {
-<<<<<<< HEAD
-    explicit TestingSetup(const std::string& chainName = CBaseChainParams::MAIN, const std::vector<const char*>& extra_args = {}, bool fParticlModeIn = false);
-=======
     bool m_coins_db_in_memory{true};
     bool m_block_tree_db_in_memory{true};
 
@@ -139,8 +136,8 @@
         const std::string& chainName = CBaseChainParams::MAIN,
         const std::vector<const char*>& extra_args = {},
         const bool coins_db_in_memory = true,
-        const bool block_tree_db_in_memory = true);
->>>>>>> 3f1f5f6f
+        const bool block_tree_db_in_memory = true,
+        const bool fParticlModeIn = false);
 };
 
 /** Identical to TestingSetup, but chain set to regtest */
