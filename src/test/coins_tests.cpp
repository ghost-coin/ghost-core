--- conflicted
+++ resolved
@@ -230,30 +230,20 @@
             // Every 100 iterations, flush an intermediate cache
             if (stack.size() > 1 && InsecureRandBool() == 0) {
                 unsigned int flushIndex = InsecureRandRange(stack.size() - 1);
-<<<<<<< HEAD
                 if (fake_best_block) stack[flushIndex]->SetBestBlock(InsecureRand256(), InsecureRandRange(100));
-                BOOST_CHECK(stack[flushIndex]->Flush());
-=======
-                if (fake_best_block) stack[flushIndex]->SetBestBlock(InsecureRand256());
                 bool should_erase = InsecureRandRange(4) < 3;
                 BOOST_CHECK(should_erase ? stack[flushIndex]->Flush() : stack[flushIndex]->Sync());
                 flushed_without_erase |= !should_erase;
->>>>>>> ceb74b84
             }
         }
         if (InsecureRandRange(100) == 0) {
             // Every 100 iterations, change the cache stack.
             if (stack.size() > 0 && InsecureRandBool() == 0) {
                 //Remove the top cache
-<<<<<<< HEAD
                 if (fake_best_block) stack.back()->SetBestBlock(InsecureRand256(), InsecureRandRange(100));
-                BOOST_CHECK(stack.back()->Flush());
-=======
-                if (fake_best_block) stack.back()->SetBestBlock(InsecureRand256());
                 bool should_erase = InsecureRandRange(4) < 3;
                 BOOST_CHECK(should_erase ? stack.back()->Flush() : stack.back()->Sync());
                 flushed_without_erase |= !should_erase;
->>>>>>> ceb74b84
                 delete stack.back();
                 stack.pop_back();
             }
@@ -944,7 +934,7 @@
             auto cache = *i;
             // hashBlock must be filled before flushing to disk; value is
             // unimportant here. This is normally done during connect/disconnect block.
-            cache->SetBestBlock(InsecureRand256());
+            cache->SetBestBlock(InsecureRand256(), InsecureRandRange(100));
             erase ? cache->Flush() : cache->Sync();
         }
     };
