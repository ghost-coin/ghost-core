// Copyright (c) 2014-2021 The Bitcoin Core developers
// Distributed under the MIT software license, see the accompanying
// file COPYING or http://www.opensource.org/licenses/mit-license.php.

#include <chainparams.h>
#include <consensus/amount.h>
#include <net.h>
#include <signet.h>
#include <uint256.h>
#include <validation.h>

#include <test/util/setup_common.h>

#include <boost/test/unit_test.hpp>

BOOST_FIXTURE_TEST_SUITE(validation_tests, TestingSetup)

static void TestBlockSubsidyHalvings(const Consensus::Params& consensusParams)
{
    int maxHalvings = 64;
    CAmount nInitialSubsidy = 50 * COIN;

    CAmount nPreviousSubsidy = nInitialSubsidy * 2; // for height == 0
    BOOST_CHECK_EQUAL(nPreviousSubsidy, nInitialSubsidy * 2);
    for (int nHalvings = 0; nHalvings < maxHalvings; nHalvings++) {
        int nHeight = nHalvings * consensusParams.nSubsidyHalvingInterval;
        CAmount nSubsidy = GetBlockSubsidy(nHeight, consensusParams);
        BOOST_CHECK(nSubsidy <= nInitialSubsidy);
        BOOST_CHECK_EQUAL(nSubsidy, nPreviousSubsidy / 2);
        nPreviousSubsidy = nSubsidy;
    }
    BOOST_CHECK_EQUAL(GetBlockSubsidy(maxHalvings * consensusParams.nSubsidyHalvingInterval, consensusParams), 0);
}

static void TestBlockSubsidyHalvings(int nSubsidyHalvingInterval)
{
    Consensus::Params consensusParams;
    consensusParams.nSubsidyHalvingInterval = nSubsidyHalvingInterval;
    TestBlockSubsidyHalvings(consensusParams);
}

BOOST_AUTO_TEST_CASE(block_subsidy_test)
{
    const auto chainParams = CreateChainParams(*m_node.args, CBaseChainParams::MAIN);
    TestBlockSubsidyHalvings(chainParams->GetConsensus()); // As in main
    TestBlockSubsidyHalvings(150); // As in regtest
    TestBlockSubsidyHalvings(1000); // Just another interval
}

BOOST_AUTO_TEST_CASE(subsidy_limit_test)
{
    const auto chainParams = CreateChainParams(*m_node.args, CBaseChainParams::MAIN);
    CAmount nSum = 0;
    for (int nHeight = 0; nHeight < 14000000; nHeight += 1000) {
        CAmount nSubsidy = GetBlockSubsidy(nHeight, chainParams->GetConsensus());
        BOOST_CHECK(nSubsidy <= 50 * COIN);
        nSum += nSubsidy * 1000;
        BOOST_CHECK(MoneyRange(nSum));
    }
    BOOST_CHECK_EQUAL(nSum, CAmount{2099999997690000});
}

<<<<<<< HEAD
// BOOST_AUTO_TEST_CASE(signet_parse_tests)
// {
//     ArgsManager signet_argsman;
//     signet_argsman.ForceSetArg("-signetchallenge", "51"); // set challenge to OP_TRUE
//     const auto signet_params = CreateChainParams(CBaseChainParams::SIGNET);
//     CBlock block;
//     BOOST_CHECK(signet_params->GetConsensus().signet_challenge == std::vector<uint8_t>{OP_TRUE});
//     CScript challenge{OP_TRUE};

//     // empty block is invalid
//     BOOST_CHECK(!SignetTxs::Create(block, challenge));
//     BOOST_CHECK(!CheckSignetBlockSolution(block, signet_params->GetConsensus()));

//     // no witness commitment
//     CMutableTransaction cb;
//     cb.vout.emplace_back(0, CScript{});
//     block.vtx.push_back(MakeTransactionRef(cb));
//     block.vtx.push_back(MakeTransactionRef(cb)); // Add dummy tx to excercise merkle root code
//     BOOST_CHECK(!SignetTxs::Create(block, challenge));
//     BOOST_CHECK(!CheckSignetBlockSolution(block, signet_params->GetConsensus()));

//     // no header is treated valid
//     std::vector<uint8_t> witness_commitment_section_141{0xaa, 0x21, 0xa9, 0xed};
//     for (int i = 0; i < 32; ++i) {
//         witness_commitment_section_141.push_back(0xff);
//     }
//     cb.vout.at(0).scriptPubKey = CScript{} << OP_RETURN << witness_commitment_section_141;
//     block.vtx.at(0) = MakeTransactionRef(cb);
//     BOOST_CHECK(SignetTxs::Create(block, challenge));
//     BOOST_CHECK(CheckSignetBlockSolution(block, signet_params->GetConsensus()));

//     // no data after header, valid
//     std::vector<uint8_t> witness_commitment_section_325{0xec, 0xc7, 0xda, 0xa2};
//     cb.vout.at(0).scriptPubKey = CScript{} << OP_RETURN << witness_commitment_section_141 << witness_commitment_section_325;
//     block.vtx.at(0) = MakeTransactionRef(cb);
//     BOOST_CHECK(SignetTxs::Create(block, challenge));
//     BOOST_CHECK(CheckSignetBlockSolution(block, signet_params->GetConsensus()));

//     // Premature end of data, invalid
//     witness_commitment_section_325.push_back(0x01);
//     witness_commitment_section_325.push_back(0x51);
//     cb.vout.at(0).scriptPubKey = CScript{} << OP_RETURN << witness_commitment_section_141 << witness_commitment_section_325;
//     block.vtx.at(0) = MakeTransactionRef(cb);
//     BOOST_CHECK(!SignetTxs::Create(block, challenge));
//     BOOST_CHECK(!CheckSignetBlockSolution(block, signet_params->GetConsensus()));

//     // has data, valid
//     witness_commitment_section_325.push_back(0x00);
//     cb.vout.at(0).scriptPubKey = CScript{} << OP_RETURN << witness_commitment_section_141 << witness_commitment_section_325;
//     block.vtx.at(0) = MakeTransactionRef(cb);
//     BOOST_CHECK(SignetTxs::Create(block, challenge));
//     BOOST_CHECK(CheckSignetBlockSolution(block, signet_params->GetConsensus()));

//     // Extraneous data, invalid
//     witness_commitment_section_325.push_back(0x00);
//     cb.vout.at(0).scriptPubKey = CScript{} << OP_RETURN << witness_commitment_section_141 << witness_commitment_section_325;
//     block.vtx.at(0) = MakeTransactionRef(cb);
//     BOOST_CHECK(!SignetTxs::Create(block, challenge));
//     BOOST_CHECK(!CheckSignetBlockSolution(block, signet_params->GetConsensus()));
// }
=======
BOOST_AUTO_TEST_CASE(signet_parse_tests)
{
    ArgsManager signet_argsman;
    signet_argsman.ForceSetArg("-signetchallenge", "51"); // set challenge to OP_TRUE
    const auto signet_params = CreateChainParams(signet_argsman, CBaseChainParams::SIGNET);
    CBlock block;
    BOOST_CHECK(signet_params->GetConsensus().signet_challenge == std::vector<uint8_t>{OP_TRUE});
    CScript challenge{OP_TRUE};

    // empty block is invalid
    BOOST_CHECK(!SignetTxs::Create(block, challenge));
    BOOST_CHECK(!CheckSignetBlockSolution(block, signet_params->GetConsensus()));

    // no witness commitment
    CMutableTransaction cb;
    cb.vout.emplace_back(0, CScript{});
    block.vtx.push_back(MakeTransactionRef(cb));
    block.vtx.push_back(MakeTransactionRef(cb)); // Add dummy tx to exercise merkle root code
    BOOST_CHECK(!SignetTxs::Create(block, challenge));
    BOOST_CHECK(!CheckSignetBlockSolution(block, signet_params->GetConsensus()));

    // no header is treated valid
    std::vector<uint8_t> witness_commitment_section_141{0xaa, 0x21, 0xa9, 0xed};
    for (int i = 0; i < 32; ++i) {
        witness_commitment_section_141.push_back(0xff);
    }
    cb.vout.at(0).scriptPubKey = CScript{} << OP_RETURN << witness_commitment_section_141;
    block.vtx.at(0) = MakeTransactionRef(cb);
    BOOST_CHECK(SignetTxs::Create(block, challenge));
    BOOST_CHECK(CheckSignetBlockSolution(block, signet_params->GetConsensus()));

    // no data after header, valid
    std::vector<uint8_t> witness_commitment_section_325{0xec, 0xc7, 0xda, 0xa2};
    cb.vout.at(0).scriptPubKey = CScript{} << OP_RETURN << witness_commitment_section_141 << witness_commitment_section_325;
    block.vtx.at(0) = MakeTransactionRef(cb);
    BOOST_CHECK(SignetTxs::Create(block, challenge));
    BOOST_CHECK(CheckSignetBlockSolution(block, signet_params->GetConsensus()));

    // Premature end of data, invalid
    witness_commitment_section_325.push_back(0x01);
    witness_commitment_section_325.push_back(0x51);
    cb.vout.at(0).scriptPubKey = CScript{} << OP_RETURN << witness_commitment_section_141 << witness_commitment_section_325;
    block.vtx.at(0) = MakeTransactionRef(cb);
    BOOST_CHECK(!SignetTxs::Create(block, challenge));
    BOOST_CHECK(!CheckSignetBlockSolution(block, signet_params->GetConsensus()));

    // has data, valid
    witness_commitment_section_325.push_back(0x00);
    cb.vout.at(0).scriptPubKey = CScript{} << OP_RETURN << witness_commitment_section_141 << witness_commitment_section_325;
    block.vtx.at(0) = MakeTransactionRef(cb);
    BOOST_CHECK(SignetTxs::Create(block, challenge));
    BOOST_CHECK(CheckSignetBlockSolution(block, signet_params->GetConsensus()));

    // Extraneous data, invalid
    witness_commitment_section_325.push_back(0x00);
    cb.vout.at(0).scriptPubKey = CScript{} << OP_RETURN << witness_commitment_section_141 << witness_commitment_section_325;
    block.vtx.at(0) = MakeTransactionRef(cb);
    BOOST_CHECK(!SignetTxs::Create(block, challenge));
    BOOST_CHECK(!CheckSignetBlockSolution(block, signet_params->GetConsensus()));
}
>>>>>>> 8739b5cc

//! Test retrieval of valid assumeutxo values.
BOOST_AUTO_TEST_CASE(test_assumeutxo)
{
    const auto params = CreateChainParams(*m_node.args, CBaseChainParams::REGTEST);

    // These heights don't have assumeutxo configurations associated, per the contents
    // of kernel/chainparams.cpp.
    std::vector<int> bad_heights{0, 100, 111, 115, 209, 211};

    for (auto empty : bad_heights) {
        const auto out = ExpectedAssumeutxo(empty, *params);
        BOOST_CHECK(!out);
    }

    const auto out110 = *ExpectedAssumeutxo(110, *params);
    BOOST_CHECK_EQUAL(out110.hash_serialized.ToString(), "d98b6865564c85700442c2df34cf379d97ac4c157b3eb25780ca916183620376");
    BOOST_CHECK_EQUAL(out110.nChainTx, 110U);

    const auto out210 = *ExpectedAssumeutxo(200, *params);
    BOOST_CHECK_EQUAL(out210.hash_serialized.ToString(), "51c8d11d8b5c1de51543c579736e786aa2736206d1e11e627568029ce092cf62");
    BOOST_CHECK_EQUAL(out210.nChainTx, 200U);
}

BOOST_AUTO_TEST_SUITE_END()<|MERGE_RESOLUTION|>--- conflicted
+++ resolved
@@ -60,7 +60,6 @@
     BOOST_CHECK_EQUAL(nSum, CAmount{2099999997690000});
 }
 
-<<<<<<< HEAD
 // BOOST_AUTO_TEST_CASE(signet_parse_tests)
 // {
 //     ArgsManager signet_argsman;
@@ -121,68 +120,6 @@
 //     BOOST_CHECK(!SignetTxs::Create(block, challenge));
 //     BOOST_CHECK(!CheckSignetBlockSolution(block, signet_params->GetConsensus()));
 // }
-=======
-BOOST_AUTO_TEST_CASE(signet_parse_tests)
-{
-    ArgsManager signet_argsman;
-    signet_argsman.ForceSetArg("-signetchallenge", "51"); // set challenge to OP_TRUE
-    const auto signet_params = CreateChainParams(signet_argsman, CBaseChainParams::SIGNET);
-    CBlock block;
-    BOOST_CHECK(signet_params->GetConsensus().signet_challenge == std::vector<uint8_t>{OP_TRUE});
-    CScript challenge{OP_TRUE};
-
-    // empty block is invalid
-    BOOST_CHECK(!SignetTxs::Create(block, challenge));
-    BOOST_CHECK(!CheckSignetBlockSolution(block, signet_params->GetConsensus()));
-
-    // no witness commitment
-    CMutableTransaction cb;
-    cb.vout.emplace_back(0, CScript{});
-    block.vtx.push_back(MakeTransactionRef(cb));
-    block.vtx.push_back(MakeTransactionRef(cb)); // Add dummy tx to exercise merkle root code
-    BOOST_CHECK(!SignetTxs::Create(block, challenge));
-    BOOST_CHECK(!CheckSignetBlockSolution(block, signet_params->GetConsensus()));
-
-    // no header is treated valid
-    std::vector<uint8_t> witness_commitment_section_141{0xaa, 0x21, 0xa9, 0xed};
-    for (int i = 0; i < 32; ++i) {
-        witness_commitment_section_141.push_back(0xff);
-    }
-    cb.vout.at(0).scriptPubKey = CScript{} << OP_RETURN << witness_commitment_section_141;
-    block.vtx.at(0) = MakeTransactionRef(cb);
-    BOOST_CHECK(SignetTxs::Create(block, challenge));
-    BOOST_CHECK(CheckSignetBlockSolution(block, signet_params->GetConsensus()));
-
-    // no data after header, valid
-    std::vector<uint8_t> witness_commitment_section_325{0xec, 0xc7, 0xda, 0xa2};
-    cb.vout.at(0).scriptPubKey = CScript{} << OP_RETURN << witness_commitment_section_141 << witness_commitment_section_325;
-    block.vtx.at(0) = MakeTransactionRef(cb);
-    BOOST_CHECK(SignetTxs::Create(block, challenge));
-    BOOST_CHECK(CheckSignetBlockSolution(block, signet_params->GetConsensus()));
-
-    // Premature end of data, invalid
-    witness_commitment_section_325.push_back(0x01);
-    witness_commitment_section_325.push_back(0x51);
-    cb.vout.at(0).scriptPubKey = CScript{} << OP_RETURN << witness_commitment_section_141 << witness_commitment_section_325;
-    block.vtx.at(0) = MakeTransactionRef(cb);
-    BOOST_CHECK(!SignetTxs::Create(block, challenge));
-    BOOST_CHECK(!CheckSignetBlockSolution(block, signet_params->GetConsensus()));
-
-    // has data, valid
-    witness_commitment_section_325.push_back(0x00);
-    cb.vout.at(0).scriptPubKey = CScript{} << OP_RETURN << witness_commitment_section_141 << witness_commitment_section_325;
-    block.vtx.at(0) = MakeTransactionRef(cb);
-    BOOST_CHECK(SignetTxs::Create(block, challenge));
-    BOOST_CHECK(CheckSignetBlockSolution(block, signet_params->GetConsensus()));
-
-    // Extraneous data, invalid
-    witness_commitment_section_325.push_back(0x00);
-    cb.vout.at(0).scriptPubKey = CScript{} << OP_RETURN << witness_commitment_section_141 << witness_commitment_section_325;
-    block.vtx.at(0) = MakeTransactionRef(cb);
-    BOOST_CHECK(!SignetTxs::Create(block, challenge));
-    BOOST_CHECK(!CheckSignetBlockSolution(block, signet_params->GetConsensus()));
-}
->>>>>>> 8739b5cc
 
 //! Test retrieval of valid assumeutxo values.
 BOOST_AUTO_TEST_CASE(test_assumeutxo)
