// Copyright (c) 2011-2017 The Bitcoin Core developers
// Distributed under the MIT software license, see the accompanying
// file COPYING or http://www.opensource.org/licenses/mit-license.php.

#include <blockencodings.h>
#include <consensus/merkle.h>
#include <chainparams.h>
#include <random.h>

<<<<<<< HEAD
#include "test/test_particl.h"
=======
#include <test/test_bitcoin.h>
>>>>>>> f17942a3

#include <boost/test/unit_test.hpp>

std::vector<std::pair<uint256, CTransactionRef>> extra_txn;

struct RegtestingSetup : public TestingSetup {
    RegtestingSetup() : TestingSetup(CBaseChainParams::REGTEST) {}
};

BOOST_FIXTURE_TEST_SUITE(blockencodings_tests, RegtestingSetup)

static CBlock BuildBlockTestCase() {
    CBlock block;
    block.nTime = 1490559792;
    CMutableTransaction tx;
    tx.vin.resize(1);
    tx.vin[0].scriptSig.resize(10);
    tx.vout.resize(1);
    tx.vout[0].nValue = 42;

    block.vtx.resize(3);
    block.vtx[0] = MakeTransactionRef(tx);
    block.nVersion = 42;
    block.hashPrevBlock = InsecureRand256();
    block.nBits = 0x207fffff;

    tx.vin[0].prevout.hash = InsecureRand256();
    tx.vin[0].prevout.n = 0;
    block.vtx[1] = MakeTransactionRef(tx);

    tx.vin.resize(10);
    for (size_t i = 0; i < tx.vin.size(); i++) {
        tx.vin[i].prevout.hash = InsecureRand256();
        tx.vin[i].prevout.n = 0;
    }
    block.vtx[2] = MakeTransactionRef(tx);

    bool mutated;
    block.hashMerkleRoot = BlockMerkleRoot(block, &mutated);
    assert(!mutated);
    while (!CheckProofOfWork(block.GetHash(), block.nBits, Params().GetConsensus())) ++block.nNonce;
    return block;
}

// Number of shared use_counts we expect for a tx we haven't touched
// == 2 (mempool + our copy from the GetSharedTx call)
#define SHARED_TX_OFFSET 2

BOOST_AUTO_TEST_CASE(SimpleRoundTripTest)
{
    CTxMemPool pool;
    TestMemPoolEntryHelper entry;
    CBlock block(BuildBlockTestCase());
    

    pool.addUnchecked(block.vtx[2]->GetHash(), entry.FromTx(*block.vtx[2]));
    LOCK(pool.cs);
    BOOST_CHECK_EQUAL(pool.mapTx.find(block.vtx[2]->GetHash())->GetSharedTx().use_count(), SHARED_TX_OFFSET + 0);

    // Do a simple ShortTxIDs RT
    {
        CBlockHeaderAndShortTxIDs shortIDs(block, true);

        CDataStream stream(SER_NETWORK, PROTOCOL_VERSION);
        stream << shortIDs;

        CBlockHeaderAndShortTxIDs shortIDs2;
        stream >> shortIDs2;

        PartiallyDownloadedBlock partialBlock(&pool);
        BOOST_CHECK(partialBlock.InitData(shortIDs2, extra_txn) == READ_STATUS_OK);
        BOOST_CHECK( partialBlock.IsTxAvailable(0));
        BOOST_CHECK(!partialBlock.IsTxAvailable(1));
        BOOST_CHECK( partialBlock.IsTxAvailable(2));

        BOOST_CHECK_EQUAL(pool.mapTx.find(block.vtx[2]->GetHash())->GetSharedTx().use_count(), SHARED_TX_OFFSET + 1);

        size_t poolSize = pool.size();
        pool.removeRecursive(*block.vtx[2]);
        BOOST_CHECK_EQUAL(pool.size(), poolSize - 1);

        CBlock block2;
        {
            PartiallyDownloadedBlock tmp = partialBlock;
            BOOST_CHECK(partialBlock.FillBlock(block2, {}) == READ_STATUS_INVALID); // No transactions
            partialBlock = tmp;
        }

        // Wrong transaction
        {
            PartiallyDownloadedBlock tmp = partialBlock;
            partialBlock.FillBlock(block2, {block.vtx[2]}); // Current implementation doesn't check txn here, but don't require that
            partialBlock = tmp;
        }
        bool mutated;
        BOOST_CHECK(block.hashMerkleRoot != BlockMerkleRoot(block2, &mutated));

        CBlock block3;
        BOOST_CHECK(partialBlock.FillBlock(block3, {block.vtx[1]}) == READ_STATUS_OK);
        
        BOOST_CHECK_EQUAL(block.GetHash().ToString(), block3.GetHash().ToString());
        BOOST_CHECK_EQUAL(block.hashMerkleRoot.ToString(), BlockMerkleRoot(block3, &mutated).ToString());
        BOOST_CHECK(!mutated);
    }
}

class TestHeaderAndShortIDs {
    // Utility to encode custom CBlockHeaderAndShortTxIDs
public:
    CBlockHeader header;
    uint64_t nonce;
    std::vector<uint64_t> shorttxids;
    std::vector<PrefilledTransaction> prefilledtxn;

    explicit TestHeaderAndShortIDs(const CBlockHeaderAndShortTxIDs& orig) {
        CDataStream stream(SER_NETWORK, PROTOCOL_VERSION);
        stream << orig;
        stream >> *this;
    }
    explicit TestHeaderAndShortIDs(const CBlock& block) :
        TestHeaderAndShortIDs(CBlockHeaderAndShortTxIDs(block, true)) {}

    uint64_t GetShortID(const uint256& txhash) const {
        CDataStream stream(SER_NETWORK, PROTOCOL_VERSION);
        stream << *this;
        CBlockHeaderAndShortTxIDs base;
        stream >> base;
        return base.GetShortID(txhash);
    }

    ADD_SERIALIZE_METHODS;

    template <typename Stream, typename Operation>
    inline void SerializationOp(Stream& s, Operation ser_action) {
        READWRITE(header);
        READWRITE(nonce);
        size_t shorttxids_size = shorttxids.size();
        READWRITE(VARINT(shorttxids_size));
        shorttxids.resize(shorttxids_size);
        for (size_t i = 0; i < shorttxids.size(); i++) {
            uint32_t lsb = shorttxids[i] & 0xffffffff;
            uint16_t msb = (shorttxids[i] >> 32) & 0xffff;
            READWRITE(lsb);
            READWRITE(msb);
            shorttxids[i] = (uint64_t(msb) << 32) | uint64_t(lsb);
        }
        READWRITE(prefilledtxn);
    }
};

BOOST_AUTO_TEST_CASE(NonCoinbasePreforwardRTTest)
{
    CTxMemPool pool;
    TestMemPoolEntryHelper entry;
    CBlock block(BuildBlockTestCase());

    pool.addUnchecked(block.vtx[2]->GetHash(), entry.FromTx(*block.vtx[2]));
    LOCK(pool.cs);
    BOOST_CHECK_EQUAL(pool.mapTx.find(block.vtx[2]->GetHash())->GetSharedTx().use_count(), SHARED_TX_OFFSET + 0);

    uint256 txhash;

    // Test with pre-forwarding tx 1, but not coinbase
    {
        TestHeaderAndShortIDs shortIDs(block);
        shortIDs.prefilledtxn.resize(1);
        shortIDs.prefilledtxn[0] = {1, block.vtx[1]};
        shortIDs.shorttxids.resize(2);
        shortIDs.shorttxids[0] = shortIDs.GetShortID(block.vtx[0]->GetHash());
        shortIDs.shorttxids[1] = shortIDs.GetShortID(block.vtx[2]->GetHash());

        CDataStream stream(SER_NETWORK, PROTOCOL_VERSION);
        stream << shortIDs;

        CBlockHeaderAndShortTxIDs shortIDs2;
        stream >> shortIDs2;

        PartiallyDownloadedBlock partialBlock(&pool);
        BOOST_CHECK(partialBlock.InitData(shortIDs2, extra_txn) == READ_STATUS_OK);
        BOOST_CHECK(!partialBlock.IsTxAvailable(0));
        BOOST_CHECK( partialBlock.IsTxAvailable(1));
        BOOST_CHECK( partialBlock.IsTxAvailable(2));

        BOOST_CHECK_EQUAL(pool.mapTx.find(block.vtx[2]->GetHash())->GetSharedTx().use_count(), SHARED_TX_OFFSET + 1);

        CBlock block2;
        
        {
            PartiallyDownloadedBlock tmp = partialBlock;
            BOOST_CHECK(partialBlock.FillBlock(block2, {}) == READ_STATUS_INVALID); // No transactions
            partialBlock = tmp;
        }

        // Wrong transaction
        {
            PartiallyDownloadedBlock tmp = partialBlock;
            partialBlock.FillBlock(block2, {block.vtx[1]}); // Current implementation doesn't check txn here, but don't require that
            partialBlock = tmp;
        }
        bool mutated;
        BOOST_CHECK(block.hashMerkleRoot != BlockMerkleRoot(block2, &mutated));

        CBlock block3;
        PartiallyDownloadedBlock partialBlockCopy = partialBlock;
        BOOST_CHECK(partialBlock.FillBlock(block3, {block.vtx[0]}) == READ_STATUS_OK);
        BOOST_CHECK_EQUAL(block.GetHash().ToString(), block3.GetHash().ToString());
        BOOST_CHECK_EQUAL(block.hashMerkleRoot.ToString(), BlockMerkleRoot(block3, &mutated).ToString());
        BOOST_CHECK(!mutated);

        txhash = block.vtx[2]->GetHash();
        block.vtx.clear();
        block2.vtx.clear();
        block3.vtx.clear();
        BOOST_CHECK_EQUAL(pool.mapTx.find(txhash)->GetSharedTx().use_count(), SHARED_TX_OFFSET + 1); // + 1 because of partialBlockCopy.
    }
    BOOST_CHECK_EQUAL(pool.mapTx.find(txhash)->GetSharedTx().use_count(), SHARED_TX_OFFSET + 0);
}

BOOST_AUTO_TEST_CASE(SufficientPreforwardRTTest)
{
    CTxMemPool pool;
    TestMemPoolEntryHelper entry;
    CBlock block(BuildBlockTestCase());

    pool.addUnchecked(block.vtx[1]->GetHash(), entry.FromTx(*block.vtx[1]));
    LOCK(pool.cs);
    BOOST_CHECK_EQUAL(pool.mapTx.find(block.vtx[1]->GetHash())->GetSharedTx().use_count(), SHARED_TX_OFFSET + 0);

    uint256 txhash;

    // Test with pre-forwarding coinbase + tx 2 with tx 1 in mempool
    {
        TestHeaderAndShortIDs shortIDs(block);
        shortIDs.prefilledtxn.resize(2);
        shortIDs.prefilledtxn[0] = {0, block.vtx[0]};
        shortIDs.prefilledtxn[1] = {1, block.vtx[2]}; // id == 1 as it is 1 after index 1
        shortIDs.shorttxids.resize(1);
        shortIDs.shorttxids[0] = shortIDs.GetShortID(block.vtx[1]->GetHash());

        CDataStream stream(SER_NETWORK, PROTOCOL_VERSION);
        stream << shortIDs;

        CBlockHeaderAndShortTxIDs shortIDs2;
        stream >> shortIDs2;

        PartiallyDownloadedBlock partialBlock(&pool);
        BOOST_CHECK(partialBlock.InitData(shortIDs2, extra_txn) == READ_STATUS_OK);
        BOOST_CHECK( partialBlock.IsTxAvailable(0));
        BOOST_CHECK( partialBlock.IsTxAvailable(1));
        BOOST_CHECK( partialBlock.IsTxAvailable(2));

        BOOST_CHECK_EQUAL(pool.mapTx.find(block.vtx[1]->GetHash())->GetSharedTx().use_count(), SHARED_TX_OFFSET + 1);

        CBlock block2;
        PartiallyDownloadedBlock partialBlockCopy = partialBlock;
        BOOST_CHECK(partialBlock.FillBlock(block2, {}) == READ_STATUS_OK);
        BOOST_CHECK_EQUAL(block.GetHash().ToString(), block2.GetHash().ToString());
        bool mutated;
        BOOST_CHECK_EQUAL(block.hashMerkleRoot.ToString(), BlockMerkleRoot(block2, &mutated).ToString());
        BOOST_CHECK(!mutated);

        txhash = block.vtx[1]->GetHash();
        block.vtx.clear();
        block2.vtx.clear();
        BOOST_CHECK_EQUAL(pool.mapTx.find(txhash)->GetSharedTx().use_count(), SHARED_TX_OFFSET + 1); // + 1 because of partialBlockCopy.
    }
    BOOST_CHECK_EQUAL(pool.mapTx.find(txhash)->GetSharedTx().use_count(), SHARED_TX_OFFSET + 0);
}

BOOST_AUTO_TEST_CASE(EmptyBlockRoundTripTest)
{
    CTxMemPool pool;
    CMutableTransaction coinbase;
    coinbase.vin.resize(1);
    coinbase.vin[0].scriptSig.resize(10);
    coinbase.vout.resize(1);
    coinbase.vout[0].nValue = 42;

    CBlock block;
    block.nTime = 1490559792;
    block.vtx.resize(1);
    block.vtx[0] = MakeTransactionRef(std::move(coinbase));
    block.nVersion = 42;
    block.hashPrevBlock = InsecureRand256();
    block.nBits = 0x207fffff;

    bool mutated;
    block.hashMerkleRoot = BlockMerkleRoot(block, &mutated);
    assert(!mutated);
    while (!CheckProofOfWork(block.GetHash(), block.nBits, Params().GetConsensus())) ++block.nNonce;

    // Test simple header round-trip with only coinbase
    {
        CBlockHeaderAndShortTxIDs shortIDs(block, false);

        CDataStream stream(SER_NETWORK, PROTOCOL_VERSION);
        stream << shortIDs;

        CBlockHeaderAndShortTxIDs shortIDs2;
        stream >> shortIDs2;

        PartiallyDownloadedBlock partialBlock(&pool);
        BOOST_CHECK(partialBlock.InitData(shortIDs2, extra_txn) == READ_STATUS_OK);
        BOOST_CHECK(partialBlock.IsTxAvailable(0));

        CBlock block2;
        std::vector<CTransactionRef> vtx_missing;
        BOOST_CHECK(partialBlock.FillBlock(block2, vtx_missing) == READ_STATUS_OK);
        BOOST_CHECK_EQUAL(block.GetHash().ToString(), block2.GetHash().ToString());
        BOOST_CHECK_EQUAL(block.hashMerkleRoot.ToString(), BlockMerkleRoot(block2, &mutated).ToString());
        BOOST_CHECK(!mutated);
    }
}

BOOST_AUTO_TEST_CASE(TransactionsRequestSerializationTest) {
    BlockTransactionsRequest req1;
    req1.blockhash = InsecureRand256();
    req1.indexes.resize(4);
    req1.indexes[0] = 0;
    req1.indexes[1] = 1;
    req1.indexes[2] = 3;
    req1.indexes[3] = 4;

    CDataStream stream(SER_NETWORK, PROTOCOL_VERSION);
    stream << req1;

    BlockTransactionsRequest req2;
    stream >> req2;

    BOOST_CHECK_EQUAL(req1.blockhash.ToString(), req2.blockhash.ToString());
    BOOST_CHECK_EQUAL(req1.indexes.size(), req2.indexes.size());
    BOOST_CHECK_EQUAL(req1.indexes[0], req2.indexes[0]);
    BOOST_CHECK_EQUAL(req1.indexes[1], req2.indexes[1]);
    BOOST_CHECK_EQUAL(req1.indexes[2], req2.indexes[2]);
    BOOST_CHECK_EQUAL(req1.indexes[3], req2.indexes[3]);
}

BOOST_AUTO_TEST_SUITE_END()<|MERGE_RESOLUTION|>--- conflicted
+++ resolved
@@ -7,11 +7,7 @@
 #include <chainparams.h>
 #include <random.h>
 
-<<<<<<< HEAD
-#include "test/test_particl.h"
-=======
-#include <test/test_bitcoin.h>
->>>>>>> f17942a3
+#include <test/test_particl.h>
 
 #include <boost/test/unit_test.hpp>
 
@@ -65,7 +61,7 @@
     CTxMemPool pool;
     TestMemPoolEntryHelper entry;
     CBlock block(BuildBlockTestCase());
-    
+
 
     pool.addUnchecked(block.vtx[2]->GetHash(), entry.FromTx(*block.vtx[2]));
     LOCK(pool.cs);
@@ -111,7 +107,7 @@
 
         CBlock block3;
         BOOST_CHECK(partialBlock.FillBlock(block3, {block.vtx[1]}) == READ_STATUS_OK);
-        
+
         BOOST_CHECK_EQUAL(block.GetHash().ToString(), block3.GetHash().ToString());
         BOOST_CHECK_EQUAL(block.hashMerkleRoot.ToString(), BlockMerkleRoot(block3, &mutated).ToString());
         BOOST_CHECK(!mutated);
@@ -198,7 +194,7 @@
         BOOST_CHECK_EQUAL(pool.mapTx.find(block.vtx[2]->GetHash())->GetSharedTx().use_count(), SHARED_TX_OFFSET + 1);
 
         CBlock block2;
-        
+
         {
             PartiallyDownloadedBlock tmp = partialBlock;
             BOOST_CHECK(partialBlock.FillBlock(block2, {}) == READ_STATUS_INVALID); // No transactions
