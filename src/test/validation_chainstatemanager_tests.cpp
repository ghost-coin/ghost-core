--- conflicted
+++ resolved
@@ -124,12 +124,8 @@
     {
         LOCK(::cs_main);
         c1.InitCoinsCache(1 << 23);
-<<<<<<< HEAD
+        BOOST_REQUIRE(c1.LoadGenesisBlock(Params()));
         c1.CoinsTip().SetBestBlock(InsecureRand256(), InsecureRandRange(100));
-=======
-        BOOST_REQUIRE(c1.LoadGenesisBlock(Params()));
-        c1.CoinsTip().SetBestBlock(InsecureRand256());
->>>>>>> 9c3765ad
         manager.MaybeRebalanceCaches();
     }
 
@@ -146,12 +142,8 @@
     {
         LOCK(::cs_main);
         c2.InitCoinsCache(1 << 23);
-<<<<<<< HEAD
+        BOOST_REQUIRE(c2.LoadGenesisBlock(Params()));
         c2.CoinsTip().SetBestBlock(InsecureRand256(), InsecureRandRange(100));
-=======
-        BOOST_REQUIRE(c2.LoadGenesisBlock(Params()));
-        c2.CoinsTip().SetBestBlock(InsecureRand256());
->>>>>>> 9c3765ad
         manager.MaybeRebalanceCaches();
     }
 
