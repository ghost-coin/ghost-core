// Copyright (c) 2019-2022 The Bitcoin Core developers
// Distributed under the MIT software license, see the accompanying
// file COPYING or http://www.opensource.org/licenses/mit-license.php.
//
#include <chainparams.h>
#include <consensus/validation.h>
#include <node/utxo_snapshot.h>
#include <random.h>
#include <rpc/blockchain.h>
#include <sync.h>
#include <test/util/chainstate.h>
#include <test/util/random.h>
#include <test/util/setup_common.h>
#include <timedata.h>
#include <uint256.h>
#include <validation.h>
#include <validationinterface.h>

#include <tinyformat.h>

#include <vector>

#include <boost/test/unit_test.hpp>

// Particl
#include <smsg/manager.h>

using node::SnapshotMetadata;

BOOST_FIXTURE_TEST_SUITE(validation_chainstatemanager_tests, ChainTestingSetup)

//! Basic tests for ChainstateManager.
//!
//! First create a legacy (IBD) chainstate, then create a snapshot chainstate.
BOOST_AUTO_TEST_CASE(chainstatemanager)
{
    ChainstateManager& manager = *m_node.chainman;
    CTxMemPool& mempool = *m_node.mempool;

    std::vector<Chainstate*> chainstates;

    BOOST_CHECK(!manager.SnapshotBlockhash().has_value());

    // Create a legacy (IBD) chainstate.
    //
    Chainstate& c1 = WITH_LOCK(::cs_main, return manager.InitializeChainstate(&mempool));
    chainstates.push_back(&c1);
    c1.InitCoinsDB(
        /*cache_size_bytes=*/1 << 23, /*in_memory=*/true, /*should_wipe=*/false);
    WITH_LOCK(::cs_main, c1.InitCoinsCache(1 << 23));

    BOOST_CHECK(!manager.IsSnapshotActive());
    BOOST_CHECK(WITH_LOCK(::cs_main, return !manager.IsSnapshotValidated()));
    auto all = manager.GetAll();
    BOOST_CHECK_EQUAL_COLLECTIONS(all.begin(), all.end(), chainstates.begin(), chainstates.end());

    auto& active_chain = WITH_LOCK(manager.GetMutex(), return manager.ActiveChain());
    BOOST_CHECK_EQUAL(&active_chain, &c1.m_chain);

    BOOST_CHECK_EQUAL(WITH_LOCK(manager.GetMutex(), return manager.ActiveHeight()), -1);

    auto active_tip = WITH_LOCK(manager.GetMutex(), return manager.ActiveTip());
    auto exp_tip = c1.m_chain.Tip();
    BOOST_CHECK_EQUAL(active_tip, exp_tip);

    BOOST_CHECK(!manager.SnapshotBlockhash().has_value());

    // Create a snapshot-based chainstate.
    //
    const uint256 snapshot_blockhash = GetRandHash();
    Chainstate& c2 = WITH_LOCK(::cs_main, return manager.ActivateExistingSnapshot(
        &mempool, snapshot_blockhash));
    chainstates.push_back(&c2);

    BOOST_CHECK_EQUAL(manager.SnapshotBlockhash().value(), snapshot_blockhash);

    c2.InitCoinsDB(
        /*cache_size_bytes=*/1 << 23, /*in_memory=*/true, /*should_wipe=*/false);
    WITH_LOCK(::cs_main, c2.InitCoinsCache(1 << 23));
    // Unlike c1, which doesn't have any blocks. Gets us different tip, height.
    c2.LoadGenesisBlock();
    BlockValidationState _;
    BOOST_CHECK(c2.ActivateBestChain(_, nullptr));

    BOOST_CHECK(manager.IsSnapshotActive());
    BOOST_CHECK(WITH_LOCK(::cs_main, return !manager.IsSnapshotValidated()));
    BOOST_CHECK_EQUAL(&c2, &manager.ActiveChainstate());
    BOOST_CHECK(&c1 != &manager.ActiveChainstate());
    auto all2 = manager.GetAll();
    BOOST_CHECK_EQUAL_COLLECTIONS(all2.begin(), all2.end(), chainstates.begin(), chainstates.end());

    auto& active_chain2 = WITH_LOCK(manager.GetMutex(), return manager.ActiveChain());
    BOOST_CHECK_EQUAL(&active_chain2, &c2.m_chain);

    BOOST_CHECK_EQUAL(WITH_LOCK(manager.GetMutex(), return manager.ActiveHeight()), 0);

    auto active_tip2 = WITH_LOCK(manager.GetMutex(), return manager.ActiveTip());
    auto exp_tip2 = c2.m_chain.Tip();
    BOOST_CHECK_EQUAL(active_tip2, exp_tip2);

    // Ensure that these pointers actually correspond to different
    // CCoinsViewCache instances.
    BOOST_CHECK(exp_tip != exp_tip2);

    // Let scheduler events finish running to avoid accessing memory that is going to be unloaded
    SyncWithValidationInterfaceQueue();
}

//! Test rebalancing the caches associated with each chainstate.
BOOST_AUTO_TEST_CASE(chainstatemanager_rebalance_caches)
{
    ChainstateManager& manager = *m_node.chainman;
    CTxMemPool& mempool = *m_node.mempool;

    size_t max_cache = 10000;
    manager.m_total_coinsdb_cache = max_cache;
    manager.m_total_coinstip_cache = max_cache;

    std::vector<Chainstate*> chainstates;

    // Create a legacy (IBD) chainstate.
    //
    Chainstate& c1 = WITH_LOCK(::cs_main, return manager.InitializeChainstate(&mempool));
    chainstates.push_back(&c1);
    c1.InitCoinsDB(
        /*cache_size_bytes=*/1 << 23, /*in_memory=*/true, /*should_wipe=*/false);

    {
        LOCK(::cs_main);
        c1.InitCoinsCache(1 << 23);
        BOOST_REQUIRE(c1.LoadGenesisBlock());
        c1.CoinsTip().SetBestBlock(InsecureRand256(), InsecureRandRange(100));
        manager.MaybeRebalanceCaches();
    }

    BOOST_CHECK_EQUAL(c1.m_coinstip_cache_size_bytes, max_cache);
    BOOST_CHECK_EQUAL(c1.m_coinsdb_cache_size_bytes, max_cache);

    // Create a snapshot-based chainstate.
    //
    Chainstate& c2 = WITH_LOCK(cs_main, return manager.ActivateExistingSnapshot(&mempool, GetRandHash()));
    chainstates.push_back(&c2);
    c2.InitCoinsDB(
        /*cache_size_bytes=*/1 << 23, /*in_memory=*/true, /*should_wipe=*/false);

    {
        LOCK(::cs_main);
        c2.InitCoinsCache(1 << 23);
        BOOST_REQUIRE(c2.LoadGenesisBlock());
        c2.CoinsTip().SetBestBlock(InsecureRand256(), InsecureRandRange(100));
        manager.MaybeRebalanceCaches();
    }

    // Since both chainstates are considered to be in initial block download,
    // the snapshot chainstate should take priority.
    BOOST_CHECK_CLOSE(c1.m_coinstip_cache_size_bytes, max_cache * 0.05, 1);
    BOOST_CHECK_CLOSE(c1.m_coinsdb_cache_size_bytes, max_cache * 0.05, 1);
    BOOST_CHECK_CLOSE(c2.m_coinstip_cache_size_bytes, max_cache * 0.95, 1);
    BOOST_CHECK_CLOSE(c2.m_coinsdb_cache_size_bytes, max_cache * 0.95, 1);
}

struct SnapshotTestSetup : TestChain100Setup {
    // Run with coinsdb on the filesystem to support, e.g., moving invalidated
    // chainstate dirs to "*_invalid".
    //
    // Note that this means the tests run considerably slower than in-memory DB
    // tests, but we can't otherwise test this functionality since it relies on
    // destructive filesystem operations.
    SnapshotTestSetup() : TestChain100Setup{
                              {},
                              {},
                              /*coins_db_in_memory=*/false,
                              /*block_tree_db_in_memory=*/false,
                          }
    {
    }

    std::tuple<Chainstate*, Chainstate*> SetupSnapshot()
    {
        ChainstateManager& chainman = *Assert(m_node.chainman);

        BOOST_CHECK(!chainman.IsSnapshotActive());

        {
            LOCK(::cs_main);
            BOOST_CHECK(!chainman.IsSnapshotValidated());
            BOOST_CHECK(!node::FindSnapshotChainstateDir());
        }

        size_t initial_size;
        size_t initial_total_coins{100};

        // Make some initial assertions about the contents of the chainstate.
        {
            LOCK(::cs_main);
            CCoinsViewCache& ibd_coinscache = chainman.ActiveChainstate().CoinsTip();
            initial_size = ibd_coinscache.GetCacheSize();
            size_t total_coins{0};

            for (CTransactionRef& txn : m_coinbase_txns) {
                COutPoint op{txn->GetHash(), 0};
                BOOST_CHECK(ibd_coinscache.HaveCoin(op));
                total_coins++;
            }

            BOOST_CHECK_EQUAL(total_coins, initial_total_coins);
            BOOST_CHECK_EQUAL(initial_size, initial_total_coins);
        }

        Chainstate& validation_chainstate = chainman.ActiveChainstate();

        // Snapshot should refuse to load at this height.
        BOOST_REQUIRE(!CreateAndActivateUTXOSnapshot(this));
        BOOST_CHECK(!chainman.ActiveChainstate().m_from_snapshot_blockhash);
        BOOST_CHECK(!chainman.SnapshotBlockhash());

        // Mine 10 more blocks, putting at us height 110 where a valid assumeutxo value can
        // be found.
        constexpr int snapshot_height = 110;
        mineBlocks(10);
        initial_size += 10;
        initial_total_coins += 10;

        // Should not load malleated snapshots
        BOOST_REQUIRE(!CreateAndActivateUTXOSnapshot(
            this, [](AutoFile& auto_infile, SnapshotMetadata& metadata) {
                // A UTXO is missing but count is correct
                metadata.m_coins_count -= 1;

                COutPoint outpoint;
                Coin coin;

                auto_infile >> outpoint;
                auto_infile >> coin;
        }));

        BOOST_CHECK(!node::FindSnapshotChainstateDir());

        BOOST_REQUIRE(!CreateAndActivateUTXOSnapshot(
            this, [](AutoFile& auto_infile, SnapshotMetadata& metadata) {
                // Coins count is larger than coins in file
                metadata.m_coins_count += 1;
        }));
        BOOST_REQUIRE(!CreateAndActivateUTXOSnapshot(
            this, [](AutoFile& auto_infile, SnapshotMetadata& metadata) {
                // Coins count is smaller than coins in file
                metadata.m_coins_count -= 1;
        }));
        BOOST_REQUIRE(!CreateAndActivateUTXOSnapshot(
            this, [](AutoFile& auto_infile, SnapshotMetadata& metadata) {
                // Wrong hash
                metadata.m_base_blockhash = uint256::ZERO;
        }));
        BOOST_REQUIRE(!CreateAndActivateUTXOSnapshot(
            this, [](AutoFile& auto_infile, SnapshotMetadata& metadata) {
                // Wrong hash
                metadata.m_base_blockhash = uint256::ONE;
        }));

        BOOST_REQUIRE(CreateAndActivateUTXOSnapshot(this));
        BOOST_CHECK(fs::exists(*node::FindSnapshotChainstateDir()));

        // Ensure our active chain is the snapshot chainstate.
        BOOST_CHECK(!chainman.ActiveChainstate().m_from_snapshot_blockhash->IsNull());
        BOOST_CHECK_EQUAL(
            *chainman.ActiveChainstate().m_from_snapshot_blockhash,
            *chainman.SnapshotBlockhash());

        Chainstate& snapshot_chainstate = chainman.ActiveChainstate();

        {
            LOCK(::cs_main);

            fs::path found = *node::FindSnapshotChainstateDir();

            // Note: WriteSnapshotBaseBlockhash() is implicitly tested above.
            BOOST_CHECK_EQUAL(
                *node::ReadSnapshotBaseBlockhash(found),
                *chainman.SnapshotBlockhash());

            // Ensure that the genesis block was not marked assumed-valid.
            BOOST_CHECK(!chainman.ActiveChain().Genesis()->IsAssumedValid());
        }

        const AssumeutxoData& au_data = *ExpectedAssumeutxo(snapshot_height, ::Params());
        const CBlockIndex* tip = WITH_LOCK(chainman.GetMutex(), return chainman.ActiveTip());

        BOOST_CHECK_EQUAL(tip->nChainTx, au_data.nChainTx);

        // To be checked against later when we try loading a subsequent snapshot.
        uint256 loaded_snapshot_blockhash{*chainman.SnapshotBlockhash()};

        // Make some assertions about the both chainstates. These checks ensure the
        // legacy chainstate hasn't changed and that the newly created chainstate
        // reflects the expected content.
        {
            LOCK(::cs_main);
            int chains_tested{0};

            for (Chainstate* chainstate : chainman.GetAll()) {
                BOOST_TEST_MESSAGE("Checking coins in " << chainstate->ToString());
                CCoinsViewCache& coinscache = chainstate->CoinsTip();

                // Both caches will be empty initially.
                BOOST_CHECK_EQUAL((unsigned int)0, coinscache.GetCacheSize());

                size_t total_coins{0};

                for (CTransactionRef& txn : m_coinbase_txns) {
                    COutPoint op{txn->GetHash(), 0};
                    BOOST_CHECK(coinscache.HaveCoin(op));
                    total_coins++;
                }

                BOOST_CHECK_EQUAL(initial_size , coinscache.GetCacheSize());
                BOOST_CHECK_EQUAL(total_coins, initial_total_coins);
                chains_tested++;
            }

            BOOST_CHECK_EQUAL(chains_tested, 2);
        }

        // Mine some new blocks on top of the activated snapshot chainstate.
        constexpr size_t new_coins{100};
        mineBlocks(new_coins);  // Defined in TestChain100Setup.

        {
            LOCK(::cs_main);
            size_t coins_in_active{0};
            size_t coins_in_background{0};
            size_t coins_missing_from_background{0};

            for (Chainstate* chainstate : chainman.GetAll()) {
                BOOST_TEST_MESSAGE("Checking coins in " << chainstate->ToString());
                CCoinsViewCache& coinscache = chainstate->CoinsTip();
                bool is_background = chainstate != &chainman.ActiveChainstate();

                for (CTransactionRef& txn : m_coinbase_txns) {
                    COutPoint op{txn->GetHash(), 0};
                    if (coinscache.HaveCoin(op)) {
                        (is_background ? coins_in_background : coins_in_active)++;
                    } else if (is_background) {
                        coins_missing_from_background++;
                    }
                }
            }

            BOOST_CHECK_EQUAL(coins_in_active, initial_total_coins + new_coins);
            BOOST_CHECK_EQUAL(coins_in_background, initial_total_coins);
            BOOST_CHECK_EQUAL(coins_missing_from_background, new_coins);
        }

        // Snapshot should refuse to load after one has already loaded.
        BOOST_REQUIRE(!CreateAndActivateUTXOSnapshot(this));

        // Snapshot blockhash should be unchanged.
        BOOST_CHECK_EQUAL(
            *chainman.ActiveChainstate().m_from_snapshot_blockhash,
            loaded_snapshot_blockhash);
        return std::make_tuple(&validation_chainstate, &snapshot_chainstate);
    }

    // Simulate a restart of the node by flushing all state to disk, clearing the
    // existing ChainstateManager, and unloading the block index.
    //
    // @returns a reference to the "restarted" ChainstateManager
    ChainstateManager& SimulateNodeRestart()
    {
        ChainstateManager& chainman = *Assert(m_node.chainman);

        BOOST_TEST_MESSAGE("Simulating node restart");
        {
            LOCK(::cs_main);
            for (Chainstate* cs : chainman.GetAll()) {
                cs->ForceFlushStateToDisk();
            }
            chainman.ResetChainstates();
            BOOST_CHECK_EQUAL(chainman.GetAll().size(), 0);
            const ChainstateManager::Options chainman_opts{
                .chainparams = ::Params(),
                .datadir = m_args.GetDataDirNet(),
                .adjusted_time_callback = GetAdjustedTime,
            };
            // For robustness, ensure the old manager is destroyed before creating a
            // new one.
            m_node.chainman.reset();
<<<<<<< HEAD
            m_node.chainman.reset(new ChainstateManager(chainman_opts));

            m_node.smsgman = SmsgManager::make();
            m_node.chainman->m_smsgman = m_node.smsgman.get();
=======
            m_node.chainman = std::make_unique<ChainstateManager>(chainman_opts, node::BlockManager::Options{});
>>>>>>> ebb15ea7
        }
        return *Assert(m_node.chainman);
    }
};

//! Test basic snapshot activation.
BOOST_FIXTURE_TEST_CASE(chainstatemanager_activate_snapshot, SnapshotTestSetup)
{
    this->SetupSnapshot();
}

//! Test LoadBlockIndex behavior when multiple chainstates are in use.
//!
//! - First, verify that setBlockIndexCandidates is as expected when using a single,
//!   fully-validating chainstate.
//!
//! - Then mark a region of the chain BLOCK_ASSUMED_VALID and introduce a second chainstate
//!   that will tolerate assumed-valid blocks. Run LoadBlockIndex() and ensure that the first
//!   chainstate only contains fully validated blocks and the other chainstate contains all blocks,
//!   even those assumed-valid.
//!
BOOST_FIXTURE_TEST_CASE(chainstatemanager_loadblockindex, TestChain100Setup)
{
    ChainstateManager& chainman = *Assert(m_node.chainman);
    CTxMemPool& mempool = *m_node.mempool;
    Chainstate& cs1 = chainman.ActiveChainstate();

    int num_indexes{0};
    int num_assumed_valid{0};
    const int expected_assumed_valid{20};
    const int last_assumed_valid_idx{40};
    const int assumed_valid_start_idx = last_assumed_valid_idx - expected_assumed_valid;

    CBlockIndex* validated_tip{nullptr};
    CBlockIndex* assumed_tip{WITH_LOCK(chainman.GetMutex(), return chainman.ActiveChain().Tip())};

    auto reload_all_block_indexes = [&]() {
        for (Chainstate* cs : chainman.GetAll()) {
            LOCK(::cs_main);
            cs->UnloadBlockIndex();
            BOOST_CHECK(cs->setBlockIndexCandidates.empty());
        }

        WITH_LOCK(::cs_main, chainman.LoadBlockIndex());
    };

    // Ensure that without any assumed-valid BlockIndex entries, all entries are considered
    // tip candidates.
    reload_all_block_indexes();
    BOOST_CHECK_EQUAL(cs1.setBlockIndexCandidates.size(), cs1.m_chain.Height() + 1);

    // Mark some region of the chain assumed-valid.
    for (int i = 0; i <= cs1.m_chain.Height(); ++i) {
        LOCK(::cs_main);
        auto index = cs1.m_chain[i];

        if (i < last_assumed_valid_idx && i >= assumed_valid_start_idx) {
            index->nStatus = BlockStatus::BLOCK_VALID_TREE | BlockStatus::BLOCK_ASSUMED_VALID;
        }

        ++num_indexes;
        if (index->IsAssumedValid()) ++num_assumed_valid;

        // Note the last fully-validated block as the expected validated tip.
        if (i == (assumed_valid_start_idx - 1)) {
            validated_tip = index;
            BOOST_CHECK(!index->IsAssumedValid());
        }
    }

    BOOST_CHECK_EQUAL(expected_assumed_valid, num_assumed_valid);

    Chainstate& cs2 = WITH_LOCK(::cs_main,
        return chainman.ActivateExistingSnapshot(&mempool, GetRandHash()));

    reload_all_block_indexes();

    // The fully validated chain only has candidates up to the start of the assumed-valid
    // blocks.
    BOOST_CHECK_EQUAL(cs1.setBlockIndexCandidates.count(validated_tip), 1);
    BOOST_CHECK_EQUAL(cs1.setBlockIndexCandidates.count(assumed_tip), 0);
    BOOST_CHECK_EQUAL(cs1.setBlockIndexCandidates.size(), assumed_valid_start_idx);

    // The assumed-valid tolerant chain has all blocks as candidates.
    BOOST_CHECK_EQUAL(cs2.setBlockIndexCandidates.count(validated_tip), 1);
    BOOST_CHECK_EQUAL(cs2.setBlockIndexCandidates.count(assumed_tip), 1);
    BOOST_CHECK_EQUAL(cs2.setBlockIndexCandidates.size(), num_indexes);
}

//! Ensure that snapshot chainstates initialize properly when found on disk.
BOOST_FIXTURE_TEST_CASE(chainstatemanager_snapshot_init, SnapshotTestSetup)
{
    ChainstateManager& chainman = *Assert(m_node.chainman);
    Chainstate& bg_chainstate = chainman.ActiveChainstate();

    this->SetupSnapshot();

    fs::path snapshot_chainstate_dir = *node::FindSnapshotChainstateDir();
    BOOST_CHECK(fs::exists(snapshot_chainstate_dir));
    BOOST_CHECK_EQUAL(snapshot_chainstate_dir, gArgs.GetDataDirNet() / "chainstate_snapshot");

    BOOST_CHECK(chainman.IsSnapshotActive());
    const uint256 snapshot_tip_hash = WITH_LOCK(chainman.GetMutex(),
        return chainman.ActiveTip()->GetBlockHash());

    auto all_chainstates = chainman.GetAll();
    BOOST_CHECK_EQUAL(all_chainstates.size(), 2);

    // "Rewind" the background chainstate so that its tip is not at the
    // base block of the snapshot - this is so after simulating a node restart,
    // it will initialize instead of attempting to complete validation.
    //
    // Note that this is not a realistic use of DisconnectTip().
    DisconnectedBlockTransactions unused_pool;
    BlockValidationState unused_state;
    {
        LOCK2(::cs_main, bg_chainstate.MempoolMutex());
        BOOST_CHECK(bg_chainstate.DisconnectTip(unused_state, &unused_pool));
        unused_pool.clear();  // to avoid queuedTx assertion errors on teardown
    }
    BOOST_CHECK_EQUAL(bg_chainstate.m_chain.Height(), 109);

    // Test that simulating a shutdown (resetting ChainstateManager) and then performing
    // chainstate reinitializing successfully cleans up the background-validation
    // chainstate data, and we end up with a single chainstate that is at tip.
    ChainstateManager& chainman_restarted = this->SimulateNodeRestart();

    BOOST_TEST_MESSAGE("Performing Load/Verify/Activate of chainstate");

    // This call reinitializes the chainstates.
    this->LoadVerifyActivateChainstate();

    {
        LOCK(chainman_restarted.GetMutex());
        BOOST_CHECK_EQUAL(chainman_restarted.GetAll().size(), 2);
        BOOST_CHECK(chainman_restarted.IsSnapshotActive());
        BOOST_CHECK(!chainman_restarted.IsSnapshotValidated());

        BOOST_CHECK_EQUAL(chainman_restarted.ActiveTip()->GetBlockHash(), snapshot_tip_hash);
        BOOST_CHECK_EQUAL(chainman_restarted.ActiveHeight(), 210);
    }

    BOOST_TEST_MESSAGE(
        "Ensure we can mine blocks on top of the initialized snapshot chainstate");
    mineBlocks(10);
    {
        LOCK(chainman_restarted.GetMutex());
        BOOST_CHECK_EQUAL(chainman_restarted.ActiveHeight(), 220);

        // Background chainstate should be unaware of new blocks on the snapshot
        // chainstate.
        for (Chainstate* cs : chainman_restarted.GetAll()) {
            if (cs != &chainman_restarted.ActiveChainstate()) {
                BOOST_CHECK_EQUAL(cs->m_chain.Height(), 109);
            }
        }
    }
}

BOOST_FIXTURE_TEST_CASE(chainstatemanager_snapshot_completion, SnapshotTestSetup)
{
    this->SetupSnapshot();

    ChainstateManager& chainman = *Assert(m_node.chainman);
    Chainstate& active_cs = chainman.ActiveChainstate();
    auto tip_cache_before_complete = active_cs.m_coinstip_cache_size_bytes;
    auto db_cache_before_complete = active_cs.m_coinsdb_cache_size_bytes;

    SnapshotCompletionResult res;
    auto mock_shutdown = [](bilingual_str msg) {};

    fs::path snapshot_chainstate_dir = *node::FindSnapshotChainstateDir();
    BOOST_CHECK(fs::exists(snapshot_chainstate_dir));
    BOOST_CHECK_EQUAL(snapshot_chainstate_dir, gArgs.GetDataDirNet() / "chainstate_snapshot");

    BOOST_CHECK(chainman.IsSnapshotActive());
    const uint256 snapshot_tip_hash = WITH_LOCK(chainman.GetMutex(),
        return chainman.ActiveTip()->GetBlockHash());

    res = WITH_LOCK(::cs_main,
        return chainman.MaybeCompleteSnapshotValidation(mock_shutdown));
    BOOST_CHECK_EQUAL(res, SnapshotCompletionResult::SUCCESS);

    WITH_LOCK(::cs_main, BOOST_CHECK(chainman.IsSnapshotValidated()));
    BOOST_CHECK(chainman.IsSnapshotActive());

    // Cache should have been rebalanced and reallocated to the "only" remaining
    // chainstate.
    BOOST_CHECK(active_cs.m_coinstip_cache_size_bytes > tip_cache_before_complete);
    BOOST_CHECK(active_cs.m_coinsdb_cache_size_bytes > db_cache_before_complete);

    auto all_chainstates = chainman.GetAll();
    BOOST_CHECK_EQUAL(all_chainstates.size(), 1);
    BOOST_CHECK_EQUAL(all_chainstates[0], &active_cs);

    // Trying completion again should return false.
    res = WITH_LOCK(::cs_main,
        return chainman.MaybeCompleteSnapshotValidation(mock_shutdown));
    BOOST_CHECK_EQUAL(res, SnapshotCompletionResult::SKIPPED);

    // The invalid snapshot path should not have been used.
    fs::path snapshot_invalid_dir = gArgs.GetDataDirNet() / "chainstate_snapshot_INVALID";
    BOOST_CHECK(!fs::exists(snapshot_invalid_dir));
    // chainstate_snapshot should still exist.
    BOOST_CHECK(fs::exists(snapshot_chainstate_dir));

    // Test that simulating a shutdown (resetting ChainstateManager) and then performing
    // chainstate reinitializing successfully cleans up the background-validation
    // chainstate data, and we end up with a single chainstate that is at tip.
    ChainstateManager& chainman_restarted = this->SimulateNodeRestart();

    BOOST_TEST_MESSAGE("Performing Load/Verify/Activate of chainstate");

    // This call reinitializes the chainstates, and should clean up the now unnecessary
    // background-validation leveldb contents.
    this->LoadVerifyActivateChainstate();

    BOOST_CHECK(!fs::exists(snapshot_invalid_dir));
    // chainstate_snapshot should now *not* exist.
    BOOST_CHECK(!fs::exists(snapshot_chainstate_dir));

    const Chainstate& active_cs2 = chainman_restarted.ActiveChainstate();

    {
        LOCK(chainman_restarted.GetMutex());
        BOOST_CHECK_EQUAL(chainman_restarted.GetAll().size(), 1);
        BOOST_CHECK(!chainman_restarted.IsSnapshotActive());
        BOOST_CHECK(!chainman_restarted.IsSnapshotValidated());
        BOOST_CHECK(active_cs2.m_coinstip_cache_size_bytes > tip_cache_before_complete);
        BOOST_CHECK(active_cs2.m_coinsdb_cache_size_bytes > db_cache_before_complete);

        BOOST_CHECK_EQUAL(chainman_restarted.ActiveTip()->GetBlockHash(), snapshot_tip_hash);
        BOOST_CHECK_EQUAL(chainman_restarted.ActiveHeight(), 210);
    }

    BOOST_TEST_MESSAGE(
        "Ensure we can mine blocks on top of the \"new\" IBD chainstate");
    mineBlocks(10);
    {
        LOCK(chainman_restarted.GetMutex());
        BOOST_CHECK_EQUAL(chainman_restarted.ActiveHeight(), 220);
    }
}

BOOST_FIXTURE_TEST_CASE(chainstatemanager_snapshot_completion_hash_mismatch, SnapshotTestSetup)
{
    auto chainstates = this->SetupSnapshot();
    Chainstate& validation_chainstate = *std::get<0>(chainstates);
    ChainstateManager& chainman = *Assert(m_node.chainman);
    SnapshotCompletionResult res;
    auto mock_shutdown = [](bilingual_str msg) {};

    // Test tampering with the IBD UTXO set with an extra coin to ensure it causes
    // snapshot completion to fail.
    CCoinsViewCache& ibd_coins = WITH_LOCK(::cs_main,
        return validation_chainstate.CoinsTip());
    Coin badcoin;
    badcoin.out.nValue = InsecureRand32();
    badcoin.nHeight = 1;
    badcoin.out.scriptPubKey.assign(InsecureRandBits(6), 0);
    uint256 txid = InsecureRand256();
    ibd_coins.AddCoin(COutPoint(txid, 0), std::move(badcoin), false);

    fs::path snapshot_chainstate_dir = gArgs.GetDataDirNet() / "chainstate_snapshot";
    BOOST_CHECK(fs::exists(snapshot_chainstate_dir));

    res = WITH_LOCK(::cs_main,
        return chainman.MaybeCompleteSnapshotValidation(mock_shutdown));
    BOOST_CHECK_EQUAL(res, SnapshotCompletionResult::HASH_MISMATCH);

    auto all_chainstates = chainman.GetAll();
    BOOST_CHECK_EQUAL(all_chainstates.size(), 1);
    BOOST_CHECK_EQUAL(all_chainstates[0], &validation_chainstate);
    BOOST_CHECK_EQUAL(&chainman.ActiveChainstate(), &validation_chainstate);

    fs::path snapshot_invalid_dir = gArgs.GetDataDirNet() / "chainstate_snapshot_INVALID";
    BOOST_CHECK(fs::exists(snapshot_invalid_dir));

    // Test that simulating a shutdown (resetting ChainstateManager) and then performing
    // chainstate reinitializing successfully loads only the fully-validated
    // chainstate data, and we end up with a single chainstate that is at tip.
    ChainstateManager& chainman_restarted = this->SimulateNodeRestart();

    BOOST_TEST_MESSAGE("Performing Load/Verify/Activate of chainstate");

    // This call reinitializes the chainstates, and should clean up the now unnecessary
    // background-validation leveldb contents.
    this->LoadVerifyActivateChainstate();

    BOOST_CHECK(fs::exists(snapshot_invalid_dir));
    BOOST_CHECK(!fs::exists(snapshot_chainstate_dir));

    {
        LOCK(::cs_main);
        BOOST_CHECK_EQUAL(chainman_restarted.GetAll().size(), 1);
        BOOST_CHECK(!chainman_restarted.IsSnapshotActive());
        BOOST_CHECK(!chainman_restarted.IsSnapshotValidated());
        BOOST_CHECK_EQUAL(chainman_restarted.ActiveHeight(), 210);
    }

    BOOST_TEST_MESSAGE(
        "Ensure we can mine blocks on top of the \"new\" IBD chainstate");
    mineBlocks(10);
    {
        LOCK(::cs_main);
        BOOST_CHECK_EQUAL(chainman_restarted.ActiveHeight(), 220);
    }
}

BOOST_AUTO_TEST_SUITE_END()<|MERGE_RESOLUTION|>--- conflicted
+++ resolved
@@ -384,14 +384,10 @@
             // For robustness, ensure the old manager is destroyed before creating a
             // new one.
             m_node.chainman.reset();
-<<<<<<< HEAD
-            m_node.chainman.reset(new ChainstateManager(chainman_opts));
+            m_node.chainman = std::make_unique<ChainstateManager>(chainman_opts, node::BlockManager::Options{});
 
             m_node.smsgman = SmsgManager::make();
             m_node.chainman->m_smsgman = m_node.smsgman.get();
-=======
-            m_node.chainman = std::make_unique<ChainstateManager>(chainman_opts, node::BlockManager::Options{});
->>>>>>> ebb15ea7
         }
         return *Assert(m_node.chainman);
     }
