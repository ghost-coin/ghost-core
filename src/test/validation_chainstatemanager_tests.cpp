// Copyright (c) 2019-2022 The Bitcoin Core developers
// Distributed under the MIT software license, see the accompanying
// file COPYING or http://www.opensource.org/licenses/mit-license.php.
//
#include <chainparams.h>
#include <consensus/validation.h>
#include <node/utxo_snapshot.h>
#include <random.h>
#include <rpc/blockchain.h>
#include <sync.h>
#include <test/util/chainstate.h>
#include <test/util/random.h>
#include <test/util/setup_common.h>
#include <timedata.h>
#include <uint256.h>
#include <validation.h>
#include <validationinterface.h>

#include <tinyformat.h>

#include <vector>

#include <boost/test/unit_test.hpp>

// Particl
#include <smsg/manager.h>

using node::SnapshotMetadata;

BOOST_FIXTURE_TEST_SUITE(validation_chainstatemanager_tests, ChainTestingSetup)

//! Basic tests for ChainstateManager.
//!
//! First create a legacy (IBD) chainstate, then create a snapshot chainstate.
BOOST_AUTO_TEST_CASE(chainstatemanager)
{
    ChainstateManager& manager = *m_node.chainman;
    CTxMemPool& mempool = *m_node.mempool;

    std::vector<Chainstate*> chainstates;

    BOOST_CHECK(!manager.SnapshotBlockhash().has_value());

    // Create a legacy (IBD) chainstate.
    //
    Chainstate& c1 = WITH_LOCK(::cs_main, return manager.InitializeChainstate(&mempool));
    chainstates.push_back(&c1);
    c1.InitCoinsDB(
        /*cache_size_bytes=*/1 << 23, /*in_memory=*/true, /*should_wipe=*/false);
    WITH_LOCK(::cs_main, c1.InitCoinsCache(1 << 23));

    BOOST_CHECK(!manager.IsSnapshotActive());
    BOOST_CHECK(WITH_LOCK(::cs_main, return !manager.IsSnapshotValidated()));
    auto all = manager.GetAll();
    BOOST_CHECK_EQUAL_COLLECTIONS(all.begin(), all.end(), chainstates.begin(), chainstates.end());

    auto& active_chain = WITH_LOCK(manager.GetMutex(), return manager.ActiveChain());
    BOOST_CHECK_EQUAL(&active_chain, &c1.m_chain);

    BOOST_CHECK_EQUAL(WITH_LOCK(manager.GetMutex(), return manager.ActiveHeight()), -1);

    auto active_tip = WITH_LOCK(manager.GetMutex(), return manager.ActiveTip());
    auto exp_tip = c1.m_chain.Tip();
    BOOST_CHECK_EQUAL(active_tip, exp_tip);

    BOOST_CHECK(!manager.SnapshotBlockhash().has_value());

    // Create a snapshot-based chainstate.
    //
    const uint256 snapshot_blockhash = GetRandHash();
    Chainstate& c2 = WITH_LOCK(::cs_main, return manager.ActivateExistingSnapshot(
        &mempool, snapshot_blockhash));
    chainstates.push_back(&c2);

    BOOST_CHECK_EQUAL(manager.SnapshotBlockhash().value(), snapshot_blockhash);

    c2.InitCoinsDB(
        /*cache_size_bytes=*/1 << 23, /*in_memory=*/true, /*should_wipe=*/false);
    WITH_LOCK(::cs_main, c2.InitCoinsCache(1 << 23));
    // Unlike c1, which doesn't have any blocks. Gets us different tip, height.
    c2.LoadGenesisBlock();
    BlockValidationState _;
    BOOST_CHECK(c2.ActivateBestChain(_, nullptr));

    BOOST_CHECK(manager.IsSnapshotActive());
    BOOST_CHECK(WITH_LOCK(::cs_main, return !manager.IsSnapshotValidated()));
    BOOST_CHECK_EQUAL(&c2, &manager.ActiveChainstate());
    BOOST_CHECK(&c1 != &manager.ActiveChainstate());
    auto all2 = manager.GetAll();
    BOOST_CHECK_EQUAL_COLLECTIONS(all2.begin(), all2.end(), chainstates.begin(), chainstates.end());

    auto& active_chain2 = WITH_LOCK(manager.GetMutex(), return manager.ActiveChain());
    BOOST_CHECK_EQUAL(&active_chain2, &c2.m_chain);

    BOOST_CHECK_EQUAL(WITH_LOCK(manager.GetMutex(), return manager.ActiveHeight()), 0);

    auto active_tip2 = WITH_LOCK(manager.GetMutex(), return manager.ActiveTip());
    auto exp_tip2 = c2.m_chain.Tip();
    BOOST_CHECK_EQUAL(active_tip2, exp_tip2);

    // Ensure that these pointers actually correspond to different
    // CCoinsViewCache instances.
    BOOST_CHECK(exp_tip != exp_tip2);

    // Let scheduler events finish running to avoid accessing memory that is going to be unloaded
    SyncWithValidationInterfaceQueue();
}

//! Test rebalancing the caches associated with each chainstate.
BOOST_AUTO_TEST_CASE(chainstatemanager_rebalance_caches)
{
    ChainstateManager& manager = *m_node.chainman;
    CTxMemPool& mempool = *m_node.mempool;

    size_t max_cache = 10000;
    manager.m_total_coinsdb_cache = max_cache;
    manager.m_total_coinstip_cache = max_cache;

    std::vector<Chainstate*> chainstates;

    // Create a legacy (IBD) chainstate.
    //
    Chainstate& c1 = WITH_LOCK(::cs_main, return manager.InitializeChainstate(&mempool));
    chainstates.push_back(&c1);
    c1.InitCoinsDB(
        /*cache_size_bytes=*/1 << 23, /*in_memory=*/true, /*should_wipe=*/false);

    {
        LOCK(::cs_main);
        c1.InitCoinsCache(1 << 23);
<<<<<<< HEAD
=======
        BOOST_REQUIRE(c1.LoadGenesisBlock());
>>>>>>> 8739b5cc
        c1.CoinsTip().SetBestBlock(InsecureRand256(), InsecureRandRange(100));
        manager.MaybeRebalanceCaches();
    }

    BOOST_CHECK_EQUAL(c1.m_coinstip_cache_size_bytes, max_cache);
    BOOST_CHECK_EQUAL(c1.m_coinsdb_cache_size_bytes, max_cache);

    // Create a snapshot-based chainstate.
    //
    Chainstate& c2 = WITH_LOCK(cs_main, return manager.ActivateExistingSnapshot(&mempool, GetRandHash()));
    chainstates.push_back(&c2);
    c2.InitCoinsDB(
        /*cache_size_bytes=*/1 << 23, /*in_memory=*/true, /*should_wipe=*/false);

    {
        LOCK(::cs_main);
        c2.InitCoinsCache(1 << 23);
<<<<<<< HEAD
=======
        BOOST_REQUIRE(c2.LoadGenesisBlock());
>>>>>>> 8739b5cc
        c2.CoinsTip().SetBestBlock(InsecureRand256(), InsecureRandRange(100));
        manager.MaybeRebalanceCaches();
    }

    // Since both chainstates are considered to be in initial block download,
    // the snapshot chainstate should take priority.
    BOOST_CHECK_CLOSE(c1.m_coinstip_cache_size_bytes, max_cache * 0.05, 1);
    BOOST_CHECK_CLOSE(c1.m_coinsdb_cache_size_bytes, max_cache * 0.05, 1);
    BOOST_CHECK_CLOSE(c2.m_coinstip_cache_size_bytes, max_cache * 0.95, 1);
    BOOST_CHECK_CLOSE(c2.m_coinsdb_cache_size_bytes, max_cache * 0.95, 1);
}

struct SnapshotTestSetup : TestChain100Setup {
    // Run with coinsdb on the filesystem to support, e.g., moving invalidated
    // chainstate dirs to "*_invalid".
    //
    // Note that this means the tests run considerably slower than in-memory DB
    // tests, but we can't otherwise test this functionality since it relies on
    // destructive filesystem operations.
    SnapshotTestSetup() : TestChain100Setup{
                              {},
                              {},
                              /*coins_db_in_memory=*/false,
                              /*block_tree_db_in_memory=*/false,
                          }
    {
    }

    std::tuple<Chainstate*, Chainstate*> SetupSnapshot()
    {
        ChainstateManager& chainman = *Assert(m_node.chainman);

        BOOST_CHECK(!chainman.IsSnapshotActive());

        {
            LOCK(::cs_main);
            BOOST_CHECK(!chainman.IsSnapshotValidated());
            BOOST_CHECK(!node::FindSnapshotChainstateDir());
        }

        size_t initial_size;
        size_t initial_total_coins{100};

        // Make some initial assertions about the contents of the chainstate.
        {
            LOCK(::cs_main);
            CCoinsViewCache& ibd_coinscache = chainman.ActiveChainstate().CoinsTip();
            initial_size = ibd_coinscache.GetCacheSize();
            size_t total_coins{0};

            for (CTransactionRef& txn : m_coinbase_txns) {
                COutPoint op{txn->GetHash(), 0};
                BOOST_CHECK(ibd_coinscache.HaveCoin(op));
                total_coins++;
            }

            BOOST_CHECK_EQUAL(total_coins, initial_total_coins);
            BOOST_CHECK_EQUAL(initial_size, initial_total_coins);
        }

        Chainstate& validation_chainstate = chainman.ActiveChainstate();

        // Snapshot should refuse to load at this height.
        BOOST_REQUIRE(!CreateAndActivateUTXOSnapshot(this));
        BOOST_CHECK(!chainman.ActiveChainstate().m_from_snapshot_blockhash);
        BOOST_CHECK(!chainman.SnapshotBlockhash());

        // Mine 10 more blocks, putting at us height 110 where a valid assumeutxo value can
        // be found.
        constexpr int snapshot_height = 110;
        mineBlocks(10);
        initial_size += 10;
        initial_total_coins += 10;

        // Should not load malleated snapshots
        BOOST_REQUIRE(!CreateAndActivateUTXOSnapshot(
            this, [](AutoFile& auto_infile, SnapshotMetadata& metadata) {
                // A UTXO is missing but count is correct
                metadata.m_coins_count -= 1;

                COutPoint outpoint;
                Coin coin;

                auto_infile >> outpoint;
                auto_infile >> coin;
        }));

        BOOST_CHECK(!node::FindSnapshotChainstateDir());

        BOOST_REQUIRE(!CreateAndActivateUTXOSnapshot(
            this, [](AutoFile& auto_infile, SnapshotMetadata& metadata) {
                // Coins count is larger than coins in file
                metadata.m_coins_count += 1;
        }));
        BOOST_REQUIRE(!CreateAndActivateUTXOSnapshot(
            this, [](AutoFile& auto_infile, SnapshotMetadata& metadata) {
                // Coins count is smaller than coins in file
                metadata.m_coins_count -= 1;
        }));
        BOOST_REQUIRE(!CreateAndActivateUTXOSnapshot(
            this, [](AutoFile& auto_infile, SnapshotMetadata& metadata) {
                // Wrong hash
                metadata.m_base_blockhash = uint256::ZERO;
        }));
        BOOST_REQUIRE(!CreateAndActivateUTXOSnapshot(
            this, [](AutoFile& auto_infile, SnapshotMetadata& metadata) {
                // Wrong hash
                metadata.m_base_blockhash = uint256::ONE;
        }));

        BOOST_REQUIRE(CreateAndActivateUTXOSnapshot(this));
        BOOST_CHECK(fs::exists(*node::FindSnapshotChainstateDir()));

        // Ensure our active chain is the snapshot chainstate.
        BOOST_CHECK(!chainman.ActiveChainstate().m_from_snapshot_blockhash->IsNull());
        BOOST_CHECK_EQUAL(
            *chainman.ActiveChainstate().m_from_snapshot_blockhash,
            *chainman.SnapshotBlockhash());

        Chainstate& snapshot_chainstate = chainman.ActiveChainstate();

        {
            LOCK(::cs_main);

            fs::path found = *node::FindSnapshotChainstateDir();

            // Note: WriteSnapshotBaseBlockhash() is implicitly tested above.
            BOOST_CHECK_EQUAL(
                *node::ReadSnapshotBaseBlockhash(found),
                *chainman.SnapshotBlockhash());

            // Ensure that the genesis block was not marked assumed-valid.
            BOOST_CHECK(!chainman.ActiveChain().Genesis()->IsAssumedValid());
        }

        const AssumeutxoData& au_data = *ExpectedAssumeutxo(snapshot_height, ::Params());
        const CBlockIndex* tip = WITH_LOCK(chainman.GetMutex(), return chainman.ActiveTip());

        BOOST_CHECK_EQUAL(tip->nChainTx, au_data.nChainTx);

        // To be checked against later when we try loading a subsequent snapshot.
        uint256 loaded_snapshot_blockhash{*chainman.SnapshotBlockhash()};

        // Make some assertions about the both chainstates. These checks ensure the
        // legacy chainstate hasn't changed and that the newly created chainstate
        // reflects the expected content.
        {
            LOCK(::cs_main);
            int chains_tested{0};

            for (Chainstate* chainstate : chainman.GetAll()) {
                BOOST_TEST_MESSAGE("Checking coins in " << chainstate->ToString());
                CCoinsViewCache& coinscache = chainstate->CoinsTip();

                // Both caches will be empty initially.
                BOOST_CHECK_EQUAL((unsigned int)0, coinscache.GetCacheSize());

                size_t total_coins{0};

                for (CTransactionRef& txn : m_coinbase_txns) {
                    COutPoint op{txn->GetHash(), 0};
                    BOOST_CHECK(coinscache.HaveCoin(op));
                    total_coins++;
                }

                BOOST_CHECK_EQUAL(initial_size , coinscache.GetCacheSize());
                BOOST_CHECK_EQUAL(total_coins, initial_total_coins);
                chains_tested++;
            }

            BOOST_CHECK_EQUAL(chains_tested, 2);
        }

        // Mine some new blocks on top of the activated snapshot chainstate.
        constexpr size_t new_coins{100};
        mineBlocks(new_coins);  // Defined in TestChain100Setup.

        {
            LOCK(::cs_main);
            size_t coins_in_active{0};
            size_t coins_in_background{0};
            size_t coins_missing_from_background{0};

            for (Chainstate* chainstate : chainman.GetAll()) {
                BOOST_TEST_MESSAGE("Checking coins in " << chainstate->ToString());
                CCoinsViewCache& coinscache = chainstate->CoinsTip();
                bool is_background = chainstate != &chainman.ActiveChainstate();

                for (CTransactionRef& txn : m_coinbase_txns) {
                    COutPoint op{txn->GetHash(), 0};
                    if (coinscache.HaveCoin(op)) {
                        (is_background ? coins_in_background : coins_in_active)++;
                    } else if (is_background) {
                        coins_missing_from_background++;
                    }
                }
            }

            BOOST_CHECK_EQUAL(coins_in_active, initial_total_coins + new_coins);
            BOOST_CHECK_EQUAL(coins_in_background, initial_total_coins);
            BOOST_CHECK_EQUAL(coins_missing_from_background, new_coins);
        }

        // Snapshot should refuse to load after one has already loaded.
        BOOST_REQUIRE(!CreateAndActivateUTXOSnapshot(this));

        // Snapshot blockhash should be unchanged.
        BOOST_CHECK_EQUAL(
            *chainman.ActiveChainstate().m_from_snapshot_blockhash,
            loaded_snapshot_blockhash);
        return std::make_tuple(&validation_chainstate, &snapshot_chainstate);
    }

    // Simulate a restart of the node by flushing all state to disk, clearing the
    // existing ChainstateManager, and unloading the block index.
    //
    // @returns a reference to the "restarted" ChainstateManager
    ChainstateManager& SimulateNodeRestart()
    {
        ChainstateManager& chainman = *Assert(m_node.chainman);

        BOOST_TEST_MESSAGE("Simulating node restart");
        {
            for (Chainstate* cs : chainman.GetAll()) {
                LOCK(::cs_main);
                cs->ForceFlushStateToDisk();
            }
            // Process all callbacks referring to the old manager before wiping it.
            SyncWithValidationInterfaceQueue();
            LOCK(::cs_main);
            chainman.ResetChainstates();
            BOOST_CHECK_EQUAL(chainman.GetAll().size(), 0);
            const ChainstateManager::Options chainman_opts{
                .chainparams = ::Params(),
                .datadir = m_args.GetDataDirNet(),
                .adjusted_time_callback = GetAdjustedTime,
            };
            // For robustness, ensure the old manager is destroyed before creating a
            // new one.
            m_node.chainman.reset();
            m_node.chainman = std::make_unique<ChainstateManager>(chainman_opts, node::BlockManager::Options{});

            m_node.smsgman = SmsgManager::make();
            m_node.chainman->m_smsgman = m_node.smsgman.get();
        }
        return *Assert(m_node.chainman);
    }
};

//! Test basic snapshot activation.
BOOST_FIXTURE_TEST_CASE(chainstatemanager_activate_snapshot, SnapshotTestSetup)
{
    this->SetupSnapshot();
}

//! Test LoadBlockIndex behavior when multiple chainstates are in use.
//!
//! - First, verify that setBlockIndexCandidates is as expected when using a single,
//!   fully-validating chainstate.
//!
//! - Then mark a region of the chain BLOCK_ASSUMED_VALID and introduce a second chainstate
//!   that will tolerate assumed-valid blocks. Run LoadBlockIndex() and ensure that the first
//!   chainstate only contains fully validated blocks and the other chainstate contains all blocks,
//!   even those assumed-valid.
//!
BOOST_FIXTURE_TEST_CASE(chainstatemanager_loadblockindex, TestChain100Setup)
{
    ChainstateManager& chainman = *Assert(m_node.chainman);
    CTxMemPool& mempool = *m_node.mempool;
    Chainstate& cs1 = chainman.ActiveChainstate();

    int num_indexes{0};
    int num_assumed_valid{0};
    const int expected_assumed_valid{20};
    const int last_assumed_valid_idx{40};
    const int assumed_valid_start_idx = last_assumed_valid_idx - expected_assumed_valid;

    CBlockIndex* validated_tip{nullptr};
    CBlockIndex* assumed_tip{WITH_LOCK(chainman.GetMutex(), return chainman.ActiveChain().Tip())};

    auto reload_all_block_indexes = [&]() {
        for (Chainstate* cs : chainman.GetAll()) {
            LOCK(::cs_main);
            cs->UnloadBlockIndex();
            BOOST_CHECK(cs->setBlockIndexCandidates.empty());
        }

        WITH_LOCK(::cs_main, chainman.LoadBlockIndex());
    };

    // Ensure that without any assumed-valid BlockIndex entries, all entries are considered
    // tip candidates.
    reload_all_block_indexes();
    BOOST_CHECK_EQUAL(cs1.setBlockIndexCandidates.size(), cs1.m_chain.Height() + 1);

    // Mark some region of the chain assumed-valid.
    for (int i = 0; i <= cs1.m_chain.Height(); ++i) {
        LOCK(::cs_main);
        auto index = cs1.m_chain[i];

        if (i < last_assumed_valid_idx && i >= assumed_valid_start_idx) {
            index->nStatus = BlockStatus::BLOCK_VALID_TREE | BlockStatus::BLOCK_ASSUMED_VALID;
        }

        ++num_indexes;
        if (index->IsAssumedValid()) ++num_assumed_valid;

        // Note the last fully-validated block as the expected validated tip.
        if (i == (assumed_valid_start_idx - 1)) {
            validated_tip = index;
            BOOST_CHECK(!index->IsAssumedValid());
        }
    }

    BOOST_CHECK_EQUAL(expected_assumed_valid, num_assumed_valid);

    Chainstate& cs2 = WITH_LOCK(::cs_main,
        return chainman.ActivateExistingSnapshot(&mempool, GetRandHash()));

    reload_all_block_indexes();

    // The fully validated chain only has candidates up to the start of the assumed-valid
    // blocks.
    BOOST_CHECK_EQUAL(cs1.setBlockIndexCandidates.count(validated_tip), 1);
    BOOST_CHECK_EQUAL(cs1.setBlockIndexCandidates.count(assumed_tip), 0);
    BOOST_CHECK_EQUAL(cs1.setBlockIndexCandidates.size(), assumed_valid_start_idx);

    // The assumed-valid tolerant chain has all blocks as candidates.
    BOOST_CHECK_EQUAL(cs2.setBlockIndexCandidates.count(validated_tip), 1);
    BOOST_CHECK_EQUAL(cs2.setBlockIndexCandidates.count(assumed_tip), 1);
    BOOST_CHECK_EQUAL(cs2.setBlockIndexCandidates.size(), num_indexes);
}

//! Ensure that snapshot chainstates initialize properly when found on disk.
BOOST_FIXTURE_TEST_CASE(chainstatemanager_snapshot_init, SnapshotTestSetup)
{
    ChainstateManager& chainman = *Assert(m_node.chainman);
    Chainstate& bg_chainstate = chainman.ActiveChainstate();

    this->SetupSnapshot();

    fs::path snapshot_chainstate_dir = *node::FindSnapshotChainstateDir();
    BOOST_CHECK(fs::exists(snapshot_chainstate_dir));
    BOOST_CHECK_EQUAL(snapshot_chainstate_dir, gArgs.GetDataDirNet() / "chainstate_snapshot");

    BOOST_CHECK(chainman.IsSnapshotActive());
    const uint256 snapshot_tip_hash = WITH_LOCK(chainman.GetMutex(),
        return chainman.ActiveTip()->GetBlockHash());

    auto all_chainstates = chainman.GetAll();
    BOOST_CHECK_EQUAL(all_chainstates.size(), 2);

    // "Rewind" the background chainstate so that its tip is not at the
    // base block of the snapshot - this is so after simulating a node restart,
    // it will initialize instead of attempting to complete validation.
    //
    // Note that this is not a realistic use of DisconnectTip().
    DisconnectedBlockTransactions unused_pool;
    BlockValidationState unused_state;
    {
        LOCK2(::cs_main, bg_chainstate.MempoolMutex());
        BOOST_CHECK(bg_chainstate.DisconnectTip(unused_state, &unused_pool));
        unused_pool.clear();  // to avoid queuedTx assertion errors on teardown
    }
    BOOST_CHECK_EQUAL(bg_chainstate.m_chain.Height(), 109);

    // Test that simulating a shutdown (resetting ChainstateManager) and then performing
    // chainstate reinitializing successfully cleans up the background-validation
    // chainstate data, and we end up with a single chainstate that is at tip.
    ChainstateManager& chainman_restarted = this->SimulateNodeRestart();

    BOOST_TEST_MESSAGE("Performing Load/Verify/Activate of chainstate");

    // This call reinitializes the chainstates.
    this->LoadVerifyActivateChainstate();

    {
        LOCK(chainman_restarted.GetMutex());
        BOOST_CHECK_EQUAL(chainman_restarted.GetAll().size(), 2);
        BOOST_CHECK(chainman_restarted.IsSnapshotActive());
        BOOST_CHECK(!chainman_restarted.IsSnapshotValidated());

        BOOST_CHECK_EQUAL(chainman_restarted.ActiveTip()->GetBlockHash(), snapshot_tip_hash);
        BOOST_CHECK_EQUAL(chainman_restarted.ActiveHeight(), 210);
    }

    BOOST_TEST_MESSAGE(
        "Ensure we can mine blocks on top of the initialized snapshot chainstate");
    mineBlocks(10);
    {
        LOCK(chainman_restarted.GetMutex());
        BOOST_CHECK_EQUAL(chainman_restarted.ActiveHeight(), 220);

        // Background chainstate should be unaware of new blocks on the snapshot
        // chainstate.
        for (Chainstate* cs : chainman_restarted.GetAll()) {
            if (cs != &chainman_restarted.ActiveChainstate()) {
                BOOST_CHECK_EQUAL(cs->m_chain.Height(), 109);
            }
        }
    }
}

BOOST_FIXTURE_TEST_CASE(chainstatemanager_snapshot_completion, SnapshotTestSetup)
{
    this->SetupSnapshot();

    ChainstateManager& chainman = *Assert(m_node.chainman);
    Chainstate& active_cs = chainman.ActiveChainstate();
    auto tip_cache_before_complete = active_cs.m_coinstip_cache_size_bytes;
    auto db_cache_before_complete = active_cs.m_coinsdb_cache_size_bytes;

    SnapshotCompletionResult res;
    auto mock_shutdown = [](bilingual_str msg) {};

    fs::path snapshot_chainstate_dir = *node::FindSnapshotChainstateDir();
    BOOST_CHECK(fs::exists(snapshot_chainstate_dir));
    BOOST_CHECK_EQUAL(snapshot_chainstate_dir, gArgs.GetDataDirNet() / "chainstate_snapshot");

    BOOST_CHECK(chainman.IsSnapshotActive());
    const uint256 snapshot_tip_hash = WITH_LOCK(chainman.GetMutex(),
        return chainman.ActiveTip()->GetBlockHash());

    res = WITH_LOCK(::cs_main,
        return chainman.MaybeCompleteSnapshotValidation(mock_shutdown));
    BOOST_CHECK_EQUAL(res, SnapshotCompletionResult::SUCCESS);

    WITH_LOCK(::cs_main, BOOST_CHECK(chainman.IsSnapshotValidated()));
    BOOST_CHECK(chainman.IsSnapshotActive());

    // Cache should have been rebalanced and reallocated to the "only" remaining
    // chainstate.
    BOOST_CHECK(active_cs.m_coinstip_cache_size_bytes > tip_cache_before_complete);
    BOOST_CHECK(active_cs.m_coinsdb_cache_size_bytes > db_cache_before_complete);

    auto all_chainstates = chainman.GetAll();
    BOOST_CHECK_EQUAL(all_chainstates.size(), 1);
    BOOST_CHECK_EQUAL(all_chainstates[0], &active_cs);

    // Trying completion again should return false.
    res = WITH_LOCK(::cs_main,
        return chainman.MaybeCompleteSnapshotValidation(mock_shutdown));
    BOOST_CHECK_EQUAL(res, SnapshotCompletionResult::SKIPPED);

    // The invalid snapshot path should not have been used.
    fs::path snapshot_invalid_dir = gArgs.GetDataDirNet() / "chainstate_snapshot_INVALID";
    BOOST_CHECK(!fs::exists(snapshot_invalid_dir));
    // chainstate_snapshot should still exist.
    BOOST_CHECK(fs::exists(snapshot_chainstate_dir));

    // Test that simulating a shutdown (resetting ChainstateManager) and then performing
    // chainstate reinitializing successfully cleans up the background-validation
    // chainstate data, and we end up with a single chainstate that is at tip.
    ChainstateManager& chainman_restarted = this->SimulateNodeRestart();

    BOOST_TEST_MESSAGE("Performing Load/Verify/Activate of chainstate");

    // This call reinitializes the chainstates, and should clean up the now unnecessary
    // background-validation leveldb contents.
    this->LoadVerifyActivateChainstate();

    BOOST_CHECK(!fs::exists(snapshot_invalid_dir));
    // chainstate_snapshot should now *not* exist.
    BOOST_CHECK(!fs::exists(snapshot_chainstate_dir));

    const Chainstate& active_cs2 = chainman_restarted.ActiveChainstate();

    {
        LOCK(chainman_restarted.GetMutex());
        BOOST_CHECK_EQUAL(chainman_restarted.GetAll().size(), 1);
        BOOST_CHECK(!chainman_restarted.IsSnapshotActive());
        BOOST_CHECK(!chainman_restarted.IsSnapshotValidated());
        BOOST_CHECK(active_cs2.m_coinstip_cache_size_bytes > tip_cache_before_complete);
        BOOST_CHECK(active_cs2.m_coinsdb_cache_size_bytes > db_cache_before_complete);

        BOOST_CHECK_EQUAL(chainman_restarted.ActiveTip()->GetBlockHash(), snapshot_tip_hash);
        BOOST_CHECK_EQUAL(chainman_restarted.ActiveHeight(), 210);
    }

    BOOST_TEST_MESSAGE(
        "Ensure we can mine blocks on top of the \"new\" IBD chainstate");
    mineBlocks(10);
    {
        LOCK(chainman_restarted.GetMutex());
        BOOST_CHECK_EQUAL(chainman_restarted.ActiveHeight(), 220);
    }
}

BOOST_FIXTURE_TEST_CASE(chainstatemanager_snapshot_completion_hash_mismatch, SnapshotTestSetup)
{
    auto chainstates = this->SetupSnapshot();
    Chainstate& validation_chainstate = *std::get<0>(chainstates);
    ChainstateManager& chainman = *Assert(m_node.chainman);
    SnapshotCompletionResult res;
    auto mock_shutdown = [](bilingual_str msg) {};

    // Test tampering with the IBD UTXO set with an extra coin to ensure it causes
    // snapshot completion to fail.
    CCoinsViewCache& ibd_coins = WITH_LOCK(::cs_main,
        return validation_chainstate.CoinsTip());
    Coin badcoin;
    badcoin.out.nValue = InsecureRand32();
    badcoin.nHeight = 1;
    badcoin.out.scriptPubKey.assign(InsecureRandBits(6), 0);
    uint256 txid = InsecureRand256();
    ibd_coins.AddCoin(COutPoint(txid, 0), std::move(badcoin), false);

    fs::path snapshot_chainstate_dir = gArgs.GetDataDirNet() / "chainstate_snapshot";
    BOOST_CHECK(fs::exists(snapshot_chainstate_dir));

    res = WITH_LOCK(::cs_main,
        return chainman.MaybeCompleteSnapshotValidation(mock_shutdown));
    BOOST_CHECK_EQUAL(res, SnapshotCompletionResult::HASH_MISMATCH);

    auto all_chainstates = chainman.GetAll();
    BOOST_CHECK_EQUAL(all_chainstates.size(), 1);
    BOOST_CHECK_EQUAL(all_chainstates[0], &validation_chainstate);
    BOOST_CHECK_EQUAL(&chainman.ActiveChainstate(), &validation_chainstate);

    fs::path snapshot_invalid_dir = gArgs.GetDataDirNet() / "chainstate_snapshot_INVALID";
    BOOST_CHECK(fs::exists(snapshot_invalid_dir));

    // Test that simulating a shutdown (resetting ChainstateManager) and then performing
    // chainstate reinitializing successfully loads only the fully-validated
    // chainstate data, and we end up with a single chainstate that is at tip.
    ChainstateManager& chainman_restarted = this->SimulateNodeRestart();

    BOOST_TEST_MESSAGE("Performing Load/Verify/Activate of chainstate");

    // This call reinitializes the chainstates, and should clean up the now unnecessary
    // background-validation leveldb contents.
    this->LoadVerifyActivateChainstate();

    BOOST_CHECK(fs::exists(snapshot_invalid_dir));
    BOOST_CHECK(!fs::exists(snapshot_chainstate_dir));

    {
        LOCK(::cs_main);
        BOOST_CHECK_EQUAL(chainman_restarted.GetAll().size(), 1);
        BOOST_CHECK(!chainman_restarted.IsSnapshotActive());
        BOOST_CHECK(!chainman_restarted.IsSnapshotValidated());
        BOOST_CHECK_EQUAL(chainman_restarted.ActiveHeight(), 210);
    }

    BOOST_TEST_MESSAGE(
        "Ensure we can mine blocks on top of the \"new\" IBD chainstate");
    mineBlocks(10);
    {
        LOCK(::cs_main);
        BOOST_CHECK_EQUAL(chainman_restarted.ActiveHeight(), 220);
    }
}

BOOST_AUTO_TEST_SUITE_END()<|MERGE_RESOLUTION|>--- conflicted
+++ resolved
@@ -128,10 +128,7 @@
     {
         LOCK(::cs_main);
         c1.InitCoinsCache(1 << 23);
-<<<<<<< HEAD
-=======
         BOOST_REQUIRE(c1.LoadGenesisBlock());
->>>>>>> 8739b5cc
         c1.CoinsTip().SetBestBlock(InsecureRand256(), InsecureRandRange(100));
         manager.MaybeRebalanceCaches();
     }
@@ -149,10 +146,7 @@
     {
         LOCK(::cs_main);
         c2.InitCoinsCache(1 << 23);
-<<<<<<< HEAD
-=======
         BOOST_REQUIRE(c2.LoadGenesisBlock());
->>>>>>> 8739b5cc
         c2.CoinsTip().SetBestBlock(InsecureRand256(), InsecureRandRange(100));
         manager.MaybeRebalanceCaches();
     }
