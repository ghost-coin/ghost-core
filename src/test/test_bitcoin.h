// Copyright (c) 2015-2018 The Bitcoin Core developers
// Distributed under the MIT software license, see the accompanying
// file COPYING or http://www.opensource.org/licenses/mit-license.php.

#ifndef BITCOIN_TEST_TEST_BITCOIN_H
#define BITCOIN_TEST_TEST_BITCOIN_H

#include <chainparamsbase.h>
#include <scheduler.h>
#include <random.h>
#include <key.h>
#include <key/extkey.h>
#include <key/stealth.h>
#include <fs.h>
#include <txmempool.h>
#include <streams.h>
#include <clientversion.h>
#include <primitives/transaction.h>
#include <chain.h>
#include <memory>
#include <type_traits>

#include <boost/thread.hpp>

// Enable BOOST_CHECK_EQUAL for enum class types
template <typename T>
std::ostream& operator<<(typename std::enable_if<std::is_enum<T>::value, std::ostream>::type& stream, const T& e)
{
    return stream << static_cast<typename std::underlying_type<T>::type>(e);
}

<<<<<<< HEAD
#if BOOST_VERSION > 105300
#ifndef BOOST_MESSAGE
#define BOOST_MESSAGE(msg) BOOST_TEST_MESSAGE(msg)
#endif
#endif

thread_local extern FastRandomContext g_insecure_rand_ctx;
=======
/**
 * This global and the helpers that use it are not thread-safe.
 *
 * If thread-safety is needed, the global could be made thread_local (given
 * that thread_local is supported on all architectures we support) or a
 * per-thread instance could be used in the multi-threaded test.
 */
extern FastRandomContext g_insecure_rand_ctx;
>>>>>>> cb52cee2

static inline void SeedInsecureRand(bool deterministic = false)
{
    g_insecure_rand_ctx = FastRandomContext(deterministic);
}

static inline uint32_t InsecureRand32() { return g_insecure_rand_ctx.rand32(); }
static inline uint256 InsecureRand256() { return g_insecure_rand_ctx.rand256(); }
static inline uint64_t InsecureRandBits(int bits) { return g_insecure_rand_ctx.randbits(bits); }
static inline uint64_t InsecureRandRange(uint64_t range) { return g_insecure_rand_ctx.randrange(range); }
static inline bool InsecureRandBool() { return g_insecure_rand_ctx.randbool(); }

static inline void InsecureNewKey(CKey &key, bool fCompressed)
{
    uint256 i = InsecureRand256();
    key.Set(i.begin(), fCompressed);
    assert(key.IsValid()); // Failure should be very rare
}
static inline void InsecureRandBytes(uint8_t *p, size_t n)
{
    assert(n <= 32);
    uint256 i = InsecureRand256();
    memcpy(p, i.begin(), n);
}

/** Basic testing setup.
 * This just configures logging and chain parameters.
 */
struct BasicTestingSetup {
    ECCVerifyHandle globalVerifyHandle;

    explicit BasicTestingSetup(const std::string& chainName = CBaseChainParams::MAIN, bool fParticlModeIn = false);
    ~BasicTestingSetup();

    fs::path SetDataDir(const std::string& name);

private:
    const fs::path m_path_root;
};

/** Testing setup that configures a complete environment.
 * Included are data directory, coins database, script check threads setup.
 */
class CConnman;
class CNode;
struct CConnmanTest {
    static void AddNode(CNode& node);
    static void ClearNodes();
};

class PeerLogicValidation;
struct TestingSetup : public BasicTestingSetup {
    boost::thread_group threadGroup;
    CConnman* connman;
    CScheduler scheduler;
    std::unique_ptr<PeerLogicValidation> peerLogic;

    explicit TestingSetup(const std::string& chainName = CBaseChainParams::MAIN, bool fParticlModeIn = false);
    ~TestingSetup();
};

class CBlock;
struct CMutableTransaction;
class CScript;

//
// Testing fixture that pre-creates a
// 100-block REGTEST-mode block chain
//
struct TestChain100Setup : public TestingSetup {
    TestChain100Setup();

    // Create a new block with just given transactions, coinbase paying to
    // scriptPubKey, and try to add it to the current chain.
    CBlock CreateAndProcessBlock(const std::vector<CMutableTransaction>& txns,
                                 const CScript& scriptPubKey);

    ~TestChain100Setup();

    std::vector<CTransactionRef> m_coinbase_txns; // For convenience, coinbase transactions
    CKey coinbaseKey; // private/public key needed to spend coinbase transactions
};

class CTxMemPoolEntry;

struct TestMemPoolEntryHelper
{
    // Default values
    CAmount nFee;
    int64_t nTime;
    unsigned int nHeight;
    bool spendsCoinbase;
    unsigned int sigOpCost;
    LockPoints lp;

    TestMemPoolEntryHelper() :
        nFee(0), nTime(0), nHeight(1),
        spendsCoinbase(false), sigOpCost(4) { }

    CTxMemPoolEntry FromTx(const CMutableTransaction& tx);
    CTxMemPoolEntry FromTx(const CTransactionRef& tx);

    // Change the default value
    TestMemPoolEntryHelper &Fee(CAmount _fee) { nFee = _fee; return *this; }
    TestMemPoolEntryHelper &Time(int64_t _time) { nTime = _time; return *this; }
    TestMemPoolEntryHelper &Height(unsigned int _height) { nHeight = _height; return *this; }
    TestMemPoolEntryHelper &SpendsCoinbase(bool _flag) { spendsCoinbase = _flag; return *this; }
    TestMemPoolEntryHelper &SigOpsCost(unsigned int _sigopsCost) { sigOpCost = _sigopsCost; return *this; }
};

CBlock getBlock13b8a();

// define an implicit conversion here so that uint256 may be used directly in BOOST_CHECK_*
std::ostream& operator<<(std::ostream& os, const uint256& num);

struct ParticlBasicTestingSetup : public BasicTestingSetup {
    ParticlBasicTestingSetup() : BasicTestingSetup(CBaseChainParams::MAIN, true) {}
};

#endif<|MERGE_RESOLUTION|>--- conflicted
+++ resolved
@@ -29,15 +29,12 @@
     return stream << static_cast<typename std::underlying_type<T>::type>(e);
 }
 
-<<<<<<< HEAD
 #if BOOST_VERSION > 105300
 #ifndef BOOST_MESSAGE
 #define BOOST_MESSAGE(msg) BOOST_TEST_MESSAGE(msg)
 #endif
 #endif
 
-thread_local extern FastRandomContext g_insecure_rand_ctx;
-=======
 /**
  * This global and the helpers that use it are not thread-safe.
  *
@@ -46,7 +43,6 @@
  * per-thread instance could be used in the multi-threaded test.
  */
 extern FastRandomContext g_insecure_rand_ctx;
->>>>>>> cb52cee2
 
 static inline void SeedInsecureRand(bool deterministic = false)
 {
