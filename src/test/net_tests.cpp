--- conflicted
+++ resolved
@@ -190,11 +190,8 @@
     BOOST_REQUIRE(addr.IsValid());
     BOOST_REQUIRE(addr.IsIPv6());
     BOOST_CHECK(!addr.IsBindAny());
-<<<<<<< HEAD
-=======
     BOOST_CHECK_EQUAL(addr.ToStringAddr(), scoped_addr);
 
->>>>>>> 8739b5cc
     // Test that the delimiter "%" and default zone id of 0 can be omitted for the default scope.
     BOOST_REQUIRE(LookupHost(link_local + "%0", addr, false));
     BOOST_REQUIRE(addr.IsValid());
