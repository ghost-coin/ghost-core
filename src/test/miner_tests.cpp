--- conflicted
+++ resolved
@@ -220,18 +220,6 @@
     const CAmount HIGHFEE = COIN;
     const CAmount HIGHERFEE = 4 * COIN;
 
-<<<<<<< HEAD
-    // block sigops > limit: 1000 CHECKMULTISIG + 1
-    tx.vin.resize(1);
-    // NOTE: OP_NOP is used to force 20 SigOps for the CHECKMULTISIG
-    tx.vin[0].scriptSig = CScript() << OP_0 << OP_0 << OP_0 << OP_NOP << OP_CHECKMULTISIG << OP_1;
-    tx.vin[0].prevout.hash = txFirst[0]->GetHash();
-    tx.vin[0].prevout.n = 0;
-    tx.vout.resize(1);
-    tx.vout[0].nValue = BLOCKSUBSIDY;
-    for (unsigned int i = 0; i < 2001; ++i)
-=======
->>>>>>> 1d277f42
     {
         CTxMemPool& tx_mempool{MakeMempool()};
         LOCK(tx_mempool.cs);
@@ -332,45 +320,6 @@
         BOOST_CHECK(AssemblerForTest(tx_mempool).CreateNewBlock(scriptPubKey));
     }
 
-<<<<<<< HEAD
-    // double spend txn pair in *m_node.mempool, template creation fails
-    tx.vin[0].prevout.hash = txFirst[0]->GetHash();
-    tx.vin[0].scriptSig = CScript() << OP_1;
-    tx.vout[0].nValue = BLOCKSUBSIDY-HIGHFEE;
-    tx.vout[0].scriptPubKey = CScript() << OP_1;
-    hash = tx.GetHash();
-    m_node.mempool->addUnchecked(entry.Fee(HIGHFEE).Time(GetTime()).SpendsCoinbase(true).FromTx(tx));
-    tx.vout[0].scriptPubKey = CScript() << OP_2;
-    hash = tx.GetHash();
-    m_node.mempool->addUnchecked(entry.Fee(HIGHFEE).Time(GetTime()).SpendsCoinbase(true).FromTx(tx));
-    BOOST_CHECK_EXCEPTION(AssemblerForTest(chainparams).CreateNewBlock(scriptPubKey), std::runtime_error, HasReason("bad-txns-inputs-missingorspent"));
-    m_node.mempool->clear();
-
-    // subsidy changing
-    int nHeight = m_node.chainman->ActiveChain().Height();
-    // Create an actual 209999-long block chain (without valid blocks).
-    while (m_node.chainman->ActiveChain().Tip()->nHeight < 209999) {
-        CBlockIndex* prev = m_node.chainman->ActiveChain().Tip();
-        CBlockIndex* next = new CBlockIndex();
-        next->phashBlock = new uint256(InsecureRand256());
-        m_node.chainman->ActiveChainstate().CoinsTip().SetBestBlock(next->GetBlockHash(), prev->nHeight + 1);
-        next->pprev = prev;
-        next->nHeight = prev->nHeight + 1;
-        next->BuildSkip();
-        m_node.chainman->ActiveChain().SetTip(*next);
-    }
-    BOOST_CHECK(pblocktemplate = AssemblerForTest(chainparams).CreateNewBlock(scriptPubKey));
-    // Extend to a 210000-long block chain.
-    while (m_node.chainman->ActiveChain().Tip()->nHeight < 210000) {
-        CBlockIndex* prev = m_node.chainman->ActiveChain().Tip();
-        CBlockIndex* next = new CBlockIndex();
-        next->phashBlock = new uint256(InsecureRand256());
-        m_node.chainman->ActiveChainstate().CoinsTip().SetBestBlock(next->GetBlockHash(), prev->nHeight + 1);
-        next->pprev = prev;
-        next->nHeight = prev->nHeight + 1;
-        next->BuildSkip();
-        m_node.chainman->ActiveChain().SetTip(*next);
-=======
     {
         CTxMemPool& tx_mempool{MakeMempool()};
         LOCK(tx_mempool.cs);
@@ -402,36 +351,8 @@
         hash = tx.GetHash();
         tx_mempool.addUnchecked(entry.Fee(HIGHFEE).Time(GetTime()).SpendsCoinbase(true).FromTx(tx));
         BOOST_CHECK_EXCEPTION(AssemblerForTest(tx_mempool).CreateNewBlock(scriptPubKey), std::runtime_error, HasReason("bad-txns-inputs-missingorspent"));
->>>>>>> 1d277f42
-    }
-
-<<<<<<< HEAD
-    // invalid p2sh txn in *m_node.mempool, template creation fails
-    tx.vin[0].prevout.hash = txFirst[0]->GetHash();
-    tx.vin[0].prevout.n = 0;
-    tx.vin[0].scriptSig = CScript() << OP_1;
-    tx.vout[0].nValue = BLOCKSUBSIDY-LOWFEE;
-    CScript script = CScript() << OP_0;
-    tx.vout[0].scriptPubKey = GetScriptForDestination(ScriptHash(script));
-    hash = tx.GetHash();
-    m_node.mempool->addUnchecked(entry.Fee(LOWFEE).Time(GetTime()).SpendsCoinbase(true).FromTx(tx));
-    tx.vin[0].prevout.hash = hash;
-    tx.vin[0].scriptSig = CScript() << std::vector<unsigned char>(script.begin(), script.end());
-    tx.vout[0].nValue -= LOWFEE;
-    hash = tx.GetHash();
-    m_node.mempool->addUnchecked(entry.Fee(LOWFEE).Time(GetTime()).SpendsCoinbase(false).FromTx(tx));
-    // Should throw block-validation-failed
-    BOOST_CHECK_EXCEPTION(AssemblerForTest(chainparams).CreateNewBlock(scriptPubKey), std::runtime_error, HasReason("block-validation-failed"));
-    m_node.mempool->clear();
-
-    // Delete the dummy blocks again.
-    while (m_node.chainman->ActiveChain().Tip()->nHeight > nHeight) {
-        CBlockIndex* del = m_node.chainman->ActiveChain().Tip();
-        m_node.chainman->ActiveChain().SetTip(*Assert(del->pprev));
-        m_node.chainman->ActiveChainstate().CoinsTip().SetBestBlock(del->pprev->GetBlockHash(), del->pprev->nHeight);
-        delete del->phashBlock;
-        delete del;
-=======
+    }
+
     {
         CTxMemPool& tx_mempool{MakeMempool()};
         LOCK(tx_mempool.cs);
@@ -443,7 +364,7 @@
             CBlockIndex* prev = m_node.chainman->ActiveChain().Tip();
             CBlockIndex* next = new CBlockIndex();
             next->phashBlock = new uint256(InsecureRand256());
-            m_node.chainman->ActiveChainstate().CoinsTip().SetBestBlock(next->GetBlockHash());
+            m_node.chainman->ActiveChainstate().CoinsTip().SetBestBlock(next->GetBlockHash(), prev->nHeight + 1);
             next->pprev = prev;
             next->nHeight = prev->nHeight + 1;
             next->BuildSkip();
@@ -455,7 +376,7 @@
             CBlockIndex* prev = m_node.chainman->ActiveChain().Tip();
             CBlockIndex* next = new CBlockIndex();
             next->phashBlock = new uint256(InsecureRand256());
-            m_node.chainman->ActiveChainstate().CoinsTip().SetBestBlock(next->GetBlockHash());
+            m_node.chainman->ActiveChainstate().CoinsTip().SetBestBlock(next->GetBlockHash(), prev->nHeight + 1);
             next->pprev = prev;
             next->nHeight = prev->nHeight + 1;
             next->BuildSkip();
@@ -484,11 +405,10 @@
         while (m_node.chainman->ActiveChain().Tip()->nHeight > nHeight) {
             CBlockIndex* del = m_node.chainman->ActiveChain().Tip();
             m_node.chainman->ActiveChain().SetTip(*Assert(del->pprev));
-            m_node.chainman->ActiveChainstate().CoinsTip().SetBestBlock(del->pprev->GetBlockHash());
+            m_node.chainman->ActiveChainstate().CoinsTip().SetBestBlock(del->pprev->GetBlockHash(), del->pprev->nHeight);
             delete del->phashBlock;
             delete del;
         }
->>>>>>> 1d277f42
     }
 
     CTxMemPool& tx_mempool{MakeMempool()};
@@ -683,12 +603,9 @@
 BOOST_AUTO_TEST_CASE(CreateNewBlock_validity)
 {
     // Note that by default, these tests run with size accounting enabled.
-<<<<<<< HEAD
     auto chainParams = CreateChainParams(*m_node.args, CBaseChainParams::MAIN);
     SetOldParams(chainParams);
-    const CChainParams& chainparams = *chainParams;
-=======
->>>>>>> 1d277f42
+
     CScript scriptPubKey = CScript() << ParseHex("04678afdb0fe5548271967f1a67130b7105cd6a828e03909a67962e0ea1f61deb649f6bc3f4cef38c4f35504e51ec112de5c384df7ba0b8d578a4c702b6bf11d5f") << OP_CHECKSIG;
     std::unique_ptr<CBlockTemplate> pblocktemplate;
 
