--- conflicted
+++ resolved
@@ -375,11 +375,7 @@
         CBlockIndex* prev = m_node.chainman->ActiveChain().Tip();
         CBlockIndex* next = new CBlockIndex();
         next->phashBlock = new uint256(InsecureRand256());
-<<<<<<< HEAD
-        ::ChainstateActive().CoinsTip().SetBestBlock(next->GetBlockHash(), prev->nHeight + 1);
-=======
-        m_node.chainman->ActiveChainstate().CoinsTip().SetBestBlock(next->GetBlockHash());
->>>>>>> 6f994882
+        m_node.chainman->ActiveChainstate().CoinsTip().SetBestBlock(next->GetBlockHash(), prev->nHeight + 1);
         next->pprev = prev;
         next->nHeight = prev->nHeight + 1;
         next->BuildSkip();
@@ -391,11 +387,7 @@
         CBlockIndex* prev = m_node.chainman->ActiveChain().Tip();
         CBlockIndex* next = new CBlockIndex();
         next->phashBlock = new uint256(InsecureRand256());
-<<<<<<< HEAD
-        ::ChainstateActive().CoinsTip().SetBestBlock(next->GetBlockHash(), prev->nHeight + 1);
-=======
-        m_node.chainman->ActiveChainstate().CoinsTip().SetBestBlock(next->GetBlockHash());
->>>>>>> 6f994882
+        m_node.chainman->ActiveChainstate().CoinsTip().SetBestBlock(next->GetBlockHash(), prev->nHeight + 1);
         next->pprev = prev;
         next->nHeight = prev->nHeight + 1;
         next->BuildSkip();
@@ -422,17 +414,10 @@
     m_node.mempool->clear();
 
     // Delete the dummy blocks again.
-<<<<<<< HEAD
-    while (::ChainActive().Tip()->nHeight > nHeight) {
-        CBlockIndex* del = ::ChainActive().Tip();
-        ::ChainActive().SetTip(del->pprev);
-        ::ChainstateActive().CoinsTip().SetBestBlock(del->pprev->GetBlockHash(), del->pprev->nHeight);
-=======
     while (m_node.chainman->ActiveChain().Tip()->nHeight > nHeight) {
         CBlockIndex* del = m_node.chainman->ActiveChain().Tip();
         m_node.chainman->ActiveChain().SetTip(del->pprev);
-        m_node.chainman->ActiveChainstate().CoinsTip().SetBestBlock(del->pprev->GetBlockHash());
->>>>>>> 6f994882
+        m_node.chainman->ActiveChainstate().CoinsTip().SetBestBlock(del->pprev->GetBlockHash(), del->pprev->nHeight);
         delete del->phashBlock;
         delete del;
     }
