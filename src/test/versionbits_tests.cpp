--- conflicted
+++ resolved
@@ -90,15 +90,6 @@
     size_t n = 0;
 
 public:
-<<<<<<< HEAD
-    VersionBitsTester(size_t nMaxHeight_) : num(0), nMaxHeight(nMaxHeight_) {vblocks.resize(nMaxHeight);}
-
-    VersionBitsTester& Reset() {
-        //for (unsigned int i = 0; i < vpblock.size(); i++) {
-        //    delete vpblock[i];
-        //}
-        n = 0;
-=======
     VersionBitsTester() : num(1000) {}
 
     VersionBitsTester& Reset() {
@@ -108,7 +99,6 @@
         for (unsigned int i = 0; i < vpblock.size(); i++) {
             delete vpblock[i];
         }
->>>>>>> 5f438d66
         for (unsigned int  i = 0; i < CHECKERS; i++) {
             checker[i] = TestConditionChecker();
             checker_delayed[i] = TestDelayedActivationConditionChecker();
@@ -124,10 +114,8 @@
     }
 
     VersionBitsTester& Mine(unsigned int height, int32_t nTime, int32_t nVersion) {
-        assert(nMaxHeight >= height);
         while (vpblock.size() < height) {
-            //CBlockIndex* pindex = new CBlockIndex();
-            CBlockIndex* pindex = &vblocks[n++];
+            CBlockIndex* pindex = new CBlockIndex();
             pindex->nHeight = vpblock.size();
             pindex->pprev = Tip();
             pindex->nTime = nTime;
@@ -208,13 +196,8 @@
 BOOST_AUTO_TEST_CASE(versionbits_test)
 {
     for (int i = 0; i < 64; i++) {
-<<<<<<< HEAD
-        // DEFINED -> FAILED
-        VersionBitsTester(24000).TestDefined().TestStateSinceHeight(0)
-=======
         // DEFINED -> STARTED after timeout reached -> FAILED
         VersionBitsTester().TestDefined().TestStateSinceHeight(0)
->>>>>>> 5f438d66
                            .Mine(1, TestTime(1), 0x100).TestDefined().TestStateSinceHeight(0)
                            .Mine(11, TestTime(11), 0x100).TestDefined().TestStateSinceHeight(0)
                            .Mine(989, TestTime(989), 0x100).TestDefined().TestStateSinceHeight(0)
@@ -342,7 +325,7 @@
     // In the first chain, test that the bit is set by CBV until it has failed.
     // In the second chain, test the bit is set by CBV while STARTED and
     // LOCKED-IN, and then no longer set while ACTIVE.
-    VersionBitsTester firstChain(16000), secondChain(16000);
+    VersionBitsTester firstChain, secondChain;
 
     int64_t nTime = nStartTime;
 
