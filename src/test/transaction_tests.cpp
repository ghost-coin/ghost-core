--- conflicted
+++ resolved
@@ -110,9 +110,11 @@
     for (unsigned int i = 0; i < tx.vin.size() && tx_valid; ++i) {
         const CTxIn input = tx.vin[i];
         const CAmount amount = map_prevout_values.count(input.prevout) ? map_prevout_values.at(input.prevout) : 0;
+        std::vector<uint8_t> vchAmount(8);
+        part::SetAmount(vchAmount, amount);
         try {
             tx_valid = VerifyScript(input.scriptSig, map_prevout_scriptPubKeys.at(input.prevout),
-                &input.scriptWitness, flags, TransactionSignatureChecker(&tx, i, amount, txdata), &err);
+                &input.scriptWitness, flags, TransactionSignatureChecker(&tx, i, vchAmount, txdata), &err);
         } catch (...) {
             BOOST_ERROR("Bad test: " << strTest);
             return true; // The test format is bad and an error is thrown. Return true to silence further error.
@@ -255,17 +257,6 @@
                 if (!CheckTxScripts(tx, mapprevOutScriptPubKeys, mapprevOutValues, ~flags_excluding_one, txdata, strTest, /* expect_valid */ false)) {
                     BOOST_ERROR("Too many flags unset: " << strTest);
                 }
-<<<<<<< HEAD
-                std::vector<uint8_t> vchAmount(8);
-                part::SetAmount(vchAmount, amount);
-                unsigned int verify_flags = ParseScriptFlags(test[2].get_str());
-                const CScriptWitness *witness = &tx.vin[i].scriptWitness;
-                BOOST_CHECK_MESSAGE(VerifyScript(tx.vin[i].scriptSig, mapprevOutScriptPubKeys[tx.vin[i].prevout],
-                                                 witness, verify_flags, TransactionSignatureChecker(&tx, i, vchAmount, txdata), &err),
-                                    strTest);
-                BOOST_CHECK_MESSAGE(err == SCRIPT_ERR_OK, ScriptErrorString(err));
-=======
->>>>>>> 303cfc62
             }
         }
     }
@@ -348,24 +339,11 @@
                 }
             }
 
-<<<<<<< HEAD
-                unsigned int verify_flags = ParseScriptFlags(test[2].get_str());
-                CAmount amount = 0;
-                std::vector<uint8_t> vchAmount(8);
-                part::SetAmount(vchAmount, amount);
-                if (mapprevOutValues.count(tx.vin[i].prevout)) {
-                    amount = mapprevOutValues[tx.vin[i].prevout];
-                }
-                const CScriptWitness *witness = &tx.vin[i].scriptWitness;
-                fValid = VerifyScript(tx.vin[i].scriptSig, mapprevOutScriptPubKeys[tx.vin[i].prevout],
-                                      witness, verify_flags, TransactionSignatureChecker(&tx, i, vchAmount, txdata), &err);
-=======
             // Check that flags are minimal: transaction should succeed if any set flags are unset.
             for (auto flags_excluding_one: ExcludeIndividualFlags(verify_flags)) {
                 if (!CheckTxScripts(tx, mapprevOutScriptPubKeys, mapprevOutValues, flags_excluding_one, txdata, strTest, /* expect_valid */ true)) {
                     BOOST_ERROR("Too many flags set: " << strTest);
                 }
->>>>>>> 303cfc62
             }
         }
     }
