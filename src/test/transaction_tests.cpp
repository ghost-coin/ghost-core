// Copyright (c) 2011-2020 The Bitcoin Core developers
// Distributed under the MIT software license, see the accompanying
// file COPYING or http://www.opensource.org/licenses/mit-license.php.

#include <test/data/tx_invalid.json.h>
#include <test/data/tx_valid.json.h>
#include <test/util/setup_common.h>

#include <checkqueue.h>
#include <clientversion.h>
#include <consensus/tx_check.h>
#include <consensus/tx_verify.h>
#include <consensus/validation.h>
#include <core_io.h>
#include <key.h>
#include <policy/policy.h>
#include <policy/settings.h>
#include <script/script.h>
#include <script/script_error.h>
#include <script/sign.h>
#include <script/signingprovider.h>
#include <script/standard.h>
#include <streams.h>
#include <test/util/transaction_utils.h>
#include <util/strencodings.h>
#include <validation.h>

<<<<<<< HEAD
#include <key/extkey.h>
#include <key/stealth.h>

=======
#include <functional>
>>>>>>> c8b83510
#include <map>
#include <string>

#include <boost/algorithm/string/classification.hpp>
#include <boost/algorithm/string/split.hpp>
#include <boost/test/unit_test.hpp>

#include <univalue.h>

typedef std::vector<unsigned char> valtype;

// In script_tests.cpp
extern UniValue read_json(const std::string& jsondata);

static std::map<std::string, unsigned int> mapFlagNames = {
    {std::string("NONE"), (unsigned int)SCRIPT_VERIFY_NONE},
    {std::string("P2SH"), (unsigned int)SCRIPT_VERIFY_P2SH},
    {std::string("STRICTENC"), (unsigned int)SCRIPT_VERIFY_STRICTENC},
    {std::string("DERSIG"), (unsigned int)SCRIPT_VERIFY_DERSIG},
    {std::string("LOW_S"), (unsigned int)SCRIPT_VERIFY_LOW_S},
    {std::string("SIGPUSHONLY"), (unsigned int)SCRIPT_VERIFY_SIGPUSHONLY},
    {std::string("MINIMALDATA"), (unsigned int)SCRIPT_VERIFY_MINIMALDATA},
    {std::string("NULLDUMMY"), (unsigned int)SCRIPT_VERIFY_NULLDUMMY},
    {std::string("DISCOURAGE_UPGRADABLE_NOPS"), (unsigned int)SCRIPT_VERIFY_DISCOURAGE_UPGRADABLE_NOPS},
    {std::string("CLEANSTACK"), (unsigned int)SCRIPT_VERIFY_CLEANSTACK},
    {std::string("MINIMALIF"), (unsigned int)SCRIPT_VERIFY_MINIMALIF},
    {std::string("NULLFAIL"), (unsigned int)SCRIPT_VERIFY_NULLFAIL},
    {std::string("CHECKLOCKTIMEVERIFY"), (unsigned int)SCRIPT_VERIFY_CHECKLOCKTIMEVERIFY},
    {std::string("CHECKSEQUENCEVERIFY"), (unsigned int)SCRIPT_VERIFY_CHECKSEQUENCEVERIFY},
    {std::string("WITNESS"), (unsigned int)SCRIPT_VERIFY_WITNESS},
    {std::string("DISCOURAGE_UPGRADABLE_WITNESS_PROGRAM"), (unsigned int)SCRIPT_VERIFY_DISCOURAGE_UPGRADABLE_WITNESS_PROGRAM},
    {std::string("WITNESS_PUBKEYTYPE"), (unsigned int)SCRIPT_VERIFY_WITNESS_PUBKEYTYPE},
    {std::string("CONST_SCRIPTCODE"), (unsigned int)SCRIPT_VERIFY_CONST_SCRIPTCODE},
    {std::string("TAPROOT"), (unsigned int)SCRIPT_VERIFY_TAPROOT},
};

unsigned int ParseScriptFlags(std::string strFlags)
{
    if (strFlags.empty()) {
        return 0;
    }
    unsigned int flags = 0;
    std::vector<std::string> words;
    boost::algorithm::split(words, strFlags, boost::algorithm::is_any_of(","));

    for (const std::string& word : words)
    {
        if (!mapFlagNames.count(word))
            BOOST_ERROR("Bad test: unknown verification flag '" << word << "'");
        flags |= mapFlagNames[word];
    }

    return flags;
}

std::string FormatScriptFlags(unsigned int flags)
{
    if (flags == 0) {
        return "";
    }
    std::string ret;
    std::map<std::string, unsigned int>::const_iterator it = mapFlagNames.begin();
    while (it != mapFlagNames.end()) {
        if (flags & it->second) {
            ret += it->first + ",";
        }
        it++;
    }
    return ret.substr(0, ret.size() - 1);
}

BOOST_FIXTURE_TEST_SUITE(transaction_tests, BasicTestingSetup)

BOOST_AUTO_TEST_CASE(tx_valid)
{
    // Read tests from test/data/tx_valid.json
    // Format is an array of arrays
    // Inner arrays are either [ "comment" ]
    // or [[[prevout hash, prevout index, prevout scriptPubKey], [input 2], ...],"], serializedTransaction, verifyFlags
    // ... where all scripts are stringified scripts.
    //
    // verifyFlags is a comma separated list of script verification flags to apply, or "NONE"
    UniValue tests = read_json(std::string(json_tests::tx_valid, json_tests::tx_valid + sizeof(json_tests::tx_valid)));

    ScriptError err;
    for (unsigned int idx = 0; idx < tests.size(); idx++) {
        UniValue test = tests[idx];
        std::string strTest = test.write();
        if (test[0].isArray())
        {
            if (test.size() != 3 || !test[1].isStr() || !test[2].isStr())
            {
                BOOST_ERROR("Bad test: " << strTest);
                continue;
            }

            std::map<COutPoint, CScript> mapprevOutScriptPubKeys;
            std::map<COutPoint, int64_t> mapprevOutValues;
            UniValue inputs = test[0].get_array();
            bool fValid = true;
            for (unsigned int inpIdx = 0; inpIdx < inputs.size(); inpIdx++) {
                const UniValue& input = inputs[inpIdx];
                if (!input.isArray()) {
                    fValid = false;
                    break;
                }
                UniValue vinput = input.get_array();
                if (vinput.size() < 3 || vinput.size() > 4)
                {
                    fValid = false;
                    break;
                }
                COutPoint outpoint(uint256S(vinput[0].get_str()), vinput[1].get_int());
                mapprevOutScriptPubKeys[outpoint] = ParseScript(vinput[2].get_str());
                if (vinput.size() >= 4)
                {
                    mapprevOutValues[outpoint] = vinput[3].get_int64();
                }
            }
            if (!fValid)
            {
                BOOST_ERROR("Bad test: " << strTest);
                continue;
            }

            std::string transaction = test[1].get_str();
            CDataStream stream(ParseHex(transaction), SER_NETWORK, PROTOCOL_VERSION);
            CTransaction tx(deserialize, stream);

            TxValidationState state;
            BOOST_CHECK_MESSAGE(CheckTransaction(tx, state), strTest);
            BOOST_CHECK(state.IsValid());

            PrecomputedTransactionData txdata(tx);
            for (unsigned int i = 0; i < tx.vin.size(); i++)
            {
                if (!mapprevOutScriptPubKeys.count(tx.vin[i].prevout))
                {
                    BOOST_ERROR("Bad test: " << strTest);
                    break;
                }

                CAmount amount = 0;
                if (mapprevOutValues.count(tx.vin[i].prevout)) {
                    amount = mapprevOutValues[tx.vin[i].prevout];
                }
                std::vector<uint8_t> vchAmount(8);
                part::SetAmount(vchAmount, amount);
                unsigned int verify_flags = ParseScriptFlags(test[2].get_str());
                const CScriptWitness *witness = &tx.vin[i].scriptWitness;
                BOOST_CHECK_MESSAGE(VerifyScript(tx.vin[i].scriptSig, mapprevOutScriptPubKeys[tx.vin[i].prevout],
                                                 witness, verify_flags, TransactionSignatureChecker(&tx, i, vchAmount, txdata), &err),
                                    strTest);
                BOOST_CHECK_MESSAGE(err == SCRIPT_ERR_OK, ScriptErrorString(err));
            }
        }
    }
}

BOOST_AUTO_TEST_CASE(tx_invalid)
{
    // Read tests from test/data/tx_invalid.json
    // Format is an array of arrays
    // Inner arrays are either [ "comment" ]
    // or [[[prevout hash, prevout index, prevout scriptPubKey], [input 2], ...],"], serializedTransaction, verifyFlags
    // ... where all scripts are stringified scripts.
    //
    // verifyFlags is a comma separated list of script verification flags to apply, or "NONE"
    UniValue tests = read_json(std::string(json_tests::tx_invalid, json_tests::tx_invalid + sizeof(json_tests::tx_invalid)));

    // Initialize to SCRIPT_ERR_OK. The tests expect err to be changed to a
    // value other than SCRIPT_ERR_OK.
    ScriptError err = SCRIPT_ERR_OK;
    for (unsigned int idx = 0; idx < tests.size(); idx++) {
        UniValue test = tests[idx];
        std::string strTest = test.write();
        if (test[0].isArray())
        {
            if (test.size() != 3 || !test[1].isStr() || !test[2].isStr())
            {
                BOOST_ERROR("Bad test: " << strTest);
                continue;
            }

            std::map<COutPoint, CScript> mapprevOutScriptPubKeys;
            std::map<COutPoint, int64_t> mapprevOutValues;
            UniValue inputs = test[0].get_array();
            bool fValid = true;
            for (unsigned int inpIdx = 0; inpIdx < inputs.size(); inpIdx++) {
                const UniValue& input = inputs[inpIdx];
                if (!input.isArray()) {
                    fValid = false;
                    break;
                }
                UniValue vinput = input.get_array();
                if (vinput.size() < 3 || vinput.size() > 4)
                {
                    fValid = false;
                    break;
                }
                COutPoint outpoint(uint256S(vinput[0].get_str()), vinput[1].get_int());
                mapprevOutScriptPubKeys[outpoint] = ParseScript(vinput[2].get_str());
                if (vinput.size() >= 4)
                {
                    mapprevOutValues[outpoint] = vinput[3].get_int64();
                }
            }
            if (!fValid)
            {
                BOOST_ERROR("Bad test: " << strTest);
                continue;
            }

            std::string transaction = test[1].get_str();
            CDataStream stream(ParseHex(transaction), SER_NETWORK, PROTOCOL_VERSION );
            CTransaction tx(deserialize, stream);

            TxValidationState state;
            fValid = CheckTransaction(tx, state) && state.IsValid();

            PrecomputedTransactionData txdata(tx);
            for (unsigned int i = 0; i < tx.vin.size() && fValid; i++)
            {
                if (!mapprevOutScriptPubKeys.count(tx.vin[i].prevout))
                {
                    BOOST_ERROR("Bad test: " << strTest);
                    break;
                }

                unsigned int verify_flags = ParseScriptFlags(test[2].get_str());
                CAmount amount = 0;
                std::vector<uint8_t> vchAmount(8);
                part::SetAmount(vchAmount, amount);
                if (mapprevOutValues.count(tx.vin[i].prevout)) {
                    amount = mapprevOutValues[tx.vin[i].prevout];
                }
                const CScriptWitness *witness = &tx.vin[i].scriptWitness;
                fValid = VerifyScript(tx.vin[i].scriptSig, mapprevOutScriptPubKeys[tx.vin[i].prevout],
                                      witness, verify_flags, TransactionSignatureChecker(&tx, i, vchAmount, txdata), &err);
            }
            BOOST_CHECK_MESSAGE(!fValid, strTest);
            BOOST_CHECK_MESSAGE(err != SCRIPT_ERR_OK, ScriptErrorString(err));
        }
    }
}

BOOST_AUTO_TEST_CASE(basic_transaction_tests)
{
    // Random real transaction (e2769b09e784f32f62ef849763d4f45b98e07ba658647343b915ff832b110436)
    unsigned char ch[] = {0x01, 0x00, 0x00, 0x00, 0x01, 0x6b, 0xff, 0x7f, 0xcd, 0x4f, 0x85, 0x65, 0xef, 0x40, 0x6d, 0xd5, 0xd6, 0x3d, 0x4f, 0xf9, 0x4f, 0x31, 0x8f, 0xe8, 0x20, 0x27, 0xfd, 0x4d, 0xc4, 0x51, 0xb0, 0x44, 0x74, 0x01, 0x9f, 0x74, 0xb4, 0x00, 0x00, 0x00, 0x00, 0x8c, 0x49, 0x30, 0x46, 0x02, 0x21, 0x00, 0xda, 0x0d, 0xc6, 0xae, 0xce, 0xfe, 0x1e, 0x06, 0xef, 0xdf, 0x05, 0x77, 0x37, 0x57, 0xde, 0xb1, 0x68, 0x82, 0x09, 0x30, 0xe3, 0xb0, 0xd0, 0x3f, 0x46, 0xf5, 0xfc, 0xf1, 0x50, 0xbf, 0x99, 0x0c, 0x02, 0x21, 0x00, 0xd2, 0x5b, 0x5c, 0x87, 0x04, 0x00, 0x76, 0xe4, 0xf2, 0x53, 0xf8, 0x26, 0x2e, 0x76, 0x3e, 0x2d, 0xd5, 0x1e, 0x7f, 0xf0, 0xbe, 0x15, 0x77, 0x27, 0xc4, 0xbc, 0x42, 0x80, 0x7f, 0x17, 0xbd, 0x39, 0x01, 0x41, 0x04, 0xe6, 0xc2, 0x6e, 0xf6, 0x7d, 0xc6, 0x10, 0xd2, 0xcd, 0x19, 0x24, 0x84, 0x78, 0x9a, 0x6c, 0xf9, 0xae, 0xa9, 0x93, 0x0b, 0x94, 0x4b, 0x7e, 0x2d, 0xb5, 0x34, 0x2b, 0x9d, 0x9e, 0x5b, 0x9f, 0xf7, 0x9a, 0xff, 0x9a, 0x2e, 0xe1, 0x97, 0x8d, 0xd7, 0xfd, 0x01, 0xdf, 0xc5, 0x22, 0xee, 0x02, 0x28, 0x3d, 0x3b, 0x06, 0xa9, 0xd0, 0x3a, 0xcf, 0x80, 0x96, 0x96, 0x8d, 0x7d, 0xbb, 0x0f, 0x91, 0x78, 0xff, 0xff, 0xff, 0xff, 0x02, 0x8b, 0xa7, 0x94, 0x0e, 0x00, 0x00, 0x00, 0x00, 0x19, 0x76, 0xa9, 0x14, 0xba, 0xde, 0xec, 0xfd, 0xef, 0x05, 0x07, 0x24, 0x7f, 0xc8, 0xf7, 0x42, 0x41, 0xd7, 0x3b, 0xc0, 0x39, 0x97, 0x2d, 0x7b, 0x88, 0xac, 0x40, 0x94, 0xa8, 0x02, 0x00, 0x00, 0x00, 0x00, 0x19, 0x76, 0xa9, 0x14, 0xc1, 0x09, 0x32, 0x48, 0x3f, 0xec, 0x93, 0xed, 0x51, 0xf5, 0xfe, 0x95, 0xe7, 0x25, 0x59, 0xf2, 0xcc, 0x70, 0x43, 0xf9, 0x88, 0xac, 0x00, 0x00, 0x00, 0x00, 0x00};
    std::vector<unsigned char> vch(ch, ch + sizeof(ch) -1);
    CDataStream stream(vch, SER_DISK, CLIENT_VERSION);
    CMutableTransaction tx;
    stream >> tx;
    TxValidationState state;
    BOOST_CHECK_MESSAGE(CheckTransaction(CTransaction(tx), state) && state.IsValid(), "Simple deserialized transaction should be valid.");

    // Check that duplicate txins fail
    tx.vin.push_back(tx.vin[0]);
    BOOST_CHECK_MESSAGE(!CheckTransaction(CTransaction(tx), state) || !state.IsValid(), "Transaction with duplicate txins should be invalid.");
}

BOOST_AUTO_TEST_CASE(test_Get)
{
    FillableSigningProvider keystore;
    CCoinsView coinsDummy;
    CCoinsViewCache coins(&coinsDummy);
    std::vector<CMutableTransaction> dummyTransactions =
        SetupDummyInputs(keystore, coins, {11*CENT, 50*CENT, 21*CENT, 22*CENT});

    CMutableTransaction t1;
    t1.vin.resize(3);
    t1.vin[0].prevout.hash = dummyTransactions[0].GetHash();
    t1.vin[0].prevout.n = 1;
    t1.vin[0].scriptSig << std::vector<unsigned char>(65, 0);
    t1.vin[1].prevout.hash = dummyTransactions[1].GetHash();
    t1.vin[1].prevout.n = 0;
    t1.vin[1].scriptSig << std::vector<unsigned char>(65, 0) << std::vector<unsigned char>(33, 4);
    t1.vin[2].prevout.hash = dummyTransactions[1].GetHash();
    t1.vin[2].prevout.n = 1;
    t1.vin[2].scriptSig << std::vector<unsigned char>(65, 0) << std::vector<unsigned char>(33, 4);
    t1.vout.resize(2);
    t1.vout[0].nValue = 90*CENT;
    t1.vout[0].scriptPubKey << OP_1;

    BOOST_CHECK(AreInputsStandard(CTransaction(t1), coins, false));
}

static void CreateCreditAndSpend(const FillableSigningProvider& keystore, const CScript& outscript, CTransactionRef& output, CMutableTransaction& input, bool success = true)
{
    CMutableTransaction outputm;
    outputm.nVersion = 1;
    outputm.vin.resize(1);
    outputm.vin[0].prevout.SetNull();
    outputm.vin[0].scriptSig = CScript();
    outputm.vout.resize(1);
    outputm.vout[0].nValue = 1;
    outputm.vout[0].scriptPubKey = outscript;
    CDataStream ssout(SER_NETWORK, PROTOCOL_VERSION);
    ssout << outputm;
    ssout >> output;
    assert(output->vin.size() == 1);
    assert(output->vin[0] == outputm.vin[0]);
    assert(output->vout.size() == 1);
    assert(output->vout[0] == outputm.vout[0]);

    CMutableTransaction inputm;
    inputm.nVersion = 1;
    inputm.vin.resize(1);
    inputm.vin[0].prevout.hash = output->GetHash();
    inputm.vin[0].prevout.n = 0;
    inputm.vout.resize(1);
    inputm.vout[0].nValue = 1;
    inputm.vout[0].scriptPubKey = CScript();
    bool ret = SignSignature(keystore, *output, inputm, 0, SIGHASH_ALL);
    assert(ret == success);
    CDataStream ssin(SER_NETWORK, PROTOCOL_VERSION);
    ssin << inputm;
    ssin >> input;
    assert(input.vin.size() == 1);
    assert(input.vin[0] == inputm.vin[0]);
    assert(input.vout.size() == 1);
    assert(input.vout[0] == inputm.vout[0]);
    assert(input.vin[0].scriptWitness.stack == inputm.vin[0].scriptWitness.stack);
}

static void CheckWithFlag(const CTransactionRef& output, const CMutableTransaction& input, int flags, bool success)
{
    ScriptError error;
    CTransaction inputi(input);
    std::vector<uint8_t> vchAmount(8);
    part::SetAmount(vchAmount, output->vout[0].nValue);
    bool ret = VerifyScript(inputi.vin[0].scriptSig, output->vout[0].scriptPubKey, &inputi.vin[0].scriptWitness, flags, TransactionSignatureChecker(&inputi, 0, vchAmount), &error);
    assert(ret == success);
}

static CScript PushAll(const std::vector<valtype>& values)
{
    CScript result;
    for (const valtype& v : values) {
        if (v.size() == 0) {
            result << OP_0;
        } else if (v.size() == 1 && v[0] >= 1 && v[0] <= 16) {
            result << CScript::EncodeOP_N(v[0]);
        } else if (v.size() == 1 && v[0] == 0x81) {
            result << OP_1NEGATE;
        } else {
            result << v;
        }
    }
    return result;
}

static void ReplaceRedeemScript(CScript& script, const CScript& redeemScript)
{
    std::vector<valtype> stack;
    EvalScript(stack, script, SCRIPT_VERIFY_STRICTENC, BaseSignatureChecker(), SigVersion::BASE);
    assert(stack.size() > 0);
    stack.back() = std::vector<unsigned char>(redeemScript.begin(), redeemScript.end());
    script = PushAll(stack);
}

BOOST_AUTO_TEST_CASE(test_big_witness_transaction)
{
    CMutableTransaction mtx;
    mtx.nVersion = 1;

    CKey key;
    key.MakeNewKey(true); // Need to use compressed keys in segwit or the signing will fail
    FillableSigningProvider keystore;
    BOOST_CHECK(keystore.AddKeyPubKey(key, key.GetPubKey()));
    CKeyID hash = key.GetPubKey().GetID();
    CScript scriptPubKey = CScript() << OP_0 << std::vector<unsigned char>(hash.begin(), hash.end());

    std::vector<int> sigHashes;
    sigHashes.push_back(SIGHASH_NONE | SIGHASH_ANYONECANPAY);
    sigHashes.push_back(SIGHASH_SINGLE | SIGHASH_ANYONECANPAY);
    sigHashes.push_back(SIGHASH_ALL | SIGHASH_ANYONECANPAY);
    sigHashes.push_back(SIGHASH_NONE);
    sigHashes.push_back(SIGHASH_SINGLE);
    sigHashes.push_back(SIGHASH_ALL);

    // create a big transaction of 4500 inputs signed by the same key
    for(uint32_t ij = 0; ij < 4500; ij++) {
        uint32_t i = mtx.vin.size();
        uint256 prevId;
        prevId.SetHex("0000000000000000000000000000000000000000000000000000000000000100");
        COutPoint outpoint(prevId, i);

        mtx.vin.resize(mtx.vin.size() + 1);
        mtx.vin[i].prevout = outpoint;
        mtx.vin[i].scriptSig = CScript();

        mtx.vout.resize(mtx.vout.size() + 1);
        mtx.vout[i].nValue = 1000;
        mtx.vout[i].scriptPubKey = CScript() << OP_1;
    }

    CAmount amount = 1000;
    std::vector<uint8_t> vchAmount(8);
    part::SetAmount(vchAmount, amount);
    // sign all inputs
    for(uint32_t i = 0; i < mtx.vin.size(); i++) {
        bool hashSigned = SignSignature(keystore, scriptPubKey, mtx, i, vchAmount, sigHashes.at(i % sigHashes.size()));
        assert(hashSigned);
    }

    CDataStream ssout(SER_NETWORK, PROTOCOL_VERSION);
    ssout << mtx;
    CTransaction tx(deserialize, ssout);

    // check all inputs concurrently, with the cache
    PrecomputedTransactionData txdata(tx);
    CCheckQueue<CScriptCheck> scriptcheckqueue(128);
    CCheckQueueControl<CScriptCheck> control(&scriptcheckqueue);

    scriptcheckqueue.StartWorkerThreads(20);

    std::vector<Coin> coins;
    for(uint32_t i = 0; i < mtx.vin.size(); i++) {
        Coin coin;
        coin.nHeight = 1;
        coin.fCoinBase = false;
        coin.out.nValue = 1000;
        coin.out.scriptPubKey = scriptPubKey;
        coins.emplace_back(std::move(coin));
    }

    for(uint32_t i = 0; i < mtx.vin.size(); i++) {
        std::vector<CScriptCheck> vChecks;

        CScriptCheck check(coins[tx.vin[i].prevout.n].out, tx, i, SCRIPT_VERIFY_P2SH | SCRIPT_VERIFY_WITNESS, false, &txdata);
        vChecks.push_back(CScriptCheck());
        check.swap(vChecks.back());
        control.Add(vChecks);
    }

    bool controlCheck = control.Wait();
    assert(controlCheck);
    scriptcheckqueue.StopWorkerThreads();
}

SignatureData CombineSignatures(const CMutableTransaction& input1, const CMutableTransaction& input2, const CTransactionRef tx)
{
    SignatureData sigdata;
    sigdata = DataFromTransaction(input1, 0, tx->vout[0]);
    sigdata.MergeSignatureData(DataFromTransaction(input2, 0, tx->vout[0]));
    std::vector<uint8_t> vamount(8);
    part::SetAmount(vamount, tx->vout[0].nValue);
    ProduceSignature(DUMMY_SIGNING_PROVIDER, MutableTransactionSignatureCreator(&input1, 0, vamount), tx->vout[0].scriptPubKey, sigdata);
    return sigdata;
}

BOOST_AUTO_TEST_CASE(test_witness)
{
    std::vector<uint8_t> vchAmount(8);

    FillableSigningProvider keystore, keystore2;
    CKey key1, key2, key3, key1L, key2L;
    CPubKey pubkey1, pubkey2, pubkey3, pubkey1L, pubkey2L;
    key1.MakeNewKey(true);
    key2.MakeNewKey(true);
    key3.MakeNewKey(true);
    key1L.MakeNewKey(false);
    key2L.MakeNewKey(false);
    pubkey1 = key1.GetPubKey();
    pubkey2 = key2.GetPubKey();
    pubkey3 = key3.GetPubKey();
    pubkey1L = key1L.GetPubKey();
    pubkey2L = key2L.GetPubKey();
    BOOST_CHECK(keystore.AddKeyPubKey(key1, pubkey1));
    BOOST_CHECK(keystore.AddKeyPubKey(key2, pubkey2));
    BOOST_CHECK(keystore.AddKeyPubKey(key1L, pubkey1L));
    BOOST_CHECK(keystore.AddKeyPubKey(key2L, pubkey2L));
    CScript scriptPubkey1, scriptPubkey2, scriptPubkey1L, scriptPubkey2L, scriptMulti;
    scriptPubkey1 << ToByteVector(pubkey1) << OP_CHECKSIG;
    scriptPubkey2 << ToByteVector(pubkey2) << OP_CHECKSIG;
    scriptPubkey1L << ToByteVector(pubkey1L) << OP_CHECKSIG;
    scriptPubkey2L << ToByteVector(pubkey2L) << OP_CHECKSIG;
    std::vector<CPubKey> oneandthree;
    oneandthree.push_back(pubkey1);
    oneandthree.push_back(pubkey3);
    scriptMulti = GetScriptForMultisig(2, oneandthree);
    BOOST_CHECK(keystore.AddCScript(scriptPubkey1));
    BOOST_CHECK(keystore.AddCScript(scriptPubkey2));
    BOOST_CHECK(keystore.AddCScript(scriptPubkey1L));
    BOOST_CHECK(keystore.AddCScript(scriptPubkey2L));
    BOOST_CHECK(keystore.AddCScript(scriptMulti));
    CScript destination_script_1, destination_script_2, destination_script_1L, destination_script_2L, destination_script_multi;
    destination_script_1 = GetScriptForDestination(WitnessV0KeyHash(pubkey1));
    destination_script_2 = GetScriptForDestination(WitnessV0KeyHash(pubkey2));
    destination_script_1L = GetScriptForDestination(WitnessV0KeyHash(pubkey1L));
    destination_script_2L = GetScriptForDestination(WitnessV0KeyHash(pubkey2L));
    destination_script_multi = GetScriptForDestination(WitnessV0ScriptHash(scriptMulti));
    BOOST_CHECK(keystore.AddCScript(destination_script_1));
    BOOST_CHECK(keystore.AddCScript(destination_script_2));
    BOOST_CHECK(keystore.AddCScript(destination_script_1L));
    BOOST_CHECK(keystore.AddCScript(destination_script_2L));
    BOOST_CHECK(keystore.AddCScript(destination_script_multi));
    BOOST_CHECK(keystore2.AddCScript(scriptMulti));
    BOOST_CHECK(keystore2.AddCScript(destination_script_multi));
    BOOST_CHECK(keystore2.AddKeyPubKey(key3, pubkey3));

    CTransactionRef output1, output2;
    CMutableTransaction input1, input2;

    // Normal pay-to-compressed-pubkey.
    CreateCreditAndSpend(keystore, scriptPubkey1, output1, input1);
    CreateCreditAndSpend(keystore, scriptPubkey2, output2, input2);
    CheckWithFlag(output1, input1, 0, true);
    CheckWithFlag(output1, input1, SCRIPT_VERIFY_P2SH, true);
    CheckWithFlag(output1, input1, SCRIPT_VERIFY_WITNESS | SCRIPT_VERIFY_P2SH, true);
    CheckWithFlag(output1, input1, STANDARD_SCRIPT_VERIFY_FLAGS, true);
    CheckWithFlag(output1, input2, 0, false);
    CheckWithFlag(output1, input2, SCRIPT_VERIFY_P2SH, false);
    CheckWithFlag(output1, input2, SCRIPT_VERIFY_WITNESS | SCRIPT_VERIFY_P2SH, false);
    CheckWithFlag(output1, input2, STANDARD_SCRIPT_VERIFY_FLAGS, false);

    // P2SH pay-to-compressed-pubkey.
    CreateCreditAndSpend(keystore, GetScriptForDestination(ScriptHash(scriptPubkey1)), output1, input1);
    CreateCreditAndSpend(keystore, GetScriptForDestination(ScriptHash(scriptPubkey2)), output2, input2);
    ReplaceRedeemScript(input2.vin[0].scriptSig, scriptPubkey1);
    CheckWithFlag(output1, input1, 0, true);
    CheckWithFlag(output1, input1, SCRIPT_VERIFY_P2SH, true);
    CheckWithFlag(output1, input1, SCRIPT_VERIFY_WITNESS | SCRIPT_VERIFY_P2SH, true);
    CheckWithFlag(output1, input1, STANDARD_SCRIPT_VERIFY_FLAGS, true);
    CheckWithFlag(output1, input2, 0, true);
    CheckWithFlag(output1, input2, SCRIPT_VERIFY_P2SH, false);
    CheckWithFlag(output1, input2, SCRIPT_VERIFY_WITNESS | SCRIPT_VERIFY_P2SH, false);
    CheckWithFlag(output1, input2, STANDARD_SCRIPT_VERIFY_FLAGS, false);

    // Witness pay-to-compressed-pubkey (v0).
    CreateCreditAndSpend(keystore, destination_script_1, output1, input1);
    CreateCreditAndSpend(keystore, destination_script_2, output2, input2);
    CheckWithFlag(output1, input1, 0, true);
    CheckWithFlag(output1, input1, SCRIPT_VERIFY_P2SH, true);
    CheckWithFlag(output1, input1, SCRIPT_VERIFY_WITNESS | SCRIPT_VERIFY_P2SH, true);
    CheckWithFlag(output1, input1, STANDARD_SCRIPT_VERIFY_FLAGS, true);
    CheckWithFlag(output1, input2, 0, true);
    CheckWithFlag(output1, input2, SCRIPT_VERIFY_P2SH, true);
    CheckWithFlag(output1, input2, SCRIPT_VERIFY_WITNESS | SCRIPT_VERIFY_P2SH, false);
    CheckWithFlag(output1, input2, STANDARD_SCRIPT_VERIFY_FLAGS, false);

    // P2SH witness pay-to-compressed-pubkey (v0).
    CreateCreditAndSpend(keystore, GetScriptForDestination(ScriptHash(destination_script_1)), output1, input1);
    CreateCreditAndSpend(keystore, GetScriptForDestination(ScriptHash(destination_script_2)), output2, input2);
    ReplaceRedeemScript(input2.vin[0].scriptSig, destination_script_1);
    CheckWithFlag(output1, input1, 0, true);
    CheckWithFlag(output1, input1, SCRIPT_VERIFY_P2SH, true);
    CheckWithFlag(output1, input1, SCRIPT_VERIFY_WITNESS | SCRIPT_VERIFY_P2SH, true);
    CheckWithFlag(output1, input1, STANDARD_SCRIPT_VERIFY_FLAGS, true);
    CheckWithFlag(output1, input2, 0, true);
    CheckWithFlag(output1, input2, SCRIPT_VERIFY_P2SH, true);
    CheckWithFlag(output1, input2, SCRIPT_VERIFY_WITNESS | SCRIPT_VERIFY_P2SH, false);
    CheckWithFlag(output1, input2, STANDARD_SCRIPT_VERIFY_FLAGS, false);

    // Normal pay-to-uncompressed-pubkey.
    CreateCreditAndSpend(keystore, scriptPubkey1L, output1, input1);
    CreateCreditAndSpend(keystore, scriptPubkey2L, output2, input2);
    CheckWithFlag(output1, input1, 0, true);
    CheckWithFlag(output1, input1, SCRIPT_VERIFY_P2SH, true);
    CheckWithFlag(output1, input1, SCRIPT_VERIFY_WITNESS | SCRIPT_VERIFY_P2SH, true);
    CheckWithFlag(output1, input1, STANDARD_SCRIPT_VERIFY_FLAGS, true);
    CheckWithFlag(output1, input2, 0, false);
    CheckWithFlag(output1, input2, SCRIPT_VERIFY_P2SH, false);
    CheckWithFlag(output1, input2, SCRIPT_VERIFY_WITNESS | SCRIPT_VERIFY_P2SH, false);
    CheckWithFlag(output1, input2, STANDARD_SCRIPT_VERIFY_FLAGS, false);

    // P2SH pay-to-uncompressed-pubkey.
    CreateCreditAndSpend(keystore, GetScriptForDestination(ScriptHash(scriptPubkey1L)), output1, input1);
    CreateCreditAndSpend(keystore, GetScriptForDestination(ScriptHash(scriptPubkey2L)), output2, input2);
    ReplaceRedeemScript(input2.vin[0].scriptSig, scriptPubkey1L);
    CheckWithFlag(output1, input1, 0, true);
    CheckWithFlag(output1, input1, SCRIPT_VERIFY_P2SH, true);
    CheckWithFlag(output1, input1, SCRIPT_VERIFY_WITNESS | SCRIPT_VERIFY_P2SH, true);
    CheckWithFlag(output1, input1, STANDARD_SCRIPT_VERIFY_FLAGS, true);
    CheckWithFlag(output1, input2, 0, true);
    CheckWithFlag(output1, input2, SCRIPT_VERIFY_P2SH, false);
    CheckWithFlag(output1, input2, SCRIPT_VERIFY_WITNESS | SCRIPT_VERIFY_P2SH, false);
    CheckWithFlag(output1, input2, STANDARD_SCRIPT_VERIFY_FLAGS, false);

    // Signing disabled for witness pay-to-uncompressed-pubkey (v1).
    CreateCreditAndSpend(keystore, destination_script_1L, output1, input1, false);
    CreateCreditAndSpend(keystore, destination_script_2L, output2, input2, false);

    // Signing disabled for P2SH witness pay-to-uncompressed-pubkey (v1).
    CreateCreditAndSpend(keystore, GetScriptForDestination(ScriptHash(destination_script_1L)), output1, input1, false);
    CreateCreditAndSpend(keystore, GetScriptForDestination(ScriptHash(destination_script_2L)), output2, input2, false);

    // Normal 2-of-2 multisig
    CreateCreditAndSpend(keystore, scriptMulti, output1, input1, false);
    CheckWithFlag(output1, input1, 0, false);
    CreateCreditAndSpend(keystore2, scriptMulti, output2, input2, false);
    CheckWithFlag(output2, input2, 0, false);
    BOOST_CHECK(*output1 == *output2);
    UpdateInput(input1.vin[0], CombineSignatures(input1, input2, output1));
    CheckWithFlag(output1, input1, STANDARD_SCRIPT_VERIFY_FLAGS, true);

    // P2SH 2-of-2 multisig
    CreateCreditAndSpend(keystore, GetScriptForDestination(ScriptHash(scriptMulti)), output1, input1, false);
    CheckWithFlag(output1, input1, 0, true);
    CheckWithFlag(output1, input1, SCRIPT_VERIFY_P2SH, false);
    CreateCreditAndSpend(keystore2, GetScriptForDestination(ScriptHash(scriptMulti)), output2, input2, false);
    CheckWithFlag(output2, input2, 0, true);
    CheckWithFlag(output2, input2, SCRIPT_VERIFY_P2SH, false);
    BOOST_CHECK(*output1 == *output2);
    UpdateInput(input1.vin[0], CombineSignatures(input1, input2, output1));
    CheckWithFlag(output1, input1, SCRIPT_VERIFY_P2SH, true);
    CheckWithFlag(output1, input1, STANDARD_SCRIPT_VERIFY_FLAGS, true);

    // Witness 2-of-2 multisig
    CreateCreditAndSpend(keystore, destination_script_multi, output1, input1, false);
    CheckWithFlag(output1, input1, 0, true);
    CheckWithFlag(output1, input1, SCRIPT_VERIFY_P2SH | SCRIPT_VERIFY_WITNESS, false);
    CreateCreditAndSpend(keystore2, destination_script_multi, output2, input2, false);
    CheckWithFlag(output2, input2, 0, true);
    CheckWithFlag(output2, input2, SCRIPT_VERIFY_P2SH | SCRIPT_VERIFY_WITNESS, false);
    BOOST_CHECK(*output1 == *output2);
    UpdateInput(input1.vin[0], CombineSignatures(input1, input2, output1));
    CheckWithFlag(output1, input1, SCRIPT_VERIFY_P2SH | SCRIPT_VERIFY_WITNESS, true);
    CheckWithFlag(output1, input1, STANDARD_SCRIPT_VERIFY_FLAGS, true);

    // P2SH witness 2-of-2 multisig
    CreateCreditAndSpend(keystore, GetScriptForDestination(ScriptHash(destination_script_multi)), output1, input1, false);
    CheckWithFlag(output1, input1, SCRIPT_VERIFY_P2SH, true);
    CheckWithFlag(output1, input1, SCRIPT_VERIFY_P2SH | SCRIPT_VERIFY_WITNESS, false);
    CreateCreditAndSpend(keystore2, GetScriptForDestination(ScriptHash(destination_script_multi)), output2, input2, false);
    CheckWithFlag(output2, input2, SCRIPT_VERIFY_P2SH, true);
    CheckWithFlag(output2, input2, SCRIPT_VERIFY_P2SH | SCRIPT_VERIFY_WITNESS, false);
    BOOST_CHECK(*output1 == *output2);
    UpdateInput(input1.vin[0], CombineSignatures(input1, input2, output1));
    CheckWithFlag(output1, input1, SCRIPT_VERIFY_P2SH | SCRIPT_VERIFY_WITNESS, true);
    CheckWithFlag(output1, input1, STANDARD_SCRIPT_VERIFY_FLAGS, true);
}

BOOST_AUTO_TEST_CASE(test_IsStandard)
{
    LOCK(cs_main);
    FillableSigningProvider keystore;
    CCoinsView coinsDummy;
    CCoinsViewCache coins(&coinsDummy);
    std::vector<CMutableTransaction> dummyTransactions =
        SetupDummyInputs(keystore, coins, {11*CENT, 50*CENT, 21*CENT, 22*CENT});

    CMutableTransaction t;
    t.vin.resize(1);
    t.vin[0].prevout.hash = dummyTransactions[0].GetHash();
    t.vin[0].prevout.n = 1;
    t.vin[0].scriptSig << std::vector<unsigned char>(65, 0);
    t.vout.resize(1);
    t.vout[0].nValue = 90*CENT;
    CKey key;
    key.MakeNewKey(true);
    t.vout[0].scriptPubKey = GetScriptForDestination(PKHash(key.GetPubKey()));

    std::string reason;
    BOOST_CHECK(IsStandardTx(CTransaction(t), reason));

    // Check dust with default relay fee:
    CAmount nDustThreshold = 182 * dustRelayFee.GetFeePerK()/1000;
    BOOST_CHECK_EQUAL(nDustThreshold, 546);
    // dust:
    t.vout[0].nValue = nDustThreshold - 1;
    reason.clear();
    BOOST_CHECK(!IsStandardTx(CTransaction(t), reason));
    BOOST_CHECK_EQUAL(reason, "dust");
    // not dust:
    t.vout[0].nValue = nDustThreshold;
    BOOST_CHECK(IsStandardTx(CTransaction(t), reason));

    // Disallowed nVersion
    t.nVersion = -1;
    reason.clear();
    //BOOST_CHECK(!IsStandardTx(CTransaction(t), reason));
    //BOOST_CHECK_EQUAL(reason, "version");

    t.nVersion = 0;
    reason.clear();
    BOOST_CHECK(!IsStandardTx(CTransaction(t), reason));
    BOOST_CHECK_EQUAL(reason, "version");

    t.nVersion = 3;
    reason.clear();
    BOOST_CHECK(!IsStandardTx(CTransaction(t), reason));
    BOOST_CHECK_EQUAL(reason, "version");

    // Allowed nVersion
    t.nVersion = 1;
    BOOST_CHECK(IsStandardTx(CTransaction(t), reason));

    t.nVersion = 2;
    BOOST_CHECK(IsStandardTx(CTransaction(t), reason));

    // Check dust with odd relay fee to verify rounding:
    // nDustThreshold = 182 * 3702 / 1000
    dustRelayFee = CFeeRate(3702);
    // dust:
    t.vout[0].nValue = 673 - 1;
    reason.clear();
    BOOST_CHECK(!IsStandardTx(CTransaction(t), reason));
    BOOST_CHECK_EQUAL(reason, "dust");
    // not dust:
    t.vout[0].nValue = 673;
    BOOST_CHECK(IsStandardTx(CTransaction(t), reason));
    dustRelayFee = CFeeRate(DUST_RELAY_TX_FEE);

    t.vout[0].scriptPubKey = CScript() << OP_1;
    reason.clear();
    BOOST_CHECK(!IsStandardTx(CTransaction(t), reason));
    BOOST_CHECK_EQUAL(reason, "scriptpubkey");

    // MAX_OP_RETURN_RELAY-byte TxoutType::NULL_DATA (standard)
    t.vout[0].scriptPubKey = CScript() << OP_RETURN << ParseHex("04678afdb0fe5548271967f1a67130b7105cd6a828e03909a67962e0ea1f61deb649f6bc3f4cef3804678afdb0fe5548271967f1a67130b7105cd6a828e03909a67962e0ea1f61deb649f6bc3f4cef38");
    BOOST_CHECK_EQUAL(MAX_OP_RETURN_RELAY, t.vout[0].scriptPubKey.size());
    BOOST_CHECK(IsStandardTx(CTransaction(t), reason));

    // MAX_OP_RETURN_RELAY+1-byte TxoutType::NULL_DATA (non-standard)
    t.vout[0].scriptPubKey = CScript() << OP_RETURN << ParseHex("04678afdb0fe5548271967f1a67130b7105cd6a828e03909a67962e0ea1f61deb649f6bc3f4cef3804678afdb0fe5548271967f1a67130b7105cd6a828e03909a67962e0ea1f61deb649f6bc3f4cef3800");
    BOOST_CHECK_EQUAL(MAX_OP_RETURN_RELAY + 1, t.vout[0].scriptPubKey.size());
    reason.clear();
    BOOST_CHECK(!IsStandardTx(CTransaction(t), reason));
    BOOST_CHECK_EQUAL(reason, "scriptpubkey");

    // Data payload can be encoded in any way...
    t.vout[0].scriptPubKey = CScript() << OP_RETURN << ParseHex("");
    BOOST_CHECK(IsStandardTx(CTransaction(t), reason));
    t.vout[0].scriptPubKey = CScript() << OP_RETURN << ParseHex("00") << ParseHex("01");
    BOOST_CHECK(IsStandardTx(CTransaction(t), reason));
    // OP_RESERVED *is* considered to be a PUSHDATA type opcode by IsPushOnly()!
    t.vout[0].scriptPubKey = CScript() << OP_RETURN << OP_RESERVED << -1 << 0 << ParseHex("01") << 2 << 3 << 4 << 5 << 6 << 7 << 8 << 9 << 10 << 11 << 12 << 13 << 14 << 15 << 16;
    BOOST_CHECK(IsStandardTx(CTransaction(t), reason));
    t.vout[0].scriptPubKey = CScript() << OP_RETURN << 0 << ParseHex("01") << 2 << ParseHex("ffffffffffffffffffffffffffffffffffffffffffffffffffffffffffffffffffffffff");
    BOOST_CHECK(IsStandardTx(CTransaction(t), reason));

    // ...so long as it only contains PUSHDATA's
    t.vout[0].scriptPubKey = CScript() << OP_RETURN << OP_RETURN;
    reason.clear();
    BOOST_CHECK(!IsStandardTx(CTransaction(t), reason));
    BOOST_CHECK_EQUAL(reason, "scriptpubkey");

    // TxoutType::NULL_DATA w/o PUSHDATA
    t.vout.resize(1);
    t.vout[0].scriptPubKey = CScript() << OP_RETURN;
    BOOST_CHECK(IsStandardTx(CTransaction(t), reason));

    // Only one TxoutType::NULL_DATA permitted in all cases
    t.vout.resize(2);
    t.vout[0].scriptPubKey = CScript() << OP_RETURN << ParseHex("04678afdb0fe5548271967f1a67130b7105cd6a828e03909a67962e0ea1f61deb649f6bc3f4cef38");
    t.vout[0].nValue = 0;
    t.vout[1].scriptPubKey = CScript() << OP_RETURN << ParseHex("04678afdb0fe5548271967f1a67130b7105cd6a828e03909a67962e0ea1f61deb649f6bc3f4cef38");
    t.vout[1].nValue = 0;
    reason.clear();
    BOOST_CHECK(!IsStandardTx(CTransaction(t), reason));
    BOOST_CHECK_EQUAL(reason, "multi-op-return");

    t.vout[0].scriptPubKey = CScript() << OP_RETURN << ParseHex("04678afdb0fe5548271967f1a67130b7105cd6a828e03909a67962e0ea1f61deb649f6bc3f4cef38");
    t.vout[1].scriptPubKey = CScript() << OP_RETURN;
    reason.clear();
    BOOST_CHECK(!IsStandardTx(CTransaction(t), reason));
    BOOST_CHECK_EQUAL(reason, "multi-op-return");

    t.vout[0].scriptPubKey = CScript() << OP_RETURN;
    t.vout[1].scriptPubKey = CScript() << OP_RETURN;
    reason.clear();
    BOOST_CHECK(!IsStandardTx(CTransaction(t), reason));
    BOOST_CHECK_EQUAL(reason, "multi-op-return");

    // Check large scriptSig (non-standard if size is >1650 bytes)
    t.vout.resize(1);
    t.vout[0].nValue = MAX_MONEY;
    t.vout[0].scriptPubKey = GetScriptForDestination(PKHash(key.GetPubKey()));
    // OP_PUSHDATA2 with len (3 bytes) + data (1647 bytes) = 1650 bytes
    t.vin[0].scriptSig = CScript() << std::vector<unsigned char>(1647, 0); // 1650
    BOOST_CHECK(IsStandardTx(CTransaction(t), reason));

    t.vin[0].scriptSig = CScript() << std::vector<unsigned char>(1648, 0); // 1651
    reason.clear();
    BOOST_CHECK(!IsStandardTx(CTransaction(t), reason));
    BOOST_CHECK_EQUAL(reason, "scriptsig-size");

    // Check scriptSig format (non-standard if there are any other ops than just PUSHs)
    t.vin[0].scriptSig = CScript()
        << OP_TRUE << OP_0 << OP_1NEGATE << OP_16 // OP_n (single byte pushes: n = 1, 0, -1, 16)
        << std::vector<unsigned char>(75, 0)      // OP_PUSHx [...x bytes...]
        << std::vector<unsigned char>(235, 0)     // OP_PUSHDATA1 x [...x bytes...]
        << std::vector<unsigned char>(1234, 0)    // OP_PUSHDATA2 x [...x bytes...]
        << OP_9;
    BOOST_CHECK(IsStandardTx(CTransaction(t), reason));

    const std::vector<unsigned char> non_push_ops = { // arbitrary set of non-push operations
        OP_NOP, OP_VERIFY, OP_IF, OP_ROT, OP_3DUP, OP_SIZE, OP_EQUAL, OP_ADD, OP_SUB,
        OP_HASH256, OP_CODESEPARATOR, OP_CHECKSIG, OP_CHECKLOCKTIMEVERIFY };

    CScript::const_iterator pc = t.vin[0].scriptSig.begin();
    while (pc < t.vin[0].scriptSig.end()) {
        opcodetype opcode;
        CScript::const_iterator prev_pc = pc;
        t.vin[0].scriptSig.GetOp(pc, opcode); // advance to next op
        // for the sake of simplicity, we only replace single-byte push operations
        if (opcode >= 1 && opcode <= OP_PUSHDATA4)
            continue;

        int index = prev_pc - t.vin[0].scriptSig.begin();
        unsigned char orig_op = *prev_pc; // save op
        // replace current push-op with each non-push-op
        for (auto op : non_push_ops) {
            t.vin[0].scriptSig[index] = op;
            BOOST_CHECK(!IsStandardTx(CTransaction(t), reason));
            BOOST_CHECK_EQUAL(reason, "scriptsig-not-pushonly");
        }
        t.vin[0].scriptSig[index] = orig_op; // restore op
        BOOST_CHECK(IsStandardTx(CTransaction(t), reason));
    }

    // Check tx-size (non-standard if transaction weight is > MAX_STANDARD_TX_WEIGHT)
    t.vin.clear();
    t.vin.resize(2438); // size per input (empty scriptSig): 41 bytes
    t.vout[0].scriptPubKey = CScript() << OP_RETURN << std::vector<unsigned char>(19, 0); // output size: 30 bytes
    // tx header:                12 bytes =>     48 vbytes
    // 2438 inputs: 2438*41 = 99958 bytes => 399832 vbytes
    //    1 output:              30 bytes =>    120 vbytes
    //                      ===============================
    //                                total: 400000 vbytes
    BOOST_CHECK_EQUAL(GetTransactionWeight(CTransaction(t)), 400000);
    BOOST_CHECK(IsStandardTx(CTransaction(t), reason));

    // increase output size by one byte, so we end up with 400004 vbytes
    t.vout[0].scriptPubKey = CScript() << OP_RETURN << std::vector<unsigned char>(20, 0); // output size: 31 bytes
    BOOST_CHECK_EQUAL(GetTransactionWeight(CTransaction(t)), 400004);
    reason.clear();
    BOOST_CHECK(!IsStandardTx(CTransaction(t), reason));
    BOOST_CHECK_EQUAL(reason, "tx-size");

    // Check bare multisig (standard if policy flag fIsBareMultisigStd is set)
    fIsBareMultisigStd = true;
    t.vout[0].scriptPubKey = GetScriptForMultisig(1, {key.GetPubKey()}); // simple 1-of-1
    t.vin.resize(1);
    t.vin[0].scriptSig = CScript() << std::vector<unsigned char>(65, 0);
    BOOST_CHECK(IsStandardTx(CTransaction(t), reason));

    fIsBareMultisigStd = false;
    reason.clear();
    BOOST_CHECK(!IsStandardTx(CTransaction(t), reason));
    BOOST_CHECK_EQUAL(reason, "bare-multisig");
    fIsBareMultisigStd = DEFAULT_PERMIT_BAREMULTISIG;
}

BOOST_AUTO_TEST_SUITE_END()<|MERGE_RESOLUTION|>--- conflicted
+++ resolved
@@ -25,13 +25,10 @@
 #include <util/strencodings.h>
 #include <validation.h>
 
-<<<<<<< HEAD
 #include <key/extkey.h>
 #include <key/stealth.h>
 
-=======
 #include <functional>
->>>>>>> c8b83510
 #include <map>
 #include <string>
 
