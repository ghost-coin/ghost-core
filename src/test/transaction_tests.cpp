// Copyright (c) 2011-2022 The Bitcoin Core developers
// Distributed under the MIT software license, see the accompanying
// file COPYING or http://www.opensource.org/licenses/mit-license.php.

#include <test/data/tx_invalid.json.h>
#include <test/data/tx_valid.json.h>
#include <test/util/setup_common.h>

#include <checkqueue.h>
#include <clientversion.h>
#include <consensus/amount.h>
#include <consensus/tx_check.h>
#include <consensus/tx_verify.h>
#include <consensus/validation.h>
#include <core_io.h>
#include <key.h>
#include <policy/policy.h>
#include <policy/settings.h>
#include <script/script.h>
#include <script/script_error.h>
#include <script/sign.h>
#include <script/signingprovider.h>
#include <script/standard.h>
#include <streams.h>
#include <test/util/json.h>
#include <test/util/random.h>
#include <test/util/script.h>
#include <test/util/transaction_utils.h>
#include <util/strencodings.h>
#include <util/string.h>
#include <validation.h>

#include <key/extkey.h>
#include <key/stealth.h>

<<<<<<< HEAD
=======
#include <functional>
>>>>>>> 8739b5cc
#include <map>
#include <string>

#include <boost/test/unit_test.hpp>

#include <univalue.h>

typedef std::vector<unsigned char> valtype;

static CFeeRate g_dust{DUST_RELAY_TX_FEE};
static bool g_bare_multi{DEFAULT_PERMIT_BAREMULTISIG};

static std::map<std::string, unsigned int> mapFlagNames = {
    {std::string("P2SH"), (unsigned int)SCRIPT_VERIFY_P2SH},
    {std::string("STRICTENC"), (unsigned int)SCRIPT_VERIFY_STRICTENC},
    {std::string("DERSIG"), (unsigned int)SCRIPT_VERIFY_DERSIG},
    {std::string("LOW_S"), (unsigned int)SCRIPT_VERIFY_LOW_S},
    {std::string("SIGPUSHONLY"), (unsigned int)SCRIPT_VERIFY_SIGPUSHONLY},
    {std::string("MINIMALDATA"), (unsigned int)SCRIPT_VERIFY_MINIMALDATA},
    {std::string("NULLDUMMY"), (unsigned int)SCRIPT_VERIFY_NULLDUMMY},
    {std::string("DISCOURAGE_UPGRADABLE_NOPS"), (unsigned int)SCRIPT_VERIFY_DISCOURAGE_UPGRADABLE_NOPS},
    {std::string("CLEANSTACK"), (unsigned int)SCRIPT_VERIFY_CLEANSTACK},
    {std::string("MINIMALIF"), (unsigned int)SCRIPT_VERIFY_MINIMALIF},
    {std::string("NULLFAIL"), (unsigned int)SCRIPT_VERIFY_NULLFAIL},
    {std::string("CHECKLOCKTIMEVERIFY"), (unsigned int)SCRIPT_VERIFY_CHECKLOCKTIMEVERIFY},
    {std::string("CHECKSEQUENCEVERIFY"), (unsigned int)SCRIPT_VERIFY_CHECKSEQUENCEVERIFY},
    {std::string("WITNESS"), (unsigned int)SCRIPT_VERIFY_WITNESS},
    {std::string("DISCOURAGE_UPGRADABLE_WITNESS_PROGRAM"), (unsigned int)SCRIPT_VERIFY_DISCOURAGE_UPGRADABLE_WITNESS_PROGRAM},
    {std::string("WITNESS_PUBKEYTYPE"), (unsigned int)SCRIPT_VERIFY_WITNESS_PUBKEYTYPE},
    {std::string("CONST_SCRIPTCODE"), (unsigned int)SCRIPT_VERIFY_CONST_SCRIPTCODE},
    {std::string("TAPROOT"), (unsigned int)SCRIPT_VERIFY_TAPROOT},
    {std::string("DISCOURAGE_UPGRADABLE_PUBKEYTYPE"), (unsigned int)SCRIPT_VERIFY_DISCOURAGE_UPGRADABLE_PUBKEYTYPE},
    {std::string("DISCOURAGE_OP_SUCCESS"), (unsigned int)SCRIPT_VERIFY_DISCOURAGE_OP_SUCCESS},
    {std::string("DISCOURAGE_UPGRADABLE_TAPROOT_VERSION"), (unsigned int)SCRIPT_VERIFY_DISCOURAGE_UPGRADABLE_TAPROOT_VERSION},
};

unsigned int ParseScriptFlags(std::string strFlags)
{
    if (strFlags.empty() || strFlags == "NONE") return 0;
    unsigned int flags = 0;
    std::vector<std::string> words = SplitString(strFlags, ',');

    for (const std::string& word : words)
    {
        if (!mapFlagNames.count(word))
            BOOST_ERROR("Bad test: unknown verification flag '" << word << "'");
        flags |= mapFlagNames[word];
    }

    return flags;
}

// Check that all flags in STANDARD_SCRIPT_VERIFY_FLAGS are present in mapFlagNames.
bool CheckMapFlagNames()
{
    unsigned int standard_flags_missing{STANDARD_SCRIPT_VERIFY_FLAGS};
    for (const auto& pair : mapFlagNames) {
        standard_flags_missing &= ~(pair.second);
    }
    return standard_flags_missing == 0;
}

std::string FormatScriptFlags(unsigned int flags)
{
    if (flags == 0) {
        return "";
    }
    std::string ret;
    std::map<std::string, unsigned int>::const_iterator it = mapFlagNames.begin();
    while (it != mapFlagNames.end()) {
        if (flags & it->second) {
            ret += it->first + ",";
        }
        it++;
    }
    return ret.substr(0, ret.size() - 1);
}

/*
* Check that the input scripts of a transaction are valid/invalid as expected.
*/
bool CheckTxScripts(const CTransaction& tx, const std::map<COutPoint, CScript>& map_prevout_scriptPubKeys,
    const std::map<COutPoint, int64_t>& map_prevout_values, unsigned int flags,
    const PrecomputedTransactionData& txdata, const std::string& strTest, bool expect_valid)
{
    bool tx_valid = true;
    ScriptError err = expect_valid ? SCRIPT_ERR_UNKNOWN_ERROR : SCRIPT_ERR_OK;
    for (unsigned int i = 0; i < tx.vin.size() && tx_valid; ++i) {
        const CTxIn input = tx.vin[i];
        const CAmount amount = map_prevout_values.count(input.prevout) ? map_prevout_values.at(input.prevout) : 0;
        try {
            tx_valid = VerifyScript(input.scriptSig, map_prevout_scriptPubKeys.at(input.prevout),
                &input.scriptWitness, flags, TransactionSignatureChecker(&tx, i, amount, txdata, MissingDataBehavior::ASSERT_FAIL), &err);
        } catch (...) {
            BOOST_ERROR("Bad test: " << strTest);
            return true; // The test format is bad and an error is thrown. Return true to silence further error.
        }
        if (expect_valid) {
            BOOST_CHECK_MESSAGE(tx_valid, strTest);
            BOOST_CHECK_MESSAGE((err == SCRIPT_ERR_OK), ScriptErrorString(err));
            err = SCRIPT_ERR_UNKNOWN_ERROR;
        }
    }
    if (!expect_valid) {
        BOOST_CHECK_MESSAGE(!tx_valid, strTest);
        BOOST_CHECK_MESSAGE((err != SCRIPT_ERR_OK), ScriptErrorString(err));
    }
    return (tx_valid == expect_valid);
}

/*
 * Trim or fill flags to make the combination valid:
 * WITNESS must be used with P2SH
 * CLEANSTACK must be used WITNESS and P2SH
 */

unsigned int TrimFlags(unsigned int flags)
{
    // WITNESS requires P2SH
    if (!(flags & SCRIPT_VERIFY_P2SH)) flags &= ~(unsigned int)SCRIPT_VERIFY_WITNESS;

    // CLEANSTACK requires WITNESS (and transitively CLEANSTACK requires P2SH)
    if (!(flags & SCRIPT_VERIFY_WITNESS)) flags &= ~(unsigned int)SCRIPT_VERIFY_CLEANSTACK;
    Assert(IsValidFlagCombination(flags));
    return flags;
}

unsigned int FillFlags(unsigned int flags)
{
    // CLEANSTACK implies WITNESS
    if (flags & SCRIPT_VERIFY_CLEANSTACK) flags |= SCRIPT_VERIFY_WITNESS;

    // WITNESS implies P2SH (and transitively CLEANSTACK implies P2SH)
    if (flags & SCRIPT_VERIFY_WITNESS) flags |= SCRIPT_VERIFY_P2SH;
    Assert(IsValidFlagCombination(flags));
    return flags;
}

// Exclude each possible script verify flag from flags. Returns a set of these flag combinations
// that are valid and without duplicates. For example: if flags=1111 and the 4 possible flags are
// 0001, 0010, 0100, and 1000, this should return the set {0111, 1011, 1101, 1110}.
// Assumes that mapFlagNames contains all script verify flags.
std::set<unsigned int> ExcludeIndividualFlags(unsigned int flags)
{
    std::set<unsigned int> flags_combos;
    for (const auto& pair : mapFlagNames) {
        const unsigned int flags_excluding_one = TrimFlags(flags & ~(pair.second));
        if (flags != flags_excluding_one) {
            flags_combos.insert(flags_excluding_one);
        }
    }
    return flags_combos;
}

BOOST_FIXTURE_TEST_SUITE(transaction_tests, BasicTestingSetup)

BOOST_AUTO_TEST_CASE(tx_valid)
{
    BOOST_CHECK_MESSAGE(CheckMapFlagNames(), "mapFlagNames is missing a script verification flag");
    // Read tests from test/data/tx_valid.json
    UniValue tests = read_json(std::string(json_tests::tx_valid, json_tests::tx_valid + sizeof(json_tests::tx_valid)));

    for (unsigned int idx = 0; idx < tests.size(); idx++) {
        const UniValue& test = tests[idx];
        std::string strTest = test.write();
        if (test[0].isArray())
        {
            if (test.size() != 3 || !test[1].isStr() || !test[2].isStr())
            {
                BOOST_ERROR("Bad test: " << strTest);
                continue;
            }

            std::map<COutPoint, CScript> mapprevOutScriptPubKeys;
            std::map<COutPoint, int64_t> mapprevOutValues;
            UniValue inputs = test[0].get_array();
            bool fValid = true;
            for (unsigned int inpIdx = 0; inpIdx < inputs.size(); inpIdx++) {
                const UniValue& input = inputs[inpIdx];
                if (!input.isArray()) {
                    fValid = false;
                    break;
                }
                const UniValue& vinput = input.get_array();
                if (vinput.size() < 3 || vinput.size() > 4)
                {
                    fValid = false;
                    break;
                }
                COutPoint outpoint{uint256S(vinput[0].get_str()), uint32_t(vinput[1].getInt<int>())};
                mapprevOutScriptPubKeys[outpoint] = ParseScript(vinput[2].get_str());
                if (vinput.size() >= 4)
                {
                    mapprevOutValues[outpoint] = vinput[3].getInt<int64_t>();
                }
            }
            if (!fValid)
            {
                BOOST_ERROR("Bad test: " << strTest);
                continue;
            }

            std::string transaction = test[1].get_str();
            CDataStream stream(ParseHex(transaction), SER_NETWORK, PROTOCOL_VERSION);
            CTransaction tx(deserialize, stream);

            TxValidationState state;
            BOOST_CHECK_MESSAGE(CheckTransaction(tx, state), strTest);
            BOOST_CHECK(state.IsValid());

            PrecomputedTransactionData txdata(tx);
            unsigned int verify_flags = ParseScriptFlags(test[2].get_str());

            // Check that the test gives a valid combination of flags (otherwise VerifyScript will throw). Don't edit the flags.
            if (~verify_flags != FillFlags(~verify_flags)) {
                BOOST_ERROR("Bad test flags: " << strTest);
            }

            BOOST_CHECK_MESSAGE(CheckTxScripts(tx, mapprevOutScriptPubKeys, mapprevOutValues, ~verify_flags, txdata, strTest, /*expect_valid=*/true),
                                "Tx unexpectedly failed: " << strTest);

            // Backwards compatibility of script verification flags: Removing any flag(s) should not invalidate a valid transaction
            for (const auto& [name, flag] : mapFlagNames) {
                // Removing individual flags
                unsigned int flags = TrimFlags(~(verify_flags | flag));
                if (!CheckTxScripts(tx, mapprevOutScriptPubKeys, mapprevOutValues, flags, txdata, strTest, /*expect_valid=*/true)) {
                    BOOST_ERROR("Tx unexpectedly failed with flag " << name << " unset: " << strTest);
                }
                // Removing random combinations of flags
                flags = TrimFlags(~(verify_flags | (unsigned int)InsecureRandBits(mapFlagNames.size())));
                if (!CheckTxScripts(tx, mapprevOutScriptPubKeys, mapprevOutValues, flags, txdata, strTest, /*expect_valid=*/true)) {
                    BOOST_ERROR("Tx unexpectedly failed with random flags " << ToString(flags) << ": " << strTest);
                }
            }

            // Check that flags are maximal: transaction should fail if any unset flags are set.
            for (auto flags_excluding_one : ExcludeIndividualFlags(verify_flags)) {
                if (!CheckTxScripts(tx, mapprevOutScriptPubKeys, mapprevOutValues, ~flags_excluding_one, txdata, strTest, /*expect_valid=*/false)) {
                    BOOST_ERROR("Too many flags unset: " << strTest);
                }
<<<<<<< HEAD
                std::vector<uint8_t> vchAmount(8);
                part::SetAmount(vchAmount, amount);
                unsigned int verify_flags = ParseScriptFlags(test[2].get_str());
                const CScriptWitness *witness = &tx.vin[i].scriptWitness;
                BOOST_CHECK_MESSAGE(VerifyScript(tx.vin[i].scriptSig, mapprevOutScriptPubKeys[tx.vin[i].prevout],
                                                 witness, verify_flags, TransactionSignatureChecker(&tx, i, vchAmount, txdata), &err),
                                    strTest);
                BOOST_CHECK_MESSAGE(err == SCRIPT_ERR_OK, ScriptErrorString(err));
=======
>>>>>>> 8739b5cc
            }
        }
    }
}

BOOST_AUTO_TEST_CASE(tx_invalid)
{
    // Read tests from test/data/tx_invalid.json
    UniValue tests = read_json(std::string(json_tests::tx_invalid, json_tests::tx_invalid + sizeof(json_tests::tx_invalid)));

    for (unsigned int idx = 0; idx < tests.size(); idx++) {
        const UniValue& test = tests[idx];
        std::string strTest = test.write();
        if (test[0].isArray())
        {
            if (test.size() != 3 || !test[1].isStr() || !test[2].isStr())
            {
                BOOST_ERROR("Bad test: " << strTest);
                continue;
            }

            std::map<COutPoint, CScript> mapprevOutScriptPubKeys;
            std::map<COutPoint, int64_t> mapprevOutValues;
            UniValue inputs = test[0].get_array();
            bool fValid = true;
            for (unsigned int inpIdx = 0; inpIdx < inputs.size(); inpIdx++) {
                const UniValue& input = inputs[inpIdx];
                if (!input.isArray()) {
                    fValid = false;
                    break;
                }
                const UniValue& vinput = input.get_array();
                if (vinput.size() < 3 || vinput.size() > 4)
                {
                    fValid = false;
                    break;
                }
                COutPoint outpoint{uint256S(vinput[0].get_str()), uint32_t(vinput[1].getInt<int>())};
                mapprevOutScriptPubKeys[outpoint] = ParseScript(vinput[2].get_str());
                if (vinput.size() >= 4)
                {
                    mapprevOutValues[outpoint] = vinput[3].getInt<int64_t>();
                }
            }
            if (!fValid)
            {
                BOOST_ERROR("Bad test: " << strTest);
                continue;
            }

            std::string transaction = test[1].get_str();
            CDataStream stream(ParseHex(transaction), SER_NETWORK, PROTOCOL_VERSION );
            CTransaction tx(deserialize, stream);

            TxValidationState state;
            if (!CheckTransaction(tx, state) || state.IsInvalid()) {
                BOOST_CHECK_MESSAGE(test[2].get_str() == "BADTX", strTest);
                continue;
            }

            PrecomputedTransactionData txdata(tx);
            unsigned int verify_flags = ParseScriptFlags(test[2].get_str());

            // Check that the test gives a valid combination of flags (otherwise VerifyScript will throw). Don't edit the flags.
            if (verify_flags != FillFlags(verify_flags)) {
                BOOST_ERROR("Bad test flags: " << strTest);
            }

            // Not using FillFlags() in the main test, in order to detect invalid verifyFlags combination
            BOOST_CHECK_MESSAGE(CheckTxScripts(tx, mapprevOutScriptPubKeys, mapprevOutValues, verify_flags, txdata, strTest, /*expect_valid=*/false),
                                "Tx unexpectedly passed: " << strTest);

            // Backwards compatibility of script verification flags: Adding any flag(s) should not validate an invalid transaction
            for (const auto& [name, flag] : mapFlagNames) {
                unsigned int flags = FillFlags(verify_flags | flag);
                // Adding individual flags
                if (!CheckTxScripts(tx, mapprevOutScriptPubKeys, mapprevOutValues, flags, txdata, strTest, /*expect_valid=*/false)) {
                    BOOST_ERROR("Tx unexpectedly passed with flag " << name << " set: " << strTest);
                }
                // Adding random combinations of flags
                flags = FillFlags(verify_flags | (unsigned int)InsecureRandBits(mapFlagNames.size()));
                if (!CheckTxScripts(tx, mapprevOutScriptPubKeys, mapprevOutValues, flags, txdata, strTest, /*expect_valid=*/false)) {
                    BOOST_ERROR("Tx unexpectedly passed with random flags " << name << ": " << strTest);
                }
            }

<<<<<<< HEAD
                unsigned int verify_flags = ParseScriptFlags(test[2].get_str());
                CAmount amount = 0;
                std::vector<uint8_t> vchAmount(8);
                part::SetAmount(vchAmount, amount);
                if (mapprevOutValues.count(tx.vin[i].prevout)) {
                    amount = mapprevOutValues[tx.vin[i].prevout];
                }
                const CScriptWitness *witness = &tx.vin[i].scriptWitness;
                fValid = VerifyScript(tx.vin[i].scriptSig, mapprevOutScriptPubKeys[tx.vin[i].prevout],
                                      witness, verify_flags, TransactionSignatureChecker(&tx, i, vchAmount, txdata), &err);
=======
            // Check that flags are minimal: transaction should succeed if any set flags are unset.
            for (auto flags_excluding_one : ExcludeIndividualFlags(verify_flags)) {
                if (!CheckTxScripts(tx, mapprevOutScriptPubKeys, mapprevOutValues, flags_excluding_one, txdata, strTest, /*expect_valid=*/true)) {
                    BOOST_ERROR("Too many flags set: " << strTest);
                }
>>>>>>> 8739b5cc
            }
        }
    }
}

BOOST_AUTO_TEST_CASE(basic_transaction_tests)
{
    // Random real transaction (e2769b09e784f32f62ef849763d4f45b98e07ba658647343b915ff832b110436)
    unsigned char ch[] = {0x01, 0x00, 0x00, 0x00, 0x01, 0x6b, 0xff, 0x7f, 0xcd, 0x4f, 0x85, 0x65, 0xef, 0x40, 0x6d, 0xd5, 0xd6, 0x3d, 0x4f, 0xf9, 0x4f, 0x31, 0x8f, 0xe8, 0x20, 0x27, 0xfd, 0x4d, 0xc4, 0x51, 0xb0, 0x44, 0x74, 0x01, 0x9f, 0x74, 0xb4, 0x00, 0x00, 0x00, 0x00, 0x8c, 0x49, 0x30, 0x46, 0x02, 0x21, 0x00, 0xda, 0x0d, 0xc6, 0xae, 0xce, 0xfe, 0x1e, 0x06, 0xef, 0xdf, 0x05, 0x77, 0x37, 0x57, 0xde, 0xb1, 0x68, 0x82, 0x09, 0x30, 0xe3, 0xb0, 0xd0, 0x3f, 0x46, 0xf5, 0xfc, 0xf1, 0x50, 0xbf, 0x99, 0x0c, 0x02, 0x21, 0x00, 0xd2, 0x5b, 0x5c, 0x87, 0x04, 0x00, 0x76, 0xe4, 0xf2, 0x53, 0xf8, 0x26, 0x2e, 0x76, 0x3e, 0x2d, 0xd5, 0x1e, 0x7f, 0xf0, 0xbe, 0x15, 0x77, 0x27, 0xc4, 0xbc, 0x42, 0x80, 0x7f, 0x17, 0xbd, 0x39, 0x01, 0x41, 0x04, 0xe6, 0xc2, 0x6e, 0xf6, 0x7d, 0xc6, 0x10, 0xd2, 0xcd, 0x19, 0x24, 0x84, 0x78, 0x9a, 0x6c, 0xf9, 0xae, 0xa9, 0x93, 0x0b, 0x94, 0x4b, 0x7e, 0x2d, 0xb5, 0x34, 0x2b, 0x9d, 0x9e, 0x5b, 0x9f, 0xf7, 0x9a, 0xff, 0x9a, 0x2e, 0xe1, 0x97, 0x8d, 0xd7, 0xfd, 0x01, 0xdf, 0xc5, 0x22, 0xee, 0x02, 0x28, 0x3d, 0x3b, 0x06, 0xa9, 0xd0, 0x3a, 0xcf, 0x80, 0x96, 0x96, 0x8d, 0x7d, 0xbb, 0x0f, 0x91, 0x78, 0xff, 0xff, 0xff, 0xff, 0x02, 0x8b, 0xa7, 0x94, 0x0e, 0x00, 0x00, 0x00, 0x00, 0x19, 0x76, 0xa9, 0x14, 0xba, 0xde, 0xec, 0xfd, 0xef, 0x05, 0x07, 0x24, 0x7f, 0xc8, 0xf7, 0x42, 0x41, 0xd7, 0x3b, 0xc0, 0x39, 0x97, 0x2d, 0x7b, 0x88, 0xac, 0x40, 0x94, 0xa8, 0x02, 0x00, 0x00, 0x00, 0x00, 0x19, 0x76, 0xa9, 0x14, 0xc1, 0x09, 0x32, 0x48, 0x3f, 0xec, 0x93, 0xed, 0x51, 0xf5, 0xfe, 0x95, 0xe7, 0x25, 0x59, 0xf2, 0xcc, 0x70, 0x43, 0xf9, 0x88, 0xac, 0x00, 0x00, 0x00, 0x00, 0x00};
    std::vector<unsigned char> vch(ch, ch + sizeof(ch) -1);
    CDataStream stream(vch, SER_DISK, CLIENT_VERSION);
    CMutableTransaction tx;
    stream >> tx;
    TxValidationState state;
    BOOST_CHECK_MESSAGE(CheckTransaction(CTransaction(tx), state) && state.IsValid(), "Simple deserialized transaction should be valid.");

    // Check that duplicate txins fail
    tx.vin.push_back(tx.vin[0]);
    BOOST_CHECK_MESSAGE(!CheckTransaction(CTransaction(tx), state) || !state.IsValid(), "Transaction with duplicate txins should be invalid.");
}

BOOST_AUTO_TEST_CASE(test_Get)
{
    FillableSigningProvider keystore;
    CCoinsView coinsDummy;
    CCoinsViewCache coins(&coinsDummy);
    std::vector<CMutableTransaction> dummyTransactions =
        SetupDummyInputs(keystore, coins, {11*CENT, 50*CENT, 21*CENT, 22*CENT});

    CMutableTransaction t1;
    t1.vin.resize(3);
    t1.vin[0].prevout.hash = dummyTransactions[0].GetHash();
    t1.vin[0].prevout.n = 1;
    t1.vin[0].scriptSig << std::vector<unsigned char>(65, 0);
    t1.vin[1].prevout.hash = dummyTransactions[1].GetHash();
    t1.vin[1].prevout.n = 0;
    t1.vin[1].scriptSig << std::vector<unsigned char>(65, 0) << std::vector<unsigned char>(33, 4);
    t1.vin[2].prevout.hash = dummyTransactions[1].GetHash();
    t1.vin[2].prevout.n = 1;
    t1.vin[2].scriptSig << std::vector<unsigned char>(65, 0) << std::vector<unsigned char>(33, 4);
    t1.vout.resize(2);
    t1.vout[0].nValue = 90*CENT;
    t1.vout[0].scriptPubKey << OP_1;

    BOOST_CHECK(AreInputsStandard(CTransaction(t1), coins));
}

static void CreateCreditAndSpend(const FillableSigningProvider& keystore, const CScript& outscript, CTransactionRef& output, CMutableTransaction& input, bool success = true)
{
    CMutableTransaction outputm;
    outputm.nVersion = 1;
    outputm.vin.resize(1);
    outputm.vin[0].prevout.SetNull();
    outputm.vin[0].scriptSig = CScript();
    outputm.vout.resize(1);
    outputm.vout[0].nValue = 1;
    outputm.vout[0].scriptPubKey = outscript;
    CDataStream ssout(SER_NETWORK, PROTOCOL_VERSION);
    ssout << outputm;
    ssout >> output;
    assert(output->vin.size() == 1);
    assert(output->vin[0] == outputm.vin[0]);
    assert(output->vout.size() == 1);
    assert(output->vout[0] == outputm.vout[0]);

    CMutableTransaction inputm;
    inputm.nVersion = 1;
    inputm.vin.resize(1);
    inputm.vin[0].prevout.hash = output->GetHash();
    inputm.vin[0].prevout.n = 0;
    inputm.vout.resize(1);
    inputm.vout[0].nValue = 1;
    inputm.vout[0].scriptPubKey = CScript();
    SignatureData empty;
    bool ret = SignSignature(keystore, *output, inputm, 0, SIGHASH_ALL, empty);
    assert(ret == success);
    CDataStream ssin(SER_NETWORK, PROTOCOL_VERSION);
    ssin << inputm;
    ssin >> input;
    assert(input.vin.size() == 1);
    assert(input.vin[0] == inputm.vin[0]);
    assert(input.vout.size() == 1);
    assert(input.vout[0] == inputm.vout[0]);
    assert(input.vin[0].scriptWitness.stack == inputm.vin[0].scriptWitness.stack);
}

static void CheckWithFlag(const CTransactionRef& output, const CMutableTransaction& input, uint32_t flags, bool success)
{
    ScriptError error;
    CTransaction inputi(input);
<<<<<<< HEAD
    std::vector<uint8_t> vchAmount(8);
    part::SetAmount(vchAmount, output->vout[0].nValue);
    bool ret = VerifyScript(inputi.vin[0].scriptSig, output->vout[0].scriptPubKey, &inputi.vin[0].scriptWitness, flags, TransactionSignatureChecker(&inputi, 0, vchAmount), &error);
=======
    bool ret = VerifyScript(inputi.vin[0].scriptSig, output->vout[0].scriptPubKey, &inputi.vin[0].scriptWitness, flags, TransactionSignatureChecker(&inputi, 0, output->vout[0].nValue, MissingDataBehavior::ASSERT_FAIL), &error);
>>>>>>> 8739b5cc
    assert(ret == success);
}

static CScript PushAll(const std::vector<valtype>& values)
{
    CScript result;
    for (const valtype& v : values) {
        if (v.size() == 0) {
            result << OP_0;
        } else if (v.size() == 1 && v[0] >= 1 && v[0] <= 16) {
            result << CScript::EncodeOP_N(v[0]);
        } else if (v.size() == 1 && v[0] == 0x81) {
            result << OP_1NEGATE;
        } else {
            result << v;
        }
    }
    return result;
}

static void ReplaceRedeemScript(CScript& script, const CScript& redeemScript)
{
    std::vector<valtype> stack;
    EvalScript(stack, script, SCRIPT_VERIFY_STRICTENC, BaseSignatureChecker(), SigVersion::BASE);
    assert(stack.size() > 0);
    stack.back() = std::vector<unsigned char>(redeemScript.begin(), redeemScript.end());
    script = PushAll(stack);
}

BOOST_AUTO_TEST_CASE(test_big_witness_transaction)
{
    CMutableTransaction mtx;
    mtx.nVersion = 1;

    CKey key;
    key.MakeNewKey(true); // Need to use compressed keys in segwit or the signing will fail
    FillableSigningProvider keystore;
    BOOST_CHECK(keystore.AddKeyPubKey(key, key.GetPubKey()));
    CKeyID hash = key.GetPubKey().GetID();
    CScript scriptPubKey = CScript() << OP_0 << std::vector<unsigned char>(hash.begin(), hash.end());

    std::vector<int> sigHashes;
    sigHashes.push_back(SIGHASH_NONE | SIGHASH_ANYONECANPAY);
    sigHashes.push_back(SIGHASH_SINGLE | SIGHASH_ANYONECANPAY);
    sigHashes.push_back(SIGHASH_ALL | SIGHASH_ANYONECANPAY);
    sigHashes.push_back(SIGHASH_NONE);
    sigHashes.push_back(SIGHASH_SINGLE);
    sigHashes.push_back(SIGHASH_ALL);

    // create a big transaction of 4500 inputs signed by the same key
    for(uint32_t ij = 0; ij < 4500; ij++) {
        uint32_t i = mtx.vin.size();
        uint256 prevId;
        prevId.SetHex("0000000000000000000000000000000000000000000000000000000000000100");
        COutPoint outpoint(prevId, i);

        mtx.vin.resize(mtx.vin.size() + 1);
        mtx.vin[i].prevout = outpoint;
        mtx.vin[i].scriptSig = CScript();

        mtx.vout.resize(mtx.vout.size() + 1);
        mtx.vout[i].nValue = 1000;
        mtx.vout[i].scriptPubKey = CScript() << OP_1;
    }

    CAmount amount = 1000;
    std::vector<uint8_t> vchAmount(8);
    part::SetAmount(vchAmount, amount);
    // sign all inputs
    for(uint32_t i = 0; i < mtx.vin.size(); i++) {
<<<<<<< HEAD
        bool hashSigned = SignSignature(keystore, scriptPubKey, mtx, i, vchAmount, sigHashes.at(i % sigHashes.size()));
=======
        SignatureData empty;
        bool hashSigned = SignSignature(keystore, scriptPubKey, mtx, i, vchAmount, sigHashes.at(i % sigHashes.size()), empty);
>>>>>>> 8739b5cc
        assert(hashSigned);
    }

    CDataStream ssout(SER_NETWORK, PROTOCOL_VERSION);
    ssout << mtx;
    CTransaction tx(deserialize, ssout);

    // check all inputs concurrently, with the cache
    PrecomputedTransactionData txdata(tx);
    CCheckQueue<CScriptCheck> scriptcheckqueue(128);
    CCheckQueueControl<CScriptCheck> control(&scriptcheckqueue);

    scriptcheckqueue.StartWorkerThreads(20);

    std::vector<Coin> coins;
    for(uint32_t i = 0; i < mtx.vin.size(); i++) {
        Coin coin;
        coin.nHeight = 1;
        coin.fCoinBase = false;
        coin.out.nValue = 1000;
        coin.out.scriptPubKey = scriptPubKey;
        coins.emplace_back(std::move(coin));
    }

    for(uint32_t i = 0; i < mtx.vin.size(); i++) {
        std::vector<CScriptCheck> vChecks;
<<<<<<< HEAD

        CScriptCheck check(coins[tx.vin[i].prevout.n].out, tx, i, SCRIPT_VERIFY_P2SH | SCRIPT_VERIFY_WITNESS, false, &txdata);
        vChecks.push_back(CScriptCheck());
        check.swap(vChecks.back());
        control.Add(vChecks);
=======
        vChecks.emplace_back(coins[tx.vin[i].prevout.n].out, tx, i, SCRIPT_VERIFY_P2SH | SCRIPT_VERIFY_WITNESS, false, &txdata);
        control.Add(std::move(vChecks));
>>>>>>> 8739b5cc
    }

    bool controlCheck = control.Wait();
    assert(controlCheck);
    scriptcheckqueue.StopWorkerThreads();
}

SignatureData CombineSignatures(const CMutableTransaction& input1, const CMutableTransaction& input2, const CTransactionRef tx)
{
    SignatureData sigdata;
    sigdata = DataFromTransaction(input1, 0, tx->vout[0]);
    sigdata.MergeSignatureData(DataFromTransaction(input2, 0, tx->vout[0]));
<<<<<<< HEAD
    std::vector<uint8_t> vamount(8);
    part::SetAmount(vamount, tx->vout[0].nValue);
    ProduceSignature(DUMMY_SIGNING_PROVIDER, MutableTransactionSignatureCreator(&input1, 0, vamount), tx->vout[0].scriptPubKey, sigdata);
=======
    ProduceSignature(DUMMY_SIGNING_PROVIDER, MutableTransactionSignatureCreator(input1, 0, tx->vout[0].nValue, SIGHASH_ALL), tx->vout[0].scriptPubKey, sigdata);
>>>>>>> 8739b5cc
    return sigdata;
}

BOOST_AUTO_TEST_CASE(test_witness)
{
    std::vector<uint8_t> vchAmount(8);

    FillableSigningProvider keystore, keystore2;
    CKey key1, key2, key3, key1L, key2L;
    CPubKey pubkey1, pubkey2, pubkey3, pubkey1L, pubkey2L;
    key1.MakeNewKey(true);
    key2.MakeNewKey(true);
    key3.MakeNewKey(true);
    key1L.MakeNewKey(false);
    key2L.MakeNewKey(false);
    pubkey1 = key1.GetPubKey();
    pubkey2 = key2.GetPubKey();
    pubkey3 = key3.GetPubKey();
    pubkey1L = key1L.GetPubKey();
    pubkey2L = key2L.GetPubKey();
    BOOST_CHECK(keystore.AddKeyPubKey(key1, pubkey1));
    BOOST_CHECK(keystore.AddKeyPubKey(key2, pubkey2));
    BOOST_CHECK(keystore.AddKeyPubKey(key1L, pubkey1L));
    BOOST_CHECK(keystore.AddKeyPubKey(key2L, pubkey2L));
    CScript scriptPubkey1, scriptPubkey2, scriptPubkey1L, scriptPubkey2L, scriptMulti;
    scriptPubkey1 << ToByteVector(pubkey1) << OP_CHECKSIG;
    scriptPubkey2 << ToByteVector(pubkey2) << OP_CHECKSIG;
    scriptPubkey1L << ToByteVector(pubkey1L) << OP_CHECKSIG;
    scriptPubkey2L << ToByteVector(pubkey2L) << OP_CHECKSIG;
    std::vector<CPubKey> oneandthree;
    oneandthree.push_back(pubkey1);
    oneandthree.push_back(pubkey3);
    scriptMulti = GetScriptForMultisig(2, oneandthree);
    BOOST_CHECK(keystore.AddCScript(scriptPubkey1));
    BOOST_CHECK(keystore.AddCScript(scriptPubkey2));
    BOOST_CHECK(keystore.AddCScript(scriptPubkey1L));
    BOOST_CHECK(keystore.AddCScript(scriptPubkey2L));
    BOOST_CHECK(keystore.AddCScript(scriptMulti));
    CScript destination_script_1, destination_script_2, destination_script_1L, destination_script_2L, destination_script_multi;
    destination_script_1 = GetScriptForDestination(WitnessV0KeyHash(pubkey1));
    destination_script_2 = GetScriptForDestination(WitnessV0KeyHash(pubkey2));
    destination_script_1L = GetScriptForDestination(WitnessV0KeyHash(pubkey1L));
    destination_script_2L = GetScriptForDestination(WitnessV0KeyHash(pubkey2L));
    destination_script_multi = GetScriptForDestination(WitnessV0ScriptHash(scriptMulti));
    BOOST_CHECK(keystore.AddCScript(destination_script_1));
    BOOST_CHECK(keystore.AddCScript(destination_script_2));
    BOOST_CHECK(keystore.AddCScript(destination_script_1L));
    BOOST_CHECK(keystore.AddCScript(destination_script_2L));
    BOOST_CHECK(keystore.AddCScript(destination_script_multi));
    BOOST_CHECK(keystore2.AddCScript(scriptMulti));
    BOOST_CHECK(keystore2.AddCScript(destination_script_multi));
    BOOST_CHECK(keystore2.AddKeyPubKey(key3, pubkey3));

    CTransactionRef output1, output2;
    CMutableTransaction input1, input2;

    // Normal pay-to-compressed-pubkey.
    CreateCreditAndSpend(keystore, scriptPubkey1, output1, input1);
    CreateCreditAndSpend(keystore, scriptPubkey2, output2, input2);
    CheckWithFlag(output1, input1, 0, true);
    CheckWithFlag(output1, input1, SCRIPT_VERIFY_P2SH, true);
    CheckWithFlag(output1, input1, SCRIPT_VERIFY_WITNESS | SCRIPT_VERIFY_P2SH, true);
    CheckWithFlag(output1, input1, STANDARD_SCRIPT_VERIFY_FLAGS, true);
    CheckWithFlag(output1, input2, 0, false);
    CheckWithFlag(output1, input2, SCRIPT_VERIFY_P2SH, false);
    CheckWithFlag(output1, input2, SCRIPT_VERIFY_WITNESS | SCRIPT_VERIFY_P2SH, false);
    CheckWithFlag(output1, input2, STANDARD_SCRIPT_VERIFY_FLAGS, false);

    // P2SH pay-to-compressed-pubkey.
    CreateCreditAndSpend(keystore, GetScriptForDestination(ScriptHash(scriptPubkey1)), output1, input1);
    CreateCreditAndSpend(keystore, GetScriptForDestination(ScriptHash(scriptPubkey2)), output2, input2);
    ReplaceRedeemScript(input2.vin[0].scriptSig, scriptPubkey1);
    CheckWithFlag(output1, input1, 0, true);
    CheckWithFlag(output1, input1, SCRIPT_VERIFY_P2SH, true);
    CheckWithFlag(output1, input1, SCRIPT_VERIFY_WITNESS | SCRIPT_VERIFY_P2SH, true);
    CheckWithFlag(output1, input1, STANDARD_SCRIPT_VERIFY_FLAGS, true);
    CheckWithFlag(output1, input2, 0, true);
    CheckWithFlag(output1, input2, SCRIPT_VERIFY_P2SH, false);
    CheckWithFlag(output1, input2, SCRIPT_VERIFY_WITNESS | SCRIPT_VERIFY_P2SH, false);
    CheckWithFlag(output1, input2, STANDARD_SCRIPT_VERIFY_FLAGS, false);

    // Witness pay-to-compressed-pubkey (v0).
    CreateCreditAndSpend(keystore, destination_script_1, output1, input1);
    CreateCreditAndSpend(keystore, destination_script_2, output2, input2);
    CheckWithFlag(output1, input1, 0, true);
    CheckWithFlag(output1, input1, SCRIPT_VERIFY_P2SH, true);
    CheckWithFlag(output1, input1, SCRIPT_VERIFY_WITNESS | SCRIPT_VERIFY_P2SH, true);
    CheckWithFlag(output1, input1, STANDARD_SCRIPT_VERIFY_FLAGS, true);
    CheckWithFlag(output1, input2, 0, true);
    CheckWithFlag(output1, input2, SCRIPT_VERIFY_P2SH, true);
    CheckWithFlag(output1, input2, SCRIPT_VERIFY_WITNESS | SCRIPT_VERIFY_P2SH, false);
    CheckWithFlag(output1, input2, STANDARD_SCRIPT_VERIFY_FLAGS, false);

    // P2SH witness pay-to-compressed-pubkey (v0).
    CreateCreditAndSpend(keystore, GetScriptForDestination(ScriptHash(destination_script_1)), output1, input1);
    CreateCreditAndSpend(keystore, GetScriptForDestination(ScriptHash(destination_script_2)), output2, input2);
    ReplaceRedeemScript(input2.vin[0].scriptSig, destination_script_1);
    CheckWithFlag(output1, input1, 0, true);
    CheckWithFlag(output1, input1, SCRIPT_VERIFY_P2SH, true);
    CheckWithFlag(output1, input1, SCRIPT_VERIFY_WITNESS | SCRIPT_VERIFY_P2SH, true);
    CheckWithFlag(output1, input1, STANDARD_SCRIPT_VERIFY_FLAGS, true);
    CheckWithFlag(output1, input2, 0, true);
    CheckWithFlag(output1, input2, SCRIPT_VERIFY_P2SH, true);
    CheckWithFlag(output1, input2, SCRIPT_VERIFY_WITNESS | SCRIPT_VERIFY_P2SH, false);
    CheckWithFlag(output1, input2, STANDARD_SCRIPT_VERIFY_FLAGS, false);

    // Normal pay-to-uncompressed-pubkey.
    CreateCreditAndSpend(keystore, scriptPubkey1L, output1, input1);
    CreateCreditAndSpend(keystore, scriptPubkey2L, output2, input2);
    CheckWithFlag(output1, input1, 0, true);
    CheckWithFlag(output1, input1, SCRIPT_VERIFY_P2SH, true);
    CheckWithFlag(output1, input1, SCRIPT_VERIFY_WITNESS | SCRIPT_VERIFY_P2SH, true);
    CheckWithFlag(output1, input1, STANDARD_SCRIPT_VERIFY_FLAGS, true);
    CheckWithFlag(output1, input2, 0, false);
    CheckWithFlag(output1, input2, SCRIPT_VERIFY_P2SH, false);
    CheckWithFlag(output1, input2, SCRIPT_VERIFY_WITNESS | SCRIPT_VERIFY_P2SH, false);
    CheckWithFlag(output1, input2, STANDARD_SCRIPT_VERIFY_FLAGS, false);

    // P2SH pay-to-uncompressed-pubkey.
    CreateCreditAndSpend(keystore, GetScriptForDestination(ScriptHash(scriptPubkey1L)), output1, input1);
    CreateCreditAndSpend(keystore, GetScriptForDestination(ScriptHash(scriptPubkey2L)), output2, input2);
    ReplaceRedeemScript(input2.vin[0].scriptSig, scriptPubkey1L);
    CheckWithFlag(output1, input1, 0, true);
    CheckWithFlag(output1, input1, SCRIPT_VERIFY_P2SH, true);
    CheckWithFlag(output1, input1, SCRIPT_VERIFY_WITNESS | SCRIPT_VERIFY_P2SH, true);
    CheckWithFlag(output1, input1, STANDARD_SCRIPT_VERIFY_FLAGS, true);
    CheckWithFlag(output1, input2, 0, true);
    CheckWithFlag(output1, input2, SCRIPT_VERIFY_P2SH, false);
    CheckWithFlag(output1, input2, SCRIPT_VERIFY_WITNESS | SCRIPT_VERIFY_P2SH, false);
    CheckWithFlag(output1, input2, STANDARD_SCRIPT_VERIFY_FLAGS, false);

    // Signing disabled for witness pay-to-uncompressed-pubkey (v1).
    CreateCreditAndSpend(keystore, destination_script_1L, output1, input1, false);
    CreateCreditAndSpend(keystore, destination_script_2L, output2, input2, false);

    // Signing disabled for P2SH witness pay-to-uncompressed-pubkey (v1).
    CreateCreditAndSpend(keystore, GetScriptForDestination(ScriptHash(destination_script_1L)), output1, input1, false);
    CreateCreditAndSpend(keystore, GetScriptForDestination(ScriptHash(destination_script_2L)), output2, input2, false);

    // Normal 2-of-2 multisig
    CreateCreditAndSpend(keystore, scriptMulti, output1, input1, false);
    CheckWithFlag(output1, input1, 0, false);
    CreateCreditAndSpend(keystore2, scriptMulti, output2, input2, false);
    CheckWithFlag(output2, input2, 0, false);
    BOOST_CHECK(*output1 == *output2);
    UpdateInput(input1.vin[0], CombineSignatures(input1, input2, output1));
    CheckWithFlag(output1, input1, STANDARD_SCRIPT_VERIFY_FLAGS, true);

    // P2SH 2-of-2 multisig
    CreateCreditAndSpend(keystore, GetScriptForDestination(ScriptHash(scriptMulti)), output1, input1, false);
    CheckWithFlag(output1, input1, 0, true);
    CheckWithFlag(output1, input1, SCRIPT_VERIFY_P2SH, false);
    CreateCreditAndSpend(keystore2, GetScriptForDestination(ScriptHash(scriptMulti)), output2, input2, false);
    CheckWithFlag(output2, input2, 0, true);
    CheckWithFlag(output2, input2, SCRIPT_VERIFY_P2SH, false);
    BOOST_CHECK(*output1 == *output2);
    UpdateInput(input1.vin[0], CombineSignatures(input1, input2, output1));
    CheckWithFlag(output1, input1, SCRIPT_VERIFY_P2SH, true);
    CheckWithFlag(output1, input1, STANDARD_SCRIPT_VERIFY_FLAGS, true);

    // Witness 2-of-2 multisig
    CreateCreditAndSpend(keystore, destination_script_multi, output1, input1, false);
    CheckWithFlag(output1, input1, 0, true);
    CheckWithFlag(output1, input1, SCRIPT_VERIFY_P2SH | SCRIPT_VERIFY_WITNESS, false);
    CreateCreditAndSpend(keystore2, destination_script_multi, output2, input2, false);
    CheckWithFlag(output2, input2, 0, true);
    CheckWithFlag(output2, input2, SCRIPT_VERIFY_P2SH | SCRIPT_VERIFY_WITNESS, false);
    BOOST_CHECK(*output1 == *output2);
    UpdateInput(input1.vin[0], CombineSignatures(input1, input2, output1));
    CheckWithFlag(output1, input1, SCRIPT_VERIFY_P2SH | SCRIPT_VERIFY_WITNESS, true);
    CheckWithFlag(output1, input1, STANDARD_SCRIPT_VERIFY_FLAGS, true);

    // P2SH witness 2-of-2 multisig
    CreateCreditAndSpend(keystore, GetScriptForDestination(ScriptHash(destination_script_multi)), output1, input1, false);
    CheckWithFlag(output1, input1, SCRIPT_VERIFY_P2SH, true);
    CheckWithFlag(output1, input1, SCRIPT_VERIFY_P2SH | SCRIPT_VERIFY_WITNESS, false);
    CreateCreditAndSpend(keystore2, GetScriptForDestination(ScriptHash(destination_script_multi)), output2, input2, false);
    CheckWithFlag(output2, input2, SCRIPT_VERIFY_P2SH, true);
    CheckWithFlag(output2, input2, SCRIPT_VERIFY_P2SH | SCRIPT_VERIFY_WITNESS, false);
    BOOST_CHECK(*output1 == *output2);
    UpdateInput(input1.vin[0], CombineSignatures(input1, input2, output1));
    CheckWithFlag(output1, input1, SCRIPT_VERIFY_P2SH | SCRIPT_VERIFY_WITNESS, true);
    CheckWithFlag(output1, input1, STANDARD_SCRIPT_VERIFY_FLAGS, true);
}

BOOST_AUTO_TEST_CASE(test_IsStandard)
{
    FillableSigningProvider keystore;
    CCoinsView coinsDummy;
    CCoinsViewCache coins(&coinsDummy);
    std::vector<CMutableTransaction> dummyTransactions =
        SetupDummyInputs(keystore, coins, {11*CENT, 50*CENT, 21*CENT, 22*CENT});

    CMutableTransaction t;
    t.vin.resize(1);
    t.vin[0].prevout.hash = dummyTransactions[0].GetHash();
    t.vin[0].prevout.n = 1;
    t.vin[0].scriptSig << std::vector<unsigned char>(65, 0);
    t.vout.resize(1);
    t.vout[0].nValue = 90*CENT;
    CKey key;
    key.MakeNewKey(true);
    t.vout[0].scriptPubKey = GetScriptForDestination(PKHash(key.GetPubKey()));

    constexpr auto CheckIsStandard = [](const auto& t) {
        std::string reason;
        BOOST_CHECK(IsStandardTx(CTransaction{t}, MAX_OP_RETURN_RELAY, g_bare_multi, g_dust, reason));
        BOOST_CHECK(reason.empty());
    };
    constexpr auto CheckIsNotStandard = [](const auto& t, const std::string& reason_in) {
        std::string reason;
        BOOST_CHECK(!IsStandardTx(CTransaction{t}, MAX_OP_RETURN_RELAY, g_bare_multi, g_dust, reason));
        BOOST_CHECK_EQUAL(reason_in, reason);
    };

    CheckIsStandard(t);

    // Check dust with default relay fee:
    CAmount nDustThreshold = 182 * g_dust.GetFeePerK() / 1000;
    BOOST_CHECK_EQUAL(nDustThreshold, 546);
    // dust:
    t.vout[0].nValue = nDustThreshold - 1;
    CheckIsNotStandard(t, "dust");
    // not dust:
    t.vout[0].nValue = nDustThreshold;
    CheckIsStandard(t);

    // Disallowed nVersion
    t.nVersion = -1;
<<<<<<< HEAD
    reason.clear();
    //BOOST_CHECK(!IsStandardTx(CTransaction(t), reason));
    //BOOST_CHECK_EQUAL(reason, "version");
=======
    //CheckIsNotStandard(t, "version"); // Particl
>>>>>>> 8739b5cc

    t.nVersion = 0;
    CheckIsNotStandard(t, "version");

    t.nVersion = 3;
    CheckIsNotStandard(t, "version");

    // Allowed nVersion
    t.nVersion = 1;
    CheckIsStandard(t);

    t.nVersion = 2;
    CheckIsStandard(t);

    // Check dust with odd relay fee to verify rounding:
    // nDustThreshold = 182 * 3702 / 1000
    g_dust = CFeeRate(3702);
    // dust:
    t.vout[0].nValue = 674 - 1;
    CheckIsNotStandard(t, "dust");
    // not dust:
    t.vout[0].nValue = 674;
    CheckIsStandard(t);
    g_dust = CFeeRate{DUST_RELAY_TX_FEE};

    t.vout[0].scriptPubKey = CScript() << OP_1;
    CheckIsNotStandard(t, "scriptpubkey");

    // MAX_OP_RETURN_RELAY-byte TxoutType::NULL_DATA (standard)
    t.vout[0].scriptPubKey = CScript() << OP_RETURN << ParseHex("04678afdb0fe5548271967f1a67130b7105cd6a828e03909a67962e0ea1f61deb649f6bc3f4cef3804678afdb0fe5548271967f1a67130b7105cd6a828e03909a67962e0ea1f61deb649f6bc3f4cef38");
    BOOST_CHECK_EQUAL(MAX_OP_RETURN_RELAY, t.vout[0].scriptPubKey.size());
    CheckIsStandard(t);

    // MAX_OP_RETURN_RELAY+1-byte TxoutType::NULL_DATA (non-standard)
    t.vout[0].scriptPubKey = CScript() << OP_RETURN << ParseHex("04678afdb0fe5548271967f1a67130b7105cd6a828e03909a67962e0ea1f61deb649f6bc3f4cef3804678afdb0fe5548271967f1a67130b7105cd6a828e03909a67962e0ea1f61deb649f6bc3f4cef3800");
    BOOST_CHECK_EQUAL(MAX_OP_RETURN_RELAY + 1, t.vout[0].scriptPubKey.size());
    CheckIsNotStandard(t, "scriptpubkey");

    // Data payload can be encoded in any way...
    t.vout[0].scriptPubKey = CScript() << OP_RETURN << ParseHex("");
    CheckIsStandard(t);
    t.vout[0].scriptPubKey = CScript() << OP_RETURN << ParseHex("00") << ParseHex("01");
    CheckIsStandard(t);
    // OP_RESERVED *is* considered to be a PUSHDATA type opcode by IsPushOnly()!
    t.vout[0].scriptPubKey = CScript() << OP_RETURN << OP_RESERVED << -1 << 0 << ParseHex("01") << 2 << 3 << 4 << 5 << 6 << 7 << 8 << 9 << 10 << 11 << 12 << 13 << 14 << 15 << 16;
    CheckIsStandard(t);
    t.vout[0].scriptPubKey = CScript() << OP_RETURN << 0 << ParseHex("01") << 2 << ParseHex("ffffffffffffffffffffffffffffffffffffffffffffffffffffffffffffffffffffffff");
    CheckIsStandard(t);

    // ...so long as it only contains PUSHDATA's
    t.vout[0].scriptPubKey = CScript() << OP_RETURN << OP_RETURN;
    CheckIsNotStandard(t, "scriptpubkey");

    // TxoutType::NULL_DATA w/o PUSHDATA
    t.vout.resize(1);
    t.vout[0].scriptPubKey = CScript() << OP_RETURN;
    CheckIsStandard(t);

    // Only one TxoutType::NULL_DATA permitted in all cases
    t.vout.resize(2);
    t.vout[0].scriptPubKey = CScript() << OP_RETURN << ParseHex("04678afdb0fe5548271967f1a67130b7105cd6a828e03909a67962e0ea1f61deb649f6bc3f4cef38");
    t.vout[0].nValue = 0;
    t.vout[1].scriptPubKey = CScript() << OP_RETURN << ParseHex("04678afdb0fe5548271967f1a67130b7105cd6a828e03909a67962e0ea1f61deb649f6bc3f4cef38");
    t.vout[1].nValue = 0;
    CheckIsNotStandard(t, "multi-op-return");

    t.vout[0].scriptPubKey = CScript() << OP_RETURN << ParseHex("04678afdb0fe5548271967f1a67130b7105cd6a828e03909a67962e0ea1f61deb649f6bc3f4cef38");
    t.vout[1].scriptPubKey = CScript() << OP_RETURN;
    CheckIsNotStandard(t, "multi-op-return");

    t.vout[0].scriptPubKey = CScript() << OP_RETURN;
    t.vout[1].scriptPubKey = CScript() << OP_RETURN;
    CheckIsNotStandard(t, "multi-op-return");

    // Check large scriptSig (non-standard if size is >1650 bytes)
    t.vout.resize(1);
    t.vout[0].nValue = MAX_MONEY;
    t.vout[0].scriptPubKey = GetScriptForDestination(PKHash(key.GetPubKey()));
    // OP_PUSHDATA2 with len (3 bytes) + data (1647 bytes) = 1650 bytes
    t.vin[0].scriptSig = CScript() << std::vector<unsigned char>(1647, 0); // 1650
    CheckIsStandard(t);

    t.vin[0].scriptSig = CScript() << std::vector<unsigned char>(1648, 0); // 1651
    CheckIsNotStandard(t, "scriptsig-size");

    // Check scriptSig format (non-standard if there are any other ops than just PUSHs)
    t.vin[0].scriptSig = CScript()
        << OP_TRUE << OP_0 << OP_1NEGATE << OP_16 // OP_n (single byte pushes: n = 1, 0, -1, 16)
        << std::vector<unsigned char>(75, 0)      // OP_PUSHx [...x bytes...]
        << std::vector<unsigned char>(235, 0)     // OP_PUSHDATA1 x [...x bytes...]
        << std::vector<unsigned char>(1234, 0)    // OP_PUSHDATA2 x [...x bytes...]
        << OP_9;
    CheckIsStandard(t);

    const std::vector<unsigned char> non_push_ops = { // arbitrary set of non-push operations
        OP_NOP, OP_VERIFY, OP_IF, OP_ROT, OP_3DUP, OP_SIZE, OP_EQUAL, OP_ADD, OP_SUB,
        OP_HASH256, OP_CODESEPARATOR, OP_CHECKSIG, OP_CHECKLOCKTIMEVERIFY };

    CScript::const_iterator pc = t.vin[0].scriptSig.begin();
    while (pc < t.vin[0].scriptSig.end()) {
        opcodetype opcode;
        CScript::const_iterator prev_pc = pc;
        t.vin[0].scriptSig.GetOp(pc, opcode); // advance to next op
        // for the sake of simplicity, we only replace single-byte push operations
        if (opcode >= 1 && opcode <= OP_PUSHDATA4)
            continue;

        int index = prev_pc - t.vin[0].scriptSig.begin();
        unsigned char orig_op = *prev_pc; // save op
        // replace current push-op with each non-push-op
        for (auto op : non_push_ops) {
            t.vin[0].scriptSig[index] = op;
            CheckIsNotStandard(t, "scriptsig-not-pushonly");
        }
        t.vin[0].scriptSig[index] = orig_op; // restore op
        CheckIsStandard(t);
    }

    // Check tx-size (non-standard if transaction weight is > MAX_STANDARD_TX_WEIGHT)
    t.vin.clear();
    t.vin.resize(2438); // size per input (empty scriptSig): 41 bytes
    t.vout[0].scriptPubKey = CScript() << OP_RETURN << std::vector<unsigned char>(19, 0); // output size: 30 bytes
    // tx header:                12 bytes =>     48 vbytes
    // 2438 inputs: 2438*41 = 99958 bytes => 399832 vbytes
    //    1 output:              30 bytes =>    120 vbytes
    //                      ===============================
    //                                total: 400000 vbytes
    BOOST_CHECK_EQUAL(GetTransactionWeight(CTransaction(t)), 400000);
    CheckIsStandard(t);

    // increase output size by one byte, so we end up with 400004 vbytes
    t.vout[0].scriptPubKey = CScript() << OP_RETURN << std::vector<unsigned char>(20, 0); // output size: 31 bytes
    BOOST_CHECK_EQUAL(GetTransactionWeight(CTransaction(t)), 400004);
    CheckIsNotStandard(t, "tx-size");

    // Check bare multisig (standard if policy flag g_bare_multi is set)
    g_bare_multi = true;
    t.vout[0].scriptPubKey = GetScriptForMultisig(1, {key.GetPubKey()}); // simple 1-of-1
    t.vin.resize(1);
    t.vin[0].scriptSig = CScript() << std::vector<unsigned char>(65, 0);
    CheckIsStandard(t);

    g_bare_multi = false;
    CheckIsNotStandard(t, "bare-multisig");
    g_bare_multi = DEFAULT_PERMIT_BAREMULTISIG;

    // Check compressed P2PK outputs dust threshold (must have leading 02 or 03)
    t.vout[0].scriptPubKey = CScript() << std::vector<unsigned char>(33, 0x02) << OP_CHECKSIG;
    t.vout[0].nValue = 576;
    CheckIsStandard(t);
    t.vout[0].nValue = 575;
    CheckIsNotStandard(t, "dust");

    // Check uncompressed P2PK outputs dust threshold (must have leading 04/06/07)
    t.vout[0].scriptPubKey = CScript() << std::vector<unsigned char>(65, 0x04) << OP_CHECKSIG;
    t.vout[0].nValue = 672;
    CheckIsStandard(t);
    t.vout[0].nValue = 671;
    CheckIsNotStandard(t, "dust");

    // Check P2PKH outputs dust threshold
    t.vout[0].scriptPubKey = CScript() << OP_DUP << OP_HASH160 << std::vector<unsigned char>(20, 0) << OP_EQUALVERIFY << OP_CHECKSIG;
    t.vout[0].nValue = 546;
    CheckIsStandard(t);
    t.vout[0].nValue = 545;
    CheckIsNotStandard(t, "dust");

    // Check P2SH outputs dust threshold
    t.vout[0].scriptPubKey = CScript() << OP_HASH160 << std::vector<unsigned char>(20, 0) << OP_EQUAL;
    t.vout[0].nValue = 540;
    CheckIsStandard(t);
    t.vout[0].nValue = 539;
    CheckIsNotStandard(t, "dust");

    // Check P2WPKH outputs dust threshold
    t.vout[0].scriptPubKey = CScript() << OP_0 << std::vector<unsigned char>(20, 0);
    t.vout[0].nValue = 294;
    CheckIsStandard(t);
    t.vout[0].nValue = 293;
    CheckIsNotStandard(t, "dust");

    // Check P2WSH outputs dust threshold
    t.vout[0].scriptPubKey = CScript() << OP_0 << std::vector<unsigned char>(32, 0);
    t.vout[0].nValue = 330;
    CheckIsStandard(t);
    t.vout[0].nValue = 329;
    CheckIsNotStandard(t, "dust");

    // Check P2TR outputs dust threshold (Invalid xonly key ok!)
    t.vout[0].scriptPubKey = CScript() << OP_1 << std::vector<unsigned char>(32, 0);
    t.vout[0].nValue = 330;
    CheckIsStandard(t);
    t.vout[0].nValue = 329;
    CheckIsNotStandard(t, "dust");

    // Check future Witness Program versions dust threshold (non-32-byte pushes are undefined for version 1)
    for (int op = OP_1; op <= OP_16; op += 1) {
        t.vout[0].scriptPubKey = CScript() << (opcodetype)op << std::vector<unsigned char>(2, 0);
        t.vout[0].nValue = 240;
        CheckIsStandard(t);

        t.vout[0].nValue = 239;
        CheckIsNotStandard(t, "dust");
    }
}

BOOST_AUTO_TEST_SUITE_END()<|MERGE_RESOLUTION|>--- conflicted
+++ resolved
@@ -33,10 +33,7 @@
 #include <key/extkey.h>
 #include <key/stealth.h>
 
-<<<<<<< HEAD
-=======
 #include <functional>
->>>>>>> 8739b5cc
 #include <map>
 #include <string>
 
@@ -277,17 +274,6 @@
                 if (!CheckTxScripts(tx, mapprevOutScriptPubKeys, mapprevOutValues, ~flags_excluding_one, txdata, strTest, /*expect_valid=*/false)) {
                     BOOST_ERROR("Too many flags unset: " << strTest);
                 }
-<<<<<<< HEAD
-                std::vector<uint8_t> vchAmount(8);
-                part::SetAmount(vchAmount, amount);
-                unsigned int verify_flags = ParseScriptFlags(test[2].get_str());
-                const CScriptWitness *witness = &tx.vin[i].scriptWitness;
-                BOOST_CHECK_MESSAGE(VerifyScript(tx.vin[i].scriptSig, mapprevOutScriptPubKeys[tx.vin[i].prevout],
-                                                 witness, verify_flags, TransactionSignatureChecker(&tx, i, vchAmount, txdata), &err),
-                                    strTest);
-                BOOST_CHECK_MESSAGE(err == SCRIPT_ERR_OK, ScriptErrorString(err));
-=======
->>>>>>> 8739b5cc
             }
         }
     }
@@ -374,24 +360,11 @@
                 }
             }
 
-<<<<<<< HEAD
-                unsigned int verify_flags = ParseScriptFlags(test[2].get_str());
-                CAmount amount = 0;
-                std::vector<uint8_t> vchAmount(8);
-                part::SetAmount(vchAmount, amount);
-                if (mapprevOutValues.count(tx.vin[i].prevout)) {
-                    amount = mapprevOutValues[tx.vin[i].prevout];
-                }
-                const CScriptWitness *witness = &tx.vin[i].scriptWitness;
-                fValid = VerifyScript(tx.vin[i].scriptSig, mapprevOutScriptPubKeys[tx.vin[i].prevout],
-                                      witness, verify_flags, TransactionSignatureChecker(&tx, i, vchAmount, txdata), &err);
-=======
             // Check that flags are minimal: transaction should succeed if any set flags are unset.
             for (auto flags_excluding_one : ExcludeIndividualFlags(verify_flags)) {
                 if (!CheckTxScripts(tx, mapprevOutScriptPubKeys, mapprevOutValues, flags_excluding_one, txdata, strTest, /*expect_valid=*/true)) {
                     BOOST_ERROR("Too many flags set: " << strTest);
                 }
->>>>>>> 8739b5cc
             }
         }
     }
@@ -482,13 +455,7 @@
 {
     ScriptError error;
     CTransaction inputi(input);
-<<<<<<< HEAD
-    std::vector<uint8_t> vchAmount(8);
-    part::SetAmount(vchAmount, output->vout[0].nValue);
-    bool ret = VerifyScript(inputi.vin[0].scriptSig, output->vout[0].scriptPubKey, &inputi.vin[0].scriptWitness, flags, TransactionSignatureChecker(&inputi, 0, vchAmount), &error);
-=======
     bool ret = VerifyScript(inputi.vin[0].scriptSig, output->vout[0].scriptPubKey, &inputi.vin[0].scriptWitness, flags, TransactionSignatureChecker(&inputi, 0, output->vout[0].nValue, MissingDataBehavior::ASSERT_FAIL), &error);
->>>>>>> 8739b5cc
     assert(ret == success);
 }
 
@@ -559,12 +526,8 @@
     part::SetAmount(vchAmount, amount);
     // sign all inputs
     for(uint32_t i = 0; i < mtx.vin.size(); i++) {
-<<<<<<< HEAD
-        bool hashSigned = SignSignature(keystore, scriptPubKey, mtx, i, vchAmount, sigHashes.at(i % sigHashes.size()));
-=======
         SignatureData empty;
         bool hashSigned = SignSignature(keystore, scriptPubKey, mtx, i, vchAmount, sigHashes.at(i % sigHashes.size()), empty);
->>>>>>> 8739b5cc
         assert(hashSigned);
     }
 
@@ -591,16 +554,8 @@
 
     for(uint32_t i = 0; i < mtx.vin.size(); i++) {
         std::vector<CScriptCheck> vChecks;
-<<<<<<< HEAD
-
-        CScriptCheck check(coins[tx.vin[i].prevout.n].out, tx, i, SCRIPT_VERIFY_P2SH | SCRIPT_VERIFY_WITNESS, false, &txdata);
-        vChecks.push_back(CScriptCheck());
-        check.swap(vChecks.back());
-        control.Add(vChecks);
-=======
         vChecks.emplace_back(coins[tx.vin[i].prevout.n].out, tx, i, SCRIPT_VERIFY_P2SH | SCRIPT_VERIFY_WITNESS, false, &txdata);
         control.Add(std::move(vChecks));
->>>>>>> 8739b5cc
     }
 
     bool controlCheck = control.Wait();
@@ -613,13 +568,7 @@
     SignatureData sigdata;
     sigdata = DataFromTransaction(input1, 0, tx->vout[0]);
     sigdata.MergeSignatureData(DataFromTransaction(input2, 0, tx->vout[0]));
-<<<<<<< HEAD
-    std::vector<uint8_t> vamount(8);
-    part::SetAmount(vamount, tx->vout[0].nValue);
-    ProduceSignature(DUMMY_SIGNING_PROVIDER, MutableTransactionSignatureCreator(&input1, 0, vamount), tx->vout[0].scriptPubKey, sigdata);
-=======
     ProduceSignature(DUMMY_SIGNING_PROVIDER, MutableTransactionSignatureCreator(input1, 0, tx->vout[0].nValue, SIGHASH_ALL), tx->vout[0].scriptPubKey, sigdata);
->>>>>>> 8739b5cc
     return sigdata;
 }
 
@@ -849,13 +798,7 @@
 
     // Disallowed nVersion
     t.nVersion = -1;
-<<<<<<< HEAD
-    reason.clear();
-    //BOOST_CHECK(!IsStandardTx(CTransaction(t), reason));
-    //BOOST_CHECK_EQUAL(reason, "version");
-=======
     //CheckIsNotStandard(t, "version"); // Particl
->>>>>>> 8739b5cc
 
     t.nVersion = 0;
     CheckIsNotStandard(t, "version");
