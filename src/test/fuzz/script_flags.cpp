--- conflicted
+++ resolved
@@ -37,13 +37,10 @@
         for (unsigned i = 0; i < tx.vin.size(); ++i) {
             CTxOut prevout;
             ds >> prevout;
-<<<<<<< HEAD
-=======
             if (!MoneyRange(prevout.nValue)) {
                 // prevouts should be consensus-valid
                 prevout.nValue = 1;
             }
->>>>>>> 8739b5cc
             //spent_outputs.push_back(prevout);
             std::vector<uint8_t> vchAmount(8);
             part::SetAmount(vchAmount, prevout.nValue);
@@ -54,11 +51,7 @@
 
         for (unsigned i = 0; i < tx.vin.size(); ++i) {
             const CTxOutSign& prevout = txdata.m_spent_outputs.at(i);
-<<<<<<< HEAD
-            const TransactionSignatureChecker checker{&tx, i, prevout.amount, txdata};
-=======
             const TransactionSignatureChecker checker{&tx, i, prevout.amount, txdata, MissingDataBehavior::ASSERT_FAIL};
->>>>>>> 8739b5cc
 
             ScriptError serror;
             const bool ret = VerifyScript(tx.vin.at(i).scriptSig, prevout.scriptPubKey, &tx.vin.at(i).scriptWitness, verify_flags, checker, &serror);
