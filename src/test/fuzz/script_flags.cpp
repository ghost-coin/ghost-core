--- conflicted
+++ resolved
@@ -50,13 +50,8 @@
         txdata.Init(tx, std::move(spent_outputs));
 
         for (unsigned i = 0; i < tx.vin.size(); ++i) {
-<<<<<<< HEAD
             const CTxOutSign& prevout = txdata.m_spent_outputs.at(i);
-            const TransactionSignatureChecker checker{&tx, i, prevout.amount, txdata};
-=======
-            const CTxOut& prevout = txdata.m_spent_outputs.at(i);
-            const TransactionSignatureChecker checker{&tx, i, prevout.nValue, txdata, MissingDataBehavior::ASSERT_FAIL};
->>>>>>> fadbd998
+            const TransactionSignatureChecker checker{&tx, i, prevout.amount, txdata, MissingDataBehavior::ASSERT_FAIL};
 
             ScriptError serror;
             const bool ret = VerifyScript(tx.vin.at(i).scriptSig, prevout.scriptPubKey, &tx.vin.at(i).scriptWitness, verify_flags, checker, &serror);
