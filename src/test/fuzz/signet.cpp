// Copyright (c) 2020-2021 The Bitcoin Core developers
// Distributed under the MIT software license, see the accompanying
// file COPYING or http://www.opensource.org/licenses/mit-license.php.

#include <chainparams.h>
#include <consensus/validation.h>
#include <primitives/block.h>
#include <signet.h>
#include <streams.h>
#include <test/fuzz/FuzzedDataProvider.h>
#include <test/fuzz/fuzz.h>
#include <test/fuzz/util.h>
#include <test/util/setup_common.h>

#include <cstdint>
#include <optional>
#include <vector>

void initialize_signet()
{
<<<<<<< HEAD
    // InitializeFuzzingContext(CBaseChainParams::SIGTEST);
    InitializeFuzzingContext(CBaseChainParams::REGTEST);
=======
    static const auto testing_setup = MakeNoLogFileContext<>(CBaseChainParams::SIGNET);
>>>>>>> 8739b5cc
}

FUZZ_TARGET_INIT(signet, initialize_signet)
{
    FuzzedDataProvider fuzzed_data_provider{buffer.data(), buffer.size()};
    const std::optional<CBlock> block = ConsumeDeserializable<CBlock>(fuzzed_data_provider);
    if (!block) {
        return;
    }
    (void)CheckSignetBlockSolution(*block, Params().GetConsensus());
    (void)SignetTxs::Create(*block, ConsumeScript(fuzzed_data_provider));
}<|MERGE_RESOLUTION|>--- conflicted
+++ resolved
@@ -18,12 +18,7 @@
 
 void initialize_signet()
 {
-<<<<<<< HEAD
-    // InitializeFuzzingContext(CBaseChainParams::SIGTEST);
-    InitializeFuzzingContext(CBaseChainParams::REGTEST);
-=======
     static const auto testing_setup = MakeNoLogFileContext<>(CBaseChainParams::SIGNET);
->>>>>>> 8739b5cc
 }
 
 FUZZ_TARGET_INIT(signet, initialize_signet)
