// Copyright (c) 2020-2022 The Bitcoin Core developers
// Distributed under the MIT software license, see the accompanying
// file COPYING or http://www.opensource.org/licenses/mit-license.php.

#include <chainparams.h>
#include <chainparamsbase.h>
#include <coins.h>
#include <consensus/amount.h>
#include <consensus/tx_check.h>
#include <consensus/tx_verify.h>
#include <consensus/validation.h>
#include <key.h>
#include <policy/policy.h>
#include <primitives/transaction.h>
#include <pubkey.h>
#include <test/fuzz/FuzzedDataProvider.h>
#include <test/fuzz/fuzz.h>
#include <test/fuzz/util.h>
#include <test/util/setup_common.h>
#include <validation.h>

#include <cstdint>
#include <limits>
#include <optional>
#include <string>
#include <vector>

namespace {
const TestingSetup* g_setup;
const Coin EMPTY_COIN{};

bool operator==(const Coin& a, const Coin& b)
{
    if (a.IsSpent() && b.IsSpent()) return true;
    return a.fCoinBase == b.fCoinBase && a.nHeight == b.nHeight && a.out == b.out;
}
} // namespace

void initialize_coins_view()
{
    static const auto testing_setup = MakeNoLogFileContext<const TestingSetup>();
    g_setup = testing_setup.get();
}

FUZZ_TARGET_INIT(coins_view, initialize_coins_view)
{
    FuzzedDataProvider fuzzed_data_provider{buffer.data(), buffer.size()};
    CCoinsView backend_coins_view;
    CCoinsViewCache coins_view_cache{&backend_coins_view};
    COutPoint random_out_point;
    Coin random_coin;
    CMutableTransaction random_mutable_transaction;
    LIMITED_WHILE(fuzzed_data_provider.ConsumeBool(), 10000) {
        CallOneOf(
            fuzzed_data_provider,
            [&] {
                if (random_coin.IsSpent()) {
                    return;
                }
                Coin coin = random_coin;
                bool expected_code_path = false;
                const bool possible_overwrite = fuzzed_data_provider.ConsumeBool();
                try {
                    coins_view_cache.AddCoin(random_out_point, std::move(coin), possible_overwrite);
                    expected_code_path = true;
                } catch (const std::logic_error& e) {
                    if (e.what() == std::string{"Attempted to overwrite an unspent coin (when possible_overwrite is false)"}) {
                        assert(!possible_overwrite);
                        expected_code_path = true;
                    }
                }
                assert(expected_code_path);
            },
            [&] {
                (void)coins_view_cache.Flush();
            },
            [&] {
<<<<<<< HEAD
                coins_view_cache.SetBestBlock(ConsumeUInt256(fuzzed_data_provider), 5);
=======
                (void)coins_view_cache.Sync();
            },
            [&] {
                coins_view_cache.SetBestBlock(ConsumeUInt256(fuzzed_data_provider));
>>>>>>> ceb74b84
            },
            [&] {
                Coin move_to;
                (void)coins_view_cache.SpendCoin(random_out_point, fuzzed_data_provider.ConsumeBool() ? &move_to : nullptr);
            },
            [&] {
                coins_view_cache.Uncache(random_out_point);
            },
            [&] {
                if (fuzzed_data_provider.ConsumeBool()) {
                    backend_coins_view = CCoinsView{};
                }
                coins_view_cache.SetBackend(backend_coins_view);
            },
            [&] {
                const std::optional<COutPoint> opt_out_point = ConsumeDeserializable<COutPoint>(fuzzed_data_provider);
                if (!opt_out_point) {
                    return;
                }
                random_out_point = *opt_out_point;
            },
            [&] {
                const std::optional<Coin> opt_coin = ConsumeDeserializable<Coin>(fuzzed_data_provider);
                if (!opt_coin) {
                    return;
                }
                random_coin = *opt_coin;
            },
            [&] {
                const std::optional<CMutableTransaction> opt_mutable_transaction = ConsumeDeserializable<CMutableTransaction>(fuzzed_data_provider);
                if (!opt_mutable_transaction) {
                    return;
                }
                random_mutable_transaction = *opt_mutable_transaction;
            },
            [&] {
                CCoinsMap coins_map;
                LIMITED_WHILE(fuzzed_data_provider.ConsumeBool(), 10000) {
                    CCoinsCacheEntry coins_cache_entry;
                    coins_cache_entry.flags = fuzzed_data_provider.ConsumeIntegral<unsigned char>();
                    if (fuzzed_data_provider.ConsumeBool()) {
                        coins_cache_entry.coin = random_coin;
                    } else {
                        const std::optional<Coin> opt_coin = ConsumeDeserializable<Coin>(fuzzed_data_provider);
                        if (!opt_coin) {
                            return;
                        }
                        coins_cache_entry.coin = *opt_coin;
                    }
                    coins_map.emplace(random_out_point, std::move(coins_cache_entry));
                }
                bool expected_code_path = false;
                try {
                    coins_view_cache.BatchWrite(coins_map, fuzzed_data_provider.ConsumeBool() ? ConsumeUInt256(fuzzed_data_provider) : coins_view_cache.GetBestBlock());
                    expected_code_path = true;
                } catch (const std::logic_error& e) {
                    if (e.what() == std::string{"FRESH flag misapplied to coin that exists in parent cache"}) {
                        expected_code_path = true;
                    }
                }
                assert(expected_code_path);
            });
    }

    {
        const Coin& coin_using_access_coin = coins_view_cache.AccessCoin(random_out_point);
        const bool exists_using_access_coin = !(coin_using_access_coin == EMPTY_COIN);
        const bool exists_using_have_coin = coins_view_cache.HaveCoin(random_out_point);
        const bool exists_using_have_coin_in_cache = coins_view_cache.HaveCoinInCache(random_out_point);
        Coin coin_using_get_coin;
        const bool exists_using_get_coin = coins_view_cache.GetCoin(random_out_point, coin_using_get_coin);
        if (exists_using_get_coin) {
            assert(coin_using_get_coin == coin_using_access_coin);
        }
        assert((exists_using_access_coin && exists_using_have_coin_in_cache && exists_using_have_coin && exists_using_get_coin) ||
               (!exists_using_access_coin && !exists_using_have_coin_in_cache && !exists_using_have_coin && !exists_using_get_coin));
        const bool exists_using_have_coin_in_backend = backend_coins_view.HaveCoin(random_out_point);
        if (exists_using_have_coin_in_backend) {
            assert(exists_using_have_coin);
        }
        Coin coin_using_backend_get_coin;
        if (backend_coins_view.GetCoin(random_out_point, coin_using_backend_get_coin)) {
            assert(exists_using_have_coin_in_backend);
            assert(coin_using_get_coin == coin_using_backend_get_coin);
        } else {
            assert(!exists_using_have_coin_in_backend);
        }
    }

    {
        bool expected_code_path = false;
        try {
            (void)coins_view_cache.Cursor();
        } catch (const std::logic_error&) {
            expected_code_path = true;
        }
        assert(expected_code_path);
        (void)coins_view_cache.DynamicMemoryUsage();
        (void)coins_view_cache.EstimateSize();
        (void)coins_view_cache.GetBestBlock();
        (void)coins_view_cache.GetCacheSize();
        (void)coins_view_cache.GetHeadBlocks();
        (void)coins_view_cache.HaveInputs(CTransaction{random_mutable_transaction});
    }

    {
        std::unique_ptr<CCoinsViewCursor> coins_view_cursor = backend_coins_view.Cursor();
        assert(!coins_view_cursor);
        (void)backend_coins_view.EstimateSize();
        (void)backend_coins_view.GetBestBlock();
        (void)backend_coins_view.GetHeadBlocks();
    }

    if (fuzzed_data_provider.ConsumeBool()) {
        CallOneOf(
            fuzzed_data_provider,
            [&] {
                const CTransaction transaction{random_mutable_transaction};
                bool is_spent = false;
                for (const CTxOut& tx_out : transaction.vout) {
                    if (Coin{tx_out, 0, transaction.IsCoinBase()}.IsSpent()) {
                        is_spent = true;
                    }
                }
                if (is_spent) {
                    // Avoid:
                    // coins.cpp:69: void CCoinsViewCache::AddCoin(const COutPoint &, Coin &&, bool): Assertion `!coin.IsSpent()' failed.
                    return;
                }
                bool expected_code_path = false;
                const int height{int(fuzzed_data_provider.ConsumeIntegral<uint32_t>() >> 1)};
                const bool possible_overwrite = fuzzed_data_provider.ConsumeBool();
                try {
                    AddCoins(coins_view_cache, transaction, height, possible_overwrite);
                    expected_code_path = true;
                } catch (const std::logic_error& e) {
                    if (e.what() == std::string{"Attempted to overwrite an unspent coin (when possible_overwrite is false)"}) {
                        assert(!possible_overwrite);
                        expected_code_path = true;
                    }
                }
                assert(expected_code_path);
            },
            [&] {
                (void)AreInputsStandard(CTransaction{random_mutable_transaction}, coins_view_cache);
            },
            [&] {
                TxValidationState state;
                CAmount tx_fee_out;
                const CTransaction transaction{random_mutable_transaction};
                if (ContainsSpentInput(transaction, coins_view_cache)) {
                    // Avoid:
                    // consensus/tx_verify.cpp:171: bool Consensus::CheckTxInputs(const CTransaction &, TxValidationState &, const CCoinsViewCache &, int, CAmount &): Assertion `!coin.IsSpent()' failed.
                    return;
                }
                TxValidationState dummy;
                if (!CheckTransaction(transaction, dummy)) {
                    // It is not allowed to call CheckTxInputs if CheckTransaction failed
                    return;
                }
                if (Consensus::CheckTxInputs(transaction, state, coins_view_cache, fuzzed_data_provider.ConsumeIntegralInRange<int>(0, std::numeric_limits<int>::max()), tx_fee_out)) {
                    assert(MoneyRange(tx_fee_out));
                }
            },
            [&] {
                const CTransaction transaction{random_mutable_transaction};
                if (ContainsSpentInput(transaction, coins_view_cache)) {
                    // Avoid:
                    // consensus/tx_verify.cpp:130: unsigned int GetP2SHSigOpCount(const CTransaction &, const CCoinsViewCache &): Assertion `!coin.IsSpent()' failed.
                    return;
                }
                (void)GetP2SHSigOpCount(transaction, coins_view_cache);
            },
            [&] {
                const CTransaction transaction{random_mutable_transaction};
                if (ContainsSpentInput(transaction, coins_view_cache)) {
                    // Avoid:
                    // consensus/tx_verify.cpp:130: unsigned int GetP2SHSigOpCount(const CTransaction &, const CCoinsViewCache &): Assertion `!coin.IsSpent()' failed.
                    return;
                }
                const auto flags{fuzzed_data_provider.ConsumeIntegral<uint32_t>()};
                if (!transaction.vin.empty() && (flags & SCRIPT_VERIFY_WITNESS) != 0 && (flags & SCRIPT_VERIFY_P2SH) == 0) {
                    // Avoid:
                    // script/interpreter.cpp:1705: size_t CountWitnessSigOps(const CScript &, const CScript &, const CScriptWitness *, unsigned int): Assertion `(flags & SCRIPT_VERIFY_P2SH) != 0' failed.
                    return;
                }
                (void)GetTransactionSigOpCost(transaction, coins_view_cache, flags);
            },
            [&] {
                (void)IsWitnessStandard(CTransaction{random_mutable_transaction}, coins_view_cache);
            });
    }
}<|MERGE_RESOLUTION|>--- conflicted
+++ resolved
@@ -75,14 +75,10 @@
                 (void)coins_view_cache.Flush();
             },
             [&] {
-<<<<<<< HEAD
+                (void)coins_view_cache.Sync();
+            },
+            [&] {
                 coins_view_cache.SetBestBlock(ConsumeUInt256(fuzzed_data_provider), 5);
-=======
-                (void)coins_view_cache.Sync();
-            },
-            [&] {
-                coins_view_cache.SetBestBlock(ConsumeUInt256(fuzzed_data_provider));
->>>>>>> ceb74b84
             },
             [&] {
                 Coin move_to;
