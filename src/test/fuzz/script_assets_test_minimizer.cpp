--- conflicted
+++ resolved
@@ -161,13 +161,8 @@
         tx.vin[idx].scriptSig = ScriptFromHex(test["success"]["scriptSig"].get_str());
         tx.vin[idx].scriptWitness = ScriptWitnessFromJSON(test["success"]["witness"]);
         PrecomputedTransactionData txdata;
-<<<<<<< HEAD
-        txdata.Init(tx, std::vector<CTxOutSign>(prevouts));
-        MutableTransactionSignatureChecker txcheck(&tx, idx, prevouts[idx].amount, txdata);
-=======
         txdata.Init_vec(tx, std::vector<CTxOutSign>(prevouts));
         MutableTransactionSignatureChecker txcheck(&tx, idx, prevouts[idx].amount, txdata, MissingDataBehavior::ASSERT_FAIL);
->>>>>>> 8739b5cc
         for (const auto flags : ALL_FLAGS) {
             // "final": true tests are valid for all flags. Others are only valid with flags that are
             // a subset of test_flags.
@@ -181,13 +176,8 @@
         tx.vin[idx].scriptSig = ScriptFromHex(test["failure"]["scriptSig"].get_str());
         tx.vin[idx].scriptWitness = ScriptWitnessFromJSON(test["failure"]["witness"]);
         PrecomputedTransactionData txdata;
-<<<<<<< HEAD
-        txdata.Init(tx, std::vector<CTxOutSign>(prevouts));
-        MutableTransactionSignatureChecker txcheck(&tx, idx, prevouts[idx].amount, txdata);
-=======
         txdata.Init_vec(tx, std::vector<CTxOutSign>(prevouts));
         MutableTransactionSignatureChecker txcheck(&tx, idx, prevouts[idx].amount, txdata, MissingDataBehavior::ASSERT_FAIL);
->>>>>>> 8739b5cc
         for (const auto flags : ALL_FLAGS) {
             // If a test is supposed to fail with test_flags, it should also fail with any superset thereof.
             if ((flags & test_flags) == test_flags) {
