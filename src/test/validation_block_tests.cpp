--- conflicted
+++ resolved
@@ -63,11 +63,7 @@
     static int i = 0;
     static uint64_t time = Params().GenesisBlock().nTime;
 
-<<<<<<< HEAD
-    auto ptemplate = BlockAssembler(*m_node.mempool, Params()).CreateNewBlock(CScript{} << i++ << OP_TRUE);
-=======
     auto ptemplate = BlockAssembler(*m_node.mempool, Params()).CreateNewBlock(::ChainstateActive(), CScript{} << i++ << OP_TRUE);
->>>>>>> e0bc27a1
     auto pblock = std::make_shared<CBlock>(ptemplate->block);
     pblock->hashPrevBlock = prev_hash;
     pblock->nTime = ++time;
