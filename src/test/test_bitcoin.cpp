--- conflicted
+++ resolved
@@ -39,18 +39,13 @@
 extern void noui_connect();
 extern bool fParticlMode;
 
-<<<<<<< HEAD
-
-BasicTestingSetup::BasicTestingSetup(const std::string& chainName, bool fParticlModeIn)
-=======
 std::ostream& operator<<(std::ostream& os, const uint256& num)
 {
     os << num.ToString();
     return os;
 }
 
-BasicTestingSetup::BasicTestingSetup(const std::string& chainName)
->>>>>>> 4cfe17c3
+BasicTestingSetup::BasicTestingSetup(const std::string& chainName, bool fParticlModeIn)
 {
     fParticlMode = fParticlModeIn;
 
