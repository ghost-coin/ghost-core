<<<<<<< HEAD
// Copyright (c) 2011-2019 The Bitcoin Core developers
=======
// Copyright (c) 2011-2022 The Bitcoin Core developers
>>>>>>> 8739b5cc
// Distributed under the MIT software license, see the accompanying
// file COPYING or http://www.opensource.org/licenses/mit-license.php.

#include <test/data/key_io_invalid.json.h>
#include <test/data/key_io_valid.json.h>

#include <key.h>
#include <key_io.h>
#include <script/script.h>
<<<<<<< HEAD
=======
#include <test/util/json.h>
#include <test/util/setup_common.h>
>>>>>>> 8739b5cc
#include <util/strencodings.h>
#include <test/util/setup_common.h>

#include <boost/test/unit_test.hpp>

#include <univalue.h>

BOOST_FIXTURE_TEST_SUITE(key_io_tests, BasicTestingSetup)

// Goal: check that parsed keys match test payload
BOOST_AUTO_TEST_CASE(key_io_valid_parse)
{
    UniValue tests = read_json(std::string(json_tests::key_io_valid, json_tests::key_io_valid + sizeof(json_tests::key_io_valid)));
    CKey privkey;
    CTxDestination destination;
    SelectParams(CBaseChainParams::MAIN);

    for (unsigned int idx = 0; idx < tests.size(); idx++) {
        const UniValue& test = tests[idx];
        std::string strTest = test.write();
        if (test.size() < 3) { // Allow for extra stuff (useful for comments)
            BOOST_ERROR("Bad test: " << strTest);
            continue;
        }
        std::string exp_base58string = test[0].get_str();
        const std::vector<std::byte> exp_payload{ParseHex<std::byte>(test[1].get_str())};
        const UniValue &metadata = test[2].get_obj();
        bool isPrivkey = find_value(metadata, "isPrivkey").get_bool();
        SelectParams(find_value(metadata, "chain").get_str());
        bool try_case_flip = find_value(metadata, "tryCaseFlip").isNull() ? false : find_value(metadata, "tryCaseFlip").get_bool();
        if (isPrivkey) {
            bool isCompressed = find_value(metadata, "isCompressed").get_bool();
            // Must be valid private key
            privkey = DecodeSecret(exp_base58string);
            BOOST_CHECK_MESSAGE(privkey.IsValid(), "!IsValid:" + strTest);
            BOOST_CHECK_MESSAGE(privkey.IsCompressed() == isCompressed, "compressed mismatch:" + strTest);
            BOOST_CHECK_MESSAGE(Span{privkey} == Span{exp_payload}, "key mismatch:" + strTest);

            // Private key must be invalid public key
            destination = DecodeDestination(exp_base58string);
            BOOST_CHECK_MESSAGE(!IsValidDestination(destination), "IsValid privkey as pubkey:" + strTest);
        } else {
            // Must be valid public key
            destination = DecodeDestination(exp_base58string);
            CScript script = GetScriptForDestination(destination);
            BOOST_CHECK_MESSAGE(IsValidDestination(destination), "!IsValid:" + strTest);
            BOOST_CHECK_EQUAL(HexStr(script), HexStr(exp_payload));

            // Try flipped case version
            for (char& c : exp_base58string) {
                if (c >= 'a' && c <= 'z') {
                    c = (c - 'a') + 'A';
                } else if (c >= 'A' && c <= 'Z') {
                    c = (c - 'A') + 'a';
                }
            }
            destination = DecodeDestination(exp_base58string);
            BOOST_CHECK_MESSAGE(IsValidDestination(destination) == try_case_flip, "!IsValid case flipped:" + strTest);
            if (IsValidDestination(destination)) {
                script = GetScriptForDestination(destination);
                BOOST_CHECK_EQUAL(HexStr(script), HexStr(exp_payload));
            }

            // Public key must be invalid private key
            privkey = DecodeSecret(exp_base58string);
            BOOST_CHECK_MESSAGE(!privkey.IsValid(), "IsValid pubkey as privkey:" + strTest);
        }
    }
}

// Goal: check that generated keys match test vectors
BOOST_AUTO_TEST_CASE(key_io_valid_gen)
{
    UniValue tests = read_json(std::string(json_tests::key_io_valid, json_tests::key_io_valid + sizeof(json_tests::key_io_valid)));

    for (unsigned int idx = 0; idx < tests.size(); idx++) {
        const UniValue& test = tests[idx];
        std::string strTest = test.write();
        if (test.size() < 3) // Allow for extra stuff (useful for comments)
        {
            BOOST_ERROR("Bad test: " << strTest);
            continue;
        }
        std::string exp_base58string = test[0].get_str();
        std::vector<unsigned char> exp_payload = ParseHex(test[1].get_str());
        const UniValue &metadata = test[2].get_obj();
        bool isPrivkey = find_value(metadata, "isPrivkey").get_bool();
        SelectParams(find_value(metadata, "chain").get_str());
        if (isPrivkey) {
            bool isCompressed = find_value(metadata, "isCompressed").get_bool();
            CKey key;
            key.Set(exp_payload.begin(), exp_payload.end(), isCompressed);
            assert(key.IsValid());
            BOOST_CHECK_MESSAGE(EncodeSecret(key) == exp_base58string, "result mismatch: " + strTest);
        } else {
            CTxDestination dest;
            CScript exp_script(exp_payload.begin(), exp_payload.end());
            BOOST_CHECK(ExtractDestination(exp_script, dest));
            std::string address = EncodeDestination(dest);

            BOOST_CHECK_EQUAL(address, exp_base58string);
        }
    }

    SelectParams(CBaseChainParams::MAIN);
}


// Goal: check that base58 parsing code is robust against a variety of corrupted data
BOOST_AUTO_TEST_CASE(key_io_invalid)
{
    UniValue tests = read_json(std::string(json_tests::key_io_invalid, json_tests::key_io_invalid + sizeof(json_tests::key_io_invalid))); // Negative testcases
    CKey privkey;
    CTxDestination destination;

    for (unsigned int idx = 0; idx < tests.size(); idx++) {
        const UniValue& test = tests[idx];
        std::string strTest = test.write();
        if (test.size() < 1) // Allow for extra stuff (useful for comments)
        {
            BOOST_ERROR("Bad test: " << strTest);
            continue;
        }
        std::string exp_base58string = test[0].get_str();

        // must be invalid as public and as private key
        // for (const auto& chain : { CBaseChainParams::MAIN, CBaseChainParams::TESTNET, CBaseChainParams::TESTNET, CBaseChainParams::REGTEST }) {
        for (const auto& chain : { CBaseChainParams::MAIN, CBaseChainParams::TESTNET, CBaseChainParams::REGTEST }) {
            SelectParams(chain);
            destination = DecodeDestination(exp_base58string);
            BOOST_CHECK_MESSAGE(!IsValidDestination(destination), "IsValid pubkey in mainnet:" + strTest);
            privkey = DecodeSecret(exp_base58string);
            BOOST_CHECK_MESSAGE(!privkey.IsValid(), "IsValid privkey in mainnet:" + strTest);
        }
    }
}

BOOST_AUTO_TEST_SUITE_END()<|MERGE_RESOLUTION|>--- conflicted
+++ resolved
@@ -1,8 +1,4 @@
-<<<<<<< HEAD
-// Copyright (c) 2011-2019 The Bitcoin Core developers
-=======
 // Copyright (c) 2011-2022 The Bitcoin Core developers
->>>>>>> 8739b5cc
 // Distributed under the MIT software license, see the accompanying
 // file COPYING or http://www.opensource.org/licenses/mit-license.php.
 
@@ -12,11 +8,8 @@
 #include <key.h>
 #include <key_io.h>
 #include <script/script.h>
-<<<<<<< HEAD
-=======
 #include <test/util/json.h>
 #include <test/util/setup_common.h>
->>>>>>> 8739b5cc
 #include <util/strencodings.h>
 #include <test/util/setup_common.h>
 
