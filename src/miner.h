// Copyright (c) 2009-2010 Satoshi Nakamoto
// Copyright (c) 2009-2018 The Bitcoin Core developers
// Distributed under the MIT software license, see the accompanying
// file COPYING or http://www.opensource.org/licenses/mit-license.php.

#ifndef BITCOIN_MINER_H
#define BITCOIN_MINER_H

#include <primitives/block.h>
#include <txmempool.h>
#include <validation.h>

#include <stdint.h>
#include <memory>
#include <boost/multi_index_container.hpp>
#include <boost/multi_index/ordered_index.hpp>

class CBlockIndex;
class CChainParams;
class CScript;

namespace Consensus { struct Params; };

static const bool DEFAULT_PRINTPRIORITY = false;

struct CBlockTemplate
{
    CBlock block;
    std::vector<CAmount> vTxFees;
    std::vector<int64_t> vTxSigOpsCost;
    std::vector<unsigned char> vchCoinbaseCommitment;
};

// Container for tracking updates to ancestor feerate as we include (parent)
// transactions in a block
struct CTxMemPoolModifiedEntry {
    explicit CTxMemPoolModifiedEntry(CTxMemPool::txiter entry)
    {
        iter = entry;
        nSizeWithAncestors = entry->GetSizeWithAncestors();
        nModFeesWithAncestors = entry->GetModFeesWithAncestors();
        nSigOpCostWithAncestors = entry->GetSigOpCostWithAncestors();
    }

    int64_t GetModifiedFee() const { return iter->GetModifiedFee(); }
    uint64_t GetSizeWithAncestors() const { return nSizeWithAncestors; }
    CAmount GetModFeesWithAncestors() const { return nModFeesWithAncestors; }
    size_t GetTxSize() const { return iter->GetTxSize(); }
    const CTransaction& GetTx() const { return iter->GetTx(); }

    CTxMemPool::txiter iter;
    uint64_t nSizeWithAncestors;
    CAmount nModFeesWithAncestors;
    int64_t nSigOpCostWithAncestors;
};

/** Comparator for CTxMemPool::txiter objects.
 *  It simply compares the internal memory address of the CTxMemPoolEntry object
 *  pointed to. This means it has no meaning, and is only useful for using them
 *  as key in other indexes.
 */
struct CompareCTxMemPoolIter {
    bool operator()(const CTxMemPool::txiter& a, const CTxMemPool::txiter& b) const
    {
        return &(*a) < &(*b);
    }
};

struct modifiedentry_iter {
    typedef CTxMemPool::txiter result_type;
    result_type operator() (const CTxMemPoolModifiedEntry &entry) const
    {
        return entry.iter;
    }
};

// A comparator that sorts transactions based on number of ancestors.
// This is sufficient to sort an ancestor package in an order that is valid
// to appear in a block.
struct CompareTxIterByAncestorCount {
    bool operator()(const CTxMemPool::txiter &a, const CTxMemPool::txiter &b) const
    {
        if (a->GetCountWithAncestors() != b->GetCountWithAncestors())
            return a->GetCountWithAncestors() < b->GetCountWithAncestors();
        return CTxMemPool::CompareIteratorByHash()(a, b);
    }
};

typedef boost::multi_index_container<
    CTxMemPoolModifiedEntry,
    boost::multi_index::indexed_by<
        boost::multi_index::ordered_unique<
            modifiedentry_iter,
            CompareCTxMemPoolIter
        >,
        // sorted by modified ancestor fee rate
        boost::multi_index::ordered_non_unique<
            // Reuse same tag from CTxMemPool's similar index
            boost::multi_index::tag<ancestor_score>,
            boost::multi_index::identity<CTxMemPoolModifiedEntry>,
            CompareTxMemPoolEntryByAncestorFee
        >
    >
> indexed_modified_transaction_set;

typedef indexed_modified_transaction_set::nth_index<0>::type::iterator modtxiter;
typedef indexed_modified_transaction_set::index<ancestor_score>::type::iterator modtxscoreiter;

struct update_for_parent_inclusion
{
    explicit update_for_parent_inclusion(CTxMemPool::txiter it) : iter(it) {}

    void operator() (CTxMemPoolModifiedEntry &e)
    {
        e.nModFeesWithAncestors -= iter->GetFee();
        e.nSizeWithAncestors -= iter->GetTxSize();
        e.nSigOpCostWithAncestors -= iter->GetSigOpCost();
    }

    CTxMemPool::txiter iter;
};

/** Generate a new block, without valid proof-of-work */
class BlockAssembler
{
private:
    // The constructed block template
    std::unique_ptr<CBlockTemplate> pblocktemplate;
    // A convenience pointer that always refers to the CBlock in pblocktemplate
    CBlock* pblock;

    // Configuration parameters for the block size
    bool fIncludeWitness;
    unsigned int nBlockMaxWeight;
    CFeeRate blockMinFeeRate;

    // Information on the current status of the block
    uint64_t nBlockWeight;
    uint64_t nBlockTx;
    uint64_t nBlockSigOpsCost;
    CAmount nFees;
    CTxMemPool::setEntries inBlock;

    // Chain context for the block
    int nHeight;
    int64_t nLockTimeCutoff;
    const CChainParams& chainparams;

public:
    struct Options {
        Options();
        size_t nBlockMaxWeight;
        CFeeRate blockMinFeeRate;
    };

    explicit BlockAssembler(const CChainParams& params);
    BlockAssembler(const CChainParams& params, const Options& options);

    /** Construct a new block template with coinbase to scriptPubKeyIn */
<<<<<<< HEAD
    std::unique_ptr<CBlockTemplate> CreateNewBlock(const CScript& scriptPubKeyIn, bool fMineWitnessTx=true, bool fTestBlockValidity=true);
=======
    std::unique_ptr<CBlockTemplate> CreateNewBlock(const CScript& scriptPubKeyIn);
>>>>>>> 18857b4c

private:
    // utility functions
    /** Clear the block's state and prepare for assembling a new block */
    void resetBlock();
    /** Add a tx to the block */
    void AddToBlock(CTxMemPool::txiter iter);

    // Methods for how to add transactions to a block.
    /** Add transactions based on feerate including unconfirmed ancestors
      * Increments nPackagesSelected / nDescendantsUpdated with corresponding
      * statistics from the package selection (for logging statistics). */
    void addPackageTxs(int &nPackagesSelected, int &nDescendantsUpdated) EXCLUSIVE_LOCKS_REQUIRED(mempool.cs);

    // helper functions for addPackageTxs()
    /** Remove confirmed (inBlock) entries from given set */
    void onlyUnconfirmed(CTxMemPool::setEntries& testSet);
    /** Test if a new package would "fit" in the block */
    bool TestPackage(uint64_t packageSize, int64_t packageSigOpsCost) const;
    /** Perform checks on each transaction in a package:
      * locktime, premature-witness, serialized size (if necessary)
      * These checks should always succeed, and they're here
      * only as an extra check in case of suboptimal node configuration */
    bool TestPackageTransactions(const CTxMemPool::setEntries& package);
    /** Return true if given transaction from mapTx has already been evaluated,
      * or if the transaction's cached data in mapTx is incorrect. */
    bool SkipMapTxEntry(CTxMemPool::txiter it, indexed_modified_transaction_set &mapModifiedTx, CTxMemPool::setEntries &failedTx) EXCLUSIVE_LOCKS_REQUIRED(mempool.cs);
    /** Sort the package in an order that is valid to appear in a block */
    void SortForBlock(const CTxMemPool::setEntries& package, std::vector<CTxMemPool::txiter>& sortedEntries);
    /** Add descendants of given transactions to mapModifiedTx with ancestor
      * state updated assuming given transactions are inBlock. Returns number
      * of updated descendants. */
    int UpdatePackagesForAdded(const CTxMemPool::setEntries& alreadyAdded, indexed_modified_transaction_set &mapModifiedTx) EXCLUSIVE_LOCKS_REQUIRED(mempool.cs);
};

/** Modify the extranonce in a block */
void IncrementExtraNonce(CBlock* pblock, const CBlockIndex* pindexPrev, unsigned int& nExtraNonce);
int64_t UpdateTime(CBlockHeader* pblock, const Consensus::Params& consensusParams, const CBlockIndex* pindexPrev);

#endif // BITCOIN_MINER_H<|MERGE_RESOLUTION|>--- conflicted
+++ resolved
@@ -157,11 +157,7 @@
     BlockAssembler(const CChainParams& params, const Options& options);
 
     /** Construct a new block template with coinbase to scriptPubKeyIn */
-<<<<<<< HEAD
-    std::unique_ptr<CBlockTemplate> CreateNewBlock(const CScript& scriptPubKeyIn, bool fMineWitnessTx=true, bool fTestBlockValidity=true);
-=======
-    std::unique_ptr<CBlockTemplate> CreateNewBlock(const CScript& scriptPubKeyIn);
->>>>>>> 18857b4c
+    std::unique_ptr<CBlockTemplate> CreateNewBlock(const CScript& scriptPubKeyIn, bool fTestBlockValidity=true);
 
 private:
     // utility functions
