// Copyright (c) 2009-2010 Satoshi Nakamoto
// Copyright (c) 2009-2020 The Bitcoin Core developers
// Distributed under the MIT software license, see the accompanying
// file COPYING or http://www.opensource.org/licenses/mit-license.php.

#ifndef BITCOIN_MINER_H
#define BITCOIN_MINER_H

#include <optional.h>
#include <primitives/block.h>
#include <txmempool.h>
#include <validation.h>

#include <memory>
#include <stdint.h>

#include <boost/multi_index_container.hpp>
#include <boost/multi_index/ordered_index.hpp>

class CBlockIndex;
class CChainParams;
class CScript;

namespace Consensus { struct Params; };

static const bool DEFAULT_PRINTPRIORITY = false;

struct CBlockTemplate
{
    CBlock block;
    std::vector<CAmount> vTxFees;
    std::vector<int64_t> vTxSigOpsCost;
    std::vector<unsigned char> vchCoinbaseCommitment;
};

// Container for tracking updates to ancestor feerate as we include (parent)
// transactions in a block
struct CTxMemPoolModifiedEntry {
    explicit CTxMemPoolModifiedEntry(CTxMemPool::txiter entry)
    {
        iter = entry;
        nSizeWithAncestors = entry->GetSizeWithAncestors();
        nModFeesWithAncestors = entry->GetModFeesWithAncestors();
        nSigOpCostWithAncestors = entry->GetSigOpCostWithAncestors();
    }

    int64_t GetModifiedFee() const { return iter->GetModifiedFee(); }
    uint64_t GetSizeWithAncestors() const { return nSizeWithAncestors; }
    CAmount GetModFeesWithAncestors() const { return nModFeesWithAncestors; }
    size_t GetTxSize() const { return iter->GetTxSize(); }
    const CTransaction& GetTx() const { return iter->GetTx(); }

    CTxMemPool::txiter iter;
    uint64_t nSizeWithAncestors;
    CAmount nModFeesWithAncestors;
    int64_t nSigOpCostWithAncestors;
};

/** Comparator for CTxMemPool::txiter objects.
 *  It simply compares the internal memory address of the CTxMemPoolEntry object
 *  pointed to. This means it has no meaning, and is only useful for using them
 *  as key in other indexes.
 */
struct CompareCTxMemPoolIter {
    bool operator()(const CTxMemPool::txiter& a, const CTxMemPool::txiter& b) const
    {
        return &(*a) < &(*b);
    }
};

struct modifiedentry_iter {
    typedef CTxMemPool::txiter result_type;
    result_type operator() (const CTxMemPoolModifiedEntry &entry) const
    {
        return entry.iter;
    }
};

// A comparator that sorts transactions based on number of ancestors.
// This is sufficient to sort an ancestor package in an order that is valid
// to appear in a block.
struct CompareTxIterByAncestorCount {
    bool operator()(const CTxMemPool::txiter &a, const CTxMemPool::txiter &b) const
    {
        if (a->GetCountWithAncestors() != b->GetCountWithAncestors())
            return a->GetCountWithAncestors() < b->GetCountWithAncestors();
        return CompareIteratorByHash()(a, b);
    }
};

typedef boost::multi_index_container<
    CTxMemPoolModifiedEntry,
    boost::multi_index::indexed_by<
        boost::multi_index::ordered_unique<
            modifiedentry_iter,
            CompareCTxMemPoolIter
        >,
        // sorted by modified ancestor fee rate
        boost::multi_index::ordered_non_unique<
            // Reuse same tag from CTxMemPool's similar index
            boost::multi_index::tag<ancestor_score>,
            boost::multi_index::identity<CTxMemPoolModifiedEntry>,
            CompareTxMemPoolEntryByAncestorFee
        >
    >
> indexed_modified_transaction_set;

typedef indexed_modified_transaction_set::nth_index<0>::type::iterator modtxiter;
typedef indexed_modified_transaction_set::index<ancestor_score>::type::iterator modtxscoreiter;

struct update_for_parent_inclusion
{
    explicit update_for_parent_inclusion(CTxMemPool::txiter it) : iter(it) {}

    void operator() (CTxMemPoolModifiedEntry &e)
    {
        e.nModFeesWithAncestors -= iter->GetFee();
        e.nSizeWithAncestors -= iter->GetTxSize();
        e.nSigOpCostWithAncestors -= iter->GetSigOpCost();
    }

    CTxMemPool::txiter iter;
};

/** Generate a new block, without valid proof-of-work */
class BlockAssembler
{
private:
    // The constructed block template
    std::unique_ptr<CBlockTemplate> pblocktemplate;

    // Configuration parameters for the block size
    bool fIncludeWitness;
    unsigned int nBlockMaxWeight;
    CFeeRate blockMinFeeRate;

    // Information on the current status of the block
    uint64_t nBlockWeight;
    uint64_t nBlockTx;
    uint64_t nBlockSigOpsCost;
    CAmount nFees;
    CTxMemPool::setEntries inBlock;

    // Chain context for the block
    int nHeight;
    int64_t nLockTimeCutoff;
    const CChainParams& chainparams;
    const CTxMemPool& m_mempool;

public:
    struct Options {
        Options();
        size_t nBlockMaxWeight;
        CFeeRate blockMinFeeRate;
    };

    explicit BlockAssembler(const CTxMemPool& mempool, const CChainParams& params);
    explicit BlockAssembler(const CTxMemPool& mempool, const CChainParams& params, const Options& options);

    /** Construct a new block template with coinbase to scriptPubKeyIn */
<<<<<<< HEAD
    std::unique_ptr<CBlockTemplate> CreateNewBlock(const CScript& scriptPubKeyIn, bool fTestBlockValidity=true);
=======
    std::unique_ptr<CBlockTemplate> CreateNewBlock(CChainState& chainstate, const CScript& scriptPubKeyIn);
>>>>>>> e0bc27a1

    static Optional<int64_t> m_last_block_num_txs;
    static Optional<int64_t> m_last_block_weight;

private:
    // utility functions
    /** Clear the block's state and prepare for assembling a new block */
    void resetBlock();
    /** Add a tx to the block */
    void AddToBlock(CTxMemPool::txiter iter);

    // Methods for how to add transactions to a block.
    /** Add transactions based on feerate including unconfirmed ancestors
      * Increments nPackagesSelected / nDescendantsUpdated with corresponding
      * statistics from the package selection (for logging statistics). */
    void addPackageTxs(int& nPackagesSelected, int& nDescendantsUpdated) EXCLUSIVE_LOCKS_REQUIRED(m_mempool.cs);

    // helper functions for addPackageTxs()
    /** Remove confirmed (inBlock) entries from given set */
    void onlyUnconfirmed(CTxMemPool::setEntries& testSet);
    /** Test if a new package would "fit" in the block */
    bool TestPackage(uint64_t packageSize, int64_t packageSigOpsCost) const;
    /** Perform checks on each transaction in a package:
      * locktime, premature-witness, serialized size (if necessary)
      * These checks should always succeed, and they're here
      * only as an extra check in case of suboptimal node configuration */
    bool TestPackageTransactions(const CTxMemPool::setEntries& package) const;
    /** Return true if given transaction from mapTx has already been evaluated,
      * or if the transaction's cached data in mapTx is incorrect. */
    bool SkipMapTxEntry(CTxMemPool::txiter it, indexed_modified_transaction_set& mapModifiedTx, CTxMemPool::setEntries& failedTx) EXCLUSIVE_LOCKS_REQUIRED(m_mempool.cs);
    /** Sort the package in an order that is valid to appear in a block */
    void SortForBlock(const CTxMemPool::setEntries& package, std::vector<CTxMemPool::txiter>& sortedEntries);
    /** Add descendants of given transactions to mapModifiedTx with ancestor
      * state updated assuming given transactions are inBlock. Returns number
      * of updated descendants. */
    int UpdatePackagesForAdded(const CTxMemPool::setEntries& alreadyAdded, indexed_modified_transaction_set& mapModifiedTx) EXCLUSIVE_LOCKS_REQUIRED(m_mempool.cs);
};

/** Modify the extranonce in a block */
void IncrementExtraNonce(CBlock* pblock, const CBlockIndex* pindexPrev, unsigned int& nExtraNonce);
int64_t UpdateTime(CBlockHeader* pblock, const Consensus::Params& consensusParams, const CBlockIndex* pindexPrev);

/** Update an old GenerateCoinbaseCommitment from CreateNewBlock after the block txs have changed */
void RegenerateCommitments(CBlock& block, BlockManager& blockman);

#endif // BITCOIN_MINER_H<|MERGE_RESOLUTION|>--- conflicted
+++ resolved
@@ -158,11 +158,7 @@
     explicit BlockAssembler(const CTxMemPool& mempool, const CChainParams& params, const Options& options);
 
     /** Construct a new block template with coinbase to scriptPubKeyIn */
-<<<<<<< HEAD
-    std::unique_ptr<CBlockTemplate> CreateNewBlock(const CScript& scriptPubKeyIn, bool fTestBlockValidity=true);
-=======
-    std::unique_ptr<CBlockTemplate> CreateNewBlock(CChainState& chainstate, const CScript& scriptPubKeyIn);
->>>>>>> e0bc27a1
+    std::unique_ptr<CBlockTemplate> CreateNewBlock(CChainState& chainstate, const CScript& scriptPubKeyIn, bool fTestBlockValidity=true);
 
     static Optional<int64_t> m_last_block_num_txs;
     static Optional<int64_t> m_last_block_weight;
