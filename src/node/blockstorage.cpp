--- conflicted
+++ resolved
@@ -575,13 +575,8 @@
         for (const fs::path& path : vImportFiles) {
             FILE* file = fsbridge::fopen(path, "rb");
             if (file) {
-<<<<<<< HEAD
-                LogPrintf("Importing blocks file %s...\n", path.string());
+                LogPrintf("Importing blocks file %s...\n", fs::PathToString(path));
                 chainman.ActiveChainstate().LoadExternalBlockFile(file, nullptr, &chainman);
-=======
-                LogPrintf("Importing blocks file %s...\n", fs::PathToString(path));
-                chainman.ActiveChainstate().LoadExternalBlockFile(file);
->>>>>>> 1884ce2f
                 if (ShutdownRequested()) {
                     LogPrintf("Shutdown requested. Exit %s\n", __func__);
                     return;
