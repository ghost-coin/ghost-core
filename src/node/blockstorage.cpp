--- conflicted
+++ resolved
@@ -21,14 +21,12 @@
 #include <util/system.h>
 #include <validation.h>
 
-<<<<<<< HEAD
+#include <unordered_map>
+
 extern bool fAddressIndex;
 extern bool fSpentIndex;
 extern bool fTimestampIndex;
 extern bool fBalancesIndex;
-=======
-#include <unordered_map>
->>>>>>> bd616bc1
 
 namespace node {
 std::atomic_bool fImporting(false);
