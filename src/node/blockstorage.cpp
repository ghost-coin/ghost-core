--- conflicted
+++ resolved
@@ -558,11 +558,7 @@
                     break; // This error is logged in OpenBlockFile
                 }
                 LogPrintf("Reindexing block file blk%05u.dat...\n", (unsigned int)nFile);
-<<<<<<< HEAD
-                chainman.ActiveChainstate().LoadExternalBlockFile(chainparams, file, &pos, &chainman);
-=======
-                chainman.ActiveChainstate().LoadExternalBlockFile(file, &pos);
->>>>>>> 2b0d291d
+                chainman.ActiveChainstate().LoadExternalBlockFile(file, &pos, &chainman);
                 if (ShutdownRequested()) {
                     LogPrintf("Shutdown requested. Exit %s\n", __func__);
                     return;
@@ -581,11 +577,7 @@
             FILE* file = fsbridge::fopen(path, "rb");
             if (file) {
                 LogPrintf("Importing blocks file %s...\n", path.string());
-<<<<<<< HEAD
-                chainman.ActiveChainstate().LoadExternalBlockFile(chainparams, file, nullptr, &chainman);
-=======
-                chainman.ActiveChainstate().LoadExternalBlockFile(file);
->>>>>>> 2b0d291d
+                chainman.ActiveChainstate().LoadExternalBlockFile(file, nullptr, &chainman);
                 if (ShutdownRequested()) {
                     LogPrintf("Shutdown requested. Exit %s\n", __func__);
                     return;
@@ -602,12 +594,8 @@
         // the relevant pointers before the ABC call.
         for (CChainState* chainstate : WITH_LOCK(::cs_main, return chainman.GetAll())) {
             BlockValidationState state;
-<<<<<<< HEAD
             state.m_chainman = &chainman;
-            if (!chainstate->ActivateBestChain(state, chainparams, nullptr)) {
-=======
             if (!chainstate->ActivateBestChain(state, nullptr)) {
->>>>>>> 2b0d291d
                 LogPrintf("Failed to connect best block (%s)\n", state.ToString());
                 // Particl - Don't exit.  May be missing PoS info for valid blocks.
                 //StartShutdown();
