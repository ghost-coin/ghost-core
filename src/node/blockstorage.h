// Copyright (c) 2011-2021 The Bitcoin Core developers
// Distributed under the MIT software license, see the accompanying
// file COPYING or http://www.opensource.org/licenses/mit-license.php.

#ifndef BITCOIN_NODE_BLOCKSTORAGE_H
#define BITCOIN_NODE_BLOCKSTORAGE_H

#include <chain.h>
#include <fs.h>
#include <protocol.h> // For CMessageHeader::MessageStartChars
#include <sync.h>
#include <txdb.h>

#include <atomic>
#include <cstdint>
#include <unordered_map>
#include <vector>

extern RecursiveMutex cs_main;

class ArgsManager;
class BlockValidationState;
class CBlock;
class CBlockFileInfo;
class CBlockUndo;
class CChain;
class CChainParams;
class CChainState;
class ChainstateManager;
struct CCheckpointData;
struct FlatFilePos;
namespace Consensus {
struct Params;
}

class CTransaction;
typedef std::shared_ptr<const CTransaction> CTransactionRef;

namespace node {
static constexpr bool DEFAULT_STOPAFTERBLOCKIMPORT{false};

/** The pre-allocation chunk size for blk?????.dat files (since 0.8) */
static const unsigned int BLOCKFILE_CHUNK_SIZE = 0x1000000; // 16 MiB
/** The pre-allocation chunk size for rev?????.dat files (since 0.8) */
static const unsigned int UNDOFILE_CHUNK_SIZE = 0x100000; // 1 MiB
/** The maximum size of a blk?????.dat file (since 0.8) */
static const unsigned int MAX_BLOCKFILE_SIZE = 0x8000000; // 128 MiB

extern std::atomic_bool fImporting;
extern std::atomic_bool fReindex;
/** Pruning-related variables and constants */
/** True if we're running in -prune mode. */
extern bool fPruneMode;
/** Number of MiB of block files that we're trying to stay below. */
extern uint64_t nPruneTarget;

// Because validation code takes pointers to the map's CBlockIndex objects, if
// we ever switch to another associative container, we need to either use a
// container that has stable addressing (true of all std associative
// containers), or make the key a `std::unique_ptr<CBlockIndex>`
using BlockMap = std::unordered_map<uint256, CBlockIndex, BlockHasher>;

struct CBlockIndexWorkComparator {
    bool operator()(const CBlockIndex* pa, const CBlockIndex* pb) const;
};

struct CBlockIndexHeightOnlyComparator {
    /* Only compares the height of two block indices, doesn't try to tie-break */
    bool operator()(const CBlockIndex* pa, const CBlockIndex* pb) const;
};

struct PruneLockInfo {
    int height_first{std::numeric_limits<int>::max()}; //! Height of earliest block that should be kept and not pruned
};

/**
 * Maintains a tree of blocks (stored in `m_block_index`) which is consulted
 * to determine where the most-work tip is.
 *
 * This data is used mostly in `CChainState` - information about, e.g.,
 * candidate tips is not maintained here.
 */
class BlockManager
{
    friend CChainState;
    friend ChainstateManager;

<<<<<<< HEAD
//private:
public:
=======
private:
    /**
     * Load the blocktree off disk and into memory. Populate certain metadata
     * per index entry (nStatus, nChainWork, nTimeMax, etc.) as well as peripheral
     * collections like m_dirty_blockindex.
     */
    bool LoadBlockIndex(const Consensus::Params& consensus_params)
        EXCLUSIVE_LOCKS_REQUIRED(cs_main);
>>>>>>> bd616bc1
    void FlushBlockFile(bool fFinalize = false, bool finalize_undo = false);
    void FlushUndoFile(int block_file, bool finalize = false);
    bool FindBlockPos(FlatFilePos& pos, unsigned int nAddSize, unsigned int nHeight, CChain& active_chain, uint64_t nTime, bool fKnown);
    bool FindUndoPos(BlockValidationState& state, int nFile, FlatFilePos& pos, unsigned int nAddSize);

    /* Calculate the block/rev files to delete based on height specified by user with RPC command pruneblockchain */
    void FindFilesToPruneManual(std::set<int>& setFilesToPrune, int nManualPruneHeight, int chain_tip_height);

    /**
     * Prune block and undo files (blk???.dat and rev???.dat) so that the disk space used is less than a user-defined target.
     * The user sets the target (in MB) on the command line or in config file.  This will be run on startup and whenever new
     * space is allocated in a block or undo file, staying below the target. Changing back to unpruned requires a reindex
     * (which in this case means the blockchain must be re-downloaded.)
     *
     * Pruning functions are called from FlushStateToDisk when the m_check_for_pruning flag has been set.
     * Block and undo files are deleted in lock-step (when blk00003.dat is deleted, so is rev00003.dat.)
     * Pruning cannot take place until the longest chain is at least a certain length (CChainParams::nPruneAfterHeight).
     * Pruning will never delete a block within a defined distance (currently 288) from the active chain's tip.
     * The block index is updated by unsetting HAVE_DATA and HAVE_UNDO for any blocks that were stored in the deleted files.
     * A db flag records the fact that at least some block files have been pruned.
     *
     * @param[out]   setFilesToPrune   The set of file indices that can be unlinked will be returned
     */
    void FindFilesToPrune(std::set<int>& setFilesToPrune, uint64_t nPruneAfterHeight, int chain_tip_height, int prune_height, bool is_ibd);

    RecursiveMutex cs_LastBlockFile;
    std::vector<CBlockFileInfo> m_blockfile_info;
    int m_last_blockfile = 0;
    /** Global flag to indicate we should check to see if there are
     *  block/undo files that should be deleted.  Set on startup
     *  or if we allocate more file space when we're in prune mode
     */
    bool m_check_for_pruning = false;

    /** Dirty block index entries. */
    std::set<CBlockIndex*> m_dirty_blockindex;

    /** Dirty block file entries. */
    std::set<int> m_dirty_fileinfo;

    /**
     * Map from external index name to oldest block that must not be pruned.
     *
     * @note Internally, only blocks at height (height_first - PRUNE_LOCK_BUFFER - 1) and
     * below will be pruned, but callers should avoid assuming any particular buffer size.
     */
    std::unordered_map<std::string, PruneLockInfo> m_prune_locks GUARDED_BY(::cs_main);

public:
    BlockMap m_block_index GUARDED_BY(cs_main);

    std::vector<CBlockIndex*> GetAllBlockIndices() EXCLUSIVE_LOCKS_REQUIRED(::cs_main);

    /**
     * All pairs A->B, where A (or one of its ancestors) misses transactions, but B has transactions.
     * Pruned nodes may have entries where B is missing data.
     */
    std::multimap<CBlockIndex*, CBlockIndex*> m_blocks_unlinked;

    std::unique_ptr<CBlockTreeDB> m_block_tree_db GUARDED_BY(::cs_main);

    bool WriteBlockIndexDB() EXCLUSIVE_LOCKS_REQUIRED(::cs_main);
    bool LoadBlockIndexDB() EXCLUSIVE_LOCKS_REQUIRED(::cs_main);

    /** Clear all data members. */
    void Unload() EXCLUSIVE_LOCKS_REQUIRED(cs_main);

    CBlockIndex* AddToBlockIndex(const CBlockHeader& block, CBlockIndex*& best_header) EXCLUSIVE_LOCKS_REQUIRED(cs_main);
    /** Create a new block index entry for a given block hash */
    CBlockIndex* InsertBlockIndex(const uint256& hash) EXCLUSIVE_LOCKS_REQUIRED(cs_main);

    //! Mark one block file as pruned (modify associated database entries)
    void PruneOneBlockFile(const int fileNumber) EXCLUSIVE_LOCKS_REQUIRED(cs_main);

    CBlockIndex* LookupBlockIndex(const uint256& hash) EXCLUSIVE_LOCKS_REQUIRED(cs_main);
    const CBlockIndex* LookupBlockIndex(const uint256& hash) const EXCLUSIVE_LOCKS_REQUIRED(cs_main);

    /** Get block file info entry for one block file */
    CBlockFileInfo* GetBlockFileInfo(size_t n);

    bool WriteUndoDataForBlock(const CBlockUndo& blockundo, BlockValidationState& state, CBlockIndex* pindex, const CChainParams& chainparams)
        EXCLUSIVE_LOCKS_REQUIRED(::cs_main);

    FlatFilePos SaveBlockToDisk(const CBlock& block, int nHeight, CChain& active_chain, const CChainParams& chainparams, const FlatFilePos* dbp);

    /** Calculate the amount of disk space the block & undo files currently use */
    uint64_t CalculateCurrentUsage();

    //! Returns last CBlockIndex* that is a checkpoint
    const CBlockIndex* GetLastCheckpoint(const CCheckpointData& data) EXCLUSIVE_LOCKS_REQUIRED(cs_main);

    /** True if any block files have ever been pruned. */
    bool m_have_pruned = false;

    //! Check whether the block associated with this index entry is pruned or not.
    bool IsBlockPruned(const CBlockIndex* pblockindex) EXCLUSIVE_LOCKS_REQUIRED(::cs_main);

    //! Create or update a prune lock identified by its name
    void UpdatePruneLock(const std::string& name, const PruneLockInfo& lock_info) EXCLUSIVE_LOCKS_REQUIRED(::cs_main);

    ~BlockManager()
    {
        Unload();
    }
};

//! Find the first block that is not pruned
const CBlockIndex* GetFirstStoredBlock(const CBlockIndex* start_block) EXCLUSIVE_LOCKS_REQUIRED(::cs_main);

void CleanupBlockRevFiles();

/** Open a block file (blk?????.dat) */
FILE* OpenBlockFile(const FlatFilePos& pos, bool fReadOnly = false);
/** Translation to a filesystem path */
fs::path GetBlockPosFilename(const FlatFilePos& pos);

/**
 *  Actually unlink the specified files
 */
void UnlinkPrunedFiles(const std::set<int>& setFilesToPrune);

/** Functions for disk access for blocks */
bool ReadBlockFromDisk(CBlock& block, const FlatFilePos& pos, const Consensus::Params& consensusParams);
bool ReadBlockFromDisk(CBlock& block, const CBlockIndex* pindex, const Consensus::Params& consensusParams);
bool ReadTransactionFromDiskBlock(const CBlockIndex* pindex, int nIndex, CTransactionRef &txOut);
bool ReadRawBlockFromDisk(std::vector<uint8_t>& block, const FlatFilePos& pos, const CMessageHeader::MessageStartChars& message_start);

bool UndoReadFromDisk(CBlockUndo& blockundo, const CBlockIndex* pindex);

void ThreadImport(ChainstateManager& chainman, std::vector<fs::path> vImportFiles, const ArgsManager& args);
} // namespace node

#endif // BITCOIN_NODE_BLOCKSTORAGE_H<|MERGE_RESOLUTION|>--- conflicted
+++ resolved
@@ -85,11 +85,8 @@
     friend CChainState;
     friend ChainstateManager;
 
-<<<<<<< HEAD
 //private:
 public:
-=======
-private:
     /**
      * Load the blocktree off disk and into memory. Populate certain metadata
      * per index entry (nStatus, nChainWork, nTimeMax, etc.) as well as peripheral
@@ -97,7 +94,6 @@
      */
     bool LoadBlockIndex(const Consensus::Params& consensus_params)
         EXCLUSIVE_LOCKS_REQUIRED(cs_main);
->>>>>>> bd616bc1
     void FlushBlockFile(bool fFinalize = false, bool finalize_undo = false);
     void FlushUndoFile(int block_file, bool finalize = false);
     bool FindBlockPos(FlatFilePos& pos, unsigned int nAddSize, unsigned int nHeight, CChain& active_chain, uint64_t nTime, bool fKnown);
