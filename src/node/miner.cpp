--- conflicted
+++ resolved
@@ -26,13 +26,10 @@
 #include <algorithm>
 #include <utility>
 
-<<<<<<< HEAD
 uint64_t nLastBlockTx = 0;
 uint64_t nLastBlockSize = 0;
 
-=======
 namespace node {
->>>>>>> 290ff5ef
 int64_t UpdateTime(CBlockHeader* pblock, const Consensus::Params& consensusParams, const CBlockIndex* pindexPrev)
 {
     int64_t nOldTime = pblock->nTime;
