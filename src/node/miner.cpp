--- conflicted
+++ resolved
@@ -64,13 +64,15 @@
     blockMinFeeRate = CFeeRate(DEFAULT_BLOCK_MIN_TX_FEE);
     nBlockMaxWeight = DEFAULT_BLOCK_MAX_WEIGHT;
     test_block_validity = true;
+    particl_mode = false;
 }
 
 BlockAssembler::BlockAssembler(Chainstate& chainstate, const CTxMemPool* mempool, const Options& options)
     : test_block_validity{options.test_block_validity},
       chainparams{chainstate.m_chainman.GetParams()},
       m_mempool(mempool),
-      m_chainstate(chainstate)
+      m_chainstate(chainstate),
+      particl_mode{options.particl_mode}
 {
     blockMinFeeRate = options.blockMinFeeRate;
     // Limit weight to between 4K and MAX_BLOCK_WEIGHT-4K for sanity:
@@ -112,7 +114,7 @@
     nFees = 0;
 }
 
-std::unique_ptr<CBlockTemplate> BlockAssembler::CreateNewBlock(const CScript& scriptPubKeyIn, bool fTestBlockValidity)
+std::unique_ptr<CBlockTemplate> BlockAssembler::CreateNewBlock(const CScript& scriptPubKeyIn)
 {
     const auto time_start{SteadyClock::now()};
 
@@ -160,7 +162,7 @@
 
     // Create coinbase transaction.
     CMutableTransaction coinbaseTx;
-    if (!fTestBlockValidity) {
+    if (particl_mode) {
         pblock->nVersion = PARTICL_BLOCK_VERSION;
         pblock->vtx[0] = MakeTransactionRef(std::move(coinbaseTx));
     } else {
@@ -188,12 +190,8 @@
     pblocktemplate->vTxSigOpsCost[0] = WITNESS_SCALE_FACTOR * GetLegacySigOpCount(*pblock->vtx[0]);
 
     BlockValidationState state;
-<<<<<<< HEAD
-    if (fTestBlockValidity && !TestBlockValidity(state, chainparams, m_chainstate, *pblock, pindexPrev, GetAdjustedTime, false, false)) {
-=======
     if (test_block_validity && !TestBlockValidity(state, chainparams, m_chainstate, *pblock, pindexPrev,
                                                   GetAdjustedTime, /*fCheckPOW=*/false, /*fCheckMerkleRoot=*/false)) {
->>>>>>> 07c54de5
         throw std::runtime_error(strprintf("%s: TestBlockValidity failed: %s", __func__, state.ToString()));
     }
     const auto time_2{SteadyClock::now()};
