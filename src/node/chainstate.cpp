// Copyright (c) 2021-2022 The Bitcoin Core developers
// Distributed under the MIT software license, see the accompanying
// file COPYING or http://www.opensource.org/licenses/mit-license.php.

#include <node/chainstate.h>

#include <arith_uint256.h>
#include <chain.h>
#include <coins.h>
#include <consensus/params.h>
#include <logging.h>
#include <node/blockstorage.h>
#include <node/caches.h>
#include <sync.h>
#include <threadsafety.h>
#include <tinyformat.h>
#include <txdb.h>
#include <uint256.h>
#include <util/time.h>
#include <util/translation.h>
#include <validation.h>

#include <algorithm>
#include <atomic>
#include <cassert>
#include <limits>
#include <memory>
#include <vector>

// Particl
#include <insight/insight.h>

namespace node {
// Complete initialization of chainstates after the initial call has been made
// to ChainstateManager::InitializeChainstate().
static ChainstateLoadResult CompleteChainstateInitialization(
    ChainstateManager& chainman,
    const CacheSizes& cache_sizes,
    const ChainstateLoadOptions& options) EXCLUSIVE_LOCKS_REQUIRED(::cs_main)
{
<<<<<<< HEAD
    {
    auto is_coinsview_empty = [&](Chainstate* chainstate) EXCLUSIVE_LOCKS_REQUIRED(::cs_main) {
        return options.reindex || options.reindex_chainstate || chainstate->CoinsTip().GetBestBlock().IsNull();
    };

    if (!chainman.AssumedValidBlock().IsNull()) {
        LogPrintf("Assuming ancestors of block %s have valid signatures.\n", chainman.AssumedValidBlock().GetHex());
    } else {
        LogPrintf("Validating signatures for all blocks.\n");
    }
    LogPrintf("Setting nMinimumChainWork=%s\n", chainman.MinimumChainWork().GetHex());
    if (chainman.MinimumChainWork() < UintToArith256(chainman.GetConsensus().nMinimumChainWork)) {
        LogPrintf("Warning: nMinimumChainWork set below default value of %s\n", chainman.GetConsensus().nMinimumChainWork.GetHex());
    }
    if (chainman.m_blockman.GetPruneTarget() == std::numeric_limits<uint64_t>::max()) {
        LogPrintf("Block pruning enabled.  Use RPC call pruneblockchain(height) to manually prune block and undo files.\n");
    } else if (chainman.m_blockman.GetPruneTarget()) {
        LogPrintf("Prune configured to target %u MiB on disk for block and undo files.\n", chainman.m_blockman.GetPruneTarget() / 1024 / 1024);
    }

    LOCK(cs_main);
    chainman.m_total_coinstip_cache = cache_sizes.coins;
    chainman.m_total_coinsdb_cache = cache_sizes.coins_db;

    // Load the fully validated chainstate.
    chainman.InitializeChainstate(options.mempool);

    // Load a chain created from a UTXO snapshot, if any exist.
    chainman.DetectSnapshotChainstate(options.mempool);

=======
>>>>>>> f7bdcfc8
    auto& pblocktree{chainman.m_blockman.m_block_tree_db};
    // new CBlockTreeDB tries to delete the existing file, which
    // fails if it's still open from the previous loop. Close it first:
    pblocktree.reset();
    pblocktree = std::make_unique<CBlockTreeDB>(DBParams{
        .path = chainman.m_options.datadir / "blocks" / "index",
        .cache_bytes = static_cast<size_t>(cache_sizes.block_tree_db),
        .memory_only = options.block_tree_db_in_memory,
        .wipe_data = options.reindex,
        .options = chainman.m_options.block_tree_db,
        .compression = cache_sizes.compression,
        .max_open_files = cache_sizes.max_open_files});

    if (options.reindex) {
        pblocktree->WriteReindexing(true);
        //If we're reindexing in prune mode, wipe away unusable block files and all undo data files
        if (options.prune) {
            CleanupBlockRevFiles();
        }
    }

    if (options.check_interrupt && options.check_interrupt()) return {ChainstateLoadStatus::INTERRUPTED, {}};

    // LoadBlockIndex will load m_have_pruned if we've ever removed a
    // block file from disk.
    // Note that it also sets fReindex global based on the disk flag!
    // From here on, fReindex and options.reindex values may be different!
    if (!chainman.LoadBlockIndex()) {
        if (options.check_interrupt && options.check_interrupt()) return {ChainstateLoadStatus::INTERRUPTED, {}};
        return {ChainstateLoadStatus::FAILURE, _("Error loading block database")};
    }

    if (!chainman.BlockIndex().empty() &&
            !chainman.m_blockman.LookupBlockIndex(chainman.GetConsensus().hashGenesisBlock)) {
        // If the loaded chain has a wrong genesis, bail out immediately
        // (we're likely using a testnet datadir, or the other way around).
        return {ChainstateLoadStatus::FAILURE_INCOMPATIBLE_DB, _("Incorrect or no genesis block found. Wrong datadir for network?")};
    }

    // Particl: Check for changed index states
    if (fAddressIndex != options.args.address_index) {
        return {ChainstateLoadStatus::FAILURE, _("You need to rebuild the database using -reindex to change -addressindex.  This will redownload the entire blockchain")};
    }
    if (fSpentIndex != options.args.spent_index) {
        return {ChainstateLoadStatus::FAILURE, _("You need to rebuild the database using -reindex to change -spentindex.  This will redownload the entire blockchain")};
    }
    if (fTimestampIndex != options.args.timestamp_index) {
        return {ChainstateLoadStatus::FAILURE, _("You need to rebuild the database using -reindex to change -timestampindex.  This will redownload the entire blockchain")};
    }
    if (fBalancesIndex != options.args.balances_index) {
        return {ChainstateLoadStatus::FAILURE, _("You need to rebuild the database using -reindex to change -balancesindex.  This will redownload the entire blockchain")};
    }

    // Check for changed -prune state.  What we are concerned about is a user who has pruned blocks
    // in the past, but is now trying to run unpruned.
    if (chainman.m_blockman.m_have_pruned && !options.prune) {
        return {ChainstateLoadStatus::FAILURE, _("You need to rebuild the database using -reindex to go back to unpruned mode.  This will redownload the entire blockchain")};
    }

    // At this point blocktree args are consistent with what's on disk.
    // If we're not mid-reindex (based on disk + args), add a genesis block on disk
    // (otherwise we use the one already on disk).
    // This is called again in ThreadImport after the reindex completes.
    if (!fReindex && !chainman.ActiveChainstate().LoadGenesisBlock()) {
        return {ChainstateLoadStatus::FAILURE, _("Error initializing block database")};
    }

    auto is_coinsview_empty = [&](Chainstate* chainstate) EXCLUSIVE_LOCKS_REQUIRED(::cs_main) {
        return options.reindex || options.reindex_chainstate || chainstate->CoinsTip().GetBestBlock().IsNull();
    };

    assert(chainman.m_total_coinstip_cache > 0);
    assert(chainman.m_total_coinsdb_cache > 0);

    // Conservative value which is arbitrarily chosen, as it will ultimately be changed
    // by a call to `chainman.MaybeRebalanceCaches()`. We just need to make sure
    // that the sum of the two caches (40%) does not exceed the allowable amount
    // during this temporary initialization state.
    double init_cache_fraction = 0.2;

    // At this point we're either in reindex or we've loaded a useful
    // block tree into BlockIndex()!

    for (Chainstate* chainstate : chainman.GetAll()) {
        LogPrintf("Initializing chainstate %s\n", chainstate->ToString());

        chainstate->InitCoinsDB(
            /*cache_size_bytes=*/chainman.m_total_coinsdb_cache * init_cache_fraction,
            /*in_memory=*/options.coins_db_in_memory,
            /*should_wipe=*/options.reindex || options.reindex_chainstate);

        if (options.coins_error_cb) {
            chainstate->CoinsErrorCatcher().AddReadErrCallback(options.coins_error_cb);
        }

        // Refuse to load unsupported database format.
        // This is a no-op if we cleared the coinsviewdb with -reindex or -reindex-chainstate
        if (chainstate->CoinsDB().NeedsUpgrade()) {
            return {ChainstateLoadStatus::FAILURE_INCOMPATIBLE_DB, _("Unsupported chainstate database format found. "
                                                                     "Please restart with -reindex-chainstate. This will "
                                                                     "rebuild the chainstate database.")};
        }

        // ReplayBlocks is a no-op if we cleared the coinsviewdb with -reindex or -reindex-chainstate
        if (!chainstate->ReplayBlocks()) {
            return {ChainstateLoadStatus::FAILURE, _("Unable to replay blocks. You will need to rebuild the database using -reindex-chainstate.")};
        }

        // The on-disk coinsdb is now in a good state, create the cache
        chainstate->InitCoinsCache(chainman.m_total_coinstip_cache * init_cache_fraction);
        assert(chainstate->CanFlushToDisk());

        if (!is_coinsview_empty(chainstate)) {
            // LoadChainTip initializes the chain based on CoinsTip()'s best block
            if (!chainstate->LoadChainTip()) {
                return {ChainstateLoadStatus::FAILURE, _("Error initializing block database")};
            }
            assert(chainstate->m_chain.Tip() != nullptr);
        }
    }

    }
    // Initialise temporary indices if required
    if (!::particl::RebuildRollingIndices(chainman, options.mempool)) {
        return {ChainstateLoadStatus::FAILURE, _("Rebuilding rolling indices failed")};
    }
    LOCK(cs_main);

    if (!options.reindex) {
        auto chainstates{chainman.GetAll()};
        if (std::any_of(chainstates.begin(), chainstates.end(),
                        [](const Chainstate* cs) EXCLUSIVE_LOCKS_REQUIRED(cs_main) { return cs->NeedsRedownload(); })) {
            return {ChainstateLoadStatus::FAILURE, strprintf(_("Witness data for blocks after height %d requires validation. Please restart with -reindex."),
                                                             chainman.GetConsensus().SegwitHeight)};
        };
    }

    // Now that chainstates are loaded and we're able to flush to
    // disk, rebalance the coins caches to desired levels based
    // on the condition of each chainstate.
    chainman.MaybeRebalanceCaches();

    return {ChainstateLoadStatus::SUCCESS, {}};
}

ChainstateLoadResult LoadChainstate(ChainstateManager& chainman, const CacheSizes& cache_sizes,
                                    const ChainstateLoadOptions& options)
{
    if (!chainman.AssumedValidBlock().IsNull()) {
        LogPrintf("Assuming ancestors of block %s have valid signatures.\n", chainman.AssumedValidBlock().GetHex());
    } else {
        LogPrintf("Validating signatures for all blocks.\n");
    }
    LogPrintf("Setting nMinimumChainWork=%s\n", chainman.MinimumChainWork().GetHex());
    if (chainman.MinimumChainWork() < UintToArith256(chainman.GetConsensus().nMinimumChainWork)) {
        LogPrintf("Warning: nMinimumChainWork set below default value of %s\n", chainman.GetConsensus().nMinimumChainWork.GetHex());
    }
    if (chainman.m_blockman.GetPruneTarget() == std::numeric_limits<uint64_t>::max()) {
        LogPrintf("Block pruning enabled.  Use RPC call pruneblockchain(height) to manually prune block and undo files.\n");
    } else if (chainman.m_blockman.GetPruneTarget()) {
        LogPrintf("Prune configured to target %u MiB on disk for block and undo files.\n", chainman.m_blockman.GetPruneTarget() / 1024 / 1024);
    }

    LOCK(cs_main);

    chainman.m_total_coinstip_cache = cache_sizes.coins;
    chainman.m_total_coinsdb_cache = cache_sizes.coins_db;

    // Load the fully validated chainstate.
    chainman.InitializeChainstate(options.mempool);

    // Load a chain created from a UTXO snapshot, if any exist.
    chainman.DetectSnapshotChainstate(options.mempool);

    auto [init_status, init_error] = CompleteChainstateInitialization(chainman, cache_sizes, options);
    if (init_status != ChainstateLoadStatus::SUCCESS) {
        return {init_status, init_error};
    }

    // If a snapshot chainstate was fully validated by a background chainstate during
    // the last run, detect it here and clean up the now-unneeded background
    // chainstate.
    //
    // Why is this cleanup done here (on subsequent restart) and not just when the
    // snapshot is actually validated? Because this entails unusual
    // filesystem operations to move leveldb data directories around, and that seems
    // too risky to do in the middle of normal runtime.
    auto snapshot_completion = chainman.MaybeCompleteSnapshotValidation();

    if (snapshot_completion == SnapshotCompletionResult::SKIPPED) {
        // do nothing; expected case
    } else if (snapshot_completion == SnapshotCompletionResult::SUCCESS) {
        LogPrintf("[snapshot] cleaning up unneeded background chainstate, then reinitializing\n");
        if (!chainman.ValidatedSnapshotCleanup()) {
            AbortNode("Background chainstate cleanup failed unexpectedly.");
        }

        // Because ValidatedSnapshotCleanup() has torn down chainstates with
        // ChainstateManager::ResetChainstates(), reinitialize them here without
        // duplicating the blockindex work above.
        assert(chainman.GetAll().empty());
        assert(!chainman.IsSnapshotActive());
        assert(!chainman.IsSnapshotValidated());

        chainman.InitializeChainstate(options.mempool);

        // A reload of the block index is required to recompute setBlockIndexCandidates
        // for the fully validated chainstate.
        chainman.ActiveChainstate().UnloadBlockIndex();

        auto [init_status, init_error] = CompleteChainstateInitialization(chainman, cache_sizes, options);
        if (init_status != ChainstateLoadStatus::SUCCESS) {
            return {init_status, init_error};
        }
    } else {
        return {ChainstateLoadStatus::FAILURE, _(
           "UTXO snapshot failed to validate. "
           "Restart to resume normal initial block download, or try loading a different snapshot.")};
    }

    return {ChainstateLoadStatus::SUCCESS, {}};
}

ChainstateLoadResult VerifyLoadedChainstate(ChainstateManager& chainman, const ChainstateLoadOptions& options)
{
    auto is_coinsview_empty = [&](Chainstate* chainstate) EXCLUSIVE_LOCKS_REQUIRED(::cs_main) {
        return options.reindex || options.reindex_chainstate || chainstate->CoinsTip().GetBestBlock().IsNull();
    };

    LOCK(cs_main);

    for (Chainstate* chainstate : chainman.GetAll()) {
        if (!is_coinsview_empty(chainstate)) {
            const CBlockIndex* tip = chainstate->m_chain.Tip();
            if (tip &&
                tip != chainstate->m_chain.Genesis() && // Particl: Genesis block can be set in the future
                tip->nTime > GetTime() + MAX_FUTURE_BLOCK_TIME) {
                return {ChainstateLoadStatus::FAILURE, _("The block database contains a block which appears to be from the future. "
                                                         "This may be due to your computer's date and time being set incorrectly. "
                                                         "Only rebuild the block database if you are sure that your computer's date and time are correct")};
            }

            VerifyDBResult result = CVerifyDB().VerifyDB(
                *chainstate, chainman.GetConsensus(), chainstate->CoinsDB(),
                options.check_level,
                options.check_blocks);
            switch (result) {
            case VerifyDBResult::SUCCESS:
            case VerifyDBResult::SKIPPED_MISSING_BLOCKS:
                break;
            case VerifyDBResult::INTERRUPTED:
                return {ChainstateLoadStatus::INTERRUPTED, _("Block verification was interrupted")};
            case VerifyDBResult::CORRUPTED_BLOCK_DB:
                return {ChainstateLoadStatus::FAILURE, _("Corrupted block database detected")};
            case VerifyDBResult::SKIPPED_L3_CHECKS:
                if (options.require_full_verification) {
                    return {ChainstateLoadStatus::FAILURE_INSUFFICIENT_DBCACHE, _("Insufficient dbcache for block verification")};
                }
                break;
            } // no default case, so the compiler can warn about missing cases
        }
    }

    return {ChainstateLoadStatus::SUCCESS, {}};
}

namespace particl {
bool ShouldAutoReindex(ChainstateManager &chainman, const CacheSizes& cache_sizes, const ChainstateLoadOptions& options)
{
    LOCK(cs_main);
    auto &pblocktree{chainman.m_blockman.m_block_tree_db};

    // pblocktree shouldn't be open yet, temporarily open it to read flags
    pblocktree.reset();
    pblocktree = std::make_unique<CBlockTreeDB>(DBParams{
        .path = chainman.m_options.datadir / "blocks" / "index",
        .cache_bytes = static_cast<size_t>(cache_sizes.block_tree_db),
        .memory_only = options.block_tree_db_in_memory,
        .wipe_data = options.reindex,
        .options = chainman.m_options.block_tree_db,
        .compression = cache_sizes.compression,
        .max_open_files = cache_sizes.max_open_files});

    if (pblocktree->CountBlockIndex() < 1) {
        return false; // db will be initialised later in LoadBlockIndex
    }

    // Force reindex to update version
    bool nV1 = false;
    if (!pblocktree->ReadFlag("v1", nV1) || !nV1) {
        LogPrintf("%s: v1 marker not detected, attempting reindex.\n", __func__);
        return true;
    }
    pblocktree.reset();
    return false;
};
} // namespace particl
} // namespace node<|MERGE_RESOLUTION|>--- conflicted
+++ resolved
@@ -38,39 +38,6 @@
     const CacheSizes& cache_sizes,
     const ChainstateLoadOptions& options) EXCLUSIVE_LOCKS_REQUIRED(::cs_main)
 {
-<<<<<<< HEAD
-    {
-    auto is_coinsview_empty = [&](Chainstate* chainstate) EXCLUSIVE_LOCKS_REQUIRED(::cs_main) {
-        return options.reindex || options.reindex_chainstate || chainstate->CoinsTip().GetBestBlock().IsNull();
-    };
-
-    if (!chainman.AssumedValidBlock().IsNull()) {
-        LogPrintf("Assuming ancestors of block %s have valid signatures.\n", chainman.AssumedValidBlock().GetHex());
-    } else {
-        LogPrintf("Validating signatures for all blocks.\n");
-    }
-    LogPrintf("Setting nMinimumChainWork=%s\n", chainman.MinimumChainWork().GetHex());
-    if (chainman.MinimumChainWork() < UintToArith256(chainman.GetConsensus().nMinimumChainWork)) {
-        LogPrintf("Warning: nMinimumChainWork set below default value of %s\n", chainman.GetConsensus().nMinimumChainWork.GetHex());
-    }
-    if (chainman.m_blockman.GetPruneTarget() == std::numeric_limits<uint64_t>::max()) {
-        LogPrintf("Block pruning enabled.  Use RPC call pruneblockchain(height) to manually prune block and undo files.\n");
-    } else if (chainman.m_blockman.GetPruneTarget()) {
-        LogPrintf("Prune configured to target %u MiB on disk for block and undo files.\n", chainman.m_blockman.GetPruneTarget() / 1024 / 1024);
-    }
-
-    LOCK(cs_main);
-    chainman.m_total_coinstip_cache = cache_sizes.coins;
-    chainman.m_total_coinsdb_cache = cache_sizes.coins_db;
-
-    // Load the fully validated chainstate.
-    chainman.InitializeChainstate(options.mempool);
-
-    // Load a chain created from a UTXO snapshot, if any exist.
-    chainman.DetectSnapshotChainstate(options.mempool);
-
-=======
->>>>>>> f7bdcfc8
     auto& pblocktree{chainman.m_blockman.m_block_tree_db};
     // new CBlockTreeDB tries to delete the existing file, which
     // fails if it's still open from the previous loop. Close it first:
@@ -192,13 +159,6 @@
         }
     }
 
-    }
-    // Initialise temporary indices if required
-    if (!::particl::RebuildRollingIndices(chainman, options.mempool)) {
-        return {ChainstateLoadStatus::FAILURE, _("Rebuilding rolling indices failed")};
-    }
-    LOCK(cs_main);
-
     if (!options.reindex) {
         auto chainstates{chainman.GetAll()};
         if (std::any_of(chainstates.begin(), chainstates.end(),
@@ -234,6 +194,7 @@
         LogPrintf("Prune configured to target %u MiB on disk for block and undo files.\n", chainman.m_blockman.GetPruneTarget() / 1024 / 1024);
     }
 
+    {
     LOCK(cs_main);
 
     chainman.m_total_coinstip_cache = cache_sizes.coins;
@@ -289,6 +250,12 @@
         return {ChainstateLoadStatus::FAILURE, _(
            "UTXO snapshot failed to validate. "
            "Restart to resume normal initial block download, or try loading a different snapshot.")};
+    }
+
+    } // cs_main
+    // Initialise temporary indices if required
+    if (!::particl::RebuildRollingIndices(chainman, options.mempool)) {
+        return {ChainstateLoadStatus::FAILURE, _("Rebuilding rolling indices failed")};
     }
 
     return {ChainstateLoadStatus::SUCCESS, {}};
