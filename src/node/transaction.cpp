--- conflicted
+++ resolved
@@ -42,13 +42,8 @@
     assert(std::addressof(::ChainstateActive()) == std::addressof(node.chainman->ActiveChainstate()));
     // If the transaction is already confirmed in the chain, don't do anything
     // and return early.
-<<<<<<< HEAD
-    CCoinsViewCache &view = ::ChainstateActive().CoinsTip();
+    CCoinsViewCache &view = node.chainman->ActiveChainstate().CoinsTip();
     for (size_t o = 0; o < tx->GetNumVOuts(); o++) {
-=======
-    CCoinsViewCache &view = node.chainman->ActiveChainstate().CoinsTip();
-    for (size_t o = 0; o < tx->vout.size(); o++) {
->>>>>>> e0bc27a1
         const Coin& existingCoin = view.AccessCoin(COutPoint(hashTx, o));
         // IsSpent doesn't mean the coin is spent, it means the output doesn't exist.
         // So if the output does exist, then this transaction exists in the chain.
@@ -59,11 +54,7 @@
         if (max_tx_fee > 0) {
             // First, call ATMP with test_accept and check the fee. If ATMP
             // fails here, return error immediately.
-<<<<<<< HEAD
-            const MempoolAcceptResult result = AcceptToMemoryPool(::ChainstateActive(), *node.mempool, tx, false /* bypass_limits */,
-=======
             const MempoolAcceptResult result = AcceptToMemoryPool(node.chainman->ActiveChainstate(), *node.mempool, tx, false /* bypass_limits */,
->>>>>>> e0bc27a1
                                                                   true /* test_accept */);
             if (result.m_result_type != MempoolAcceptResult::ResultType::VALID) {
                 return HandleATMPError(result.m_state, err_string);
@@ -72,11 +63,7 @@
             }
         }
         // Try to submit the transaction to the mempool.
-<<<<<<< HEAD
-        const MempoolAcceptResult result = AcceptToMemoryPool(::ChainstateActive(), *node.mempool, tx, false /* bypass_limits */,
-=======
         const MempoolAcceptResult result = AcceptToMemoryPool(node.chainman->ActiveChainstate(), *node.mempool, tx, false /* bypass_limits */,
->>>>>>> e0bc27a1
                                                               false /* test_accept */);
         if (result.m_result_type != MempoolAcceptResult::ResultType::VALID) {
             return HandleATMPError(result.m_state, err_string);
