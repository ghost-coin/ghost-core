// Copyright (c) 2018-2020 The Bitcoin Core developers
// Distributed under the MIT software license, see the accompanying
// file COPYING or http://www.opensource.org/licenses/mit-license.php.

#include <addrdb.h>
#include <banman.h>
#include <boost/signals2/signal.hpp>
#include <chain.h>
#include <chainparams.h>
#include <init.h>
#include <interfaces/chain.h>
#include <interfaces/handler.h>
#include <interfaces/node.h>
#include <interfaces/wallet.h>
#include <mapport.h>
#include <net.h>
#include <net_processing.h>
#include <netaddress.h>
#include <netbase.h>
#include <node/coin.h>
#include <node/context.h>
#include <node/transaction.h>
#include <node/ui_interface.h>
#include <policy/feerate.h>
#include <policy/fees.h>
#include <policy/policy.h>
#include <policy/rbf.h>
#include <policy/settings.h>
#include <primitives/block.h>
#include <primitives/transaction.h>
#include <rpc/protocol.h>
#include <rpc/server.h>
#include <shutdown.h>
#include <support/allocators/secure.h>
#include <sync.h>
#include <timedata.h>
#include <txmempool.h>
#include <uint256.h>
#include <univalue.h>
#include <util/check.h>
#include <util/ref.h>
#include <util/system.h>
#include <util/translation.h>
#include <validation.h>
#include <validationinterface.h>
#include <miner.h>
#include <warnings.h>

#if defined(HAVE_CONFIG_H)
#include <config/bitcoin-config.h>
#endif

#include <memory>
#include <utility>

using interfaces::BlockTip;
using interfaces::Chain;
using interfaces::FoundBlock;
using interfaces::Handler;
using interfaces::MakeHandler;
using interfaces::Node;
using interfaces::WalletClient;

namespace node {
namespace {
class NodeImpl : public Node
{
public:
    explicit NodeImpl(NodeContext* context) { setContext(context); }
    void initLogging() override { InitLogging(*Assert(m_context->args)); }
    void initParameterInteraction() override { InitParameterInteraction(*Assert(m_context->args)); }
    bilingual_str getWarnings() override { return GetWarnings(true); }
    uint32_t getLogCategories() override { return LogInstance().GetCategoryMask(); }
    bool baseInitialize() override
    {
        return AppInitBasicSetup(gArgs) && AppInitParameterInteraction(gArgs) && AppInitSanityChecks() &&
               AppInitLockDataDirectory() && AppInitInterfaces(*m_context);
    }
    bool appInitMain(interfaces::BlockAndHeaderTipInfo* tip_info) override
    {
        return AppInitMain(m_context_ref, *m_context, tip_info);
    }
    void appShutdown() override
    {
        Interrupt(*m_context);
        Shutdown(*m_context);
    }
    void startShutdown() override
    {
        StartShutdown();
        // Stop RPC for clean shutdown if any of waitfor* commands is executed.
        if (gArgs.GetBoolArg("-server", false)) {
            InterruptRPC();
            StopRPC();
        }
    }
    bool shutdownRequested() override { return ShutdownRequested(); }
    void mapPort(bool use_upnp, bool use_natpmp) override { StartMapPort(use_upnp, use_natpmp); }
    bool getProxy(Network net, proxyType& proxy_info) override { return GetProxy(net, proxy_info); }
    size_t getNodeCount(ConnectionDirection flags) override
    {
        return m_context->connman ? m_context->connman->GetNodeCount(flags) : 0;
    }
    bool getNodesStats(NodesStats& stats) override
    {
        stats.clear();

        if (m_context->connman) {
            std::vector<CNodeStats> stats_temp;
            m_context->connman->GetNodeStats(stats_temp);

            stats.reserve(stats_temp.size());
            for (auto& node_stats_temp : stats_temp) {
                stats.emplace_back(std::move(node_stats_temp), false, CNodeStateStats());
            }

            // Try to retrieve the CNodeStateStats for each node.
            if (m_context->peerman) {
                TRY_LOCK(::cs_main, lockMain);
                if (lockMain) {
                    for (auto& node_stats : stats) {
                        std::get<1>(node_stats) =
                            m_context->peerman->GetNodeStateStats(std::get<0>(node_stats).nodeid, std::get<2>(node_stats));
                    }
                }
            }
            return true;
        }
        return false;
    }
    bool getBanned(banmap_t& banmap) override
    {
        if (m_context->banman) {
            m_context->banman->GetBanned(banmap);
            return true;
        }
        return false;
    }
    bool ban(const CNetAddr& net_addr, int64_t ban_time_offset) override
    {
        if (m_context->banman) {
            m_context->banman->Ban(net_addr, ban_time_offset);
            return true;
        }
        return false;
    }
    bool unban(const CSubNet& ip) override
    {
        if (m_context->banman) {
            m_context->banman->Unban(ip);
            return true;
        }
        return false;
    }
    bool disconnectByAddress(const CNetAddr& net_addr) override
    {
        if (m_context->connman) {
            return m_context->connman->DisconnectNode(net_addr);
        }
        return false;
    }
    bool disconnectById(NodeId id) override
    {
        if (m_context->connman) {
            return m_context->connman->DisconnectNode(id);
        }
        return false;
    }
    int64_t getTotalBytesRecv() override { return m_context->connman ? m_context->connman->GetTotalBytesRecv() : 0; }
    int64_t getTotalBytesSent() override { return m_context->connman ? m_context->connman->GetTotalBytesSent() : 0; }
    size_t getMempoolSize() override { return m_context->mempool ? m_context->mempool->size() : 0; }
    size_t getMempoolDynamicUsage() override { return m_context->mempool ? m_context->mempool->DynamicMemoryUsage() : 0; }
    bool getHeaderTip(int& height, int64_t& block_time) override
    {
        LOCK(::cs_main);
        if (::pindexBestHeader) {
            height = ::pindexBestHeader->nHeight;
            block_time = ::pindexBestHeader->GetBlockTime();
            return true;
        }
        return false;
    }
    int getNumBlocks() override
    {
        LOCK(::cs_main);
        assert(std::addressof(::ChainActive()) == std::addressof(m_context->chainman->ActiveChain()));
        return m_context->chainman->ActiveChain().Height();
    }
    uint256 getBestBlockHash() override
    {
        assert(std::addressof(::ChainActive()) == std::addressof(m_context->chainman->ActiveChain()));
        const CBlockIndex* tip = WITH_LOCK(::cs_main, return m_context->chainman->ActiveChain().Tip());
        return tip ? tip->GetBlockHash() : Params().GenesisBlock().GetHash();
    }
    int64_t getLastBlockTime() override
    {
        LOCK(::cs_main);
        assert(std::addressof(::ChainActive()) == std::addressof(m_context->chainman->ActiveChain()));
        if (m_context->chainman->ActiveChain().Tip()) {
            return m_context->chainman->ActiveChain().Tip()->GetBlockTime();
        }
        return Params().GenesisBlock().GetBlockTime(); // Genesis block's time of current network
    }
    double getVerificationProgress() override
    {
        const CBlockIndex* tip;
        {
            LOCK(::cs_main);
            assert(std::addressof(::ChainActive()) == std::addressof(m_context->chainman->ActiveChain()));
            tip = m_context->chainman->ActiveChain().Tip();
        }
        return GuessVerificationProgress(Params().TxData(), tip);
    }
    bool isInitialBlockDownload() override {
        assert(std::addressof(::ChainstateActive()) == std::addressof(m_context->chainman->ActiveChainstate()));
        return m_context->chainman->ActiveChainstate().IsInitialBlockDownload();
    }
    bool getReindex() override { return ::fReindex; }
    bool getImporting() override { return ::fImporting; }
    void setNetworkActive(bool active) override
    {
        if (m_context->connman) {
            m_context->connman->SetNetworkActive(active);
        }
    }
    bool getNetworkActive() override { return m_context->connman && m_context->connman->GetNetworkActive(); }
    CFeeRate getDustRelayFee() override { return ::dustRelayFee; }
    UniValue executeRpc(const std::string& command, const UniValue& params, const std::string& uri) override
    {
        JSONRPCRequest req(m_context_ref);
        req.params = params;
        req.strMethod = command;
        req.URI = uri;
        return ::tableRPC.execute(req);
    }
    std::vector<std::string> listRpcCommands() override { return ::tableRPC.listCommands(); }
    void rpcSetTimerInterfaceIfUnset(RPCTimerInterface* iface) override { RPCSetTimerInterfaceIfUnset(iface); }
    void rpcUnsetTimerInterface(RPCTimerInterface* iface) override { RPCUnsetTimerInterface(iface); }
    bool getUnspentOutput(const COutPoint& output, Coin& coin) override
    {
        LOCK(::cs_main);
        assert(std::addressof(::ChainstateActive()) == std::addressof(m_context->chainman->ActiveChainstate()));
        return m_context->chainman->ActiveChainstate().CoinsTip().GetCoin(output, coin);
    }
    WalletClient& walletClient() override
    {
        return *Assert(m_context->wallet_client);
    }
    std::unique_ptr<Handler> handleInitMessage(InitMessageFn fn) override
    {
        return MakeHandler(::uiInterface.InitMessage_connect(fn));
    }
    std::unique_ptr<Handler> handleMessageBox(MessageBoxFn fn) override
    {
        return MakeHandler(::uiInterface.ThreadSafeMessageBox_connect(fn));
    }
    std::unique_ptr<Handler> handleQuestion(QuestionFn fn) override
    {
        return MakeHandler(::uiInterface.ThreadSafeQuestion_connect(fn));
    }
    std::unique_ptr<Handler> handleShowProgress(ShowProgressFn fn) override
    {
        return MakeHandler(::uiInterface.ShowProgress_connect(fn));
    }
    std::unique_ptr<Handler> handleNotifyNumConnectionsChanged(NotifyNumConnectionsChangedFn fn) override
    {
        return MakeHandler(::uiInterface.NotifyNumConnectionsChanged_connect(fn));
    }
    std::unique_ptr<Handler> handleNotifyNetworkActiveChanged(NotifyNetworkActiveChangedFn fn) override
    {
        return MakeHandler(::uiInterface.NotifyNetworkActiveChanged_connect(fn));
    }
    std::unique_ptr<Handler> handleNotifyAlertChanged(NotifyAlertChangedFn fn) override
    {
        return MakeHandler(::uiInterface.NotifyAlertChanged_connect(fn));
    }
    std::unique_ptr<Handler> handleBannedListChanged(BannedListChangedFn fn) override
    {
        return MakeHandler(::uiInterface.BannedListChanged_connect(fn));
    }
    std::unique_ptr<Handler> handleNotifyBlockTip(NotifyBlockTipFn fn) override
    {
        return MakeHandler(::uiInterface.NotifyBlockTip_connect([fn](SynchronizationState sync_state, const CBlockIndex* block) {
            fn(sync_state, BlockTip{block->nHeight, block->GetBlockTime(), block->GetBlockHash()},
                GuessVerificationProgress(Params().TxData(), block));
        }));
    }
    std::unique_ptr<Handler> handleNotifyHeaderTip(NotifyHeaderTipFn fn) override
    {
        return MakeHandler(
            ::uiInterface.NotifyHeaderTip_connect([fn](SynchronizationState sync_state, const CBlockIndex* block) {
                fn(sync_state, BlockTip{block->nHeight, block->GetBlockTime(), block->GetBlockHash()},
                    /* verification progress is unused when a header was received */ 0);
            }));
    }
    NodeContext* context() override { return m_context; }
    void setContext(NodeContext* context) override
    {
        m_context = context;
        if (context) {
            m_context_ref.Set(*context);
        } else {
            m_context_ref.Clear();
        }
    }
    NodeContext* m_context{nullptr};
    util::Ref m_context_ref;

    std::unique_ptr<Handler> handleNotifyWaitingForDevice(WaitingForDeviceFn fn) override
    {
        return MakeHandler(::uiInterface.NotifyWaitingForDevice_connect(fn));
    }
};

bool FillBlock(const CBlockIndex* index, const FoundBlock& block, UniqueLock<RecursiveMutex>& lock, const CChain& active)
{
    if (!index) return false;
    if (block.m_hash) *block.m_hash = index->GetBlockHash();
    if (block.m_height) *block.m_height = index->nHeight;
    if (block.m_time) *block.m_time = index->GetBlockTime();
    if (block.m_max_time) *block.m_max_time = index->GetBlockTimeMax();
    if (block.m_mtp_time) *block.m_mtp_time = index->GetMedianTimePast();
    if (block.m_in_active_chain) *block.m_in_active_chain = active[index->nHeight] == index;
    if (block.m_next_block) FillBlock(active[index->nHeight] == index ? active[index->nHeight + 1] : nullptr, *block.m_next_block, lock, active);
    if (block.m_data) {
        REVERSE_LOCK(lock);
        if (!ReadBlockFromDisk(*block.m_data, index, Params().GetConsensus())) block.m_data->SetNull();
    }
    return true;
}

class NotificationsProxy : public CValidationInterface
{
public:
    explicit NotificationsProxy(std::shared_ptr<Chain::Notifications> notifications)
        : m_notifications(std::move(notifications)) {}
    virtual ~NotificationsProxy() = default;
    void TransactionAddedToMempool(const CTransactionRef& tx, uint64_t mempool_sequence) override
    {
        m_notifications->transactionAddedToMempool(tx, mempool_sequence);
    }
    void TransactionRemovedFromMempool(const CTransactionRef& tx, MemPoolRemovalReason reason, uint64_t mempool_sequence) override
    {
        m_notifications->transactionRemovedFromMempool(tx, reason, mempool_sequence);
    }
    void BlockConnected(const std::shared_ptr<const CBlock>& block, const CBlockIndex* index) override
    {
        m_notifications->blockConnected(*block, index->nHeight);
    }
    void BlockDisconnected(const std::shared_ptr<const CBlock>& block, const CBlockIndex* index) override
    {
        m_notifications->blockDisconnected(*block, index->nHeight);
    }
    void UpdatedBlockTip(const CBlockIndex* index, const CBlockIndex* fork_index, bool is_ibd) override
    {
        m_notifications->updatedBlockTip();
    }
    void ChainStateFlushed(const CBlockLocator& locator) override { m_notifications->chainStateFlushed(locator); }
    std::shared_ptr<Chain::Notifications> m_notifications;
};

class NotificationsHandlerImpl : public Handler
{
public:
    explicit NotificationsHandlerImpl(std::shared_ptr<Chain::Notifications> notifications)
        : m_proxy(std::make_shared<NotificationsProxy>(std::move(notifications)))
    {
        RegisterSharedValidationInterface(m_proxy);
    }
    ~NotificationsHandlerImpl() override { disconnect(); }
    void disconnect() override
    {
        if (m_proxy) {
            UnregisterSharedValidationInterface(m_proxy);
            m_proxy.reset();
        }
    }
    std::shared_ptr<NotificationsProxy> m_proxy;
};

class RpcHandlerImpl : public Handler
{
public:
    explicit RpcHandlerImpl(const CRPCCommand& command) : m_command(command), m_wrapped_command(&command)
    {
        m_command.actor = [this](const JSONRPCRequest& request, UniValue& result, bool last_handler) {
            if (!m_wrapped_command) return false;
            try {
                return m_wrapped_command->actor(request, result, last_handler);
            } catch (const UniValue& e) {
                // If this is not the last handler and a wallet not found
                // exception was thrown, return false so the next handler can
                // try to handle the request. Otherwise, reraise the exception.
                if (!last_handler) {
                    const UniValue& code = e["code"];
                    if (code.isNum() && code.get_int() == RPC_WALLET_NOT_FOUND) {
                        return false;
                    }
                }
                throw;
            }
        };
        ::tableRPC.appendCommand(m_command.name, &m_command);
    }

    void disconnect() final
    {
        if (m_wrapped_command) {
            m_wrapped_command = nullptr;
            ::tableRPC.removeCommand(m_command.name, &m_command);
        }
    }

    ~RpcHandlerImpl() override { disconnect(); }

    CRPCCommand m_command;
    const CRPCCommand* m_wrapped_command;
};

class ChainImpl : public Chain
{
public:
    explicit ChainImpl(NodeContext& node) : m_node(node) {}
    Optional<int> getHeight() override
    {
        LOCK(::cs_main);
        const CChain& active = Assert(m_node.chainman)->ActiveChain();
        int height = active.Height();
        if (height >= 0) {
            return height;
        }
        return nullopt;
    }
    Optional<int> getBlockHeight(const uint256& hash) override
    {
        LOCK(::cs_main);
        CBlockIndex* block = g_chainman.m_blockman.LookupBlockIndex(hash);
        if (block && ::ChainActive().Contains(block)) {
            return block->nHeight;
        }
        return nullopt;
    }
    uint256 getBlockHash(int height) override
    {
        LOCK(::cs_main);
        const CChain& active = Assert(m_node.chainman)->ActiveChain();
        CBlockIndex* block = active[height];
        assert(block);
        return block->GetBlockHash();
    }
    bool haveBlockOnDisk(int height) override
    {
        LOCK(cs_main);
        const CChain& active = Assert(m_node.chainman)->ActiveChain();
        CBlockIndex* block = active[height];
        return block && ((block->nStatus & BLOCK_HAVE_DATA) != 0) && block->nTx > 0;
    }
    CBlockLocator getTipLocator() override
    {
        LOCK(cs_main);
        const CChain& active = Assert(m_node.chainman)->ActiveChain();
        return active.GetLocator();
    }
    bool checkFinalTx(const CTransaction& tx) override
    {
        LOCK(cs_main);
<<<<<<< HEAD
        return CheckFinalTx(::ChainActive().Tip(), tx);
=======
        assert(std::addressof(::ChainActive()) == std::addressof(m_node.chainman->ActiveChain()));
        return CheckFinalTx(m_node.chainman->ActiveChain().Tip(), tx);
>>>>>>> e0bc27a1
    }
    Optional<int> findLocatorFork(const CBlockLocator& locator) override
    {
        LOCK(cs_main);
        const CChain& active = Assert(m_node.chainman)->ActiveChain();
<<<<<<< HEAD
        if (CBlockIndex* fork = g_chainman.m_blockman.FindForkInGlobalIndex(active, locator)) {
=======
        assert(std::addressof(g_chainman) == std::addressof(*m_node.chainman));
        if (CBlockIndex* fork = m_node.chainman->m_blockman.FindForkInGlobalIndex(active, locator)) {
>>>>>>> e0bc27a1
            return fork->nHeight;
        }
        return nullopt;
    }
    bool findBlock(const uint256& hash, const FoundBlock& block) override
    {
        WAIT_LOCK(cs_main, lock);
        const CChain& active = Assert(m_node.chainman)->ActiveChain();
<<<<<<< HEAD
        return FillBlock(g_chainman.m_blockman.LookupBlockIndex(hash), block, lock, active);
=======
        assert(std::addressof(g_chainman) == std::addressof(*m_node.chainman));
        return FillBlock(m_node.chainman->m_blockman.LookupBlockIndex(hash), block, lock, active);
>>>>>>> e0bc27a1
    }
    bool findFirstBlockWithTimeAndHeight(int64_t min_time, int min_height, const FoundBlock& block) override
    {
        WAIT_LOCK(cs_main, lock);
        const CChain& active = Assert(m_node.chainman)->ActiveChain();
        return FillBlock(active.FindEarliestAtLeast(min_time, min_height), block, lock, active);
    }
    bool findAncestorByHeight(const uint256& block_hash, int ancestor_height, const FoundBlock& ancestor_out) override
    {
        WAIT_LOCK(cs_main, lock);
        const CChain& active = Assert(m_node.chainman)->ActiveChain();
<<<<<<< HEAD
        if (const CBlockIndex* block = g_chainman.m_blockman.LookupBlockIndex(block_hash)) {
=======
        assert(std::addressof(g_chainman) == std::addressof(*m_node.chainman));
        if (const CBlockIndex* block = m_node.chainman->m_blockman.LookupBlockIndex(block_hash)) {
>>>>>>> e0bc27a1
            if (const CBlockIndex* ancestor = block->GetAncestor(ancestor_height)) {
                return FillBlock(ancestor, ancestor_out, lock, active);
            }
        }
        return FillBlock(nullptr, ancestor_out, lock, active);
    }
    bool findAncestorByHash(const uint256& block_hash, const uint256& ancestor_hash, const FoundBlock& ancestor_out) override
    {
        WAIT_LOCK(cs_main, lock);
        const CChain& active = Assert(m_node.chainman)->ActiveChain();
<<<<<<< HEAD
        const CBlockIndex* block = g_chainman.m_blockman.LookupBlockIndex(block_hash);
        const CBlockIndex* ancestor = g_chainman.m_blockman.LookupBlockIndex(ancestor_hash);
=======
        assert(std::addressof(g_chainman) == std::addressof(*m_node.chainman));
        const CBlockIndex* block = m_node.chainman->m_blockman.LookupBlockIndex(block_hash);
        assert(std::addressof(g_chainman) == std::addressof(*m_node.chainman));
        const CBlockIndex* ancestor = m_node.chainman->m_blockman.LookupBlockIndex(ancestor_hash);
>>>>>>> e0bc27a1
        if (block && ancestor && block->GetAncestor(ancestor->nHeight) != ancestor) ancestor = nullptr;
        return FillBlock(ancestor, ancestor_out, lock, active);
    }
    bool findCommonAncestor(const uint256& block_hash1, const uint256& block_hash2, const FoundBlock& ancestor_out, const FoundBlock& block1_out, const FoundBlock& block2_out) override
    {
        WAIT_LOCK(cs_main, lock);
        const CChain& active = Assert(m_node.chainman)->ActiveChain();
<<<<<<< HEAD
        const CBlockIndex* block1 = g_chainman.m_blockman.LookupBlockIndex(block_hash1);
        const CBlockIndex* block2 = g_chainman.m_blockman.LookupBlockIndex(block_hash2);
=======
        assert(std::addressof(g_chainman) == std::addressof(*m_node.chainman));
        const CBlockIndex* block1 = m_node.chainman->m_blockman.LookupBlockIndex(block_hash1);
        assert(std::addressof(g_chainman) == std::addressof(*m_node.chainman));
        const CBlockIndex* block2 = m_node.chainman->m_blockman.LookupBlockIndex(block_hash2);
>>>>>>> e0bc27a1
        const CBlockIndex* ancestor = block1 && block2 ? LastCommonAncestor(block1, block2) : nullptr;
        // Using & instead of && below to avoid short circuiting and leaving
        // output uninitialized.
        return FillBlock(ancestor, ancestor_out, lock, active) & FillBlock(block1, block1_out, lock, active) & FillBlock(block2, block2_out, lock, active);
    }
    void findCoins(std::map<COutPoint, Coin>& coins) override { return FindCoins(m_node, coins); }
    double guessVerificationProgress(const uint256& block_hash) override
    {
        LOCK(cs_main);
<<<<<<< HEAD
        return GuessVerificationProgress(Params().TxData(), g_chainman.m_blockman.LookupBlockIndex(block_hash));
=======
        assert(std::addressof(g_chainman) == std::addressof(*m_node.chainman));
        return GuessVerificationProgress(Params().TxData(), m_node.chainman->m_blockman.LookupBlockIndex(block_hash));
>>>>>>> e0bc27a1
    }
    bool hasBlocks(const uint256& block_hash, int min_height, Optional<int> max_height) override
    {
        // hasBlocks returns true if all ancestors of block_hash in specified
        // range have block data (are not pruned), false if any ancestors in
        // specified range are missing data.
        //
        // For simplicity and robustness, min_height and max_height are only
        // used to limit the range, and passing min_height that's too low or
        // max_height that's too high will not crash or change the result.
        LOCK(::cs_main);
<<<<<<< HEAD
        if (CBlockIndex* block = g_chainman.m_blockman.LookupBlockIndex(block_hash)) {
=======
        assert(std::addressof(g_chainman) == std::addressof(*m_node.chainman));
        if (CBlockIndex* block = m_node.chainman->m_blockman.LookupBlockIndex(block_hash)) {
>>>>>>> e0bc27a1
            if (max_height && block->nHeight >= *max_height) block = block->GetAncestor(*max_height);
            for (; block->nStatus & BLOCK_HAVE_DATA; block = block->pprev) {
                // Check pprev to not segfault if min_height is too low
                if (block->nHeight <= min_height || !block->pprev) return true;
            }
        }
        return false;
    }
    RBFTransactionState isRBFOptIn(const CTransaction& tx) override
    {
        if (!m_node.mempool) return IsRBFOptInEmptyMempool(tx);
        LOCK(m_node.mempool->cs);
        return IsRBFOptIn(tx, *m_node.mempool);
    }
    bool isInMempool(const uint256& txid) override
    {
        if (!m_node.mempool) return false;
        LOCK(m_node.mempool->cs);
        return m_node.mempool->exists(txid);
    }
    bool hasDescendantsInMempool(const uint256& txid) override
    {
        if (!m_node.mempool) return false;
        LOCK(m_node.mempool->cs);
        auto it = m_node.mempool->GetIter(txid);
        return it && (*it)->GetCountWithDescendants() > 1;
    }
    bool broadcastTransaction(const CTransactionRef& tx,
        const CAmount& max_tx_fee,
        bool relay,
        std::string& err_string) override
    {
        const TransactionError err = BroadcastTransaction(m_node, tx, err_string, max_tx_fee, relay, /*wait_callback*/ false);
        // Chain clients only care about failures to accept the tx to the mempool. Disregard non-mempool related failures.
        // Note: this will need to be updated if BroadcastTransactions() is updated to return other non-mempool failures
        // that Chain clients do not need to know about.
        return TransactionError::OK == err;
    }
    void getTransactionAncestry(const uint256& txid, size_t& ancestors, size_t& descendants) override
    {
        ancestors = descendants = 0;
        if (!m_node.mempool) return;
        m_node.mempool->GetTransactionAncestry(txid, ancestors, descendants);
    }
    void getPackageLimits(unsigned int& limit_ancestor_count, unsigned int& limit_descendant_count) override
    {
        limit_ancestor_count = gArgs.GetArg("-limitancestorcount", DEFAULT_ANCESTOR_LIMIT);
        limit_descendant_count = gArgs.GetArg("-limitdescendantcount", DEFAULT_DESCENDANT_LIMIT);
    }
    bool checkChainLimits(const CTransactionRef& tx) override
    {
        if (!m_node.mempool) return true;
        LockPoints lp;
        CTxMemPoolEntry entry(tx, 0, 0, 0, false, 0, lp);
        CTxMemPool::setEntries ancestors;
        auto limit_ancestor_count = gArgs.GetArg("-limitancestorcount", DEFAULT_ANCESTOR_LIMIT);
        auto limit_ancestor_size = gArgs.GetArg("-limitancestorsize", DEFAULT_ANCESTOR_SIZE_LIMIT) * 1000;
        auto limit_descendant_count = gArgs.GetArg("-limitdescendantcount", DEFAULT_DESCENDANT_LIMIT);
        auto limit_descendant_size = gArgs.GetArg("-limitdescendantsize", DEFAULT_DESCENDANT_SIZE_LIMIT) * 1000;
        std::string unused_error_string;
        LOCK(m_node.mempool->cs);
        return m_node.mempool->CalculateMemPoolAncestors(
            entry, ancestors, limit_ancestor_count, limit_ancestor_size,
            limit_descendant_count, limit_descendant_size, unused_error_string);
    }
    CFeeRate estimateSmartFee(int num_blocks, bool conservative, FeeCalculation* calc) override
    {
        if (!m_node.fee_estimator) return {};
        return m_node.fee_estimator->estimateSmartFee(num_blocks, calc, conservative);
    }
    unsigned int estimateMaxBlocks() override
    {
        if (!m_node.fee_estimator) return 0;
        return m_node.fee_estimator->HighestTargetTracked(FeeEstimateHorizon::LONG_HALFLIFE);
    }
    CFeeRate mempoolMinFee() override
    {
        if (!m_node.mempool) return {};
        return m_node.mempool->GetMinFee(gArgs.GetArg("-maxmempool", DEFAULT_MAX_MEMPOOL_SIZE) * 1000000);
    }
    CFeeRate relayMinFee() override { return ::minRelayTxFee; }
    CFeeRate relayIncrementalFee() override { return ::incrementalRelayFee; }
    CFeeRate relayDustFee() override { return ::dustRelayFee; }
    bool havePruned() override
    {
        LOCK(cs_main);
        return ::fHavePruned;
    }
    bool isReadyToBroadcast() override { return !::fImporting && !::fReindex && !isInitialBlockDownload(); }
    bool isInitialBlockDownload() override {
        assert(std::addressof(::ChainstateActive()) == std::addressof(m_node.chainman->ActiveChainstate()));
        return m_node.chainman->ActiveChainstate().IsInitialBlockDownload();
    }
    bool shutdownRequested() override { return ShutdownRequested(); }
    int64_t getAdjustedTime() override { return GetAdjustedTime(); }
    void initMessage(const std::string& message) override { ::uiInterface.InitMessage(message); }
    void initWarning(const bilingual_str& message) override { InitWarning(message); }
    void initError(const bilingual_str& message) override { InitError(message); }
    void showProgress(const std::string& title, int progress, bool resume_possible) override
    {
        ::uiInterface.ShowProgress(title, progress, resume_possible);
    }
    std::unique_ptr<Handler> handleNotifications(std::shared_ptr<Notifications> notifications) override
    {
        return std::make_unique<NotificationsHandlerImpl>(std::move(notifications));
    }
    void waitForNotificationsIfTipChanged(const uint256& old_tip) override
    {
        if (!old_tip.IsNull()) {
            LOCK(::cs_main);
            const CChain& active = Assert(m_node.chainman)->ActiveChain();
            if (old_tip == active.Tip()->GetBlockHash()) return;
        }
        SyncWithValidationInterfaceQueue();
    }
    std::unique_ptr<Handler> handleRpc(const CRPCCommand& command) override
    {
        return std::make_unique<RpcHandlerImpl>(command);
    }
    bool rpcEnableDeprecated(const std::string& method) override { return IsDeprecatedRPCEnabled(method); }
    void rpcRunLater(const std::string& name, std::function<void()> fn, int64_t seconds) override
    {
        RPCRunLater(name, std::move(fn), seconds);
    }
    int rpcSerializationFlags() override { return RPCSerializationFlags(); }
    util::SettingsValue getRwSetting(const std::string& name) override
    {
        util::SettingsValue result;
        gArgs.LockSettings([&](const util::Settings& settings) {
            if (const util::SettingsValue* value = util::FindKey(settings.rw_settings, name)) {
                result = *value;
            }
        });
        return result;
    }
    bool updateRwSetting(const std::string& name, const util::SettingsValue& value) override
    {
        gArgs.LockSettings([&](util::Settings& settings) {
            if (value.isNull()) {
                settings.rw_settings.erase(name);
            } else {
                settings.rw_settings[name] = value;
            }
        });
        return gArgs.WriteSettingsFile();
    }
    void requestMempoolTransactions(Notifications& notifications) override
    {
        if (!m_node.mempool) return;
        LOCK2(::cs_main, m_node.mempool->cs);
        for (const CTxMemPoolEntry& entry : m_node.mempool->mapTx) {
            notifications.transactionAddedToMempool(entry.GetSharedTx(), 0 /* mempool_sequence */);
        }
    }
    NodeContext& m_node;

    int getHeightInt() override
    {
        LOCK(::cs_main);
        return ::ChainActive().Height();
    }
    size_t getAnonOutputs() override
    {
        LOCK(::cs_main);
        return ::ChainActive().Tip()->nAnonOutputs;
    }
    int64_t getSmsgFeeRate(const CBlockIndex *pindex, bool reduce_height) override
    {
        LOCK(::cs_main);
        return particl::GetSmsgFeeRate(pindex, reduce_height);
    }
    bool transactionInMempool(const uint256 &txhash) override
    {
        if (!m_node.mempool) return false;
        LOCK(m_node.mempool->cs);
        return m_node.mempool->exists(txhash);
    }
    CTransactionRef transactionFromMempool(const uint256 &txhash) override
    {
        if (!m_node.mempool) return nullptr;
        LOCK(m_node.mempool->cs);
        return m_node.mempool->get(txhash);
    }
    std::unique_ptr<CBlockTemplate> createNewBlock() override
    {
        if (!m_node.mempool) return nullptr;
        CScript coinbaseScript;
        return BlockAssembler(*m_node.mempool.get(), Params()).CreateNewBlock(coinbaseScript, false);
    }
    CTxMemPool *getMempool() override
    {
        return m_node.mempool.get();
    }
};
} // namespace
} // namespace node

namespace interfaces {
std::unique_ptr<Node> MakeNode(NodeContext* context) { return std::make_unique<node::NodeImpl>(context); }
std::unique_ptr<Chain> MakeChain(NodeContext& context) { return std::make_unique<node::ChainImpl>(context); }
} // namespace interfaces<|MERGE_RESOLUTION|>--- conflicted
+++ resolved
@@ -464,23 +464,15 @@
     bool checkFinalTx(const CTransaction& tx) override
     {
         LOCK(cs_main);
-<<<<<<< HEAD
-        return CheckFinalTx(::ChainActive().Tip(), tx);
-=======
         assert(std::addressof(::ChainActive()) == std::addressof(m_node.chainman->ActiveChain()));
         return CheckFinalTx(m_node.chainman->ActiveChain().Tip(), tx);
->>>>>>> e0bc27a1
     }
     Optional<int> findLocatorFork(const CBlockLocator& locator) override
     {
         LOCK(cs_main);
         const CChain& active = Assert(m_node.chainman)->ActiveChain();
-<<<<<<< HEAD
-        if (CBlockIndex* fork = g_chainman.m_blockman.FindForkInGlobalIndex(active, locator)) {
-=======
         assert(std::addressof(g_chainman) == std::addressof(*m_node.chainman));
         if (CBlockIndex* fork = m_node.chainman->m_blockman.FindForkInGlobalIndex(active, locator)) {
->>>>>>> e0bc27a1
             return fork->nHeight;
         }
         return nullopt;
@@ -489,12 +481,8 @@
     {
         WAIT_LOCK(cs_main, lock);
         const CChain& active = Assert(m_node.chainman)->ActiveChain();
-<<<<<<< HEAD
-        return FillBlock(g_chainman.m_blockman.LookupBlockIndex(hash), block, lock, active);
-=======
         assert(std::addressof(g_chainman) == std::addressof(*m_node.chainman));
         return FillBlock(m_node.chainman->m_blockman.LookupBlockIndex(hash), block, lock, active);
->>>>>>> e0bc27a1
     }
     bool findFirstBlockWithTimeAndHeight(int64_t min_time, int min_height, const FoundBlock& block) override
     {
@@ -506,12 +494,8 @@
     {
         WAIT_LOCK(cs_main, lock);
         const CChain& active = Assert(m_node.chainman)->ActiveChain();
-<<<<<<< HEAD
-        if (const CBlockIndex* block = g_chainman.m_blockman.LookupBlockIndex(block_hash)) {
-=======
         assert(std::addressof(g_chainman) == std::addressof(*m_node.chainman));
         if (const CBlockIndex* block = m_node.chainman->m_blockman.LookupBlockIndex(block_hash)) {
->>>>>>> e0bc27a1
             if (const CBlockIndex* ancestor = block->GetAncestor(ancestor_height)) {
                 return FillBlock(ancestor, ancestor_out, lock, active);
             }
@@ -522,15 +506,10 @@
     {
         WAIT_LOCK(cs_main, lock);
         const CChain& active = Assert(m_node.chainman)->ActiveChain();
-<<<<<<< HEAD
-        const CBlockIndex* block = g_chainman.m_blockman.LookupBlockIndex(block_hash);
-        const CBlockIndex* ancestor = g_chainman.m_blockman.LookupBlockIndex(ancestor_hash);
-=======
         assert(std::addressof(g_chainman) == std::addressof(*m_node.chainman));
         const CBlockIndex* block = m_node.chainman->m_blockman.LookupBlockIndex(block_hash);
         assert(std::addressof(g_chainman) == std::addressof(*m_node.chainman));
         const CBlockIndex* ancestor = m_node.chainman->m_blockman.LookupBlockIndex(ancestor_hash);
->>>>>>> e0bc27a1
         if (block && ancestor && block->GetAncestor(ancestor->nHeight) != ancestor) ancestor = nullptr;
         return FillBlock(ancestor, ancestor_out, lock, active);
     }
@@ -538,15 +517,10 @@
     {
         WAIT_LOCK(cs_main, lock);
         const CChain& active = Assert(m_node.chainman)->ActiveChain();
-<<<<<<< HEAD
-        const CBlockIndex* block1 = g_chainman.m_blockman.LookupBlockIndex(block_hash1);
-        const CBlockIndex* block2 = g_chainman.m_blockman.LookupBlockIndex(block_hash2);
-=======
         assert(std::addressof(g_chainman) == std::addressof(*m_node.chainman));
         const CBlockIndex* block1 = m_node.chainman->m_blockman.LookupBlockIndex(block_hash1);
         assert(std::addressof(g_chainman) == std::addressof(*m_node.chainman));
         const CBlockIndex* block2 = m_node.chainman->m_blockman.LookupBlockIndex(block_hash2);
->>>>>>> e0bc27a1
         const CBlockIndex* ancestor = block1 && block2 ? LastCommonAncestor(block1, block2) : nullptr;
         // Using & instead of && below to avoid short circuiting and leaving
         // output uninitialized.
@@ -556,12 +530,8 @@
     double guessVerificationProgress(const uint256& block_hash) override
     {
         LOCK(cs_main);
-<<<<<<< HEAD
-        return GuessVerificationProgress(Params().TxData(), g_chainman.m_blockman.LookupBlockIndex(block_hash));
-=======
         assert(std::addressof(g_chainman) == std::addressof(*m_node.chainman));
         return GuessVerificationProgress(Params().TxData(), m_node.chainman->m_blockman.LookupBlockIndex(block_hash));
->>>>>>> e0bc27a1
     }
     bool hasBlocks(const uint256& block_hash, int min_height, Optional<int> max_height) override
     {
@@ -573,12 +543,8 @@
         // used to limit the range, and passing min_height that's too low or
         // max_height that's too high will not crash or change the result.
         LOCK(::cs_main);
-<<<<<<< HEAD
-        if (CBlockIndex* block = g_chainman.m_blockman.LookupBlockIndex(block_hash)) {
-=======
         assert(std::addressof(g_chainman) == std::addressof(*m_node.chainman));
         if (CBlockIndex* block = m_node.chainman->m_blockman.LookupBlockIndex(block_hash)) {
->>>>>>> e0bc27a1
             if (max_height && block->nHeight >= *max_height) block = block->GetAncestor(*max_height);
             for (; block->nStatus & BLOCK_HAVE_DATA; block = block->pprev) {
                 // Check pprev to not segfault if min_height is too low
@@ -766,7 +732,7 @@
     {
         if (!m_node.mempool) return nullptr;
         CScript coinbaseScript;
-        return BlockAssembler(*m_node.mempool.get(), Params()).CreateNewBlock(coinbaseScript, false);
+        return BlockAssembler(*m_node.mempool.get(), Params()).CreateNewBlock(::ChainstateActive(), coinbaseScript, false);
     }
     CTxMemPool *getMempool() override
     {
