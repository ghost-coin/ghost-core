--- conflicted
+++ resolved
@@ -795,21 +795,12 @@
             notifications.transactionAddedToMempool(entry.GetSharedTx(), 0 /* mempool_sequence */);
         }
     }
-<<<<<<< HEAD
-    bool isTaprootActive() override
-    {
-        LOCK(::cs_main);
-        const CBlockIndex* tip = Assert(m_node.chainman)->ActiveChain().Tip();
-        return DeploymentActiveAfter(tip, *m_node.chainman.get(), Consensus::DEPLOYMENT_TAPROOT);
-    }
-=======
     bool hasAssumedValidChain() override
     {
         return Assert(m_node.chainman)->IsSnapshotActive();
     }
 
     NodeContext* context() override { return &m_node; }
->>>>>>> 895937ed
     NodeContext& m_node;
 
     int getHeightInt() override
