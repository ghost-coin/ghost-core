--- conflicted
+++ resolved
@@ -28,22 +28,10 @@
 const std::function<std::string(const char*)> G_TRANSLATION_FUN = nullptr;
 UrlDecodeFn* const URL_DECODE = urlDecode;
 
-<<<<<<< HEAD
-static void WaitForShutdown(NodeContext& node)
-{
-    while (!ShutdownRequestedMainThread())
-    {
-        UninterruptibleSleep(std::chrono::milliseconds{200});
-    }
-    Interrupt(node);
-}
-
 #if ENABLE_ZMQ
 extern int GetNewZMQKeypair(char *server_public_key, char *server_secret_key);
 #endif
 
-=======
->>>>>>> 9c3765ad
 static bool AppInit(int argc, char* argv[])
 {
     NodeContext node;
@@ -64,19 +52,11 @@
     if (HelpRequested(args) || args.IsArgSet("-version")) {
         std::string strUsage = PACKAGE_NAME " version " + FormatFullVersion() + "\n";
 
-<<<<<<< HEAD
-        if (args.IsArgSet("-version")) {
-            strUsage += FormatParagraph(LicenseInfo()) + "\n";
-        } else {
-            strUsage += "\nUsage:  particld [options]                     Start " PACKAGE_NAME "\n";
-            strUsage += "\n" + args.GetHelpMessage();
-=======
         if (!args.IsArgSet("-version")) {
             strUsage += FormatParagraph(LicenseInfo()) + "\n"
-                "\nUsage:  bitcoind [options]                     Start " PACKAGE_NAME "\n"
+                "\nUsage:  particld [options]                     Start " PACKAGE_NAME "\n"
                 "\n";
             strUsage += args.GetHelpMessage();
->>>>>>> 9c3765ad
         }
 
         tfm::format(std::cout, "%s", strUsage);
