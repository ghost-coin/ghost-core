// Copyright (c) 2009-2010 Satoshi Nakamoto
// Copyright (c) 2009-2019 The Bitcoin Core developers
// Distributed under the MIT software license, see the accompanying
// file COPYING or http://www.opensource.org/licenses/mit-license.php.

#if defined(HAVE_CONFIG_H)
#include <config/bitcoin-config.h>
#endif

#include <chainparams.h>
#include <clientversion.h>
#include <compat.h>
#include <init.h>
#include <interfaces/chain.h>
#include <node/context.h>
#include <noui.h>
#include <shutdown.h>
#include <ui_interface.h>
#include <util/strencodings.h>
#include <util/system.h>
#include <util/threadnames.h>
#include <util/translation.h>

#include <functional>

const std::function<std::string(const char*)> G_TRANSLATION_FUN = nullptr;

static void WaitForShutdown(NodeContext& node)
{
    while (!ShutdownRequestedMainThread())
    {
        MilliSleep(200);
    }
    Interrupt(node);
}

#if ENABLE_ZMQ
extern int GetNewZMQKeypair(char *server_public_key, char *server_secret_key);
#endif

//////////////////////////////////////////////////////////////////////////////
//
// Start
//
static bool AppInit(int argc, char* argv[])
{
    NodeContext node;
    node.chain = interfaces::MakeChain(node);

    bool fRet = false;

    util::ThreadSetInternalName("init");

    //
    // Parameters
    //
    // If Qt is used, parameters/bitcoin.conf are parsed in qt/bitcoin.cpp's main()
    SetupServerArgs();
    std::string error;
    if (!gArgs.ParseParameters(argc, argv, error)) {
        return InitError(strprintf("Error parsing command line arguments: %s\n", error));
    }

    // Process help and version before taking care about datadir
    if (HelpRequested(gArgs) || gArgs.IsArgSet("-version")) {
        std::string strUsage = PACKAGE_NAME " version " + FormatFullVersion() + "\n";

        if (gArgs.IsArgSet("-version"))
        {
            strUsage += FormatParagraph(LicenseInfo()) + "\n";
        }
        else
        {
            strUsage += "\nUsage:  particld [options]                     Start " PACKAGE_NAME "\n";
            strUsage += "\n" + gArgs.GetHelpMessage();
        }

        tfm::format(std::cout, "%s", strUsage);
        return true;
    }

#if ENABLE_ZMQ
    if (gArgs.IsArgSet("-newserverkeypairzmq")) {
        std::string sOut;
        char server_public_key[41], server_secret_key[41];
        if (0 != GetNewZMQKeypair(server_public_key, server_secret_key)) {
            tfm::format(std::cerr, "zmq_curve_keypair failed.\n");
            return true;
        }
        sOut = "Server Public key:      " + std::string(server_public_key) + "\n"
             + "Server Secret key:      " + std::string(server_secret_key) + "\n"
             + "Server Secret key b64:  " + EncodeBase64((uint8_t*)server_secret_key, 40) + "\n";

        tfm::format(std::cout, "%s", sOut.c_str());
        return true;
    }
#endif

    try
    {
        if (!CheckDataDirOption()) {
            return InitError(strprintf("Specified data directory \"%s\" does not exist.\n", gArgs.GetArg("-datadir", "")));
        }
        if (!gArgs.ReadConfigFiles(error, true)) {
            return InitError(strprintf("Error reading configuration file: %s\n", error));
        }
        // Check for -chain, -testnet or -regtest parameter (Params() calls are only valid after this clause)
        try {
            SelectParams(gArgs.GetChainName());
        } catch (const std::exception& e) {
            return InitError(strprintf("%s\n", e.what()));
        }

        // Error out when loose non-argument tokens are encountered on command line
        for (int i = 1; i < argc; i++) {
            if (!IsSwitchChar(argv[i][0])) {
                return InitError(strprintf("Command line contains unexpected token '%s', see particld -h for a list of options.\n", argv[i]));
                exit(EXIT_FAILURE);
            }
        }

        // -server defaults to true for bitcoind but not for the GUI so do this here
        gArgs.SoftSetBoolArg("-server", true);
        // Set this early so that parameter interactions go to console
        InitLogging();
        InitParameterInteraction();
        if (!AppInitBasicSetup())
        {
            // InitError will have been called with detailed error, which ends up on console
            return false;
        }
        if (!AppInitParameterInteraction())
        {
            // InitError will have been called with detailed error, which ends up on console
            return false;
        }
        if (!AppInitSanityChecks())
        {
            // InitError will have been called with detailed error, which ends up on console
            return false;
        }
        if (gArgs.GetBoolArg("-daemon", false))
        {
#if HAVE_DECL_DAEMON
#if defined(MAC_OSX)
#pragma GCC diagnostic push
#pragma GCC diagnostic ignored "-Wdeprecated-declarations"
#endif
            tfm::format(std::cout, PACKAGE_NAME " starting\n");

            // Daemonize
            if (daemon(1, 0)) { // don't chdir (1), do close FDs (0)
                return InitError(strprintf("daemon() failed: %s\n", strerror(errno)));
            }
#if defined(MAC_OSX)
#pragma GCC diagnostic pop
#endif
#else
            return InitError("-daemon is not supported on this operating system\n");
#endif // HAVE_DECL_DAEMON
        }
        // Lock data directory after daemonization
        if (!AppInitLockDataDirectory())
        {
            // If locking the data directory failed, exit immediately
            return false;
        }
<<<<<<< HEAD

#ifdef WIN32
        if (CreateMessageWindow() != 0) {
            return false;
        }
#endif

        fRet = AppInitMain(interfaces);
=======
        fRet = AppInitMain(node);
>>>>>>> 08e29473
    }
    catch (const std::exception& e) {
        PrintExceptionContinue(&e, "AppInit()");
    } catch (...) {
        PrintExceptionContinue(nullptr, "AppInit()");
    }

    if (!fRet)
    {
        Interrupt(node);
    } else {
        WaitForShutdown(node);
    }
    Shutdown(node);

    return fRet;
}

int main(int argc, char* argv[])
{
#ifdef WIN32
    util::WinCmdLineArgs winArgs;
    std::tie(argc, argv) = winArgs.get();
#endif
    SetupEnvironment();

    // Connect bitcoind signal handlers
    noui_connect();

    return (AppInit(argc, argv) ? EXIT_SUCCESS : EXIT_FAILURE);
}<|MERGE_RESOLUTION|>--- conflicted
+++ resolved
@@ -165,7 +165,6 @@
             // If locking the data directory failed, exit immediately
             return false;
         }
-<<<<<<< HEAD
 
 #ifdef WIN32
         if (CreateMessageWindow() != 0) {
@@ -173,10 +172,7 @@
         }
 #endif
 
-        fRet = AppInitMain(interfaces);
-=======
         fRet = AppInitMain(node);
->>>>>>> 08e29473
     }
     catch (const std::exception& e) {
         PrintExceptionContinue(&e, "AppInit()");
