--- conflicted
+++ resolved
@@ -812,44 +812,6 @@
 {
     const bool show_debug = gArgs.GetBoolArg("-help-debug", false);
 
-<<<<<<< HEAD
-    std::string usage = HelpMessageGroup(_("Options:"));
-
-    OptionsCategory last_cat = OptionsCategory::OPTIONS;
-    for (auto& arg : m_available_args) {
-        if (arg.first.first != last_cat) {
-            last_cat = arg.first.first;
-            if (last_cat == OptionsCategory::CONNECTION)
-                usage += HelpMessageGroup(_("Connection options:"));
-            else if (last_cat == OptionsCategory::ZMQ)
-                usage += HelpMessageGroup(_("ZeroMQ notification options:"));
-            else if (last_cat == OptionsCategory::DEBUG_TEST)
-                usage += HelpMessageGroup(_("Debugging/Testing options:"));
-            else if (last_cat == OptionsCategory::NODE_RELAY)
-                usage += HelpMessageGroup(_("Node relay options:"));
-            else if (last_cat == OptionsCategory::BLOCK_CREATION)
-                usage += HelpMessageGroup(_("Block creation options:"));
-            else if (last_cat == OptionsCategory::RPC)
-                usage += HelpMessageGroup(_("RPC server options:"));
-            else if (last_cat == OptionsCategory::WALLET)
-                usage += HelpMessageGroup(_("Wallet options:"));
-            else if (last_cat == OptionsCategory::WALLET_DEBUG_TEST && show_debug)
-                usage += HelpMessageGroup(_("Wallet debugging/testing options:"));
-            else if (last_cat == OptionsCategory::CHAINPARAMS)
-                usage += HelpMessageGroup(_("Chain selection options:"));
-            else if (last_cat == OptionsCategory::GUI)
-                usage += HelpMessageGroup(_("UI Options:"));
-            else if (last_cat == OptionsCategory::COMMANDS)
-                usage += HelpMessageGroup(_("Commands:"));
-            else if (last_cat == OptionsCategory::REGISTER_COMMANDS)
-                usage += HelpMessageGroup(_("Register Commands:"));
-            else if (last_cat == OptionsCategory::SMSG)
-                usage += HelpMessageGroup(_("SMSG Commands:"));
-            else if (last_cat == OptionsCategory::PART_WALLET)
-                usage += HelpMessageGroup(_("Particl wallet Commands:"));
-            else if (last_cat == OptionsCategory::PART_STAKING)
-                usage += HelpMessageGroup(_("Staking Commands:"));
-=======
     std::string usage = "";
     for (const auto& arg_map : m_available_args) {
         switch(arg_map.first) {
@@ -892,9 +854,17 @@
             case OptionsCategory::REGISTER_COMMANDS:
                 usage += HelpMessageGroup("Register Commands:");
                 break;
+            case OptionsCategory::SMSG:
+                usage += HelpMessageGroup("SMSG Commands:");
+                break;
+            case OptionsCategory::PART_WALLET:
+                usage += HelpMessageGroup("Particl wallet Commands:");
+                break;
+            case OptionsCategory::PART_STAKING:
+                usage += HelpMessageGroup("Staking Commands:");
+                break;
             default:
                 break;
->>>>>>> 472fe8a2
         }
 
         // When we get to the hidden options, stop
