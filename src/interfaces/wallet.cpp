// Copyright (c) 2018-2020 The Bitcoin Core developers
// Distributed under the MIT software license, see the accompanying
// file COPYING or http://www.opensource.org/licenses/mit-license.php.

#include <interfaces/wallet.h>

#include <amount.h>
#include <interfaces/chain.h>
#include <interfaces/handler.h>
#include <policy/fees.h>
#include <primitives/transaction.h>
#include <rpc/server.h>
#include <script/standard.h>
#include <support/allocators/secure.h>
#include <sync.h>
#include <ui_interface.h>
#include <uint256.h>
#include <util/check.h>
#include <util/ref.h>
#include <util/system.h>
#include <wallet/context.h>
#include <wallet/feebumper.h>
#include <wallet/fees.h>
#include <wallet/ismine.h>
#include <wallet/load.h>
#include <wallet/rpcwallet.h>
#include <wallet/wallet.h>

#include <memory>
#include <string>
#include <utility>
#include <vector>


#include <wallet/walletutil.h>
#include <wallet/hdwallet.h>
#include <wallet/rpchdwallet.h>
#include <key/extkey.h>
#include <smsg/smessage.h>


void LockWallet(CWallet* pWallet)
{
    LOCK(pWallet->cs_wallet);
    pWallet->nRelockTime = 0;
    pWallet->Lock();
}

namespace interfaces {
namespace {

//! Construct wallet tx struct.
WalletTx MakeWalletTx(CWallet& wallet, const CWalletTx& wtx)
{
    WalletTx result;
    result.tx = wtx.tx;
    result.txin_is_mine.reserve(wtx.tx->vin.size());
    for (const auto& txin : wtx.tx->vin) {
        result.txin_is_mine.emplace_back(wallet.IsMine(txin));
    }
    if (wtx.tx->IsParticlVersion()) {
        size_t nv = wtx.tx->GetNumVOuts();
        result.txout_is_mine.reserve(nv);
        result.txout_address.reserve(nv);
        result.txout_address_is_mine.reserve(nv);

        for (const auto& txout : wtx.tx->vpout) {
            // Mark data outputs as owned so txn will show as payment to self
            result.txout_is_mine.emplace_back(
                txout->IsStandardOutput() ? wallet.IsMine(txout.get()) : ISMINE_SPENDABLE);
            result.txout_address.emplace_back();

            if (txout->IsStandardOutput()) {
                result.txout_address_is_mine.emplace_back(ExtractDestination(*txout->GetPScriptPubKey(), result.txout_address.back()) ?
                                                          wallet.IsMine(result.txout_address.back()) :
                                                          ISMINE_NO);
            } else {
                result.txout_address_is_mine.emplace_back(ISMINE_NO);
            }
        }
    } else {
        result.txout_is_mine.reserve(wtx.tx->vout.size());
        result.txout_address.reserve(wtx.tx->vout.size());
        result.txout_address_is_mine.reserve(wtx.tx->vout.size());
        for (const auto& txout : wtx.tx->vout) {
            result.txout_is_mine.emplace_back(wallet.IsMine(txout));
            result.txout_address.emplace_back();
            result.txout_address_is_mine.emplace_back(ExtractDestination(txout.scriptPubKey, result.txout_address.back()) ?
                                                          wallet.IsMine(result.txout_address.back()) :
                                                          ISMINE_NO);
        }
    }
    result.credit = wtx.GetCredit(ISMINE_ALL, true);
    result.debit = wtx.GetDebit(ISMINE_ALL);
    result.change = wtx.GetChange();
    result.time = wtx.GetTxTime();
    result.value_map = wtx.mapValue;
    result.is_coinbase = wtx.IsCoinBase();
    result.is_coinstake = wtx.IsCoinStake();
    return result;
}

//! Construct wallet tx struct.
WalletTx MakeWalletTx(CHDWallet& wallet, MapRecords_t::const_iterator irtx)
{
    WalletTx result;
    result.is_record = true;
    result.irtx = irtx;
    result.time = irtx->second.GetTxTime();
    result.partWallet = &wallet;

    result.is_coinbase = false;
    result.is_coinstake = false;

    return result;
}

//! Construct wallet tx status struct.
WalletTxStatus MakeWalletTxStatus(CWallet& wallet, const CWalletTx& wtx)
{
    WalletTxStatus result;
    result.block_height = wtx.m_confirm.block_height > 0 ? wtx.m_confirm.block_height : std::numeric_limits<int>::max();
    result.blocks_to_maturity = wtx.GetBlocksToMaturity();
    result.depth_in_main_chain = wtx.GetDepthInMainChain();
    result.time_received = wtx.nTimeReceived;
    result.lock_time = wtx.tx->nLockTime;
    result.is_final = wallet.chain().checkFinalTx(*wtx.tx);
    result.is_trusted = wtx.IsTrusted();
    result.is_abandoned = wtx.isAbandoned();
    result.is_coinbase = wtx.IsCoinBase();
    result.is_in_main_chain = wtx.IsInMainChain();
    return result;
}

WalletTxStatus MakeWalletTxStatus(CHDWallet &wallet, const uint256 &hash, const CTransactionRecord &rtx) EXCLUSIVE_LOCKS_REQUIRED(wallet.cs_wallet)
{
    WalletTxStatus result;
    result.block_height = wallet.chain().getBlockHeight(rtx.blockHash).get_value_or(std::numeric_limits<int>::max());
    result.blocks_to_maturity = 0;
    result.depth_in_main_chain = wallet.GetDepthInMainChain(rtx);
    result.time_received = rtx.nTimeReceived;
    result.lock_time = 0; // TODO
    result.is_final = true; // TODO
    result.is_trusted = wallet.IsTrusted(hash, rtx);
    result.is_abandoned = rtx.IsAbandoned();
    result.is_coinbase = false;
    result.is_in_main_chain = result.depth_in_main_chain > 0;
    return result;
}

//! Construct wallet TxOut struct.
WalletTxOut MakeWalletTxOut(CWallet& wallet,
    const CWalletTx& wtx,
    int n,
    int depth) EXCLUSIVE_LOCKS_REQUIRED(wallet.cs_wallet)
{
    WalletTxOut result;
    result.txout.nValue = wtx.tx->vpout[n]->GetValue();
    result.txout.scriptPubKey = *wtx.tx->vpout[n]->GetPScriptPubKey();
    result.time = wtx.GetTxTime();
    result.depth_in_main_chain = depth;
    result.is_spent = wallet.IsSpent(wtx.GetHash(), n);
    return result;
}

WalletTxOut MakeWalletTxOut(CHDWallet &wallet,
    const uint256 &hash, const CTransactionRecord &rtx, int n, int depth) EXCLUSIVE_LOCKS_REQUIRED(wallet.cs_wallet)
{
    WalletTxOut result;
    const COutputRecord *oR = rtx.GetOutput(n);
    if (!oR) {
        return result;
    }
    result.txout.nValue = oR->nValue;
    result.txout.scriptPubKey = oR->scriptPubKey;
    result.time = rtx.GetTxTime();
    result.depth_in_main_chain = depth;
    result.is_spent = wallet.IsSpent(hash, n);
    return result;
}

class WalletImpl : public Wallet
{
public:
    explicit WalletImpl(const std::shared_ptr<CWallet>& wallet) : m_wallet(wallet)
    {
        if (::IsParticlWallet(wallet.get())) {
            m_wallet_part = GetParticlWallet(wallet.get());
        }
    }

    bool encryptWallet(const SecureString& wallet_passphrase) override
    {
        return m_wallet->EncryptWallet(wallet_passphrase);
    }
    bool isCrypted() override { return m_wallet->IsCrypted(); }
    bool lock() override { return m_wallet->Lock(); }
    bool unlock(const SecureString& wallet_passphrase, bool for_staking_only) override
    {
        if (!m_wallet->Unlock(wallet_passphrase)) {
            return false;
        }
        if (m_wallet_part) {
            m_wallet_part->fUnlockForStakingOnly = for_staking_only;
        }
        return true;
    }
    bool isLocked() override { return m_wallet->IsLocked(); }
    bool changeWalletPassphrase(const SecureString& old_wallet_passphrase,
        const SecureString& new_wallet_passphrase) override
    {
        return m_wallet->ChangeWalletPassphrase(old_wallet_passphrase, new_wallet_passphrase);
    }
    void abortRescan() override { m_wallet->AbortRescan(); }
    bool backupWallet(const std::string& filename) override { return m_wallet->BackupWallet(filename); }
    std::string getWalletName() override { return m_wallet->GetName(); }
    bool getNewDestination(const OutputType type, const std::string label, CTxDestination& dest) override
    {
        LOCK(m_wallet->cs_wallet);
        std::string error;
        return m_wallet->GetNewDestination(type, label, dest, error);
    }
    bool getPubKey(const CScript& script, const CKeyID& address, CPubKey& pub_key) override
    {
        std::unique_ptr<SigningProvider> provider = m_wallet->GetSolvingProvider(script);
        if (provider) {
            return provider->GetPubKey(address, pub_key);
        }
        return false;
    }
    SigningResult signMessage(const std::string& message, const PKHash& pkhash, std::string& str_sig) override
    {
        return m_wallet->SignMessage(message, pkhash, str_sig);
    }
    SigningResult signMessage(const std::string& message, const CKeyID256& pkhash, std::string& str_sig) override
    {
        return m_wallet->SignMessage(message, pkhash, str_sig);
    }
    bool isSpendable(const CTxDestination& dest) override { return m_wallet->IsMine(dest) & ISMINE_SPENDABLE; }
    bool haveWatchOnly() override
    {
        auto spk_man = m_wallet->GetLegacyScriptPubKeyMan();
        if (spk_man) {
            return spk_man->HaveWatchOnly();
        }
        return false;
    };
    bool setAddressBook(const CTxDestination& dest, const std::string& name, const std::string& purpose) override
    {
        return m_wallet->SetAddressBook(dest, name, purpose);
    }
    bool delAddressBook(const CTxDestination& dest) override
    {
        return m_wallet->DelAddressBook(dest);
    }
    bool getAddress(const CTxDestination& dest,
        std::string* name,
        isminetype* is_mine,
        std::string* purpose) override
    {
        LOCK(m_wallet->cs_wallet);
        auto it = m_wallet->m_address_book.find(dest);
        if (it == m_wallet->m_address_book.end() || it->second.IsChange()) {
            return false;
        }
        if (name) {
            *name = it->second.GetLabel();
        }
        if (is_mine) {
            *is_mine = m_wallet->IsMine(dest);
        }
        if (purpose) {
            *purpose = it->second.purpose;
        }
        return true;
    }
    std::vector<WalletAddress> getAddresses() override
    {
        LOCK(m_wallet->cs_wallet);
        std::vector<WalletAddress> result;

        for (const auto& item : m_wallet->m_address_book) {
            if (item.second.IsChange()) continue;
            std::string str_path;
            if (item.second.vPath.size() > 1 &&
                PathToString(item.second.vPath, str_path, '\'', 1)) {
                str_path = "";
            }
            result.emplace_back(item.first, m_wallet->IsMine(item.first), item.second.GetLabel(), item.second.purpose, item.second.fBech32, str_path);
        }
        return result;
    }
    bool addDestData(const CTxDestination& dest, const std::string& key, const std::string& value) override
    {
        LOCK(m_wallet->cs_wallet);
        WalletBatch batch{m_wallet->GetDatabase()};
        return m_wallet->AddDestData(batch, dest, key, value);
    }
    bool eraseDestData(const CTxDestination& dest, const std::string& key) override
    {
        LOCK(m_wallet->cs_wallet);
        WalletBatch batch{m_wallet->GetDatabase()};
        return m_wallet->EraseDestData(batch, dest, key);
    }
    std::vector<std::string> getDestValues(const std::string& prefix) override
    {
        LOCK(m_wallet->cs_wallet);
        return m_wallet->GetDestValues(prefix);
    }
    void lockCoin(const COutPoint& output) override
    {
        LOCK(m_wallet->cs_wallet);
        return m_wallet->LockCoin(output);
    }
    void unlockCoin(const COutPoint& output) override
    {
        LOCK(m_wallet->cs_wallet);
        return m_wallet->UnlockCoin(output);
    }
    bool isLockedCoin(const COutPoint& output) override
    {
        LOCK(m_wallet->cs_wallet);
        return m_wallet->IsLockedCoin(output.hash, output.n);
    }
    void listLockedCoins(std::vector<COutPoint>& outputs) override
    {
        LOCK(m_wallet->cs_wallet);
        return m_wallet->ListLockedCoins(outputs);
    }
    CTransactionRef createTransaction(const std::vector<CRecipient>& recipients,
        const CCoinControl& coin_control,
        bool sign,
        int& change_pos,
        CAmount& fee,
        bilingual_str& fail_reason) override
    {
        LOCK(m_wallet->cs_wallet);
        CTransactionRef tx;
        if (!m_wallet->CreateTransaction(recipients, tx, fee, change_pos,
                fail_reason, coin_control, sign)) {
            return {};
        }
        return tx;
    }
    void commitTransaction(CTransactionRef tx,
        WalletValueMap value_map,
        WalletOrderForm order_form) override
    {
        LOCK(m_wallet->cs_wallet);
        m_wallet->CommitTransaction(std::move(tx), std::move(value_map), std::move(order_form));
    }
    bool transactionCanBeAbandoned(const uint256& txid) override { return m_wallet->TransactionCanBeAbandoned(txid); }
    bool abandonTransaction(const uint256& txid) override
    {
        LOCK(m_wallet->cs_wallet);
        return m_wallet->AbandonTransaction(txid);
    }
    bool transactionCanBeBumped(const uint256& txid) override
    {
        return feebumper::TransactionCanBeBumped(*m_wallet.get(), txid);
    }
    bool createBumpTransaction(const uint256& txid,
        const CCoinControl& coin_control,
        std::vector<bilingual_str>& errors,
        CAmount& old_fee,
        CAmount& new_fee,
        CMutableTransaction& mtx) override
    {
        if (::IsParticlWallet(m_wallet.get())) {
            return feebumper::CreateTotalBumpTransaction(m_wallet.get(), txid, coin_control, errors, old_fee, new_fee, mtx) ==
                feebumper::Result::OK;
        } else {
            return feebumper::CreateRateBumpTransaction(*m_wallet.get(), txid, coin_control, errors, old_fee, new_fee, mtx) ==
                feebumper::Result::OK;
        }
    }
    bool signBumpTransaction(CMutableTransaction& mtx) override { return feebumper::SignTransaction(*m_wallet.get(), mtx); }
    bool commitBumpTransaction(const uint256& txid,
        CMutableTransaction&& mtx,
        std::vector<bilingual_str>& errors,
        uint256& bumped_txid) override
    {
        return feebumper::CommitTransaction(*m_wallet.get(), txid, std::move(mtx), errors, bumped_txid) ==
               feebumper::Result::OK;
    }
    CTransactionRef getTx(const uint256& txid) override
    {
        LOCK(m_wallet->cs_wallet);
        auto mi = m_wallet->mapWallet.find(txid);
        if (mi != m_wallet->mapWallet.end()) {
            return mi->second.tx;
        }
        return {};
    }
    WalletTx getWalletTx(const uint256& txid) override
    {
        LOCK(m_wallet->cs_wallet);
        auto mi = m_wallet->mapWallet.find(txid);
        if (mi != m_wallet->mapWallet.end()) {
            return MakeWalletTx(*m_wallet, mi->second);
        }

        if (m_wallet_part) {
            const auto mi = m_wallet_part->mapRecords.find(txid);
            if (mi != m_wallet_part->mapRecords.end()) {
                return MakeWalletTx(*m_wallet_part, mi);
            }
        }

        return {};
    }
    std::vector<WalletTx> getWalletTxs() override
    {
        LOCK(m_wallet->cs_wallet);
        std::vector<WalletTx> result;
        result.reserve(m_wallet->mapWallet.size());
        for (const auto& entry : m_wallet->mapWallet) {
            result.emplace_back(MakeWalletTx(*m_wallet, entry.second));
        }
        if (m_wallet_part) {
            for (auto mi = m_wallet_part->mapRecords.begin(); mi != m_wallet_part->mapRecords.end(); mi++) {
                result.emplace_back(MakeWalletTx(*m_wallet_part, mi));
            }
        }

        return result;
    }
    bool tryGetTxStatus(const uint256& txid,
        interfaces::WalletTxStatus& tx_status,
        int& num_blocks,
        int64_t& block_time) override
    {
        TRY_LOCK(m_wallet->cs_wallet, locked_wallet);
        if (!locked_wallet) {
            return false;
        }
        auto mi = m_wallet->mapWallet.find(txid);
        if (mi == m_wallet->mapWallet.end()) {

            if (m_wallet_part) {
                auto mi = m_wallet_part->mapRecords.find(txid);
                if (mi != m_wallet_part->mapRecords.end()) {
                    num_blocks = m_wallet_part->chain().getHeight().get_value_or(-1);
                    tx_status = MakeWalletTxStatus(*m_wallet_part, mi->first, mi->second);
                    return true;
                }
            }
            return false;
        }
        num_blocks = m_wallet->GetLastBlockHeight();
        block_time = -1;
        CHECK_NONFATAL(m_wallet->chain().findBlock(m_wallet->GetLastBlockHash(), FoundBlock().time(block_time)));
        tx_status = MakeWalletTxStatus(*m_wallet, mi->second);
        return true;
    }
    WalletTx getWalletTxDetails(const uint256& txid,
        WalletTxStatus& tx_status,
        WalletOrderForm& order_form,
        bool& in_mempool,
        int& num_blocks) override
    {
        LOCK(m_wallet->cs_wallet);
        auto mi = m_wallet->mapWallet.find(txid);
        if (mi != m_wallet->mapWallet.end()) {
            num_blocks = m_wallet->GetLastBlockHeight();
            in_mempool = mi->second.InMempool();
            order_form = mi->second.vOrderForm;
            tx_status = MakeWalletTxStatus(*m_wallet, mi->second);
            return MakeWalletTx(*m_wallet, mi->second);
        }
        if (m_wallet_part) {
            auto mi = m_wallet_part->mapRecords.find(txid);
            if (mi != m_wallet_part->mapRecords.end()) {
                num_blocks = m_wallet_part->chain().getHeight().get_value_or(-1);
                in_mempool = m_wallet_part->InMempool(mi->first);
                order_form = {};
                tx_status = MakeWalletTxStatus(*m_wallet_part, mi->first, mi->second);
                return MakeWalletTx(*m_wallet_part, mi);
            }
        }
        return {};
    }
    TransactionError fillPSBT(int sighash_type,
        bool sign,
        bool bip32derivs,
        PartiallySignedTransaction& psbtx,
        bool& complete) override
    {
        return m_wallet->FillPSBT(psbtx, complete, sighash_type, sign, bip32derivs);
    }
    WalletBalances getBalances() override
    {
        WalletBalances result;

        if (m_wallet_part) {
            CHDWalletBalances bal;
            if (!m_wallet_part->GetBalances(bal)) {
                return result;
            }

            result.balance = bal.nPart;
            result.balanceStaked = bal.nPartStaked;
            result.balanceBlind = bal.nBlind;
            result.balanceAnon = bal.nAnon;
            result.unconfirmed_balance = bal.nPartUnconf + bal.nBlindUnconf + bal.nAnonUnconf;
            result.immature_balance = bal.nPartImmature;
            result.immature_anon_balance = bal.nAnonImmature;
            result.have_watch_only = bal.nPartWatchOnly || bal.nPartWatchOnlyUnconf || bal.nPartWatchOnlyStaked;
            if (result.have_watch_only) {
                result.watch_only_balance = bal.nPartWatchOnly;
                result.unconfirmed_watch_only_balance = bal.nPartWatchOnlyUnconf;
                //result.immature_watch_only_balance = m_wallet.GetImmatureWatchOnlyBalance();
                result.balanceWatchStaked = bal.nPartWatchOnlyStaked;
            }

            return result;
        }

        const auto bal = m_wallet->GetBalance();

        result.balance = bal.m_mine_trusted;
        result.unconfirmed_balance = bal.m_mine_untrusted_pending;
        result.immature_balance = bal.m_mine_immature;
        result.have_watch_only = haveWatchOnly();
        if (result.have_watch_only) {
            result.watch_only_balance = bal.m_watchonly_trusted;
            result.unconfirmed_watch_only_balance = bal.m_watchonly_untrusted_pending;
            result.immature_watch_only_balance = bal.m_watchonly_immature;
        }
        return result;
    }
    bool tryGetBalances(WalletBalances& balances, uint256& block_hash) override
    {
        TRY_LOCK(m_wallet->cs_wallet, locked_wallet);
        if (!locked_wallet) {
            return false;
        }
        block_hash = m_wallet->GetLastBlockHash();
        balances = getBalances();
        return true;
    }
    CAmount getBalance() override { return m_wallet->GetBalance().m_mine_trusted; }
    CAmount getAvailableBalance(const CCoinControl& coin_control) override
    {
        return m_wallet->GetAvailableBalance(&coin_control);
    }
    isminetype txinIsMine(const CTxIn& txin) override
    {
        LOCK(m_wallet->cs_wallet);
        return m_wallet->IsMine(txin);
    }
    isminetype txoutIsMine(const CTxOut& txout) override
    {
        LOCK(m_wallet->cs_wallet);
        return m_wallet->IsMine(txout);
    }
    CAmount getDebit(const CTxIn& txin, isminefilter filter) override
    {
        LOCK(m_wallet->cs_wallet);
        return m_wallet->GetDebit(txin, filter);
    }
    CAmount getCredit(const CTxOut& txout, isminefilter filter) override
    {
        LOCK(m_wallet->cs_wallet);
        return m_wallet->GetCredit(txout, filter);
    }
    CoinsList listCoins(OutputTypes nType) override
    {
        LOCK(m_wallet->cs_wallet);

        CoinsList result;
        if (m_wallet_part
            && nType != OUTPUT_STANDARD) {
            for (const auto& entry : m_wallet_part->ListCoins(nType)) {
                auto& group = result[entry.first];
                for (const auto& coin : entry.second) {
                    group.emplace_back(
                        COutPoint(coin.rtx->first, coin.i), MakeWalletTxOut(*m_wallet_part, coin.txhash, coin.rtx->second, coin.i, coin.nDepth));
                }
            }
            return result;
        }

        for (const auto& entry : m_wallet->ListCoins()) {
            auto& group = result[entry.first];
            for (const auto& coin : entry.second) {
                group.emplace_back(COutPoint(coin.tx->GetHash(), coin.i),
                    MakeWalletTxOut(*m_wallet, *coin.tx, coin.i, coin.nDepth));
            }
        }
        return result;
    }
    std::vector<WalletTxOut> getCoins(const std::vector<COutPoint>& outputs) override
    {
        LOCK(m_wallet->cs_wallet);
        std::vector<WalletTxOut> result;
        result.reserve(outputs.size());
        for (const auto& output : outputs) {
            result.emplace_back();
            auto it = m_wallet->mapWallet.find(output.hash);
            if (it != m_wallet->mapWallet.end()) {
                int depth = it->second.GetDepthInMainChain();
                if (depth >= 0) {
                    result.back() = MakeWalletTxOut(*m_wallet, it->second, output.n, depth);
                }
            } else
            if (m_wallet_part) {
                const auto mi = m_wallet_part->mapRecords.find(output.hash);
                if (mi != m_wallet_part->mapRecords.end()) {
                    const auto &rtx = mi->second;
                    int depth = m_wallet_part->GetDepthInMainChain(rtx);
                    if (depth >= 0) {
                        result.back() = MakeWalletTxOut(*m_wallet_part, output.hash, rtx, output.n, depth);
                    }
                }
            }
        }
        return result;
    }
    CAmount getRequiredFee(unsigned int tx_bytes) override { return GetRequiredFee(*m_wallet, tx_bytes); }
    CAmount getMinimumFee(unsigned int tx_bytes,
        const CCoinControl& coin_control,
        int* returned_target,
        FeeReason* reason) override
    {
        FeeCalculation fee_calc;
        CAmount result;
        result = GetMinimumFee(*m_wallet, tx_bytes, coin_control, &fee_calc);
        if (returned_target) *returned_target = fee_calc.returnedTarget;
        if (reason) *reason = fee_calc.reason;
        return result;
    }
    unsigned int getConfirmTarget() override { return m_wallet->m_confirm_target; }
    bool hdEnabled() override { return m_wallet->IsHDEnabled(); }
    bool canGetAddresses() override { return m_wallet->CanGetAddresses(); }
    bool privateKeysDisabled() override { return m_wallet->IsWalletFlagSet(WALLET_FLAG_DISABLE_PRIVATE_KEYS); }
    OutputType getDefaultAddressType() override { return m_wallet->m_default_address_type; }
    OutputType getDefaultChangeType() override { return m_wallet->m_default_change_type; }
    CAmount getDefaultMaxTxFee() override { return m_wallet->m_default_max_tx_fee; }
    void remove() override
    {
        RemoveWallet(m_wallet);
        if (m_wallet_part) {
            smsgModule.WalletUnloaded(m_wallet_part);
            m_wallet_part = nullptr;
            RestartStakingThreads();
        }
    }
    bool isLegacy() override { return m_wallet->IsLegacy(); }
    std::unique_ptr<Handler> handleUnload(UnloadFn fn) override
    {
        return MakeHandler(m_wallet->NotifyUnload.connect(fn));
    }
    std::unique_ptr<Handler> handleShowProgress(ShowProgressFn fn) override
    {
        return MakeHandler(m_wallet->ShowProgress.connect(fn));
    }
    std::unique_ptr<Handler> handleStatusChanged(StatusChangedFn fn) override
    {
        return MakeHandler(m_wallet->NotifyStatusChanged.connect([fn](CWallet*) { fn(); }));
    }
    std::unique_ptr<Handler> handleAddressBookChanged(AddressBookChangedFn fn) override
    {
        return MakeHandler(m_wallet->NotifyAddressBookChanged.connect(
            [fn](CWallet*, const CTxDestination& address, const std::string& label, bool is_mine,
                const std::string& purpose, const std::string& path, ChangeType status) { fn(address, label, is_mine, purpose, path, status); }));
    }
    std::unique_ptr<Handler> handleTransactionChanged(TransactionChangedFn fn) override
    {
        return MakeHandler(m_wallet->NotifyTransactionChanged.connect(
            [fn](CWallet*, const uint256& txid, ChangeType status) { fn(txid, status); }));
    }
    std::unique_ptr<Handler> handleWatchOnlyChanged(WatchOnlyChangedFn fn) override
    {
        return MakeHandler(m_wallet->NotifyWatchonlyChanged.connect(fn));
    }
    std::unique_ptr<Handler> handleCanGetAddressesChanged(CanGetAddressesChangedFn fn) override
    {
        return MakeHandler(m_wallet->NotifyCanGetAddressesChanged.connect(fn));
    }
    CWallet* wallet() override { return m_wallet.get(); }

    std::shared_ptr<CWallet> m_wallet;

    std::unique_ptr<Handler> handleReservedBalanceChanged(ReservedBalanceChangedFn fn) override
    {
        return MakeHandler(m_wallet_part->NotifyReservedBalanceChanged.connect(fn));
    }

    bool IsParticlWallet() override
    {
        return m_wallet_part;
    }

    CAmount getReserveBalance() override
    {
        if (!m_wallet_part)
            return 0;
        return m_wallet_part->nReserveBalance;
    }

    bool ownDestination(const CTxDestination &dest) override
    {
        if (!m_wallet_part)
            return false;
        return m_wallet_part->HaveAddress(dest);
    }

    bool isUnlockForStakingOnlySet() override
    {
        if (!m_wallet_part)
            return false;
        return m_wallet_part->fUnlockForStakingOnly;
    }

    CAmount getAvailableAnonBalance(const CCoinControl& coin_control) override
    {
        if (!m_wallet_part)
            return 0;
        return m_wallet_part->GetAvailableAnonBalance(&coin_control);
    }

    CAmount getAvailableBlindBalance(const CCoinControl& coin_control) override
    {
        if (!m_wallet_part)
            return 0;
        return m_wallet_part->GetAvailableBlindBalance(&coin_control);
    }

    CHDWallet *getParticlWallet() override
    {
        return m_wallet_part;
    }

    bool setReserveBalance(CAmount nValue) override
    {
        if (!m_wallet_part)
            return false;
        return m_wallet_part->SetReserveBalance(nValue);
    }

    void lockWallet() override
    {
        if (!m_wallet_part)
            return;
        ::LockWallet(m_wallet_part);
    }

    bool setUnlockedForStaking() override
    {
        if (!m_wallet_part || m_wallet_part->IsLocked()) {
            return false;
        }
        m_wallet_part->fUnlockForStakingOnly = true;
        return true;
    }

    bool isDefaultAccountSet() override
    {
        return (m_wallet_part && !m_wallet_part->idDefaultAccount.IsNull());
    }

    bool isHardwareLinkedWallet() override
    {
        return (m_wallet_part && m_wallet_part->IsHardwareLinkedWallet());
    }

    CAmount getCredit(const CTxOutBase *txout, isminefilter filter) override
    {
        if (!m_wallet_part)
            return 0;
        return m_wallet_part->GetCredit(txout, filter);
    }

    isminetype txoutIsMine(const CTxOutBase *txout) override
    {
        if (!m_wallet_part)
            return ISMINE_NO;
        return m_wallet_part->IsMine(txout);
    }

    CHDWallet *m_wallet_part = nullptr;
};

class WalletClientImpl : public ChainClient
{
public:
    WalletClientImpl(Chain& chain, std::vector<std::string> wallet_filenames)
        : m_wallet_filenames(std::move(wallet_filenames))
    {
        m_context.chain = &chain;
    }
    void registerRpcs() override
    {
<<<<<<< HEAD
        g_rpc_chain = &m_chain;
        RegisterHDWalletRPCCommands(m_chain, m_rpc_handlers);
        return RegisterWalletRPCCommands(m_chain, m_rpc_handlers);
=======
        for (const CRPCCommand& command : GetWalletRPCCommands()) {
            m_rpc_commands.emplace_back(command.category, command.name, [this, &command](const JSONRPCRequest& request, UniValue& result, bool last_handler) {
                return command.actor({request, m_context}, result, last_handler);
            }, command.argNames, command.unique_id);
            m_rpc_handlers.emplace_back(m_context.chain->handleRpc(m_rpc_commands.back()));
        }
>>>>>>> 17cfa52d
    }
    bool verify() override { return VerifyWallets(*m_context.chain, m_wallet_filenames); }
    bool load() override { return LoadWallets(*m_context.chain, m_wallet_filenames); }
    void start(CScheduler& scheduler) override { return StartWallets(scheduler); }
    void flush() override { return FlushWallets(); }
    void stop() override { return StopWallets(); }
    void setMockTime(int64_t time) override { return SetMockTime(time); }
    std::vector<std::unique_ptr<Wallet>> getWallets() override
    {
        std::vector<std::unique_ptr<Wallet>> wallets;
        for (const auto& wallet : GetWallets()) {
            wallets.emplace_back(MakeWallet(wallet));
        }
        return wallets;
    }
    ~WalletClientImpl() override { UnloadWallets(); }

    WalletContext m_context;
    std::vector<std::string> m_wallet_filenames;
    std::vector<std::unique_ptr<Handler>> m_rpc_handlers;
    std::list<CRPCCommand> m_rpc_commands;
};

} // namespace

std::unique_ptr<Wallet> MakeWallet(const std::shared_ptr<CWallet>& wallet) { return wallet ? MakeUnique<WalletImpl>(wallet) : nullptr; }

std::unique_ptr<ChainClient> MakeWalletClient(Chain& chain, std::vector<std::string> wallet_filenames)
{
    return MakeUnique<WalletClientImpl>(chain, std::move(wallet_filenames));
}

} // namespace interfaces<|MERGE_RESOLUTION|>--- conflicted
+++ resolved
@@ -792,18 +792,18 @@
     }
     void registerRpcs() override
     {
-<<<<<<< HEAD
-        g_rpc_chain = &m_chain;
-        RegisterHDWalletRPCCommands(m_chain, m_rpc_handlers);
-        return RegisterWalletRPCCommands(m_chain, m_rpc_handlers);
-=======
+        for (const CRPCCommand& command : GetHDWalletRPCCommands()) {
+            m_rpc_commands.emplace_back(command.category, command.name, [this, &command](const JSONRPCRequest& request, UniValue& result, bool last_handler) {
+                return command.actor({request, m_context}, result, last_handler);
+            }, command.argNames, command.unique_id);
+            m_rpc_handlers.emplace_back(m_context.chain->handleRpc(m_rpc_commands.back()));
+        }
         for (const CRPCCommand& command : GetWalletRPCCommands()) {
             m_rpc_commands.emplace_back(command.category, command.name, [this, &command](const JSONRPCRequest& request, UniValue& result, bool last_handler) {
                 return command.actor({request, m_context}, result, last_handler);
             }, command.argNames, command.unique_id);
             m_rpc_handlers.emplace_back(m_context.chain->handleRpc(m_rpc_commands.back()));
         }
->>>>>>> 17cfa52d
     }
     bool verify() override { return VerifyWallets(*m_context.chain, m_wallet_filenames); }
     bool load() override { return LoadWallets(*m_context.chain, m_wallet_filenames); }
