// Copyright (c) 2018 The Bitcoin Core developers
// Distributed under the MIT software license, see the accompanying
// file COPYING or http://www.opensource.org/licenses/mit-license.php.

#include <interfaces/wallet.h>

#include <amount.h>
#include <consensus/validation.h>
#include <interfaces/chain.h>
#include <interfaces/handler.h>
#include <policy/fees.h>
#include <primitives/transaction.h>
#include <script/standard.h>
#include <support/allocators/secure.h>
#include <sync.h>
#include <ui_interface.h>
#include <uint256.h>
#include <util/system.h>
#include <wallet/feebumper.h>
#include <wallet/fees.h>
#include <wallet/ismine.h>
#include <wallet/rpcwallet.h>
#include <wallet/load.h>
#include <wallet/wallet.h>
<<<<<<< HEAD
#include <wallet/walletutil.h>
#include <wallet/hdwallet.h>
#include <wallet/rpchdwallet.h>
#include <smsg/smessage.h>
=======
>>>>>>> 4daadce3

#include <memory>
#include <string>
#include <utility>
#include <vector>

void LockWallet(CWallet* pWallet)
{
    LOCK(pWallet->cs_wallet);
    pWallet->nRelockTime = 0;
    pWallet->Lock();
}

namespace interfaces {
namespace {

//! Construct wallet tx struct.
WalletTx MakeWalletTx(interfaces::Chain::Lock& locked_chain, CWallet& wallet, const CWalletTx& wtx)
{
    WalletTx result;
    result.tx = wtx.tx;
    result.txin_is_mine.reserve(wtx.tx->vin.size());
    for (const auto& txin : wtx.tx->vin) {
        result.txin_is_mine.emplace_back(wallet.IsMine(txin));
    }
    if (wtx.tx->IsParticlVersion()) {
        size_t nv = wtx.tx->GetNumVOuts();
        result.txout_is_mine.reserve(nv);
        result.txout_address.reserve(nv);
        result.txout_address_is_mine.reserve(nv);

        for (const auto& txout : wtx.tx->vpout) {
            // Mark data outputs as owned so txn will show as payment to self
            result.txout_is_mine.emplace_back(
                txout->IsStandardOutput() ? wallet.IsMine(txout.get()) : ISMINE_SPENDABLE);
            result.txout_address.emplace_back();

            if (txout->IsStandardOutput()) {
                result.txout_address_is_mine.emplace_back(ExtractDestination(*txout->GetPScriptPubKey(), result.txout_address.back()) ?
                                                          IsMine(wallet, result.txout_address.back()) :
                                                          ISMINE_NO);
            } else {
                result.txout_address_is_mine.emplace_back(ISMINE_NO);
            }
        }
    } else {
        result.txout_is_mine.reserve(wtx.tx->vout.size());
        result.txout_address.reserve(wtx.tx->vout.size());
        result.txout_address_is_mine.reserve(wtx.tx->vout.size());
        for (const auto& txout : wtx.tx->vout) {
            result.txout_is_mine.emplace_back(wallet.IsMine(txout));
            result.txout_address.emplace_back();
            result.txout_address_is_mine.emplace_back(ExtractDestination(txout.scriptPubKey, result.txout_address.back()) ?
                                                          IsMine(wallet, result.txout_address.back()) :
                                                          ISMINE_NO);
        }
    }

    result.credit = wtx.GetCredit(locked_chain, ISMINE_ALL, true);
    result.debit = wtx.GetDebit(ISMINE_ALL);
    result.change = wtx.GetChange();
    result.time = wtx.GetTxTime();
    result.value_map = wtx.mapValue;
    result.is_coinbase = wtx.IsCoinBase();
    result.is_coinstake = wtx.IsCoinStake();
    return result;
}

//! Construct wallet tx struct.
WalletTx MakeWalletTx(CHDWallet& wallet, MapRecords_t::const_iterator irtx)
{
    WalletTx result;
    result.is_record = true;
    result.irtx = irtx;
    result.time = irtx->second.GetTxTime();
    result.partWallet = &wallet;

    result.is_coinbase = false;
    result.is_coinstake = false;

    return result;
}

//! Construct wallet tx status struct.
WalletTxStatus MakeWalletTxStatus(interfaces::Chain::Lock& locked_chain, const CWalletTx& wtx)
{
    WalletTxStatus result;
    result.block_height = locked_chain.getBlockHeight(wtx.m_confirm.hashBlock).get_value_or(std::numeric_limits<int>::max());
    result.blocks_to_maturity = wtx.GetBlocksToMaturity(locked_chain);
    result.depth_in_main_chain = wtx.GetDepthInMainChain(locked_chain);
    result.time_received = wtx.nTimeReceived;
    result.lock_time = wtx.tx->nLockTime;
    result.is_final = locked_chain.checkFinalTx(*wtx.tx);
    result.is_trusted = wtx.IsTrusted(locked_chain);
    result.is_abandoned = wtx.isAbandoned();
    result.is_coinbase = wtx.IsCoinBase();
    result.is_in_main_chain = wtx.IsInMainChain(locked_chain);
    return result;
}

WalletTxStatus MakeWalletTxStatus(interfaces::Chain::Lock& locked_chain, CHDWallet &wallet, const uint256 &hash, const CTransactionRecord &rtx)
{
    LockAssertion lock(::cs_main); // Temporary, for CheckFinalTx below. Removed in upcoming commit.

    WalletTxStatus result;
    result.block_height = locked_chain.getBlockHeight(rtx.blockHash).get_value_or(std::numeric_limits<int>::max());
    result.blocks_to_maturity = 0;
    result.depth_in_main_chain = wallet.GetDepthInMainChain(locked_chain, rtx.blockHash, rtx.nIndex);
    result.time_received = rtx.nTimeReceived;
    result.lock_time = 0; // TODO
    result.is_final = true; // TODO
    result.is_trusted = wallet.IsTrusted(locked_chain, hash, rtx.blockHash);
    result.is_abandoned = rtx.IsAbandoned();
    result.is_coinbase = false;
    result.is_in_main_chain = result.depth_in_main_chain > 0;
    return result;
}

//! Construct wallet TxOut struct.
WalletTxOut MakeWalletTxOut(interfaces::Chain::Lock& locked_chain,
    CWallet& wallet,
    const CWalletTx& wtx,
    int n,
    int depth) EXCLUSIVE_LOCKS_REQUIRED(wallet.cs_wallet)
{
    WalletTxOut result;
    result.txout.nValue = wtx.tx->vpout[n]->GetValue();
    result.txout.scriptPubKey = *wtx.tx->vpout[n]->GetPScriptPubKey();
    result.time = wtx.GetTxTime();
    result.depth_in_main_chain = depth;
    result.is_spent = wallet.IsSpent(locked_chain, wtx.GetHash(), n);
    return result;
}

WalletTxOut MakeWalletTxOut(interfaces::Chain::Lock& locked_chain,
    CHDWallet &wallet, const uint256 &hash, const CTransactionRecord &rtx, int n, int depth) EXCLUSIVE_LOCKS_REQUIRED(wallet.cs_wallet)
{
    WalletTxOut result;
    const COutputRecord *oR = rtx.GetOutput(n);
    if (!oR) {
        return result;
    }
    result.txout.nValue = oR->nValue;
    result.txout.scriptPubKey = oR->scriptPubKey;
    result.time = rtx.GetTxTime();
    result.depth_in_main_chain = depth;
    result.is_spent = wallet.IsSpent(locked_chain, hash, n);
    return result;
}

class WalletImpl : public Wallet
{
public:
    explicit WalletImpl(const std::shared_ptr<CWallet>& wallet) : m_wallet(wallet)
    {
        if (::IsParticlWallet(wallet.get())) {
            m_wallet_part = GetParticlWallet(wallet.get());
        }
    }

    bool encryptWallet(const SecureString& wallet_passphrase) override
    {
        return m_wallet->EncryptWallet(wallet_passphrase);
    }
    bool isCrypted() override { return m_wallet->IsCrypted(); }
    bool lock() override { return m_wallet->Lock(); }
    bool unlock(const SecureString& wallet_passphrase, bool for_staking_only) override
    {
        if (!m_wallet->Unlock(wallet_passphrase)) {
            return false;
        }
        if (m_wallet_part) {
            m_wallet_part->fUnlockForStakingOnly = for_staking_only;
        }
        return true;
    }
    bool isLocked() override { return m_wallet->IsLocked(); }
    bool changeWalletPassphrase(const SecureString& old_wallet_passphrase,
        const SecureString& new_wallet_passphrase) override
    {
        return m_wallet->ChangeWalletPassphrase(old_wallet_passphrase, new_wallet_passphrase);
    }
    void abortRescan() override { m_wallet->AbortRescan(); }
    bool backupWallet(const std::string& filename) override { return m_wallet->BackupWallet(filename); }
    std::string getWalletName() override { return m_wallet->GetName(); }
    bool getNewDestination(const OutputType type, const std::string label, CTxDestination& dest) override
    {
        LOCK(m_wallet->cs_wallet);
        std::string error;
        return m_wallet->GetNewDestination(type, label, dest, error);
    }
    bool getPubKey(const CKeyID& address, CPubKey& pub_key) override { return m_wallet->GetPubKey(address, pub_key); }
    bool getPrivKey(const CKeyID& address, CKey& key) override { return m_wallet->GetKey(address, key); }
    bool isSpendable(const CTxDestination& dest) override { return IsMine(*m_wallet, dest) & ISMINE_SPENDABLE; }
    bool haveWatchOnly() override { return m_wallet->HaveWatchOnly(); };
    bool setAddressBook(const CTxDestination& dest, const std::string& name, const std::string& purpose) override
    {
        return m_wallet->SetAddressBook(dest, name, purpose);
    }
    bool delAddressBook(const CTxDestination& dest) override
    {
        return m_wallet->DelAddressBook(dest);
    }
    bool getAddress(const CTxDestination& dest,
        std::string* name,
        isminetype* is_mine,
        std::string* purpose) override
    {
        LOCK(m_wallet->cs_wallet);
        auto it = m_wallet->mapAddressBook.find(dest);
        if (it == m_wallet->mapAddressBook.end()) {
            return false;
        }
        if (name) {
            *name = it->second.name;
        }
        if (is_mine) {
            *is_mine = IsMine(*m_wallet, dest);
        }
        if (purpose) {
            *purpose = it->second.purpose;
        }
        return true;
    }
    std::vector<WalletAddress> getAddresses() override
    {
        LOCK(m_wallet->cs_wallet);
        std::vector<WalletAddress> result;
        for (const auto& item : m_wallet->mapAddressBook) {
            result.emplace_back(item.first, IsMine(*m_wallet, item.first), item.second.name, item.second.purpose, item.second.fBech32);
        }
        return result;
    }
    void learnRelatedScripts(const CPubKey& key, OutputType type) override { m_wallet->LearnRelatedScripts(key, type); }
    bool addDestData(const CTxDestination& dest, const std::string& key, const std::string& value) override
    {
        LOCK(m_wallet->cs_wallet);
        return m_wallet->AddDestData(dest, key, value);
    }
    bool eraseDestData(const CTxDestination& dest, const std::string& key) override
    {
        LOCK(m_wallet->cs_wallet);
        return m_wallet->EraseDestData(dest, key);
    }
    std::vector<std::string> getDestValues(const std::string& prefix) override
    {
        LOCK(m_wallet->cs_wallet);
        return m_wallet->GetDestValues(prefix);
    }
    void lockCoin(const COutPoint& output) override
    {
        auto locked_chain = m_wallet->chain().lock();
        LOCK(m_wallet->cs_wallet);
        return m_wallet->LockCoin(output);
    }
    void unlockCoin(const COutPoint& output) override
    {
        auto locked_chain = m_wallet->chain().lock();
        LOCK(m_wallet->cs_wallet);
        return m_wallet->UnlockCoin(output);
    }
    bool isLockedCoin(const COutPoint& output) override
    {
        auto locked_chain = m_wallet->chain().lock();
        LOCK(m_wallet->cs_wallet);
        return m_wallet->IsLockedCoin(output.hash, output.n);
    }
    void listLockedCoins(std::vector<COutPoint>& outputs) override
    {
        auto locked_chain = m_wallet->chain().lock();
        LOCK(m_wallet->cs_wallet);
        return m_wallet->ListLockedCoins(outputs);
    }
    CTransactionRef createTransaction(const std::vector<CRecipient>& recipients,
        const CCoinControl& coin_control,
        bool sign,
        int& change_pos,
        CAmount& fee,
        std::string& fail_reason) override
    {
        auto locked_chain = m_wallet->chain().lock();
        LOCK(m_wallet->cs_wallet);
        CTransactionRef tx;
        if (!m_wallet->CreateTransaction(*locked_chain, recipients, tx, fee, change_pos,
                fail_reason, coin_control, sign)) {
            return {};
        }
        return tx;
    }
    bool commitTransaction(CTransactionRef tx,
        WalletValueMap value_map,
        WalletOrderForm order_form,
        std::string& reject_reason) override
    {
        auto locked_chain = m_wallet->chain().lock();
        LOCK(m_wallet->cs_wallet);
        CValidationState state;
        if (!m_wallet->CommitTransaction(std::move(tx), std::move(value_map), std::move(order_form), state)) {
            reject_reason = state.GetRejectReason();
            return false;
        }
        return true;
    }
    bool transactionCanBeAbandoned(const uint256& txid) override { return m_wallet->TransactionCanBeAbandoned(txid); }
    bool abandonTransaction(const uint256& txid) override
    {
        auto locked_chain = m_wallet->chain().lock();
        LOCK(m_wallet->cs_wallet);
        return m_wallet->AbandonTransaction(*locked_chain, txid);
    }
    bool transactionCanBeBumped(const uint256& txid) override
    {
        return feebumper::TransactionCanBeBumped(*m_wallet.get(), txid);
    }
    bool createBumpTransaction(const uint256& txid,
        const CCoinControl& coin_control,
        CAmount total_fee,
        std::vector<std::string>& errors,
        CAmount& old_fee,
        CAmount& new_fee,
        CMutableTransaction& mtx) override
    {
        if (total_fee > 0 || ::IsParticlWallet(m_wallet.get())) {
            return feebumper::CreateTotalBumpTransaction(m_wallet.get(), txid, coin_control, total_fee, errors, old_fee, new_fee, mtx) ==
                feebumper::Result::OK;
        } else {
            return feebumper::CreateRateBumpTransaction(*m_wallet.get(), txid, coin_control, errors, old_fee, new_fee, mtx) ==
                feebumper::Result::OK;
        }
    }
    bool signBumpTransaction(CMutableTransaction& mtx) override { return feebumper::SignTransaction(*m_wallet.get(), mtx); }
    bool commitBumpTransaction(const uint256& txid,
        CMutableTransaction&& mtx,
        std::vector<std::string>& errors,
        uint256& bumped_txid) override
    {
        return feebumper::CommitTransaction(*m_wallet.get(), txid, std::move(mtx), errors, bumped_txid) ==
               feebumper::Result::OK;
    }
    CTransactionRef getTx(const uint256& txid) override
    {
        auto locked_chain = m_wallet->chain().lock();
        LOCK(m_wallet->cs_wallet);
        auto mi = m_wallet->mapWallet.find(txid);
        if (mi != m_wallet->mapWallet.end()) {
            return mi->second.tx;
        }
        return {};
    }
    WalletTx getWalletTx(const uint256& txid) override
    {
        auto locked_chain = m_wallet->chain().lock();
        LOCK(m_wallet->cs_wallet);
        auto mi = m_wallet->mapWallet.find(txid);
        if (mi != m_wallet->mapWallet.end()) {
            return MakeWalletTx(*locked_chain, *m_wallet, mi->second);
        }

        if (m_wallet_part) {
            const auto mi = m_wallet_part->mapRecords.find(txid);
            if (mi != m_wallet_part->mapRecords.end()) {
                return MakeWalletTx(*m_wallet_part, mi);
            }
        }

        return {};
    }
    std::vector<WalletTx> getWalletTxs() override
    {
        auto locked_chain = m_wallet->chain().lock();
        LOCK(m_wallet->cs_wallet);
        std::vector<WalletTx> result;
        result.reserve(m_wallet->mapWallet.size());
        for (const auto& entry : m_wallet->mapWallet) {
            result.emplace_back(MakeWalletTx(*locked_chain, *m_wallet, entry.second));
        }
        if (m_wallet_part) {
            for (auto mi = m_wallet_part->mapRecords.begin(); mi != m_wallet_part->mapRecords.end(); mi++) {
                result.emplace_back(MakeWalletTx(*m_wallet_part, mi));
            }
        }

        return result;
    }
    bool tryGetTxStatus(const uint256& txid,
        interfaces::WalletTxStatus& tx_status,
        int& num_blocks,
        int64_t& block_time) override
    {
        auto locked_chain = m_wallet->chain().lock(true /* try_lock */);
        if (!locked_chain) {
            return false;
        }
        TRY_LOCK(m_wallet->cs_wallet, locked_wallet);
        if (!locked_wallet) {
            return false;
        }
        auto mi = m_wallet->mapWallet.find(txid);
        if (mi == m_wallet->mapWallet.end()) {

            if (m_wallet_part) {
                auto mi = m_wallet_part->mapRecords.find(txid);
                if (mi != m_wallet_part->mapRecords.end()) {
                    num_blocks = locked_chain->getHeight().get_value_or(-1);
                    tx_status = MakeWalletTxStatus(*locked_chain, *m_wallet_part, mi->first, mi->second);
                    return true;
                }
            }
            return false;
        }
        if (Optional<int> height = locked_chain->getHeight()) {
            num_blocks = *height;
            block_time = locked_chain->getBlockTime(*height);
        } else {
            num_blocks = -1;
            block_time = -1;
        }
        tx_status = MakeWalletTxStatus(*locked_chain, mi->second);
        return true;
    }
    WalletTx getWalletTxDetails(const uint256& txid,
        WalletTxStatus& tx_status,
        WalletOrderForm& order_form,
        bool& in_mempool,
        int& num_blocks) override
    {
        auto locked_chain = m_wallet->chain().lock();
        LOCK(m_wallet->cs_wallet);
        auto mi = m_wallet->mapWallet.find(txid);
        if (mi != m_wallet->mapWallet.end()) {
            num_blocks = locked_chain->getHeight().get_value_or(-1);
            in_mempool = mi->second.InMempool();
            order_form = mi->second.vOrderForm;
            tx_status = MakeWalletTxStatus(*locked_chain, mi->second);
            return MakeWalletTx(*locked_chain, *m_wallet, mi->second);
        }
        if (m_wallet_part) {
            auto mi = m_wallet_part->mapRecords.find(txid);
            if (mi != m_wallet_part->mapRecords.end()) {
                num_blocks = locked_chain->getHeight().get_value_or(-1);
                in_mempool = m_wallet_part->InMempool(mi->first);
                order_form = {};
                tx_status = MakeWalletTxStatus(*locked_chain, *m_wallet_part, mi->first, mi->second);
                return MakeWalletTx(*m_wallet_part, mi);
            }
        }
        return {};
    }
    WalletBalances getBalances() override
    {
        WalletBalances result;

        if (m_wallet_part) {
            CHDWalletBalances bal;
            if (!m_wallet_part->GetBalances(bal)) {
                return result;
            }

            result.balance = bal.nPart;
            result.balanceStaked = bal.nPartStaked;
            result.balanceBlind = bal.nBlind;
            result.balanceAnon = bal.nAnon;
            result.unconfirmed_balance = bal.nPartUnconf + bal.nBlindUnconf + bal.nAnonUnconf;
            result.immature_balance = bal.nPartImmature;
            result.immature_anon_balance = bal.nAnonImmature;
            result.have_watch_only = bal.nPartWatchOnly || bal.nPartWatchOnlyUnconf || bal.nPartWatchOnlyStaked;
            if (result.have_watch_only) {
                result.watch_only_balance = bal.nPartWatchOnly;
                result.unconfirmed_watch_only_balance = bal.nPartWatchOnlyUnconf;
                //result.immature_watch_only_balance = m_wallet.GetImmatureWatchOnlyBalance();
                result.balanceWatchStaked = bal.nPartWatchOnlyStaked;
            }

            return result;
        }

        const auto bal = m_wallet->GetBalance();

        result.balance = bal.m_mine_trusted;
        result.unconfirmed_balance = bal.m_mine_untrusted_pending;
        result.immature_balance = bal.m_mine_immature;
        result.have_watch_only = m_wallet->HaveWatchOnly();
        if (result.have_watch_only) {
            result.watch_only_balance = bal.m_watchonly_trusted;
            result.unconfirmed_watch_only_balance = bal.m_watchonly_untrusted_pending;
            result.immature_watch_only_balance = bal.m_watchonly_immature;
        }
        return result;
    }
    bool tryGetBalances(WalletBalances& balances, bool skip_height_check, int cached_blocks, int& num_blocks) override
    {
        auto locked_chain = m_wallet->chain().lock(true /* try_lock */);
        if (!locked_chain) return false;

        num_blocks = locked_chain->getHeight().get_value_or(-1);
        if (!skip_height_check && num_blocks == cached_blocks) {
            return false;
        }

        TRY_LOCK(m_wallet->cs_wallet, locked_wallet);
        if (!locked_wallet) {
            return false;
        }
        balances = getBalances();
        num_blocks = locked_chain->getHeight().get_value_or(-1);
        return true;
    }
    CAmount getBalance() override { return m_wallet->GetBalance().m_mine_trusted; }
    CAmount getAvailableBalance(const CCoinControl& coin_control) override
    {
        return m_wallet->GetAvailableBalance(&coin_control);
    }
    isminetype txinIsMine(const CTxIn& txin) override
    {
        auto locked_chain = m_wallet->chain().lock();
        LOCK(m_wallet->cs_wallet);
        return m_wallet->IsMine(txin);
    }
    isminetype txoutIsMine(const CTxOut& txout) override
    {
        auto locked_chain = m_wallet->chain().lock();
        LOCK(m_wallet->cs_wallet);
        return m_wallet->IsMine(txout);
    }
    CAmount getDebit(const CTxIn& txin, isminefilter filter) override
    {
        auto locked_chain = m_wallet->chain().lock();
        LOCK(m_wallet->cs_wallet);
        return m_wallet->GetDebit(txin, filter);
    }
    CAmount getCredit(const CTxOut& txout, isminefilter filter) override
    {
        auto locked_chain = m_wallet->chain().lock();
        LOCK(m_wallet->cs_wallet);
        return m_wallet->GetCredit(txout, filter);
    }
    CoinsList listCoins(OutputTypes nType) override
    {
        auto locked_chain = m_wallet->chain().lock();
        LOCK(m_wallet->cs_wallet);

        CoinsList result;
        if (m_wallet_part
            && nType != OUTPUT_STANDARD) {
            for (const auto& entry : m_wallet_part->ListCoins(*locked_chain, nType)) {
                auto& group = result[entry.first];
                for (const auto& coin : entry.second) {
                    group.emplace_back(
                        COutPoint(coin.rtx->first, coin.i), MakeWalletTxOut(*locked_chain, *m_wallet_part, coin.txhash, coin.rtx->second, coin.i, coin.nDepth));
                }
            }
            return result;
        }

        for (const auto& entry : m_wallet->ListCoins(*locked_chain)) {
            auto& group = result[entry.first];
            for (const auto& coin : entry.second) {
                group.emplace_back(COutPoint(coin.tx->GetHash(), coin.i),
                    MakeWalletTxOut(*locked_chain, *m_wallet, *coin.tx, coin.i, coin.nDepth));
            }
        }
        return result;
    }
    std::vector<WalletTxOut> getCoins(const std::vector<COutPoint>& outputs) override
    {
        auto locked_chain = m_wallet->chain().lock();
        LOCK(m_wallet->cs_wallet);
        std::vector<WalletTxOut> result;
        result.reserve(outputs.size());
        for (const auto& output : outputs) {
            result.emplace_back();
            auto it = m_wallet->mapWallet.find(output.hash);
            if (it != m_wallet->mapWallet.end()) {
                int depth = it->second.GetDepthInMainChain(*locked_chain);
                if (depth >= 0) {
                    result.back() = MakeWalletTxOut(*locked_chain, *m_wallet, it->second, output.n, depth);
                }
            } else
            if (m_wallet_part) {
                const auto mi = m_wallet_part->mapRecords.find(output.hash);
                if (mi != m_wallet_part->mapRecords.end()) {
                    const auto &rtx = mi->second;
                    int depth = m_wallet_part->GetDepthInMainChain(*locked_chain, rtx.blockHash, rtx.nIndex);
                    if (depth >= 0) {
                        result.back() = MakeWalletTxOut(*locked_chain, *m_wallet_part, output.hash, rtx, output.n, depth);
                    }
                }
            }
        }
        return result;
    }
    CAmount getRequiredFee(unsigned int tx_bytes) override { return GetRequiredFee(*m_wallet, tx_bytes); }
    CAmount getMinimumFee(unsigned int tx_bytes,
        const CCoinControl& coin_control,
        int* returned_target,
        FeeReason* reason) override
    {
        FeeCalculation fee_calc;
        CAmount result;
        result = GetMinimumFee(*m_wallet, tx_bytes, coin_control, &fee_calc);
        if (returned_target) *returned_target = fee_calc.returnedTarget;
        if (reason) *reason = fee_calc.reason;
        return result;
    }
    unsigned int getConfirmTarget() override { return m_wallet->m_confirm_target; }
    bool hdEnabled() override { return m_wallet->IsHDEnabled(); }
    bool canGetAddresses() override { return m_wallet->CanGetAddresses(); }
    bool IsWalletFlagSet(uint64_t flag) override { return m_wallet->IsWalletFlagSet(flag); }
    OutputType getDefaultAddressType() override { return m_wallet->m_default_address_type; }
    OutputType getDefaultChangeType() override { return m_wallet->m_default_change_type; }
    CAmount getDefaultMaxTxFee() override { return m_wallet->m_default_max_tx_fee; }
    void remove() override
    {
        RemoveWallet(m_wallet);
        if (m_wallet_part) {
            smsgModule.WalletUnloaded(m_wallet_part);
            m_wallet_part = nullptr;
            RestartStakingThreads();
        }
    }
    std::unique_ptr<Handler> handleUnload(UnloadFn fn) override
    {
        return MakeHandler(m_wallet->NotifyUnload.connect(fn));
    }
    std::unique_ptr<Handler> handleShowProgress(ShowProgressFn fn) override
    {
        return MakeHandler(m_wallet->ShowProgress.connect(fn));
    }
    std::unique_ptr<Handler> handleStatusChanged(StatusChangedFn fn) override
    {
        return MakeHandler(m_wallet->NotifyStatusChanged.connect([fn](CWallet*) { fn(); }));
    }
    std::unique_ptr<Handler> handleAddressBookChanged(AddressBookChangedFn fn) override
    {
        return MakeHandler(m_wallet->NotifyAddressBookChanged.connect(
            [fn](CWallet*, const CTxDestination& address, const std::string& label, bool is_mine,
                const std::string& purpose, ChangeType status) { fn(address, label, is_mine, purpose, status); }));
    }
    std::unique_ptr<Handler> handleTransactionChanged(TransactionChangedFn fn) override
    {
        return MakeHandler(m_wallet->NotifyTransactionChanged.connect(
            [fn](CWallet*, const uint256& txid, ChangeType status) { fn(txid, status); }));
    }
    std::unique_ptr<Handler> handleWatchOnlyChanged(WatchOnlyChangedFn fn) override
    {
        return MakeHandler(m_wallet->NotifyWatchonlyChanged.connect(fn));
    }
    std::unique_ptr<Handler> handleCanGetAddressesChanged(CanGetAddressesChangedFn fn) override
    {
        return MakeHandler(m_wallet->NotifyCanGetAddressesChanged.connect(fn));
    }

    std::shared_ptr<CWallet> m_wallet;

    std::unique_ptr<Handler> handleReservedBalanceChanged(ReservedBalanceChangedFn fn) override
    {
        return MakeHandler(m_wallet_part->NotifyReservedBalanceChanged.connect(fn));
    }

    bool IsParticlWallet() override
    {
        return m_wallet_part;
    }

    CAmount getReserveBalance() override
    {
        if (!m_wallet_part)
            return 0;
        return m_wallet_part->nReserveBalance;
    }

    bool ownDestination(const CTxDestination &dest) override
    {
        if (!m_wallet_part)
            return false;
        return m_wallet_part->HaveAddress(dest);
    }

    bool isUnlockForStakingOnlySet() override
    {
        if (!m_wallet_part)
            return false;
        return m_wallet_part->fUnlockForStakingOnly;
    }

    CAmount getAvailableAnonBalance(const CCoinControl& coin_control) override
    {
        if (!m_wallet_part)
            return 0;
        return m_wallet_part->GetAvailableAnonBalance(&coin_control);
    }

    CAmount getAvailableBlindBalance(const CCoinControl& coin_control) override
    {
        if (!m_wallet_part)
            return 0;
        return m_wallet_part->GetAvailableBlindBalance(&coin_control);
    }

    CHDWallet *getParticlWallet() override
    {
        return m_wallet_part;
    }

    bool setReserveBalance(CAmount nValue) override
    {
        if (!m_wallet_part)
            return false;
        return m_wallet_part->SetReserveBalance(nValue);
    }

    void lockWallet() override
    {
        if (!m_wallet_part)
            return;
        ::LockWallet(m_wallet_part);
    }

    bool setUnlockedForStaking() override
    {
        if (!m_wallet_part)
            return false;
        if (m_wallet_part->IsLocked())
            return false;
        m_wallet_part->fUnlockForStakingOnly = true;
        return true;
    }

    bool isDefaultAccountSet() override
    {
        if (!m_wallet_part)
            return false;
        return (!m_wallet_part->idDefaultAccount.IsNull());
    }

    CAmount getCredit(const CTxOutBase *txout, isminefilter filter) override
    {
        if (!m_wallet_part)
            return 0;
        return m_wallet_part->GetCredit(txout, filter);
    }

    isminetype txoutIsMine(const CTxOutBase *txout) override
    {
        if (!m_wallet_part)
            return ISMINE_NO;
        return m_wallet_part->IsMine(txout);
    }

    CHDWallet *m_wallet_part = nullptr;
};

class WalletClientImpl : public ChainClient
{
public:
    WalletClientImpl(Chain& chain, std::vector<std::string> wallet_filenames)
        : m_chain(chain), m_wallet_filenames(std::move(wallet_filenames))
    {
    }
    void registerRpcs() override {
        RegisterHDWalletRPCCommands(m_chain, m_rpc_handlers);
        return RegisterWalletRPCCommands(m_chain, m_rpc_handlers); }
    bool verify() override { return VerifyWallets(m_chain, m_wallet_filenames); }
    bool load() override { return LoadWallets(m_chain, m_wallet_filenames); }
    void start(CScheduler& scheduler) override { return StartWallets(scheduler); }
    void flush() override { return FlushWallets(); }
    void stop() override { return StopWallets(); }
    ~WalletClientImpl() override { UnloadWallets(); }

    Chain& m_chain;
    std::vector<std::string> m_wallet_filenames;
    std::vector<std::unique_ptr<Handler>> m_rpc_handlers;
};

} // namespace

std::unique_ptr<Wallet> MakeWallet(const std::shared_ptr<CWallet>& wallet) { return wallet ? MakeUnique<WalletImpl>(wallet) : nullptr; }

std::unique_ptr<ChainClient> MakeWalletClient(Chain& chain, std::vector<std::string> wallet_filenames)
{
    return MakeUnique<WalletClientImpl>(chain, std::move(wallet_filenames));
}

} // namespace interfaces<|MERGE_RESOLUTION|>--- conflicted
+++ resolved
@@ -22,18 +22,18 @@
 #include <wallet/rpcwallet.h>
 #include <wallet/load.h>
 #include <wallet/wallet.h>
-<<<<<<< HEAD
+
+#include <memory>
+#include <string>
+#include <utility>
+#include <vector>
+
+
 #include <wallet/walletutil.h>
 #include <wallet/hdwallet.h>
 #include <wallet/rpchdwallet.h>
 #include <smsg/smessage.h>
-=======
->>>>>>> 4daadce3
-
-#include <memory>
-#include <string>
-#include <utility>
-#include <vector>
+
 
 void LockWallet(CWallet* pWallet)
 {
