--- conflicted
+++ resolved
@@ -789,17 +789,12 @@
         : m_chain(chain), m_wallet_filenames(std::move(wallet_filenames))
     {
     }
-<<<<<<< HEAD
-    void registerRpcs() override {
+    void registerRpcs() override
+    {
+        g_rpc_chain = &m_chain;
         RegisterHDWalletRPCCommands(m_chain, m_rpc_handlers);
-        return RegisterWalletRPCCommands(m_chain, m_rpc_handlers); }
-=======
-    void registerRpcs() override
-    {
-        g_rpc_chain = &m_chain;
         return RegisterWalletRPCCommands(m_chain, m_rpc_handlers);
     }
->>>>>>> 08e29473
     bool verify() override { return VerifyWallets(m_chain, m_wallet_filenames); }
     bool load() override { return LoadWallets(m_chain, m_wallet_filenames); }
     void start(CScheduler& scheduler) override { return StartWallets(scheduler); }
