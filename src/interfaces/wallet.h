// Copyright (c) 2018-2022 The Bitcoin Core developers
// Distributed under the MIT software license, see the accompanying
// file COPYING or http://www.opensource.org/licenses/mit-license.php.

#ifndef BITCOIN_INTERFACES_WALLET_H
#define BITCOIN_INTERFACES_WALLET_H

#include <consensus/amount.h>
#include <interfaces/chain.h>          // For ChainClient
#include <pubkey.h>                    // For CKeyID and CScriptID (definitions needed in CTxDestination instantiation)
#include <script/standard.h>           // For CTxDestination
#include <support/allocators/secure.h> // For SecureString
#include <util/fs.h>
#include <util/message.h>
#include <util/result.h>
#include <util/ui_change_type.h>

#include <cstdint>
#include <functional>
#include <map>
#include <memory>
#include <string>
#include <tuple>
#include <type_traits>
#include <utility>
#include <vector>

<<<<<<< HEAD
#include <key/stealth.h>               // For CTxDestination
#include <key/extkey.h>                // For CTxDestination
#include <wallet/hdwallettypes.h>

class CCoinControl;
class CFeeRate;
class CKey;
class CWallet;
enum isminetype : uint8_t;
enum class FeeReason;
enum class OutputType;
enum class TransactionError;
=======
// Particl
#include <key/stealth.h>               // For CTxDestination
#include <key/extkey.h>                // For CTxDestination
#include <wallet/hdwallettypes.h>
#include <univalue.h>


class CFeeRate;
class CKey;
enum class FeeReason;
enum class OutputType;
enum class TransactionError;
struct PartiallySignedTransaction;
struct bilingual_str;
namespace wallet {
class CCoinControl;
class CWallet;
enum class AddressPurpose;
enum isminetype : unsigned int;
>>>>>>> 8739b5cc
struct CRecipient;
struct WalletContext;
using isminefilter = std::underlying_type<isminetype>::type;
} // namespace wallet

class CHDWallet;

class CHDWallet;

namespace interfaces {

class Handler;
struct WalletAddress;
struct WalletBalances;
struct WalletTx;
struct WalletTxOut;
struct WalletTxStatus;

using WalletOrderForm = std::vector<std::pair<std::string, std::string>>;
using WalletValueMap = std::map<std::string, std::string>;

//! Interface for accessing a wallet.
class Wallet
{
public:
    virtual ~Wallet() {}

    //! Encrypt wallet.
    virtual bool encryptWallet(const SecureString& wallet_passphrase) = 0;

    //! Return whether wallet is encrypted.
    virtual bool isCrypted() = 0;

    //! Lock wallet.
    virtual bool lock() = 0;

    //! Unlock wallet.
    virtual bool unlock(const SecureString& wallet_passphrase, bool for_staking_only) = 0;

    //! Return whether wallet is locked.
    virtual bool isLocked() = 0;

    //! Change wallet passphrase.
    virtual bool changeWalletPassphrase(const SecureString& old_wallet_passphrase,
        const SecureString& new_wallet_passphrase) = 0;

    //! Abort a rescan.
    virtual void abortRescan() = 0;

    //! Back up wallet.
    virtual bool backupWallet(const std::string& filename) = 0;

    //! Get wallet name.
    virtual std::string getWalletName() = 0;

    // Get a new address.
    virtual util::Result<CTxDestination> getNewDestination(const OutputType type, const std::string& label) = 0;

    //! Get public key.
    virtual bool getPubKey(const CScript& script, const CKeyID& address, CPubKey& pub_key) = 0;

    //! Sign message
<<<<<<< HEAD
    virtual SigningResult signMessage(const std::string& message, const PKHash& pkhash, std::string& str_sig) = 0;
    virtual SigningResult signMessage(const std::string& message, const CKeyID256& pkhash, std::string& str_sig) = 0;
=======
    virtual SigningResult signMessage(const std::string& message, const PKHash& pkhash, const std::string &message_magic, std::string& str_sig) = 0;
    virtual SigningResult signMessage(const std::string& message, const CKeyID256& pkhash, const std::string &message_magic, std::string& str_sig) = 0;
>>>>>>> 8739b5cc

    //! Return whether wallet has private key.
    virtual bool isSpendable(const CTxDestination& dest) = 0;

    //! Return whether wallet has watch only keys.
    virtual bool haveWatchOnly() = 0;

    //! Add or update address.
    virtual bool setAddressBook(const CTxDestination& dest, const std::string& name, const std::optional<wallet::AddressPurpose>& purpose) = 0;

    // Remove address.
    virtual bool delAddressBook(const CTxDestination& dest) = 0;

    //! Look up address in wallet, return whether exists.
    virtual bool getAddress(const CTxDestination& dest,
        std::string* name,
        wallet::isminetype* is_mine,
        wallet::AddressPurpose* purpose) = 0;

    //! Get wallet address list.
    virtual std::vector<WalletAddress> getAddresses() const = 0;

    //! Get receive requests.
    virtual std::vector<std::string> getAddressReceiveRequests() = 0;

    //! Save or remove receive request.
    virtual bool setAddressReceiveRequest(const CTxDestination& dest, const std::string& id, const std::string& value) = 0;

    //! Display address on external signer
    virtual bool displayAddress(const CTxDestination& dest) = 0;

    //! Lock coin.
    virtual bool lockCoin(const COutPoint& output, const bool write_to_db) = 0;

    //! Unlock coin.
    virtual bool unlockCoin(const COutPoint& output) = 0;

    //! Return whether coin is locked.
    virtual bool isLockedCoin(const COutPoint& output) = 0;

    //! List locked coins.
    virtual void listLockedCoins(std::vector<COutPoint>& outputs) = 0;

    //! Create transaction.
    virtual util::Result<CTransactionRef> createTransaction(const std::vector<wallet::CRecipient>& recipients,
        const wallet::CCoinControl& coin_control,
        bool sign,
        int& change_pos,
        CAmount& fee) = 0;

    //! Commit transaction.
    virtual void commitTransaction(CTransactionRef tx,
        WalletValueMap value_map,
        WalletOrderForm order_form) = 0;

    //! Return whether transaction can be abandoned.
    virtual bool transactionCanBeAbandoned(const uint256& txid) = 0;

    //! Abandon transaction.
    virtual bool abandonTransaction(const uint256& txid) = 0;

    //! Return whether transaction can be bumped.
    virtual bool transactionCanBeBumped(const uint256& txid) = 0;

    //! Create bump transaction.
    virtual bool createBumpTransaction(const uint256& txid,
        const wallet::CCoinControl& coin_control,
        std::vector<bilingual_str>& errors,
        CAmount& old_fee,
        CAmount& new_fee,
        CMutableTransaction& mtx) = 0;

    //! Sign bump transaction.
    virtual bool signBumpTransaction(CMutableTransaction& mtx) = 0;

    //! Commit bump transaction.
    virtual bool commitBumpTransaction(const uint256& txid,
        CMutableTransaction&& mtx,
        std::vector<bilingual_str>& errors,
        uint256& bumped_txid) = 0;

    //! Get a transaction.
    virtual CTransactionRef getTx(const uint256& txid) = 0;

    //! Get transaction information.
    virtual WalletTx getWalletTx(const uint256& txid) = 0;

    //! Get list of all wallet transactions.
    virtual std::set<WalletTx> getWalletTxs() = 0;

    //! Try to get updated status for a particular transaction, if possible without blocking.
    virtual bool tryGetTxStatus(const uint256& txid,
        WalletTxStatus& tx_status,
        int& num_blocks,
        int64_t& block_time) = 0;

    //! Get transaction details.
    virtual WalletTx getWalletTxDetails(const uint256& txid,
        WalletTxStatus& tx_status,
        WalletOrderForm& order_form,
        bool& in_mempool,
        int& num_blocks) = 0;

    //! Fill PSBT.
    virtual TransactionError fillPSBT(int sighash_type,
        bool sign,
        bool bip32derivs,
        size_t* n_signed,
        PartiallySignedTransaction& psbtx,
        bool& complete) = 0;

    //! Get balances.
    virtual WalletBalances getBalances() = 0;

    //! Get balances if possible without blocking.
    virtual bool tryGetBalances(WalletBalances& balances, uint256& block_hash) = 0;

    //! Get balance.
    virtual CAmount getBalance() = 0;

    //! Get available balance.
    virtual CAmount getAvailableBalance(const wallet::CCoinControl& coin_control) = 0;

    //! Return whether transaction input belongs to wallet.
    virtual wallet::isminetype txinIsMine(const CTxIn& txin) = 0;

    //! Return whether transaction output belongs to wallet.
    virtual wallet::isminetype txoutIsMine(const CTxOut& txout) = 0;

    //! Return debit amount if transaction input belongs to wallet.
    virtual CAmount getDebit(const CTxIn& txin, wallet::isminefilter filter) = 0;

    //! Return credit amount if transaction input belongs to wallet.
    virtual CAmount getCredit(const CTxOut& txout, wallet::isminefilter filter) = 0;

    //! Return AvailableCoins + LockedCoins grouped by wallet address.
    //! (put change in one group with wallet address)
    using CoinsList = std::map<CTxDestination, std::vector<std::tuple<COutPoint, WalletTxOut>>>;
    virtual CoinsList listCoins(OutputTypes nType) = 0;

    //! Return wallet transaction output information.
    virtual std::vector<WalletTxOut> getCoins(const std::vector<COutPoint>& outputs) = 0;

    //! Get required fee.
    virtual CAmount getRequiredFee(unsigned int tx_bytes) = 0;

    //! Get minimum fee.
    virtual CAmount getMinimumFee(unsigned int tx_bytes,
        const wallet::CCoinControl& coin_control,
        int* returned_target,
        FeeReason* reason) = 0;

    //! Get tx confirm target.
    virtual unsigned int getConfirmTarget() = 0;

    // Return whether HD enabled.
    virtual bool hdEnabled() = 0;

    // Return whether the wallet is blank.
    virtual bool canGetAddresses() = 0;

    // Return whether private keys enabled.
    virtual bool privateKeysDisabled() = 0;

    // Return whether the wallet contains a Taproot scriptPubKeyMan
    virtual bool taprootEnabled() = 0;

    // Return whether wallet uses an external signer.
    virtual bool hasExternalSigner() = 0;

    // Get default address type.
    virtual OutputType getDefaultAddressType() = 0;

    //! Get max tx fee.
    virtual CAmount getDefaultMaxTxFee() = 0;

    // Remove wallet.
    virtual void remove() = 0;

    //! Return whether is a legacy wallet
    virtual bool isLegacy() = 0;

    //! Register handler for unload message.
    using UnloadFn = std::function<void()>;
    virtual std::unique_ptr<Handler> handleUnload(UnloadFn fn) = 0;

    //! Register handler for show progress messages.
    using ShowProgressFn = std::function<void(const std::string& title, int progress)>;
    virtual std::unique_ptr<Handler> handleShowProgress(ShowProgressFn fn) = 0;

    //! Register handler for status changed messages.
    using StatusChangedFn = std::function<void()>;
    virtual std::unique_ptr<Handler> handleStatusChanged(StatusChangedFn fn) = 0;

    //! Register handler for address book changed messages.
    using AddressBookChangedFn = std::function<void(const CTxDestination& address,
        const std::string& label,
        bool is_mine,
<<<<<<< HEAD
        const std::string& purpose,
=======
        wallet::AddressPurpose purpose,
>>>>>>> 8739b5cc
        const std::string& path,
        ChangeType status)>;
    virtual std::unique_ptr<Handler> handleAddressBookChanged(AddressBookChangedFn fn) = 0;

    //! Register handler for transaction changed messages.
    using TransactionChangedFn = std::function<void(const uint256& txid, ChangeType status)>;
    virtual std::unique_ptr<Handler> handleTransactionChanged(TransactionChangedFn fn) = 0;

    //! Register handler for watchonly changed messages.
    using WatchOnlyChangedFn = std::function<void(bool have_watch_only)>;
    virtual std::unique_ptr<Handler> handleWatchOnlyChanged(WatchOnlyChangedFn fn) = 0;

    //! Register handler for keypool changed messages.
    using CanGetAddressesChangedFn = std::function<void()>;
    virtual std::unique_ptr<Handler> handleCanGetAddressesChanged(CanGetAddressesChangedFn fn) = 0;

    //! Return pointer to internal wallet class, useful for testing.
<<<<<<< HEAD
    virtual CWallet* wallet() { return nullptr; }
=======
    virtual wallet::CWallet* wallet() { return nullptr; }
>>>>>>> 8739b5cc


    using ReservedBalanceChangedFn = std::function<void(CAmount value)>;
    virtual std::unique_ptr<Handler> handleReservedBalanceChanged(ReservedBalanceChangedFn fn) = 0;

    virtual bool IsParticlWallet() = 0;
    virtual CAmount getReserveBalance() = 0;
    virtual bool ownDestination(const CTxDestination &dest) = 0;
    virtual bool isUnlockForStakingOnlySet() = 0;

<<<<<<< HEAD
    virtual CAmount getAvailableAnonBalance(const CCoinControl& coin_control) = 0;
    virtual CAmount getAvailableBlindBalance(const CCoinControl& coin_control) = 0;
=======
    virtual CAmount getAvailableAnonBalance(const wallet::CCoinControl& coin_control) = 0;
    virtual CAmount getAvailableBlindBalance(const wallet::CCoinControl& coin_control) = 0;
>>>>>>> 8739b5cc
    virtual CHDWallet *getParticlWallet() = 0;
    virtual bool setReserveBalance(CAmount nValue) = 0;
    virtual void lockWallet() = 0;
    virtual bool setUnlockedForStaking() = 0;
    virtual bool isDefaultAccountSet() = 0;
    virtual bool isHardwareLinkedWallet() = 0;
<<<<<<< HEAD
    virtual CAmount getCredit(const CTxOutBase *txout, isminefilter filter) = 0;
    virtual isminetype txoutIsMine(const CTxOutBase *txout) = 0;
=======
    virtual CAmount getCredit(const CTxOutBase *txout, wallet::isminefilter filter) = 0;
    virtual wallet::isminetype txoutIsMine(const CTxOutBase *txout) = 0;
    virtual bool describeRecordTx(const uint256 &txid, const CTransactionRecord &rtx, UniValue &rv) = 0;
>>>>>>> 8739b5cc
};

//! Wallet chain client that in addition to having chain client methods for
//! starting up, shutting down, and registering RPCs, also has additional
//! methods (called by the GUI) to load and create wallets.
class WalletLoader : public ChainClient
{
public:
    //! Create new wallet.
<<<<<<< HEAD
    virtual std::unique_ptr<Wallet> createWallet(const std::string& name, const SecureString& passphrase, uint64_t wallet_creation_flags, bilingual_str& error, std::vector<bilingual_str>& warnings, bool fLegacy) = 0;
=======
    virtual util::Result<std::unique_ptr<Wallet>> createWallet(const std::string& name, const SecureString& passphrase, uint64_t wallet_creation_flags, std::vector<bilingual_str>& warnings) = 0;
>>>>>>> 8739b5cc

    //! Load existing wallet.
    virtual util::Result<std::unique_ptr<Wallet>> loadWallet(const std::string& name, std::vector<bilingual_str>& warnings) = 0;

    //! Return default wallet directory.
    virtual std::string getWalletDir() = 0;

    //! Restore backup wallet
    virtual util::Result<std::unique_ptr<Wallet>> restoreWallet(const fs::path& backup_file, const std::string& wallet_name, std::vector<bilingual_str>& warnings) = 0;

    //! Return available wallets in wallet directory.
    virtual std::vector<std::string> listWalletDir() = 0;

    //! Return interfaces for accessing wallets (if any).
    virtual std::vector<std::unique_ptr<Wallet>> getWallets() = 0;

    //! Register handler for load wallet messages. This callback is triggered by
    //! createWallet and loadWallet above, and also triggered when wallets are
    //! loaded at startup or by RPC.
    using LoadWalletFn = std::function<void(std::unique_ptr<Wallet> wallet)>;
    virtual std::unique_ptr<Handler> handleLoadWallet(LoadWalletFn fn) = 0;

    //! Return pointer to internal context, useful for testing.
    virtual wallet::WalletContext* context() { return nullptr; }
};

//! Information about one wallet address.
struct WalletAddress
{
    CTxDestination dest;
    wallet::isminetype is_mine;
    wallet::AddressPurpose purpose;
    std::string name;
<<<<<<< HEAD
    std::string purpose;
    bool fBech32;
    std::string path;

    WalletAddress(CTxDestination dest, isminetype is_mine, std::string name, std::string purpose, bool fBech32, std::string path)
        : dest(std::move(dest)), is_mine(is_mine), name(std::move(name)), purpose(std::move(purpose)), fBech32(fBech32), path(path)
=======
    bool fBech32;
    std::string path;

    WalletAddress(CTxDestination dest, wallet::isminetype is_mine, wallet::AddressPurpose purpose, std::string name, bool fBech32, std::string path)
        : dest(std::move(dest)), is_mine(is_mine), purpose(std::move(purpose)), name(std::move(name)), fBech32(fBech32), path(path)
>>>>>>> 8739b5cc
    {
    }
};

//! Collection of wallet balances.
struct WalletBalances
{
    CAmount balance = 0;
    CAmount unconfirmed_balance = 0;
    CAmount immature_balance = 0;
    bool have_watch_only = false;
    CAmount watch_only_balance = 0;
    CAmount unconfirmed_watch_only_balance = 0;
    CAmount immature_watch_only_balance = 0;

    CAmount balanceStaked = 0;
    CAmount balanceBlind = 0;
    CAmount balanceAnon = 0;
    CAmount balanceWatchStaked = 0;
    CAmount immature_anon_balance = 0;

    bool balanceChanged(const WalletBalances& prev) const
    {
        return balance != prev.balance || unconfirmed_balance != prev.unconfirmed_balance ||
               immature_balance != prev.immature_balance || watch_only_balance != prev.watch_only_balance ||
               unconfirmed_watch_only_balance != prev.unconfirmed_watch_only_balance ||
<<<<<<< HEAD
               immature_watch_only_balance != prev.immature_watch_only_balance

               || balanceStaked != prev.balanceStaked
               || balanceBlind != prev.balanceBlind
               || balanceAnon != prev.balanceAnon
               || balanceWatchStaked != prev.balanceWatchStaked
               || immature_anon_balance != prev.immature_anon_balance;
=======
               immature_watch_only_balance != prev.immature_watch_only_balance ||

               balanceStaked != prev.balanceStaked ||
               balanceBlind != prev.balanceBlind ||
               balanceAnon != prev.balanceAnon ||
               balanceWatchStaked != prev.balanceWatchStaked ||
               immature_anon_balance != prev.immature_anon_balance;
>>>>>>> 8739b5cc
    }
};

// Wallet transaction information.
struct WalletTx
{
    CTransactionRef tx;
    std::vector<wallet::isminetype> txin_is_mine;
    std::vector<wallet::isminetype> txout_is_mine;
    std::vector<CTxDestination> txout_address;
    std::vector<wallet::isminetype> txout_address_is_mine;
    CAmount credit;
    CAmount debit;
    CAmount change;
    int64_t time;
    std::map<std::string, std::string> value_map;
    bool is_coinbase;
<<<<<<< HEAD
    bool is_coinstake;

    bool is_record=false;
    MapRecords_t::const_iterator irtx;
    CHDWallet *partWallet;
=======
    bool operator<(const WalletTx& a) const { return GetHash() < a.GetHash(); }

    // Particl
    uint256 GetHash() const { return is_record ? irtx->first : tx->GetHash(); }
    bool is_coinstake{false};
    bool is_record{false};
    MapRecords_t::const_iterator irtx;
    CHDWallet *partWallet{nullptr};
>>>>>>> 8739b5cc
};

//! Updated transaction status.
struct WalletTxStatus
{
    int block_height;
    int blocks_to_maturity;
    int depth_in_main_chain;
    unsigned int time_received;
    uint32_t lock_time;
    bool is_trusted;
    bool is_abandoned;
    bool is_coinbase;
    bool is_in_main_chain;
};

//! Wallet transaction output.
struct WalletTxOut
{
    CTxOut txout;
    int64_t time;
    int depth_in_main_chain = -1;
    bool is_spent = false;
};

//! Return implementation of Wallet interface. This function is defined in
//! dummywallet.cpp and throws if the wallet component is not compiled.
std::unique_ptr<Wallet> MakeWallet(wallet::WalletContext& context, const std::shared_ptr<wallet::CWallet>& wallet);

//! Return implementation of ChainClient interface for a wallet loader. This
//! function will be undefined in builds where ENABLE_WALLET is false.
std::unique_ptr<WalletLoader> MakeWalletLoader(Chain& chain, ArgsManager& args);

} // namespace interfaces

#endif // BITCOIN_INTERFACES_WALLET_H<|MERGE_RESOLUTION|>--- conflicted
+++ resolved
@@ -25,20 +25,6 @@
 #include <utility>
 #include <vector>
 
-<<<<<<< HEAD
-#include <key/stealth.h>               // For CTxDestination
-#include <key/extkey.h>                // For CTxDestination
-#include <wallet/hdwallettypes.h>
-
-class CCoinControl;
-class CFeeRate;
-class CKey;
-class CWallet;
-enum isminetype : uint8_t;
-enum class FeeReason;
-enum class OutputType;
-enum class TransactionError;
-=======
 // Particl
 #include <key/stealth.h>               // For CTxDestination
 #include <key/extkey.h>                // For CTxDestination
@@ -58,13 +44,10 @@
 class CWallet;
 enum class AddressPurpose;
 enum isminetype : unsigned int;
->>>>>>> 8739b5cc
 struct CRecipient;
 struct WalletContext;
 using isminefilter = std::underlying_type<isminetype>::type;
 } // namespace wallet
-
-class CHDWallet;
 
 class CHDWallet;
 
@@ -121,13 +104,8 @@
     virtual bool getPubKey(const CScript& script, const CKeyID& address, CPubKey& pub_key) = 0;
 
     //! Sign message
-<<<<<<< HEAD
-    virtual SigningResult signMessage(const std::string& message, const PKHash& pkhash, std::string& str_sig) = 0;
-    virtual SigningResult signMessage(const std::string& message, const CKeyID256& pkhash, std::string& str_sig) = 0;
-=======
     virtual SigningResult signMessage(const std::string& message, const PKHash& pkhash, const std::string &message_magic, std::string& str_sig) = 0;
     virtual SigningResult signMessage(const std::string& message, const CKeyID256& pkhash, const std::string &message_magic, std::string& str_sig) = 0;
->>>>>>> 8739b5cc
 
     //! Return whether wallet has private key.
     virtual bool isSpendable(const CTxDestination& dest) = 0;
@@ -326,11 +304,7 @@
     using AddressBookChangedFn = std::function<void(const CTxDestination& address,
         const std::string& label,
         bool is_mine,
-<<<<<<< HEAD
-        const std::string& purpose,
-=======
         wallet::AddressPurpose purpose,
->>>>>>> 8739b5cc
         const std::string& path,
         ChangeType status)>;
     virtual std::unique_ptr<Handler> handleAddressBookChanged(AddressBookChangedFn fn) = 0;
@@ -348,11 +322,7 @@
     virtual std::unique_ptr<Handler> handleCanGetAddressesChanged(CanGetAddressesChangedFn fn) = 0;
 
     //! Return pointer to internal wallet class, useful for testing.
-<<<<<<< HEAD
-    virtual CWallet* wallet() { return nullptr; }
-=======
     virtual wallet::CWallet* wallet() { return nullptr; }
->>>>>>> 8739b5cc
 
 
     using ReservedBalanceChangedFn = std::function<void(CAmount value)>;
@@ -363,27 +333,17 @@
     virtual bool ownDestination(const CTxDestination &dest) = 0;
     virtual bool isUnlockForStakingOnlySet() = 0;
 
-<<<<<<< HEAD
-    virtual CAmount getAvailableAnonBalance(const CCoinControl& coin_control) = 0;
-    virtual CAmount getAvailableBlindBalance(const CCoinControl& coin_control) = 0;
-=======
     virtual CAmount getAvailableAnonBalance(const wallet::CCoinControl& coin_control) = 0;
     virtual CAmount getAvailableBlindBalance(const wallet::CCoinControl& coin_control) = 0;
->>>>>>> 8739b5cc
     virtual CHDWallet *getParticlWallet() = 0;
     virtual bool setReserveBalance(CAmount nValue) = 0;
     virtual void lockWallet() = 0;
     virtual bool setUnlockedForStaking() = 0;
     virtual bool isDefaultAccountSet() = 0;
     virtual bool isHardwareLinkedWallet() = 0;
-<<<<<<< HEAD
-    virtual CAmount getCredit(const CTxOutBase *txout, isminefilter filter) = 0;
-    virtual isminetype txoutIsMine(const CTxOutBase *txout) = 0;
-=======
     virtual CAmount getCredit(const CTxOutBase *txout, wallet::isminefilter filter) = 0;
     virtual wallet::isminetype txoutIsMine(const CTxOutBase *txout) = 0;
     virtual bool describeRecordTx(const uint256 &txid, const CTransactionRecord &rtx, UniValue &rv) = 0;
->>>>>>> 8739b5cc
 };
 
 //! Wallet chain client that in addition to having chain client methods for
@@ -393,11 +353,7 @@
 {
 public:
     //! Create new wallet.
-<<<<<<< HEAD
-    virtual std::unique_ptr<Wallet> createWallet(const std::string& name, const SecureString& passphrase, uint64_t wallet_creation_flags, bilingual_str& error, std::vector<bilingual_str>& warnings, bool fLegacy) = 0;
-=======
     virtual util::Result<std::unique_ptr<Wallet>> createWallet(const std::string& name, const SecureString& passphrase, uint64_t wallet_creation_flags, std::vector<bilingual_str>& warnings) = 0;
->>>>>>> 8739b5cc
 
     //! Load existing wallet.
     virtual util::Result<std::unique_ptr<Wallet>> loadWallet(const std::string& name, std::vector<bilingual_str>& warnings) = 0;
@@ -431,20 +387,11 @@
     wallet::isminetype is_mine;
     wallet::AddressPurpose purpose;
     std::string name;
-<<<<<<< HEAD
-    std::string purpose;
     bool fBech32;
     std::string path;
 
-    WalletAddress(CTxDestination dest, isminetype is_mine, std::string name, std::string purpose, bool fBech32, std::string path)
-        : dest(std::move(dest)), is_mine(is_mine), name(std::move(name)), purpose(std::move(purpose)), fBech32(fBech32), path(path)
-=======
-    bool fBech32;
-    std::string path;
-
     WalletAddress(CTxDestination dest, wallet::isminetype is_mine, wallet::AddressPurpose purpose, std::string name, bool fBech32, std::string path)
         : dest(std::move(dest)), is_mine(is_mine), purpose(std::move(purpose)), name(std::move(name)), fBech32(fBech32), path(path)
->>>>>>> 8739b5cc
     {
     }
 };
@@ -471,15 +418,6 @@
         return balance != prev.balance || unconfirmed_balance != prev.unconfirmed_balance ||
                immature_balance != prev.immature_balance || watch_only_balance != prev.watch_only_balance ||
                unconfirmed_watch_only_balance != prev.unconfirmed_watch_only_balance ||
-<<<<<<< HEAD
-               immature_watch_only_balance != prev.immature_watch_only_balance
-
-               || balanceStaked != prev.balanceStaked
-               || balanceBlind != prev.balanceBlind
-               || balanceAnon != prev.balanceAnon
-               || balanceWatchStaked != prev.balanceWatchStaked
-               || immature_anon_balance != prev.immature_anon_balance;
-=======
                immature_watch_only_balance != prev.immature_watch_only_balance ||
 
                balanceStaked != prev.balanceStaked ||
@@ -487,7 +425,6 @@
                balanceAnon != prev.balanceAnon ||
                balanceWatchStaked != prev.balanceWatchStaked ||
                immature_anon_balance != prev.immature_anon_balance;
->>>>>>> 8739b5cc
     }
 };
 
@@ -505,13 +442,6 @@
     int64_t time;
     std::map<std::string, std::string> value_map;
     bool is_coinbase;
-<<<<<<< HEAD
-    bool is_coinstake;
-
-    bool is_record=false;
-    MapRecords_t::const_iterator irtx;
-    CHDWallet *partWallet;
-=======
     bool operator<(const WalletTx& a) const { return GetHash() < a.GetHash(); }
 
     // Particl
@@ -520,7 +450,6 @@
     bool is_record{false};
     MapRecords_t::const_iterator irtx;
     CHDWallet *partWallet{nullptr};
->>>>>>> 8739b5cc
 };
 
 //! Updated transaction status.
