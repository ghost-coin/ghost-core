--- conflicted
+++ resolved
@@ -279,7 +279,10 @@
     using WatchOnlyChangedFn = std::function<void(bool have_watch_only)>;
     virtual std::unique_ptr<Handler> handleWatchOnlyChanged(WatchOnlyChangedFn fn) = 0;
 
-<<<<<<< HEAD
+    //! Register handler for keypool changed messages.
+    using CanGetAddressesChangedFn = std::function<void()>;
+    virtual std::unique_ptr<Handler> handleCanGetAddressesChanged(CanGetAddressesChangedFn fn) = 0;
+
     using ReservedBalanceChangedFn = std::function<void(CAmount value)>;
     virtual std::unique_ptr<Handler> handleReservedBalanceChanged(ReservedBalanceChangedFn fn) = 0;
 
@@ -297,11 +300,6 @@
     virtual bool isDefaultAccountSet() = 0;
     virtual CAmount getCredit(const CTxOutBase *txout, isminefilter filter) = 0;
     virtual isminetype txoutIsMine(const CTxOutBase *txout) = 0;
-=======
-    //! Register handler for keypool changed messages.
-    using CanGetAddressesChangedFn = std::function<void()>;
-    virtual std::unique_ptr<Handler> handleCanGetAddressesChanged(CanGetAddressesChangedFn fn) = 0;
->>>>>>> 4b6673d3
 };
 
 //! Tracking object returned by CreateTransaction and passed to CommitTransaction.
