// Copyright (c) 2018-2022 The Bitcoin Core developers
// Distributed under the MIT software license, see the accompanying
// file COPYING or http://www.opensource.org/licenses/mit-license.php.

#ifndef BITCOIN_INTERFACES_WALLET_H
#define BITCOIN_INTERFACES_WALLET_H

#include <consensus/amount.h>
#include <interfaces/chain.h>          // For ChainClient
#include <pubkey.h>                    // For CKeyID and CScriptID (definitions needed in CTxDestination instantiation)
#include <script/standard.h>           // For CTxDestination
#include <support/allocators/secure.h> // For SecureString
#include <util/fs.h>
#include <util/message.h>
#include <util/result.h>
#include <util/ui_change_type.h>

#include <cstdint>
#include <functional>
#include <map>
#include <memory>
#include <string>
#include <tuple>
#include <type_traits>
#include <utility>
#include <vector>

// Particl
#include <key/stealth.h>               // For CTxDestination
#include <key/extkey.h>                // For CTxDestination
#include <wallet/hdwallettypes.h>
#include <univalue.h>


class CFeeRate;
class CKey;
enum class FeeReason;
enum class OutputType;
enum class TransactionError;
struct PartiallySignedTransaction;
struct bilingual_str;
namespace wallet {
class CCoinControl;
class CWallet;
enum class AddressPurpose;
enum isminetype : unsigned int;
struct CRecipient;
struct WalletContext;
using isminefilter = std::underlying_type<isminetype>::type;
} // namespace wallet

class CHDWallet;

namespace interfaces {

class Handler;
struct WalletAddress;
struct WalletBalances;
struct WalletTx;
struct WalletTxOut;
struct WalletTxStatus;

using WalletOrderForm = std::vector<std::pair<std::string, std::string>>;
using WalletValueMap = std::map<std::string, std::string>;

//! Interface for accessing a wallet.
class Wallet
{
public:
    virtual ~Wallet() {}

    //! Encrypt wallet.
    virtual bool encryptWallet(const SecureString& wallet_passphrase) = 0;

    //! Return whether wallet is encrypted.
    virtual bool isCrypted() = 0;

    //! Lock wallet.
    virtual bool lock() = 0;

    //! Unlock wallet.
    virtual bool unlock(const SecureString& wallet_passphrase, bool for_staking_only) = 0;

    //! Return whether wallet is locked.
    virtual bool isLocked() = 0;

    //! Change wallet passphrase.
    virtual bool changeWalletPassphrase(const SecureString& old_wallet_passphrase,
        const SecureString& new_wallet_passphrase) = 0;

    //! Abort a rescan.
    virtual void abortRescan() = 0;

    //! Back up wallet.
    virtual bool backupWallet(const std::string& filename) = 0;

    //! Get wallet name.
    virtual std::string getWalletName() = 0;

    // Get a new address.
    virtual util::Result<CTxDestination> getNewDestination(const OutputType type, const std::string& label) = 0;

    //! Get public key.
    virtual bool getPubKey(const CScript& script, const CKeyID& address, CPubKey& pub_key) = 0;

    //! Sign message
    virtual SigningResult signMessage(const std::string& message, const PKHash& pkhash, const std::string &message_magic, std::string& str_sig) = 0;
    virtual SigningResult signMessage(const std::string& message, const CKeyID256& pkhash, const std::string &message_magic, std::string& str_sig) = 0;

    //! Return whether wallet has private key.
    virtual bool isSpendable(const CTxDestination& dest) = 0;

    //! Return whether wallet has watch only keys.
    virtual bool haveWatchOnly() = 0;

    //! Add or update address.
    virtual bool setAddressBook(const CTxDestination& dest, const std::string& name, const std::optional<wallet::AddressPurpose>& purpose) = 0;

    // Remove address.
    virtual bool delAddressBook(const CTxDestination& dest) = 0;

    //! Look up address in wallet, return whether exists.
    virtual bool getAddress(const CTxDestination& dest,
        std::string* name,
        wallet::isminetype* is_mine,
        wallet::AddressPurpose* purpose) = 0;

    //! Get wallet address list.
    virtual std::vector<WalletAddress> getAddresses() const = 0;

    //! Get receive requests.
    virtual std::vector<std::string> getAddressReceiveRequests() = 0;

    //! Save or remove receive request.
    virtual bool setAddressReceiveRequest(const CTxDestination& dest, const std::string& id, const std::string& value) = 0;

    //! Display address on external signer
    virtual bool displayAddress(const CTxDestination& dest) = 0;

    //! Lock coin.
    virtual bool lockCoin(const COutPoint& output, const bool write_to_db) = 0;

    //! Unlock coin.
    virtual bool unlockCoin(const COutPoint& output) = 0;

    //! Return whether coin is locked.
    virtual bool isLockedCoin(const COutPoint& output) = 0;

    //! List locked coins.
    virtual void listLockedCoins(std::vector<COutPoint>& outputs) = 0;

    //! Create transaction.
    virtual util::Result<CTransactionRef> createTransaction(const std::vector<wallet::CRecipient>& recipients,
        const wallet::CCoinControl& coin_control,
        bool sign,
        int& change_pos,
        CAmount& fee) = 0;

    //! Commit transaction.
    virtual void commitTransaction(CTransactionRef tx,
        WalletValueMap value_map,
        WalletOrderForm order_form) = 0;

    //! Return whether transaction can be abandoned.
    virtual bool transactionCanBeAbandoned(const uint256& txid) = 0;

    //! Abandon transaction.
    virtual bool abandonTransaction(const uint256& txid) = 0;

    //! Return whether transaction can be bumped.
    virtual bool transactionCanBeBumped(const uint256& txid) = 0;

    //! Create bump transaction.
    virtual bool createBumpTransaction(const uint256& txid,
        const wallet::CCoinControl& coin_control,
        std::vector<bilingual_str>& errors,
        CAmount& old_fee,
        CAmount& new_fee,
        CMutableTransaction& mtx) = 0;

    //! Sign bump transaction.
    virtual bool signBumpTransaction(CMutableTransaction& mtx) = 0;

    //! Commit bump transaction.
    virtual bool commitBumpTransaction(const uint256& txid,
        CMutableTransaction&& mtx,
        std::vector<bilingual_str>& errors,
        uint256& bumped_txid) = 0;

    //! Get a transaction.
    virtual CTransactionRef getTx(const uint256& txid) = 0;

    //! Get transaction information.
    virtual WalletTx getWalletTx(const uint256& txid) = 0;

    //! Get list of all wallet transactions.
    virtual std::set<WalletTx> getWalletTxs() = 0;

    //! Try to get updated status for a particular transaction, if possible without blocking.
    virtual bool tryGetTxStatus(const uint256& txid,
        WalletTxStatus& tx_status,
        int& num_blocks,
        int64_t& block_time) = 0;

    //! Get transaction details.
    virtual WalletTx getWalletTxDetails(const uint256& txid,
        WalletTxStatus& tx_status,
        WalletOrderForm& order_form,
        bool& in_mempool,
        int& num_blocks) = 0;

    //! Fill PSBT.
    virtual TransactionError fillPSBT(int sighash_type,
        bool sign,
        bool bip32derivs,
        size_t* n_signed,
        PartiallySignedTransaction& psbtx,
        bool& complete) = 0;

    //! Get balances.
    virtual WalletBalances getBalances() = 0;

    //! Get balances if possible without blocking.
    virtual bool tryGetBalances(WalletBalances& balances, uint256& block_hash) = 0;

    //! Get balance.
    virtual CAmount getBalance() = 0;

    //! Get available balance.
    virtual CAmount getAvailableBalance(const wallet::CCoinControl& coin_control) = 0;

    //! Return whether transaction input belongs to wallet.
    virtual wallet::isminetype txinIsMine(const CTxIn& txin) = 0;

    //! Return whether transaction output belongs to wallet.
    virtual wallet::isminetype txoutIsMine(const CTxOut& txout) = 0;

    //! Return debit amount if transaction input belongs to wallet.
    virtual CAmount getDebit(const CTxIn& txin, wallet::isminefilter filter) = 0;

    //! Return credit amount if transaction input belongs to wallet.
    virtual CAmount getCredit(const CTxOut& txout, wallet::isminefilter filter) = 0;

    //! Return AvailableCoins + LockedCoins grouped by wallet address.
    //! (put change in one group with wallet address)
    using CoinsList = std::map<CTxDestination, std::vector<std::tuple<COutPoint, WalletTxOut>>>;
    virtual CoinsList listCoins(OutputTypes nType) = 0;

    //! Return wallet transaction output information.
    virtual std::vector<WalletTxOut> getCoins(const std::vector<COutPoint>& outputs) = 0;

    //! Get required fee.
    virtual CAmount getRequiredFee(unsigned int tx_bytes) = 0;

    //! Get minimum fee.
    virtual CAmount getMinimumFee(unsigned int tx_bytes,
        const wallet::CCoinControl& coin_control,
        int* returned_target,
        FeeReason* reason) = 0;

    //! Get tx confirm target.
    virtual unsigned int getConfirmTarget() = 0;

    // Return whether HD enabled.
    virtual bool hdEnabled() = 0;

    // Return whether the wallet is blank.
    virtual bool canGetAddresses() = 0;

    // Return whether private keys enabled.
    virtual bool privateKeysDisabled() = 0;

    // Return whether the wallet contains a Taproot scriptPubKeyMan
    virtual bool taprootEnabled() = 0;

    // Return whether wallet uses an external signer.
    virtual bool hasExternalSigner() = 0;

    // Get default address type.
    virtual OutputType getDefaultAddressType() = 0;

    //! Get max tx fee.
    virtual CAmount getDefaultMaxTxFee() = 0;

    // Remove wallet.
    virtual void remove() = 0;

    //! Return whether is a legacy wallet
    virtual bool isLegacy() = 0;

    //! Register handler for unload message.
    using UnloadFn = std::function<void()>;
    virtual std::unique_ptr<Handler> handleUnload(UnloadFn fn) = 0;

    //! Register handler for show progress messages.
    using ShowProgressFn = std::function<void(const std::string& title, int progress)>;
    virtual std::unique_ptr<Handler> handleShowProgress(ShowProgressFn fn) = 0;

    //! Register handler for status changed messages.
    using StatusChangedFn = std::function<void()>;
    virtual std::unique_ptr<Handler> handleStatusChanged(StatusChangedFn fn) = 0;

    //! Register handler for address book changed messages.
    using AddressBookChangedFn = std::function<void(const CTxDestination& address,
        const std::string& label,
        bool is_mine,
<<<<<<< HEAD
        const std::string& purpose,
        const std::string& path,
=======
        wallet::AddressPurpose purpose,
>>>>>>> 19764dc1
        ChangeType status)>;
    virtual std::unique_ptr<Handler> handleAddressBookChanged(AddressBookChangedFn fn) = 0;

    //! Register handler for transaction changed messages.
    using TransactionChangedFn = std::function<void(const uint256& txid, ChangeType status)>;
    virtual std::unique_ptr<Handler> handleTransactionChanged(TransactionChangedFn fn) = 0;

    //! Register handler for watchonly changed messages.
    using WatchOnlyChangedFn = std::function<void(bool have_watch_only)>;
    virtual std::unique_ptr<Handler> handleWatchOnlyChanged(WatchOnlyChangedFn fn) = 0;

    //! Register handler for keypool changed messages.
    using CanGetAddressesChangedFn = std::function<void()>;
    virtual std::unique_ptr<Handler> handleCanGetAddressesChanged(CanGetAddressesChangedFn fn) = 0;

    //! Return pointer to internal wallet class, useful for testing.
    virtual wallet::CWallet* wallet() { return nullptr; }


    using ReservedBalanceChangedFn = std::function<void(CAmount value)>;
    virtual std::unique_ptr<Handler> handleReservedBalanceChanged(ReservedBalanceChangedFn fn) = 0;

    virtual bool IsParticlWallet() = 0;
    virtual CAmount getReserveBalance() = 0;
    virtual bool ownDestination(const CTxDestination &dest) = 0;
    virtual bool isUnlockForStakingOnlySet() = 0;

    virtual CAmount getAvailableAnonBalance(const wallet::CCoinControl& coin_control) = 0;
    virtual CAmount getAvailableBlindBalance(const wallet::CCoinControl& coin_control) = 0;
    virtual CHDWallet *getParticlWallet() = 0;
    virtual bool setReserveBalance(CAmount nValue) = 0;
    virtual void lockWallet() = 0;
    virtual bool setUnlockedForStaking() = 0;
    virtual bool isDefaultAccountSet() = 0;
    virtual bool isHardwareLinkedWallet() = 0;
    virtual CAmount getCredit(const CTxOutBase *txout, wallet::isminefilter filter) = 0;
    virtual wallet::isminetype txoutIsMine(const CTxOutBase *txout) = 0;
    virtual bool describeRecordTx(const uint256 &txid, const CTransactionRecord &rtx, UniValue &rv) = 0;
};

//! Wallet chain client that in addition to having chain client methods for
//! starting up, shutting down, and registering RPCs, also has additional
//! methods (called by the GUI) to load and create wallets.
class WalletLoader : public ChainClient
{
public:
    //! Create new wallet.
    virtual util::Result<std::unique_ptr<Wallet>> createWallet(const std::string& name, const SecureString& passphrase, uint64_t wallet_creation_flags, std::vector<bilingual_str>& warnings) = 0;

    //! Load existing wallet.
    virtual util::Result<std::unique_ptr<Wallet>> loadWallet(const std::string& name, std::vector<bilingual_str>& warnings) = 0;

    //! Return default wallet directory.
    virtual std::string getWalletDir() = 0;

    //! Restore backup wallet
    virtual util::Result<std::unique_ptr<Wallet>> restoreWallet(const fs::path& backup_file, const std::string& wallet_name, std::vector<bilingual_str>& warnings) = 0;

    //! Return available wallets in wallet directory.
    virtual std::vector<std::string> listWalletDir() = 0;

    //! Return interfaces for accessing wallets (if any).
    virtual std::vector<std::unique_ptr<Wallet>> getWallets() = 0;

    //! Register handler for load wallet messages. This callback is triggered by
    //! createWallet and loadWallet above, and also triggered when wallets are
    //! loaded at startup or by RPC.
    using LoadWalletFn = std::function<void(std::unique_ptr<Wallet> wallet)>;
    virtual std::unique_ptr<Handler> handleLoadWallet(LoadWalletFn fn) = 0;

    //! Return pointer to internal context, useful for testing.
    virtual wallet::WalletContext* context() { return nullptr; }
};

//! Information about one wallet address.
struct WalletAddress
{
    CTxDestination dest;
    wallet::isminetype is_mine;
    wallet::AddressPurpose purpose;
    std::string name;
<<<<<<< HEAD
    std::string purpose;
    bool fBech32;
    std::string path;

    WalletAddress(CTxDestination dest, wallet::isminetype is_mine, std::string name, std::string purpose, bool fBech32, std::string path)
        : dest(std::move(dest)), is_mine(is_mine), name(std::move(name)), purpose(std::move(purpose)), fBech32(fBech32), path(path)
=======

    WalletAddress(CTxDestination dest, wallet::isminetype is_mine, wallet::AddressPurpose purpose, std::string name)
        : dest(std::move(dest)), is_mine(is_mine), purpose(std::move(purpose)), name(std::move(name))
>>>>>>> 19764dc1
    {
    }
};

//! Collection of wallet balances.
struct WalletBalances
{
    CAmount balance = 0;
    CAmount unconfirmed_balance = 0;
    CAmount immature_balance = 0;
    bool have_watch_only = false;
    CAmount watch_only_balance = 0;
    CAmount unconfirmed_watch_only_balance = 0;
    CAmount immature_watch_only_balance = 0;

    CAmount balanceStaked = 0;
    CAmount balanceBlind = 0;
    CAmount balanceAnon = 0;
    CAmount balanceWatchStaked = 0;
    CAmount immature_anon_balance = 0;

    bool balanceChanged(const WalletBalances& prev) const
    {
        return balance != prev.balance || unconfirmed_balance != prev.unconfirmed_balance ||
               immature_balance != prev.immature_balance || watch_only_balance != prev.watch_only_balance ||
               unconfirmed_watch_only_balance != prev.unconfirmed_watch_only_balance ||
               immature_watch_only_balance != prev.immature_watch_only_balance ||

               balanceStaked != prev.balanceStaked ||
               balanceBlind != prev.balanceBlind ||
               balanceAnon != prev.balanceAnon ||
               balanceWatchStaked != prev.balanceWatchStaked ||
               immature_anon_balance != prev.immature_anon_balance;
    }
};

// Wallet transaction information.
struct WalletTx
{
    CTransactionRef tx;
    std::vector<wallet::isminetype> txin_is_mine;
    std::vector<wallet::isminetype> txout_is_mine;
    std::vector<CTxDestination> txout_address;
    std::vector<wallet::isminetype> txout_address_is_mine;
    CAmount credit;
    CAmount debit;
    CAmount change;
    int64_t time;
    std::map<std::string, std::string> value_map;
    bool is_coinbase;
    bool operator<(const WalletTx& a) const { return GetHash() < a.GetHash(); }

    // Particl
    uint256 GetHash() const { return is_record ? irtx->first : tx->GetHash(); }
    bool is_coinstake{false};
    bool is_record{false};
    MapRecords_t::const_iterator irtx;
    CHDWallet *partWallet{nullptr};
};

//! Updated transaction status.
struct WalletTxStatus
{
    int block_height;
    int blocks_to_maturity;
    int depth_in_main_chain;
    unsigned int time_received;
    uint32_t lock_time;
    bool is_trusted;
    bool is_abandoned;
    bool is_coinbase;
    bool is_in_main_chain;
};

//! Wallet transaction output.
struct WalletTxOut
{
    CTxOut txout;
    int64_t time;
    int depth_in_main_chain = -1;
    bool is_spent = false;
};

//! Return implementation of Wallet interface. This function is defined in
//! dummywallet.cpp and throws if the wallet component is not compiled.
std::unique_ptr<Wallet> MakeWallet(wallet::WalletContext& context, const std::shared_ptr<wallet::CWallet>& wallet);

//! Return implementation of ChainClient interface for a wallet loader. This
//! function will be undefined in builds where ENABLE_WALLET is false.
std::unique_ptr<WalletLoader> MakeWalletLoader(Chain& chain, ArgsManager& args);

} // namespace interfaces

#endif // BITCOIN_INTERFACES_WALLET_H<|MERGE_RESOLUTION|>--- conflicted
+++ resolved
@@ -304,12 +304,8 @@
     using AddressBookChangedFn = std::function<void(const CTxDestination& address,
         const std::string& label,
         bool is_mine,
-<<<<<<< HEAD
-        const std::string& purpose,
+        wallet::AddressPurpose purpose,
         const std::string& path,
-=======
-        wallet::AddressPurpose purpose,
->>>>>>> 19764dc1
         ChangeType status)>;
     virtual std::unique_ptr<Handler> handleAddressBookChanged(AddressBookChangedFn fn) = 0;
 
@@ -391,18 +387,11 @@
     wallet::isminetype is_mine;
     wallet::AddressPurpose purpose;
     std::string name;
-<<<<<<< HEAD
-    std::string purpose;
     bool fBech32;
     std::string path;
 
-    WalletAddress(CTxDestination dest, wallet::isminetype is_mine, std::string name, std::string purpose, bool fBech32, std::string path)
-        : dest(std::move(dest)), is_mine(is_mine), name(std::move(name)), purpose(std::move(purpose)), fBech32(fBech32), path(path)
-=======
-
-    WalletAddress(CTxDestination dest, wallet::isminetype is_mine, wallet::AddressPurpose purpose, std::string name)
-        : dest(std::move(dest)), is_mine(is_mine), purpose(std::move(purpose)), name(std::move(name))
->>>>>>> 19764dc1
+    WalletAddress(CTxDestination dest, wallet::isminetype is_mine, wallet::AddressPurpose purpose, std::string name, bool fBech32, std::string path)
+        : dest(std::move(dest)), is_mine(is_mine), purpose(std::move(purpose)), name(std::move(name)), fBech32(fBech32), path(path)
     {
     }
 };
