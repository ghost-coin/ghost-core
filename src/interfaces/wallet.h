// Copyright (c) 2018-2021 The Bitcoin Core developers
// Distributed under the MIT software license, see the accompanying
// file COPYING or http://www.opensource.org/licenses/mit-license.php.

#ifndef BITCOIN_INTERFACES_WALLET_H
#define BITCOIN_INTERFACES_WALLET_H

#include <consensus/amount.h>
#include <fs.h>
#include <interfaces/chain.h>          // For ChainClient
#include <pubkey.h>                    // For CKeyID and CScriptID (definitions needed in CTxDestination instantiation)
#include <script/standard.h>           // For CTxDestination
#include <support/allocators/secure.h> // For SecureString
#include <util/message.h>
#include <util/ui_change_type.h>

#include <cstdint>
#include <functional>
#include <map>
#include <memory>
#include <string>
#include <tuple>
#include <type_traits>
#include <utility>
#include <vector>

<<<<<<< HEAD
#include <key/stealth.h>               // For CTxDestination
#include <key/extkey.h>                // For CTxDestination
#include <wallet/hdwallettypes.h>

class CCoinControl;
class CFeeRate;
class CKey;
class CWallet;
enum isminetype : uint8_t;
enum class FeeReason;
enum class OutputType;
enum class TransactionError;
=======
class CFeeRate;
class CKey;
enum class FeeReason;
enum class OutputType;
enum class TransactionError;
struct PartiallySignedTransaction;
struct bilingual_str;
namespace wallet {
class CCoinControl;
class CWallet;
enum isminetype : unsigned int;
>>>>>>> 290ff5ef
struct CRecipient;
struct WalletContext;
using isminefilter = std::underlying_type<isminetype>::type;
} // namespace wallet

class CHDWallet;

namespace interfaces {

class Handler;
struct WalletAddress;
struct WalletBalances;
struct WalletTx;
struct WalletTxOut;
struct WalletTxStatus;

using WalletOrderForm = std::vector<std::pair<std::string, std::string>>;
using WalletValueMap = std::map<std::string, std::string>;

//! Interface for accessing a wallet.
class Wallet
{
public:
    virtual ~Wallet() {}

    //! Encrypt wallet.
    virtual bool encryptWallet(const SecureString& wallet_passphrase) = 0;

    //! Return whether wallet is encrypted.
    virtual bool isCrypted() = 0;

    //! Lock wallet.
    virtual bool lock() = 0;

    //! Unlock wallet.
    virtual bool unlock(const SecureString& wallet_passphrase, bool for_staking_only) = 0;

    //! Return whether wallet is locked.
    virtual bool isLocked() = 0;

    //! Change wallet passphrase.
    virtual bool changeWalletPassphrase(const SecureString& old_wallet_passphrase,
        const SecureString& new_wallet_passphrase) = 0;

    //! Abort a rescan.
    virtual void abortRescan() = 0;

    //! Back up wallet.
    virtual bool backupWallet(const std::string& filename) = 0;

    //! Get wallet name.
    virtual std::string getWalletName() = 0;

    // Get a new address.
    virtual bool getNewDestination(const OutputType type, const std::string label, CTxDestination& dest) = 0;

    //! Get public key.
    virtual bool getPubKey(const CScript& script, const CKeyID& address, CPubKey& pub_key) = 0;

    //! Sign message
    virtual SigningResult signMessage(const std::string& message, const PKHash& pkhash, std::string& str_sig) = 0;
    virtual SigningResult signMessage(const std::string& message, const CKeyID256& pkhash, std::string& str_sig) = 0;

    //! Return whether wallet has private key.
    virtual bool isSpendable(const CTxDestination& dest) = 0;

    //! Return whether wallet has watch only keys.
    virtual bool haveWatchOnly() = 0;

    //! Add or update address.
    virtual bool setAddressBook(const CTxDestination& dest, const std::string& name, const std::string& purpose) = 0;

    // Remove address.
    virtual bool delAddressBook(const CTxDestination& dest) = 0;

    //! Look up address in wallet, return whether exists.
    virtual bool getAddress(const CTxDestination& dest,
        std::string* name,
        wallet::isminetype* is_mine,
        std::string* purpose) = 0;

    //! Get wallet address list.
    virtual std::vector<WalletAddress> getAddresses() = 0;

    //! Get receive requests.
    virtual std::vector<std::string> getAddressReceiveRequests() = 0;

    //! Save or remove receive request.
    virtual bool setAddressReceiveRequest(const CTxDestination& dest, const std::string& id, const std::string& value) = 0;

    //! Display address on external signer
    virtual bool displayAddress(const CTxDestination& dest) = 0;

    //! Lock coin.
    virtual bool lockCoin(const COutPoint& output, const bool write_to_db) = 0;

    //! Unlock coin.
    virtual bool unlockCoin(const COutPoint& output) = 0;

    //! Return whether coin is locked.
    virtual bool isLockedCoin(const COutPoint& output) = 0;

    //! List locked coins.
    virtual void listLockedCoins(std::vector<COutPoint>& outputs) = 0;

    //! Create transaction.
    virtual CTransactionRef createTransaction(const std::vector<wallet::CRecipient>& recipients,
        const wallet::CCoinControl& coin_control,
        bool sign,
        int& change_pos,
        CAmount& fee,
        bilingual_str& fail_reason) = 0;

    //! Commit transaction.
    virtual void commitTransaction(CTransactionRef tx,
        WalletValueMap value_map,
        WalletOrderForm order_form) = 0;

    //! Return whether transaction can be abandoned.
    virtual bool transactionCanBeAbandoned(const uint256& txid) = 0;

    //! Abandon transaction.
    virtual bool abandonTransaction(const uint256& txid) = 0;

    //! Return whether transaction can be bumped.
    virtual bool transactionCanBeBumped(const uint256& txid) = 0;

    //! Create bump transaction.
    virtual bool createBumpTransaction(const uint256& txid,
        const wallet::CCoinControl& coin_control,
        std::vector<bilingual_str>& errors,
        CAmount& old_fee,
        CAmount& new_fee,
        CMutableTransaction& mtx) = 0;

    //! Sign bump transaction.
    virtual bool signBumpTransaction(CMutableTransaction& mtx) = 0;

    //! Commit bump transaction.
    virtual bool commitBumpTransaction(const uint256& txid,
        CMutableTransaction&& mtx,
        std::vector<bilingual_str>& errors,
        uint256& bumped_txid) = 0;

    //! Get a transaction.
    virtual CTransactionRef getTx(const uint256& txid) = 0;

    //! Get transaction information.
    virtual WalletTx getWalletTx(const uint256& txid) = 0;

    //! Get list of all wallet transactions.
    virtual std::vector<WalletTx> getWalletTxs() = 0;

    //! Try to get updated status for a particular transaction, if possible without blocking.
    virtual bool tryGetTxStatus(const uint256& txid,
        WalletTxStatus& tx_status,
        int& num_blocks,
        int64_t& block_time) = 0;

    //! Get transaction details.
    virtual WalletTx getWalletTxDetails(const uint256& txid,
        WalletTxStatus& tx_status,
        WalletOrderForm& order_form,
        bool& in_mempool,
        int& num_blocks) = 0;

    //! Fill PSBT.
    virtual TransactionError fillPSBT(int sighash_type,
        bool sign,
        bool bip32derivs,
        size_t* n_signed,
        PartiallySignedTransaction& psbtx,
        bool& complete) = 0;

    //! Get balances.
    virtual WalletBalances getBalances() = 0;

    //! Get balances if possible without blocking.
    virtual bool tryGetBalances(WalletBalances& balances, uint256& block_hash) = 0;

    //! Get balance.
    virtual CAmount getBalance() = 0;

    //! Get available balance.
    virtual CAmount getAvailableBalance(const wallet::CCoinControl& coin_control) = 0;

    //! Return whether transaction input belongs to wallet.
    virtual wallet::isminetype txinIsMine(const CTxIn& txin) = 0;

    //! Return whether transaction output belongs to wallet.
    virtual wallet::isminetype txoutIsMine(const CTxOut& txout) = 0;

    //! Return debit amount if transaction input belongs to wallet.
    virtual CAmount getDebit(const CTxIn& txin, wallet::isminefilter filter) = 0;

    //! Return credit amount if transaction input belongs to wallet.
    virtual CAmount getCredit(const CTxOut& txout, wallet::isminefilter filter) = 0;

    //! Return AvailableCoins + LockedCoins grouped by wallet address.
    //! (put change in one group with wallet address)
    using CoinsList = std::map<CTxDestination, std::vector<std::tuple<COutPoint, WalletTxOut>>>;
    virtual CoinsList listCoins(OutputTypes nType) = 0;

    //! Return wallet transaction output information.
    virtual std::vector<WalletTxOut> getCoins(const std::vector<COutPoint>& outputs) = 0;

    //! Get required fee.
    virtual CAmount getRequiredFee(unsigned int tx_bytes) = 0;

    //! Get minimum fee.
    virtual CAmount getMinimumFee(unsigned int tx_bytes,
        const wallet::CCoinControl& coin_control,
        int* returned_target,
        FeeReason* reason) = 0;

    //! Get tx confirm target.
    virtual unsigned int getConfirmTarget() = 0;

    // Return whether HD enabled.
    virtual bool hdEnabled() = 0;

    // Return whether the wallet is blank.
    virtual bool canGetAddresses() = 0;

    // Return whether private keys enabled.
    virtual bool privateKeysDisabled() = 0;

    // Return whether the wallet contains a Taproot scriptPubKeyMan
    virtual bool taprootEnabled() = 0;

    // Return whether wallet uses an external signer.
    virtual bool hasExternalSigner() = 0;

    // Get default address type.
    virtual OutputType getDefaultAddressType() = 0;

    //! Get max tx fee.
    virtual CAmount getDefaultMaxTxFee() = 0;

    // Remove wallet.
    virtual void remove() = 0;

    //! Return whether is a legacy wallet
    virtual bool isLegacy() = 0;

    //! Register handler for unload message.
    using UnloadFn = std::function<void()>;
    virtual std::unique_ptr<Handler> handleUnload(UnloadFn fn) = 0;

    //! Register handler for show progress messages.
    using ShowProgressFn = std::function<void(const std::string& title, int progress)>;
    virtual std::unique_ptr<Handler> handleShowProgress(ShowProgressFn fn) = 0;

    //! Register handler for status changed messages.
    using StatusChangedFn = std::function<void()>;
    virtual std::unique_ptr<Handler> handleStatusChanged(StatusChangedFn fn) = 0;

    //! Register handler for address book changed messages.
    using AddressBookChangedFn = std::function<void(const CTxDestination& address,
        const std::string& label,
        bool is_mine,
        const std::string& purpose,
        const std::string& path,
        ChangeType status)>;
    virtual std::unique_ptr<Handler> handleAddressBookChanged(AddressBookChangedFn fn) = 0;

    //! Register handler for transaction changed messages.
    using TransactionChangedFn = std::function<void(const uint256& txid, ChangeType status)>;
    virtual std::unique_ptr<Handler> handleTransactionChanged(TransactionChangedFn fn) = 0;

    //! Register handler for watchonly changed messages.
    using WatchOnlyChangedFn = std::function<void(bool have_watch_only)>;
    virtual std::unique_ptr<Handler> handleWatchOnlyChanged(WatchOnlyChangedFn fn) = 0;

    //! Register handler for keypool changed messages.
    using CanGetAddressesChangedFn = std::function<void()>;
    virtual std::unique_ptr<Handler> handleCanGetAddressesChanged(CanGetAddressesChangedFn fn) = 0;

    //! Return pointer to internal wallet class, useful for testing.
<<<<<<< HEAD
    virtual CWallet* wallet() { return nullptr; }


    using ReservedBalanceChangedFn = std::function<void(CAmount value)>;
    virtual std::unique_ptr<Handler> handleReservedBalanceChanged(ReservedBalanceChangedFn fn) = 0;

    virtual bool IsParticlWallet() = 0;
    virtual CAmount getReserveBalance() = 0;
    virtual bool ownDestination(const CTxDestination &dest) = 0;
    virtual bool isUnlockForStakingOnlySet() = 0;

    virtual CAmount getAvailableAnonBalance(const CCoinControl& coin_control) = 0;
    virtual CAmount getAvailableBlindBalance(const CCoinControl& coin_control) = 0;
    virtual CHDWallet *getParticlWallet() = 0;
    virtual bool setReserveBalance(CAmount nValue) = 0;
    virtual void lockWallet() = 0;
    virtual bool setUnlockedForStaking() = 0;
    virtual bool isDefaultAccountSet() = 0;
    virtual bool isHardwareLinkedWallet() = 0;
    virtual CAmount getCredit(const CTxOutBase *txout, isminefilter filter) = 0;
    virtual isminetype txoutIsMine(const CTxOutBase *txout) = 0;
=======
    virtual wallet::CWallet* wallet() { return nullptr; }
>>>>>>> 290ff5ef
};

//! Wallet chain client that in addition to having chain client methods for
//! starting up, shutting down, and registering RPCs, also has additional
//! methods (called by the GUI) to load and create wallets.
class WalletLoader : public ChainClient
{
public:
    //! Create new wallet.
    virtual std::unique_ptr<Wallet> createWallet(const std::string& name, const SecureString& passphrase, uint64_t wallet_creation_flags, bilingual_str& error, std::vector<bilingual_str>& warnings) = 0;

   //! Load existing wallet.
   virtual std::unique_ptr<Wallet> loadWallet(const std::string& name, bilingual_str& error, std::vector<bilingual_str>& warnings) = 0;

   //! Return default wallet directory.
   virtual std::string getWalletDir() = 0;

   //! Restore backup wallet
   virtual std::unique_ptr<Wallet> restoreWallet(const fs::path& backup_file, const std::string& wallet_name, bilingual_str& error, std::vector<bilingual_str>& warnings) = 0;

   //! Return available wallets in wallet directory.
   virtual std::vector<std::string> listWalletDir() = 0;

   //! Return interfaces for accessing wallets (if any).
   virtual std::vector<std::unique_ptr<Wallet>> getWallets() = 0;

   //! Register handler for load wallet messages. This callback is triggered by
   //! createWallet and loadWallet above, and also triggered when wallets are
   //! loaded at startup or by RPC.
   using LoadWalletFn = std::function<void(std::unique_ptr<Wallet> wallet)>;
   virtual std::unique_ptr<Handler> handleLoadWallet(LoadWalletFn fn) = 0;

   //! Return pointer to internal context, useful for testing.
   virtual wallet::WalletContext* context() { return nullptr; }
};

//! Information about one wallet address.
struct WalletAddress
{
    CTxDestination dest;
    wallet::isminetype is_mine;
    std::string name;
    std::string purpose;
    bool fBech32;
    std::string path;

<<<<<<< HEAD
    WalletAddress(CTxDestination dest, isminetype is_mine, std::string name, std::string purpose, bool fBech32, std::string path)
        : dest(std::move(dest)), is_mine(is_mine), name(std::move(name)), purpose(std::move(purpose)), fBech32(fBech32), path(path)
=======
    WalletAddress(CTxDestination dest, wallet::isminetype is_mine, std::string name, std::string purpose)
        : dest(std::move(dest)), is_mine(is_mine), name(std::move(name)), purpose(std::move(purpose))
>>>>>>> 290ff5ef
    {
    }
};

//! Collection of wallet balances.
struct WalletBalances
{
    CAmount balance = 0;
    CAmount unconfirmed_balance = 0;
    CAmount immature_balance = 0;
    bool have_watch_only = false;
    CAmount watch_only_balance = 0;
    CAmount unconfirmed_watch_only_balance = 0;
    CAmount immature_watch_only_balance = 0;

    CAmount balanceStaked = 0;
    CAmount balanceBlind = 0;
    CAmount balanceAnon = 0;
    CAmount balanceWatchStaked = 0;
    CAmount immature_anon_balance = 0;

    bool balanceChanged(const WalletBalances& prev) const
    {
        return balance != prev.balance || unconfirmed_balance != prev.unconfirmed_balance ||
               immature_balance != prev.immature_balance || watch_only_balance != prev.watch_only_balance ||
               unconfirmed_watch_only_balance != prev.unconfirmed_watch_only_balance ||
               immature_watch_only_balance != prev.immature_watch_only_balance

               || balanceStaked != prev.balanceStaked
               || balanceBlind != prev.balanceBlind
               || balanceAnon != prev.balanceAnon
               || balanceWatchStaked != prev.balanceWatchStaked
               || immature_anon_balance != prev.immature_anon_balance;
    }
};

// Wallet transaction information.
struct WalletTx
{
    CTransactionRef tx;
    std::vector<wallet::isminetype> txin_is_mine;
    std::vector<wallet::isminetype> txout_is_mine;
    std::vector<CTxDestination> txout_address;
    std::vector<wallet::isminetype> txout_address_is_mine;
    CAmount credit;
    CAmount debit;
    CAmount change;
    int64_t time;
    std::map<std::string, std::string> value_map;
    bool is_coinbase;
    bool is_coinstake;

    bool is_record=false;
    MapRecords_t::const_iterator irtx;
    CHDWallet *partWallet;
};

//! Updated transaction status.
struct WalletTxStatus
{
    int block_height;
    int blocks_to_maturity;
    int depth_in_main_chain;
    unsigned int time_received;
    uint32_t lock_time;
    bool is_final;
    bool is_trusted;
    bool is_abandoned;
    bool is_coinbase;
    bool is_in_main_chain;
};

//! Wallet transaction output.
struct WalletTxOut
{
    CTxOut txout;
    int64_t time;
    int depth_in_main_chain = -1;
    bool is_spent = false;
};

//! Return implementation of Wallet interface. This function is defined in
//! dummywallet.cpp and throws if the wallet component is not compiled.
std::unique_ptr<Wallet> MakeWallet(wallet::WalletContext& context, const std::shared_ptr<wallet::CWallet>& wallet);

//! Return implementation of ChainClient interface for a wallet loader. This
//! function will be undefined in builds where ENABLE_WALLET is false.
std::unique_ptr<WalletLoader> MakeWalletLoader(Chain& chain, ArgsManager& args);

} // namespace interfaces

#endif // BITCOIN_INTERFACES_WALLET_H<|MERGE_RESOLUTION|>--- conflicted
+++ resolved
@@ -24,20 +24,11 @@
 #include <utility>
 #include <vector>
 
-<<<<<<< HEAD
+// Particl
 #include <key/stealth.h>               // For CTxDestination
 #include <key/extkey.h>                // For CTxDestination
 #include <wallet/hdwallettypes.h>
 
-class CCoinControl;
-class CFeeRate;
-class CKey;
-class CWallet;
-enum isminetype : uint8_t;
-enum class FeeReason;
-enum class OutputType;
-enum class TransactionError;
-=======
 class CFeeRate;
 class CKey;
 enum class FeeReason;
@@ -48,8 +39,7 @@
 namespace wallet {
 class CCoinControl;
 class CWallet;
-enum isminetype : unsigned int;
->>>>>>> 290ff5ef
+enum isminetype : uint8_t;
 struct CRecipient;
 struct WalletContext;
 using isminefilter = std::underlying_type<isminetype>::type;
@@ -329,8 +319,7 @@
     virtual std::unique_ptr<Handler> handleCanGetAddressesChanged(CanGetAddressesChangedFn fn) = 0;
 
     //! Return pointer to internal wallet class, useful for testing.
-<<<<<<< HEAD
-    virtual CWallet* wallet() { return nullptr; }
+    virtual wallet::CWallet* wallet() { return nullptr; }
 
 
     using ReservedBalanceChangedFn = std::function<void(CAmount value)>;
@@ -341,19 +330,16 @@
     virtual bool ownDestination(const CTxDestination &dest) = 0;
     virtual bool isUnlockForStakingOnlySet() = 0;
 
-    virtual CAmount getAvailableAnonBalance(const CCoinControl& coin_control) = 0;
-    virtual CAmount getAvailableBlindBalance(const CCoinControl& coin_control) = 0;
+    virtual CAmount getAvailableAnonBalance(const wallet::CCoinControl& coin_control) = 0;
+    virtual CAmount getAvailableBlindBalance(const wallet::CCoinControl& coin_control) = 0;
     virtual CHDWallet *getParticlWallet() = 0;
     virtual bool setReserveBalance(CAmount nValue) = 0;
     virtual void lockWallet() = 0;
     virtual bool setUnlockedForStaking() = 0;
     virtual bool isDefaultAccountSet() = 0;
     virtual bool isHardwareLinkedWallet() = 0;
-    virtual CAmount getCredit(const CTxOutBase *txout, isminefilter filter) = 0;
-    virtual isminetype txoutIsMine(const CTxOutBase *txout) = 0;
-=======
-    virtual wallet::CWallet* wallet() { return nullptr; }
->>>>>>> 290ff5ef
+    virtual CAmount getCredit(const CTxOutBase *txout, wallet::isminefilter filter) = 0;
+    virtual wallet::isminetype txoutIsMine(const CTxOutBase *txout) = 0;
 };
 
 //! Wallet chain client that in addition to having chain client methods for
@@ -400,13 +386,8 @@
     bool fBech32;
     std::string path;
 
-<<<<<<< HEAD
-    WalletAddress(CTxDestination dest, isminetype is_mine, std::string name, std::string purpose, bool fBech32, std::string path)
+    WalletAddress(CTxDestination dest, wallet::isminetype is_mine, std::string name, std::string purpose, bool fBech32, std::string path)
         : dest(std::move(dest)), is_mine(is_mine), name(std::move(name)), purpose(std::move(purpose)), fBech32(fBech32), path(path)
-=======
-    WalletAddress(CTxDestination dest, wallet::isminetype is_mine, std::string name, std::string purpose)
-        : dest(std::move(dest)), is_mine(is_mine), name(std::move(name)), purpose(std::move(purpose))
->>>>>>> 290ff5ef
     {
     }
 };
