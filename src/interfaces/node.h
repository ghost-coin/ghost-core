// Copyright (c) 2018-2022 The Bitcoin Core developers
// Distributed under the MIT software license, see the accompanying
// file COPYING or http://www.opensource.org/licenses/mit-license.php.

#ifndef BITCOIN_INTERFACES_NODE_H
#define BITCOIN_INTERFACES_NODE_H

#include <consensus/amount.h>          // For CAmount
#include <net.h>                       // For NodeId
#include <net_types.h>                 // For banmap_t
#include <netaddress.h>                // For Network
#include <netbase.h>                   // For ConnectionDirection
#include <support/allocators/secure.h> // For SecureString
#include <util/settings.h>             // For util::SettingsValue
#include <util/translation.h>

#include <functional>
#include <memory>
#include <stddef.h>
#include <stdint.h>
#include <string>
#include <tuple>
#include <vector>

class BanMan;
class CFeeRate;
class CNodeStats;
class Coin;
class RPCTimerInterface;
class UniValue;
class Proxy;
enum class SynchronizationState;
enum class TransactionError;
struct CNodeStateStats;
struct bilingual_str;
namespace node {
struct NodeContext;
} // namespace node
namespace wallet {
class CCoinControl;
} // namespace wallet

namespace interfaces {
class Handler;
class WalletLoader;
struct BlockTip;

//! Block and header tip information
struct BlockAndHeaderTipInfo
{
    int block_height;
    int64_t block_time;
    int header_height;
    int64_t header_time;
    double verification_progress;
};

//! External signer interface used by the GUI.
class ExternalSigner
{
public:
    virtual ~ExternalSigner() {};

    //! Get signer display name
    virtual std::string getName() = 0;
};

//! Top-level interface for a bitcoin node (bitcoind process).
class Node
{
public:
    virtual ~Node() {}

    //! Init logging.
    virtual void initLogging() = 0;

    //! Init parameter interaction.
    virtual void initParameterInteraction() = 0;

    //! Get warnings.
    virtual bilingual_str getWarnings() = 0;

    // Get log flags.
    virtual uint32_t getLogCategories() = 0;

    //! Initialize app dependencies.
    virtual bool baseInitialize() = 0;

    //! Start node.
    virtual bool appInitMain(interfaces::BlockAndHeaderTipInfo* tip_info = nullptr) = 0;

    //! Stop node.
    virtual void appShutdown() = 0;

    //! Start shutdown.
    virtual void startShutdown() = 0;

    //! Return whether shutdown was requested.
    virtual bool shutdownRequested() = 0;

    //! Return whether a particular setting in <datadir>/settings.json is or
    //! would be ignored because it is also specified in the command line.
    virtual bool isSettingIgnored(const std::string& name) = 0;

    //! Return setting value from <datadir>/settings.json or bitcoin.conf.
    virtual util::SettingsValue getPersistentSetting(const std::string& name) = 0;

    //! Update a setting in <datadir>/settings.json.
    virtual void updateRwSetting(const std::string& name, const util::SettingsValue& value) = 0;

    //! Force a setting value to be applied, overriding any other configuration
    //! source, but not being persisted.
    virtual void forceSetting(const std::string& name, const util::SettingsValue& value) = 0;

    //! Clear all settings in <datadir>/settings.json and store a backup of
    //! previous settings in <datadir>/settings.json.bak.
    virtual void resetSettings() = 0;

    //! Map port.
    virtual void mapPort(bool use_upnp, bool use_natpmp) = 0;

    //! Get proxy.
    virtual bool getProxy(Network net, Proxy& proxy_info) = 0;

    //! Get number of connections.
    virtual size_t getNodeCount(ConnectionDirection flags) = 0;

    //! Get stats for connected nodes.
    using NodesStats = std::vector<std::tuple<CNodeStats, bool, CNodeStateStats>>;
    virtual bool getNodesStats(NodesStats& stats) = 0;

    //! Get ban map entries.
    virtual bool getBanned(banmap_t& banmap) = 0;

    //! Ban node.
    virtual bool ban(const CNetAddr& net_addr, int64_t ban_time_offset) = 0;

    //! Unban node.
    virtual bool unban(const CSubNet& ip) = 0;

    //! Disconnect node by address.
    virtual bool disconnectByAddress(const CNetAddr& net_addr) = 0;

    //! Disconnect node by id.
    virtual bool disconnectById(NodeId id) = 0;

    //! Return list of external signers (attached devices which can sign transactions).
    virtual std::vector<std::unique_ptr<ExternalSigner>> listExternalSigners() = 0;

    //! Get total bytes recv.
    virtual int64_t getTotalBytesRecv() = 0;

    //! Get total bytes sent.
    virtual int64_t getTotalBytesSent() = 0;

    //! Get mempool size.
    virtual size_t getMempoolSize() = 0;

    //! Get mempool dynamic usage.
    virtual size_t getMempoolDynamicUsage() = 0;

    //! Get header tip height and time.
    virtual bool getHeaderTip(int& height, int64_t& block_time) = 0;

    //! Get num blocks.
    virtual int getNumBlocks() = 0;

    //! Get best block hash.
    virtual uint256 getBestBlockHash() = 0;

    //! Get last block time.
    virtual int64_t getLastBlockTime() = 0;

    //! Get verification progress.
    virtual double getVerificationProgress() = 0;

    //! Is initial block download.
    virtual bool isInitialBlockDownload() = 0;

    //! Is loading blocks.
    virtual bool isLoadingBlocks() = 0;

    //! Set network active.
    virtual void setNetworkActive(bool active) = 0;

    //! Get network active.
    virtual bool getNetworkActive() = 0;

    //! Get dust relay fee.
    virtual CFeeRate getDustRelayFee() = 0;

    //! Execute rpc command.
    virtual UniValue executeRpc(const std::string& command, const UniValue& params, const std::string& uri) = 0;

    //! List rpc commands.
    virtual std::vector<std::string> listRpcCommands() = 0;

    //! Set RPC timer interface if unset.
    virtual void rpcSetTimerInterfaceIfUnset(RPCTimerInterface* iface) = 0;

    //! Unset RPC timer interface.
    virtual void rpcUnsetTimerInterface(RPCTimerInterface* iface) = 0;

    //! Get unspent outputs associated with a transaction.
    virtual bool getUnspentOutput(const COutPoint& output, Coin& coin) = 0;

    //! Broadcast transaction.
    virtual TransactionError broadcastTransaction(CTransactionRef tx, CAmount max_tx_fee, std::string& err_string) = 0;

    //! Get wallet loader.
    virtual WalletLoader& walletLoader() = 0;

    //! Register handler for init messages.
    using InitMessageFn = std::function<void(const std::string& message)>;
    virtual std::unique_ptr<Handler> handleInitMessage(InitMessageFn fn) = 0;

    //! Register handler for message box messages.
    using MessageBoxFn =
        std::function<bool(const bilingual_str& message, const std::string& caption, unsigned int style)>;
    virtual std::unique_ptr<Handler> handleMessageBox(MessageBoxFn fn) = 0;

    //! Register handler for question messages.
    using QuestionFn = std::function<bool(const bilingual_str& message,
        const std::string& non_interactive_message,
        const std::string& caption,
        unsigned int style)>;
    virtual std::unique_ptr<Handler> handleQuestion(QuestionFn fn) = 0;

    //! Register handler for progress messages.
    using ShowProgressFn = std::function<void(const std::string& title, int progress, bool resume_possible)>;
    virtual std::unique_ptr<Handler> handleShowProgress(ShowProgressFn fn) = 0;

    //! Register handler for wallet loader constructed messages.
    using InitWalletFn = std::function<void()>;
    virtual std::unique_ptr<Handler> handleInitWallet(InitWalletFn fn) = 0;

    //! Register handler for number of connections changed messages.
    using NotifyNumConnectionsChangedFn = std::function<void(int new_num_connections)>;
    virtual std::unique_ptr<Handler> handleNotifyNumConnectionsChanged(NotifyNumConnectionsChangedFn fn) = 0;

    //! Register handler for network active messages.
    using NotifyNetworkActiveChangedFn = std::function<void(bool network_active)>;
    virtual std::unique_ptr<Handler> handleNotifyNetworkActiveChanged(NotifyNetworkActiveChangedFn fn) = 0;

    //! Register handler for notify alert messages.
    using NotifyAlertChangedFn = std::function<void()>;
    virtual std::unique_ptr<Handler> handleNotifyAlertChanged(NotifyAlertChangedFn fn) = 0;

    //! Register handler for ban list messages.
    using BannedListChangedFn = std::function<void()>;
    virtual std::unique_ptr<Handler> handleBannedListChanged(BannedListChangedFn fn) = 0;

    //! Register handler for block tip messages.
    using NotifyBlockTipFn =
        std::function<void(SynchronizationState, interfaces::BlockTip tip, double verification_progress)>;
    virtual std::unique_ptr<Handler> handleNotifyBlockTip(NotifyBlockTipFn fn) = 0;

    //! Register handler for header tip messages.
    using NotifyHeaderTipFn =
        std::function<void(SynchronizationState, interfaces::BlockTip tip, bool presync)>;
    virtual std::unique_ptr<Handler> handleNotifyHeaderTip(NotifyHeaderTipFn fn) = 0;

    //! Get and set internal node context. Useful for testing, but not
    //! accessible across processes.
<<<<<<< HEAD
    virtual NodeContext* context() { return nullptr; }

    virtual void setContext(NodeContext* context) { }
=======
    virtual node::NodeContext* context() { return nullptr; }

    virtual void setContext(node::NodeContext* context) { }
>>>>>>> 8739b5cc

    using WaitingForDeviceFn = std::function<void(bool waiting_for_device)>;
    virtual std::unique_ptr<Handler> handleNotifyWaitingForDevice(WaitingForDeviceFn fn) = 0;
};

//! Return implementation of Node interface.
std::unique_ptr<Node> MakeNode(node::NodeContext& context);

//! Block tip (could be a header or not, depends on the subscribed signal).
struct BlockTip {
    int block_height;
    int64_t block_time;
    uint256 block_hash;
};

} // namespace interfaces

#endif // BITCOIN_INTERFACES_NODE_H<|MERGE_RESOLUTION|>--- conflicted
+++ resolved
@@ -262,15 +262,9 @@
 
     //! Get and set internal node context. Useful for testing, but not
     //! accessible across processes.
-<<<<<<< HEAD
-    virtual NodeContext* context() { return nullptr; }
-
-    virtual void setContext(NodeContext* context) { }
-=======
     virtual node::NodeContext* context() { return nullptr; }
 
     virtual void setContext(node::NodeContext* context) { }
->>>>>>> 8739b5cc
 
     using WaitingForDeviceFn = std::function<void(bool waiting_for_device)>;
     virtual std::unique_ptr<Handler> handleNotifyWaitingForDevice(WaitingForDeviceFn fn) = 0;
