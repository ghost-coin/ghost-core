// Copyright (c) 2018-2022 The Bitcoin Core developers
// Distributed under the MIT software license, see the accompanying
// file COPYING or http://www.opensource.org/licenses/mit-license.php.

#ifndef BITCOIN_INTERFACES_CHAIN_H
#define BITCOIN_INTERFACES_CHAIN_H

#include <blockfilter.h>
#include <primitives/transaction.h> // For CTransactionRef
#include <util/settings.h>          // For util::SettingsValue

#include <functional>
#include <memory>
#include <optional>
#include <stddef.h>
#include <stdint.h>
#include <string>
#include <vector>

class ArgsManager;
class CBlock;
class CBlockUndo;
class CFeeRate;
class CRPCCommand;
class CScheduler;
class Coin;
class CTxMemPool;
<<<<<<< HEAD
=======
class ChainstateManager;
>>>>>>> 8739b5cc
class uint256;
enum class MemPoolRemovalReason;
enum class RBFTransactionState;
struct bilingual_str;
struct CBlockLocator;
struct FeeCalculation;
namespace node {
struct NodeContext;
struct CBlockTemplate;
<<<<<<< HEAD

class CBlockIndex;
=======
} // namespace node

class CBlockIndex;
class CCmpPubKey;
class CAnonOutput;
class CAnonKeyImageInfo;
>>>>>>> 8739b5cc

namespace interfaces {

class Handler;
class Wallet;

//! Hash/height pair to help track and identify blocks.
struct BlockKey {
    uint256 hash;
    int height = -1;
};

//! Helper for findBlock to selectively return pieces of block data. If block is
//! found, data will be returned by setting specified output variables. If block
//! is not found, output variables will keep their previous values.
class FoundBlock
{
public:
    FoundBlock& hash(uint256& hash) { m_hash = &hash; return *this; }
    FoundBlock& height(int& height) { m_height = &height; return *this; }
    FoundBlock& time(int64_t& time) { m_time = &time; return *this; }
    FoundBlock& maxTime(int64_t& max_time) { m_max_time = &max_time; return *this; }
    FoundBlock& mtpTime(int64_t& mtp_time) { m_mtp_time = &mtp_time; return *this; }
    //! Return whether block is in the active (most-work) chain.
    FoundBlock& inActiveChain(bool& in_active_chain) { m_in_active_chain = &in_active_chain; return *this; }
    //! Return locator if block is in the active chain.
    FoundBlock& locator(CBlockLocator& locator) { m_locator = &locator; return *this; }
    //! Return next block in the active chain if current block is in the active chain.
    FoundBlock& nextBlock(const FoundBlock& next_block) { m_next_block = &next_block; return *this; }
    //! Read block data from disk. If the block exists but doesn't have data
    //! (for example due to pruning), the CBlock variable will be set to null.
    FoundBlock& data(CBlock& data) { m_data = &data; return *this; }

    uint256* m_hash = nullptr;
    int* m_height = nullptr;
    int64_t* m_time = nullptr;
    int64_t* m_max_time = nullptr;
    int64_t* m_mtp_time = nullptr;
    bool* m_in_active_chain = nullptr;
    CBlockLocator* m_locator = nullptr;
    const FoundBlock* m_next_block = nullptr;
    CBlock* m_data = nullptr;
    mutable bool found = false;
};

//! Block data sent with blockConnected, blockDisconnected notifications.
struct BlockInfo {
    const uint256& hash;
    const uint256* prev_hash = nullptr;
    int height = -1;
    int file_number = -1;
    unsigned data_pos = 0;
    const CBlock* data = nullptr;
    const CBlockUndo* undo_data = nullptr;

    BlockInfo(const uint256& hash LIFETIMEBOUND) : hash(hash) {}
};

//! Interface giving clients (wallet processes, maybe other analysis tools in
//! the future) ability to access to the chain state, receive notifications,
//! estimate fees, and submit transactions.
//!
//! TODO: Current chain methods are too low level, exposing too much of the
//! internal workings of the bitcoin node, and not being very convenient to use.
//! Chain methods should be cleaned up and simplified over time. Examples:
//!
//! * The initMessages() and showProgress() methods which the wallet uses to send
//!   notifications to the GUI should go away when GUI and wallet can directly
//!   communicate with each other without going through the node
//!   (https://github.com/bitcoin/bitcoin/pull/15288#discussion_r253321096).
//!
//! * The handleRpc, registerRpcs, rpcEnableDeprecated methods and other RPC
//!   methods can go away if wallets listen for HTTP requests on their own
//!   ports instead of registering to handle requests on the node HTTP port.
//!
//! * Move fee estimation queries to an asynchronous interface and let the
//!   wallet cache it, fee estimation being driven by node mempool, wallet
//!   should be the consumer.
//!
//! * `guessVerificationProgress` and similar methods can go away if rescan
//!   logic moves out of the wallet, and the wallet just requests scans from the
//!   node (https://github.com/bitcoin/bitcoin/issues/11756)
class Chain
{
public:
    virtual ~Chain() {}

    //! Get current chain height, not including genesis block (returns 0 if
    //! chain only contains genesis block, nullopt if chain does not contain
    //! any blocks)
    virtual std::optional<int> getHeight() = 0;

    //! Get block height above genesis block. Returns 0 for genesis block,
    //! 1 for following block, and so on. Returns nullopt for a block not
    //! included in the current chain.
    virtual std::optional<int> getBlockHeight(const uint256& hash) = 0;

    //! Get block hash. Height must be valid or this function will abort.
    virtual uint256 getBlockHash(int height) = 0;

    //! Check that the block is available on disk (i.e. has not been
    //! pruned), and contains transactions.
    virtual bool haveBlockOnDisk(int height) = 0;

    //! Get locator for the current chain tip.
    virtual CBlockLocator getTipLocator() = 0;

    //! Return a locator that refers to a block in the active chain.
    //! If specified block is not in the active chain, return locator for the latest ancestor that is in the chain.
    virtual CBlockLocator getActiveChainLocator(const uint256& block_hash) = 0;

    //! Return height of the highest block on chain in common with the locator,
    //! which will either be the original block used to create the locator,
    //! or one of its ancestors.
    virtual std::optional<int> findLocatorFork(const CBlockLocator& locator) = 0;

    //! Returns whether a block filter index is available.
    virtual bool hasBlockFilterIndex(BlockFilterType filter_type) = 0;

    //! Returns whether any of the elements match the block via a BIP 157 block filter
    //! or std::nullopt if the block filter for this block couldn't be found.
    virtual std::optional<bool> blockFilterMatchesAny(BlockFilterType filter_type, const uint256& block_hash, const GCSFilter::ElementSet& filter_set) = 0;

    //! Return whether node has the block and optionally return block metadata
    //! or contents.
    virtual bool findBlock(const uint256& hash, const FoundBlock& block={}) = 0;

    //! Find first block in the chain with timestamp >= the given time
    //! and height >= than the given height, return false if there is no block
    //! with a high enough timestamp and height. Optionally return block
    //! information.
    virtual bool findFirstBlockWithTimeAndHeight(int64_t min_time, int min_height, const FoundBlock& block={}) = 0;

    //! Find ancestor of block at specified height and optionally return
    //! ancestor information.
    virtual bool findAncestorByHeight(const uint256& block_hash, int ancestor_height, const FoundBlock& ancestor_out={}) = 0;

    //! Return whether block descends from a specified ancestor, and
    //! optionally return ancestor information.
    virtual bool findAncestorByHash(const uint256& block_hash,
        const uint256& ancestor_hash,
        const FoundBlock& ancestor_out={}) = 0;

    //! Find most recent common ancestor between two blocks and optionally
    //! return block information.
    virtual bool findCommonAncestor(const uint256& block_hash1,
        const uint256& block_hash2,
        const FoundBlock& ancestor_out={},
        const FoundBlock& block1_out={},
        const FoundBlock& block2_out={}) = 0;

    //! Look up unspent output information. Returns coins in the mempool and in
    //! the current chain UTXO set. Iterates through all the keys in the map and
    //! populates the values.
    virtual void findCoins(std::map<COutPoint, Coin>& coins) = 0;

    //! Estimate fraction of total transactions verified if blocks up to
    //! the specified block hash are verified.
    virtual double guessVerificationProgress(const uint256& block_hash) = 0;

    //! Return true if data is available for all blocks in the specified range
    //! of blocks. This checks all blocks that are ancestors of block_hash in
    //! the height range from min_height to max_height, inclusive.
    virtual bool hasBlocks(const uint256& block_hash, int min_height = 0, std::optional<int> max_height = {}) = 0;

    //! Check if transaction is RBF opt in.
    virtual RBFTransactionState isRBFOptIn(const CTransaction& tx) = 0;

    //! Check if transaction is in mempool.
    virtual bool isInMempool(const uint256& txid) = 0;

    //! Check if transaction has descendants in mempool.
    virtual bool hasDescendantsInMempool(const uint256& txid) = 0;

    //! Transaction is added to memory pool, if the transaction fee is below the
    //! amount specified by max_tx_fee, and broadcast to all peers if relay is set to true.
    //! Return false if the transaction could not be added due to the fee or for another reason.
    virtual bool broadcastTransaction(const CTransactionRef& tx,
        const CAmount& max_tx_fee,
        bool relay,
        std::string& err_string) = 0;

    //! Calculate mempool ancestor and descendant counts for the given transaction.
    virtual void getTransactionAncestry(const uint256& txid, size_t& ancestors, size_t& descendants, size_t* ancestorsize = nullptr, CAmount* ancestorfees = nullptr) = 0;

    //! Get the node's package limits.
    //! Currently only returns the ancestor and descendant count limits, but could be enhanced to
    //! return more policy settings.
    virtual void getPackageLimits(unsigned int& limit_ancestor_count, unsigned int& limit_descendant_count) = 0;

    //! Check if transaction will pass the mempool's chain limits.
    virtual bool checkChainLimits(const CTransactionRef& tx) = 0;

    //! Estimate smart fee.
    virtual CFeeRate estimateSmartFee(int num_blocks, bool conservative, FeeCalculation* calc = nullptr) = 0;

    //! Fee estimator max target.
    virtual unsigned int estimateMaxBlocks() = 0;

    //! Mempool minimum fee.
    virtual CFeeRate mempoolMinFee() = 0;

    //! Relay current minimum fee (from -minrelaytxfee and -incrementalrelayfee settings).
    virtual CFeeRate relayMinFee() = 0;

    //! Relay incremental fee setting (-incrementalrelayfee), reflecting cost of relay.
    virtual CFeeRate relayIncrementalFee() = 0;

    //! Relay dust fee setting (-dustrelayfee), reflecting lowest rate it's economical to spend.
    virtual CFeeRate relayDustFee() = 0;

    //! Check if any block has been pruned.
    virtual bool havePruned() = 0;

    //! Check if the node is ready to broadcast transactions.
    virtual bool isReadyToBroadcast() = 0;

    //! Check if in IBD.
    virtual bool isInitialBlockDownload() = 0;

    //! Check if shutdown requested.
    virtual bool shutdownRequested() = 0;

    //! Send init message.
    virtual void initMessage(const std::string& message) = 0;

    //! Send init warning.
    virtual void initWarning(const bilingual_str& message) = 0;

    //! Send init error.
    virtual void initError(const bilingual_str& message) = 0;

    //! Send progress indicator.
    virtual void showProgress(const std::string& title, int progress, bool resume_possible) = 0;

    //! Chain notifications.
    class Notifications
    {
    public:
        virtual ~Notifications() {}
        virtual void transactionAddedToMempool(const CTransactionRef& tx) {}
        virtual void transactionRemovedFromMempool(const CTransactionRef& tx, MemPoolRemovalReason reason) {}
        virtual void blockConnected(const BlockInfo& block) {}
        virtual void blockDisconnected(const BlockInfo& block) {}
        virtual void updatedBlockTip() {}
        virtual void chainStateFlushed(const CBlockLocator& locator) {}
        virtual void leavingIBD() {}
    };

    //! Register handler for notifications.
    virtual std::unique_ptr<Handler> handleNotifications(std::shared_ptr<Notifications> notifications) = 0;

    //! Wait for pending notifications to be processed unless block hash points to the current
    //! chain tip.
    virtual void waitForNotificationsIfTipChanged(const uint256& old_tip) = 0;

    //! Register handler for RPC. Command is not copied, so reference
    //! needs to remain valid until Handler is disconnected.
    virtual std::unique_ptr<Handler> handleRpc(const CRPCCommand& command) = 0;

    //! Check if deprecated RPC is enabled.
    virtual bool rpcEnableDeprecated(const std::string& method) = 0;

    //! Run function after given number of seconds. Cancel any previous calls with same name.
    virtual void rpcRunLater(const std::string& name, std::function<void()> fn, int64_t seconds) = 0;

    //! Current RPC serialization flags.
    virtual int rpcSerializationFlags() = 0;

    //! Get settings value.
    virtual util::SettingsValue getSetting(const std::string& arg) = 0;

    //! Get list of settings values.
    virtual std::vector<util::SettingsValue> getSettingsList(const std::string& arg) = 0;

    //! Return <datadir>/settings.json setting value.
    virtual util::SettingsValue getRwSetting(const std::string& name) = 0;

    //! Write a setting to <datadir>/settings.json. Optionally just update the
    //! setting in memory and do not write the file.
    virtual bool updateRwSetting(const std::string& name, const util::SettingsValue& value, bool write=true) = 0;

    //! Synchronously send transactionAddedToMempool notifications about all
    //! current mempool transactions to the specified handler and return after
    //! the last one is sent. These notifications aren't coordinated with async
    //! notifications sent by handleNotifications, so out of date async
    //! notifications from handleNotifications can arrive during and after
    //! synchronous notifications from requestMempoolTransactions. Clients need
    //! to be prepared to handle this by ignoring notifications about unknown
    //! removed transactions and already added new transactions.
    virtual void requestMempoolTransactions(Notifications& notifications) = 0;

<<<<<<< HEAD
    //! Particl Specific
    virtual int getHeightInt() = 0;
    virtual size_t getAnonOutputs() = 0;
    virtual int64_t getSmsgFeeRate(const CBlockIndex *pindex, bool reduce_height=false) = 0;
    virtual bool transactionInMempool(const uint256 &txhash) = 0;
    virtual CTransactionRef transactionFromMempool(const uint256 &txhash) = 0;
    virtual std::unique_ptr<CBlockTemplate> createNewBlock() = 0;
    virtual CTxMemPool* getMempool() = 0;
=======
    //! Return true if an assumed-valid chain is in use.
    virtual bool hasAssumedValidChain() = 0;

    //! Get internal node context. Useful for testing, but not
    //! accessible across processes.
    virtual node::NodeContext* context() { return nullptr; }

    //! Particl Specific
    virtual int getHeightInt() = 0;
    virtual size_t getAnonOutputs() = 0;
    virtual int64_t getSmsgFeeRate(ChainstateManager &chainman, const CBlockIndex *pindex, bool reduce_height=false) = 0;
    virtual CTransactionRef transactionFromMempool(const uint256 &txhash) = 0;
    virtual std::unique_ptr<node::CBlockTemplate> createNewBlock() = 0;
    virtual CTxMemPool *getMempool() = 0;
    virtual CBlockIndex *getTip() = 0;
    virtual ChainstateManager *getChainman() = 0;
    virtual bool readRCTOutput(int64_t i, CAnonOutput &ao) = 0;
    virtual bool readRCTOutputLink(const CCmpPubKey &pk, int64_t &i) = 0;
    virtual bool readRCTKeyImage(const CCmpPubKey &ki, CAnonKeyImageInfo &ki_data) = 0;
>>>>>>> 8739b5cc
};

//! Interface to let node manage chain clients (wallets, or maybe tools for
//! monitoring and analysis in the future).
class ChainClient
{
public:
    virtual ~ChainClient() {}

    //! Register rpcs.
    virtual void registerRpcs() = 0;

    //! Check for errors before loading.
    virtual bool verify() = 0;

    //! Load saved state.
    virtual bool load() = 0;

    //! Start client execution and provide a scheduler.
    virtual void start(CScheduler& scheduler) = 0;

    //! Save state to disk.
    virtual void flush() = 0;

    //! Shut down client.
    virtual void stop() = 0;

    //! Set mock time.
    virtual void setMockTime(int64_t time) = 0;
};

//! Return implementation of Chain interface.
std::unique_ptr<Chain> MakeChain(node::NodeContext& node);

} // namespace interfaces

#endif // BITCOIN_INTERFACES_CHAIN_H<|MERGE_RESOLUTION|>--- conflicted
+++ resolved
@@ -25,10 +25,7 @@
 class CScheduler;
 class Coin;
 class CTxMemPool;
-<<<<<<< HEAD
-=======
 class ChainstateManager;
->>>>>>> 8739b5cc
 class uint256;
 enum class MemPoolRemovalReason;
 enum class RBFTransactionState;
@@ -38,17 +35,12 @@
 namespace node {
 struct NodeContext;
 struct CBlockTemplate;
-<<<<<<< HEAD
-
-class CBlockIndex;
-=======
 } // namespace node
 
 class CBlockIndex;
 class CCmpPubKey;
 class CAnonOutput;
 class CAnonKeyImageInfo;
->>>>>>> 8739b5cc
 
 namespace interfaces {
 
@@ -341,16 +333,6 @@
     //! removed transactions and already added new transactions.
     virtual void requestMempoolTransactions(Notifications& notifications) = 0;
 
-<<<<<<< HEAD
-    //! Particl Specific
-    virtual int getHeightInt() = 0;
-    virtual size_t getAnonOutputs() = 0;
-    virtual int64_t getSmsgFeeRate(const CBlockIndex *pindex, bool reduce_height=false) = 0;
-    virtual bool transactionInMempool(const uint256 &txhash) = 0;
-    virtual CTransactionRef transactionFromMempool(const uint256 &txhash) = 0;
-    virtual std::unique_ptr<CBlockTemplate> createNewBlock() = 0;
-    virtual CTxMemPool* getMempool() = 0;
-=======
     //! Return true if an assumed-valid chain is in use.
     virtual bool hasAssumedValidChain() = 0;
 
@@ -370,7 +352,6 @@
     virtual bool readRCTOutput(int64_t i, CAnonOutput &ao) = 0;
     virtual bool readRCTOutputLink(const CCmpPubKey &pk, int64_t &i) = 0;
     virtual bool readRCTKeyImage(const CCmpPubKey &ki, CAnonKeyImageInfo &ki_data) = 0;
->>>>>>> 8739b5cc
 };
 
 //! Interface to let node manage chain clients (wallets, or maybe tools for
