--- conflicted
+++ resolved
@@ -58,23 +58,6 @@
 }
 
 std::vector<UniValue>& UniValue::getValues_nc()
-<<<<<<< HEAD
-{
-    if (typ != VOBJ && typ != VARR)
-        throw std::runtime_error("JSON value is not an object or array as expected");
-    return values;
-}
-
-bool UniValue::get_bool() const
-{
-    if (typ != VBOOL)
-        throw std::runtime_error("JSON value is not a boolean as expected");
-    return getBool();
-}
-
-const std::string& UniValue::get_str() const
-=======
->>>>>>> 8739b5cc
 {
     if (typ != VOBJ && typ != VARR)
         throw std::runtime_error("JSON value is not an object or array as expected");
