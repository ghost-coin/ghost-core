// Copyright 2014 BitPay Inc.
// Copyright 2015 Bitcoin Core Developers
// Distributed under the MIT software license, see the accompanying
// file COPYING or https://opensource.org/licenses/mit-license.php.

#ifndef BITCOIN_UNIVALUE_INCLUDE_UNIVALUE_H
#define BITCOIN_UNIVALUE_INCLUDE_UNIVALUE_H

#include <charconv>
#include <cstdint>
#include <cstring>
#include <map>
#include <stdexcept>
#include <string>
#include <type_traits>
#include <vector>

class UniValue {
public:
    enum VType { VNULL, VOBJ, VARR, VSTR, VNUM, VBOOL, };

    UniValue() { typ = VNULL; }
    UniValue(UniValue::VType initialType, const std::string& initialStr = "") {
        typ = initialType;
        val = initialStr;
    }
    UniValue(uint64_t val_) {
        setInt(val_);
    }
    UniValue(int64_t val_) {
        setInt(val_);
    }
    UniValue(bool val_) {
        setBool(val_);
    }
    UniValue(int val_) {
        setInt(val_);
    }
    UniValue(double val_) {
        setFloat(val_);
    }
    UniValue(const std::string& val_) {
        setStr(val_);
    }
    UniValue(const char *val_) {
        std::string s(val_);
        setStr(s);
    }

    void clear();
    void reverse();

    bool setNull();
    bool setBool(bool val);
    bool setNumStr(const std::string& val);
    bool setInt(uint64_t val);
    bool setInt(int64_t val);
    bool setInt(int val_) { return setInt((int64_t)val_); }
    bool setFloat(double val);
    bool setStr(const std::string& val);
    bool setArray();
    bool setObject();

    enum VType getType() const { return typ; }
    const std::string& getValStr() const { return val; }
    bool empty() const { return (values.size() == 0); }

    size_t size() const { return values.size(); }

    bool getBool() const { return isTrue(); }
    void getObjMap(std::map<std::string,UniValue>& kv) const;
    bool checkObject(const std::map<std::string,UniValue::VType>& memberTypes) const;
    const UniValue& operator[](const std::string& key) const;
    const UniValue& operator[](size_t idx) const;

    UniValue& get(const std::string& key);
    UniValue& get(size_t idx);

    bool exists(const std::string& key) const { size_t i; return findKey(key, i); }

    bool isNull() const { return (typ == VNULL); }
    bool isTrue() const { return (typ == VBOOL) && (val == "1"); }
    bool isFalse() const { return (typ == VBOOL) && (val != "1"); }
    bool isBool() const { return (typ == VBOOL); }
    bool isStr() const { return (typ == VSTR); }
    bool isNum() const { return (typ == VNUM); }
    bool isArray() const { return (typ == VARR); }
    bool isObject() const { return (typ == VOBJ); }

<<<<<<< HEAD
    bool push_back(const UniValue& val);
    bool insert(size_t pos, const UniValue& val_);
    bool erase(size_t from, size_t to);
    bool erase_by_key(const std::string& key);
    bool push_backV(const std::vector<UniValue>& vec);
=======
    void push_back(const UniValue& val);
    void push_backV(const std::vector<UniValue>& vec);
>>>>>>> d8064071
    template <class It>
    void push_backV(It first, It last);

    void __pushKV(const std::string& key, const UniValue& val);
    void pushKV(const std::string& key, const UniValue& val);
    void pushKVs(const UniValue& obj);

    std::string write(unsigned int prettyIndent = 0,
                      unsigned int indentLevel = 0) const;

    bool read(const char *raw, size_t len);
    bool read(const char *raw) { return read(raw, strlen(raw)); }
    bool read(const std::string& rawStr) {
        return read(rawStr.data(), rawStr.size());
    }

private:
    UniValue::VType typ;
    std::string val;                       // numbers are stored as C++ strings
    std::vector<std::string> keys;
    std::vector<UniValue> values;

    bool findKey(const std::string& key, size_t& retIdx) const;
    void writeArray(unsigned int prettyIndent, unsigned int indentLevel, std::string& s) const;
    void writeObject(unsigned int prettyIndent, unsigned int indentLevel, std::string& s) const;

public:
    // Strict type-specific getters, these throw std::runtime_error if the
    // value is of unexpected type
    const std::vector<std::string>& getKeys() const;
    const std::vector<UniValue>& getValues() const;
    std::vector<UniValue>& getValues_nc();
    template <typename Int>
    auto getInt() const
    {
        static_assert(std::is_integral<Int>::value);
        if (typ != VNUM) {
            throw std::runtime_error("JSON value is not an integer as expected");
        }
        Int result;
        const auto [first_nonmatching, error_condition] = std::from_chars(val.data(), val.data() + val.size(), result);
        if (first_nonmatching != val.data() + val.size() || error_condition != std::errc{}) {
            throw std::runtime_error("JSON integer out of range");
        }
        return result;
    }
    bool get_bool() const;
    const std::string& get_str() const;
    double get_real() const;
    const UniValue& get_obj() const;
    const UniValue& get_array() const;

    enum VType type() const { return getType(); }
    friend const UniValue& find_value( const UniValue& obj, const std::string& name);
};

template <class It>
void UniValue::push_backV(It first, It last)
{
    if (typ != VARR) throw std::runtime_error{"JSON value is not an array as expected"};
    values.insert(values.end(), first, last);
}

enum jtokentype {
    JTOK_ERR        = -1,
    JTOK_NONE       = 0,                           // eof
    JTOK_OBJ_OPEN,
    JTOK_OBJ_CLOSE,
    JTOK_ARR_OPEN,
    JTOK_ARR_CLOSE,
    JTOK_COLON,
    JTOK_COMMA,
    JTOK_KW_NULL,
    JTOK_KW_TRUE,
    JTOK_KW_FALSE,
    JTOK_NUMBER,
    JTOK_STRING,
};

extern enum jtokentype getJsonToken(std::string& tokenVal,
                                    unsigned int& consumed, const char *raw, const char *end);
extern const char *uvTypeName(UniValue::VType t);

static inline bool jsonTokenIsValue(enum jtokentype jtt)
{
    switch (jtt) {
    case JTOK_KW_NULL:
    case JTOK_KW_TRUE:
    case JTOK_KW_FALSE:
    case JTOK_NUMBER:
    case JTOK_STRING:
        return true;

    default:
        return false;
    }

    // not reached
}

static inline bool json_isspace(int ch)
{
    switch (ch) {
    case 0x20:
    case 0x09:
    case 0x0a:
    case 0x0d:
        return true;

    default:
        return false;
    }

    // not reached
}

extern const UniValue NullUniValue;

const UniValue& find_value( const UniValue& obj, const std::string& name);

#endif // BITCOIN_UNIVALUE_INCLUDE_UNIVALUE_H<|MERGE_RESOLUTION|>--- conflicted
+++ resolved
@@ -87,16 +87,11 @@
     bool isArray() const { return (typ == VARR); }
     bool isObject() const { return (typ == VOBJ); }
 
-<<<<<<< HEAD
-    bool push_back(const UniValue& val);
-    bool insert(size_t pos, const UniValue& val_);
+    void insert(size_t pos, const UniValue& val_);
     bool erase(size_t from, size_t to);
     bool erase_by_key(const std::string& key);
-    bool push_backV(const std::vector<UniValue>& vec);
-=======
     void push_back(const UniValue& val);
     void push_backV(const std::vector<UniValue>& vec);
->>>>>>> d8064071
     template <class It>
     void push_backV(It first, It last);
 
