// Copyright 2014 BitPay Inc.
// Copyright 2015 Bitcoin Core Developers
// Distributed under the MIT software license, see the accompanying
// file COPYING or https://opensource.org/licenses/mit-license.php.

#ifndef BITCOIN_UNIVALUE_INCLUDE_UNIVALUE_H
#define BITCOIN_UNIVALUE_INCLUDE_UNIVALUE_H

#include <charconv>
#include <cstdint>
#include <cstring>
#include <map>
#include <stdexcept>
#include <string>
#include <type_traits>
#include <vector>

class UniValue {
public:
    enum VType { VNULL, VOBJ, VARR, VSTR, VNUM, VBOOL, };

    UniValue() { typ = VNULL; }
    UniValue(UniValue::VType initialType, const std::string& initialStr = "") {
        typ = initialType;
        val = initialStr;
    }
    template <typename Ref, typename T = std::remove_cv_t<std::remove_reference_t<Ref>>,
              std::enable_if_t<std::is_floating_point_v<T> ||                      // setFloat
                                   std::is_same_v<bool, T> ||                      // setBool
                                   std::is_signed_v<T> || std::is_unsigned_v<T> || // setInt
                                   std::is_constructible_v<std::string, T>,        // setStr
                               bool> = true>
    UniValue(Ref&& val)
    {
        if constexpr (std::is_floating_point_v<T>) {
            setFloat(val);
        } else if constexpr (std::is_same_v<bool, T>) {
            setBool(val);
        } else if constexpr (std::is_signed_v<T>) {
            setInt(int64_t{val});
        } else if constexpr (std::is_unsigned_v<T>) {
            setInt(uint64_t{val});
        } else {
            setStr(std::string{std::forward<Ref>(val)});
        }
    }

    void clear();
    void reverse();

    void setNull();
    void setBool(bool val);
    void setNumStr(const std::string& val);
    void setInt(uint64_t val);
    void setInt(int64_t val);
    void setInt(int val_) { return setInt(int64_t{val_}); }
    void setFloat(double val);
    void setStr(const std::string& val);
    void setArray();
    void setObject();

    enum VType getType() const { return typ; }
    const std::string& getValStr() const { return val; }
    bool empty() const { return (values.size() == 0); }

    size_t size() const { return values.size(); }

    bool getBool() const { return isTrue(); }
    void getObjMap(std::map<std::string,UniValue>& kv) const;
    bool checkObject(const std::map<std::string,UniValue::VType>& memberTypes) const;
    const UniValue& operator[](const std::string& key) const;
    const UniValue& operator[](size_t idx) const;

    UniValue& get(const std::string& key);
    UniValue& get(size_t idx);

    bool exists(const std::string& key) const { size_t i; return findKey(key, i); }

    bool isNull() const { return (typ == VNULL); }
    bool isTrue() const { return (typ == VBOOL) && (val == "1"); }
    bool isFalse() const { return (typ == VBOOL) && (val != "1"); }
    bool isBool() const { return (typ == VBOOL); }
    bool isStr() const { return (typ == VSTR); }
    bool isNum() const { return (typ == VNUM); }
    bool isArray() const { return (typ == VARR); }
    bool isObject() const { return (typ == VOBJ); }

<<<<<<< HEAD
    void insert(size_t pos, const UniValue& val_);
    bool erase(size_t from, size_t to);
    bool erase_by_key(const std::string& key);
    void push_back(const UniValue& val);
=======
    void push_back(UniValue val);
>>>>>>> ea67232c
    void push_backV(const std::vector<UniValue>& vec);
    template <class It>
    void push_backV(It first, It last);

    void __pushKV(std::string key, UniValue val);
    void pushKV(std::string key, UniValue val);
    void pushKVs(UniValue obj);

    std::string write(unsigned int prettyIndent = 0,
                      unsigned int indentLevel = 0) const;

    bool read(const char *raw, size_t len);
    bool read(const char *raw) { return read(raw, strlen(raw)); }
    bool read(const std::string& rawStr) {
        return read(rawStr.data(), rawStr.size());
    }

private:
    UniValue::VType typ;
    std::string val;                       // numbers are stored as C++ strings
    std::vector<std::string> keys;
    std::vector<UniValue> values;

    void checkType(const VType& expected) const;
    bool findKey(const std::string& key, size_t& retIdx) const;
    void writeArray(unsigned int prettyIndent, unsigned int indentLevel, std::string& s) const;
    void writeObject(unsigned int prettyIndent, unsigned int indentLevel, std::string& s) const;

public:
    // Strict type-specific getters, these throw std::runtime_error if the
    // value is of unexpected type
    const std::vector<std::string>& getKeys() const;
    const std::vector<UniValue>& getValues() const;
    std::vector<UniValue>& getValues_nc();
    template <typename Int>
    Int getInt() const;
    bool get_bool() const;
    const std::string& get_str() const;
    double get_real() const;
    const UniValue& get_obj() const;
    const UniValue& get_array() const;

    enum VType type() const { return getType(); }
    friend const UniValue& find_value( const UniValue& obj, const std::string& name);
};

template <class It>
void UniValue::push_backV(It first, It last)
{
    checkType(VARR);
    values.insert(values.end(), first, last);
}

template <typename Int>
Int UniValue::getInt() const
{
    static_assert(std::is_integral<Int>::value);
    checkType(VNUM);
    Int result;
    const auto [first_nonmatching, error_condition] = std::from_chars(val.data(), val.data() + val.size(), result);
    if (first_nonmatching != val.data() + val.size() || error_condition != std::errc{}) {
        throw std::runtime_error("JSON integer out of range");
    }
    return result;
}

enum jtokentype {
    JTOK_ERR        = -1,
    JTOK_NONE       = 0,                           // eof
    JTOK_OBJ_OPEN,
    JTOK_OBJ_CLOSE,
    JTOK_ARR_OPEN,
    JTOK_ARR_CLOSE,
    JTOK_COLON,
    JTOK_COMMA,
    JTOK_KW_NULL,
    JTOK_KW_TRUE,
    JTOK_KW_FALSE,
    JTOK_NUMBER,
    JTOK_STRING,
};

extern enum jtokentype getJsonToken(std::string& tokenVal,
                                    unsigned int& consumed, const char *raw, const char *end);
extern const char *uvTypeName(UniValue::VType t);

static inline bool jsonTokenIsValue(enum jtokentype jtt)
{
    switch (jtt) {
    case JTOK_KW_NULL:
    case JTOK_KW_TRUE:
    case JTOK_KW_FALSE:
    case JTOK_NUMBER:
    case JTOK_STRING:
        return true;

    default:
        return false;
    }

    // not reached
}

static inline bool json_isspace(int ch)
{
    switch (ch) {
    case 0x20:
    case 0x09:
    case 0x0a:
    case 0x0d:
        return true;

    default:
        return false;
    }

    // not reached
}

extern const UniValue NullUniValue;

const UniValue& find_value( const UniValue& obj, const std::string& name);

#endif // BITCOIN_UNIVALUE_INCLUDE_UNIVALUE_H<|MERGE_RESOLUTION|>--- conflicted
+++ resolved
@@ -85,14 +85,10 @@
     bool isArray() const { return (typ == VARR); }
     bool isObject() const { return (typ == VOBJ); }
 
-<<<<<<< HEAD
     void insert(size_t pos, const UniValue& val_);
     bool erase(size_t from, size_t to);
     bool erase_by_key(const std::string& key);
-    void push_back(const UniValue& val);
-=======
     void push_back(UniValue val);
->>>>>>> ea67232c
     void push_backV(const std::vector<UniValue>& vec);
     template <class It>
     void push_backV(It first, It last);
