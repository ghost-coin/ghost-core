--- conflicted
+++ resolved
@@ -182,18 +182,6 @@
     stream >> ct_tainted_filter;
 }
 
-<<<<<<< HEAD
-=======
-void LoadBlindedOutputFilters()
-{
-    LoadCTTaintedFilter(ct_tainted_filter_data, ct_tainted_filter_data_len);
-    LoadCTWhitelist(tx_whitelist_data, tx_whitelist_data_len);
-    LoadRCTWhitelist(anon_index_whitelist, anon_index_whitelist_size, 1);
-    LoadRCTBlacklist(anon_index_blacklist, anon_index_blacklist_size);
-    LoadRCTWhitelist(anon_index_whitelist2, anon_index_whitelist2_size, 2);
-}
->>>>>>> 239a8573
-
 bool IsFrozenBlindOutput(const uint256 &txid)
 {
     if (ct_tainted_filter.contains(txid)) {
