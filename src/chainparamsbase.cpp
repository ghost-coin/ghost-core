// Copyright (c) 2010 Satoshi Nakamoto
// Copyright (c) 2009-2021 The Bitcoin Core developers
// Distributed under the MIT software license, see the accompanying
// file COPYING or http://www.opensource.org/licenses/mit-license.php.

#include <chainparamsbase.h>

#include <tinyformat.h>
#include <util/system.h>

#include <assert.h>

const std::string CBaseChainParams::MAIN = "main";
const std::string CBaseChainParams::TESTNET = "test";
// const std::string CBaseChainParams::SIGNET = "signet";
const std::string CBaseChainParams::REGTEST = "regtest";

void SetupChainParamsBaseOptions(ArgsManager& argsman)
{
    argsman.AddArg("-chain=<chain>", "Use the chain <chain> (default: main). Allowed values: main, test, signet, regtest", ArgsManager::ALLOW_ANY, OptionsCategory::CHAINPARAMS);
    argsman.AddArg("-regtest", "Enter regression test mode, which uses a special chain in which blocks can be solved instantly. "
                 "This is intended for regression testing tools and app development. Equivalent to -chain=regtest.", ArgsManager::ALLOW_ANY | ArgsManager::DEBUG_ONLY, OptionsCategory::CHAINPARAMS);
    argsman.AddArg("-testactivationheight=name@height.", "Set the activation height of 'name' (segwit, bip34, dersig, cltv, csv). (regtest-only)", ArgsManager::ALLOW_ANY | ArgsManager::DEBUG_ONLY, OptionsCategory::DEBUG_TEST);
    argsman.AddArg("-testnet", "Use the test chain. Equivalent to -chain=test.", ArgsManager::ALLOW_ANY, OptionsCategory::CHAINPARAMS);
    argsman.AddArg("-vbparams=deployment:start:end[:min_activation_height]", "Use given start/end times and min_activation_height for specified version bits deployment (regtest-only)", ArgsManager::ALLOW_ANY | ArgsManager::DEBUG_ONLY, OptionsCategory::CHAINPARAMS);
    argsman.AddArg("-signet", "Use the signet chain. Equivalent to -chain=signet. Note that the network is defined by the -signetchallenge parameter", ArgsManager::ALLOW_ANY, OptionsCategory::CHAINPARAMS);
    argsman.AddArg("-signetchallenge", "Blocks must satisfy the given script to be considered valid (only for signet networks; defaults to the global default signet test network challenge)", ArgsManager::ALLOW_ANY | ArgsManager::DISALLOW_NEGATION, OptionsCategory::CHAINPARAMS);
    argsman.AddArg("-signetseednode", "Specify a seed node for the signet network, in the hostname[:port] format, e.g. sig.net:1234 (may be used multiple times to specify multiple seed nodes; defaults to the global default signet test network seed node(s))", ArgsManager::ALLOW_ANY | ArgsManager::DISALLOW_NEGATION, OptionsCategory::CHAINPARAMS);
}

static std::unique_ptr<CBaseChainParams> globalChainBaseParams;

const CBaseChainParams& BaseParams()
{
    assert(globalChainBaseParams);
    return *globalChainBaseParams;
}

/**
 * Port numbers for incoming Tor connections (8334, 18334, 38334, 18445) have
 * been chosen arbitrarily to keep ranges of used ports tight.
 */
std::unique_ptr<CBaseChainParams> CreateBaseChainParams(const std::string& chain)
{
    if (chain == CBaseChainParams::MAIN) {
<<<<<<< HEAD
        return MakeUnique<CBaseChainParams>("", 51725, 51734);
    } else if (chain == CBaseChainParams::TESTNET) {
        return MakeUnique<CBaseChainParams>("testnet", 51925, 51935);
    } 
    /*else if (chain == CBaseChainParams::SIGNET) {
        return MakeUnique<CBaseChainParams>("signet", 31932, 31933);
    }*/ else if (chain == CBaseChainParams::REGTEST) {
        return MakeUnique<CBaseChainParams>("regtest", 51926, 51936);
=======
        return std::make_unique<CBaseChainParams>("", 51735, 51734);
    } else if (chain == CBaseChainParams::TESTNET) {
        return std::make_unique<CBaseChainParams>("testnet", 51935, 51934);
    } else if (chain == CBaseChainParams::SIGNET) {
        return std::make_unique<CBaseChainParams>("signet", 31932, 31934);
    } else if (chain == CBaseChainParams::REGTEST) {
        return std::make_unique<CBaseChainParams>("regtest", 51936, 51931);
>>>>>>> 8739b5cc
    } else {
        throw std::runtime_error(strprintf("%s: Unknown chain %s.", __func__, chain));
    }
}

void SelectBaseParams(const std::string& chain)
{
    globalChainBaseParams = CreateBaseChainParams(chain);
    gArgs.SelectConfigNetwork(chain);
}<|MERGE_RESOLUTION|>--- conflicted
+++ resolved
@@ -43,7 +43,6 @@
 std::unique_ptr<CBaseChainParams> CreateBaseChainParams(const std::string& chain)
 {
     if (chain == CBaseChainParams::MAIN) {
-<<<<<<< HEAD
         return MakeUnique<CBaseChainParams>("", 51725, 51734);
     } else if (chain == CBaseChainParams::TESTNET) {
         return MakeUnique<CBaseChainParams>("testnet", 51925, 51935);
@@ -52,15 +51,6 @@
         return MakeUnique<CBaseChainParams>("signet", 31932, 31933);
     }*/ else if (chain == CBaseChainParams::REGTEST) {
         return MakeUnique<CBaseChainParams>("regtest", 51926, 51936);
-=======
-        return std::make_unique<CBaseChainParams>("", 51735, 51734);
-    } else if (chain == CBaseChainParams::TESTNET) {
-        return std::make_unique<CBaseChainParams>("testnet", 51935, 51934);
-    } else if (chain == CBaseChainParams::SIGNET) {
-        return std::make_unique<CBaseChainParams>("signet", 31932, 31934);
-    } else if (chain == CBaseChainParams::REGTEST) {
-        return std::make_unique<CBaseChainParams>("regtest", 51936, 51931);
->>>>>>> 8739b5cc
     } else {
         throw std::runtime_error(strprintf("%s: Unknown chain %s.", __func__, chain));
     }
