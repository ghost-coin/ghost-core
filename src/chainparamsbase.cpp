// Copyright (c) 2010 Satoshi Nakamoto
// Copyright (c) 2009-2020 The Bitcoin Core developers
// Distributed under the MIT software license, see the accompanying
// file COPYING or http://www.opensource.org/licenses/mit-license.php.

#include <chainparamsbase.h>

#include <tinyformat.h>
#include <util/system.h>

#include <assert.h>

const std::string CBaseChainParams::MAIN = "main";
const std::string CBaseChainParams::TESTNET = "test";
const std::string CBaseChainParams::SIGNET = "signet";
const std::string CBaseChainParams::REGTEST = "regtest";

void SetupChainParamsBaseOptions(ArgsManager& argsman)
{
    argsman.AddArg("-chain=<chain>", "Use the chain <chain> (default: main). Allowed values: main, test, signet, regtest", ArgsManager::ALLOW_ANY, OptionsCategory::CHAINPARAMS);
    argsman.AddArg("-regtest", "Enter regression test mode, which uses a special chain in which blocks can be solved instantly. "
                 "This is intended for regression testing tools and app development. Equivalent to -chain=regtest.", ArgsManager::ALLOW_ANY | ArgsManager::DEBUG_ONLY, OptionsCategory::CHAINPARAMS);
    argsman.AddArg("-segwitheight=<n>", "Set the activation height of segwit. -1 to disable. (regtest-only)", ArgsManager::ALLOW_ANY | ArgsManager::DEBUG_ONLY, OptionsCategory::DEBUG_TEST);
    argsman.AddArg("-testnet", "Use the test chain. Equivalent to -chain=test.", ArgsManager::ALLOW_ANY, OptionsCategory::CHAINPARAMS);
    argsman.AddArg("-vbparams=deployment:start:end", "Use given start/end times for specified version bits deployment (regtest-only)", ArgsManager::ALLOW_ANY | ArgsManager::DEBUG_ONLY, OptionsCategory::CHAINPARAMS);
    argsman.AddArg("-signet", "Use the signet chain. Equivalent to -chain=signet. Note that the network is defined by the -signetchallenge parameter", ArgsManager::ALLOW_ANY, OptionsCategory::CHAINPARAMS);
    argsman.AddArg("-signetchallenge", "Blocks must satisfy the given script to be considered valid (only for signet networks; defaults to the global default signet test network challenge)", ArgsManager::ALLOW_STRING, OptionsCategory::CHAINPARAMS);
    argsman.AddArg("-signetseednode", "Specify a seed node for the signet network, in the hostname[:port] format, e.g. sig.net:1234 (may be used multiple times to specify multiple seed nodes; defaults to the global default signet test network seed node(s))", ArgsManager::ALLOW_STRING, OptionsCategory::CHAINPARAMS);
}

static std::unique_ptr<CBaseChainParams> globalChainBaseParams;

const CBaseChainParams& BaseParams()
{
    assert(globalChainBaseParams);
    return *globalChainBaseParams;
}

/**
 * Port numbers for incoming Tor connections (8334, 18334, 38334, 18445) have
 * been chosen arbitrarily to keep ranges of used ports tight.
 */
std::unique_ptr<CBaseChainParams> CreateBaseChainParams(const std::string& chain)
{
    if (chain == CBaseChainParams::MAIN) {
<<<<<<< HEAD
        return MakeUnique<CBaseChainParams>("", 51735, 51734);
    } else if (chain == CBaseChainParams::TESTNET) {
        return MakeUnique<CBaseChainParams>("testnet", 51935, 51934);
    } else if (chain == CBaseChainParams::SIGNET) {
        return MakeUnique<CBaseChainParams>("signet", 31932, 31934);
    } else if (chain == CBaseChainParams::REGTEST) {
        return MakeUnique<CBaseChainParams>("regtest", 51936, 51931);
    } else {
        throw std::runtime_error(strprintf("%s: Unknown chain %s.", __func__, chain));
=======
        return std::make_unique<CBaseChainParams>("", 8332, 8334);
    } else if (chain == CBaseChainParams::TESTNET) {
        return std::make_unique<CBaseChainParams>("testnet3", 18332, 18334);
    } else if (chain == CBaseChainParams::SIGNET) {
        return std::make_unique<CBaseChainParams>("signet", 38332, 38334);
    } else if (chain == CBaseChainParams::REGTEST) {
        return std::make_unique<CBaseChainParams>("regtest", 18443, 18445);
>>>>>>> e0bc27a1
    }
}

void SelectBaseParams(const std::string& chain)
{
    globalChainBaseParams = CreateBaseChainParams(chain);
    gArgs.SelectConfigNetwork(chain);
}<|MERGE_RESOLUTION|>--- conflicted
+++ resolved
@@ -43,25 +43,15 @@
 std::unique_ptr<CBaseChainParams> CreateBaseChainParams(const std::string& chain)
 {
     if (chain == CBaseChainParams::MAIN) {
-<<<<<<< HEAD
-        return MakeUnique<CBaseChainParams>("", 51735, 51734);
+        return std::make_unique<CBaseChainParams>("", 51735, 51734);
     } else if (chain == CBaseChainParams::TESTNET) {
-        return MakeUnique<CBaseChainParams>("testnet", 51935, 51934);
+        return std::make_unique<CBaseChainParams>("testnet", 51935, 51934);
     } else if (chain == CBaseChainParams::SIGNET) {
-        return MakeUnique<CBaseChainParams>("signet", 31932, 31934);
+        return std::make_unique<CBaseChainParams>("signet", 31932, 31934);
     } else if (chain == CBaseChainParams::REGTEST) {
-        return MakeUnique<CBaseChainParams>("regtest", 51936, 51931);
+        return std::make_unique<CBaseChainParams>("regtest", 51936, 51931);
     } else {
         throw std::runtime_error(strprintf("%s: Unknown chain %s.", __func__, chain));
-=======
-        return std::make_unique<CBaseChainParams>("", 8332, 8334);
-    } else if (chain == CBaseChainParams::TESTNET) {
-        return std::make_unique<CBaseChainParams>("testnet3", 18332, 18334);
-    } else if (chain == CBaseChainParams::SIGNET) {
-        return std::make_unique<CBaseChainParams>("signet", 38332, 38334);
-    } else if (chain == CBaseChainParams::REGTEST) {
-        return std::make_unique<CBaseChainParams>("regtest", 18443, 18445);
->>>>>>> e0bc27a1
     }
 }
 
