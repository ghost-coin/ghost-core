// Copyright (c) 2009-2010 Satoshi Nakamoto
// Copyright (c) 2009-2022 The Bitcoin Core developers
// Copyright (c) 2017 The Zcash developers
// Distributed under the MIT software license, see the accompanying
// file COPYING or http://www.opensource.org/licenses/mit-license.php.

#ifndef BITCOIN_PUBKEY_H
#define BITCOIN_PUBKEY_H

#include <hash.h>
#include <serialize.h>
#include <span.h>
#include <uint256.h>

#include <cstring>
#include <optional>
#include <vector>

const unsigned int BIP32_EXTKEY_SIZE = 74;
const unsigned int BIP32_EXTKEY_WITH_VERSION_SIZE = 78;

/** A reference to a CKey: the Hash160 of its serialized public key */
class CKeyID : public uint160
{
public:
    CKeyID() : uint160() {}
    explicit CKeyID(const uint160& in) : uint160(in) {}

    explicit CKeyID(const uint256& in);
};

class CKeyID256 : public uint256
{
public:
    CKeyID256() : uint256() {}
    explicit CKeyID256(const uint256& in) : uint256(in) {}
};

typedef uint256 ChainCode;

/** An encapsulated public key. */
class CPubKey
{
public:
    /**
     * secp256k1:
     */
    static constexpr unsigned int SIZE                   = 65;
    static constexpr unsigned int COMPRESSED_SIZE        = 33;
    static constexpr unsigned int SIGNATURE_SIZE         = 72;
    static constexpr unsigned int COMPACT_SIGNATURE_SIZE = 65;
    /**
     * see www.keylength.com
     * script supports up to 75 for single byte push
     */
    static_assert(
        SIZE >= COMPRESSED_SIZE,
        "COMPRESSED_SIZE is larger than SIZE");

private:

    /**
     * Just store the serialized data.
     * Its length can very cheaply be computed from the first byte.
     */
    unsigned char vch[SIZE];

    //! Compute the length of a pubkey with a given first byte.
    unsigned int static GetLen(unsigned char chHeader)
    {
        if (chHeader == 2 || chHeader == 3)
            return COMPRESSED_SIZE;
        if (chHeader == 4 || chHeader == 6 || chHeader == 7)
            return SIZE;
        return 0;
    }

    //! Set this key data to be invalid
    void Invalidate()
    {
        vch[0] = 0xFF;
    }

public:

    bool static ValidSize(const std::vector<unsigned char> &vch) {
      return vch.size() > 0 && GetLen(vch[0]) == vch.size();
    }

    //! Construct an invalid public key.
    CPubKey()
    {
        Invalidate();
    }

    //! Initialize a public key using begin/end iterators to byte data.
    template <typename T>
    void Set(const T pbegin, const T pend)
    {
        int len = pend == pbegin ? 0 : GetLen(pbegin[0]);
        if (len && len == (pend - pbegin))
            memcpy(vch, (unsigned char*)&pbegin[0], len);
        else
            Invalidate();
    }

    //! Construct a public key using begin/end iterators to byte data.
    template <typename T>
    CPubKey(const T pbegin, const T pend)
    {
        Set(pbegin, pend);
    }

    //! Construct a public key from a byte vector.
    explicit CPubKey(Span<const uint8_t> _vch)
    {
        Set(_vch.begin(), _vch.end());
    }

    //! Simple read-only vector-like interface to the pubkey data.
    unsigned int size() const { return GetLen(vch[0]); }
    const unsigned char* data() const { return vch; }
    const unsigned char* begin() const { return vch; }
    const unsigned char* end() const { return vch + size(); }
    const unsigned char& operator[](unsigned int pos) const { return vch[pos]; }

    //! Comparator implementation.
    friend bool operator==(const CPubKey& a, const CPubKey& b)
    {
        return a.vch[0] == b.vch[0] &&
               memcmp(a.vch, b.vch, a.size()) == 0;
    }
    friend bool operator!=(const CPubKey& a, const CPubKey& b)
    {
        return !(a == b);
    }
    friend bool operator<(const CPubKey& a, const CPubKey& b)
    {
        return a.vch[0] < b.vch[0] ||
               (a.vch[0] == b.vch[0] && memcmp(a.vch, b.vch, a.size()) < 0);
    }
    friend bool operator>(const CPubKey& a, const CPubKey& b)
    {
        return a.vch[0] > b.vch[0] ||
               (a.vch[0] == b.vch[0] && memcmp(a.vch, b.vch, a.size()) > 0);
    }

    //! Implement serialization, as if this was a byte vector.
    template <typename Stream>
    void Serialize(Stream& s) const
    {
        unsigned int len = size();
        ::WriteCompactSize(s, len);
        s.write(AsBytes(Span{vch, len}));
    }
    template <typename Stream>
    void Unserialize(Stream& s)
    {
        const unsigned int len(::ReadCompactSize(s));
        if (len <= SIZE) {
            s.read(AsWritableBytes(Span{vch, len}));
            if (len != size()) {
                Invalidate();
            }
        } else {
            // invalid pubkey, skip available data
            s.ignore(len);
            Invalidate();
        }
    }

    //! Get the KeyID of this public key (hash of its serialization)
    CKeyID GetID() const
    {
        return CKeyID(Hash160(Span{vch}.first(size())));
    }

    CKeyID256 GetID256() const
    {
        return CKeyID256(HashSha256(vch, vch + size()));
    }

    CKeyID256 GetID256() const
    {
        return CKeyID256(HashSha256(vch, vch + size()));
    }

    //! Get the 256-bit hash of this public key.
    uint256 GetHash() const
    {
        return Hash(Span{vch}.first(size()));
    }

    /*
     * Check syntactic correctness.
     *
     * When setting a pubkey (Set()) or deserializing fails (its header bytes
     * don't match the length of the data), the size is set to 0. Thus,
     * by checking size, one can observe whether Set() or deserialization has
     * failed.
     *
     * This does not check for more than that. In particular, it does not verify
     * that the coordinates correspond to a point on the curve (see IsFullyValid()
     * for that instead).
     *
     * Note that this is consensus critical as CheckECDSASignature() calls it!
     */
    bool IsValid() const
    {
        return size() > 0;
    }

    //! fully validate whether this is a valid public key (more expensive than IsValid())
    bool IsFullyValid() const;

    //! Check whether this is a compressed public key.
    bool IsCompressed() const
    {
        return size() == COMPRESSED_SIZE;
    }

    /**
     * Verify a DER signature (~72 bytes).
     * If this public key is not fully valid, the return value will be false.
     */
    bool Verify(const uint256& hash, const std::vector<unsigned char>& vchSig) const;

    /**
     * Check whether a signature is normalized (lower-S).
     */
    static bool CheckLowS(const std::vector<unsigned char>& vchSig);

    //! Recover a public key from a compact signature.
    bool RecoverCompact(const uint256& hash, const std::vector<unsigned char>& vchSig);

    //! Turn this public key into an uncompressed public key.
    bool Decompress();

    //! Turn this public key into a compressed public key.
    bool Compress();

    //! Derive BIP32 child pubkey.
<<<<<<< HEAD
    bool Derive(CPubKey& pubkeyChild, ChainCode &ccChild, unsigned int nChild, const ChainCode& cc) const;

    bool Derive(CPubKey& pubkeyChild, unsigned char ccChild[32], unsigned int nChild, const unsigned char cc[32]) const;
=======
    [[nodiscard]] bool Derive(CPubKey& pubkeyChild, ChainCode &ccChild, unsigned int nChild, const ChainCode& cc) const;

    [[nodiscard]] bool Derive(CPubKey& pubkeyChild, unsigned char ccChild[32], unsigned int nChild, const unsigned char cc[32]) const;
>>>>>>> 8739b5cc
};

/** An encapsulated compressed public key. */
class CCmpPubKey
{
private:
    /**
     * Just store the serialized data.
     * Its length can very cheaply be computed from the first byte.
     */
    unsigned char vch[33];

    //! Compute the length of a pubkey with a given first byte.
    unsigned int static GetLen(unsigned char chHeader)
    {
        if (chHeader == 2 || chHeader == 3)
            return 33;
        return 0;
    }

    //! Set this key data to be invalid
    void Invalidate()
    {
        vch[0] = 0xFF;
    }

public:
    //! Construct an invalid public key.
    CCmpPubKey()
    {
        Invalidate();
    }

    //! Initialize a public key using begin/end iterators to byte data.
    template <typename T>
    void Set(const T pbegin, const T pend)
    {
        int len = pend == pbegin ? 0 : GetLen(pbegin[0]);
        if (len > 33) {
            Invalidate();
            return;
        }
        if (len && len == (pend - pbegin))
            memcpy(vch, (unsigned char*)&pbegin[0], len);
        else
            Invalidate();
    }

    //! Construct a public key using begin/end iterators to byte data.
    template <typename T>
    CCmpPubKey(const T pbegin, const T pend)
    {
        Set(pbegin, pend);
    }

    //! Construct a public key from a byte vector.
    explicit CCmpPubKey(const std::vector<unsigned char>& _vch)
    {
        Set(_vch.begin(), _vch.end());
    }

    explicit CCmpPubKey(CPubKey pk)
    {
        Set(pk.begin(), pk.end());
    }

    //! Simple read-only vector-like interface to the pubkey data.
    unsigned int size() const { return std::min(GetLen(vch[0]), (unsigned int)33); }
    const unsigned char* data() const { return vch; }
    const unsigned char* begin() const { return vch; }
    unsigned char* ncbegin() { return vch; }
    const unsigned char* end() const { return vch + size(); }
    const unsigned char& operator[](unsigned int pos) const { return vch[pos]; }

    //! Comparator implementation.
    friend bool operator==(const CCmpPubKey& a, const CCmpPubKey& b)
    {
        return a.vch[0] == b.vch[0] &&
               memcmp(a.vch, b.vch, a.size()) == 0;
    }
    friend bool operator!=(const CCmpPubKey& a, const CCmpPubKey& b)
    {
        return !(a == b);
    }
    friend bool operator<(const CCmpPubKey& a, const CCmpPubKey& b)
    {
        return a.vch[0] < b.vch[0] ||
               (a.vch[0] == b.vch[0] && memcmp(a.vch, b.vch, a.size()) < 0);
    }

    //! Implement serialization, as if this was a byte vector.
    template <typename Stream>
    void Serialize(Stream& s) const
    {
        unsigned int len = size();
        ::WriteCompactSize(s, len);
<<<<<<< HEAD
        s.write((char*)vch, len);
=======
        s.write(AsBytes(Span{(char*)vch, len}));
>>>>>>> 8739b5cc
    }
    template <typename Stream>
    void Unserialize(Stream& s)
    {
        unsigned int len = ::ReadCompactSize(s);
        if (len <= 33) {
<<<<<<< HEAD
            s.read((char*)vch, len);
        } else {
            // invalid pubkey, skip available data
            char dummy;
            while (len--)
                s.read(&dummy, 1);
=======
            s.read(AsWritableBytes(Span{vch, len}));
        } else {
            // invalid pubkey, skip available data
            s.ignore(len);
>>>>>>> 8739b5cc
            Invalidate();
        }
    }

    //! Get the KeyID of this public key (hash of its serialization)
    CKeyID GetID() const
    {
<<<<<<< HEAD
        return CKeyID(Hash160(MakeSpan(vch).first(size())));
=======
        return CKeyID(Hash160(Span{vch}.first(size())));
>>>>>>> 8739b5cc
    }

    //! Get the 256-bit hash of this public key.
    uint256 GetHash() const
    {
<<<<<<< HEAD
        return Hash(MakeSpan(vch).first(size()));
=======
        return Hash(Span{vch}.first(size()));
>>>>>>> 8739b5cc
    }

    /*
     * Check syntactic correctness.
     *
     * Note that this is consensus critical as CheckSig() calls it!
     */
    bool IsValid() const
    {
        return size() > 0;
    }

    //! Check whether this is a compressed public key.
    bool IsCompressed() const
    {
        return true;
    }
};

class XOnlyPubKey
{
private:
    uint256 m_keydata;

public:
    /** Construct an empty x-only pubkey. */
    XOnlyPubKey() = default;

    XOnlyPubKey(const XOnlyPubKey&) = default;
    XOnlyPubKey& operator=(const XOnlyPubKey&) = default;

    /** Determine if this pubkey is fully valid. This is true for approximately 50% of all
     *  possible 32-byte arrays. If false, VerifySchnorr, CheckTapTweak and CreateTapTweak
     *  will always fail. */
    bool IsFullyValid() const;

    /** Test whether this is the 0 key (the result of default construction). This implies
     *  !IsFullyValid(). */
    bool IsNull() const { return m_keydata.IsNull(); }

    /** Construct an x-only pubkey from exactly 32 bytes. */
    explicit XOnlyPubKey(Span<const unsigned char> bytes);

    /** Construct an x-only pubkey from a normal pubkey. */
    explicit XOnlyPubKey(const CPubKey& pubkey) : XOnlyPubKey(Span{pubkey}.subspan(1, 32)) {}

    /** Verify a Schnorr signature against this public key.
     *
     * sigbytes must be exactly 64 bytes.
     */
    bool VerifySchnorr(const uint256& msg, Span<const unsigned char> sigbytes) const;

    /** Compute the Taproot tweak as specified in BIP341, with *this as internal
     * key:
     *  - if merkle_root == nullptr: H_TapTweak(xonly_pubkey)
     *  - otherwise:                 H_TapTweak(xonly_pubkey || *merkle_root)
     *
     * Note that the behavior of this function with merkle_root != nullptr is
     * consensus critical.
     */
    uint256 ComputeTapTweakHash(const uint256* merkle_root) const;

    /** Verify that this is a Taproot tweaked output point, against a specified internal key,
     *  Merkle root, and parity. */
    bool CheckTapTweak(const XOnlyPubKey& internal, const uint256& merkle_root, bool parity) const;

    /** Construct a Taproot tweaked output point with this point as internal key. */
    std::optional<std::pair<XOnlyPubKey, bool>> CreateTapTweak(const uint256* merkle_root) const;

    /** Returns a list of CKeyIDs for the CPubKeys that could have been used to create this XOnlyPubKey.
     * This is needed for key lookups since keys are indexed by CKeyID.
     */
    std::vector<CKeyID> GetKeyIDs() const;

    const unsigned char& operator[](int pos) const { return *(m_keydata.begin() + pos); }
    const unsigned char* data() const { return m_keydata.begin(); }
    static constexpr size_t size() { return decltype(m_keydata)::size(); }
    const unsigned char* begin() const { return m_keydata.begin(); }
    const unsigned char* end() const { return m_keydata.end(); }
    unsigned char* begin() { return m_keydata.begin(); }
    unsigned char* end() { return m_keydata.end(); }
    bool operator==(const XOnlyPubKey& other) const { return m_keydata == other.m_keydata; }
    bool operator!=(const XOnlyPubKey& other) const { return m_keydata != other.m_keydata; }
    bool operator<(const XOnlyPubKey& other) const { return m_keydata < other.m_keydata; }

    //! Implement serialization without length prefixes since it is a fixed length
    SERIALIZE_METHODS(XOnlyPubKey, obj) { READWRITE(obj.m_keydata); }
};

/*
struct CExtPubKey {
    unsigned char version[4];
    unsigned char nDepth;
    unsigned char vchFingerprint[4];
    unsigned int nChild;
    ChainCode chaincode;
    CPubKey pubkey;

    friend bool operator==(const CExtPubKey &a, const CExtPubKey &b)
    {
        return a.nDepth == b.nDepth &&
            memcmp(a.vchFingerprint, b.vchFingerprint, sizeof(vchFingerprint)) == 0 &&
            a.nChild == b.nChild &&
            a.chaincode == b.chaincode &&
            a.pubkey == b.pubkey;
    }

    friend bool operator!=(const CExtPubKey &a, const CExtPubKey &b)
    {
        return !(a == b);
    }

    friend bool operator<(const CExtPubKey &a, const CExtPubKey &b)
    {
        if (a.pubkey < b.pubkey) {
            return true;
        } else if (a.pubkey > b.pubkey) {
            return false;
        }
        return a.chaincode < b.chaincode;
    }

    void Encode(unsigned char code[BIP32_EXTKEY_SIZE]) const;
    void Decode(const unsigned char code[BIP32_EXTKEY_SIZE]);
<<<<<<< HEAD
    bool Derive(CExtPubKey& out, unsigned int nChild) const;
};
*/
/** Users of this module must hold an ECCVerifyHandle. The constructor and
 *  destructor of these are not allowed to run in parallel, though. */
class ECCVerifyHandle
{
    static int refcount;

public:
    ECCVerifyHandle();
    ~ECCVerifyHandle();
=======
    void EncodeWithVersion(unsigned char code[BIP32_EXTKEY_WITH_VERSION_SIZE]) const;
    void DecodeWithVersion(const unsigned char code[BIP32_EXTKEY_WITH_VERSION_SIZE]);
    [[nodiscard]] bool Derive(CExtPubKey& out, unsigned int nChild) const;
>>>>>>> 8739b5cc
};
*/

#endif // BITCOIN_PUBKEY_H<|MERGE_RESOLUTION|>--- conflicted
+++ resolved
@@ -180,11 +180,6 @@
         return CKeyID256(HashSha256(vch, vch + size()));
     }
 
-    CKeyID256 GetID256() const
-    {
-        return CKeyID256(HashSha256(vch, vch + size()));
-    }
-
     //! Get the 256-bit hash of this public key.
     uint256 GetHash() const
     {
@@ -240,15 +235,9 @@
     bool Compress();
 
     //! Derive BIP32 child pubkey.
-<<<<<<< HEAD
-    bool Derive(CPubKey& pubkeyChild, ChainCode &ccChild, unsigned int nChild, const ChainCode& cc) const;
-
-    bool Derive(CPubKey& pubkeyChild, unsigned char ccChild[32], unsigned int nChild, const unsigned char cc[32]) const;
-=======
     [[nodiscard]] bool Derive(CPubKey& pubkeyChild, ChainCode &ccChild, unsigned int nChild, const ChainCode& cc) const;
 
     [[nodiscard]] bool Derive(CPubKey& pubkeyChild, unsigned char ccChild[32], unsigned int nChild, const unsigned char cc[32]) const;
->>>>>>> 8739b5cc
 };
 
 /** An encapsulated compressed public key. */
@@ -345,30 +334,17 @@
     {
         unsigned int len = size();
         ::WriteCompactSize(s, len);
-<<<<<<< HEAD
-        s.write((char*)vch, len);
-=======
         s.write(AsBytes(Span{(char*)vch, len}));
->>>>>>> 8739b5cc
     }
     template <typename Stream>
     void Unserialize(Stream& s)
     {
         unsigned int len = ::ReadCompactSize(s);
         if (len <= 33) {
-<<<<<<< HEAD
-            s.read((char*)vch, len);
-        } else {
-            // invalid pubkey, skip available data
-            char dummy;
-            while (len--)
-                s.read(&dummy, 1);
-=======
             s.read(AsWritableBytes(Span{vch, len}));
         } else {
             // invalid pubkey, skip available data
             s.ignore(len);
->>>>>>> 8739b5cc
             Invalidate();
         }
     }
@@ -376,21 +352,13 @@
     //! Get the KeyID of this public key (hash of its serialization)
     CKeyID GetID() const
     {
-<<<<<<< HEAD
-        return CKeyID(Hash160(MakeSpan(vch).first(size())));
-=======
         return CKeyID(Hash160(Span{vch}.first(size())));
->>>>>>> 8739b5cc
     }
 
     //! Get the 256-bit hash of this public key.
     uint256 GetHash() const
     {
-<<<<<<< HEAD
-        return Hash(MakeSpan(vch).first(size()));
-=======
         return Hash(Span{vch}.first(size()));
->>>>>>> 8739b5cc
     }
 
     /*
@@ -515,24 +483,9 @@
 
     void Encode(unsigned char code[BIP32_EXTKEY_SIZE]) const;
     void Decode(const unsigned char code[BIP32_EXTKEY_SIZE]);
-<<<<<<< HEAD
-    bool Derive(CExtPubKey& out, unsigned int nChild) const;
-};
-*/
-/** Users of this module must hold an ECCVerifyHandle. The constructor and
- *  destructor of these are not allowed to run in parallel, though. */
-class ECCVerifyHandle
-{
-    static int refcount;
-
-public:
-    ECCVerifyHandle();
-    ~ECCVerifyHandle();
-=======
     void EncodeWithVersion(unsigned char code[BIP32_EXTKEY_WITH_VERSION_SIZE]) const;
     void DecodeWithVersion(const unsigned char code[BIP32_EXTKEY_WITH_VERSION_SIZE]);
     [[nodiscard]] bool Derive(CExtPubKey& out, unsigned int nChild) const;
->>>>>>> 8739b5cc
 };
 */
 
