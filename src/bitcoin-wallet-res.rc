--- conflicted
+++ resolved
@@ -1,12 +1,8 @@
 #include <windows.h>             // needed for VERSIONINFO
 #include "clientversion.h"       // holds the needed client version information
 
-<<<<<<< HEAD
 #define VER_PRODUCTVERSION     CLIENT_VERSION_MAJOR,CLIENT_VERSION_MINOR,CLIENT_VERSION_REVISION,CLIENT_VERSION_GHOST
 #define VER_PRODUCTVERSION_STR STRINGIZE(CLIENT_VERSION_MAJOR) "." STRINGIZE(CLIENT_VERSION_MINOR) "." STRINGIZE(CLIENT_VERSION_REVISION) "." STRINGIZE(CLIENT_VERSION_GHOST)
-=======
-#define VER_PRODUCTVERSION     CLIENT_VERSION_MAJOR,CLIENT_VERSION_MINOR,CLIENT_VERSION_PARTICL,CLIENT_VERSION_BUILD
->>>>>>> 8739b5cc
 #define VER_FILEVERSION        VER_PRODUCTVERSION
 
 VS_VERSION_INFO VERSIONINFO
@@ -19,23 +15,15 @@
     BEGIN
         BLOCK "040904E4" // U.S. English - multilingual (hex)
         BEGIN
-            VALUE "CompanyName",        "Particl"
-            VALUE "FileDescription",    "particl-wallet (CLI tool for " PACKAGE_NAME " wallets)"
-<<<<<<< HEAD
+            VALUE "CompanyName",        "Ghost"
+            VALUE "FileDescription",    "Ghost-wallet (CLI tool for " PACKAGE_NAME " wallets)"
             VALUE "FileVersion",        VER_FILEVERSION_STR
-=======
-            VALUE "FileVersion",        PACKAGE_VERSION
->>>>>>> 8739b5cc
-            VALUE "InternalName",       "particl-wallet"
+            VALUE "InternalName",       "Ghost-wallet"
             VALUE "LegalCopyright",     COPYRIGHT_STR
             VALUE "LegalTrademarks1",   "Distributed under the MIT software license, see the accompanying file COPYING or http://www.opensource.org/licenses/mit-license.php."
-            VALUE "OriginalFilename",   "particl-wallet.exe"
-            VALUE "ProductName",        "particl-wallet"
-<<<<<<< HEAD
+            VALUE "OriginalFilename",   "Ghost-wallet.exe"
+            VALUE "ProductName",        "Ghost-wallet"
             VALUE "ProductVersion",     VER_PRODUCTVERSION_STR
-=======
-            VALUE "ProductVersion",     PACKAGE_VERSION
->>>>>>> 8739b5cc
         END
     END
 
