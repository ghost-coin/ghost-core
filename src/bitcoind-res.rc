#include <windows.h>             // needed for VERSIONINFO
#include "clientversion.h"       // holds the needed client version information

<<<<<<< HEAD
#define VER_PRODUCTVERSION     CLIENT_VERSION_MAJOR,CLIENT_VERSION_MINOR,CLIENT_VERSION_REVISION,CLIENT_VERSION_GHOST
#define VER_PRODUCTVERSION_STR STRINGIZE(CLIENT_VERSION_MAJOR) "." STRINGIZE(CLIENT_VERSION_MINOR) "." STRINGIZE(CLIENT_VERSION_REVISION) "." STRINGIZE(CLIENT_VERSION_GHOST)
=======
#define VER_PRODUCTVERSION     CLIENT_VERSION_MAJOR,CLIENT_VERSION_MINOR,CLIENT_VERSION_PARTICL,CLIENT_VERSION_BUILD
>>>>>>> 8739b5cc
#define VER_FILEVERSION        VER_PRODUCTVERSION

VS_VERSION_INFO VERSIONINFO
FILEVERSION     VER_FILEVERSION
PRODUCTVERSION  VER_PRODUCTVERSION
FILEOS          VOS_NT_WINDOWS32
FILETYPE        VFT_APP
BEGIN
    BLOCK "StringFileInfo"
    BEGIN
        BLOCK "040904E4" // U.S. English - multilingual (hex)
        BEGIN
<<<<<<< HEAD
            VALUE "CompanyName",        "Ghost"
            VALUE "FileDescription",    "particld (Ghost node with a JSON-RPC server)"
            VALUE "FileVersion",        VER_FILEVERSION_STR
=======
            VALUE "CompanyName",        "Particl"
            VALUE "FileDescription",    "particld (Particl node with a JSON-RPC server)"
            VALUE "FileVersion",        PACKAGE_VERSION
>>>>>>> 8739b5cc
            VALUE "InternalName",       "particld"
            VALUE "LegalCopyright",     COPYRIGHT_STR
            VALUE "LegalTrademarks1",   "Distributed under the MIT software license, see the accompanying file COPYING or http://www.opensource.org/licenses/mit-license.php."
            VALUE "OriginalFilename",   "particld.exe"
            VALUE "ProductName",        "particld"
<<<<<<< HEAD
            VALUE "ProductVersion",     VER_PRODUCTVERSION_STR
=======
            VALUE "ProductVersion",     PACKAGE_VERSION
>>>>>>> 8739b5cc
        END
    END

    BLOCK "VarFileInfo"
    BEGIN
        VALUE "Translation", 0x0, 1252 // language neutral - multilingual (decimal)
    END
END<|MERGE_RESOLUTION|>--- conflicted
+++ resolved
@@ -1,12 +1,8 @@
 #include <windows.h>             // needed for VERSIONINFO
 #include "clientversion.h"       // holds the needed client version information
 
-<<<<<<< HEAD
 #define VER_PRODUCTVERSION     CLIENT_VERSION_MAJOR,CLIENT_VERSION_MINOR,CLIENT_VERSION_REVISION,CLIENT_VERSION_GHOST
 #define VER_PRODUCTVERSION_STR STRINGIZE(CLIENT_VERSION_MAJOR) "." STRINGIZE(CLIENT_VERSION_MINOR) "." STRINGIZE(CLIENT_VERSION_REVISION) "." STRINGIZE(CLIENT_VERSION_GHOST)
-=======
-#define VER_PRODUCTVERSION     CLIENT_VERSION_MAJOR,CLIENT_VERSION_MINOR,CLIENT_VERSION_PARTICL,CLIENT_VERSION_BUILD
->>>>>>> 8739b5cc
 #define VER_FILEVERSION        VER_PRODUCTVERSION
 
 VS_VERSION_INFO VERSIONINFO
@@ -19,25 +15,15 @@
     BEGIN
         BLOCK "040904E4" // U.S. English - multilingual (hex)
         BEGIN
-<<<<<<< HEAD
             VALUE "CompanyName",        "Ghost"
             VALUE "FileDescription",    "particld (Ghost node with a JSON-RPC server)"
             VALUE "FileVersion",        VER_FILEVERSION_STR
-=======
-            VALUE "CompanyName",        "Particl"
-            VALUE "FileDescription",    "particld (Particl node with a JSON-RPC server)"
-            VALUE "FileVersion",        PACKAGE_VERSION
->>>>>>> 8739b5cc
             VALUE "InternalName",       "particld"
             VALUE "LegalCopyright",     COPYRIGHT_STR
             VALUE "LegalTrademarks1",   "Distributed under the MIT software license, see the accompanying file COPYING or http://www.opensource.org/licenses/mit-license.php."
             VALUE "OriginalFilename",   "particld.exe"
             VALUE "ProductName",        "particld"
-<<<<<<< HEAD
-            VALUE "ProductVersion",     VER_PRODUCTVERSION_STR
-=======
             VALUE "ProductVersion",     PACKAGE_VERSION
->>>>>>> 8739b5cc
         END
     END
 
