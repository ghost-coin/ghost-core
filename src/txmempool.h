// Copyright (c) 2009-2010 Satoshi Nakamoto
// Copyright (c) 2009-2020 The Bitcoin Core developers
// Distributed under the MIT software license, see the accompanying
// file COPYING or http://www.opensource.org/licenses/mit-license.php.

#ifndef BITCOIN_TXMEMPOOL_H
#define BITCOIN_TXMEMPOOL_H

#include <atomic>
#include <map>
#include <set>
#include <string>
#include <utility>
#include <vector>


#include <insight/addressindex.h>
#include <insight/spentindex.h>
#include <amount.h>
#include <coins.h>
#include <crypto/siphash.h>
#include <indirectmap.h>
#include <optional.h>
#include <policy/feerate.h>
#include <primitives/transaction.h>
#include <sync.h>
#include <random.h>

#include <boost/multi_index_container.hpp>
#include <boost/multi_index/hashed_index.hpp>
#include <boost/multi_index/ordered_index.hpp>
#include <boost/multi_index/sequenced_index.hpp>

class CBlockIndex;
extern RecursiveMutex cs_main;

enum eMemPoolFlags
{
    MPE_CT                 = (1 << 1),
    MPE_RINGCT             = (1 << 2),
};


/** Fake height value used in Coin to signify they are only in the memory pool (since 0.8) */
static const uint32_t MEMPOOL_HEIGHT = 0x7FFFFFFF;

struct LockPoints
{
    // Will be set to the blockchain height and median time past
    // values that would be necessary to satisfy all relative locktime
    // constraints (BIP68) of this tx given our view of block chain history
    int height;
    int64_t time;
    // As long as the current chain descends from the highest height block
    // containing one of the inputs used in the calculation, then the cached
    // values are still valid even after a reorg.
    CBlockIndex* maxInputBlock;

    LockPoints() : height(0), time(0), maxInputBlock(nullptr) { }
};

struct CompareIteratorByHash {
    // SFINAE for T where T is either a pointer type (e.g., a txiter) or a reference_wrapper<T>
    // (e.g. a wrapped CTxMemPoolEntry&)
    template <typename T>
    bool operator()(const std::reference_wrapper<T>& a, const std::reference_wrapper<T>& b) const
    {
        return a.get().GetTx().GetHash() < b.get().GetTx().GetHash();
    }
    template <typename T>
    bool operator()(const T& a, const T& b) const
    {
        return a->GetTx().GetHash() < b->GetTx().GetHash();
    }
};
/** \class CTxMemPoolEntry
 *
 * CTxMemPoolEntry stores data about the corresponding transaction, as well
 * as data about all in-mempool transactions that depend on the transaction
 * ("descendant" transactions).
 *
 * When a new entry is added to the mempool, we update the descendant state
 * (nCountWithDescendants, nSizeWithDescendants, and nModFeesWithDescendants) for
 * all ancestors of the newly added transaction.
 *
 */

class CTxMemPoolEntry
{
public:
    typedef std::reference_wrapper<const CTxMemPoolEntry> CTxMemPoolEntryRef;
    // two aliases, should the types ever diverge
    typedef std::set<CTxMemPoolEntryRef, CompareIteratorByHash> Parents;
    typedef std::set<CTxMemPoolEntryRef, CompareIteratorByHash> Children;

private:
    const CTransactionRef tx;
    mutable Parents m_parents;
    mutable Children m_children;
    const CAmount nFee;             //!< Cached to avoid expensive parent-transaction lookups
    const size_t nTxWeight;         //!< ... and avoid recomputing tx weight (also used for GetTxSize())
    const size_t nUsageSize;        //!< ... and total memory usage
    const int64_t nTime;            //!< Local time when entering the mempool
    const unsigned int entryHeight; //!< Chain height when entering the mempool
    const bool spendsCoinbase;      //!< keep track of transactions that spend a coinbase
    const int64_t sigOpCost;        //!< Total sigop cost
    int64_t feeDelta;          //!< Used for determining the priority of the transaction for mining in a block
    LockPoints lockPoints;     //!< Track the height and time at which tx was final

    // Information about descendants of this transaction that are in the
    // mempool; if we remove this transaction we must remove all of these
    // descendants as well.
    uint64_t nCountWithDescendants;  //!< number of descendant transactions
    uint64_t nSizeWithDescendants;   //!< ... and size
    CAmount nModFeesWithDescendants; //!< ... and total fees (all including us)

    // Analogous statistics for ancestor transactions
    uint64_t nCountWithAncestors;
    uint64_t nSizeWithAncestors;
    CAmount nModFeesWithAncestors;
    int64_t nSigOpCostWithAncestors;

public:
    CTxMemPoolEntry(const CTransactionRef& _tx, const CAmount& _nFee,
                    int64_t _nTime, unsigned int _entryHeight,
                    bool spendsCoinbase,
                    int64_t nSigOpsCost, LockPoints lp);

    const CTransaction& GetTx() const { return *this->tx; }
    CTransactionRef GetSharedTx() const { return this->tx; }
    const CAmount& GetFee() const { return nFee; }
    size_t GetTxSize() const;
    size_t GetTxWeight() const { return nTxWeight; }
    std::chrono::seconds GetTime() const { return std::chrono::seconds{nTime}; }
    unsigned int GetHeight() const { return entryHeight; }
    int64_t GetSigOpCost() const { return sigOpCost; }
    int64_t GetModifiedFee() const { return nFee + feeDelta; }
    size_t DynamicMemoryUsage() const { return nUsageSize; }
    const LockPoints& GetLockPoints() const { return lockPoints; }

    // Adjusts the descendant state.
    void UpdateDescendantState(int64_t modifySize, CAmount modifyFee, int64_t modifyCount);
    // Adjusts the ancestor state
    void UpdateAncestorState(int64_t modifySize, CAmount modifyFee, int64_t modifyCount, int64_t modifySigOps);
    // Updates the fee delta used for mining priority score, and the
    // modified fees with descendants.
    void UpdateFeeDelta(int64_t feeDelta);
    // Update the LockPoints after a reorg
    void UpdateLockPoints(const LockPoints& lp);

    uint64_t GetCountWithDescendants() const { return nCountWithDescendants; }
    uint64_t GetSizeWithDescendants() const { return nSizeWithDescendants; }
    CAmount GetModFeesWithDescendants() const { return nModFeesWithDescendants; }

    bool GetSpendsCoinbase() const { return spendsCoinbase; }

    uint64_t GetCountWithAncestors() const { return nCountWithAncestors; }
    uint64_t GetSizeWithAncestors() const { return nSizeWithAncestors; }
    CAmount GetModFeesWithAncestors() const { return nModFeesWithAncestors; }
    int64_t GetSigOpCostWithAncestors() const { return nSigOpCostWithAncestors; }

    const Parents& GetMemPoolParentsConst() const { return m_parents; }
    const Children& GetMemPoolChildrenConst() const { return m_children; }
    Parents& GetMemPoolParents() const { return m_parents; }
    Children& GetMemPoolChildren() const { return m_children; }

    mutable size_t vTxHashesIdx; //!< Index in mempool's vTxHashes
    mutable uint64_t m_epoch; //!< epoch when last touched, useful for graph algorithms
};

// Helpers for modifying CTxMemPool::mapTx, which is a boost multi_index.
struct update_descendant_state
{
    update_descendant_state(int64_t _modifySize, CAmount _modifyFee, int64_t _modifyCount) :
        modifySize(_modifySize), modifyFee(_modifyFee), modifyCount(_modifyCount)
    {}

    void operator() (CTxMemPoolEntry &e)
        { e.UpdateDescendantState(modifySize, modifyFee, modifyCount); }

    private:
        int64_t modifySize;
        CAmount modifyFee;
        int64_t modifyCount;
};

struct update_ancestor_state
{
    update_ancestor_state(int64_t _modifySize, CAmount _modifyFee, int64_t _modifyCount, int64_t _modifySigOpsCost) :
        modifySize(_modifySize), modifyFee(_modifyFee), modifyCount(_modifyCount), modifySigOpsCost(_modifySigOpsCost)
    {}

    void operator() (CTxMemPoolEntry &e)
        { e.UpdateAncestorState(modifySize, modifyFee, modifyCount, modifySigOpsCost); }

    private:
        int64_t modifySize;
        CAmount modifyFee;
        int64_t modifyCount;
        int64_t modifySigOpsCost;
};

struct update_fee_delta
{
    explicit update_fee_delta(int64_t _feeDelta) : feeDelta(_feeDelta) { }

    void operator() (CTxMemPoolEntry &e) { e.UpdateFeeDelta(feeDelta); }

private:
    int64_t feeDelta;
};

struct update_lock_points
{
    explicit update_lock_points(const LockPoints& _lp) : lp(_lp) { }

    void operator() (CTxMemPoolEntry &e) { e.UpdateLockPoints(lp); }

private:
    const LockPoints& lp;
};

// extracts a transaction hash from CTxMemPoolEntry or CTransactionRef
struct mempoolentry_txid
{
    typedef uint256 result_type;
    result_type operator() (const CTxMemPoolEntry &entry) const
    {
        return entry.GetTx().GetHash();
    }

    result_type operator() (const CTransactionRef& tx) const
    {
        return tx->GetHash();
    }
};

// extracts a transaction witness-hash from CTxMemPoolEntry or CTransactionRef
struct mempoolentry_wtxid
{
    typedef uint256 result_type;
    result_type operator() (const CTxMemPoolEntry &entry) const
    {
        return entry.GetTx().GetWitnessHash();
    }

    result_type operator() (const CTransactionRef& tx) const
    {
        return tx->GetWitnessHash();
    }
};


/** \class CompareTxMemPoolEntryByDescendantScore
 *
 *  Sort an entry by max(score/size of entry's tx, score/size with all descendants).
 */
class CompareTxMemPoolEntryByDescendantScore
{
public:
    bool operator()(const CTxMemPoolEntry& a, const CTxMemPoolEntry& b) const
    {
        double a_mod_fee, a_size, b_mod_fee, b_size;

        GetModFeeAndSize(a, a_mod_fee, a_size);
        GetModFeeAndSize(b, b_mod_fee, b_size);

        // Avoid division by rewriting (a/b > c/d) as (a*d > c*b).
        double f1 = a_mod_fee * b_size;
        double f2 = a_size * b_mod_fee;

        if (f1 == f2) {
            return a.GetTime() >= b.GetTime();
        }
        return f1 < f2;
    }

    // Return the fee/size we're using for sorting this entry.
    void GetModFeeAndSize(const CTxMemPoolEntry &a, double &mod_fee, double &size) const
    {
        // Compare feerate with descendants to feerate of the transaction, and
        // return the fee/size for the max.
        double f1 = (double)a.GetModifiedFee() * a.GetSizeWithDescendants();
        double f2 = (double)a.GetModFeesWithDescendants() * a.GetTxSize();

        if (f2 > f1) {
            mod_fee = a.GetModFeesWithDescendants();
            size = a.GetSizeWithDescendants();
        } else {
            mod_fee = a.GetModifiedFee();
            size = a.GetTxSize();
        }
    }
};

/** \class CompareTxMemPoolEntryByScore
 *
 *  Sort by feerate of entry (fee/size) in descending order
 *  This is only used for transaction relay, so we use GetFee()
 *  instead of GetModifiedFee() to avoid leaking prioritization
 *  information via the sort order.
 */
class CompareTxMemPoolEntryByScore
{
public:
    bool operator()(const CTxMemPoolEntry& a, const CTxMemPoolEntry& b) const
    {
        double f1 = (double)a.GetFee() * b.GetTxSize();
        double f2 = (double)b.GetFee() * a.GetTxSize();
        if (f1 == f2) {
            return b.GetTx().GetHash() < a.GetTx().GetHash();
        }
        return f1 > f2;
    }
};

class CompareTxMemPoolEntryByEntryTime
{
public:
    bool operator()(const CTxMemPoolEntry& a, const CTxMemPoolEntry& b) const
    {
        return a.GetTime() < b.GetTime();
    }
};

/** \class CompareTxMemPoolEntryByAncestorScore
 *
 *  Sort an entry by min(score/size of entry's tx, score/size with all ancestors).
 */
class CompareTxMemPoolEntryByAncestorFee
{
public:
    template<typename T>
    bool operator()(const T& a, const T& b) const
    {
        double a_mod_fee, a_size, b_mod_fee, b_size;

        GetModFeeAndSize(a, a_mod_fee, a_size);
        GetModFeeAndSize(b, b_mod_fee, b_size);

        // Avoid division by rewriting (a/b > c/d) as (a*d > c*b).
        double f1 = a_mod_fee * b_size;
        double f2 = a_size * b_mod_fee;

        if (f1 == f2) {
            return a.GetTx().GetHash() < b.GetTx().GetHash();
        }
        return f1 > f2;
    }

    // Return the fee/size we're using for sorting this entry.
    template <typename T>
    void GetModFeeAndSize(const T &a, double &mod_fee, double &size) const
    {
        // Compare feerate with ancestors to feerate of the transaction, and
        // return the fee/size for the min.
        double f1 = (double)a.GetModifiedFee() * a.GetSizeWithAncestors();
        double f2 = (double)a.GetModFeesWithAncestors() * a.GetTxSize();

        if (f1 > f2) {
            mod_fee = a.GetModFeesWithAncestors();
            size = a.GetSizeWithAncestors();
        } else {
            mod_fee = a.GetModifiedFee();
            size = a.GetTxSize();
        }
    }
};

// Multi_index tag names
struct descendant_score {};
struct entry_time {};
struct ancestor_score {};
struct index_by_wtxid {};

class CBlockPolicyEstimator;

/**
 * Information about a mempool transaction.
 */
struct TxMempoolInfo
{
    /** The transaction itself */
    CTransactionRef tx;

    /** Time the transaction entered the mempool. */
    std::chrono::seconds m_time;

    /** Fee of the transaction. */
    CAmount fee;

    /** Virtual size of the transaction. */
    size_t vsize;

    /** The fee delta. */
    int64_t nFeeDelta;
};

/** Reason why a transaction was removed from the mempool,
 * this is passed to the notification signal.
 */
enum class MemPoolRemovalReason {
    EXPIRY,      //!< Expired from mempool
    SIZELIMIT,   //!< Removed in size limiting
    REORG,       //!< Removed for reorganization
    BLOCK,       //!< Removed for block
    CONFLICT,    //!< Removed for conflict with in-block transaction
    REPLACED,    //!< Removed for replacement
};

class SaltedTxidHasher
{
private:
    /** Salt */
    const uint64_t k0, k1;

public:
    SaltedTxidHasher();

    size_t operator()(const uint256& txid) const {
        return SipHashUint256(k0, k1, txid);
    }
};

/**
 * CTxMemPool stores valid-according-to-the-current-best-chain transactions
 * that may be included in the next block.
 *
 * Transactions are added when they are seen on the network (or created by the
 * local node), but not all transactions seen are added to the pool. For
 * example, the following new transactions will not be added to the mempool:
 * - a transaction which doesn't meet the minimum fee requirements.
 * - a new transaction that double-spends an input of a transaction already in
 * the pool where the new transaction does not meet the Replace-By-Fee
 * requirements as defined in BIP 125.
 * - a non-standard transaction.
 *
 * CTxMemPool::mapTx, and CTxMemPoolEntry bookkeeping:
 *
 * mapTx is a boost::multi_index that sorts the mempool on 5 criteria:
 * - transaction hash (txid)
 * - witness-transaction hash (wtxid)
 * - descendant feerate [we use max(feerate of tx, feerate of tx with all descendants)]
 * - time in mempool
 * - ancestor feerate [we use min(feerate of tx, feerate of tx with all unconfirmed ancestors)]
 *
 * Note: the term "descendant" refers to in-mempool transactions that depend on
 * this one, while "ancestor" refers to in-mempool transactions that a given
 * transaction depends on.
 *
 * In order for the feerate sort to remain correct, we must update transactions
 * in the mempool when new descendants arrive.  To facilitate this, we track
 * the set of in-mempool direct parents and direct children in mapLinks.  Within
 * each CTxMemPoolEntry, we track the size and fees of all descendants.
 *
 * Usually when a new transaction is added to the mempool, it has no in-mempool
 * children (because any such children would be an orphan).  So in
 * addUnchecked(), we:
 * - update a new entry's setMemPoolParents to include all in-mempool parents
 * - update the new entry's direct parents to include the new tx as a child
 * - update all ancestors of the transaction to include the new tx's size/fee
 *
 * When a transaction is removed from the mempool, we must:
 * - update all in-mempool parents to not track the tx in setMemPoolChildren
 * - update all ancestors to not include the tx's size/fees in descendant state
 * - update all in-mempool children to not include it as a parent
 *
 * These happen in UpdateForRemoveFromMempool().  (Note that when removing a
 * transaction along with its descendants, we must calculate that set of
 * transactions to be removed before doing the removal, or else the mempool can
 * be in an inconsistent state where it's impossible to walk the ancestors of
 * a transaction.)
 *
 * In the event of a reorg, the assumption that a newly added tx has no
 * in-mempool children is false.  In particular, the mempool is in an
 * inconsistent state while new transactions are being added, because there may
 * be descendant transactions of a tx coming from a disconnected block that are
 * unreachable from just looking at transactions in the mempool (the linking
 * transactions may also be in the disconnected block, waiting to be added).
 * Because of this, there's not much benefit in trying to search for in-mempool
 * children in addUnchecked().  Instead, in the special case of transactions
 * being added from a disconnected block, we require the caller to clean up the
 * state, to account for in-mempool, out-of-block descendants for all the
 * in-block transactions by calling UpdateTransactionsFromBlock().  Note that
 * until this is called, the mempool state is not consistent, and in particular
 * mapLinks may not be correct (and therefore functions like
 * CalculateMemPoolAncestors() and CalculateDescendants() that rely
 * on them to walk the mempool are not generally safe to use).
 *
 * Computational limits:
 *
 * Updating all in-mempool ancestors of a newly added transaction can be slow,
 * if no bound exists on how many in-mempool ancestors there may be.
 * CalculateMemPoolAncestors() takes configurable limits that are designed to
 * prevent these calculations from being too CPU intensive.
 *
 */
class CTxMemPool
{
private:
    uint32_t nCheckFrequency GUARDED_BY(cs); //!< Value n means that n times in 2^32 we check.
    std::atomic<unsigned int> nTransactionsUpdated; //!< Used by getblocktemplate to trigger CreateNewBlock() invocation
    CBlockPolicyEstimator* minerPolicyEstimator;

    uint64_t totalTxSize;      //!< sum of all mempool tx's virtual sizes. Differs from serialized tx size since witness data is discounted. Defined in BIP 141.
    uint64_t cachedInnerUsage; //!< sum of dynamic memory usage of all the map elements (NOT the maps themselves)

    mutable int64_t lastRollingFeeUpdate;
    mutable bool blockSinceLastRollingFeeBump;
    mutable double rollingMinimumFeeRate; //!< minimum fee to get into the pool, decreases exponentially
    mutable uint64_t m_epoch;
    mutable bool m_has_epoch_guard;

    void trackPackageRemoved(const CFeeRate& rate) EXCLUSIVE_LOCKS_REQUIRED(cs);

    bool m_is_loaded GUARDED_BY(cs){false};

public:

    static const int ROLLING_FEE_HALFLIFE = 60 * 60 * 12; // public only for testing

    typedef boost::multi_index_container<
        CTxMemPoolEntry,
        boost::multi_index::indexed_by<
            // sorted by txid
            boost::multi_index::hashed_unique<mempoolentry_txid, SaltedTxidHasher>,
            // sorted by wtxid
            boost::multi_index::hashed_unique<
                boost::multi_index::tag<index_by_wtxid>,
                mempoolentry_wtxid,
                SaltedTxidHasher
            >,
            // sorted by fee rate
            boost::multi_index::ordered_non_unique<
                boost::multi_index::tag<descendant_score>,
                boost::multi_index::identity<CTxMemPoolEntry>,
                CompareTxMemPoolEntryByDescendantScore
            >,
            // sorted by entry time
            boost::multi_index::ordered_non_unique<
                boost::multi_index::tag<entry_time>,
                boost::multi_index::identity<CTxMemPoolEntry>,
                CompareTxMemPoolEntryByEntryTime
            >,
            // sorted by fee rate with ancestors
            boost::multi_index::ordered_non_unique<
                boost::multi_index::tag<ancestor_score>,
                boost::multi_index::identity<CTxMemPoolEntry>,
                CompareTxMemPoolEntryByAncestorFee
            >
        >
    > indexed_transaction_set;

    /**
     * This mutex needs to be locked when accessing `mapTx` or other members
     * that are guarded by it.
     *
     * @par Consistency guarantees
     *
     * By design, it is guaranteed that:
     *
     * 1. Locking both `cs_main` and `mempool.cs` will give a view of mempool
     *    that is consistent with current chain tip (`::ChainActive()` and
     *    `CoinsTip()`) and is fully populated. Fully populated means that if the
     *    current active chain is missing transactions that were present in a
     *    previously active chain, all the missing transactions will have been
     *    re-added to the mempool and should be present if they meet size and
     *    consistency constraints.
     *
     * 2. Locking `mempool.cs` without `cs_main` will give a view of a mempool
     *    consistent with some chain that was active since `cs_main` was last
     *    locked, and that is fully populated as described above. It is ok for
     *    code that only needs to query or remove transactions from the mempool
     *    to lock just `mempool.cs` without `cs_main`.
     *
     * To provide these guarantees, it is necessary to lock both `cs_main` and
     * `mempool.cs` whenever adding transactions to the mempool and whenever
     * changing the chain tip. It's necessary to keep both mutexes locked until
     * the mempool is consistent with the new chain tip and fully populated.
     */
    mutable RecursiveMutex cs;
    indexed_transaction_set mapTx GUARDED_BY(cs);

    using txiter = indexed_transaction_set::nth_index<0>::type::const_iterator;
    std::vector<std::pair<uint256, txiter>> vTxHashes GUARDED_BY(cs); //!< All tx witness hashes/entries in mapTx, in random order

    typedef std::set<txiter, CompareIteratorByHash> setEntries;

    uint64_t CalculateDescendantMaximum(txiter entry) const EXCLUSIVE_LOCKS_REQUIRED(cs);
private:
    typedef std::map<txiter, setEntries, CompareIteratorByHash> cacheMap;


<<<<<<< HEAD
    typedef std::map<CMempoolAddressDeltaKey, CMempoolAddressDelta, CMempoolAddressDeltaKeyCompare> addressDeltaMap;
    addressDeltaMap mapAddress;

    typedef std::map<uint256, std::vector<CMempoolAddressDeltaKey> > addressDeltaMapInserted;
    addressDeltaMapInserted mapAddressInserted;

    typedef std::map<CSpentIndexKey, CSpentIndexValue, CSpentIndexKeyCompare> mapSpentIndex;
    mapSpentIndex mapSpent;

    typedef std::map<uint256, std::vector<CSpentIndexKey> > mapSpentIndexInserted;
    mapSpentIndexInserted mapSpentInserted;

    void UpdateParent(txiter entry, txiter parent, bool add);
    void UpdateChild(txiter entry, txiter child, bool add);
=======
    void UpdateParent(txiter entry, txiter parent, bool add) EXCLUSIVE_LOCKS_REQUIRED(cs);
    void UpdateChild(txiter entry, txiter child, bool add) EXCLUSIVE_LOCKS_REQUIRED(cs);
>>>>>>> be3af4f3

public:
    std::vector<indexed_transaction_set::const_iterator> GetSortedDepthAndScore() const EXCLUSIVE_LOCKS_REQUIRED(cs);

    /**
     * Track locally submitted transactions to periodically retry initial broadcast.
     */
    std::set<uint256> m_unbroadcast_txids GUARDED_BY(cs);

public:
    indirectmap<COutPoint, const CTransaction*> mapNextTx GUARDED_BY(cs);
    std::map<uint256, CAmount> mapDeltas;

    std::map<CCmpPubKey, uint256> mapKeyImages;


    /** Create a new CTxMemPool.
     */
    explicit CTxMemPool(CBlockPolicyEstimator* estimator = nullptr);

    /**
     * If sanity-checking is turned on, check makes sure the pool is
     * consistent (does not contain two transactions that spend the same inputs,
     * all inputs are in the mapNextTx array). If sanity-checking is turned off,
     * check does nothing.
     */
    void check(const CCoinsViewCache *pcoins) const;
    void setSanityCheck(double dFrequency = 1.0) { LOCK(cs); nCheckFrequency = static_cast<uint32_t>(dFrequency * 4294967295.0); }

    // addUnchecked must updated state for all ancestors of a given transaction,
    // to track size/count of descendant transactions.  First version of
    // addUnchecked can be used to have it call CalculateMemPoolAncestors(), and
    // then invoke the second version.
    // Note that addUnchecked is ONLY called from ATMP outside of tests
    // and any other callers may break wallet's in-mempool tracking (due to
    // lack of CValidationInterface::TransactionAddedToMempool callbacks).
    void addUnchecked(const CTxMemPoolEntry& entry, bool validFeeEstimate = true) EXCLUSIVE_LOCKS_REQUIRED(cs, cs_main);
    void addUnchecked(const CTxMemPoolEntry& entry, setEntries& setAncestors, bool validFeeEstimate = true) EXCLUSIVE_LOCKS_REQUIRED(cs, cs_main);

    void addAddressIndex(const CTxMemPoolEntry &entry, const CCoinsViewCache &view);
    bool getAddressIndex(std::vector<std::pair<uint256, int> > &addresses,
                         std::vector<std::pair<CMempoolAddressDeltaKey, CMempoolAddressDelta> > &results);
    bool removeAddressIndex(const uint256 txhash);

    void addSpentIndex(const CTxMemPoolEntry &entry, const CCoinsViewCache &view);
    bool getSpentIndex(CSpentIndexKey &key, CSpentIndexValue &value);
    bool removeSpentIndex(const uint256 txhash);

    void removeRecursive(const CTransaction& tx, MemPoolRemovalReason reason) EXCLUSIVE_LOCKS_REQUIRED(cs);
    void removeForReorg(const CCoinsViewCache* pcoins, unsigned int nMemPoolHeight, int flags) EXCLUSIVE_LOCKS_REQUIRED(cs, cs_main);
    void removeConflicts(const CTransaction& tx) EXCLUSIVE_LOCKS_REQUIRED(cs);
    void removeForBlock(const std::vector<CTransactionRef>& vtx, unsigned int nBlockHeight) EXCLUSIVE_LOCKS_REQUIRED(cs);

    void clear();
    void _clear() EXCLUSIVE_LOCKS_REQUIRED(cs); //lock free
    bool CompareDepthAndScore(const uint256& hasha, const uint256& hashb, bool wtxid=false);
    void queryHashes(std::vector<uint256>& vtxid) const;
    bool isSpent(const COutPoint& outpoint) const;
    unsigned int GetTransactionsUpdated() const;
    void AddTransactionsUpdated(unsigned int n);
    /**
     * Check that none of this transactions inputs are in the mempool, and thus
     * the tx is not dependent on other mempool transactions to be included in a block.
     */
    bool HasNoInputsOf(const CTransaction& tx) const EXCLUSIVE_LOCKS_REQUIRED(cs);

    /** Affect CreateNewBlock prioritisation of transactions */
    void PrioritiseTransaction(const uint256& hash, const CAmount& nFeeDelta);
    void ApplyDelta(const uint256& hash, CAmount &nFeeDelta) const EXCLUSIVE_LOCKS_REQUIRED(cs);
    void ClearPrioritisation(const uint256& hash) EXCLUSIVE_LOCKS_REQUIRED(cs);

    bool HaveKeyImage(const CCmpPubKey &ki, uint256 &hash) const;

public:
    /** Get the transaction in the pool that spends the same prevout */
    const CTransaction* GetConflictTx(const COutPoint& prevout) const EXCLUSIVE_LOCKS_REQUIRED(cs);

    /** Returns an iterator to the given hash, if found */
    Optional<txiter> GetIter(const uint256& txid) const EXCLUSIVE_LOCKS_REQUIRED(cs);

    /** Translate a set of hashes into a set of pool iterators to avoid repeated lookups */
    setEntries GetIterSet(const std::set<uint256>& hashes) const EXCLUSIVE_LOCKS_REQUIRED(cs);

    /** Remove a set of transactions from the mempool.
     *  If a transaction is in this set, then all in-mempool descendants must
     *  also be in the set, unless this transaction is being removed for being
     *  in a block.
     *  Set updateDescendants to true when removing a tx that was in a block, so
     *  that any in-mempool descendants have their ancestor state updated.
     */
    void RemoveStaged(setEntries& stage, bool updateDescendants, MemPoolRemovalReason reason) EXCLUSIVE_LOCKS_REQUIRED(cs);

    /** When adding transactions from a disconnected block back to the mempool,
     *  new mempool entries may have children in the mempool (which is generally
     *  not the case when otherwise adding transactions).
     *  UpdateTransactionsFromBlock() will find child transactions and update the
     *  descendant state for each transaction in vHashesToUpdate (excluding any
     *  child transactions present in vHashesToUpdate, which are already accounted
     *  for).  Note: vHashesToUpdate should be the set of transactions from the
     *  disconnected block that have been accepted back into the mempool.
     */
    void UpdateTransactionsFromBlock(const std::vector<uint256>& vHashesToUpdate) EXCLUSIVE_LOCKS_REQUIRED(cs, cs_main);

    /** Try to calculate all in-mempool ancestors of entry.
     *  (these are all calculated including the tx itself)
     *  limitAncestorCount = max number of ancestors
     *  limitAncestorSize = max size of ancestors
     *  limitDescendantCount = max number of descendants any ancestor can have
     *  limitDescendantSize = max size of descendants any ancestor can have
     *  errString = populated with error reason if any limits are hit
     *  fSearchForParents = whether to search a tx's vin for in-mempool parents, or
     *    look up parents from mapLinks. Must be true for entries not in the mempool
     */
    bool CalculateMemPoolAncestors(const CTxMemPoolEntry& entry, setEntries& setAncestors, uint64_t limitAncestorCount, uint64_t limitAncestorSize, uint64_t limitDescendantCount, uint64_t limitDescendantSize, std::string& errString, bool fSearchForParents = true) const EXCLUSIVE_LOCKS_REQUIRED(cs);

    /** Populate setDescendants with all in-mempool descendants of hash.
     *  Assumes that setDescendants includes all in-mempool descendants of anything
     *  already in it.  */
    void CalculateDescendants(txiter it, setEntries& setDescendants) const EXCLUSIVE_LOCKS_REQUIRED(cs);

    /** The minimum fee to get into the mempool, which may itself not be enough
      *  for larger-sized transactions.
      *  The incrementalRelayFee policy variable is used to bound the time it
      *  takes the fee rate to go back down all the way to 0. When the feerate
      *  would otherwise be half of this, it is set to 0 instead.
      */
    CFeeRate GetMinFee(size_t sizelimit) const;

    /** Remove transactions from the mempool until its dynamic size is <= sizelimit.
      *  pvNoSpendsRemaining, if set, will be populated with the list of outpoints
      *  which are not in mempool which no longer have any spends in this mempool.
      */
    void TrimToSize(size_t sizelimit, std::vector<COutPoint>* pvNoSpendsRemaining = nullptr) EXCLUSIVE_LOCKS_REQUIRED(cs);

    /** Expire all transaction (and their dependencies) in the mempool older than time. Return the number of removed transactions. */
    int Expire(std::chrono::seconds time) EXCLUSIVE_LOCKS_REQUIRED(cs);

    /**
     * Calculate the ancestor and descendant count for the given transaction.
     * The counts include the transaction itself.
     */
    void GetTransactionAncestry(const uint256& txid, size_t& ancestors, size_t& descendants) const;

    /** @returns true if the mempool is fully loaded */
    bool IsLoaded() const;

    /** Sets the current loaded state */
    void SetIsLoaded(bool loaded);

    unsigned long size() const
    {
        LOCK(cs);
        return mapTx.size();
    }

    uint64_t GetTotalTxSize() const EXCLUSIVE_LOCKS_REQUIRED(cs)
    {
        AssertLockHeld(cs);
        return totalTxSize;
    }

    bool exists(const GenTxid& gtxid) const
    {
        LOCK(cs);
        if (gtxid.IsWtxid()) {
            return (mapTx.get<index_by_wtxid>().count(gtxid.GetHash()) != 0);
        }
        return (mapTx.count(gtxid.GetHash()) != 0);
    }
    bool exists(const uint256& txid) const { return exists(GenTxid{false, txid}); }

    CTransactionRef get(const uint256& hash) const;
    txiter get_iter_from_wtxid(const uint256& wtxid) const EXCLUSIVE_LOCKS_REQUIRED(cs)
    {
        AssertLockHeld(cs);
        return mapTx.project<0>(mapTx.get<index_by_wtxid>().find(wtxid));
    }
    TxMempoolInfo info(const uint256& hash) const;
    TxMempoolInfo info(const GenTxid& gtxid) const;
    std::vector<TxMempoolInfo> infoAll() const;

    size_t DynamicMemoryUsage() const;

    /** Adds a transaction to the unbroadcast set */
    void AddUnbroadcastTx(const uint256& txid)
    {
        LOCK(cs);
        // Sanity check the transaction is in the mempool & insert into
        // unbroadcast set.
        if (exists(txid)) m_unbroadcast_txids.insert(txid);
    };

    /** Removes a transaction from the unbroadcast set */
    void RemoveUnbroadcastTx(const uint256& txid, const bool unchecked = false);

    /** Returns transactions in unbroadcast set */
    std::set<uint256> GetUnbroadcastTxs() const
    {
        LOCK(cs);
        return m_unbroadcast_txids;
    }

    /** Returns whether a txid is in the unbroadcast set */
    bool IsUnbroadcastTx(const uint256& txid) const EXCLUSIVE_LOCKS_REQUIRED(cs)
    {
        AssertLockHeld(cs);
        return m_unbroadcast_txids.count(txid) != 0;
    }

private:
    /** UpdateForDescendants is used by UpdateTransactionsFromBlock to update
     *  the descendants for a single transaction that has been added to the
     *  mempool but may have child transactions in the mempool, eg during a
     *  chain reorg.  setExclude is the set of descendant transactions in the
     *  mempool that must not be accounted for (because any descendants in
     *  setExclude were added to the mempool after the transaction being
     *  updated and hence their state is already reflected in the parent
     *  state).
     *
     *  cachedDescendants will be updated with the descendants of the transaction
     *  being updated, so that future invocations don't need to walk the
     *  same transaction again, if encountered in another transaction chain.
     */
    void UpdateForDescendants(txiter updateIt,
            cacheMap &cachedDescendants,
            const std::set<uint256> &setExclude) EXCLUSIVE_LOCKS_REQUIRED(cs);
    /** Update ancestors of hash to add/remove it as a descendant transaction. */
    void UpdateAncestorsOf(bool add, txiter hash, setEntries &setAncestors) EXCLUSIVE_LOCKS_REQUIRED(cs);
    /** Set ancestor state for an entry */
    void UpdateEntryForAncestors(txiter it, const setEntries &setAncestors) EXCLUSIVE_LOCKS_REQUIRED(cs);
    /** For each transaction being removed, update ancestors and any direct children.
      * If updateDescendants is true, then also update in-mempool descendants'
      * ancestor state. */
    void UpdateForRemoveFromMempool(const setEntries &entriesToRemove, bool updateDescendants) EXCLUSIVE_LOCKS_REQUIRED(cs);
    /** Sever link between specified transaction and direct children. */
    void UpdateChildrenForRemoval(txiter entry) EXCLUSIVE_LOCKS_REQUIRED(cs);

    /** Before calling removeUnchecked for a given transaction,
     *  UpdateForRemoveFromMempool must be called on the entire (dependent) set
     *  of transactions being removed at the same time.  We use each
     *  CTxMemPoolEntry's setMemPoolParents in order to walk ancestors of a
     *  given transaction that is removed, so we can't remove intermediate
     *  transactions in a chain before we've updated all the state for the
     *  removal.
     */
    void removeUnchecked(txiter entry, MemPoolRemovalReason reason) EXCLUSIVE_LOCKS_REQUIRED(cs);
public:
    /** EpochGuard: RAII-style guard for using epoch-based graph traversal algorithms.
     *     When walking ancestors or descendants, we generally want to avoid
     * visiting the same transactions twice. Some traversal algorithms use
     * std::set (or setEntries) to deduplicate the transaction we visit.
     * However, use of std::set is algorithmically undesirable because it both
     * adds an asymptotic factor of O(log n) to traverals cost and triggers O(n)
     * more dynamic memory allocations.
     *     In many algorithms we can replace std::set with an internal mempool
     * counter to track the time (or, "epoch") that we began a traversal, and
     * check + update a per-transaction epoch for each transaction we look at to
     * determine if that transaction has not yet been visited during the current
     * traversal's epoch.
     *     Algorithms using std::set can be replaced on a one by one basis.
     * Both techniques are not fundamentally incompatible across the codebase.
     * Generally speaking, however, the remaining use of std::set for mempool
     * traversal should be viewed as a TODO for replacement with an epoch based
     * traversal, rather than a preference for std::set over epochs in that
     * algorithm.
     */
    class EpochGuard {
        const CTxMemPool& pool;
        public:
        EpochGuard(const CTxMemPool& in);
        ~EpochGuard();
    };
    // N.B. GetFreshEpoch modifies mutable state via the EpochGuard construction
    // (and later destruction)
    EpochGuard GetFreshEpoch() const EXCLUSIVE_LOCKS_REQUIRED(cs);

    /** visited marks a CTxMemPoolEntry as having been traversed
     * during the lifetime of the most recently created EpochGuard
     * and returns false if we are the first visitor, true otherwise.
     *
     * An EpochGuard must be held when visited is called or an assert will be
     * triggered.
     *
     */
    bool visited(txiter it) const EXCLUSIVE_LOCKS_REQUIRED(cs) {
        assert(m_has_epoch_guard);
        bool ret = it->m_epoch >= m_epoch;
        it->m_epoch = std::max(it->m_epoch, m_epoch);
        return ret;
    }

    bool visited(Optional<txiter> it) const EXCLUSIVE_LOCKS_REQUIRED(cs) {
        assert(m_has_epoch_guard);
        return !it || visited(*it);
    }
};

/**
 * CCoinsView that brings transactions from a mempool into view.
 * It does not check for spendings by memory pool transactions.
 * Instead, it provides access to all Coins which are either unspent in the
 * base CCoinsView, or are outputs from any mempool transaction!
 * This allows transaction replacement to work as expected, as you want to
 * have all inputs "available" to check signatures, and any cycles in the
 * dependency graph are checked directly in AcceptToMemoryPool.
 * It also allows you to sign a double-spend directly in
 * signrawtransactionwithkey and signrawtransactionwithwallet,
 * as long as the conflicting transaction is not yet confirmed.
 */
class CCoinsViewMemPool : public CCoinsViewBacked
{
protected:
    const CTxMemPool& mempool;

public:
    CCoinsViewMemPool(CCoinsView* baseIn, const CTxMemPool& mempoolIn);
    bool GetCoin(const COutPoint &outpoint, Coin &coin) const override;
};

/**
 * DisconnectedBlockTransactions

 * During the reorg, it's desirable to re-add previously confirmed transactions
 * to the mempool, so that anything not re-confirmed in the new chain is
 * available to be mined. However, it's more efficient to wait until the reorg
 * is complete and process all still-unconfirmed transactions at that time,
 * since we expect most confirmed transactions to (typically) still be
 * confirmed in the new chain, and re-accepting to the memory pool is expensive
 * (and therefore better to not do in the middle of reorg-processing).
 * Instead, store the disconnected transactions (in order!) as we go, remove any
 * that are included in blocks in the new chain, and then process the remaining
 * still-unconfirmed transactions at the end.
 */

// multi_index tag names
struct txid_index {};
struct insertion_order {};

struct DisconnectedBlockTransactions {
    typedef boost::multi_index_container<
        CTransactionRef,
        boost::multi_index::indexed_by<
            // sorted by txid
            boost::multi_index::hashed_unique<
                boost::multi_index::tag<txid_index>,
                mempoolentry_txid,
                SaltedTxidHasher
            >,
            // sorted by order in the blockchain
            boost::multi_index::sequenced<
                boost::multi_index::tag<insertion_order>
            >
        >
    > indexed_disconnected_transactions;

    // It's almost certainly a logic bug if we don't clear out queuedTx before
    // destruction, as we add to it while disconnecting blocks, and then we
    // need to re-process remaining transactions to ensure mempool consistency.
    // For now, assert() that we've emptied out this object on destruction.
    // This assert() can always be removed if the reorg-processing code were
    // to be refactored such that this assumption is no longer true (for
    // instance if there was some other way we cleaned up the mempool after a
    // reorg, besides draining this object).
    ~DisconnectedBlockTransactions() { assert(queuedTx.empty()); }

    indexed_disconnected_transactions queuedTx;
    uint64_t cachedInnerUsage = 0;

    // Estimate the overhead of queuedTx to be 6 pointers + an allocation, as
    // no exact formula for boost::multi_index_contained is implemented.
    size_t DynamicMemoryUsage() const {
        return memusage::MallocUsage(sizeof(CTransactionRef) + 6 * sizeof(void*)) * queuedTx.size() + cachedInnerUsage;
    }

    void addTransaction(const CTransactionRef& tx)
    {
        queuedTx.insert(tx);
        cachedInnerUsage += RecursiveDynamicUsage(tx);
    }

    // Remove entries based on txid_index, and update memory usage.
    void removeForBlock(const std::vector<CTransactionRef>& vtx)
    {
        // Short-circuit in the common case of a block being added to the tip
        if (queuedTx.empty()) {
            return;
        }
        for (auto const &tx : vtx) {
            auto it = queuedTx.find(tx->GetHash());
            if (it != queuedTx.end()) {
                cachedInnerUsage -= RecursiveDynamicUsage(*it);
                queuedTx.erase(it);
            }
        }
    }

    // Remove an entry by insertion_order index, and update memory usage.
    void removeEntry(indexed_disconnected_transactions::index<insertion_order>::type::iterator entry)
    {
        cachedInnerUsage -= RecursiveDynamicUsage(*entry);
        queuedTx.get<insertion_order>().erase(entry);
    }

    void clear()
    {
        cachedInnerUsage = 0;
        queuedTx.clear();
    }
};

#endif // BITCOIN_TXMEMPOOL_H<|MERGE_RESOLUTION|>--- conflicted
+++ resolved
@@ -590,8 +590,6 @@
 private:
     typedef std::map<txiter, setEntries, CompareIteratorByHash> cacheMap;
 
-
-<<<<<<< HEAD
     typedef std::map<CMempoolAddressDeltaKey, CMempoolAddressDelta, CMempoolAddressDeltaKeyCompare> addressDeltaMap;
     addressDeltaMap mapAddress;
 
@@ -604,12 +602,8 @@
     typedef std::map<uint256, std::vector<CSpentIndexKey> > mapSpentIndexInserted;
     mapSpentIndexInserted mapSpentInserted;
 
-    void UpdateParent(txiter entry, txiter parent, bool add);
-    void UpdateChild(txiter entry, txiter child, bool add);
-=======
     void UpdateParent(txiter entry, txiter parent, bool add) EXCLUSIVE_LOCKS_REQUIRED(cs);
     void UpdateChild(txiter entry, txiter child, bool add) EXCLUSIVE_LOCKS_REQUIRED(cs);
->>>>>>> be3af4f3
 
 public:
     std::vector<indexed_transaction_set::const_iterator> GetSortedDepthAndScore() const EXCLUSIVE_LOCKS_REQUIRED(cs);
