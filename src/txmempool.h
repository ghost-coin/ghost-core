--- conflicted
+++ resolved
@@ -600,11 +600,9 @@
     void ApplyDelta(const uint256 hash, CAmount &nFeeDelta) const;
     void ClearPrioritisation(const uint256 hash);
 
-<<<<<<< HEAD
     bool HaveKeyImage(const CCmpPubKey &ki, uint256 &hash) const;
 
 public:
-=======
     /** Get the transaction in the pool that spends the same prevout */
     const CTransaction* GetConflictTx(const COutPoint& prevout) const EXCLUSIVE_LOCKS_REQUIRED(cs);
 
@@ -614,7 +612,6 @@
     /** Translate a set of hashes into a set of pool iterators to avoid repeated lookups */
     setEntries GetIterSet(const std::set<uint256>& hashes) const EXCLUSIVE_LOCKS_REQUIRED(cs);
 
->>>>>>> 13c842e0
     /** Remove a set of transactions from the mempool.
      *  If a transaction is in this set, then all in-mempool descendants must
      *  also be in the set, unless this transaction is being removed for being
