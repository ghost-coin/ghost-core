#!/usr/bin/env bash
#
# Copyright (c) 2018 The Bitcoin Core developers
# Distributed under the MIT software license, see the accompanying
# file COPYING or http://www.opensource.org/licenses/mit-license.php.

export LC_ALL=C.UTF-8

TRAVIS_COMMIT_LOG=$(git log --format=fuller -1)
export TRAVIS_COMMIT_LOG

OUTDIR=$BASE_OUTDIR/$TRAVIS_PULL_REQUEST/$TRAVIS_JOB_NUMBER-$HOST
BITCOIN_CONFIG_ALL="--disable-dependency-tracking --prefix=$TRAVIS_BUILD_DIR/depends/$HOST --bindir=$OUTDIR/bin --libdir=$OUTDIR/lib"
if [ -z "$NO_DEPENDS" ]; then
  DOCKER_EXEC ccache --max-size=$CCACHE_SIZE
fi

BEGIN_FOLD autogen
if [ -n "$CONFIG_SHELL" ]; then
  DOCKER_EXEC "$CONFIG_SHELL" -c "./autogen.sh"
else
  DOCKER_EXEC ./autogen.sh
fi
END_FOLD

mkdir build
cd build || (echo "could not enter build directory"; exit 1)

BEGIN_FOLD configure
DOCKER_EXEC ../configure --cache-file=config.cache $BITCOIN_CONFIG_ALL $BITCOIN_CONFIG || ( cat config.log && false)
END_FOLD

BEGIN_FOLD distdir
DOCKER_EXEC make distdir VERSION=$HOST
END_FOLD

cd "particl-$HOST" || (echo "could not enter distdir particl-$HOST"; exit 1)

if [ $((`date +%s`-$START_TIME)) -gt $DEPENDS_TIMEOUT ]; then
  BITCOIN_CONFIG="--enable-glibc-back-compat --enable-reduce-exports -disable-bench --disable-tests --with-gui=no --with-incompatible-bdb"
  RUN_UNIT_TESTS=false
  RUN_FUNCTIONAL_TESTS=false;
fi

BEGIN_FOLD configure
DOCKER_EXEC ./configure --cache-file=../config.cache $BITCOIN_CONFIG_ALL $BITCOIN_CONFIG || ( cat config.log && false)
END_FOLD

BEGIN_FOLD build
DOCKER_EXEC make $MAKEJOBS $GOAL || ( echo "Build failure. Verbose build follows." && DOCKER_EXEC make $GOAL V=1 ; false )
END_FOLD

if [ $((`date +%s`-$START_TIME)) -gt $RUN_TESTS_TIMEOUT ]; then
  RUN_UNIT_TESTS=false
  RUN_FUNCTIONAL_TESTS=false;
fi

echo $((`date +%s`-$START_TIME))
echo $RUN_TESTS_TIMEOUT
echo "$RUN_UNIT_TESTS"
echo "$RUN_FUNCTIONAL_TESTS"

if [ "$RUN_UNIT_TESTS" = "true" ]; then
  BEGIN_FOLD unit-tests
  DOCKER_EXEC LD_LIBRARY_PATH=$TRAVIS_BUILD_DIR/depends/$HOST/lib make $MAKEJOBS check VERBOSE=1
  END_FOLD
fi

<<<<<<< HEAD
if [ "$RUN_BENCH" = "true" ]; then
  BEGIN_FOLD bench
  DOCKER_EXEC LD_LIBRARY_PATH=$TRAVIS_BUILD_DIR/depends/$HOST/lib $OUTDIR/bin/bench_particl -scaling=0.001
  END_FOLD
fi

=======
>>>>>>> dbc1a64b
if [ "$TRAVIS_EVENT_TYPE" = "cron" ]; then
  extended="--extended --exclude feature_pruning"
fi

if [ "$RUN_FUNCTIONAL_TESTS" = "true" ]; then
  BEGIN_FOLD functional-tests
  DOCKER_EXEC test/functional/test_runner.py --ci --combinedlogslen=4000 --coverage --quiet --failfast --particl --insight --bitcoin ${extended}
  END_FOLD
fi
<|MERGE_RESOLUTION|>--- conflicted
+++ resolved
@@ -66,15 +66,6 @@
   END_FOLD
 fi
 
-<<<<<<< HEAD
-if [ "$RUN_BENCH" = "true" ]; then
-  BEGIN_FOLD bench
-  DOCKER_EXEC LD_LIBRARY_PATH=$TRAVIS_BUILD_DIR/depends/$HOST/lib $OUTDIR/bin/bench_particl -scaling=0.001
-  END_FOLD
-fi
-
-=======
->>>>>>> dbc1a64b
 if [ "$TRAVIS_EVENT_TYPE" = "cron" ]; then
   extended="--extended --exclude feature_pruning"
 fi
