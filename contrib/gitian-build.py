--- conflicted
+++ resolved
@@ -35,11 +35,7 @@
     if not os.path.isdir('particl-core'):
         subprocess.check_call(['git', 'clone', 'https://github.com/particl/particl-core.git'])
     os.chdir('gitian-builder')
-<<<<<<< HEAD
-    make_image_prog = ['bin/make-base-vm', '--suite', 'bionic', '--arch', 'amd64', '--disksize', '20000']
-=======
-    make_image_prog = ['bin/make-base-vm', '--suite', 'focal', '--arch', 'amd64']
->>>>>>> bf3189ed
+    make_image_prog = ['bin/make-base-vm', '--suite', 'focal', '--arch', 'amd64', '--disksize', '20000']
     if args.docker:
         make_image_prog += ['--docker']
     elif not args.kvm:
