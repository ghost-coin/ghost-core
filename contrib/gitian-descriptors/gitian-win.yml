---
name: "particl-win-0.18.99.0"
enable_cache: true
sudo: true
distro: "ubuntu"
suites:
- "bionic"
architectures:
- "amd64"
packages:
- "curl"
- "g++"
- "git"
- "pkg-config"
- "autoconf"
- "libtool"
- "automake"
- "faketime"
- "bsdmainutils"
- "mingw-w64"
- "g++-mingw-w64"
- "nsis"
- "zip"
- "ca-certificates"
- "python3"
- "rename"
remotes:
- "url": "https://github.com/particl/particl-core.git"
  "dir": "particl-core"
files: []
script: |
  set -e -o pipefail

  WRAP_DIR=$HOME/wrapped
  HOSTS="x86_64-w64-mingw32"
  CONFIGFLAGS="--enable-reduce-exports --disable-bench --disable-gui-tests --enable-usbdevice"
  FAKETIME_HOST_PROGS="ar ranlib nm windres strip objcopy"
  FAKETIME_PROGS="date makensis zip"
  HOST_CFLAGS="-O2 -g"
  HOST_CXXFLAGS="-O2 -g"

  export QT_RCC_TEST=1
  export QT_RCC_SOURCE_DATE_OVERRIDE=1
  export TZ="UTC"
  export BUILD_DIR=`pwd`
  mkdir -p ${WRAP_DIR}
  if test -n "$GBUILD_CACHE_ENABLED"; then
    export SOURCES_PATH=${GBUILD_COMMON_CACHE}
    export BASE_CACHE=${GBUILD_PACKAGE_CACHE}
    mkdir -p ${BASE_CACHE} ${SOURCES_PATH}
  fi

  function create_global_faketime_wrappers {
  for prog in ${FAKETIME_PROGS}; do
    echo '#!/usr/bin/env bash' > ${WRAP_DIR}/${prog}
    echo "REAL=\`which -a ${prog} | grep -v ${WRAP_DIR}/${prog} | head -1\`" >> ${WRAP_DIR}/${prog}
    echo 'export LD_PRELOAD=/usr/lib/x86_64-linux-gnu/faketime/libfaketime.so.1' >> ${WRAP_DIR}/${prog}
    echo "export FAKETIME=\"$1\"" >> ${WRAP_DIR}/${prog}
    echo "\$REAL \$@" >> $WRAP_DIR/${prog}
    chmod +x ${WRAP_DIR}/${prog}
  done
  }

  function create_per-host_faketime_wrappers {
  for i in $HOSTS; do
    for prog in ${FAKETIME_HOST_PROGS}; do
        echo '#!/usr/bin/env bash' > ${WRAP_DIR}/${i}-${prog}
        echo "REAL=\`which -a ${i}-${prog} | grep -v ${WRAP_DIR}/${i}-${prog} | head -1\`" >> ${WRAP_DIR}/${i}-${prog}
        echo 'export LD_PRELOAD=/usr/lib/x86_64-linux-gnu/faketime/libfaketime.so.1' >> ${WRAP_DIR}/${i}-${prog}
        echo "export FAKETIME=\"$1\"" >> ${WRAP_DIR}/${i}-${prog}
        echo "\$REAL \$@" >> $WRAP_DIR/${i}-${prog}
        chmod +x ${WRAP_DIR}/${i}-${prog}
    done
  done
  }

  function create_per-host_linker_wrapper {
  # This is only needed for trusty, as the mingw linker leaks a few bytes of
  # heap, causing non-determinism. See discussion in https://github.com/bitcoin/bitcoin/pull/6900
  for i in $HOSTS; do
    mkdir -p ${WRAP_DIR}/${i}
    for prog in collect2; do
        echo '#!/usr/bin/env bash' > ${WRAP_DIR}/${i}/${prog}
        REAL=$(${i}-gcc -print-prog-name=${prog})
        echo "export MALLOC_PERTURB_=255" >> ${WRAP_DIR}/${i}/${prog}
        echo "${REAL} \$@" >> $WRAP_DIR/${i}/${prog}
        chmod +x ${WRAP_DIR}/${i}/${prog}
    done
    for prog in gcc g++; do
        echo '#!/usr/bin/env bash' > ${WRAP_DIR}/${i}-${prog}
        echo "REAL=\`which -a ${i}-${prog}-posix | grep -v ${WRAP_DIR}/${i}-${prog} | head -1\`" >> ${WRAP_DIR}/${i}-${prog}
        echo 'export LD_PRELOAD=/usr/lib/x86_64-linux-gnu/faketime/libfaketime.so.1' >> ${WRAP_DIR}/${i}-${prog}
        echo "export FAKETIME=\"$1\"" >> ${WRAP_DIR}/${i}-${prog}
        echo "export COMPILER_PATH=${WRAP_DIR}/${i}" >> ${WRAP_DIR}/${i}-${prog}
        echo "\$REAL \$@" >> $WRAP_DIR/${i}-${prog}
        chmod +x ${WRAP_DIR}/${i}-${prog}
    done
  done
  }

  rm -r ${WRAP_DIR}
  mkdir -p ${WRAP_DIR}

  # Faketime for depends so intermediate results are comparable
  export PATH_orig=${PATH}
  create_global_faketime_wrappers "2000-01-01 12:00:00"
  create_per-host_faketime_wrappers "2000-01-01 12:00:00"
  #create_per-host_linker_wrapper "2000-01-01 12:00:00"
  export PATH=${WRAP_DIR}:${PATH}

  cd particl-core
  BASEPREFIX=`pwd`/depends

  create_per-host_linker_wrapper "2000-01-01 12:00:00"

  # Build dependencies for each host
  for i in $HOSTS; do
    make ${MAKEOPTS} -C ${BASEPREFIX} HOST="${i}"
  done

  # Faketime for binaries
  export PATH=${PATH_orig}
  create_global_faketime_wrappers "${REFERENCE_DATETIME}"
  create_per-host_faketime_wrappers "${REFERENCE_DATETIME}"
  create_per-host_linker_wrapper "${REFERENCE_DATETIME}"
  export PATH=${WRAP_DIR}:${PATH}

  # Create the release tarball using (arbitrarily) the first host
  ./autogen.sh
  CONFIG_SITE=${BASEPREFIX}/`echo "${HOSTS}" | awk '{print $1;}'`/share/config.site ./configure --prefix=/
  make dist
  SOURCEDIST=`echo particl-*.tar.gz`
  DISTNAME=`echo ${SOURCEDIST} | sed 's/.tar.*//'`

  # Correct tar file order
  mkdir -p temp
  pushd temp
  tar -xf ../$SOURCEDIST
<<<<<<< HEAD
  find particl-* | sort | tar --mtime="$REFERENCE_DATE\\\ $REFERENCE_TIME" --no-recursion --mode='u+rw,go+r-w,a+X' --owner=0 --group=0 -c -T - | gzip -9n > ../$SOURCEDIST
=======
  find bitcoin-* | sort | tar --mtime="$REFERENCE_DATETIME" --no-recursion --mode='u+rw,go+r-w,a+X' --owner=0 --group=0 -c -T - | gzip -9n > ../$SOURCEDIST
>>>>>>> 473c6b7c
  mkdir -p $OUTDIR/src
  cp ../$SOURCEDIST $OUTDIR/src
  popd

  # Workaround for tarball not building with the bare tag version (prep)
  make -C src obj/build.h

  ORIGPATH="$PATH"
  # Extract the release tarball into a dir for each host and build
  for i in ${HOSTS}; do
    export PATH=${BASEPREFIX}/${i}/native/bin:${ORIGPATH}
    mkdir -p distsrc-${i}
    cd distsrc-${i}
    INSTALLPATH=`pwd`/installed/${DISTNAME}
    mkdir -p ${INSTALLPATH}
    tar --strip-components=1 -xf ../$SOURCEDIST

    # Workaround for tarball not building with the bare tag version
    echo '#!/bin/true' >share/genbuild.sh
    mkdir src/obj
    cp ../src/obj/build.h src/obj/

    CONFIG_SITE=${BASEPREFIX}/${i}/share/config.site ./configure --prefix=/ --disable-ccache --disable-maintainer-mode --disable-dependency-tracking ${CONFIGFLAGS} CFLAGS="${HOST_CFLAGS}" CXXFLAGS="${HOST_CXXFLAGS}"
    make ${MAKEOPTS}
    make ${MAKEOPTS} -C src check-security
    make deploy
    make install DESTDIR=${INSTALLPATH}

    rename 's/-setup\.exe$/-setup-unsigned.exe/' *-setup.exe
    cp -f particl-*setup*.exe $OUTDIR/

    cd installed
    mv ${DISTNAME}/bin/*.dll ${DISTNAME}/lib/
    find . -name "lib*.la" -delete
    find . -name "lib*.a" -delete
    rm -rf ${DISTNAME}/lib/pkgconfig
    find ${DISTNAME}/bin -type f -executable -exec ${i}-objcopy --only-keep-debug {} {}.dbg \; -exec ${i}-strip -s {} \; -exec ${i}-objcopy --add-gnu-debuglink={}.dbg {} \;
    find ${DISTNAME}/lib -type f -exec ${i}-objcopy --only-keep-debug {} {}.dbg \; -exec ${i}-strip -s {} \; -exec ${i}-objcopy --add-gnu-debuglink={}.dbg {} \;
    find ${DISTNAME} -not -name "*.dbg"  -type f | sort | zip -X@ ${OUTDIR}/${DISTNAME}-${i}.zip
    find ${DISTNAME} -name "*.dbg"  -type f | sort | zip -X@ ${OUTDIR}/${DISTNAME}-${i}-debug.zip
    cd ../../
    rm -rf distsrc-${i}
  done
  cp -rf contrib/windeploy $BUILD_DIR
  cd $BUILD_DIR/windeploy
  mkdir unsigned
<<<<<<< HEAD
  cp $OUTDIR/particl-*setup-unsigned.exe unsigned/
  find . | sort | tar --mtime="$REFERENCE_DATE\\\ $REFERENCE_TIME" --no-recursion --mode='u+rw,go+r-w,a+X' --owner=0 --group=0 -c -T - | gzip -9n > ${OUTDIR}/${DISTNAME}-win-unsigned.tar.gz
=======
  cp $OUTDIR/bitcoin-*setup-unsigned.exe unsigned/
  find . | sort | tar --mtime="$REFERENCE_DATETIME" --no-recursion --mode='u+rw,go+r-w,a+X' --owner=0 --group=0 -c -T - | gzip -9n > ${OUTDIR}/${DISTNAME}-win-unsigned.tar.gz
>>>>>>> 473c6b7c
  mv ${OUTDIR}/${DISTNAME}-x86_64-*-debug.zip ${OUTDIR}/${DISTNAME}-win64-debug.zip
  mv ${OUTDIR}/${DISTNAME}-x86_64-*.zip ${OUTDIR}/${DISTNAME}-win64.zip<|MERGE_RESOLUTION|>--- conflicted
+++ resolved
@@ -136,11 +136,7 @@
   mkdir -p temp
   pushd temp
   tar -xf ../$SOURCEDIST
-<<<<<<< HEAD
-  find particl-* | sort | tar --mtime="$REFERENCE_DATE\\\ $REFERENCE_TIME" --no-recursion --mode='u+rw,go+r-w,a+X' --owner=0 --group=0 -c -T - | gzip -9n > ../$SOURCEDIST
-=======
-  find bitcoin-* | sort | tar --mtime="$REFERENCE_DATETIME" --no-recursion --mode='u+rw,go+r-w,a+X' --owner=0 --group=0 -c -T - | gzip -9n > ../$SOURCEDIST
->>>>>>> 473c6b7c
+  find particl-* | sort | tar --mtime="$REFERENCE_DATETIME" --no-recursion --mode='u+rw,go+r-w,a+X' --owner=0 --group=0 -c -T - | gzip -9n > ../$SOURCEDIST
   mkdir -p $OUTDIR/src
   cp ../$SOURCEDIST $OUTDIR/src
   popd
@@ -187,12 +183,7 @@
   cp -rf contrib/windeploy $BUILD_DIR
   cd $BUILD_DIR/windeploy
   mkdir unsigned
-<<<<<<< HEAD
   cp $OUTDIR/particl-*setup-unsigned.exe unsigned/
-  find . | sort | tar --mtime="$REFERENCE_DATE\\\ $REFERENCE_TIME" --no-recursion --mode='u+rw,go+r-w,a+X' --owner=0 --group=0 -c -T - | gzip -9n > ${OUTDIR}/${DISTNAME}-win-unsigned.tar.gz
-=======
-  cp $OUTDIR/bitcoin-*setup-unsigned.exe unsigned/
   find . | sort | tar --mtime="$REFERENCE_DATETIME" --no-recursion --mode='u+rw,go+r-w,a+X' --owner=0 --group=0 -c -T - | gzip -9n > ${OUTDIR}/${DISTNAME}-win-unsigned.tar.gz
->>>>>>> 473c6b7c
   mv ${OUTDIR}/${DISTNAME}-x86_64-*-debug.zip ${OUTDIR}/${DISTNAME}-win64-debug.zip
   mv ${OUTDIR}/${DISTNAME}-x86_64-*.zip ${OUTDIR}/${DISTNAME}-win64.zip