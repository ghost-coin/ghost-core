---
name: "particl-osx-0.19.99.0"
enable_cache: true
distro: "ubuntu"
suites:
- "bionic"
architectures:
- "amd64"
packages:
- "ca-certificates"
- "curl"
- "g++"
- "git"
- "pkg-config"
- "autoconf"
- "librsvg2-bin"
- "libtiff-tools"
- "libtool"
- "automake"
- "faketime"
- "bsdmainutils"
- "cmake"
- "imagemagick"
- "libcap-dev"
- "libz-dev"
- "libbz2-dev"
- "python3"
- "python3-dev"
- "python3-setuptools"
- "fonts-tuffy"
remotes:
- "url": "https://github.com/particl/particl-core.git"
  "dir": "particl-core"
files:
- "MacOSX10.14.sdk.tar.gz"
script: |
  set -e -o pipefail

  WRAP_DIR=$HOME/wrapped
  HOSTS="x86_64-apple-darwin15"
  CONFIGFLAGS="--enable-reduce-exports --disable-bench --disable-gui-tests --enable-usbdevice GENISOIMAGE=$WRAP_DIR/genisoimage"
  FAKETIME_HOST_PROGS=""
  FAKETIME_PROGS="ar ranlib date dmg genisoimage"

  export QT_RCC_TEST=1
  export QT_RCC_SOURCE_DATE_OVERRIDE=1
  export TZ="UTC"
  export BUILD_DIR="$PWD"
  mkdir -p ${WRAP_DIR}
  if test -n "$GBUILD_CACHE_ENABLED"; then
    export SOURCES_PATH=${GBUILD_COMMON_CACHE}
    export BASE_CACHE=${GBUILD_PACKAGE_CACHE}
    mkdir -p ${BASE_CACHE} ${SOURCES_PATH}
  fi

  export ZERO_AR_DATE=1

  # Use $LIB in LD_PRELOAD to avoid hardcoding the dir (See `man ld.so`)
  function create_global_faketime_wrappers {
  for prog in ${FAKETIME_PROGS}; do
    echo '#!/usr/bin/env bash' > ${WRAP_DIR}/${prog}
    echo "REAL=\`which -a ${prog} | grep -v ${WRAP_DIR}/${prog} | head -1\`" >> ${WRAP_DIR}/${prog}
    echo "export LD_PRELOAD='/usr/\$LIB/faketime/libfaketime.so.1'" >> ${WRAP_DIR}/${prog}
    echo "export FAKETIME=\"$1\"" >> ${WRAP_DIR}/${prog}
    echo "\$REAL \$@" >> $WRAP_DIR/${prog}
    chmod +x ${WRAP_DIR}/${prog}
  done
  }

  function create_per-host_faketime_wrappers {
  for i in $HOSTS; do
    for prog in ${FAKETIME_HOST_PROGS}; do
        echo '#!/usr/bin/env bash' > ${WRAP_DIR}/${i}-${prog}
        echo "REAL=\`which -a ${i}-${prog} | grep -v ${WRAP_DIR}/${i}-${prog} | head -1\`" >> ${WRAP_DIR}/${i}-${prog}
        echo "export LD_PRELOAD='/usr/\$LIB/faketime/libfaketime.so.1'" >> ${WRAP_DIR}/${i}-${prog}
        echo "export FAKETIME=\"$1\"" >> ${WRAP_DIR}/${i}-${prog}
        echo "\$REAL \$@" >> $WRAP_DIR/${i}-${prog}
        chmod +x ${WRAP_DIR}/${i}-${prog}
    done
  done
  }

  # Faketime for depends so intermediate results are comparable
  export PATH_orig=${PATH}
  create_global_faketime_wrappers "2000-01-01 12:00:00"
  create_per-host_faketime_wrappers "2000-01-01 12:00:00"
  export PATH=${WRAP_DIR}:${PATH}

  cd particl-core
  BASEPREFIX="${PWD}/depends"

  mkdir -p ${BASEPREFIX}/SDKs
  tar -C ${BASEPREFIX}/SDKs -xf ${BUILD_DIR}/MacOSX10.14.sdk.tar.gz

  # Build dependencies for each host
  for i in $HOSTS; do
    make ${MAKEOPTS} -C ${BASEPREFIX} HOST="${i}"
  done

  # Faketime for binaries
  export PATH=${PATH_orig}
  create_global_faketime_wrappers "${REFERENCE_DATETIME}"
  create_per-host_faketime_wrappers "${REFERENCE_DATETIME}"
  export PATH=${WRAP_DIR}:${PATH}

  # Create the release tarball using (arbitrarily) the first host
  ./autogen.sh
  CONFIG_SITE=${BASEPREFIX}/$(echo "${HOSTS}" | awk '{print $1;}')/share/config.site ./configure --prefix=/
  make dist
  SOURCEDIST=$(echo particl-*.tar.gz)
  DISTNAME=${SOURCEDIST/%.tar.gz}

<<<<<<< HEAD
  # Correct tar file order
  mkdir -p temp
  pushd temp
  tar -xf ../$SOURCEDIST
  find particl-* | sort | tar --mtime="$REFERENCE_DATETIME" --no-recursion --mode='u+rw,go+r-w,a+X' --owner=0 --group=0 -c -T - | gzip -9n > ../$SOURCEDIST
  popd

=======
>>>>>>> 60a39a96
  # Workaround for tarball not building with the bare tag version (prep)
  make -C src obj/build.h

  ORIGPATH="$PATH"
  # Extract the release tarball into a dir for each host and build
  for i in ${HOSTS}; do
    export PATH=${BASEPREFIX}/${i}/native/bin:${ORIGPATH}
    mkdir -p distsrc-${i}
    cd distsrc-${i}
    INSTALLPATH="${PWD}/installed/${DISTNAME}"
    mkdir -p ${INSTALLPATH}
    tar --strip-components=1 -xf ../$SOURCEDIST

    # Workaround for tarball not building with the bare tag version
    echo '#!/bin/true' >share/genbuild.sh
    mkdir src/obj
    cp ../src/obj/build.h src/obj/

    CONFIG_SITE=${BASEPREFIX}/${i}/share/config.site ./configure --prefix=/ --disable-ccache --disable-maintainer-mode --disable-dependency-tracking ${CONFIGFLAGS}
    make ${MAKEOPTS}
    make ${MAKEOPTS} -C src check-security
    make ${MAKEOPTS} -C src check-symbols
    make install-strip DESTDIR=${INSTALLPATH}

    make osx_volname
    make deploydir
    OSX_VOLNAME="$(cat osx_volname)"
    mkdir -p unsigned-app-${i}
    cp osx_volname unsigned-app-${i}/
    cp contrib/macdeploy/detached-sig-apply.sh unsigned-app-${i}
    cp contrib/macdeploy/detached-sig-create.sh unsigned-app-${i}
    cp ${BASEPREFIX}/${i}/native/bin/dmg ${BASEPREFIX}/${i}/native/bin/genisoimage unsigned-app-${i}
    cp ${BASEPREFIX}/${i}/native/bin/${i}-codesign_allocate unsigned-app-${i}/codesign_allocate
    cp ${BASEPREFIX}/${i}/native/bin/${i}-pagestuff unsigned-app-${i}/pagestuff
    mv dist unsigned-app-${i}
    pushd unsigned-app-${i}
    find . | sort | tar --mtime="$REFERENCE_DATETIME" --no-recursion --mode='u+rw,go+r-w,a+X' --owner=0 --group=0 -c -T - | gzip -9n > ${OUTDIR}/${DISTNAME}-osx-unsigned.tar.gz
    popd

    make deploy
    ${WRAP_DIR}/dmg dmg "${OSX_VOLNAME}.dmg" ${OUTDIR}/${DISTNAME}-osx-unsigned.dmg

    cd installed
    find . -name "lib*.la" -delete
    find . -name "lib*.a" -delete
    rm -rf ${DISTNAME}/lib/pkgconfig
    find ${DISTNAME} | sort | tar --mtime="$REFERENCE_DATETIME" --no-recursion --mode='u+rw,go+r-w,a+X' --owner=0 --group=0 -c -T - | gzip -9n > ${OUTDIR}/${DISTNAME}-${i}.tar.gz
    cd ../../
  done

  mkdir -p ${OUTDIR}/src
  git archive --output=${OUTDIR}/src/${DISTNAME}.tar.gz HEAD

  mv ${OUTDIR}/${DISTNAME}-x86_64-*.tar.gz ${OUTDIR}/${DISTNAME}-osx64.tar.gz<|MERGE_RESOLUTION|>--- conflicted
+++ resolved
@@ -110,16 +110,6 @@
   SOURCEDIST=$(echo particl-*.tar.gz)
   DISTNAME=${SOURCEDIST/%.tar.gz}
 
-<<<<<<< HEAD
-  # Correct tar file order
-  mkdir -p temp
-  pushd temp
-  tar -xf ../$SOURCEDIST
-  find particl-* | sort | tar --mtime="$REFERENCE_DATETIME" --no-recursion --mode='u+rw,go+r-w,a+X' --owner=0 --group=0 -c -T - | gzip -9n > ../$SOURCEDIST
-  popd
-
-=======
->>>>>>> 60a39a96
   # Workaround for tarball not building with the bare tag version (prep)
   make -C src obj/build.h
 
