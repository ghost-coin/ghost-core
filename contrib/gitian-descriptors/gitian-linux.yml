--- conflicted
+++ resolved
@@ -31,12 +31,8 @@
 - "faketime"
 - "bsdmainutils"
 - "ca-certificates"
-<<<<<<< HEAD
-- "python"
+- "python3"
 - "libudev-dev"
-=======
-- "python3"
->>>>>>> 4952a953
 remotes:
 - "url": "https://github.com/particl/particl-core.git"
   "dir": "particl-core"
