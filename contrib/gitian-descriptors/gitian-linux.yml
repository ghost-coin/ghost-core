---
name: "particl-core-linux-22.0.0"
enable_cache: true
sudo: true
distro: "ubuntu"
suites:
- "focal"
architectures:
- "amd64"
packages:
# Common dependencies.
- "autoconf"
- "automake"
- "binutils"
- "bison"
- "bsdmainutils"
- "ca-certificates"
- "curl"
- "faketime"
- "g++-8"
- "gcc-8"
- "git"
- "libtool"
- "patch"
- "pkg-config"
- "python3"
<<<<<<< HEAD
- "libudev-dev"
=======
- "python3-pip"
>>>>>>> fa3bbcf8
# Cross compilation HOSTS:
#  - arm-linux-gnueabihf
- "binutils-arm-linux-gnueabihf"
- "g++-8-arm-linux-gnueabihf"
#  - aarch64-linux-gnu
- "binutils-aarch64-linux-gnu"
- "g++-8-aarch64-linux-gnu"
#  - powerpc64-linux-gnu
- "binutils-powerpc64-linux-gnu"
- "g++-8-powerpc64-linux-gnu"
#  - powerpc64le-linux-gnu
- "binutils-powerpc64le-linux-gnu"
- "g++-8-powerpc64le-linux-gnu"
#  - riscv64-linux-gnu
- "binutils-riscv64-linux-gnu"
- "g++-8-riscv64-linux-gnu"
remotes:
- "url": "https://github.com/particl/particl-core.git"
  "dir": "particl-core"
files: []
script: |
  set -e -o pipefail

  # prepare
  sudo dpkg --add-architecture i386
  sudo apt-get update -y
  sudo ln -sf /usr/include/asm-generic /usr/include/asm
  sudo ln -sf /usr/include/x86_64-linux-gnu/asm/byteorder.h /usr/include/asm/byteorder.h

  # ln -s /usr/bin/aarch64-linux-gnu-cpp-8 /usr/bin/aarch64-linux-gnu-cpp
  for f in /usr/bin/*-8; do
    sudo ln -s ${f} ${f:0:${#f}-2}
  done

  WRAP_DIR=$HOME/wrapped
  HOSTS="x86_64-linux-gnu arm-linux-gnueabihf aarch64-linux-gnu powerpc64-linux-gnu powerpc64le-linux-gnu riscv64-linux-gnu"
  CONFIGFLAGS="--enable-glibc-back-compat --enable-reduce-exports --disable-bench --disable-gui-tests --disable-fuzz-binary --enable-usbdevice"
  HOSTS_NOUSB="x86_64-linux-gnu"
  CONFIGFLAGS_NOUSB="--enable-glibc-back-compat --enable-reduce-exports --disable-bench --disable-gui-tests --disable-fuzz-binary --disable-usbdevice"
  FAKETIME_HOST_PROGS="gcc g++"
  FAKETIME_PROGS="date ar ranlib nm"
  HOST_CFLAGS="-O2 -g"
  HOST_CXXFLAGS="-O2 -g"
  HOST_LDFLAGS_BASE="-static-libstdc++ -Wl,-O2"

  export QT_RCC_SOURCE_DATE_OVERRIDE=1
  export TZ="UTC"
  export BUILD_DIR="$PWD"
  mkdir -p ${WRAP_DIR}
  if test -n "$GBUILD_CACHE_ENABLED"; then
    export SOURCES_PATH=${GBUILD_COMMON_CACHE}
    export BASE_CACHE=${GBUILD_PACKAGE_CACHE}
    mkdir -p ${BASE_CACHE} ${SOURCES_PATH}
  fi

  # Use $LIB in LD_PRELOAD to avoid hardcoding the dir (See `man ld.so`)
  function create_global_faketime_wrappers {
  for prog in ${FAKETIME_PROGS}; do
    echo '#!/usr/bin/env bash' > ${WRAP_DIR}/${prog}
    echo "REAL=\`which -a ${prog} | grep -v ${WRAP_DIR}/${prog} | head -1\`" >> ${WRAP_DIR}/${prog}
    echo "export LD_PRELOAD='/usr/\$LIB/faketime/libfaketime.so.1'" >> ${WRAP_DIR}/${prog}
    echo "export FAKETIME=\"$1\"" >> ${WRAP_DIR}/${prog}
    echo "exec \"\$REAL\" \"\$@\"" >> $WRAP_DIR/${prog}
    chmod +x ${WRAP_DIR}/${prog}
  done
  }

  function create_per-host_faketime_wrappers {
  for i in ${HOSTS}; do
    for prog in ${FAKETIME_HOST_PROGS}; do
        if which ${i}-${prog}-8
        then
            echo '#!/usr/bin/env bash' > ${WRAP_DIR}/${i}-${prog}
            echo "REAL=\`which -a ${i}-${prog}-8 | grep -v ${WRAP_DIR}/${i}-${prog} | head -1\`" >> ${WRAP_DIR}/${i}-${prog}
            echo "export LD_PRELOAD='/usr/\$LIB/faketime/libfaketime.so.1'" >> ${WRAP_DIR}/${i}-${prog}
            echo "export FAKETIME=\"$1\"" >> ${WRAP_DIR}/${i}-${prog}
            if [ "${i:0:11}" = "powerpc64le" ]; then
                echo "exec \"\$REAL\" -mcpu=power8 -mtune=power9 \"\$@\"" >> $WRAP_DIR/${i}-${prog}
            elif [ "${i:0:9}" = "powerpc64" ]; then
                echo "exec \"\$REAL\" -mcpu=970 -mtune=power9 \"\$@\"" >> $WRAP_DIR/${i}-${prog}
            else
                echo "exec \"\$REAL\" \"\$@\"" >> $WRAP_DIR/${i}-${prog}
            fi
            chmod +x ${WRAP_DIR}/${i}-${prog}
        fi
    done
  done
  }

  pip3 install lief==0.11.4

  # Faketime for depends so intermediate results are comparable
  export PATH_orig=${PATH}
  create_global_faketime_wrappers "2000-01-01 12:00:00"
  create_per-host_faketime_wrappers "2000-01-01 12:00:00"
  export PATH=${WRAP_DIR}:${PATH}

  cd particl-core
  BASEPREFIX="${PWD}/depends"
  # Build dependencies for each host
  for i in ${HOSTS}; do
    case $i in
    i686-pc-linux-gnu)
      sudo apt-get install -y --force-yes libudev-dev:i386
      unset NO_USB
      ;;
    x86_64-linux-gnu)
      sudo apt-get install -y --force-yes libudev-dev
      unset NO_USB
      ;;
    *)
      export NO_USB=1
      ;;
    esac
    make ${MAKEOPTS} -C ${BASEPREFIX} HOST="${i}" CC=${i}-gcc-8 CXX=${i}-g++-8
  done

  # Faketime for binaries
  export PATH=${PATH_orig}
  create_global_faketime_wrappers "${REFERENCE_DATETIME}"
  create_per-host_faketime_wrappers "${REFERENCE_DATETIME}"
  export PATH=${WRAP_DIR}:${PATH}

  # Define DISTNAME variable.
  # shellcheck source=contrib/gitian-descriptors/assign_DISTNAME
  source contrib/gitian-descriptors/assign_DISTNAME

  GIT_ARCHIVE="${OUTDIR}/src/${DISTNAME}.tar.gz"

  # Create the source tarball
  mkdir -p "$(dirname "$GIT_ARCHIVE")"
  git archive --prefix="${DISTNAME}/" --output="$GIT_ARCHIVE" HEAD

  ORIGPATH="$PATH"
  # Extract the git archive into a dir for each host and build
  for i in ${HOSTS}; do
    case $i in
    i686-pc-linux-gnu)
      sudo apt-get install -y --force-yes libudev-dev:i386
      ;;
    x86_64-linux-gnu)
      sudo apt-get install -y --force-yes libudev-dev
      ;;
    *)
      ;;
    esac
    export PATH=${BASEPREFIX}/${i}/native/bin:${ORIGPATH}
    if [ "${i}" = "powerpc64-linux-gnu" ]; then
      # Workaround for https://bugs.launchpad.net/ubuntu/+source/gcc-8-cross-ports/+bug/1853740
      # TODO: remove this when no longer needed
      HOST_LDFLAGS="${HOST_LDFLAGS_BASE} -Wl,-z,noexecstack"
    else
      HOST_LDFLAGS="${HOST_LDFLAGS_BASE}"
    fi
    mkdir -p distsrc-${i}
    cd distsrc-${i}
    INSTALLPATH="${PWD}/installed/${DISTNAME}"
    mkdir -p ${INSTALLPATH}
    tar --strip-components=1 -xf "${GIT_ARCHIVE}"

    ./autogen.sh
    CONFIG_SITE=${BASEPREFIX}/${i}/share/config.site ./configure --prefix=/ --disable-ccache --disable-maintainer-mode --disable-dependency-tracking ${CONFIGFLAGS} CFLAGS="${HOST_CFLAGS}" CXXFLAGS="${HOST_CXXFLAGS}" LDFLAGS="${HOST_LDFLAGS}" CC=${i}-gcc-8 CXX=${i}-g++-8
    make ${MAKEOPTS}
    make ${MAKEOPTS} -C src check-security
    make ${MAKEOPTS} -C src check-symbols
    make install DESTDIR=${INSTALLPATH}
    cd installed
    find . -name "lib*.la" -delete
    find . -name "lib*.a" -delete
    rm -rf ${DISTNAME}/lib/pkgconfig
    find ${DISTNAME}/bin -type f -executable -print0 | xargs -0 -n1 -I{} ../contrib/devtools/split-debug.sh {} {} {}.dbg
    find ${DISTNAME}/lib -type f -print0 | xargs -0 -n1 -I{} ../contrib/devtools/split-debug.sh {} {} {}.dbg
    cp ../README.md ${DISTNAME}/
    find ${DISTNAME} -not -name "*.dbg" | sort | tar --mtime="$REFERENCE_DATETIME" --no-recursion --mode='u+rw,go+r-w,a+X' --owner=0 --group=0 -c -T - | gzip -9n > ${OUTDIR}/${DISTNAME}-${i}.tar.gz
    find ${DISTNAME} -name "*.dbg" | sort | tar --mtime="$REFERENCE_DATETIME" --no-recursion --mode='u+rw,go+r-w,a+X' --owner=0 --group=0 -c -T - | gzip -9n > ${OUTDIR}/${DISTNAME}-${i}-debug.tar.gz
    cd ../../
    rm -rf distsrc-${i}
  done

  for i in ${HOSTS_NOUSB}; do
    export PATH=${BASEPREFIX}/${i}/native/bin:${ORIGPATH}
    mkdir -p distsrc-${i}
    cd distsrc-${i}
    INSTALLPATH="${PWD}/installed/${DISTNAME}"
    mkdir -p ${INSTALLPATH}
    tar --strip-components=1 -xf "${GIT_ARCHIVE}"

    ./autogen.sh
    CONFIG_SITE=${BASEPREFIX}/${i}/share/config.site ./configure --prefix=/ --disable-ccache --disable-maintainer-mode --disable-dependency-tracking ${CONFIGFLAGS_NOUSB} CFLAGS="${HOST_CFLAGS}" CXXFLAGS="${HOST_CXXFLAGS}" LDFLAGS="${HOST_LDFLAGS}"
    make ${MAKEOPTS}
    make ${MAKEOPTS} -C src check-security
    make ${MAKEOPTS} -C src check-symbols
    make install DESTDIR=${INSTALLPATH}
    cd installed
    find . -name "lib*.la" -delete
    find . -name "lib*.a" -delete
    rm -rf ${DISTNAME}/lib/pkgconfig
    find ${DISTNAME}/bin -type f -executable -print0 | xargs -0 -n1 -I{} ../contrib/devtools/split-debug.sh {} {} {}.dbg
    find ${DISTNAME}/lib -type f -print0 | xargs -0 -n1 -I{} ../contrib/devtools/split-debug.sh {} {} {}.dbg
    cp ../README.md ${DISTNAME}/
    find ${DISTNAME} -not -name "*.dbg" | sort | tar --mtime="$REFERENCE_DATETIME" --no-recursion --mode='u+rw,go+r-w,a+X' --owner=0 --group=0 -c -T - | gzip -9n > ${OUTDIR}/${DISTNAME}-${i}_nousb.tar.gz
    find ${DISTNAME} -name "*.dbg" | sort | tar --mtime="$REFERENCE_DATETIME" --no-recursion --mode='u+rw,go+r-w,a+X' --owner=0 --group=0 -c -T - | gzip -9n > ${OUTDIR}/${DISTNAME}-${i}_nousb-debug.tar.gz
    cd ../../
    rm -rf distsrc-${i}
  done<|MERGE_RESOLUTION|>--- conflicted
+++ resolved
@@ -24,11 +24,8 @@
 - "patch"
 - "pkg-config"
 - "python3"
-<<<<<<< HEAD
+- "python3-pip"
 - "libudev-dev"
-=======
-- "python3-pip"
->>>>>>> fa3bbcf8
 # Cross compilation HOSTS:
 #  - arm-linux-gnueabihf
 - "binutils-arm-linux-gnueabihf"
