---
name: "particl-linux-0.16.99.1"
enable_cache: true
sudo: true
suites:
- "trusty"
architectures:
- "amd64"
packages:
- "curl"
- "g++-aarch64-linux-gnu"
- "g++-4.8-aarch64-linux-gnu"
- "gcc-4.8-aarch64-linux-gnu"
- "binutils-aarch64-linux-gnu"
- "g++-arm-linux-gnueabihf"
- "g++-4.8-arm-linux-gnueabihf"
- "gcc-4.8-arm-linux-gnueabihf"
- "binutils-arm-linux-gnueabihf"
- "g++-4.8-multilib"
- "gcc-4.8-multilib"
- "binutils-gold"
- "git-core"
- "pkg-config"
- "autoconf"
- "libtool"
- "automake"
- "faketime"
- "bsdmainutils"
- "ca-certificates"
- "python"
- "libudev-dev"
remotes:
- "url": "https://github.com/particl/particl-core.git"
  "dir": "particl-core"
files: []
script: |
  # prepare
  sudo dpkg --add-architecture i386
  sudo apt-get update -y
  #sudo apt-get install -y --force-yes libudev1:i386
  sudo ln -sf /usr/include/asm-generic /usr/include/asm
  sudo ln -sf /usr/include/x86_64-linux-gnu/asm/byteorder.h /usr/include/asm/byteorder.h

  WRAP_DIR=$HOME/wrapped
  HOSTS="i686-pc-linux-gnu x86_64-linux-gnu arm-linux-gnueabihf aarch64-linux-gnu"
  CONFIGFLAGS="--enable-glibc-back-compat --enable-reduce-exports --disable-bench --disable-gui-tests --enable-usbdevice"
  HOSTS_NOUSB="i686-pc-linux-gnu x86_64-linux-gnu"
  CONFIGFLAGS_NOUSB="--enable-glibc-back-compat --enable-reduce-exports --disable-bench --disable-gui-tests --disable-usbdevice"
  FAKETIME_HOST_PROGS=""
  FAKETIME_PROGS="date ar ranlib nm"
  HOST_CFLAGS="-O2 -g"
  HOST_CXXFLAGS="-O2 -g"
  HOST_LDFLAGS=-static-libstdc++

  export QT_RCC_TEST=1
  export GZIP="-9n"
  export TAR_OPTIONS="--mtime="$REFERENCE_DATE\\\ $REFERENCE_TIME""
  export TZ="UTC"
  export BUILD_DIR=`pwd`

  mkdir -p ${WRAP_DIR}
  if test -n "$GBUILD_CACHE_ENABLED"; then
    export SOURCES_PATH=${GBUILD_COMMON_CACHE}
    export BASE_CACHE=${GBUILD_PACKAGE_CACHE}
    mkdir -p ${BASE_CACHE} ${SOURCES_PATH}
  fi

  function create_global_faketime_wrappers {
  for prog in ${FAKETIME_PROGS}; do
    echo '#!/usr/bin/env bash' > ${WRAP_DIR}/${prog}
    echo "REAL=\`which -a ${prog} | grep -v ${WRAP_DIR}/${prog} | head -1\`" >> ${WRAP_DIR}/${prog}
    echo 'export LD_PRELOAD=/usr/lib/x86_64-linux-gnu/faketime/libfaketime.so.1' >> ${WRAP_DIR}/${prog}
    echo "export FAKETIME=\"$1\"" >> ${WRAP_DIR}/${prog}
    echo "\$REAL \$@" >> $WRAP_DIR/${prog}
    chmod +x ${WRAP_DIR}/${prog}
  done
  }

  function create_per-host_faketime_wrappers {
  for i in $HOSTS; do
    for prog in ${FAKETIME_HOST_PROGS}; do
        echo '#!/usr/bin/env bash' > ${WRAP_DIR}/${i}-${prog}
        echo "REAL=\`which -a ${i}-${prog} | grep -v ${WRAP_DIR}/${i}-${prog} | head -1\`" >> ${WRAP_DIR}/${i}-${prog}
        echo 'export LD_PRELOAD=/usr/lib/x86_64-linux-gnu/faketime/libfaketime.so.1' >> ${WRAP_DIR}/${i}-${prog}
        echo "export FAKETIME=\"$1\"" >> ${WRAP_DIR}/${i}-${prog}
        echo "\$REAL \$@" >> $WRAP_DIR/${i}-${prog}
        chmod +x ${WRAP_DIR}/${i}-${prog}
    done
  done
  }

  # Faketime for depends so intermediate results are comparable
  export PATH_orig=${PATH}
  create_global_faketime_wrappers "2000-01-01 12:00:00"
  create_per-host_faketime_wrappers "2000-01-01 12:00:00"
  export PATH=${WRAP_DIR}:${PATH}

  EXTRA_INCLUDES_BASE=$WRAP_DIR/extra_includes
  mkdir -p $EXTRA_INCLUDES_BASE

<<<<<<< HEAD
  cd particl-core
=======
  # x86 needs /usr/include/i386-linux-gnu/asm pointed to /usr/include/x86_64-linux-gnu/asm,
  # but we can't write there. Instead, create a link here and force it to be included in the
  # search paths by wrapping gcc/g++.

  mkdir -p $EXTRA_INCLUDES_BASE/i686-pc-linux-gnu
  rm -f $WRAP_DIR/extra_includes/i686-pc-linux-gnu/asm
  ln -s /usr/include/x86_64-linux-gnu/asm $EXTRA_INCLUDES_BASE/i686-pc-linux-gnu/asm

  for prog in gcc g++; do
  rm -f ${WRAP_DIR}/${prog}
  cat << EOF > ${WRAP_DIR}/${prog}
  #!/usr/bin/env bash
  REAL="`which -a ${prog} | grep -v ${WRAP_DIR}/${prog} | head -1`"
  for var in "\$@"
  do
    if [ "\$var" = "-m32" ]; then
      export C_INCLUDE_PATH="$EXTRA_INCLUDES_BASE/i686-pc-linux-gnu"
      export CPLUS_INCLUDE_PATH="$EXTRA_INCLUDES_BASE/i686-pc-linux-gnu"
      break
    fi
  done
  \$REAL \$@
  EOF
  chmod +x ${WRAP_DIR}/${prog}
  done

  cd bitcoin
>>>>>>> b1dc39df
  BASEPREFIX=`pwd`/depends
  # Build dependencies for each host
  for i in $HOSTS; do
    case $i in
    i686-pc-linux-gnu)
      sudo apt-get install -y --force-yes libudev-dev:i386
      unset NO_USB
      ;;
    x86_64-linux-gnu)
      sudo apt-get install -y --force-yes libudev-dev
      unset NO_USB
      ;;
    *)
      export NO_USB=1
      ;;
    esac

    EXTRA_INCLUDES="$EXTRA_INCLUDES_BASE/$i"
    if [ -d "$EXTRA_INCLUDES" ]; then
      export HOST_ID_SALT="$EXTRA_INCLUDES"
    fi
    make ${MAKEOPTS} -C ${BASEPREFIX} HOST="${i}"
    unset HOST_ID_SALT
  done

  # Faketime for binaries
  export PATH=${PATH_orig}
  create_global_faketime_wrappers "${REFERENCE_DATETIME}"
  create_per-host_faketime_wrappers "${REFERENCE_DATETIME}"
  export PATH=${WRAP_DIR}:${PATH}

  # Create the release tarball using (arbitrarily) the first host
  ./autogen.sh
  CONFIG_SITE=${BASEPREFIX}/`echo "${HOSTS}" | awk '{print $1;}'`/share/config.site ./configure --prefix=/
  make dist
  SOURCEDIST=`echo particl-*.tar.gz`
  DISTNAME=`echo ${SOURCEDIST} | sed 's/.tar.*//'`
  # Correct tar file order
  mkdir -p temp
  pushd temp
  tar xf ../$SOURCEDIST
  find particl-* | sort | tar --no-recursion --mode='u+rw,go+r-w,a+X' --owner=0 --group=0 -c -T - | gzip -9n > ../$SOURCEDIST
  popd

  # Workaround for tarball not building with the bare tag version (prep)
  make -C src obj/build.h

  ORIGPATH="$PATH"
  # Extract the release tarball into a dir for each host and build
  for i in ${HOSTS}; do
    case $i in
    i686-pc-linux-gnu)
      sudo apt-get install -y --force-yes libudev-dev:i386
      ;;
    x86_64-linux-gnu)
      sudo apt-get install -y --force-yes libudev-dev
      ;;
    *)
      ;;
    esac
    export PATH=${BASEPREFIX}/${i}/native/bin:${ORIGPATH}
    mkdir -p distsrc-${i}
    cd distsrc-${i}
    INSTALLPATH=`pwd`/installed/${DISTNAME}
    mkdir -p ${INSTALLPATH}
    tar --strip-components=1 -xf ../$SOURCEDIST

    # Workaround for tarball not building with the bare tag version
    echo '#!/bin/true' >share/genbuild.sh
    mkdir src/obj
    cp ../src/obj/build.h src/obj/

    CONFIG_SITE=${BASEPREFIX}/${i}/share/config.site ./configure --prefix=/ --disable-ccache --disable-maintainer-mode --disable-dependency-tracking ${CONFIGFLAGS} CFLAGS="${HOST_CFLAGS}" CXXFLAGS="${HOST_CXXFLAGS}" LDFLAGS="${HOST_LDFLAGS}"
    make ${MAKEOPTS}
    make ${MAKEOPTS} -C src check-security

    #TODO: This is a quick hack that disables symbol checking for arm.
    #      Instead, we should investigate why these are popping up.
    #      For aarch64, we'll need to bump up the min GLIBC version, as the abi
    #      support wasn't introduced until 2.17.
    case $i in
       aarch64-*) : ;;
       arm-*) : ;;
       *) make ${MAKEOPTS} -C src check-symbols ;;
    esac

    make install DESTDIR=${INSTALLPATH}
    cd installed
    find . -name "lib*.la" -delete
    find . -name "lib*.a" -delete
    rm -rf ${DISTNAME}/lib/pkgconfig
    find ${DISTNAME}/bin -type f -executable -exec ../contrib/devtools/split-debug.sh {} {} {}.dbg \;
    find ${DISTNAME}/lib -type f -exec ../contrib/devtools/split-debug.sh {} {} {}.dbg \;
    find ${DISTNAME} -not -name "*.dbg" | sort | tar --no-recursion --mode='u+rw,go+r-w,a+X' --owner=0 --group=0 -c -T - | gzip -9n > ${OUTDIR}/${DISTNAME}-${i}.tar.gz
    find ${DISTNAME} -name "*.dbg" | sort | tar --no-recursion --mode='u+rw,go+r-w,a+X' --owner=0 --group=0 -c -T - | gzip -9n > ${OUTDIR}/${DISTNAME}-${i}-debug.tar.gz
    cd ../../
    rm -rf distsrc-${i}
  done

  for i in ${HOSTS_NOUSB}; do
    export PATH=${BASEPREFIX}/${i}/native/bin:${ORIGPATH}
    mkdir -p distsrc-${i}
    cd distsrc-${i}
    INSTALLPATH=`pwd`/installed/${DISTNAME}
    mkdir -p ${INSTALLPATH}
    tar --strip-components=1 -xf ../$SOURCEDIST

    # Workaround for tarball not building with the bare tag version
    echo '#!/bin/true' >share/genbuild.sh
    mkdir src/obj
    cp ../src/obj/build.h src/obj/

    CONFIG_SITE=${BASEPREFIX}/${i}/share/config.site ./configure --prefix=/ --disable-ccache --disable-maintainer-mode --disable-dependency-tracking ${CONFIGFLAGS_NOUSB} CFLAGS="${HOST_CFLAGS}" CXXFLAGS="${HOST_CXXFLAGS}" LDFLAGS="${HOST_LDFLAGS}"
    make ${MAKEOPTS}
    make ${MAKEOPTS} -C src check-security

    make install DESTDIR=${INSTALLPATH}
    cd installed
    find . -name "lib*.la" -delete
    find . -name "lib*.a" -delete
    rm -rf ${DISTNAME}/lib/pkgconfig
    find ${DISTNAME}/bin -type f -executable -exec ../contrib/devtools/split-debug.sh {} {} {}.dbg \;
    find ${DISTNAME}/lib -type f -exec ../contrib/devtools/split-debug.sh {} {} {}.dbg \;
    find ${DISTNAME} -not -name "*.dbg" | sort | tar --no-recursion --mode='u+rw,go+r-w,a+X' --owner=0 --group=0 -c -T - | gzip -9n > ${OUTDIR}/${DISTNAME}-${i}_nousb.tar.gz
    find ${DISTNAME} -name "*.dbg" | sort | tar --no-recursion --mode='u+rw,go+r-w,a+X' --owner=0 --group=0 -c -T - | gzip -9n > ${OUTDIR}/${DISTNAME}-${i}_nousb-debug.tar.gz
    cd ../../
    rm -rf distsrc-${i}
  done
  mkdir -p $OUTDIR/src
  mv $SOURCEDIST $OUTDIR/src<|MERGE_RESOLUTION|>--- conflicted
+++ resolved
@@ -98,9 +98,6 @@
   EXTRA_INCLUDES_BASE=$WRAP_DIR/extra_includes
   mkdir -p $EXTRA_INCLUDES_BASE
 
-<<<<<<< HEAD
-  cd particl-core
-=======
   # x86 needs /usr/include/i386-linux-gnu/asm pointed to /usr/include/x86_64-linux-gnu/asm,
   # but we can't write there. Instead, create a link here and force it to be included in the
   # search paths by wrapping gcc/g++.
@@ -127,8 +124,7 @@
   chmod +x ${WRAP_DIR}/${prog}
   done
 
-  cd bitcoin
->>>>>>> b1dc39df
+  cd particl-core
   BASEPREFIX=`pwd`/depends
   # Build dependencies for each host
   for i in $HOSTS; do
