#!/usr/bin/env python3
#
# Copyright (C) 2011  Patrick "p2k" Schneider <me@p2k-network.org>
#
# This program is free software: you can redistribute it and/or modify
# it under the terms of the GNU General Public License as published by
# the Free Software Foundation, either version 3 of the License, or
# (at your option) any later version.
#
# This program is distributed in the hope that it will be useful,
# but WITHOUT ANY WARRANTY; without even the implied warranty of
# MERCHANTABILITY or FITNESS FOR A PARTICULAR PURPOSE.  See the
# GNU General Public License for more details.
#
# You should have received a copy of the GNU General Public License
# along with this program.  If not, see <http://www.gnu.org/licenses/>.
#

import plistlib
import sys, re, os, shutil, stat, os.path
from argparse import ArgumentParser
from ds_store import DSStore
from mac_alias import Alias
from pathlib import Path
from subprocess import PIPE, run
from typing import List, Optional

# This is ported from the original macdeployqt with modifications

class FrameworkInfo(object):
    def __init__(self):
        self.frameworkDirectory = ""
        self.frameworkName = ""
        self.frameworkPath = ""
        self.binaryDirectory = ""
        self.binaryName = ""
        self.binaryPath = ""
        self.version = ""
        self.installName = ""
        self.deployedInstallName = ""
        self.sourceFilePath = ""
        self.destinationDirectory = ""
        self.sourceResourcesDirectory = ""
        self.sourceVersionContentsDirectory = ""
        self.sourceContentsDirectory = ""
        self.destinationResourcesDirectory = ""
        self.destinationVersionContentsDirectory = ""
    
    def __eq__(self, other):
        if self.__class__ == other.__class__:
            return self.__dict__ == other.__dict__
        else:
            return False
    
    def __str__(self):
        return f""" Framework name: {frameworkName}
 Framework directory: {self.frameworkDirectory}
 Framework path: {self.frameworkPath}
 Binary name: {self.binaryName}
 Binary directory: {self.binaryDirectory}
 Binary path: {self.binaryPath}
 Version: {self.version}
 Install name: {self.installName}
 Deployed install name: {self.deployedInstallName}
 Source file Path: {self.sourceFilePath}
 Deployed Directory (relative to bundle): {self.destinationDirectory}
"""
    
    def isDylib(self):
        return self.frameworkName.endswith(".dylib")
    
    def isQtFramework(self):
        if self.isDylib():
            return self.frameworkName.startswith("libQt")
        else:
            return self.frameworkName.startswith("Qt")
    
    reOLine = re.compile(r'^(.+) \(compatibility version [0-9.]+, current version [0-9.]+\)$')
    bundleFrameworkDirectory = "Contents/Frameworks"
    bundleBinaryDirectory = "Contents/MacOS"
    
    @classmethod
    def fromOtoolLibraryLine(cls, line: str) -> Optional['FrameworkInfo']:
        # Note: line must be trimmed
        if line == "":
            return None
        
        # Don't deploy system libraries (exception for libQtuitools and libQtlucene).
        if line.startswith("/System/Library/") or line.startswith("@executable_path") or (line.startswith("/usr/lib/") and "libQt" not in line):
            return None
        
        m = cls.reOLine.match(line)
        if m is None:
            raise RuntimeError(f"otool line could not be parsed: {line}")
        
        path = m.group(1)
        
        info = cls()
        info.sourceFilePath = path
        info.installName = path
        
        if path.endswith(".dylib"):
            dirname, filename = os.path.split(path)
            info.frameworkName = filename
            info.frameworkDirectory = dirname
            info.frameworkPath = path
            
            info.binaryDirectory = dirname
            info.binaryName = filename
            info.binaryPath = path
            info.version = "-"
            
            info.installName = path
            info.deployedInstallName = f"@executable_path/../Frameworks/{info.binaryName}"
            info.sourceFilePath = path
            info.destinationDirectory = cls.bundleFrameworkDirectory
        else:
            parts = path.split("/")
            i = 0
            # Search for the .framework directory
            for part in parts:
                if part.endswith(".framework"):
                    break
                i += 1
            if i == len(parts):
                raise RuntimeError(f"Could not find .framework or .dylib in otool line: {line}")
            
            info.frameworkName = parts[i]
            info.frameworkDirectory = "/".join(parts[:i])
            info.frameworkPath = os.path.join(info.frameworkDirectory, info.frameworkName)
            
            info.binaryName = parts[i+3]
            info.binaryDirectory = "/".join(parts[i+1:i+3])
            info.binaryPath = os.path.join(info.binaryDirectory, info.binaryName)
            info.version = parts[i+2]
            
            info.deployedInstallName = f"@executable_path/../Frameworks/{os.path.join(info.frameworkName, info.binaryPath)}"
            info.destinationDirectory = os.path.join(cls.bundleFrameworkDirectory, info.frameworkName, info.binaryDirectory)
            
            info.sourceResourcesDirectory = os.path.join(info.frameworkPath, "Resources")
            info.sourceContentsDirectory = os.path.join(info.frameworkPath, "Contents")
            info.sourceVersionContentsDirectory = os.path.join(info.frameworkPath, "Versions", info.version, "Contents")
            info.destinationResourcesDirectory = os.path.join(cls.bundleFrameworkDirectory, info.frameworkName, "Resources")
            info.destinationVersionContentsDirectory = os.path.join(cls.bundleFrameworkDirectory, info.frameworkName, "Versions", info.version, "Contents")
        
        return info

class ApplicationBundleInfo(object):
    def __init__(self, path: str):
        self.path = path
<<<<<<< HEAD
        appName = "Particl-Qt"
        self.binaryPath = os.path.join(path, "Contents", "MacOS", appName)
=======
        # for backwards compatibility reasons, this must remain as Bitcoin-Qt
        self.binaryPath = os.path.join(path, "Contents", "MacOS", "Bitcoin-Qt")
>>>>>>> 9c3765ad
        if not os.path.exists(self.binaryPath):
            raise RuntimeError(f"Could not find bundle binary for {path}")
        self.resourcesPath = os.path.join(path, "Contents", "Resources")
        self.pluginPath = os.path.join(path, "Contents", "PlugIns")

class DeploymentInfo(object):
    def __init__(self):
        self.qtPath = None
        self.pluginPath = None
        self.deployedFrameworks = []
    
    def detectQtPath(self, frameworkDirectory: str):
        parentDir = os.path.dirname(frameworkDirectory)
        if os.path.exists(os.path.join(parentDir, "translations")):
            # Classic layout, e.g. "/usr/local/Trolltech/Qt-4.x.x"
            self.qtPath = parentDir
        else:
            self.qtPath = os.getenv("QTDIR", None)

        if self.qtPath is not None:
            pluginPath = os.path.join(self.qtPath, "plugins")
            if os.path.exists(pluginPath):
                self.pluginPath = pluginPath
    
    def usesFramework(self, name: str) -> bool:
        for framework in self.deployedFrameworks:
            if framework.endswith(".framework"):
                if framework.startswith(f"{name}."):
                    return True
            elif framework.endswith(".dylib"):
                if framework.startswith(f"lib{name}."):
                    return True
        return False

def getFrameworks(binaryPath: str, verbose: int) -> List[FrameworkInfo]:
    if verbose:
        print(f"Inspecting with otool: {binaryPath}")
    otoolbin=os.getenv("OTOOL", "otool")
    otool = run([otoolbin, "-L", binaryPath], stdout=PIPE, stderr=PIPE, universal_newlines=True)
    if otool.returncode != 0:
        sys.stderr.write(otool.stderr)
        sys.stderr.flush()
        raise RuntimeError(f"otool failed with return code {otool.returncode}")

    otoolLines = otool.stdout.split("\n")
    otoolLines.pop(0) # First line is the inspected binary
    if ".framework" in binaryPath or binaryPath.endswith(".dylib"):
        otoolLines.pop(0) # Frameworks and dylibs list themselves as a dependency.
    
    libraries = []
    for line in otoolLines:
        line = line.replace("@loader_path", os.path.dirname(binaryPath))
        info = FrameworkInfo.fromOtoolLibraryLine(line.strip())
        if info is not None:
            if verbose:
                print("Found framework:")
                print(info)
            libraries.append(info)
    
    return libraries

def runInstallNameTool(action: str, *args):
    installnametoolbin=os.getenv("INSTALLNAMETOOL", "install_name_tool")
    run([installnametoolbin, "-"+action] + list(args), check=True)

def changeInstallName(oldName: str, newName: str, binaryPath: str, verbose: int):
    if verbose:
        print("Using install_name_tool:")
        print(" in", binaryPath)
        print(" change reference", oldName)
        print(" to", newName)
    runInstallNameTool("change", oldName, newName, binaryPath)

def changeIdentification(id: str, binaryPath: str, verbose: int):
    if verbose:
        print("Using install_name_tool:")
        print(" change identification in", binaryPath)
        print(" to", id)
    runInstallNameTool("id", id, binaryPath)

def runStrip(binaryPath: str, verbose: int):
    stripbin=os.getenv("STRIP", "strip")
    if verbose:
        print("Using strip:")
        print(" stripped", binaryPath)
    run([stripbin, "-x", binaryPath], check=True)

def copyFramework(framework: FrameworkInfo, path: str, verbose: int) -> Optional[str]:
    if framework.sourceFilePath.startswith("Qt"):
        #standard place for Nokia Qt installer's frameworks
        fromPath = f"/Library/Frameworks/{framework.sourceFilePath}"
    else:
        fromPath = framework.sourceFilePath
    toDir = os.path.join(path, framework.destinationDirectory)
    toPath = os.path.join(toDir, framework.binaryName)
    
    if not os.path.exists(fromPath):
        raise RuntimeError(f"No file at {fromPath}")
    
    if os.path.exists(toPath):
        return None # Already there
    
    if not os.path.exists(toDir):
        os.makedirs(toDir)
    
    shutil.copy2(fromPath, toPath)
    if verbose:
        print("Copied:", fromPath)
        print(" to:", toPath)

    permissions = os.stat(toPath)
    if not permissions.st_mode & stat.S_IWRITE:
      os.chmod(toPath, permissions.st_mode | stat.S_IWRITE)

    if not framework.isDylib(): # Copy resources for real frameworks

        linkfrom = os.path.join(path, "Contents","Frameworks", framework.frameworkName, "Versions", "Current")
        linkto = framework.version
        if not os.path.exists(linkfrom):
            os.symlink(linkto, linkfrom)
            print("Linked:", linkfrom, "->", linkto)
        fromResourcesDir = framework.sourceResourcesDirectory
        if os.path.exists(fromResourcesDir):
            toResourcesDir = os.path.join(path, framework.destinationResourcesDirectory)
            shutil.copytree(fromResourcesDir, toResourcesDir, symlinks=True)
            if verbose:
                print("Copied resources:", fromResourcesDir)
                print(" to:", toResourcesDir)
        fromContentsDir = framework.sourceVersionContentsDirectory
        if not os.path.exists(fromContentsDir):
            fromContentsDir = framework.sourceContentsDirectory
        if os.path.exists(fromContentsDir):
            toContentsDir = os.path.join(path, framework.destinationVersionContentsDirectory)
            shutil.copytree(fromContentsDir, toContentsDir, symlinks=True)
            if verbose:
                print("Copied Contents:", fromContentsDir)
                print(" to:", toContentsDir)
    elif framework.frameworkName.startswith("libQtGui"): # Copy qt_menu.nib (applies to non-framework layout)
        qtMenuNibSourcePath = os.path.join(framework.frameworkDirectory, "Resources", "qt_menu.nib")
        qtMenuNibDestinationPath = os.path.join(path, "Contents", "Resources", "qt_menu.nib")
        if os.path.exists(qtMenuNibSourcePath) and not os.path.exists(qtMenuNibDestinationPath):
            shutil.copytree(qtMenuNibSourcePath, qtMenuNibDestinationPath, symlinks=True)
            if verbose:
                print("Copied for libQtGui:", qtMenuNibSourcePath)
                print(" to:", qtMenuNibDestinationPath)
    
    return toPath

def deployFrameworks(frameworks: List[FrameworkInfo], bundlePath: str, binaryPath: str, strip: bool, verbose: int, deploymentInfo: Optional[DeploymentInfo] = None) -> DeploymentInfo:
    if deploymentInfo is None:
        deploymentInfo = DeploymentInfo()
    
    while len(frameworks) > 0:
        framework = frameworks.pop(0)
        deploymentInfo.deployedFrameworks.append(framework.frameworkName)
        
        print("Processing", framework.frameworkName, "...")
        
        # Get the Qt path from one of the Qt frameworks
        if deploymentInfo.qtPath is None and framework.isQtFramework():
            deploymentInfo.detectQtPath(framework.frameworkDirectory)
        
        if framework.installName.startswith("@executable_path") or framework.installName.startswith(bundlePath):
            print(framework.frameworkName, "already deployed, skipping.")
            continue
        
        # install_name_tool the new id into the binary
        changeInstallName(framework.installName, framework.deployedInstallName, binaryPath, verbose)
        
        # Copy framework to app bundle.
        deployedBinaryPath = copyFramework(framework, bundlePath, verbose)
        # Skip the rest if already was deployed.
        if deployedBinaryPath is None:
            continue
        
        if strip:
            runStrip(deployedBinaryPath, verbose)
        
        # install_name_tool it a new id.
        changeIdentification(framework.deployedInstallName, deployedBinaryPath, verbose)
        # Check for framework dependencies
        dependencies = getFrameworks(deployedBinaryPath, verbose)
        
        for dependency in dependencies:
            changeInstallName(dependency.installName, dependency.deployedInstallName, deployedBinaryPath, verbose)
            
            # Deploy framework if necessary.
            if dependency.frameworkName not in deploymentInfo.deployedFrameworks and dependency not in frameworks:
                frameworks.append(dependency)
    
    return deploymentInfo

def deployFrameworksForAppBundle(applicationBundle: ApplicationBundleInfo, strip: bool, verbose: int) -> DeploymentInfo:
    frameworks = getFrameworks(applicationBundle.binaryPath, verbose)
    if len(frameworks) == 0:
        print(f"Warning: Could not find any external frameworks to deploy in {applicationBundle.path}.")
        return DeploymentInfo()
    else:
        return deployFrameworks(frameworks, applicationBundle.path, applicationBundle.binaryPath, strip, verbose)

def deployPlugins(appBundleInfo: ApplicationBundleInfo, deploymentInfo: DeploymentInfo, strip: bool, verbose: int):
    # Lookup available plugins, exclude unneeded
    plugins = []
    if deploymentInfo.pluginPath is None:
        return
    for dirpath, dirnames, filenames in os.walk(deploymentInfo.pluginPath):
        pluginDirectory = os.path.relpath(dirpath, deploymentInfo.pluginPath)
        if pluginDirectory == "designer":
            # Skip designer plugins
            continue
        elif pluginDirectory == "printsupport":
            # Skip printsupport plugins
            continue
        elif pluginDirectory == "imageformats":
            # Skip imageformats plugins
            continue
        elif pluginDirectory == "sqldrivers":
            # Deploy the sql plugins only if QtSql is in use
            if not deploymentInfo.usesFramework("QtSql"):
                continue
        elif pluginDirectory == "script":
            # Deploy the script plugins only if QtScript is in use
            if not deploymentInfo.usesFramework("QtScript"):
                continue
        elif pluginDirectory == "qmltooling" or pluginDirectory == "qml1tooling":
            # Deploy the qml plugins only if QtDeclarative is in use
            if not deploymentInfo.usesFramework("QtDeclarative"):
                continue
        elif pluginDirectory == "bearer":
            # Deploy the bearer plugins only if QtNetwork is in use
            if not deploymentInfo.usesFramework("QtNetwork"):
                continue
        elif pluginDirectory == "position":
            # Deploy the position plugins only if QtPositioning is in use
            if not deploymentInfo.usesFramework("QtPositioning"):
                continue
        elif pluginDirectory == "sensors" or pluginDirectory == "sensorgestures":
            # Deploy the sensor plugins only if QtSensors is in use
            if not deploymentInfo.usesFramework("QtSensors"):
                continue
        elif pluginDirectory == "audio" or pluginDirectory == "playlistformats":
            # Deploy the audio plugins only if QtMultimedia is in use
            if not deploymentInfo.usesFramework("QtMultimedia"):
                continue
        elif pluginDirectory == "mediaservice":
            # Deploy the mediaservice plugins only if QtMultimediaWidgets is in use
            if not deploymentInfo.usesFramework("QtMultimediaWidgets"):
                continue
        elif pluginDirectory == "canbus":
            # Deploy the canbus plugins only if QtSerialBus is in use
            if not deploymentInfo.usesFramework("QtSerialBus"):
                continue
        elif pluginDirectory == "webview":
            # Deploy the webview plugins only if QtWebView is in use
            if not deploymentInfo.usesFramework("QtWebView"):
                continue
        elif pluginDirectory == "gamepads":
            # Deploy the webview plugins only if QtGamepad is in use
            if not deploymentInfo.usesFramework("QtGamepad"):
                continue
        elif pluginDirectory == "geoservices":
            # Deploy the webview plugins only if QtLocation is in use
            if not deploymentInfo.usesFramework("QtLocation"):
                continue
        elif pluginDirectory == "texttospeech":
            # Deploy the texttospeech plugins only if QtTextToSpeech is in use
            if not deploymentInfo.usesFramework("QtTextToSpeech"):
                continue
        elif pluginDirectory == "virtualkeyboard":
            # Deploy the virtualkeyboard plugins only if QtVirtualKeyboard is in use
            if not deploymentInfo.usesFramework("QtVirtualKeyboard"):
                continue
        elif pluginDirectory == "sceneparsers":
            # Deploy the virtualkeyboard plugins only if Qt3DCore is in use
            if not deploymentInfo.usesFramework("Qt3DCore"):
                continue
        elif pluginDirectory == "renderplugins":
            # Deploy the renderplugins plugins only if Qt3DCore is in use
            if not deploymentInfo.usesFramework("Qt3DCore"):
                continue
        elif pluginDirectory == "geometryloaders":
            # Deploy the geometryloaders plugins only if Qt3DCore is in use
            if not deploymentInfo.usesFramework("Qt3DCore"):
                continue

        for pluginName in filenames:
            pluginPath = os.path.join(pluginDirectory, pluginName)
            if pluginName.endswith("_debug.dylib"):
                # Skip debug plugins
                continue
            elif pluginPath == "imageformats/libqsvg.dylib" or pluginPath == "iconengines/libqsvgicon.dylib":
                # Deploy the svg plugins only if QtSvg is in use
                if not deploymentInfo.usesFramework("QtSvg"):
                    continue
            elif pluginPath == "accessible/libqtaccessiblecompatwidgets.dylib":
                # Deploy accessibility for Qt3Support only if the Qt3Support is in use
                if not deploymentInfo.usesFramework("Qt3Support"):
                    continue
            elif pluginPath == "graphicssystems/libqglgraphicssystem.dylib":
                # Deploy the opengl graphicssystem plugin only if QtOpenGL is in use
                if not deploymentInfo.usesFramework("QtOpenGL"):
                    continue
            elif pluginPath == "accessible/libqtaccessiblequick.dylib":
                # Deploy the accessible qtquick plugin only if QtQuick is in use
                if not deploymentInfo.usesFramework("QtQuick"):
                    continue
            elif pluginPath == "platforminputcontexts/libqtvirtualkeyboardplugin.dylib":
                # Deploy the virtualkeyboardplugin plugin only if QtVirtualKeyboard is in use
                if not deploymentInfo.usesFramework("QtVirtualKeyboard"):
                    continue

            plugins.append((pluginDirectory, pluginName))
    
    for pluginDirectory, pluginName in plugins:
        print("Processing plugin", os.path.join(pluginDirectory, pluginName), "...")
        
        sourcePath = os.path.join(deploymentInfo.pluginPath, pluginDirectory, pluginName)
        destinationDirectory = os.path.join(appBundleInfo.pluginPath, pluginDirectory)
        if not os.path.exists(destinationDirectory):
            os.makedirs(destinationDirectory)
        
        destinationPath = os.path.join(destinationDirectory, pluginName)
        shutil.copy2(sourcePath, destinationPath)
        if verbose:
            print("Copied:", sourcePath)
            print(" to:", destinationPath)
        
        if strip:
            runStrip(destinationPath, verbose)
        
        dependencies = getFrameworks(destinationPath, verbose)
        
        for dependency in dependencies:
            changeInstallName(dependency.installName, dependency.deployedInstallName, destinationPath, verbose)
            
            # Deploy framework if necessary.
            if dependency.frameworkName not in deploymentInfo.deployedFrameworks:
                deployFrameworks([dependency], appBundleInfo.path, destinationPath, strip, verbose, deploymentInfo)

ap = ArgumentParser(description="""Improved version of macdeployqt.

Outputs a ready-to-deploy app in a folder "dist" and optionally wraps it in a .dmg file.
Note, that the "dist" folder will be deleted before deploying on each run.

Optionally, Qt translation files (.qm) can be added to the bundle.""")

ap.add_argument("app_bundle", nargs=1, metavar="app-bundle", help="application bundle to be deployed")
ap.add_argument("appname", nargs=1, metavar="appname", help="name of the app being deployed")
ap.add_argument("-verbose", nargs="?", const=True, help="Output additional debugging information")
ap.add_argument("-no-plugins", dest="plugins", action="store_false", default=True, help="skip plugin deployment")
ap.add_argument("-no-strip", dest="strip", action="store_false", default=True, help="don't run 'strip' on the binaries")
ap.add_argument("-dmg", nargs="?", const="", metavar="basename", help="create a .dmg disk image")
ap.add_argument("-translations-dir", nargs=1, metavar="path", default=None, help="Path to Qt's translations. Base translations will automatically be added to the bundle's resources.")

config = ap.parse_args()

verbose = config.verbose

# ------------------------------------------------

app_bundle = config.app_bundle[0]
appname = config.appname[0]

if not os.path.exists(app_bundle):
    sys.stderr.write(f"Error: Could not find app bundle \"{app_bundle}\"\n")
    sys.exit(1)

# ------------------------------------------------

if os.path.exists("dist"):
    print("+ Removing existing dist folder +")
    shutil.rmtree("dist")

if os.path.exists(appname + ".dmg"):
    print("+ Removing existing DMG +")
    os.unlink(appname + ".dmg")

# ------------------------------------------------

target = os.path.join("dist", "Particl-Qt.app")

print("+ Copying source bundle +")
if verbose:
    print(app_bundle, "->", target)

os.mkdir("dist")
shutil.copytree(app_bundle, target, symlinks=True)

applicationBundle = ApplicationBundleInfo(target)

# ------------------------------------------------

print("+ Deploying frameworks +")

try:
    deploymentInfo = deployFrameworksForAppBundle(applicationBundle, config.strip, verbose)
    if deploymentInfo.qtPath is None:
        deploymentInfo.qtPath = os.getenv("QTDIR", None)
        if deploymentInfo.qtPath is None:
            sys.stderr.write("Warning: Could not detect Qt's path, skipping plugin deployment!\n")
            config.plugins = False
except RuntimeError as e:
    sys.stderr.write(f"Error: {str(e)}\n")
    sys.exit(1)

# ------------------------------------------------

if config.plugins:
    print("+ Deploying plugins +")
    
    try:
        deployPlugins(applicationBundle, deploymentInfo, config.strip, verbose)
    except RuntimeError as e:
        sys.stderr.write(f"Error: {str(e)}\n")
        sys.exit(1)

# ------------------------------------------------

if config.translations_dir:
    if not Path(config.translations_dir[0]).exists():
        sys.stderr.write(f"Error: Could not find translation dir \"{config.translations_dir[0]}\"\n")
        sys.exit(1)

print("+ Adding Qt translations +")

translations = Path(config.translations_dir[0])

regex = re.compile('qt_[a-z]*(.qm|_[A-Z]*.qm)')

lang_files = [x for x in translations.iterdir() if regex.match(x.name)]

for file in lang_files:
    if verbose:
        print(file.as_posix(), "->", os.path.join(applicationBundle.resourcesPath, file.name))
    shutil.copy2(file.as_posix(), os.path.join(applicationBundle.resourcesPath, file.name))

# ------------------------------------------------

print("+ Installing qt.conf +")

qt_conf="""[Paths]
Translations=Resources
Plugins=PlugIns
"""

with open(os.path.join(applicationBundle.resourcesPath, "qt.conf"), "wb") as f:
    f.write(qt_conf.encode())

# ------------------------------------------------

print("+ Generating .DS_Store +")

output_file = os.path.join("dist", ".DS_Store")

ds = DSStore.open(output_file, 'w+')

ds['.']['bwsp'] = {
    'WindowBounds': '{{300, 280}, {500, 343}}',
    'PreviewPaneVisibility': False,
}

icvp = {
    'gridOffsetX': 0.0,
    'textSize': 12.0,
    'viewOptionsVersion': 1,
    'backgroundImageAlias': b'\x00\x00\x00\x00\x02\x1e\x00\x02\x00\x00\x00\x00\x00\x00\x00\x00\x00\x00\x00\x00\x00\x00\x00\x00\x00\x00\x00\x00\x00\x00\x00\x00\x00\x00\x00\x00\x00\x00\xd1\x94\\\xb0H+\x00\x05\x00\x00\x00\x98\x0fbackground.tiff\x00\x00\x00\x00\x00\x00\x00\x00\x00\x00\x00\x00\x00\x00\x00\x00\x00\x00\x00\x00\x00\x00\x00\x00\x00\x00\x00\x00\x00\x00\x00\x00\x00\x00\x00\x00\x00\x00\x00\x00\x00\x00\x00\x00\x00\x00\x00\x00\x00\x00\x00\x99\xd19\xb0\xf8\x00\x00\x00\x00\x00\x00\x00\x00\xff\xff\xff\xff\x00\x00\r\x02\x00\x00\x00\x00\x00\x00\x00\x00\x00\x00\x00\x00\x00\x00\x00\x0b.background\x00\x00\x10\x00\x08\x00\x00\xd1\x94\\\xb0\x00\x00\x00\x11\x00\x08\x00\x00\xd19\xb0\xf8\x00\x00\x00\x01\x00\x04\x00\x00\x00\x98\x00\x0e\x00 \x00\x0f\x00b\x00a\x00c\x00k\x00g\x00r\x00o\x00u\x00n\x00d\x00.\x00t\x00i\x00f\x00f\x00\x0f\x00\x02\x00\x00\x00\x12\x00\x1c/.background/background.tiff\x00\x14\x01\x06\x00\x00\x00\x00\x01\x06\x00\x02\x00\x00\x0cMacintosh HD\x00\x00\x00\x00\x00\x00\x00\x00\x00\x00\x00\x00\x00\x00\x00\xce\x97\xab\xc3H+\x00\x00\x01\x88[\x88\x00\x00\x00\x00\x00\x00\x00\x00\x00\x00\x00\x00\x00\x00\x00\x00\x00\x00\x00\x00\x00\x00\x00\x00\x00\x00\x00\x00\x00\x00\x00\x00\x00\x00\x00\x00\x00\x00\x00\x00\x00\x00\x00\x00\x00\x00\x00\x00\x00\x00\x00\x00\x00\x00\x00\x00\x00\x00\x00\x00\x00\x00\x00\x00\x02u\xab\x8d\xd1\x94\\\xb0devrddsk\xff\xff\xff\xff\x00\x00\t \x00\x00\x00\x00\x00\x00\x00\x00\x00\x00\x00\x00\x00\x00\x00\x07bitcoin\x00\x00\x10\x00\x08\x00\x00\xce\x97\xab\xc3\x00\x00\x00\x11\x00\x08\x00\x00\xd1\x94\\\xb0\x00\x00\x00\x01\x00\x14\x01\x88[\x88\x00\x16\xa9\t\x00\x08\xfaR\x00\x08\xfaQ\x00\x02d\x8e\x00\x0e\x00\x02\x00\x00\x00\x0f\x00\x1a\x00\x0c\x00M\x00a\x00c\x00i\x00n\x00t\x00o\x00s\x00h\x00 \x00H\x00D\x00\x13\x00\x01/\x00\x00\x15\x00\x02\x00\x14\xff\xff\x00\x00\xff\xff\x00\x00',
    'backgroundColorBlue': 1.0,
    'iconSize': 96.0,
    'backgroundColorGreen': 1.0,
    'arrangeBy': 'none',
    'showIconPreview': True,
    'gridSpacing': 100.0,
    'gridOffsetY': 0.0,
    'showItemInfo': False,
    'labelOnBottom': True,
    'backgroundType': 2,
    'backgroundColorRed': 1.0
}
alias = Alias().from_bytes(icvp['backgroundImageAlias'])
alias.volume.name = appname
alias.volume.posix_path = '/Volumes/' + appname
icvp['backgroundImageAlias'] = alias.to_bytes()
ds['.']['icvp'] = icvp

ds['.']['vSrn'] = ('long', 1)

ds['Applications']['Iloc'] = (370, 156)
ds['Bitcoin-Qt.app']['Iloc'] = (128, 156)

ds.flush()
ds.close()

# ------------------------------------------------

if config.dmg is not None:

    print("+ Preparing .dmg disk image +")

    if verbose:
        print("Determining size of \"dist\"...")
    size = 0
    for path, dirs, files in os.walk("dist"):
        for file in files:
            size += os.path.getsize(os.path.join(path, file))
    size += int(size * 0.15)

    if verbose:
        print("Creating temp image for modification...")

    tempname: str = appname + ".temp.dmg"

    run(["hdiutil", "create", tempname, "-srcfolder", "dist", "-format", "UDRW", "-size", str(size), "-volname", appname], check=True, universal_newlines=True)

    if verbose:
        print("Attaching temp image...")
    output = run(["hdiutil", "attach", tempname, "-readwrite"], check=True, universal_newlines=True, stdout=PIPE).stdout

    m = re.search(r"/Volumes/(.+$)", output)
    disk_root = m.group(0)

    print("+ Applying fancy settings +")

    bg_path = os.path.join(disk_root, ".background", os.path.basename('background.tiff'))
    os.mkdir(os.path.dirname(bg_path))
    if verbose:
        print('background.tiff', "->", bg_path)
    shutil.copy2('background.tiff', bg_path)

    os.symlink("/Applications", os.path.join(disk_root, "Applications"))

    print("+ Finalizing .dmg disk image +")

    run(["hdiutil", "detach", f"/Volumes/{appname}"], universal_newlines=True)

    run(["hdiutil", "convert", tempname, "-format", "UDZO", "-o", appname, "-imagekey", "zlib-level=9"], check=True, universal_newlines=True)

    os.unlink(tempname)

# ------------------------------------------------

print("+ Done +")

sys.exit(0)<|MERGE_RESOLUTION|>--- conflicted
+++ resolved
@@ -45,13 +45,13 @@
         self.sourceContentsDirectory = ""
         self.destinationResourcesDirectory = ""
         self.destinationVersionContentsDirectory = ""
-    
+
     def __eq__(self, other):
         if self.__class__ == other.__class__:
             return self.__dict__ == other.__dict__
         else:
             return False
-    
+
     def __str__(self):
         return f""" Framework name: {frameworkName}
  Framework directory: {self.frameworkDirectory}
@@ -65,51 +65,51 @@
  Source file Path: {self.sourceFilePath}
  Deployed Directory (relative to bundle): {self.destinationDirectory}
 """
-    
+
     def isDylib(self):
         return self.frameworkName.endswith(".dylib")
-    
+
     def isQtFramework(self):
         if self.isDylib():
             return self.frameworkName.startswith("libQt")
         else:
             return self.frameworkName.startswith("Qt")
-    
+
     reOLine = re.compile(r'^(.+) \(compatibility version [0-9.]+, current version [0-9.]+\)$')
     bundleFrameworkDirectory = "Contents/Frameworks"
     bundleBinaryDirectory = "Contents/MacOS"
-    
+
     @classmethod
     def fromOtoolLibraryLine(cls, line: str) -> Optional['FrameworkInfo']:
         # Note: line must be trimmed
         if line == "":
             return None
-        
+
         # Don't deploy system libraries (exception for libQtuitools and libQtlucene).
         if line.startswith("/System/Library/") or line.startswith("@executable_path") or (line.startswith("/usr/lib/") and "libQt" not in line):
             return None
-        
+
         m = cls.reOLine.match(line)
         if m is None:
             raise RuntimeError(f"otool line could not be parsed: {line}")
-        
+
         path = m.group(1)
-        
+
         info = cls()
         info.sourceFilePath = path
         info.installName = path
-        
+
         if path.endswith(".dylib"):
             dirname, filename = os.path.split(path)
             info.frameworkName = filename
             info.frameworkDirectory = dirname
             info.frameworkPath = path
-            
+
             info.binaryDirectory = dirname
             info.binaryName = filename
             info.binaryPath = path
             info.version = "-"
-            
+
             info.installName = path
             info.deployedInstallName = f"@executable_path/../Frameworks/{info.binaryName}"
             info.sourceFilePath = path
@@ -124,37 +124,32 @@
                 i += 1
             if i == len(parts):
                 raise RuntimeError(f"Could not find .framework or .dylib in otool line: {line}")
-            
+
             info.frameworkName = parts[i]
             info.frameworkDirectory = "/".join(parts[:i])
             info.frameworkPath = os.path.join(info.frameworkDirectory, info.frameworkName)
-            
+
             info.binaryName = parts[i+3]
             info.binaryDirectory = "/".join(parts[i+1:i+3])
             info.binaryPath = os.path.join(info.binaryDirectory, info.binaryName)
             info.version = parts[i+2]
-            
+
             info.deployedInstallName = f"@executable_path/../Frameworks/{os.path.join(info.frameworkName, info.binaryPath)}"
             info.destinationDirectory = os.path.join(cls.bundleFrameworkDirectory, info.frameworkName, info.binaryDirectory)
-            
+
             info.sourceResourcesDirectory = os.path.join(info.frameworkPath, "Resources")
             info.sourceContentsDirectory = os.path.join(info.frameworkPath, "Contents")
             info.sourceVersionContentsDirectory = os.path.join(info.frameworkPath, "Versions", info.version, "Contents")
             info.destinationResourcesDirectory = os.path.join(cls.bundleFrameworkDirectory, info.frameworkName, "Resources")
             info.destinationVersionContentsDirectory = os.path.join(cls.bundleFrameworkDirectory, info.frameworkName, "Versions", info.version, "Contents")
-        
+
         return info
 
 class ApplicationBundleInfo(object):
     def __init__(self, path: str):
         self.path = path
-<<<<<<< HEAD
-        appName = "Particl-Qt"
-        self.binaryPath = os.path.join(path, "Contents", "MacOS", appName)
-=======
         # for backwards compatibility reasons, this must remain as Bitcoin-Qt
-        self.binaryPath = os.path.join(path, "Contents", "MacOS", "Bitcoin-Qt")
->>>>>>> 9c3765ad
+        self.binaryPath = os.path.join(path, "Contents", "MacOS", "Particl-Qt")
         if not os.path.exists(self.binaryPath):
             raise RuntimeError(f"Could not find bundle binary for {path}")
         self.resourcesPath = os.path.join(path, "Contents", "Resources")
@@ -165,7 +160,7 @@
         self.qtPath = None
         self.pluginPath = None
         self.deployedFrameworks = []
-    
+
     def detectQtPath(self, frameworkDirectory: str):
         parentDir = os.path.dirname(frameworkDirectory)
         if os.path.exists(os.path.join(parentDir, "translations")):
@@ -178,7 +173,7 @@
             pluginPath = os.path.join(self.qtPath, "plugins")
             if os.path.exists(pluginPath):
                 self.pluginPath = pluginPath
-    
+
     def usesFramework(self, name: str) -> bool:
         for framework in self.deployedFrameworks:
             if framework.endswith(".framework"):
@@ -203,7 +198,7 @@
     otoolLines.pop(0) # First line is the inspected binary
     if ".framework" in binaryPath or binaryPath.endswith(".dylib"):
         otoolLines.pop(0) # Frameworks and dylibs list themselves as a dependency.
-    
+
     libraries = []
     for line in otoolLines:
         line = line.replace("@loader_path", os.path.dirname(binaryPath))
@@ -213,7 +208,7 @@
                 print("Found framework:")
                 print(info)
             libraries.append(info)
-    
+
     return libraries
 
 def runInstallNameTool(action: str, *args):
@@ -250,16 +245,16 @@
         fromPath = framework.sourceFilePath
     toDir = os.path.join(path, framework.destinationDirectory)
     toPath = os.path.join(toDir, framework.binaryName)
-    
+
     if not os.path.exists(fromPath):
         raise RuntimeError(f"No file at {fromPath}")
-    
+
     if os.path.exists(toPath):
         return None # Already there
-    
+
     if not os.path.exists(toDir):
         os.makedirs(toDir)
-    
+
     shutil.copy2(fromPath, toPath)
     if verbose:
         print("Copied:", fromPath)
@@ -300,51 +295,51 @@
             if verbose:
                 print("Copied for libQtGui:", qtMenuNibSourcePath)
                 print(" to:", qtMenuNibDestinationPath)
-    
+
     return toPath
 
 def deployFrameworks(frameworks: List[FrameworkInfo], bundlePath: str, binaryPath: str, strip: bool, verbose: int, deploymentInfo: Optional[DeploymentInfo] = None) -> DeploymentInfo:
     if deploymentInfo is None:
         deploymentInfo = DeploymentInfo()
-    
+
     while len(frameworks) > 0:
         framework = frameworks.pop(0)
         deploymentInfo.deployedFrameworks.append(framework.frameworkName)
-        
+
         print("Processing", framework.frameworkName, "...")
-        
+
         # Get the Qt path from one of the Qt frameworks
         if deploymentInfo.qtPath is None and framework.isQtFramework():
             deploymentInfo.detectQtPath(framework.frameworkDirectory)
-        
+
         if framework.installName.startswith("@executable_path") or framework.installName.startswith(bundlePath):
             print(framework.frameworkName, "already deployed, skipping.")
             continue
-        
+
         # install_name_tool the new id into the binary
         changeInstallName(framework.installName, framework.deployedInstallName, binaryPath, verbose)
-        
+
         # Copy framework to app bundle.
         deployedBinaryPath = copyFramework(framework, bundlePath, verbose)
         # Skip the rest if already was deployed.
         if deployedBinaryPath is None:
             continue
-        
+
         if strip:
             runStrip(deployedBinaryPath, verbose)
-        
+
         # install_name_tool it a new id.
         changeIdentification(framework.deployedInstallName, deployedBinaryPath, verbose)
         # Check for framework dependencies
         dependencies = getFrameworks(deployedBinaryPath, verbose)
-        
+
         for dependency in dependencies:
             changeInstallName(dependency.installName, dependency.deployedInstallName, deployedBinaryPath, verbose)
-            
+
             # Deploy framework if necessary.
             if dependency.frameworkName not in deploymentInfo.deployedFrameworks and dependency not in frameworks:
                 frameworks.append(dependency)
-    
+
     return deploymentInfo
 
 def deployFrameworksForAppBundle(applicationBundle: ApplicationBundleInfo, strip: bool, verbose: int) -> DeploymentInfo:
@@ -467,29 +462,29 @@
                     continue
 
             plugins.append((pluginDirectory, pluginName))
-    
+
     for pluginDirectory, pluginName in plugins:
         print("Processing plugin", os.path.join(pluginDirectory, pluginName), "...")
-        
+
         sourcePath = os.path.join(deploymentInfo.pluginPath, pluginDirectory, pluginName)
         destinationDirectory = os.path.join(appBundleInfo.pluginPath, pluginDirectory)
         if not os.path.exists(destinationDirectory):
             os.makedirs(destinationDirectory)
-        
+
         destinationPath = os.path.join(destinationDirectory, pluginName)
         shutil.copy2(sourcePath, destinationPath)
         if verbose:
             print("Copied:", sourcePath)
             print(" to:", destinationPath)
-        
+
         if strip:
             runStrip(destinationPath, verbose)
-        
+
         dependencies = getFrameworks(destinationPath, verbose)
-        
+
         for dependency in dependencies:
             changeInstallName(dependency.installName, dependency.deployedInstallName, destinationPath, verbose)
-            
+
             # Deploy framework if necessary.
             if dependency.frameworkName not in deploymentInfo.deployedFrameworks:
                 deployFrameworks([dependency], appBundleInfo.path, destinationPath, strip, verbose, deploymentInfo)
@@ -564,7 +559,7 @@
 
 if config.plugins:
     print("+ Deploying plugins +")
-    
+
     try:
         deployPlugins(applicationBundle, deploymentInfo, config.strip, verbose)
     except RuntimeError as e:
