#!/usr/bin/env python3
# Copyright (c) 2015-2020 The Bitcoin Core developers
# Distributed under the MIT software license, see the accompanying
# file COPYING or http://www.opensource.org/licenses/mit-license.php.
'''
Perform basic security checks on a series of executables.
Exit status will be 0 if successful, and the program will be silent.
Otherwise the exit status will be 1 and it will log which executables failed which checks.
'''
import sys
from typing import List

import lief

def check_ELF_RELRO(binary) -> bool:
    '''
    Check for read-only relocations.
    GNU_RELRO program header must exist
    Dynamic section must have BIND_NOW flag
    '''
    have_gnu_relro = False
    for segment in binary.segments:
        # Note: not checking p_flags == PF_R: here as linkers set the permission differently
        # This does not affect security: the permission flags of the GNU_RELRO program
        # header are ignored, the PT_LOAD header determines the effective permissions.
        # However, the dynamic linker need to write to this area so these are RW.
        # Glibc itself takes care of mprotecting this area R after relocations are finished.
        # See also https://marc.info/?l=binutils&m=1498883354122353
        if segment.type == lief.ELF.SEGMENT_TYPES.GNU_RELRO:
            have_gnu_relro = True

    have_bindnow = False
    try:
        flags = binary.get(lief.ELF.DYNAMIC_TAGS.FLAGS)
        if flags.value & lief.ELF.DYNAMIC_FLAGS.BIND_NOW:
            have_bindnow = True
    except:
        have_bindnow = False

    return have_gnu_relro and have_bindnow

def check_ELF_Canary(binary) -> bool:
    '''
    Check for use of stack canary
    '''
    return binary.has_symbol('__stack_chk_fail')

def check_ELF_separate_code(binary):
    '''
    Check that sections are appropriately separated in virtual memory,
    based on their permissions. This checks for missing -Wl,-z,separate-code
    and potentially other problems.
    '''
    R = lief.ELF.SEGMENT_FLAGS.R
    W = lief.ELF.SEGMENT_FLAGS.W
    E = lief.ELF.SEGMENT_FLAGS.X
    EXPECTED_FLAGS = {
        # Read + execute
        '.init': R | E,
        '.plt': R | E,
        '.plt.got': R | E,
        '.plt.sec': R | E,
        '.text': R | E,
        '.fini': R | E,
        # Read-only data
        '.interp': R,
        '.note.gnu.property': R,
        '.note.gnu.build-id': R,
        '.note.ABI-tag': R,
        '.gnu.hash': R,
        '.dynsym': R,
        '.dynstr': R,
        '.gnu.version': R,
        '.gnu.version_r': R,
        '.rela.dyn': R,
        '.rela.plt': R,
        '.rodata': R,
        '.eh_frame_hdr': R,
        '.eh_frame': R,
        '.qtmetadata': R,
        '.gcc_except_table': R,
        '.stapsdt.base': R,
        # Writable data
        '.init_array': R | W,
        '.fini_array': R | W,
        '.dynamic': R | W,
        '.got': R | W,
        '.data': R | W,
        '.bss': R | W,
    }
    if binary.header.machine_type == lief.ELF.ARCH.PPC64:
        # .plt is RW on ppc64 even with separate-code
        EXPECTED_FLAGS['.plt'] = R | W
    # For all LOAD program headers get mapping to the list of sections,
    # and for each section, remember the flags of the associated program header.
    flags_per_section = {}
    for segment in binary.segments:
        if segment.type ==  lief.ELF.SEGMENT_TYPES.LOAD:
            for section in segment.sections:
                assert(section.name not in flags_per_section)
                flags_per_section[section.name] = segment.flags
    # Spot-check ELF LOAD program header flags per section
    # If these sections exist, check them against the expected R/W/E flags
    for (section, flags) in flags_per_section.items():
        if section in EXPECTED_FLAGS:
            if int(EXPECTED_FLAGS[section]) != int(flags):
                return False
    return True

def check_PE_DYNAMIC_BASE(binary) -> bool:
    '''PIE: DllCharacteristics bit 0x40 signifies dynamicbase (ASLR)'''
    return lief.PE.DLL_CHARACTERISTICS.DYNAMIC_BASE in binary.optional_header.dll_characteristics_lists

# Must support high-entropy 64-bit address space layout randomization
# in addition to DYNAMIC_BASE to have secure ASLR.
def check_PE_HIGH_ENTROPY_VA(binary) -> bool:
    '''PIE: DllCharacteristics bit 0x20 signifies high-entropy ASLR'''
<<<<<<< HEAD
    binary = lief.parse(executable)
    if binary.header.machine != lief.PE.MACHINE_TYPES.AMD64:
        # HIGHENTROPYVA isn't applicable to 32-bit executable images
        return True
=======
>>>>>>> 1884ce2f
    return lief.PE.DLL_CHARACTERISTICS.HIGH_ENTROPY_VA in binary.optional_header.dll_characteristics_lists

def check_PE_RELOC_SECTION(binary) -> bool:
    '''Check for a reloc section. This is required for functional ASLR.'''
    return binary.has_relocations

def check_MACHO_NOUNDEFS(binary) -> bool:
    '''
    Check for no undefined references.
    '''
    return binary.header.has(lief.MachO.HEADER_FLAGS.NOUNDEFS)

def check_MACHO_LAZY_BINDINGS(binary) -> bool:
    '''
    Check for no lazy bindings.
    We don't use or check for MH_BINDATLOAD. See #18295.
    '''
    return binary.dyld_info.lazy_bind == (0,0)

def check_MACHO_Canary(binary) -> bool:
    '''
    Check for use of stack canary
    '''
    return binary.has_symbol('___stack_chk_fail')

def check_PIE(binary) -> bool:
    '''
    Check for position independent executable (PIE),
    allowing for address space randomization.
    '''
    return binary.is_pie

def check_NX(binary) -> bool:
    '''
    Check for no stack execution
    '''
    return binary.has_nx

def check_control_flow(binary) -> bool:
    '''
    Check for control flow instrumentation
    '''
    content = binary.get_content_from_virtual_address(binary.entrypoint, 4, lief.Binary.VA_TYPES.AUTO)

    if content == [243, 15, 30, 250]: # endbr64
        return True
    return False


CHECKS = {
'ELF': [
    ('PIE', check_PIE),
    ('NX', check_NX),
    ('RELRO', check_ELF_RELRO),
    ('Canary', check_ELF_Canary),
    ('separate_code', check_ELF_separate_code),
],
'PE': [
    ('PIE', check_PIE),
    ('DYNAMIC_BASE', check_PE_DYNAMIC_BASE),
    ('HIGH_ENTROPY_VA', check_PE_HIGH_ENTROPY_VA),
    ('NX', check_NX),
    ('RELOC_SECTION', check_PE_RELOC_SECTION)
],
'MACHO': [
    ('PIE', check_PIE),
    ('NOUNDEFS', check_MACHO_NOUNDEFS),
    ('NX', check_NX),
    ('LAZY_BINDINGS', check_MACHO_LAZY_BINDINGS),
    ('Canary', check_MACHO_Canary),
    ('CONTROL_FLOW', check_control_flow),
]
}

if __name__ == '__main__':
    retval: int = 0
    for filename in sys.argv[1:]:
        try:
            binary = lief.parse(filename)
            etype = binary.format.name
            if etype == lief.EXE_FORMATS.UNKNOWN:
                print(f'{filename}: unknown executable format')
                retval = 1
                continue

            failed: List[str] = []
            for (name, func) in CHECKS[etype]:
                if not func(binary):
                    failed.append(name)
            if failed:
                print(f'{filename}: failed {" ".join(failed)}')
                retval = 1
        except IOError:
            print(f'{filename}: cannot open')
            retval = 1
    sys.exit(retval)
<|MERGE_RESOLUTION|>--- conflicted
+++ resolved
@@ -115,13 +115,9 @@
 # in addition to DYNAMIC_BASE to have secure ASLR.
 def check_PE_HIGH_ENTROPY_VA(binary) -> bool:
     '''PIE: DllCharacteristics bit 0x20 signifies high-entropy ASLR'''
-<<<<<<< HEAD
-    binary = lief.parse(executable)
     if binary.header.machine != lief.PE.MACHINE_TYPES.AMD64:
         # HIGHENTROPYVA isn't applicable to 32-bit executable images
         return True
-=======
->>>>>>> 1884ce2f
     return lief.PE.DLL_CHARACTERISTICS.HIGH_ENTROPY_VA in binary.optional_header.dll_characteristics_lists
 
 def check_PE_RELOC_SECTION(binary) -> bool:
