--- conflicted
+++ resolved
@@ -38,18 +38,10 @@
 #   (glibc)    GLIBC_2_17
 #
 MAX_VERSIONS = {
-<<<<<<< HEAD
-'GCC':       (4,4,0),
-'CXXABI':    (1,3,3),
-'GLIBCXX':   (3,4,13),
-'GLIBC':     (2,11),
+'GCC':       (4,8,0),
+'GLIBC':     (2,17),
 'LIBATOMIC': (1,0),
 'LIBUDEV':   (183,)
-=======
-'GCC':       (4,8,0),
-'GLIBC':     (2,17),
-'LIBATOMIC': (1,0)
->>>>>>> e6f167bf
 }
 # See here for a description of _IO_stdin_used:
 # https://bugs.debian.org/cgi-bin/bugreport.cgi?bug=634261#109
