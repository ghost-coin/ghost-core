#!/usr/bin/env python3
# Copyright (c) 2014 Wladimir J. van der Laan
# Distributed under the MIT software license, see the accompanying
# file COPYING or http://www.opensource.org/licenses/mit-license.php.
'''
A script to check that the executables produced by gitian only contain
certain symbols and are only linked against allowed libraries.

Example usage:

    find ../gitian-builder/build -type f -executable | xargs python3 contrib/devtools/symbol-check.py
'''
import subprocess
import sys
import os
from typing import List, Optional

import pixie

# Debian 8 (Jessie) EOL: 2020. https://wiki.debian.org/DebianReleases#Production_Releases
#
# - g++ version 4.9.2 (https://packages.debian.org/search?suite=jessie&arch=any&searchon=names&keywords=g%2B%2B)
# - libc version 2.19 (https://packages.debian.org/search?suite=jessie&arch=any&searchon=names&keywords=libc6)
#
# Ubuntu 16.04 (Xenial) EOL: 2024. https://wiki.ubuntu.com/Releases
#
# - g++ version 5.3.1 (https://packages.ubuntu.com/search?keywords=g%2B%2B&searchon=names&suite=xenial&section=all)
# - libc version 2.23.0 (https://packages.ubuntu.com/search?keywords=libc6&searchon=names&suite=xenial&section=all)
#
# CentOS 7 EOL: 2024. https://wiki.centos.org/FAQ/General
#
# - g++ version 4.8.5 (http://mirror.centos.org/centos/7/os/x86_64/Packages/)
# - libc version 2.17 (http://mirror.centos.org/centos/7/os/x86_64/Packages/)
#
# Taking the minimum of these as our target.
#
# According to GNU ABI document (https://gcc.gnu.org/onlinedocs/libstdc++/manual/abi.html) this corresponds to:
#   GCC 4.8.5: GCC_4.8.0
#   (glibc)    GLIBC_2_17
#
MAX_VERSIONS = {
'GCC':       (4,8,0),
'GLIBC':     (2,17),
'LIBATOMIC': (1,0),
'LIBUDEV':   (183,)
}
# See here for a description of _IO_stdin_used:
# https://bugs.debian.org/cgi-bin/bugreport.cgi?bug=634261#109

# Ignore symbols that are exported as part of every executable
IGNORE_EXPORTS = {
'_edata', '_end', '__end__', '_init', '__bss_start', '__bss_start__', '_bss_end__', '__bss_end__', '_fini', '_IO_stdin_used', 'stdin', 'stdout', 'stderr',
'environ', '_environ', '__environ',
}
CPPFILT_CMD = os.getenv('CPPFILT', '/usr/bin/c++filt')
OBJDUMP_CMD = os.getenv('OBJDUMP', '/usr/bin/objdump')
OTOOL_CMD = os.getenv('OTOOL', '/usr/bin/otool')

# Allowed NEEDED libraries
ELF_ALLOWED_LIBRARIES = {
# bitcoind and bitcoin-qt
'libgcc_s.so.1', # GCC base support
'libc.so.6', # C library
'libpthread.so.0', # threading
'libm.so.6', # math library
'librt.so.1', # real-time (clock)
'libatomic.so.1',
'ld-linux-x86-64.so.2', # 64-bit dynamic linker
'ld-linux.so.2', # 32-bit dynamic linker
'ld-linux-aarch64.so.1', # 64-bit ARM dynamic linker
'ld-linux-armhf.so.3', # 32-bit ARM dynamic linker
'ld64.so.1', # POWER64 ABIv1 dynamic linker
'ld64.so.2', # POWER64 ABIv2 dynamic linker
'ld-linux-riscv64-lp64d.so.1', # 64-bit RISC-V dynamic linker
# bitcoin-qt only
'libxcb.so.1', # part of X11
'libxkbcommon.so.0', # keyboard keymapping
'libxkbcommon-x11.so.0', # keyboard keymapping
'libfontconfig.so.1', # font support
'libfreetype.so.6', # font parsing
'libdl.so.2', # programming interface to dynamic linker
'libudev.so.1'
}
ARCH_MIN_GLIBC_VER = {
pixie.EM_386:    (2,1),
pixie.EM_X86_64: (2,2,5),
pixie.EM_ARM:    (2,4),
pixie.EM_AARCH64:(2,17),
pixie.EM_PPC64:  (2,17),
pixie.EM_RISCV:  (2,27)
}

MACHO_ALLOWED_LIBRARIES = {
# bitcoind and bitcoin-qt
'libc++.1.dylib', # C++ Standard Library
'libSystem.B.dylib', # libc, libm, libpthread, libinfo
# bitcoin-qt only
'AppKit', # user interface
'ApplicationServices', # common application tasks.
'Carbon', # deprecated c back-compat API
'CoreFoundation', # low level func, data types
'CoreGraphics', # 2D rendering
'CoreServices', # operating system services
'CoreText', # interface for laying out text and handling fonts.
'CoreVideo', # video processing
'Foundation', # base layer functionality for apps/frameworks
'ImageIO', # read and write image file formats.
'IOKit', # user-space access to hardware devices and drivers.
'IOSurface', # cross process image/drawing buffers
'libobjc.A.dylib', # Objective-C runtime library
'Metal', # 3D graphics
'Security', # access control and authentication
'QuartzCore', # animation
}

PE_ALLOWED_LIBRARIES = {
'ADVAPI32.dll', # security & registry
'IPHLPAPI.dll', # IP helper API
'KERNEL32.dll', # win32 base APIs
'msvcrt.dll', # C standard library for MSVC
'SHELL32.dll', # shell API
'USER32.dll', # user interface
'WS2_32.dll', # sockets
# bitcoin-qt only
'dwmapi.dll', # desktop window manager
'GDI32.dll', # graphics device interface
'IMM32.dll', # input method editor
'NETAPI32.dll',
'ole32.dll', # component object model
'OLEAUT32.dll', # OLE Automation API
'SHLWAPI.dll', # light weight shell API
'USERENV.dll',
'UxTheme.dll',
'VERSION.dll', # version checking
'WINMM.dll', # WinMM audio API
<<<<<<< HEAD
'SETUPAPI.dll', # Particl, usb devices
=======
'WTSAPI32.dll',
>>>>>>> e0bc27a1
}

class CPPFilt(object):
    '''
    Demangle C++ symbol names.

    Use a pipe to the 'c++filt' command.
    '''
    def __init__(self):
        self.proc = subprocess.Popen(CPPFILT_CMD, stdin=subprocess.PIPE, stdout=subprocess.PIPE, universal_newlines=True)

    def __call__(self, mangled):
        self.proc.stdin.write(mangled + '\n')
        self.proc.stdin.flush()
        return self.proc.stdout.readline().rstrip()

    def close(self):
        self.proc.stdin.close()
        self.proc.stdout.close()
        self.proc.wait()

def check_version(max_versions, version, arch) -> bool:
    if '_' in version:
        (lib, _, ver) = version.rpartition('_')
    else:
        lib = version
        ver = '0'
    ver = tuple([int(x) for x in ver.split('.')])
    if not lib in max_versions:
        return False
    return ver <= max_versions[lib] or lib == 'GLIBC' and ver <= ARCH_MIN_GLIBC_VER[arch]

def check_imported_symbols(filename) -> bool:
    elf = pixie.load(filename)
    cppfilt = CPPFilt()
    ok: bool = True

    for symbol in elf.dyn_symbols:
        if not symbol.is_import:
            continue
        sym = symbol.name.decode()
        version = symbol.version.decode() if symbol.version is not None else None
        if version and not check_version(MAX_VERSIONS, version, elf.hdr.e_machine):
            print('{}: symbol {} from unsupported version {}'.format(filename, cppfilt(sym), version))
            ok = False
    return ok

def check_exported_symbols(filename) -> bool:
    elf = pixie.load(filename)
    cppfilt = CPPFilt()
    ok: bool = True
    for symbol in elf.dyn_symbols:
        if not symbol.is_export:
            continue
        sym = symbol.name.decode()
        if elf.hdr.e_machine == pixie.EM_RISCV or sym in IGNORE_EXPORTS:
            continue
        print('{}: export of symbol {} not allowed'.format(filename, cppfilt(sym)))
        ok = False
    return ok

def check_ELF_libraries(filename) -> bool:
    ok: bool = True
    elf = pixie.load(filename)
    for library_name in elf.query_dyn_tags(pixie.DT_NEEDED):
        assert(isinstance(library_name, bytes))
        if library_name.decode() not in ELF_ALLOWED_LIBRARIES:
            print('{}: NEEDED library {} is not allowed'.format(filename, library_name.decode()))
            ok = False
    return ok

def macho_read_libraries(filename) -> List[str]:
    p = subprocess.Popen([OTOOL_CMD, '-L', filename], stdout=subprocess.PIPE, stderr=subprocess.PIPE, stdin=subprocess.PIPE, universal_newlines=True)
    (stdout, stderr) = p.communicate()
    if p.returncode:
        raise IOError('Error opening file')
    libraries = []
    for line in stdout.splitlines():
        tokens = line.split()
        if len(tokens) == 1: # skip executable name
            continue
        libraries.append(tokens[0].split('/')[-1])
    return libraries

def check_MACHO_libraries(filename) -> bool:
    ok: bool = True
    for dylib in macho_read_libraries(filename):
        if dylib not in MACHO_ALLOWED_LIBRARIES:
            print('{} is not in ALLOWED_LIBRARIES!'.format(dylib))
            ok = False
    return ok

def pe_read_libraries(filename) -> List[str]:
    p = subprocess.Popen([OBJDUMP_CMD, '-x', filename], stdout=subprocess.PIPE, stderr=subprocess.PIPE, stdin=subprocess.PIPE, universal_newlines=True)
    (stdout, stderr) = p.communicate()
    if p.returncode:
        raise IOError('Error opening file')
    libraries = []
    for line in stdout.splitlines():
        if 'DLL Name:' in line:
            tokens = line.split(': ')
            token = tokens[1]
            if token.endswith('.DLL'):
                token = token[:-3] + 'dll'
            libraries.append(token)
    return libraries

def check_PE_libraries(filename) -> bool:
    ok: bool = True
    for dylib in pe_read_libraries(filename):
        if dylib not in PE_ALLOWED_LIBRARIES:
            print('{} is not in ALLOWED_LIBRARIES!'.format(dylib))
            ok = False
    return ok

CHECKS = {
'ELF': [
    ('IMPORTED_SYMBOLS', check_imported_symbols),
    ('EXPORTED_SYMBOLS', check_exported_symbols),
    ('LIBRARY_DEPENDENCIES', check_ELF_libraries)
],
'MACHO': [
    ('DYNAMIC_LIBRARIES', check_MACHO_libraries)
],
'PE' : [
    ('DYNAMIC_LIBRARIES', check_PE_libraries)
]
}

def identify_executable(executable) -> Optional[str]:
    with open(filename, 'rb') as f:
        magic = f.read(4)
    if magic.startswith(b'MZ'):
        return 'PE'
    elif magic.startswith(b'\x7fELF'):
        return 'ELF'
    elif magic.startswith(b'\xcf\xfa'):
        return 'MACHO'
    return None

if __name__ == '__main__':
    retval: int = 0
    for filename in sys.argv[1:]:
        try:
            etype = identify_executable(filename)
            if etype is None:
                print('{}: unknown format'.format(filename))
                retval = 1
                continue

            failed: List[str] = []
            for (name, func) in CHECKS[etype]:
                if not func(filename):
                    failed.append(name)
            if failed:
                print('{}: failed {}'.format(filename, ' '.join(failed)))
                retval = 1
        except IOError:
            print('{}: cannot open'.format(filename))
            retval = 1
    sys.exit(retval)<|MERGE_RESOLUTION|>--- conflicted
+++ resolved
@@ -133,11 +133,8 @@
 'UxTheme.dll',
 'VERSION.dll', # version checking
 'WINMM.dll', # WinMM audio API
-<<<<<<< HEAD
+'WTSAPI32.dll',
 'SETUPAPI.dll', # Particl, usb devices
-=======
-'WTSAPI32.dll',
->>>>>>> e0bc27a1
 }
 
 class CPPFilt(object):
