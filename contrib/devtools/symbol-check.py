#!/usr/bin/env python3
# Copyright (c) 2014 Wladimir J. van der Laan
# Distributed under the MIT software license, see the accompanying
# file COPYING or http://www.opensource.org/licenses/mit-license.php.
'''
A script to check that the executables produced by gitian only contain
certain symbols and are only linked against allowed libraries.

Example usage:

    find ../gitian-builder/build -type f -executable | xargs python3 contrib/devtools/symbol-check.py
'''
import subprocess
import sys
import os
from typing import List, Optional

import lief
import pixie

# Debian 8 (Jessie) EOL: 2020. https://wiki.debian.org/DebianReleases#Production_Releases
#
# - g++ version 4.9.2 (https://packages.debian.org/search?suite=jessie&arch=any&searchon=names&keywords=g%2B%2B)
# - libc version 2.19 (https://packages.debian.org/search?suite=jessie&arch=any&searchon=names&keywords=libc6)
#
# Ubuntu 16.04 (Xenial) EOL: 2024. https://wiki.ubuntu.com/Releases
#
# - g++ version 5.3.1 (https://packages.ubuntu.com/search?keywords=g%2B%2B&searchon=names&suite=xenial&section=all)
# - libc version 2.23.0 (https://packages.ubuntu.com/search?keywords=libc6&searchon=names&suite=xenial&section=all)
#
# CentOS 7 EOL: 2024. https://wiki.centos.org/FAQ/General
#
# - g++ version 4.8.5 (http://mirror.centos.org/centos/7/os/x86_64/Packages/)
# - libc version 2.17 (http://mirror.centos.org/centos/7/os/x86_64/Packages/)
#
# Taking the minimum of these as our target.
#
# According to GNU ABI document (https://gcc.gnu.org/onlinedocs/libstdc++/manual/abi.html) this corresponds to:
#   GCC 4.8.5: GCC_4.8.0
#   (glibc)    GLIBC_2_17
#
MAX_VERSIONS = {
'GCC':       (4,8,0),
'GLIBC':     (2,17),
'LIBATOMIC': (1,0),
'LIBUDEV':   (183,)
}
# See here for a description of _IO_stdin_used:
# https://bugs.debian.org/cgi-bin/bugreport.cgi?bug=634261#109

# Ignore symbols that are exported as part of every executable
IGNORE_EXPORTS = {
'_edata', '_end', '__end__', '_init', '__bss_start', '__bss_start__', '_bss_end__', '__bss_end__', '_fini', '_IO_stdin_used', 'stdin', 'stdout', 'stderr',
'environ', '_environ', '__environ',
}
CPPFILT_CMD = os.getenv('CPPFILT', '/usr/bin/c++filt')

# Allowed NEEDED libraries
ELF_ALLOWED_LIBRARIES = {
# bitcoind and bitcoin-qt
'libgcc_s.so.1', # GCC base support
'libc.so.6', # C library
'libpthread.so.0', # threading
'libm.so.6', # math library
'librt.so.1', # real-time (clock)
'libatomic.so.1',
'ld-linux-x86-64.so.2', # 64-bit dynamic linker
'ld-linux.so.2', # 32-bit dynamic linker
'ld-linux-aarch64.so.1', # 64-bit ARM dynamic linker
'ld-linux-armhf.so.3', # 32-bit ARM dynamic linker
'ld64.so.1', # POWER64 ABIv1 dynamic linker
'ld64.so.2', # POWER64 ABIv2 dynamic linker
'ld-linux-riscv64-lp64d.so.1', # 64-bit RISC-V dynamic linker
# bitcoin-qt only
'libxcb.so.1', # part of X11
'libxkbcommon.so.0', # keyboard keymapping
'libxkbcommon-x11.so.0', # keyboard keymapping
'libfontconfig.so.1', # font support
'libfreetype.so.6', # font parsing
'libdl.so.2', # programming interface to dynamic linker
'libudev.so.1'
}
ARCH_MIN_GLIBC_VER = {
pixie.EM_386:    (2,1),
pixie.EM_X86_64: (2,2,5),
pixie.EM_ARM:    (2,4),
pixie.EM_AARCH64:(2,17),
pixie.EM_PPC64:  (2,17),
pixie.EM_RISCV:  (2,27)
}

MACHO_ALLOWED_LIBRARIES = {
# bitcoind and bitcoin-qt
'libc++.1.dylib', # C++ Standard Library
'libSystem.B.dylib', # libc, libm, libpthread, libinfo
# bitcoin-qt only
'AppKit', # user interface
'ApplicationServices', # common application tasks.
'Carbon', # deprecated c back-compat API
'CoreFoundation', # low level func, data types
'CoreGraphics', # 2D rendering
'CoreServices', # operating system services
'CoreText', # interface for laying out text and handling fonts.
'CoreVideo', # video processing
'Foundation', # base layer functionality for apps/frameworks
'ImageIO', # read and write image file formats.
'IOKit', # user-space access to hardware devices and drivers.
'IOSurface', # cross process image/drawing buffers
'libobjc.A.dylib', # Objective-C runtime library
'Metal', # 3D graphics
'Security', # access control and authentication
'QuartzCore', # animation
}

PE_ALLOWED_LIBRARIES = {
'ADVAPI32.dll', # security & registry
'IPHLPAPI.dll', # IP helper API
'KERNEL32.dll', # win32 base APIs
'msvcrt.dll', # C standard library for MSVC
'SHELL32.dll', # shell API
'USER32.dll', # user interface
'WS2_32.dll', # sockets
# bitcoin-qt only
'dwmapi.dll', # desktop window manager
'GDI32.dll', # graphics device interface
'IMM32.dll', # input method editor
'NETAPI32.dll',
'ole32.dll', # component object model
'OLEAUT32.dll', # OLE Automation API
'SHLWAPI.dll', # light weight shell API
'USERENV.dll',
'UxTheme.dll',
'VERSION.dll', # version checking
'WINMM.dll', # WinMM audio API
'WTSAPI32.dll',
'SETUPAPI.dll', # Particl, usb devices
}

class CPPFilt(object):
    '''
    Demangle C++ symbol names.

    Use a pipe to the 'c++filt' command.
    '''
    def __init__(self):
        self.proc = subprocess.Popen(CPPFILT_CMD, stdin=subprocess.PIPE, stdout=subprocess.PIPE, universal_newlines=True)

    def __call__(self, mangled):
        self.proc.stdin.write(mangled + '\n')
        self.proc.stdin.flush()
        return self.proc.stdout.readline().rstrip()

    def close(self):
        self.proc.stdin.close()
        self.proc.stdout.close()
        self.proc.wait()

def check_version(max_versions, version, arch) -> bool:
    if '_' in version:
        (lib, _, ver) = version.rpartition('_')
    else:
        lib = version
        ver = '0'
    ver = tuple([int(x) for x in ver.split('.')])
    if not lib in max_versions:
        return False
    return ver <= max_versions[lib] or lib == 'GLIBC' and ver <= ARCH_MIN_GLIBC_VER[arch]

def check_imported_symbols(filename) -> bool:
    elf = pixie.load(filename)
    cppfilt = CPPFilt()
    ok: bool = True

    for symbol in elf.dyn_symbols:
        if not symbol.is_import:
            continue
        sym = symbol.name.decode()
        version = symbol.version.decode() if symbol.version is not None else None
        if version and not check_version(MAX_VERSIONS, version, elf.hdr.e_machine):
            print('{}: symbol {} from unsupported version {}'.format(filename, cppfilt(sym), version))
            ok = False
    return ok

def check_exported_symbols(filename) -> bool:
    elf = pixie.load(filename)
    cppfilt = CPPFilt()
    ok: bool = True
    for symbol in elf.dyn_symbols:
        if not symbol.is_export:
            continue
        sym = symbol.name.decode()
        if elf.hdr.e_machine == pixie.EM_RISCV or sym in IGNORE_EXPORTS:
            continue
        print('{}: export of symbol {} not allowed'.format(filename, cppfilt(sym)))
        ok = False
    return ok

def check_ELF_libraries(filename) -> bool:
    ok: bool = True
    elf = pixie.load(filename)
    for library_name in elf.query_dyn_tags(pixie.DT_NEEDED):
        assert(isinstance(library_name, bytes))
        if library_name.decode() not in ELF_ALLOWED_LIBRARIES:
            print('{}: NEEDED library {} is not allowed'.format(filename, library_name.decode()))
            ok = False
    return ok

def check_MACHO_libraries(filename) -> bool:
    ok: bool = True
    binary = lief.parse(filename)
    for dylib in binary.libraries:
        split = dylib.name.split('/')
        if split[-1] not in MACHO_ALLOWED_LIBRARIES:
            print(f'{split[-1]} is not in ALLOWED_LIBRARIES!')
            ok = False
    return ok

<<<<<<< HEAD
def pe_read_libraries(filename) -> List[str]:
    p = subprocess.Popen([OBJDUMP_CMD, '-x', filename], stdout=subprocess.PIPE, stderr=subprocess.PIPE, stdin=subprocess.PIPE, universal_newlines=True)
    (stdout, stderr) = p.communicate()
    if p.returncode:
        raise IOError('Error opening file')
    libraries = []
    for line in stdout.splitlines():
        if 'DLL Name:' in line:
            tokens = line.split(': ')
            token = tokens[1]
            if token.endswith('.DLL'):
                token = token[:-3] + 'dll'
            libraries.append(token)
    return libraries

=======
>>>>>>> fa3bbcf8
def check_PE_libraries(filename) -> bool:
    ok: bool = True
    binary = lief.parse(filename)
    for dylib in binary.libraries:
        if dylib not in PE_ALLOWED_LIBRARIES:
            print(f'{dylib} is not in ALLOWED_LIBRARIES!')
            ok = False
    return ok

CHECKS = {
'ELF': [
    ('IMPORTED_SYMBOLS', check_imported_symbols),
    ('EXPORTED_SYMBOLS', check_exported_symbols),
    ('LIBRARY_DEPENDENCIES', check_ELF_libraries)
],
'MACHO': [
    ('DYNAMIC_LIBRARIES', check_MACHO_libraries)
],
'PE' : [
    ('DYNAMIC_LIBRARIES', check_PE_libraries)
]
}

def identify_executable(executable) -> Optional[str]:
    with open(filename, 'rb') as f:
        magic = f.read(4)
    if magic.startswith(b'MZ'):
        return 'PE'
    elif magic.startswith(b'\x7fELF'):
        return 'ELF'
    elif magic.startswith(b'\xcf\xfa'):
        return 'MACHO'
    return None

if __name__ == '__main__':
    retval: int = 0
    for filename in sys.argv[1:]:
        try:
            etype = identify_executable(filename)
            if etype is None:
                print(f'{filename}: unknown format')
                retval = 1
                continue

            failed: List[str] = []
            for (name, func) in CHECKS[etype]:
                if not func(filename):
                    failed.append(name)
            if failed:
                print(f'{filename}: failed {" ".join(failed)}')
                retval = 1
        except IOError:
            print(f'{filename}: cannot open')
            retval = 1
    sys.exit(retval)<|MERGE_RESOLUTION|>--- conflicted
+++ resolved
@@ -215,28 +215,12 @@
             ok = False
     return ok
 
-<<<<<<< HEAD
-def pe_read_libraries(filename) -> List[str]:
-    p = subprocess.Popen([OBJDUMP_CMD, '-x', filename], stdout=subprocess.PIPE, stderr=subprocess.PIPE, stdin=subprocess.PIPE, universal_newlines=True)
-    (stdout, stderr) = p.communicate()
-    if p.returncode:
-        raise IOError('Error opening file')
-    libraries = []
-    for line in stdout.splitlines():
-        if 'DLL Name:' in line:
-            tokens = line.split(': ')
-            token = tokens[1]
-            if token.endswith('.DLL'):
-                token = token[:-3] + 'dll'
-            libraries.append(token)
-    return libraries
-
-=======
->>>>>>> fa3bbcf8
 def check_PE_libraries(filename) -> bool:
     ok: bool = True
     binary = lief.parse(filename)
     for dylib in binary.libraries:
+        if dylib.endswith('.DLL'):
+            dylib = dylib[:-3] + 'dll'
         if dylib not in PE_ALLOWED_LIBRARIES:
             print(f'{dylib} is not in ALLOWED_LIBRARIES!')
             ok = False
