--- conflicted
+++ resolved
@@ -6,10 +6,7 @@
 
 | Version | Supported          |
 | ------- | ------------------ |
-<<<<<<< HEAD
-=======
 | 0.21    | :white_check_mark: |
->>>>>>> 8739b5cc
 | 0.19    | :white_check_mark: |
 | 0.18    | :white_check_mark: |
 | < 0.18  | :x:                |
