--- conflicted
+++ resolved
@@ -1,13 +1,8 @@
 The MIT License (MIT)
 
-<<<<<<< HEAD
-Copyright (c) 2017-2021 The Particl Developers
-Copyright (c) 2009-2021 The Bitcoin Core developers
-Copyright (c) 2009-2021 Bitcoin Developers
-=======
+Copyright (c) 2017-2022 The Particl Developers
 Copyright (c) 2009-2022 The Bitcoin Core developers
 Copyright (c) 2009-2022 Bitcoin Developers
->>>>>>> 75a227e3
 
 Permission is hereby granted, free of charge, to any person obtaining a copy
 of this software and associated documentation files (the "Software"), to deal
