AC_PREREQ([2.69])
define(_CLIENT_VERSION_MAJOR, 0)
define(_CLIENT_VERSION_MINOR, 20)
define(_CLIENT_VERSION_REVISION, 99)
define(_CLIENT_VERSION_PARTICL, 1)
define(_CLIENT_VERSION_BUILD, 0)
define(_CLIENT_VERSION_RC, 0)
define(_CLIENT_VERSION_IS_RELEASE, false)
define(_COPYRIGHT_YEAR, 2020)
define(_COPYRIGHT_HOLDERS,[The %s developers])
define(_COPYRIGHT_HOLDERS_SUBSTITUTION,[[Particl Core]])
AC_INIT([Particl Core],[_CLIENT_VERSION_MAJOR._CLIENT_VERSION_MINOR._CLIENT_VERSION_REVISION._CLIENT_VERSION_PARTICL],[https://github.com/particl/particl-core/issues],[particl],[https://particl.io/])
AC_CONFIG_SRCDIR([src/validation.cpp])
AC_CONFIG_HEADERS([src/config/bitcoin-config.h])
AC_CONFIG_AUX_DIR([build-aux])
AC_CONFIG_MACRO_DIR([build-aux/m4])

m4_ifndef([PKG_PROG_PKG_CONFIG], [AC_MSG_ERROR([PKG_PROG_PKG_CONFIG macro not found. Please install pkg-config and re-run autogen.sh])])
PKG_PROG_PKG_CONFIG
if test "x$PKG_CONFIG" = x; then
  AC_MSG_ERROR([pkg-config not found])
fi

BITCOIN_DAEMON_NAME=particld
BITCOIN_GUI_NAME=particl-qt
BITCOIN_CLI_NAME=particl-cli
BITCOIN_TX_NAME=particl-tx
BITCOIN_WALLET_TOOL_NAME=particl-wallet

dnl Unless the user specified ARFLAGS, force it to be cr
AC_ARG_VAR(ARFLAGS, [Flags for the archiver, defaults to <cr> if not set])
if test "x${ARFLAGS+set}" != "xset"; then
  ARFLAGS="cr"
fi

AC_CANONICAL_HOST

AH_TOP([#ifndef BITCOIN_CONFIG_H])
AH_TOP([#define BITCOIN_CONFIG_H])
AH_BOTTOM([#endif //BITCOIN_CONFIG_H])

dnl faketime breaks configure and is only needed for make. Disable it here.
unset FAKETIME

dnl Automake init set-up and checks
AM_INIT_AUTOMAKE([1.13 no-define subdir-objects foreign])

dnl faketime messes with timestamps and causes configure to be re-run.
dnl --disable-maintainer-mode can be used to bypass this.
AM_MAINTAINER_MODE([enable])

dnl make the compilation flags quiet unless V=1 is used
AM_SILENT_RULES([yes])

dnl Compiler checks (here before libtool).
if test "x${CXXFLAGS+set}" = "xset"; then
  CXXFLAGS_overridden=yes
else
  CXXFLAGS_overridden=no
fi
AC_PROG_CXX
AC_PROG_CC

dnl By default, libtool for mingw refuses to link static libs into a dll for
dnl fear of mixing pic/non-pic objects, and import/export complications. Since
dnl we have those under control, re-enable that functionality.
case $host in
  *mingw*)
     lt_cv_deplibs_check_method="pass_all"
  ;;
esac

AC_ARG_ENABLE([c++17],
  [AS_HELP_STRING([--enable-c++17],
  [enable compilation in c++17 mode (disabled by default)])],
  [use_cxx17=$enableval],
  [use_cxx17=no])

dnl Require C++11 or C++17 compiler (no GNU extensions)
if test "x$use_cxx17" = xyes -o "x$enable_fuzz" = xyes ; then
  AX_CXX_COMPILE_STDCXX([17], [noext], [mandatory])
else
  AX_CXX_COMPILE_STDCXX([11], [noext], [mandatory])
fi

dnl Check if -latomic is required for <std::atomic>
CHECK_ATOMIC

dnl Unless the user specified OBJCXX, force it to be the same as CXX. This ensures
dnl that we get the same -std flags for both.
m4_ifdef([AC_PROG_OBJCXX],[
if test "x${OBJCXX+set}" = "x"; then
  OBJCXX="${CXX}"
fi
AC_PROG_OBJCXX
])

dnl Since libtool 1.5.2 (released 2004-01-25), on Linux libtool no longer
dnl sets RPATH for any directories in the dynamic linker search path.
dnl See more: https://wiki.debian.org/RpathIssue
LT_PREREQ([1.5.2])
dnl Libtool init checks.
LT_INIT([pic-only])

dnl Check/return PATH for base programs.
AC_PATH_TOOL(AR, ar)
AC_PATH_TOOL(RANLIB, ranlib)
AC_PATH_TOOL(STRIP, strip)
AC_PATH_TOOL(GCOV, gcov)
AC_PATH_TOOL(LLVM_COV, llvm-cov)
AC_PATH_PROG(LCOV, lcov)
dnl Python 3.5 is specified in .python-version and should be used if available, see doc/dependencies.md
AC_PATH_PROGS([PYTHON], [python3.5 python3.6 python3.7 python3.8 python3 python])
AC_PATH_PROG(GENHTML, genhtml)
AC_PATH_PROG([GIT], [git])
AC_PATH_PROG(CCACHE,ccache)
AC_PATH_PROG(XGETTEXT,xgettext)
AC_PATH_PROG(HEXDUMP,hexdump)
AC_PATH_TOOL(READELF, readelf)
AC_PATH_TOOL(CPPFILT, c++filt)
AC_PATH_TOOL(OBJCOPY, objcopy)
AC_PATH_PROG(DOXYGEN, doxygen)
AM_CONDITIONAL([HAVE_DOXYGEN], [test -n "$DOXYGEN"])

AC_ARG_VAR(PYTHONPATH, Augments the default search path for python module files)

AC_ARG_ENABLE([wallet],
  [AS_HELP_STRING([--disable-wallet],
  [disable wallet (enabled by default)])],
  [enable_wallet=$enableval],
  [enable_wallet=yes])

AC_ARG_ENABLE([usbdevice],
  [AS_HELP_STRING([--enable-usbdevice],
  [enable usbdevice (disabled by default)])],
  [enable_usbdevice=$enableval],
  [enable_usbdevice=no])

AC_ARG_WITH([miniupnpc],
  [AS_HELP_STRING([--with-miniupnpc],
  [enable UPNP (default is yes if libminiupnpc is found)])],
  [use_upnp=$withval],
  [use_upnp=auto])

AC_ARG_ENABLE([upnp-default],
  [AS_HELP_STRING([--enable-upnp-default],
  [if UPNP is enabled, turn it on at startup (default is no)])],
  [use_upnp_default=$enableval],
  [use_upnp_default=no])

AC_ARG_ENABLE(tests,
    AS_HELP_STRING([--disable-tests],[do not compile tests (default is to compile)]),
    [use_tests=$enableval],
    [use_tests=yes])

AC_ARG_ENABLE(gui-tests,
    AS_HELP_STRING([--disable-gui-tests],[do not compile GUI tests (default is to compile if GUI and tests enabled)]),
    [use_gui_tests=$enableval],
    [use_gui_tests=$use_tests])

AC_ARG_ENABLE(bench,
    AS_HELP_STRING([--disable-bench],[do not compile benchmarks (default is to compile)]),
    [use_bench=$enableval],
    [use_bench=yes])

AC_ARG_ENABLE([extended-functional-tests],
    AS_HELP_STRING([--enable-extended-functional-tests],[enable expensive functional tests when using lcov (default no)]),
    [use_extended_functional_tests=$enableval],
    [use_extended_functional_tests=no])

AC_ARG_ENABLE([fuzz],
    AS_HELP_STRING([--enable-fuzz],
    [enable building of fuzz targets (default no). enabling this will disable all other targets]),
    [enable_fuzz=$enableval],
    [enable_fuzz=no])

AC_ARG_WITH([qrencode],
  [AS_HELP_STRING([--with-qrencode],
  [enable QR code support (default is yes if qt is enabled and libqrencode is found)])],
  [use_qr=$withval],
  [use_qr=auto])

AC_ARG_ENABLE([hardening],
  [AS_HELP_STRING([--disable-hardening],
  [do not attempt to harden the resulting executables (default is to harden when possible)])],
  [use_hardening=$enableval],
  [use_hardening=auto])

AC_ARG_ENABLE([reduce-exports],
  [AS_HELP_STRING([--enable-reduce-exports],
  [attempt to reduce exported symbols in the resulting executables (default is no)])],
  [use_reduce_exports=$enableval],
  [use_reduce_exports=no])

AC_ARG_ENABLE([ccache],
  [AS_HELP_STRING([--disable-ccache],
  [do not use ccache for building (default is to use if found)])],
  [use_ccache=$enableval],
  [use_ccache=auto])

AC_ARG_ENABLE([lcov],
  [AS_HELP_STRING([--enable-lcov],
  [enable lcov testing (default is no)])],
  [use_lcov=$enableval],
  [use_lcov=no])

AC_ARG_ENABLE([lcov-branch-coverage],
  [AS_HELP_STRING([--enable-lcov-branch-coverage],
  [enable lcov testing branch coverage (default is no)])],
  [use_lcov_branch=yes],
  [use_lcov_branch=no])

AC_ARG_ENABLE([glibc-back-compat],
  [AS_HELP_STRING([--enable-glibc-back-compat],
  [enable backwards compatibility with glibc])],
  [use_glibc_compat=$enableval],
  [use_glibc_compat=no])

AC_ARG_ENABLE([threadlocal],
  [AS_HELP_STRING([--enable-threadlocal],
  [enable features that depend on the c++ thread_local keyword (currently just thread names in debug logs). (default is to enabled if there is platform support and glibc-back-compat is not enabled)])],
  [use_thread_local=$enableval],
  [use_thread_local=auto])

AC_ARG_ENABLE([asm],
  [AS_HELP_STRING([--disable-asm],
  [disable assembly routines (enabled by default)])],
  [use_asm=$enableval],
  [use_asm=yes])

if test "x$use_asm" = xyes; then
  AC_DEFINE(USE_ASM, 1, [Define this symbol to build in assembly routines])
fi

AC_ARG_WITH([system-univalue],
  [AS_HELP_STRING([--with-system-univalue],
  [Build with system UniValue (default is no)])],
  [system_univalue=$withval],
  [system_univalue=no]
)
AC_ARG_ENABLE([zmq],
  [AS_HELP_STRING([--disable-zmq],
  [disable ZMQ notifications])],
  [use_zmq=$enableval],
  [use_zmq=yes])

AC_ARG_WITH([libmultiprocess],
  [AS_HELP_STRING([--with-libmultiprocess=yes|no|auto],
  [Build with libmultiprocess library. (default: auto, i.e. detect with pkg-config)])],
  [with_libmultiprocess=$withval],
  [with_libmultiprocess=auto])

AC_ARG_WITH([mpgen],
  [AS_HELP_STRING([--with-mpgen=yes|no|auto|PREFIX],
  [Build with libmultiprocess codegen tool. Useful to specify different libmultiprocess host system library and build system codegen tool prefixes when cross-compiling (default is host system libmultiprocess prefix)])],
  [with_mpgen=$withval],
  [with_mpgen=auto])

AC_ARG_ENABLE([multiprocess],
  [AS_HELP_STRING([--enable-multiprocess],
  [build multiprocess bitcoin-node, bitcoin-wallet, and bitcoin-gui executables in addition to monolithic bitcoind and bitcoin-qt executables. Requires libmultiprocess library. Experimental (default is no)])],
  [enable_multiprocess=$enableval],
  [enable_multiprocess=no])

AC_ARG_ENABLE(man,
    [AS_HELP_STRING([--disable-man],
                    [do not install man pages (default is to install)])],,
    enable_man=yes)
AM_CONDITIONAL(ENABLE_MAN, test "$enable_man" != no)

dnl Enable debug
AC_ARG_ENABLE([debug],
    [AS_HELP_STRING([--enable-debug],
                    [use compiler flags and macros suited for debugging (default is no)])],
    [enable_debug=$enableval],
    [enable_debug=no])

dnl Enable different -fsanitize options
AC_ARG_WITH([sanitizers],
    [AS_HELP_STRING([--with-sanitizers],
                    [comma separated list of extra sanitizers to build with (default is none enabled)])],
    [use_sanitizers=$withval])

dnl Enable gprof profiling
AC_ARG_ENABLE([gprof],
    [AS_HELP_STRING([--enable-gprof],
                    [use gprof profiling compiler flags (default is no)])],
    [enable_gprof=$enableval],
    [enable_gprof=no])

dnl Pass compiler & linker flags that make builds deterministic
AC_ARG_ENABLE([determinism],
    [AS_HELP_STRING([--enable-determinism],
                    [Enable compilation flags that make builds deterministic (default is no)])],
    [enable_determinism=$enableval],
    [enable_determinism=no])

dnl Turn warnings into errors
AC_ARG_ENABLE([werror],
    [AS_HELP_STRING([--enable-werror],
                    [Treat certain compiler warnings as errors (default is no)])],
    [enable_werror=$enableval],
    [enable_werror=no])

AC_LANG_PUSH([C++])

dnl Check for a flag to turn compiler warnings into errors. This is helpful for checks which may
dnl appear to succeed because by default they merely emit warnings when they fail.
dnl
dnl Note that this is not necessarily a check to see if -Werror is supported, but rather to see if
dnl a compile with -Werror can succeed. This is important because the compiler may already be
dnl warning about something unrelated, for example about some path issue. If that is the case,
dnl -Werror cannot be used because all of those warnings would be turned into errors.
AX_CHECK_COMPILE_FLAG([-Werror],[CXXFLAG_WERROR="-Werror"],[CXXFLAG_WERROR=""])

dnl Check for a flag to turn linker warnings into errors. When flags are passed to linkers via the
dnl compiler driver using a -Wl,-foo flag, linker warnings may be swallowed rather than bubbling up.
dnl See note above, the same applies here as well.
dnl
dnl LDFLAG_WERROR Should only be used when testing -Wl,*
case $host in
 *darwin*)
    AX_CHECK_LINK_FLAG([-Wl,-fatal_warnings],[LDFLAG_WERROR="-Wl,-fatal_warnings"],[LDFLAG_WERROR=""])
    ;;
  *)
    AX_CHECK_LINK_FLAG([-Wl,--fatal-warnings],[LDFLAG_WERROR="-Wl,--fatal-warnings"],[LDFLAG_WERROR=""])
    ;;
esac

if test "x$enable_debug" = xyes; then
  dnl Clear default -g -O2 flags
  if test "x$CXXFLAGS_overridden" = xno; then
	CXXFLAGS=""
  fi

  dnl Disable all optimizations
  AX_CHECK_COMPILE_FLAG([-O0], [[DEBUG_CXXFLAGS="$DEBUG_CXXFLAGS -O0"]],,[[$CXXFLAG_WERROR]])

  dnl Prefer -g3, fall back to -g if that is unavailable.
  AX_CHECK_COMPILE_FLAG(
    [-g3],
    [[DEBUG_CXXFLAGS="$DEBUG_CXXFLAGS -g3"]],
    [AX_CHECK_COMPILE_FLAG([-g],[[DEBUG_CXXFLAGS="$DEBUG_CXXFLAGS -g"]],,[[$CXXFLAG_WERROR]])],
    [[$CXXFLAG_WERROR]])

  AX_CHECK_PREPROC_FLAG([-DDEBUG],[[DEBUG_CPPFLAGS="$DEBUG_CPPFLAGS -DDEBUG"]],,[[$CXXFLAG_WERROR]])
  AX_CHECK_PREPROC_FLAG([-DDEBUG_LOCKORDER],[[DEBUG_CPPFLAGS="$DEBUG_CPPFLAGS -DDEBUG_LOCKORDER"]],,[[$CXXFLAG_WERROR]])
  AX_CHECK_COMPILE_FLAG([-ftrapv],[DEBUG_CXXFLAGS="$DEBUG_CXXFLAGS -ftrapv"],,[[$CXXFLAG_WERROR]])
fi

if test x$use_sanitizers != x; then
  dnl First check if the compiler accepts flags. If an incompatible pair like
  dnl -fsanitize=address,thread is used here, this check will fail. This will also
  dnl fail if a bad argument is passed, e.g. -fsanitize=undfeined
  AX_CHECK_COMPILE_FLAG(
    [[-fsanitize=$use_sanitizers]],
    [[SANITIZER_CXXFLAGS=-fsanitize=$use_sanitizers]],
    [AC_MSG_ERROR([compiler did not accept requested flags])])

  dnl Some compilers (e.g. GCC) require additional libraries like libasan,
  dnl libtsan, libubsan, etc. Make sure linking still works with the sanitize
  dnl flag. This is a separate check so we can give a better error message when
  dnl the sanitize flags are supported by the compiler but the actual sanitizer
  dnl libs are missing.
  AX_CHECK_LINK_FLAG(
    [[-fsanitize=$use_sanitizers]],
    [[SANITIZER_LDFLAGS=-fsanitize=$use_sanitizers]],
    [AC_MSG_ERROR([linker did not accept requested flags, you are missing required libraries])],
    [],
    [AC_LANG_PROGRAM([[
    #include <cstdint>
    #include <cstddef>
    extern "C" int LLVMFuzzerTestOneInput(const uint8_t *data, size_t size) { return 0; }
    __attribute__((weak)) // allow for libFuzzer linking
    ]],[[]])])
fi

ERROR_CXXFLAGS=
if test "x$enable_werror" = "xyes"; then
  if test "x$CXXFLAG_WERROR" = "x"; then
    AC_MSG_ERROR("enable-werror set but -Werror is not usable")
  fi
  AX_CHECK_COMPILE_FLAG([-Werror=gnu],[ERROR_CXXFLAGS="$ERROR_CXXFLAGS -Werror=gnu"],,[[$CXXFLAG_WERROR]])
  AX_CHECK_COMPILE_FLAG([-Werror=vla],[ERROR_CXXFLAGS="$ERROR_CXXFLAGS -Werror=vla"],,[[$CXXFLAG_WERROR]])
  AX_CHECK_COMPILE_FLAG([-Werror=shadow-field],[ERROR_CXXFLAGS="$ERROR_CXXFLAGS -Werror=shadow-field"],,[[$CXXFLAG_WERROR]])
  AX_CHECK_COMPILE_FLAG([-Werror=switch],[ERROR_CXXFLAGS="$ERROR_CXXFLAGS -Werror=switch"],,[[$CXXFLAG_WERROR]])
  AX_CHECK_COMPILE_FLAG([-Werror=thread-safety],[ERROR_CXXFLAGS="$ERROR_CXXFLAGS -Werror=thread-safety"],,[[$CXXFLAG_WERROR]])
  AX_CHECK_COMPILE_FLAG([-Werror=range-loop-analysis],[ERROR_CXXFLAGS="$ERROR_CXXFLAGS -Werror=range-loop-analysis"],,[[$CXXFLAG_WERROR]])
  AX_CHECK_COMPILE_FLAG([-Werror=unused-variable],[ERROR_CXXFLAGS="$ERROR_CXXFLAGS -Werror=unused-variable"],,[[$CXXFLAG_WERROR]])
  AX_CHECK_COMPILE_FLAG([-Werror=date-time],[ERROR_CXXFLAGS="$ERROR_CXXFLAGS -Werror=date-time"],,[[$CXXFLAG_WERROR]])
  AX_CHECK_COMPILE_FLAG([-Werror=return-type],[ERROR_CXXFLAGS="$ERROR_CXXFLAGS -Werror=return-type"],,[[$CXXFLAG_WERROR]])
  AX_CHECK_COMPILE_FLAG([-Werror=conditional-uninitialized],[ERROR_CXXFLAGS="$ERROR_CXXFLAGS -Werror=conditional-uninitialized"],,[[$CXXFLAG_WERROR]])
  AX_CHECK_COMPILE_FLAG([-Werror=sign-compare],[ERROR_CXXFLAGS="$ERROR_CXXFLAGS -Werror=sign-compare"],,[[$CXXFLAG_WERROR]])
  dnl -Wsuggest-override is broken with GCC before 9.2
  dnl https://gcc.gnu.org/bugzilla/show_bug.cgi?id=78010
  AX_CHECK_COMPILE_FLAG([-Werror=suggest-override],[ERROR_CXXFLAGS="$ERROR_CXXFLAGS -Werror=suggest-override"],,[[$CXXFLAG_WERROR]],
                        [AC_LANG_SOURCE([[struct A { virtual void f(); }; struct B : A { void f() final; };]])])
  AX_CHECK_COMPILE_FLAG([-Werror=unreachable-code-loop-increment],[ERROR_CXXFLAGS="$ERROR_CXXFLAGS -Werror=unreachable-code-loop-increment"],,[[$CXXFLAG_WERROR]])
fi

if test "x$CXXFLAGS_overridden" = "xno"; then
  AX_CHECK_COMPILE_FLAG([-Wall],[WARN_CXXFLAGS="$WARN_CXXFLAGS -Wall"],,[[$CXXFLAG_WERROR]])
  AX_CHECK_COMPILE_FLAG([-Wextra],[WARN_CXXFLAGS="$WARN_CXXFLAGS -Wextra"],,[[$CXXFLAG_WERROR]])
  AX_CHECK_COMPILE_FLAG([-Wgnu],[WARN_CXXFLAGS="$WARN_CXXFLAGS -Wgnu"],,[[$CXXFLAG_WERROR]])
  dnl some compilers will ignore -Wformat-security without -Wformat, so just combine the two here.
  AX_CHECK_COMPILE_FLAG([-Wformat -Wformat-security],[WARN_CXXFLAGS="$WARN_CXXFLAGS -Wformat -Wformat-security"],,[[$CXXFLAG_WERROR]])
  AX_CHECK_COMPILE_FLAG([-Wvla],[WARN_CXXFLAGS="$WARN_CXXFLAGS -Wvla"],,[[$CXXFLAG_WERROR]])
  AX_CHECK_COMPILE_FLAG([-Wshadow-field],[WARN_CXXFLAGS="$WARN_CXXFLAGS -Wshadow-field"],,[[$CXXFLAG_WERROR]])
  AX_CHECK_COMPILE_FLAG([-Wswitch],[WARN_CXXFLAGS="$WARN_CXXFLAGS -Wswitch"],,[[$CXXFLAG_WERROR]])
  AX_CHECK_COMPILE_FLAG([-Wthread-safety],[WARN_CXXFLAGS="$WARN_CXXFLAGS -Wthread-safety"],,[[$CXXFLAG_WERROR]])
  AX_CHECK_COMPILE_FLAG([-Wrange-loop-analysis],[WARN_CXXFLAGS="$WARN_CXXFLAGS -Wrange-loop-analysis"],,[[$CXXFLAG_WERROR]])
  AX_CHECK_COMPILE_FLAG([-Wredundant-decls],[WARN_CXXFLAGS="$WARN_CXXFLAGS -Wredundant-decls"],,[[$CXXFLAG_WERROR]])
  AX_CHECK_COMPILE_FLAG([-Wunused-variable],[WARN_CXXFLAGS="$WARN_CXXFLAGS -Wunused-variable"],,[[$CXXFLAG_WERROR]])
  AX_CHECK_COMPILE_FLAG([-Wdate-time],[WARN_CXXFLAGS="$WARN_CXXFLAGS -Wdate-time"],,[[$CXXFLAG_WERROR]])
  AX_CHECK_COMPILE_FLAG([-Wconditional-uninitialized],[WARN_CXXFLAGS="$WARN_CXXFLAGS -Wconditional-uninitialized"],,[[$CXXFLAG_WERROR]])
  AX_CHECK_COMPILE_FLAG([-Wsign-compare],[WARN_CXXFLAGS="$WARN_CXXFLAGS -Wsign-compare"],,[[$CXXFLAG_WERROR]])
  AX_CHECK_COMPILE_FLAG([-Wduplicated-branches],[WARN_CXXFLAGS="$WARN_CXXFLAGS -Wduplicated-branches"],,[[$CXXFLAG_WERROR]])
  AX_CHECK_COMPILE_FLAG([-Wduplicated-cond],[WARN_CXXFLAGS="$WARN_CXXFLAGS -Wduplicated-cond"],,[[$CXXFLAG_WERROR]])
  AX_CHECK_COMPILE_FLAG([-Wlogical-op],[WARN_CXXFLAGS="$WARN_CXXFLAGS -Wlogical-op"],,[[$CXXFLAG_WERROR]])
  AX_CHECK_COMPILE_FLAG([-Woverloaded-virtual],[WARN_CXXFLAGS="$WARN_CXXFLAGS -Woverloaded-virtual"],,[[$CXXFLAG_WERROR]])
  AX_CHECK_COMPILE_FLAG([-Wsuggest-override],[WARN_CXXFLAGS="$WARN_CXXFLAGS -Wsuggest-override"],,[[$CXXFLAG_WERROR]],
                        [AC_LANG_SOURCE([[struct A { virtual void f(); }; struct B : A { void f() final; };]])])
  AX_CHECK_COMPILE_FLAG([-Wunreachable-code-loop-increment],[WARN_CXXFLAGS="$WARN_CXXFLAGS -Wunreachable-code-loop-increment"],,[[$CXXFLAG_WERROR]])

  dnl Some compilers (gcc) ignore unknown -Wno-* options, but warn about all
  dnl unknown options if any other warning is produced. Test the -Wfoo case, and
  dnl set the -Wno-foo case if it works.
  AX_CHECK_COMPILE_FLAG([-Wunused-parameter],[NOWARN_CXXFLAGS="$NOWARN_CXXFLAGS -Wno-unused-parameter"],,[[$CXXFLAG_WERROR]])
  AX_CHECK_COMPILE_FLAG([-Wself-assign],[NOWARN_CXXFLAGS="$NOWARN_CXXFLAGS -Wno-self-assign"],,[[$CXXFLAG_WERROR]])
  AX_CHECK_COMPILE_FLAG([-Wunused-local-typedef],[NOWARN_CXXFLAGS="$NOWARN_CXXFLAGS -Wno-unused-local-typedef"],,[[$CXXFLAG_WERROR]])
  AX_CHECK_COMPILE_FLAG([-Wdeprecated-register],[NOWARN_CXXFLAGS="$NOWARN_CXXFLAGS -Wno-deprecated-register"],,[[$CXXFLAG_WERROR]])
  AX_CHECK_COMPILE_FLAG([-Wimplicit-fallthrough],[NOWARN_CXXFLAGS="$NOWARN_CXXFLAGS -Wno-implicit-fallthrough"],,[[$CXXFLAG_WERROR]])
  AX_CHECK_COMPILE_FLAG([-Wdeprecated-copy],[NOWARN_CXXFLAGS="$NOWARN_CXXFLAGS -Wno-deprecated-copy"],,[[$CXXFLAG_WERROR]])
fi

dnl Don't allow extended (non-ASCII) symbols in identifiers. This is easier for code review.
AX_CHECK_COMPILE_FLAG([-fno-extended-identifiers],[[CXXFLAGS="$CXXFLAGS -fno-extended-identifiers"]],,[[$CXXFLAG_WERROR]])

enable_sse42=no
enable_sse41=no
enable_avx2=no
enable_shani=no

if test "x$use_asm" = "xyes"; then

dnl Check for optional instruction set support. Enabling these does _not_ imply that all code will
dnl be compiled with them, rather that specific objects/libs may use them after checking for runtime
dnl compatibility.

dnl x86
AX_CHECK_COMPILE_FLAG([-msse4.2],[[SSE42_CXXFLAGS="-msse4.2"]],,[[$CXXFLAG_WERROR]])
AX_CHECK_COMPILE_FLAG([-msse4.1],[[SSE41_CXXFLAGS="-msse4.1"]],,[[$CXXFLAG_WERROR]])
AX_CHECK_COMPILE_FLAG([-mavx -mavx2],[[AVX2_CXXFLAGS="-mavx -mavx2"]],,[[$CXXFLAG_WERROR]])
AX_CHECK_COMPILE_FLAG([-msse4 -msha],[[SHANI_CXXFLAGS="-msse4 -msha"]],,[[$CXXFLAG_WERROR]])

TEMP_CXXFLAGS="$CXXFLAGS"
CXXFLAGS="$CXXFLAGS $SSE42_CXXFLAGS"
AC_MSG_CHECKING(for SSE4.2 intrinsics)
AC_COMPILE_IFELSE([AC_LANG_PROGRAM([[
    #include <stdint.h>
    #if defined(_MSC_VER)
    #include <intrin.h>
    #elif defined(__GNUC__) && defined(__SSE4_2__)
    #include <nmmintrin.h>
    #endif
  ]],[[
    uint64_t l = 0;
    l = _mm_crc32_u8(l, 0);
    l = _mm_crc32_u32(l, 0);
    l = _mm_crc32_u64(l, 0);
    return l;
  ]])],
 [ AC_MSG_RESULT(yes); enable_sse42=yes],
 [ AC_MSG_RESULT(no)]
)
CXXFLAGS="$TEMP_CXXFLAGS"

TEMP_CXXFLAGS="$CXXFLAGS"
CXXFLAGS="$CXXFLAGS $SSE41_CXXFLAGS"
AC_MSG_CHECKING(for SSE4.1 intrinsics)
AC_COMPILE_IFELSE([AC_LANG_PROGRAM([[
    #include <stdint.h>
    #include <immintrin.h>
  ]],[[
    __m128i l = _mm_set1_epi32(0);
    return _mm_extract_epi32(l, 3);
  ]])],
 [ AC_MSG_RESULT(yes); enable_sse41=yes; AC_DEFINE(ENABLE_SSE41, 1, [Define this symbol to build code that uses SSE4.1 intrinsics]) ],
 [ AC_MSG_RESULT(no)]
)
CXXFLAGS="$TEMP_CXXFLAGS"

TEMP_CXXFLAGS="$CXXFLAGS"
CXXFLAGS="$CXXFLAGS $AVX2_CXXFLAGS"
AC_MSG_CHECKING(for AVX2 intrinsics)
AC_COMPILE_IFELSE([AC_LANG_PROGRAM([[
    #include <stdint.h>
    #include <immintrin.h>
  ]],[[
    __m256i l = _mm256_set1_epi32(0);
    return _mm256_extract_epi32(l, 7);
  ]])],
 [ AC_MSG_RESULT(yes); enable_avx2=yes; AC_DEFINE(ENABLE_AVX2, 1, [Define this symbol to build code that uses AVX2 intrinsics]) ],
 [ AC_MSG_RESULT(no)]
)
CXXFLAGS="$TEMP_CXXFLAGS"

TEMP_CXXFLAGS="$CXXFLAGS"
CXXFLAGS="$CXXFLAGS $SHANI_CXXFLAGS"
AC_MSG_CHECKING(for SHA-NI intrinsics)
AC_COMPILE_IFELSE([AC_LANG_PROGRAM([[
    #include <stdint.h>
    #include <immintrin.h>
  ]],[[
    __m128i i = _mm_set1_epi32(0);
    __m128i j = _mm_set1_epi32(1);
    __m128i k = _mm_set1_epi32(2);
    return _mm_extract_epi32(_mm_sha256rnds2_epu32(i, i, k), 0);
  ]])],
 [ AC_MSG_RESULT(yes); enable_shani=yes; AC_DEFINE(ENABLE_SHANI, 1, [Define this symbol to build code that uses SHA-NI intrinsics]) ],
 [ AC_MSG_RESULT(no)]
)
CXXFLAGS="$TEMP_CXXFLAGS"

# ARM
AX_CHECK_COMPILE_FLAG([-march=armv8-a+crc+crypto],[[ARM_CRC_CXXFLAGS="-march=armv8-a+crc+crypto"]],,[[$CXXFLAG_WERROR]])

TEMP_CXXFLAGS="$CXXFLAGS"
CXXFLAGS="$CXXFLAGS $ARM_CRC_CXXFLAGS"
AC_MSG_CHECKING(for ARM CRC32 intrinsics)
AC_COMPILE_IFELSE([AC_LANG_PROGRAM([[
    #include <arm_acle.h>
    #include <arm_neon.h>
  ]],[[
    __crc32cb(0, 0); __crc32ch(0, 0); __crc32cw(0, 0); __crc32cd(0, 0);
    vmull_p64(0, 0);
  ]])],
 [ AC_MSG_RESULT(yes); enable_arm_crc=yes; ],
 [ AC_MSG_RESULT(no)]
)
CXXFLAGS="$TEMP_CXXFLAGS"

fi

CPPFLAGS="$CPPFLAGS -DHAVE_BUILD_INFO -D__STDC_FORMAT_MACROS"

AC_ARG_WITH([utils],
  [AS_HELP_STRING([--with-utils],
  [build bitcoin-cli bitcoin-tx bitcoin-wallet (default=yes)])],
  [build_bitcoin_utils=$withval],
  [build_bitcoin_utils=yes])

AC_ARG_ENABLE([util-cli],
  [AS_HELP_STRING([--enable-util-cli],
  [build bitcoin-cli])],
  [build_bitcoin_cli=$enableval],
  [build_bitcoin_cli=$build_bitcoin_utils])

AC_ARG_ENABLE([util-tx],
  [AS_HELP_STRING([--enable-util-tx],
  [build bitcoin-tx])],
  [build_bitcoin_tx=$enableval],
  [build_bitcoin_tx=$build_bitcoin_utils])

AC_ARG_ENABLE([util-wallet],
  [AS_HELP_STRING([--enable-util-wallet],
  [build bitcoin-wallet])],
  [build_bitcoin_wallet=$enableval],
  [build_bitcoin_wallet=$build_bitcoin_utils])

AC_ARG_WITH([libs],
  [AS_HELP_STRING([--with-libs],
  [build libraries (default=yes)])],
  [build_bitcoin_libs=$withval],
  [build_bitcoin_libs=yes])

AC_ARG_WITH([daemon],
  [AS_HELP_STRING([--with-daemon],
  [build bitcoind daemon (default=yes)])],
  [build_bitcoind=$withval],
  [build_bitcoind=yes])

case $host in
  *mingw*)
     TARGET_OS=windows
     AC_CHECK_LIB([kernel32], [GetModuleFileNameA],, AC_MSG_ERROR(libkernel32 missing))
     AC_CHECK_LIB([user32],   [main],, AC_MSG_ERROR(libuser32 missing))
     AC_CHECK_LIB([gdi32],    [main],, AC_MSG_ERROR(libgdi32 missing))
     AC_CHECK_LIB([comdlg32], [main],, AC_MSG_ERROR(libcomdlg32 missing))
     AC_CHECK_LIB([winmm],    [main],, AC_MSG_ERROR(libwinmm missing))
     AC_CHECK_LIB([shell32],  [SHGetSpecialFolderPathW],, AC_MSG_ERROR(libshell32 missing))
     AC_CHECK_LIB([comctl32], [main],, AC_MSG_ERROR(libcomctl32 missing))
     AC_CHECK_LIB([ole32],    [CoCreateInstance],, AC_MSG_ERROR(libole32 missing))
     AC_CHECK_LIB([oleaut32], [main],, AC_MSG_ERROR(liboleaut32 missing))
     AC_CHECK_LIB([uuid],     [main],, AC_MSG_ERROR(libuuid missing))
     AC_CHECK_LIB([advapi32], [CryptAcquireContextW],, AC_MSG_ERROR(libadvapi32 missing))
     AC_CHECK_LIB([ws2_32],   [WSAStartup],, AC_MSG_ERROR(libws2_32 missing))
     AC_CHECK_LIB([shlwapi],  [PathRemoveFileSpecW],, AC_MSG_ERROR(libshlwapi missing))
     AC_CHECK_LIB([iphlpapi], [GetAdaptersAddresses],, AC_MSG_ERROR(libiphlpapi missing))

     dnl -static is interpreted by libtool, where it has a different meaning.
     dnl In libtool-speak, it's -all-static.
     AX_CHECK_LINK_FLAG([[-static]],[LIBTOOL_APP_LDFLAGS="$LIBTOOL_APP_LDFLAGS -all-static"])

     AC_PATH_PROG([MAKENSIS], [makensis], none)
     if test x$MAKENSIS = xnone; then
       AC_MSG_WARN("makensis not found. Cannot create installer.")
     fi

     AC_PATH_TOOL(WINDRES, windres, none)
     if test x$WINDRES = xnone; then
       AC_MSG_ERROR("windres not found")
     fi

     CPPFLAGS="$CPPFLAGS -D_MT -DWIN32 -D_WINDOWS -DBOOST_THREAD_USE_LIB -D_WIN32_WINNT=0x0601 -D_WIN32_IE=0x0501 -DWIN32_LEAN_AND_MEAN"

     dnl libtool insists upon adding -nostdlib and a list of objects/libs to link against.
     dnl That breaks our ability to build dll's with static libgcc/libstdc++/libssp. Override
     dnl its command here, with the predeps/postdeps removed, and -static inserted. Postdeps are
     dnl also overridden to prevent their insertion later.
     dnl This should only affect dll's.
     archive_cmds_CXX="\$CC -shared \$libobjs \$deplibs \$compiler_flags -static -o \$output_objdir/\$soname \${wl}--enable-auto-image-base -Xlinker --out-implib -Xlinker \$lib"
     postdeps_CXX=

     dnl We require Windows 7 (NT 6.1) or later
     AX_CHECK_LINK_FLAG([[-Wl,--major-subsystem-version -Wl,6 -Wl,--minor-subsystem-version -Wl,1]],[LDFLAGS="$LDFLAGS -Wl,--major-subsystem-version -Wl,6 -Wl,--minor-subsystem-version -Wl,1"],,[[$LDFLAG_WERROR]])
     ;;
  *darwin*)
     TARGET_OS=darwin
     if  test x$cross_compiling != xyes; then
       BUILD_OS=darwin
       AC_PATH_PROGS([RSVG_CONVERT], [rsvg-convert rsvg],rsvg-convert)
       AC_CHECK_PROG([BREW],brew, brew)
       if test x$BREW = xbrew; then
         dnl These Homebrew packages may be keg-only, meaning that they won't be found
         dnl in expected paths because they may conflict with system files. Ask
         dnl Homebrew where each one is located, then adjust paths accordingly.
         dnl It's safe to add these paths even if the functionality is disabled by
         dnl the user (--without-wallet or --without-gui for example).

         bdb_prefix=$($BREW --prefix berkeley-db4 2>/dev/null)
         qt5_prefix=$($BREW --prefix qt5 2>/dev/null)
         if test x$bdb_prefix != x && test "x$BDB_CFLAGS" = "x" && test "x$BDB_LIBS" = "x"; then
           dnl This must precede the call to BITCOIN_FIND_BDB48 below.
           BDB_CFLAGS="-I$bdb_prefix/include"
           BDB_LIBS="-L$bdb_prefix/lib -ldb_cxx-4.8"
         fi
         if test x$qt5_prefix != x; then
           PKG_CONFIG_PATH="$qt5_prefix/lib/pkgconfig:$PKG_CONFIG_PATH"
           export PKG_CONFIG_PATH
         fi
       fi
     else
       case $build_os in
         *darwin*)
           BUILD_OS=darwin
           ;;
         *)
           AC_PATH_TOOL([DSYMUTIL], [dsymutil], dsymutil)
           AC_PATH_TOOL([INSTALLNAMETOOL], [install_name_tool], install_name_tool)
           AC_PATH_TOOL([OTOOL], [otool], otool)
           AC_PATH_PROGS([GENISOIMAGE], [genisoimage mkisofs],genisoimage)
           AC_PATH_PROGS([RSVG_CONVERT], [rsvg-convert rsvg],rsvg-convert)
           AC_PATH_PROGS([IMAGEMAGICK_CONVERT], [convert],convert)
           AC_PATH_PROGS([TIFFCP], [tiffcp],tiffcp)

           dnl libtool will try to strip the static lib, which is a problem for
           dnl cross-builds because strip attempts to call a hard-coded ld,
           dnl which may not exist in the path. Stripping the .a is not
           dnl necessary, so just disable it.
           old_striplib=
           ;;
       esac
     fi

     AX_CHECK_LINK_FLAG([[-Wl,-headerpad_max_install_names]], [LDFLAGS="$LDFLAGS -Wl,-headerpad_max_install_names"],, [[$LDFLAG_WERROR]])
     CPPFLAGS="$CPPFLAGS -DMAC_OSX -DOBJC_OLD_DISPATCH_PROTOTYPES=0"
     OBJCXXFLAGS="$CXXFLAGS"
     ;;
   *android*)
     dnl make sure android stays above linux for hosts like *linux-android*
     TARGET_OS=android
     ;;
   *linux*)
     TARGET_OS=linux
     ;;
esac

if test x$use_extended_functional_tests != xno; then
  AC_SUBST(EXTENDED_FUNCTIONAL_TESTS, --extended)
fi

if test x$use_lcov = xyes; then
  if test x$LCOV = x; then
    AC_MSG_ERROR("lcov testing requested but lcov not found")
  fi
  if test x$PYTHON = x; then
    AC_MSG_ERROR("lcov testing requested but python not found")
  fi
  if test x$GENHTML = x; then
    AC_MSG_ERROR("lcov testing requested but genhtml not found")
  fi

  AC_MSG_CHECKING([whether compiler is Clang])
  AC_PREPROC_IFELSE([AC_LANG_SOURCE([[
      #if defined(__clang__) && defined(__llvm__)
      // Compiler is Clang
      #else
      #  error Compiler is not Clang
      #endif
    ]])],[
      AC_MSG_RESULT([yes])
      if test x$LLVM_COV = x; then
        AC_MSG_ERROR([lcov testing requested but llvm-cov not found])
      fi
      COV_TOOL="$LLVM_COV gcov"
    ],[
      AC_MSG_RESULT([no])
      if test x$GCOV = x; then
        AC_MSG_ERROR([lcov testing requested but gcov not found])
      fi
      COV_TOOL="$GCOV"
  ])
  AC_SUBST(COV_TOOL)
  AC_SUBST(COV_TOOL_WRAPPER, "cov_tool_wrapper.sh")
  LCOV="$LCOV --gcov-tool $(pwd)/$COV_TOOL_WRAPPER"

  AX_CHECK_LINK_FLAG([[--coverage]], [LDFLAGS="$LDFLAGS --coverage"],
    [AC_MSG_ERROR("lcov testing requested but --coverage linker flag does not work")])
  AX_CHECK_COMPILE_FLAG([--coverage],[CXXFLAGS="$CXXFLAGS --coverage"],
    [AC_MSG_ERROR("lcov testing requested but --coverage flag does not work")])
  CXXFLAGS="$CXXFLAGS -Og"
fi

if test x$use_lcov_branch != xno; then
  AC_SUBST(LCOV_OPTS, "$LCOV_OPTS --rc lcov_branch_coverage=1")
fi

dnl Check for endianness
AC_C_BIGENDIAN

dnl Check for pthread compile/link requirements
AX_PTHREAD

dnl The following macro will add the necessary defines to bitcoin-config.h, but
dnl they also need to be passed down to any subprojects. Pull the results out of
dnl the cache and add them to CPPFLAGS.
AC_SYS_LARGEFILE
dnl detect POSIX or GNU variant of strerror_r
AC_FUNC_STRERROR_R

if test x$ac_cv_sys_file_offset_bits != x &&
   test x$ac_cv_sys_file_offset_bits != xno &&
   test x$ac_cv_sys_file_offset_bits != xunknown; then
  CPPFLAGS="$CPPFLAGS -D_FILE_OFFSET_BITS=$ac_cv_sys_file_offset_bits"
fi

if test x$ac_cv_sys_large_files != x &&
   test x$ac_cv_sys_large_files != xno &&
   test x$ac_cv_sys_large_files != xunknown; then
  CPPFLAGS="$CPPFLAGS -D_LARGE_FILES=$ac_cv_sys_large_files"
fi

AX_GCC_FUNC_ATTRIBUTE([visibility])
AX_GCC_FUNC_ATTRIBUTE([dllexport])
AX_GCC_FUNC_ATTRIBUTE([dllimport])

if test x$use_glibc_compat != xno; then
  AX_CHECK_LINK_FLAG([[-Wl,--wrap=__divmoddi4]], [COMPAT_LDFLAGS="$COMPAT_LDFLAGS -Wl,--wrap=__divmoddi4"])
  AX_CHECK_LINK_FLAG([[-Wl,--wrap=log2f]], [COMPAT_LDFLAGS="$COMPAT_LDFLAGS -Wl,--wrap=log2f"])
else
  AC_SEARCH_LIBS([clock_gettime],[rt])
fi

if test "x$enable_gprof" = xyes; then
    dnl -pg is incompatible with -pie. Since hardening and profiling together doesn't make sense,
    dnl we simply make them mutually exclusive here. Additionally, hardened toolchains may force
    dnl -pie by default, in which case it needs to be turned off with -no-pie.

    if test x$use_hardening = xyes; then
        AC_MSG_ERROR(gprof profiling is not compatible with hardening. Reconfigure with --disable-hardening or --disable-gprof)
    fi
    use_hardening=no
    AX_CHECK_COMPILE_FLAG([-pg],[GPROF_CXXFLAGS="-pg"],
        [AC_MSG_ERROR(gprof profiling requested but not available)], [[$CXXFLAG_WERROR]])

    AX_CHECK_LINK_FLAG([[-no-pie]], [GPROF_LDFLAGS="-no-pie"])
    AX_CHECK_LINK_FLAG([[-pg]],[GPROF_LDFLAGS="$GPROF_LDFLAGS -pg"],
        [AC_MSG_ERROR(gprof profiling requested but not available)], [[$GPROF_LDFLAGS]])
fi

if test x$TARGET_OS != xwindows; then
  dnl All windows code is PIC, forcing it on just adds useless compile warnings
  AX_CHECK_COMPILE_FLAG([-fPIC],[PIC_FLAGS="-fPIC"])
fi

dnl All versions of gcc that we commonly use for building are subject to bug
dnl https://gcc.gnu.org/bugzilla/show_bug.cgi?id=90348. To work around that, set
dnl -fstack-reuse=none for all gcc builds. (Only gcc understands this flag)
AX_CHECK_COMPILE_FLAG([-fstack-reuse=none],[HARDENED_CXXFLAGS="$HARDENED_CXXFLAGS -fstack-reuse=none"])
if test x$use_hardening != xno; then
  use_hardening=yes
  AX_CHECK_COMPILE_FLAG([-Wstack-protector],[HARDENED_CXXFLAGS="$HARDENED_CXXFLAGS -Wstack-protector"])
  AX_CHECK_COMPILE_FLAG([-fstack-protector-all],[HARDENED_CXXFLAGS="$HARDENED_CXXFLAGS -fstack-protector-all"])

  AX_CHECK_COMPILE_FLAG([-fcf-protection=full],[HARDENED_CXXFLAGS="$HARDENED_CXXFLAGS -fcf-protection=full"])

  dnl stack-clash-protection does not work properly when building for Windows.
  dnl We use the test case from https://gcc.gnu.org/bugzilla/show_bug.cgi?id=90458
  dnl to determine if it can be enabled.
  AX_CHECK_COMPILE_FLAG([-fstack-clash-protection],[HARDENED_CXXFLAGS="$HARDENED_CXXFLAGS -fstack-clash-protection"],[],["-O0"],
    [AC_LANG_SOURCE([[class D {public: unsigned char buf[32768];}; int main() {D d; return 0;}]])])

  dnl When enable_debug is yes, all optimizations are disabled.
  dnl However, FORTIFY_SOURCE requires that there is some level of optimization, otherwise it does nothing and just creates a compiler warning.
  dnl Since FORTIFY_SOURCE is a no-op without optimizations, do not enable it when enable_debug is yes.
  if test x$enable_debug != xyes; then
    AX_CHECK_PREPROC_FLAG([-D_FORTIFY_SOURCE=2],[
      AX_CHECK_PREPROC_FLAG([-U_FORTIFY_SOURCE],[
        HARDENED_CPPFLAGS="$HARDENED_CPPFLAGS -U_FORTIFY_SOURCE"
      ])
      HARDENED_CPPFLAGS="$HARDENED_CPPFLAGS -D_FORTIFY_SOURCE=2"
    ])
  fi

  AX_CHECK_LINK_FLAG([[-Wl,--dynamicbase]], [HARDENED_LDFLAGS="$HARDENED_LDFLAGS -Wl,--dynamicbase"],, [[$LDFLAG_WERROR]])
  AX_CHECK_LINK_FLAG([[-Wl,--nxcompat]], [HARDENED_LDFLAGS="$HARDENED_LDFLAGS -Wl,--nxcompat"],, [[$LDFLAG_WERROR]])
  AX_CHECK_LINK_FLAG([[-Wl,--high-entropy-va]], [HARDENED_LDFLAGS="$HARDENED_LDFLAGS -Wl,--high-entropy-va"],, [[$LDFLAG_WERROR]])
  AX_CHECK_LINK_FLAG([[-Wl,-z,relro]], [HARDENED_LDFLAGS="$HARDENED_LDFLAGS -Wl,-z,relro"],, [[$LDFLAG_WERROR]])
  AX_CHECK_LINK_FLAG([[-Wl,-z,now]], [HARDENED_LDFLAGS="$HARDENED_LDFLAGS -Wl,-z,now"],, [[$LDFLAG_WERROR]])
  AX_CHECK_LINK_FLAG([[-Wl,-z,separate-code]], [HARDENED_LDFLAGS="$HARDENED_LDFLAGS -Wl,-z,separate-code"],, [[$LDFLAG_WERROR]])
  AX_CHECK_LINK_FLAG([[-fPIE -pie]], [PIE_FLAGS="-fPIE"; HARDENED_LDFLAGS="$HARDENED_LDFLAGS -pie"],, [[$CXXFLAG_WERROR]])

  case $host in
    *mingw*)
       AC_CHECK_LIB([ssp],      [main],, AC_MSG_ERROR(libssp missing))
    ;;
  esac
fi

dnl These flags are specific to ld64, and may cause issues with other linkers.
dnl For example: GNU ld will interpret -dead_strip as -de and then try and use
dnl "ad_strip" as the symbol for the entry point.
if test x$TARGET_OS = xdarwin; then
  AX_CHECK_LINK_FLAG([[-Wl,-dead_strip]], [LDFLAGS="$LDFLAGS -Wl,-dead_strip"],, [[$LDFLAG_WERROR]])
  AX_CHECK_LINK_FLAG([[-Wl,-dead_strip_dylibs]], [LDFLAGS="$LDFLAGS -Wl,-dead_strip_dylibs"],, [[$LDFLAG_WERROR]])
  AX_CHECK_LINK_FLAG([[-Wl,-bind_at_load]], [HARDENED_LDFLAGS="$HARDENED_LDFLAGS -Wl,-bind_at_load"],, [[$LDFLAG_WERROR]])
fi

if test x$enable_determinism = xyes; then
  if test x$TARGET_OS = xwindows; then
    AX_CHECK_LINK_FLAG([[-Wl,--no-insert-timestamp]], [LDFLAGS="$LDFLAGS -Wl,--no-insert-timestamp"],, [[$LDFLAG_WERROR]])
  fi
fi

AC_CHECK_HEADERS([endian.h sys/endian.h byteswap.h stdio.h stdlib.h unistd.h strings.h sys/types.h sys/stat.h sys/select.h sys/prctl.h sys/sysctl.h vm/vm_param.h sys/vmmeter.h sys/resources.h])

AC_CHECK_DECLS([getifaddrs, freeifaddrs],,,
    [#include <sys/types.h>
    #include <ifaddrs.h>]
)
AC_CHECK_DECLS([strnlen])

dnl Check for daemon(3), unrelated to --with-daemon (although used by it)
AC_CHECK_DECLS([daemon])

AC_CHECK_DECLS([le16toh, le32toh, le64toh, htole16, htole32, htole64, be16toh, be32toh, be64toh, htobe16, htobe32, htobe64],,,
		[#if HAVE_ENDIAN_H
                 #include <endian.h>
                 #elif HAVE_SYS_ENDIAN_H
                 #include <sys/endian.h>
                 #endif])

AC_CHECK_DECLS([bswap_16, bswap_32, bswap_64],,,
		[#if HAVE_BYTESWAP_H
                 #include <byteswap.h>
                 #endif])

AC_MSG_CHECKING(for __builtin_clzl)
AC_COMPILE_IFELSE([AC_LANG_PROGRAM([[ ]], [[
 (void) __builtin_clzl(0);
  ]])],
 [ AC_MSG_RESULT(yes); AC_DEFINE(HAVE_BUILTIN_CLZL, 1, [Define this symbol if you have __builtin_clzl])],
 [ AC_MSG_RESULT(no)]
)

AC_MSG_CHECKING(for __builtin_clzll)
AC_COMPILE_IFELSE([AC_LANG_PROGRAM([[ ]], [[
  (void) __builtin_clzll(0);
  ]])],
 [ AC_MSG_RESULT(yes); AC_DEFINE(HAVE_BUILTIN_CLZLL, 1, [Define this symbol if you have __builtin_clzll])],
 [ AC_MSG_RESULT(no)]
)

dnl Check for malloc_info (for memory statistics information in getmemoryinfo)
AC_MSG_CHECKING(for getmemoryinfo)
AC_COMPILE_IFELSE([AC_LANG_PROGRAM([[#include <malloc.h>]],
 [[ int f = malloc_info(0, NULL); ]])],
 [ AC_MSG_RESULT(yes); AC_DEFINE(HAVE_MALLOC_INFO, 1,[Define this symbol if you have malloc_info]) ],
 [ AC_MSG_RESULT(no)]
)

dnl Check for mallopt(M_ARENA_MAX) (to set glibc arenas)
AC_MSG_CHECKING(for mallopt M_ARENA_MAX)
AC_COMPILE_IFELSE([AC_LANG_PROGRAM([[#include <malloc.h>]],
 [[ mallopt(M_ARENA_MAX, 1); ]])],
 [ AC_MSG_RESULT(yes); AC_DEFINE(HAVE_MALLOPT_ARENA_MAX, 1,[Define this symbol if you have mallopt with M_ARENA_MAX]) ],
 [ AC_MSG_RESULT(no)]
)

dnl Check for posix_fallocate
AC_MSG_CHECKING(for posix_fallocate)
AC_COMPILE_IFELSE([AC_LANG_PROGRAM([[
                   // same as in src/util/system.cpp
                   #ifdef __linux__
                   #ifdef _POSIX_C_SOURCE
                   #undef _POSIX_C_SOURCE
                   #endif
                   #define _POSIX_C_SOURCE 200112L
                   #endif // __linux__
                   #include <fcntl.h>]],
                   [[ int f = posix_fallocate(0, 0, 0); ]])],
 [ AC_MSG_RESULT(yes); AC_DEFINE(HAVE_POSIX_FALLOCATE, 1,[Define this symbol if you have posix_fallocate]) ],
 [ AC_MSG_RESULT(no)]
)

AC_MSG_CHECKING([for visibility attribute])
AC_LINK_IFELSE([AC_LANG_SOURCE([
  int foo_def( void ) __attribute__((visibility("default")));
  int main(){}
  ])],
  [
    AC_DEFINE(HAVE_VISIBILITY_ATTRIBUTE,1,[Define if the visibility attribute is supported.])
    AC_MSG_RESULT(yes)
  ],
  [
    AC_MSG_RESULT(no)
    if test x$use_reduce_exports = xyes; then
      AC_MSG_ERROR([Cannot find a working visibility attribute. Use --disable-reduce-exports.])
    fi
  ]
)

dnl thread_local is currently disabled when building with glibc back compat.
dnl Our minimum supported glibc is 2.17, however support for thread_local
dnl did not arrive in glibc until 2.18.
if test "x$use_thread_local" = xyes || { test "x$use_thread_local" = xauto && test "x$use_glibc_compat" = xno; }; then
  TEMP_LDFLAGS="$LDFLAGS"
  LDFLAGS="$TEMP_LDFLAGS $PTHREAD_CFLAGS"
  AC_MSG_CHECKING([for thread_local support])
  AC_LINK_IFELSE([AC_LANG_SOURCE([
    #include <thread>
    static thread_local int foo = 0;
    static void run_thread() { foo++;}
    int main(){
    for(int i = 0; i < 10; i++) { std::thread(run_thread).detach();}
    return foo;
    }
    ])],
    [
     case $host in
       *mingw*)
          dnl mingw32's implementation of thread_local has also been shown to behave
          dnl erroneously under concurrent usage; see:
          dnl https://gist.github.com/jamesob/fe9a872051a88b2025b1aa37bfa98605
          AC_MSG_RESULT(no)
          ;;
        *freebsd*)
          dnl FreeBSD's implementation of thread_local is also buggy (per
          dnl https://groups.google.com/d/msg/bsdmailinglist/22ncTZAbDp4/Dii_pII5AwAJ)
          AC_MSG_RESULT(no)
          ;;
        *)
          AC_DEFINE(HAVE_THREAD_LOCAL,1,[Define if thread_local is supported.])
          AC_MSG_RESULT(yes)
          ;;
      esac
    ],
    [
      AC_MSG_RESULT(no)
    ]
  )
  LDFLAGS="$TEMP_LDFLAGS"
fi

dnl check for gmtime_r(), fallback to gmtime_s() if that is unavailable
dnl fail if neither are available.
AC_MSG_CHECKING(for gmtime_r)
AC_COMPILE_IFELSE([AC_LANG_PROGRAM([[#include <ctime>]],
  [[ gmtime_r((const time_t *) nullptr, (struct tm *) nullptr); ]])],
  [ AC_MSG_RESULT(yes); AC_DEFINE(HAVE_GMTIME_R, 1, [Define this symbol if gmtime_r is available]) ],
  [ AC_MSG_RESULT(no);
    AC_MSG_CHECKING(for gmtime_s);
    AC_COMPILE_IFELSE([AC_LANG_PROGRAM([[#include <ctime>]],
       [[ gmtime_s((struct tm *) nullptr, (const time_t *) nullptr); ]])],
       [ AC_MSG_RESULT(yes)],
       [ AC_MSG_RESULT(no); AC_MSG_ERROR(Both gmtime_r and gmtime_s are unavailable) ]
    )
  ]
)

dnl Check for different ways of gathering OS randomness
AC_MSG_CHECKING(for Linux getrandom syscall)
AC_COMPILE_IFELSE([AC_LANG_PROGRAM([[#include <unistd.h>
  #include <sys/syscall.h>
  #include <linux/random.h>]],
 [[ syscall(SYS_getrandom, nullptr, 32, 0); ]])],
 [ AC_MSG_RESULT(yes); AC_DEFINE(HAVE_SYS_GETRANDOM, 1,[Define this symbol if the Linux getrandom system call is available]) ],
 [ AC_MSG_RESULT(no)]
)

AC_MSG_CHECKING(for getentropy)
AC_COMPILE_IFELSE([AC_LANG_PROGRAM([[#include <unistd.h>]],
 [[ getentropy(nullptr, 32) ]])],
 [ AC_MSG_RESULT(yes); AC_DEFINE(HAVE_GETENTROPY, 1,[Define this symbol if the BSD getentropy system call is available]) ],
 [ AC_MSG_RESULT(no)]
)

AC_MSG_CHECKING(for getentropy via random.h)
AC_COMPILE_IFELSE([AC_LANG_PROGRAM([[#include <unistd.h>
 #include <sys/random.h>]],
 [[ getentropy(nullptr, 32) ]])],
 [ AC_MSG_RESULT(yes); AC_DEFINE(HAVE_GETENTROPY_RAND, 1,[Define this symbol if the BSD getentropy system call is available with sys/random.h]) ],
 [ AC_MSG_RESULT(no)]
)

AC_MSG_CHECKING(for sysctl)
AC_COMPILE_IFELSE([AC_LANG_PROGRAM([[#include <sys/types.h>
  #include <sys/sysctl.h>]],
 [[ #ifdef __linux__
    #error "Don't use sysctl on Linux, it's deprecated even when it works"
    #endif
    sysctl(nullptr, 2, nullptr, nullptr, nullptr, 0); ]])],
 [ AC_MSG_RESULT(yes); AC_DEFINE(HAVE_SYSCTL, 1,[Define this symbol if the BSD sysctl() is available]) ],
 [ AC_MSG_RESULT(no)]
)

AC_MSG_CHECKING(for sysctl KERN_ARND)
AC_COMPILE_IFELSE([AC_LANG_PROGRAM([[#include <sys/types.h>
  #include <sys/sysctl.h>]],
 [[ #ifdef __linux__
    #error "Don't use sysctl on Linux, it's deprecated even when it works"
    #endif
    static int name[2] = {CTL_KERN, KERN_ARND};
    sysctl(name, 2, nullptr, nullptr, nullptr, 0); ]])],
 [ AC_MSG_RESULT(yes); AC_DEFINE(HAVE_SYSCTL_ARND, 1,[Define this symbol if the BSD sysctl(KERN_ARND) is available]) ],
 [ AC_MSG_RESULT(no)]
)

AC_MSG_CHECKING(for if type char equals int8_t)
AC_COMPILE_IFELSE([AC_LANG_PROGRAM([[#include <stdint.h>
  #include <type_traits>]],
 [[ static_assert(std::is_same<int8_t, char>::value, ""); ]])],
 [ AC_MSG_RESULT(yes); AC_DEFINE(CHAR_EQUALS_INT8, 1,[Define this symbol if type char equals int8_t]) ],
 [ AC_MSG_RESULT(no)]
)

AC_MSG_CHECKING(for fdatasync)
AC_COMPILE_IFELSE([AC_LANG_PROGRAM([[#include <unistd.h>]],
 [[ fdatasync(0); ]])],
 [ AC_MSG_RESULT(yes); HAVE_FDATASYNC=1 ],
 [ AC_MSG_RESULT(no); HAVE_FDATASYNC=0 ]
)
AC_DEFINE_UNQUOTED([HAVE_FDATASYNC], [$HAVE_FDATASYNC], [Define to 1 if fdatasync is available.])

AC_MSG_CHECKING(for F_FULLFSYNC)
AC_COMPILE_IFELSE([AC_LANG_PROGRAM([[#include <fcntl.h>]],
 [[ fcntl(0, F_FULLFSYNC, 0); ]])],
 [ AC_MSG_RESULT(yes); HAVE_FULLFSYNC=1 ],
 [ AC_MSG_RESULT(no); HAVE_FULLFSYNC=0 ]
)

AC_MSG_CHECKING(for O_CLOEXEC)
AC_COMPILE_IFELSE([AC_LANG_PROGRAM([[#include <fcntl.h>]],
 [[ open("", O_CLOEXEC); ]])],
 [ AC_MSG_RESULT(yes); HAVE_O_CLOEXEC=1 ],
 [ AC_MSG_RESULT(no); HAVE_O_CLOEXEC=0 ]
)

dnl crc32c platform checks
AC_MSG_CHECKING(for __builtin_prefetch)
AC_COMPILE_IFELSE([AC_LANG_PROGRAM([[ ]], [[
  char data = 0;
  const char* address = &data;
  __builtin_prefetch(address, 0, 0);
  ]])],
 [ AC_MSG_RESULT(yes); HAVE_BUILTIN_PREFETCH=1 ],
 [ AC_MSG_RESULT(no); HAVE_BUILTIN_PREFETCH=0 ]
)

AC_MSG_CHECKING(for _mm_prefetch)
AC_COMPILE_IFELSE([AC_LANG_PROGRAM([[#include <xmmintrin.h>]], [[
  char data = 0;
  const char* address = &data;
  _mm_prefetch(address, _MM_HINT_NTA);
  ]])],
 [ AC_MSG_RESULT(yes); HAVE_MM_PREFETCH=1 ],
 [ AC_MSG_RESULT(no); HAVE_MM_PREFETCH=0 ]
)

AC_MSG_CHECKING(for strong getauxval support in the system headers)
AC_COMPILE_IFELSE([AC_LANG_PROGRAM([[
    #include <arm_acle.h>
    #include <arm_neon.h>
    #include <sys/auxv.h>
  ]], [[
    getauxval(AT_HWCAP);
  ]])],
 [ AC_MSG_RESULT(yes); HAVE_STRONG_GETAUXVAL=1 ],
 [ AC_MSG_RESULT(no); HAVE_STRONG_GETAUXVAL=0 ]
)

AC_MSG_CHECKING(for weak getauxval support in the compiler)
AC_COMPILE_IFELSE([AC_LANG_PROGRAM([[
    unsigned long getauxval(unsigned long type) __attribute__((weak));
    #define AT_HWCAP 16
  ]], [[
    getauxval(AT_HWCAP);
  ]])],
 [ AC_MSG_RESULT(yes); HAVE_WEAK_GETAUXVAL=1 ],
 [ AC_MSG_RESULT(no); HAVE_WEAK_GETAUXVAL=0 ]
)

dnl Check for reduced exports
if test x$use_reduce_exports = xyes; then
  AX_CHECK_COMPILE_FLAG([-fvisibility=hidden],[RE_CXXFLAGS="-fvisibility=hidden"],
  [AC_MSG_ERROR([Cannot set default symbol visibility. Use --disable-reduce-exports.])])
fi

AC_MSG_CHECKING([for std::system])
AC_LINK_IFELSE(
    [ AC_LANG_PROGRAM(
        [[ #include <cstdlib> ]],
        [[ int nErr = std::system(""); ]]
    )],
    [ AC_MSG_RESULT(yes); AC_DEFINE(HAVE_STD__SYSTEM, 1, Define to 1 if std::system is available.)],
    [ AC_MSG_RESULT(no) ]
)

AC_MSG_CHECKING([for ::_wsystem])
AC_LINK_IFELSE(
    [ AC_LANG_PROGRAM(
        [[ ]],
        [[ int nErr = ::_wsystem(""); ]]
    )],
    [ AC_MSG_RESULT(yes); AC_DEFINE(HAVE_WSYSTEM, 1, Define to 1 if ::wsystem is available.)],
    [ AC_MSG_RESULT(no) ]
)

AC_DEFINE([HAVE_SYSTEM], [HAVE_STD__SYSTEM || HAVE_WSYSTEM], [std::system or ::wsystem])

LEVELDB_CPPFLAGS=
LIBLEVELDB=
LIBMEMENV=
AM_CONDITIONAL([EMBEDDED_LEVELDB],[true])
AC_SUBST(LEVELDB_CPPFLAGS)
AC_SUBST(LIBLEVELDB)
AC_SUBST(LIBMEMENV)

dnl enable-fuzz should disable all other targets
if test "x$enable_fuzz" = "xyes"; then
  AC_MSG_WARN(enable-fuzz will disable all other targets)
  build_bitcoin_utils=no
  build_bitcoin_cli=no
  build_bitcoin_tx=no
  build_bitcoin_wallet=no
  build_bitcoind=no
  build_bitcoin_libs=no
  bitcoin_enable_qt=no
  bitcoin_enable_qt_test=no
  bitcoin_enable_qt_dbus=no
  enable_wallet=no
  use_bench=no
  use_upnp=no
  use_zmq=no
else
  BITCOIN_QT_INIT

  dnl sets $bitcoin_enable_qt, $bitcoin_enable_qt_test, $bitcoin_enable_qt_dbus
  BITCOIN_QT_CONFIGURE([5.5.1])
fi

if test x$enable_wallet != xno; then
    dnl Check for libdb_cxx only if wallet enabled
    BITCOIN_FIND_BDB48
fi

dnl Check for libminiupnpc (optional)
if test x$use_upnp != xno; then
  AC_CHECK_HEADERS(
    [miniupnpc/miniwget.h miniupnpc/miniupnpc.h miniupnpc/upnpcommands.h miniupnpc/upnperrors.h],
    [AC_CHECK_LIB([miniupnpc], [upnpDiscover], [MINIUPNPC_LIBS=-lminiupnpc], [have_miniupnpc=no])],
    [have_miniupnpc=no]
  )
dnl The minimum supported miniUPnPc API version is set to 10. This keeps compatibility
dnl with Ubuntu 16.04 LTS and Debian 8 libminiupnpc-dev packages.
if test x$have_miniupnpc != xno; then
  AC_MSG_CHECKING([whether miniUPnPc API version is supported])
  AC_PREPROC_IFELSE([AC_LANG_PROGRAM([[
      @%:@include <miniupnpc/miniupnpc.h>
    ]], [[
      #if MINIUPNPC_API_VERSION >= 10
      // Everything is okay
      #else
      #  error miniUPnPc API version is too old
      #endif
    ]])],[
      AC_MSG_RESULT(yes)
    ],[
    AC_MSG_RESULT(no)
    AC_MSG_WARN([miniUPnPc API version < 10 is unsupported, disabling UPnP support.])
    have_miniupnpc=no
  ])
fi
fi

if test x$build_bitcoin_wallet$build_bitcoin_cli$build_bitcoin_tx$build_bitcoind$bitcoin_enable_qt$use_tests$use_bench = xnonononononono; then
    use_boost=no
else
    use_boost=yes
fi

if test x$use_boost = xyes; then

dnl Minimum required Boost version
define(MINIMUM_REQUIRED_BOOST, 1.58.0)

dnl Check for Boost libs
AX_BOOST_BASE([MINIMUM_REQUIRED_BOOST])
if test x$want_boost = xno; then
    AC_MSG_ERROR([[only libbitcoinconsensus can be built without boost]])
fi
AX_BOOST_SYSTEM
AX_BOOST_FILESYSTEM
AX_BOOST_THREAD

dnl Opt-in to boost-process
AS_IF([ test x$with_boost_process != x ], [ AX_BOOST_PROCESS ], [ ax_cv_boost_process=no ] )

dnl Boost 1.56 through 1.62 allow using std::atomic instead of its own atomic
dnl counter implementations. In 1.63 and later the std::atomic approach is default.
m4_pattern_allow(DBOOST_AC_USE_STD_ATOMIC) dnl otherwise it's treated like a macro
BOOST_CPPFLAGS="-DBOOST_SP_USE_STD_ATOMIC -DBOOST_AC_USE_STD_ATOMIC $BOOST_CPPFLAGS"

BOOST_LIBS="$BOOST_LDFLAGS $BOOST_SYSTEM_LIB $BOOST_FILESYSTEM_LIB $BOOST_THREAD_LIB"
fi

if test x$use_reduce_exports = xyes; then
    CXXFLAGS="$CXXFLAGS $RE_CXXFLAGS"
    AX_CHECK_LINK_FLAG([[-Wl,--exclude-libs,ALL]], [RELDFLAGS="-Wl,--exclude-libs,ALL"],, [[$LDFLAG_WERROR]])
fi

if test x$use_tests = xyes; then

  if test x$HEXDUMP = x; then
    AC_MSG_ERROR(hexdump is required for tests)
  fi

  if test x$use_boost = xyes; then

  AX_BOOST_UNIT_TEST_FRAMEWORK

  dnl Determine if -DBOOST_TEST_DYN_LINK is needed
  AC_MSG_CHECKING([for dynamic linked boost test])
  TEMP_LIBS="$LIBS"
  LIBS="$LIBS $BOOST_LDFLAGS $BOOST_UNIT_TEST_FRAMEWORK_LIB"
  TEMP_CPPFLAGS="$CPPFLAGS"
  CPPFLAGS="$CPPFLAGS $BOOST_CPPFLAGS"
  AC_LINK_IFELSE([AC_LANG_SOURCE([
       #define BOOST_TEST_DYN_LINK
       #define BOOST_TEST_MAIN
        #include <boost/test/unit_test.hpp>

       ])],
    [AC_MSG_RESULT(yes)]
    [TESTDEFS="$TESTDEFS -DBOOST_TEST_DYN_LINK"],
    [AC_MSG_RESULT(no)])
  LIBS="$TEMP_LIBS"
  CPPFLAGS="$TEMP_CPPFLAGS"

  fi
fi

<<<<<<< HEAD
if test x$use_boost = xyes; then

BOOST_LIBS="$BOOST_LDFLAGS $BOOST_SYSTEM_LIB $BOOST_FILESYSTEM_LIB $BOOST_THREAD_LIB"


dnl If boost (prior to 1.57) was built without c++11, it emulated scoped enums
dnl using c++98 constructs. Unfortunately, this implementation detail leaked into
dnl the abi. This was fixed in 1.57.

dnl When building against that installed version using c++11, the headers pick up
dnl on the native c++11 scoped enum support and enable it, however it will fail to
dnl link. This can be worked around by disabling c++11 scoped enums if linking will
dnl fail.
dnl BOOST_NO_SCOPED_ENUMS was changed to BOOST_NO_CXX11_SCOPED_ENUMS in 1.51.

TEMP_LIBS="$LIBS"
LIBS="$BOOST_LIBS $LIBS"
TEMP_CPPFLAGS="$CPPFLAGS"
CPPFLAGS="$CPPFLAGS $BOOST_CPPFLAGS"
AC_MSG_CHECKING([for mismatched boost c++11 scoped enums])
AC_LINK_IFELSE([AC_LANG_PROGRAM([[
  #include <boost/config.hpp>
  #include <boost/version.hpp>
  #if !defined(BOOST_NO_SCOPED_ENUMS) && !defined(BOOST_NO_CXX11_SCOPED_ENUMS) && BOOST_VERSION < 105700
  #define BOOST_NO_SCOPED_ENUMS
  #define BOOST_NO_CXX11_SCOPED_ENUMS
  #define CHECK
  #endif
  #include <boost/filesystem.hpp>
  ]],[[
  #if defined(CHECK)
    boost::filesystem::copy_file("foo", "bar");
  #else
    choke;
  #endif
  ]])],
  [AC_MSG_RESULT(mismatched); BOOST_CPPFLAGS="$BOOST_CPPFLAGS -DBOOST_NO_SCOPED_ENUMS -DBOOST_NO_CXX11_SCOPED_ENUMS"], [AC_MSG_RESULT(ok)])
LIBS="$TEMP_LIBS"
CPPFLAGS="$TEMP_CPPFLAGS"

fi

case $host in
  *linux*)
    LIBHIDAPINAME=hidapi-libusb
    HIDAPILIBS=-l$LIBHIDAPINAME
    ;;
  *mingw*)
    LIBHIDAPINAME=hidapi
    HIDAPILIBS="-l$LIBHIDAPINAME -lsetupapi"
    ;;
  *)
    LIBHIDAPINAME=hidapi
    HIDAPILIBS=-l$LIBHIDAPINAME
    ;;
esac

if test "x$enable_usbdevice" = "xyes"; then
  if test "x$enable_wallet" != "xyes"; then
    AC_MSG_ERROR("enable_usbdevice must be used with enable_wallet.")
  fi
fi

=======
>>>>>>> be3af4f3
dnl libevent check

if test x$build_bitcoin_cli$build_bitcoind$bitcoin_enable_qt$use_tests$use_bench != xnonononono; then
  PKG_CHECK_MODULES([EVENT], [libevent >= 2.0.21], [use_libevent=yes], [AC_MSG_ERROR([libevent version 2.0.21 or greater not found.])])
  if test x$TARGET_OS != xwindows; then
    PKG_CHECK_MODULES([EVENT_PTHREADS], [libevent_pthreads >= 2.0.21],, [AC_MSG_ERROR([libevent_pthreads version 2.0.21 or greater not found.])])
  fi
fi

dnl QR Code encoding library check

if test "x$use_qr" != xno; then
  BITCOIN_QT_CHECK([PKG_CHECK_MODULES([QR], [libqrencode], [have_qrencode=yes], [have_qrencode=no])])
fi

dnl USB Device check

if test "x$enable_usbdevice" = "xyes"; then
  if test "x$bitcoin_enable_qt" != "xyes"; then
      PKG_CHECK_MODULES([PROTOBUF], [protobuf],[have_protobuf=yes],
      [AC_MSG_WARN(protobuf not found.)
       enable_usbdevice=no])
  fi

  PKG_CHECK_MODULES([USB], [libusb-1.0 >= 1.0.9],
    [AC_DEFINE([ENABLE_USBDEVICE],[1],[Define to 1 to enable USBDEVICE functions])],
    [AC_DEFINE([ENABLE_USBDEVICE],[0],[Define to 1 to enable USBDEVICE functions])
     AC_MSG_WARN([libusb-1.0 version 1.0.9 or greater not found, disabling])
     enable_usbdevice=no])

  PKG_CHECK_MODULES([HIDAPI],[$LIBHIDAPINAME >= 0],
    [AC_DEFINE([ENABLE_USBDEVICE],[1],[Define to 1 to enable USBDEVICE functions])],
    [AC_DEFINE([ENABLE_USBDEVICE],[0],[Define to 1 to enable USBDEVICE functions])
     AC_MSG_WARN([$LIBHIDAPINAME version 0 or greater not found, disabling])
     enable_usbdevice=no])
else
    AC_DEFINE_UNQUOTED([ENABLE_USBDEVICE],[0],[Define to 1 to enable USBDEVICE functions])
fi


if test x$enable_usbdevice != xno; then
  BITCOIN_QT_CHECK(AC_CHECK_LIB([protobuf] ,[main],[PROTOBUF_LIBS=-lprotobuf], [have_protobuf=no]))
fi

dnl ZMQ check

if test "x$use_zmq" = xyes; then
  PKG_CHECK_MODULES([ZMQ], [libzmq >= 4],
    AC_DEFINE([ENABLE_ZMQ], [1], [Define to 1 to enable ZMQ functions]),
    [AC_DEFINE([ENABLE_ZMQ], [0], [Define to 1 to enable ZMQ functions])
    AC_MSG_WARN([libzmq version 4.x or greater not found, disabling])
    use_zmq=no])
else
  AC_DEFINE_UNQUOTED([ENABLE_ZMQ], [0], [Define to 1 to enable ZMQ functions])
fi

if test "x$use_zmq" = xyes; then
  dnl Assume libzmq was built for static linking
  case $host in
    *mingw*)
      ZMQ_CFLAGS="$ZMQ_CFLAGS -DZMQ_STATIC"
    ;;
  esac
fi

dnl univalue check

need_bundled_univalue=yes
if test x$build_bitcoin_wallet$build_bitcoin_cli$build_bitcoin_tx$build_bitcoind$bitcoin_enable_qt$use_tests$use_bench = xnonononononono; then
  need_bundled_univalue=no
else
  if test x$system_univalue != xno; then
    PKG_CHECK_MODULES([UNIVALUE], [libunivalue >= 1.0.4], [found_univalue=yes], [found_univalue=no])
    if test x$found_univalue = xyes; then
      system_univalue=yes
      need_bundled_univalue=no
    elif test x$system_univalue = xyes; then
      AC_MSG_ERROR([univalue not found])
    else
      system_univalue=no
    fi
  fi

  if test x$need_bundled_univalue = xyes; then
    UNIVALUE_CFLAGS='-I$(srcdir)/univalue/include'
    UNIVALUE_LIBS='univalue/libunivalue.la'
  fi
fi

AM_CONDITIONAL([EMBEDDED_UNIVALUE],[test x$need_bundled_univalue = xyes])
AC_SUBST(UNIVALUE_CFLAGS)
AC_SUBST(UNIVALUE_LIBS)

if test x$have_protobuf != xno &&
   test x$enable_usbdevice != xno; then
  BITCOIN_QT_PATH_PROGS([PROTOC], [protoc],$protoc_bin_path)
fi

if test "x$enable_usbdevice" = "xyes"; then
  if test "x$bitcoin_enable_qt" != "xyes"; then
    if test "x$protoc_bin_path" != x; then
      AC_PATH_PROGS([PROTOC],[protoc],,$protoc_bin_path)
    else
      AC_PATH_PROGS([PROTOC],[protoc])
    fi
  fi
fi


dnl libmultiprocess library check

libmultiprocess_found=no
if test "x$with_libmultiprocess" = xyes || test "x$with_libmultiprocess" = xauto; then
  m4_ifdef([PKG_CHECK_MODULES], [PKG_CHECK_MODULES([LIBMULTIPROCESS], [libmultiprocess], [
     libmultiprocess_found=yes;
     libmultiprocess_prefix=`$PKG_CONFIG --variable=prefix libmultiprocess`;
  ], [true])])
elif test "x$with_libmultiprocess" != xno; then
  AC_MSG_ERROR([--with-libmultiprocess=$with_libmultiprocess value is not yes, auto, or no])
fi
AC_SUBST(LIBMULTIPROCESS_CFLAGS)
AC_SUBST(LIBMULTIPROCESS_LIBS)

dnl Enable multiprocess check

if test "x$enable_multiprocess" = xyes; then
  if test "x$libmultiprocess_found" != xyes; then
    AC_MSG_ERROR([--enable-multiprocess=yes option specified but libmultiprocess library was not found. May need to install libmultiprocess library, or specify install path with PKG_CONFIG_PATH environment variable. Running 'pkg-config --debug libmultiprocess' may be helpful for debugging.])
  fi
  build_multiprocess=yes
elif test "x$enable_multiprocess" = xauto; then
  build_multiprocess=$libmultiprocess_found
else
  build_multiprocess=no
fi

AM_CONDITIONAL([BUILD_MULTIPROCESS],[test "x$build_multiprocess" = xyes])
AM_CONDITIONAL([BUILD_BITCOIN_NODE], [test "x$build_multiprocess" = xyes])
AM_CONDITIONAL([BUILD_BITCOIN_GUI], [test "x$build_multiprocess" = xyes])

dnl codegen tools check

if test x$build_multiprocess != xno; then
  if test "x$with_mpgen" = xyes || test "x$with_mpgen" = xauto; then
    MPGEN_PREFIX="$libmultiprocess_prefix"
  elif test "x$with_mpgen" != xno; then
    MPGEN_PREFIX="$with_mpgen";
  fi
  AC_SUBST(MPGEN_PREFIX)
fi

AC_MSG_CHECKING([whether to build particld])
AM_CONDITIONAL([BUILD_BITCOIND], [test x$build_bitcoind = xyes])
AC_MSG_RESULT($build_bitcoind)

AC_MSG_CHECKING([whether to build particl-cli])
AM_CONDITIONAL([BUILD_BITCOIN_CLI], [test x$build_bitcoin_cli = xyes])
AC_MSG_RESULT($build_bitcoin_cli)

AC_MSG_CHECKING([whether to build particl-tx])
AM_CONDITIONAL([BUILD_BITCOIN_TX], [test x$build_bitcoin_tx = xyes])
AC_MSG_RESULT($build_bitcoin_tx)

AC_MSG_CHECKING([whether to build particl-wallet])
AM_CONDITIONAL([BUILD_BITCOIN_WALLET], [test x$build_bitcoin_wallet = xyes])
AC_MSG_RESULT($build_bitcoin_wallet)

AC_MSG_CHECKING([whether to build libraries])
AM_CONDITIONAL([BUILD_BITCOIN_LIBS], [test x$build_bitcoin_libs = xyes])
if test x$build_bitcoin_libs = xyes; then
  AC_DEFINE(HAVE_CONSENSUS_LIB, 1, [Define this symbol if the consensus lib has been built])
  AC_CONFIG_FILES([libparticlconsensus.pc:libparticlconsensus.pc.in])
fi
AC_MSG_RESULT($build_bitcoin_libs)

AC_LANG_POP

if test "x$use_ccache" != "xno"; then
  AC_MSG_CHECKING(if ccache should be used)
  if test x$CCACHE = x; then
    if test "x$use_ccache" = "xyes"; then
      AC_MSG_ERROR([ccache not found.]);
    else
      use_ccache=no
    fi
  else
    use_ccache=yes
    CC="$ac_cv_path_CCACHE $CC"
    CXX="$ac_cv_path_CCACHE $CXX"
  fi
  AC_MSG_RESULT($use_ccache)
fi

dnl enable wallet
AC_MSG_CHECKING([if wallet should be enabled])
if test x$enable_wallet != xno; then
  AC_MSG_RESULT(yes)
  AC_DEFINE_UNQUOTED([ENABLE_WALLET],[1],[Define to 1 to enable wallet functions])
else
  AC_MSG_RESULT(no)
fi

dnl enable usbdevice
AC_MSG_CHECKING([if usbdevice should be enabled])
if test x$enable_usbdevice != xno; then
  AC_MSG_RESULT(yes)
  AC_DEFINE_UNQUOTED([ENABLE_USBDEVICE],[1],[Define to 1 to enable usbdevice functions])
else
  AC_MSG_RESULT(no)
fi

dnl enable upnp support
AC_MSG_CHECKING([whether to build with support for UPnP])
if test x$have_miniupnpc = xno; then
  if test x$use_upnp = xyes; then
     AC_MSG_ERROR("UPnP requested but cannot be built. Use --without-miniupnpc.")
  fi
  AC_MSG_RESULT(no)
  use_upnp=no
else
  if test x$use_upnp != xno; then
    AC_MSG_RESULT(yes)
    AC_MSG_CHECKING([whether to build with UPnP enabled by default])
    use_upnp=yes
    upnp_setting=0
    if test x$use_upnp_default != xno; then
      use_upnp_default=yes
      upnp_setting=1
    fi
    AC_MSG_RESULT($use_upnp_default)
    AC_DEFINE_UNQUOTED([USE_UPNP],[$upnp_setting],[UPnP support not compiled if undefined, otherwise value (0 or 1) determines default state])
    if test x$TARGET_OS = xwindows; then
      MINIUPNPC_CPPFLAGS="-DSTATICLIB -DMINIUPNP_STATICLIB"
    fi
  else
    AC_MSG_RESULT(no)
  fi
fi

dnl these are only used when qt is enabled
BUILD_TEST_QT=""
if test x$bitcoin_enable_qt != xno; then
  dnl enable dbus support
  AC_MSG_CHECKING([whether to build GUI with support for D-Bus])
  if test x$bitcoin_enable_qt_dbus != xno; then
    AC_DEFINE([USE_DBUS],[1],[Define if dbus support should be compiled in])
  fi
  AC_MSG_RESULT($bitcoin_enable_qt_dbus)

  dnl enable qr support
  AC_MSG_CHECKING([whether to build GUI with support for QR codes])
  if test x$have_qrencode = xno; then
    if test x$use_qr = xyes; then
      AC_MSG_ERROR([QR support requested but cannot be built. Use --without-qrencode])
    fi
    use_qr=no
  else
    if test x$use_qr != xno; then
      AC_DEFINE([USE_QRCODE],[1],[Define if QR support should be compiled in])
      use_qr=yes
    fi
  fi
  AC_MSG_RESULT([$use_qr])

  if test x$XGETTEXT = x; then
    AC_MSG_WARN("xgettext is required to update qt translations")
  fi

  AC_MSG_CHECKING([whether to build test_bitcoin-qt])
  if test x$use_gui_tests$bitcoin_enable_qt_test = xyesyes; then
    AC_MSG_RESULT([yes])
    BUILD_TEST_QT="yes"
  else
    AC_MSG_RESULT([no])
  fi
fi

AM_CONDITIONAL([ENABLE_ZMQ], [test "x$use_zmq" = "xyes"])

AC_MSG_CHECKING([whether to build test_bitcoin])
if test x$use_tests = xyes; then
  AC_MSG_RESULT([yes])
  BUILD_TEST="yes"
else
  AC_MSG_RESULT([no])
  BUILD_TEST=""
fi

AC_MSG_CHECKING([whether to reduce exports])
if test x$use_reduce_exports = xyes; then
  AC_MSG_RESULT([yes])
else
  AC_MSG_RESULT([no])
fi

if test x$build_bitcoin_wallet$build_bitcoin_cli$build_bitcoin_tx$build_bitcoin_libs$build_bitcoind$bitcoin_enable_qt$use_bench$use_tests = xnononononononono; then
  AC_MSG_ERROR([No targets! Please specify at least one of: --with-utils --with-libs --with-daemon --with-gui --enable-bench or --enable-tests])
fi

AM_CONDITIONAL([TARGET_DARWIN], [test x$TARGET_OS = xdarwin])
AM_CONDITIONAL([BUILD_DARWIN], [test x$BUILD_OS = xdarwin])
AM_CONDITIONAL([TARGET_LINUX], [test x$TARGET_OS = xlinux])
AM_CONDITIONAL([TARGET_WINDOWS], [test x$TARGET_OS = xwindows])
AM_CONDITIONAL([ENABLE_WALLET],[test x$enable_wallet = xyes])
AM_CONDITIONAL([ENABLE_USBDEVICE],[test x$enable_usbdevice = xyes])
AM_CONDITIONAL([ENABLE_TESTS],[test x$BUILD_TEST = xyes])
AM_CONDITIONAL([ENABLE_FUZZ],[test x$enable_fuzz = xyes])
AM_CONDITIONAL([ENABLE_QT],[test x$bitcoin_enable_qt = xyes])
AM_CONDITIONAL([ENABLE_QT_TESTS],[test x$BUILD_TEST_QT = xyes])
AM_CONDITIONAL([ENABLE_BENCH],[test x$use_bench = xyes])
AM_CONDITIONAL([USE_QRCODE], [test x$use_qr = xyes])
AM_CONDITIONAL([USE_LCOV],[test x$use_lcov = xyes])
AM_CONDITIONAL([USE_LIBEVENT],[test x$use_libevent = xyes])
AM_CONDITIONAL([GLIBC_BACK_COMPAT],[test x$use_glibc_compat = xyes])
AM_CONDITIONAL([HARDEN],[test x$use_hardening = xyes])
AM_CONDITIONAL([ENABLE_SSE42],[test x$enable_sse42 = xyes])
AM_CONDITIONAL([ENABLE_SSE41],[test x$enable_sse41 = xyes])
AM_CONDITIONAL([ENABLE_AVX2],[test x$enable_avx2 = xyes])
AM_CONDITIONAL([ENABLE_SHANI],[test x$enable_shani = xyes])
AM_CONDITIONAL([ENABLE_ARM_CRC],[test x$enable_arm_crc = xyes])
AM_CONDITIONAL([USE_ASM],[test x$use_asm = xyes])
AM_CONDITIONAL([WORDS_BIGENDIAN],[test x$ac_cv_c_bigendian = xyes])

AC_DEFINE(CLIENT_VERSION_MAJOR, _CLIENT_VERSION_MAJOR, [Major version])
AC_DEFINE(CLIENT_VERSION_MINOR, _CLIENT_VERSION_MINOR, [Minor version])
AC_DEFINE(CLIENT_VERSION_PARTICL, _CLIENT_VERSION_PARTICL, [Particl version])
AC_DEFINE(CLIENT_VERSION_REVISION, _CLIENT_VERSION_REVISION, [Build revision])
AC_DEFINE(CLIENT_VERSION_BUILD, _CLIENT_VERSION_BUILD, [Version Build])
AC_DEFINE(CLIENT_VERSION_IS_RELEASE, _CLIENT_VERSION_IS_RELEASE, [Version is release])
AC_DEFINE(COPYRIGHT_YEAR, _COPYRIGHT_YEAR, [Copyright year])
AC_DEFINE(COPYRIGHT_HOLDERS, "_COPYRIGHT_HOLDERS", [Copyright holder(s) before %s replacement])
AC_DEFINE(COPYRIGHT_HOLDERS_SUBSTITUTION, "_COPYRIGHT_HOLDERS_SUBSTITUTION", [Replacement for %s in copyright holders string])
define(_COPYRIGHT_HOLDERS_FINAL, [patsubst(_COPYRIGHT_HOLDERS, [%s], [_COPYRIGHT_HOLDERS_SUBSTITUTION])])
AC_DEFINE(COPYRIGHT_HOLDERS_FINAL, "_COPYRIGHT_HOLDERS_FINAL", [Copyright holder(s)])
AC_SUBST(CLIENT_VERSION_MAJOR, _CLIENT_VERSION_MAJOR)
AC_SUBST(CLIENT_VERSION_MINOR, _CLIENT_VERSION_MINOR)
AC_SUBST(CLIENT_VERSION_PARTICL, _CLIENT_VERSION_PARTICL)
AC_SUBST(CLIENT_VERSION_REVISION, _CLIENT_VERSION_REVISION)
AC_SUBST(CLIENT_VERSION_BUILD, _CLIENT_VERSION_BUILD)
AC_SUBST(CLIENT_VERSION_IS_RELEASE, _CLIENT_VERSION_IS_RELEASE)
AC_SUBST(COPYRIGHT_YEAR, _COPYRIGHT_YEAR)
AC_SUBST(COPYRIGHT_HOLDERS, "_COPYRIGHT_HOLDERS")
AC_SUBST(COPYRIGHT_HOLDERS_SUBSTITUTION, "_COPYRIGHT_HOLDERS_SUBSTITUTION")
AC_SUBST(COPYRIGHT_HOLDERS_FINAL, "_COPYRIGHT_HOLDERS_FINAL")
AC_SUBST(BITCOIN_DAEMON_NAME)
AC_SUBST(BITCOIN_GUI_NAME)
AC_SUBST(BITCOIN_CLI_NAME)
AC_SUBST(BITCOIN_TX_NAME)
AC_SUBST(BITCOIN_WALLET_TOOL_NAME)

AC_SUBST(RELDFLAGS)
AC_SUBST(DEBUG_CPPFLAGS)
AC_SUBST(WARN_CXXFLAGS)
AC_SUBST(NOWARN_CXXFLAGS)
AC_SUBST(DEBUG_CXXFLAGS)
AC_SUBST(COMPAT_LDFLAGS)
AC_SUBST(ERROR_CXXFLAGS)
AC_SUBST(GPROF_CXXFLAGS)
AC_SUBST(GPROF_LDFLAGS)
AC_SUBST(HARDENED_CXXFLAGS)
AC_SUBST(HARDENED_CPPFLAGS)
AC_SUBST(HARDENED_LDFLAGS)
AC_SUBST(PIC_FLAGS)
AC_SUBST(PIE_FLAGS)
AC_SUBST(SANITIZER_CXXFLAGS)
AC_SUBST(SANITIZER_LDFLAGS)
AC_SUBST(SSE42_CXXFLAGS)
AC_SUBST(SSE41_CXXFLAGS)
AC_SUBST(AVX2_CXXFLAGS)
AC_SUBST(SHANI_CXXFLAGS)
AC_SUBST(ARM_CRC_CXXFLAGS)
AC_SUBST(LIBTOOL_APP_LDFLAGS)
AC_SUBST(USE_UPNP)
AC_SUBST(USE_QRCODE)
AC_SUBST(BOOST_LIBS)
AC_SUBST(TESTDEFS)
AC_SUBST(MINIUPNPC_CPPFLAGS)
AC_SUBST(MINIUPNPC_LIBS)
AC_SUBST(EVENT_LIBS)
AC_SUBST(EVENT_PTHREADS_LIBS)
AC_SUBST(ZMQ_LIBS)
AC_SUBST(USB_LIBS)
AC_SUBST(HIDAPI_LIBS)
AC_SUBST(PROTOBUF_LIBS)
AC_SUBST(QR_LIBS)
AC_SUBST(HAVE_GMTIME_R)
AC_SUBST(HAVE_FDATASYNC)
AC_SUBST(HAVE_FULLFSYNC)
AC_SUBST(HAVE_O_CLOEXEC)
AC_SUBST(HAVE_BUILTIN_PREFETCH)
AC_SUBST(HAVE_MM_PREFETCH)
AC_SUBST(HAVE_STRONG_GETAUXVAL)
AC_SUBST(HAVE_WEAK_GETAUXVAL)
AC_CONFIG_FILES([Makefile src/Makefile doc/man/Makefile share/setup.nsi share/qt/Info.plist test/config.ini])
AC_CONFIG_FILES([contrib/devtools/split-debug.sh],[chmod +x contrib/devtools/split-debug.sh])
AM_COND_IF([HAVE_DOXYGEN], [AC_CONFIG_FILES([doc/Doxyfile])])
AC_CONFIG_LINKS([contrib/devtools/security-check.py:contrib/devtools/security-check.py])
AC_CONFIG_LINKS([contrib/devtools/test-security-check.py:contrib/devtools/test-security-check.py])
AC_CONFIG_LINKS([contrib/filter-lcov.py:contrib/filter-lcov.py])
AC_CONFIG_LINKS([test/functional/test_runner.py:test/functional/test_runner.py])
AC_CONFIG_LINKS([test/fuzz/test_runner.py:test/fuzz/test_runner.py])
AC_CONFIG_LINKS([test/util/bitcoin-util-test.py:test/util/bitcoin-util-test.py])
AC_CONFIG_LINKS([test/util/rpcauth-test.py:test/util/rpcauth-test.py])

dnl boost's m4 checks do something really nasty: they export these vars. As a
dnl result, they leak into secp256k1's configure and crazy things happen.
dnl Until this is fixed upstream and we've synced, we'll just un-export them.
CPPFLAGS_TEMP="$CPPFLAGS"
unset CPPFLAGS
CPPFLAGS="$CPPFLAGS_TEMP"

LDFLAGS_TEMP="$LDFLAGS"
unset LDFLAGS
LDFLAGS="$LDFLAGS_TEMP"

LIBS_TEMP="$LIBS"
unset LIBS
LIBS="$LIBS_TEMP"

PKGCONFIG_PATH_TEMP="$PKG_CONFIG_PATH"
unset PKG_CONFIG_PATH
PKG_CONFIG_PATH="$PKGCONFIG_PATH_TEMP"

PKGCONFIG_LIBDIR_TEMP="$PKG_CONFIG_LIBDIR"
unset PKG_CONFIG_LIBDIR
PKG_CONFIG_LIBDIR="$PKGCONFIG_LIBDIR_TEMP"

if test x$need_bundled_univalue = xyes; then
  AC_CONFIG_SUBDIRS([src/univalue])
fi

ac_configure_args="${ac_configure_args} --disable-shared --with-pic --enable-benchmark=no --with-bignum=no --enable-module-recovery --enable-module-ecdh --enable-module-commitment --enable-module-rangeproof --enable-module-bulletproof --enable-module-generator --enable-module-mlsag --enable-experimental --enable-endomorphism"
AC_CONFIG_SUBDIRS([src/secp256k1])

AC_OUTPUT

dnl Replace the BUILDDIR path with the correct Windows path if compiling on Native Windows
case ${OS} in
   *Windows*)
     sed  's/BUILDDIR="\/\([[a-z]]\)/BUILDDIR="\1:/'  test/config.ini > test/config-2.ini
     mv test/config-2.ini test/config.ini
   ;;
esac

echo
echo "Options used to compile and link:"
echo "  boost process = $ax_cv_boost_process"
echo "  multiprocess  = $build_multiprocess"
echo "  with wallet   = $enable_wallet"
echo "  with usbdevice= $enable_usbdevice"
echo "  with gui / qt = $bitcoin_enable_qt"
if test x$bitcoin_enable_qt != xno; then
    echo "    with qr     = $use_qr"
fi
echo "  with zmq      = $use_zmq"
echo "  with test     = $use_tests"
if test x$use_tests != xno; then
    echo "    with fuzz   = $enable_fuzz"
fi
echo "  with bench    = $use_bench"
echo "  with upnp     = $use_upnp"
echo "  use asm       = $use_asm"
echo "  sanitizers    = $use_sanitizers"
echo "  debug enabled = $enable_debug"
echo "  gprof enabled = $enable_gprof"
echo "  werror        = $enable_werror"
echo
echo "  target os     = $TARGET_OS"
echo "  build os      = $build_os"
echo
echo "  CC            = $CC"
echo "  CFLAGS        = $PTHREAD_CFLAGS $CFLAGS"
echo "  CPPFLAGS      = $DEBUG_CPPFLAGS $HARDENED_CPPFLAGS $CPPFLAGS"
echo "  CXX           = $CXX"
echo "  CXXFLAGS      = $DEBUG_CXXFLAGS $HARDENED_CXXFLAGS $WARN_CXXFLAGS $NOWARN_CXXFLAGS $ERROR_CXXFLAGS $GPROF_CXXFLAGS $CXXFLAGS"
echo "  LDFLAGS       = $PTHREAD_LIBS $HARDENED_LDFLAGS $GPROF_LDFLAGS $LDFLAGS"
echo "  ARFLAGS       = $ARFLAGS"
echo<|MERGE_RESOLUTION|>--- conflicted
+++ resolved
@@ -1281,48 +1281,6 @@
   fi
 fi
 
-<<<<<<< HEAD
-if test x$use_boost = xyes; then
-
-BOOST_LIBS="$BOOST_LDFLAGS $BOOST_SYSTEM_LIB $BOOST_FILESYSTEM_LIB $BOOST_THREAD_LIB"
-
-
-dnl If boost (prior to 1.57) was built without c++11, it emulated scoped enums
-dnl using c++98 constructs. Unfortunately, this implementation detail leaked into
-dnl the abi. This was fixed in 1.57.
-
-dnl When building against that installed version using c++11, the headers pick up
-dnl on the native c++11 scoped enum support and enable it, however it will fail to
-dnl link. This can be worked around by disabling c++11 scoped enums if linking will
-dnl fail.
-dnl BOOST_NO_SCOPED_ENUMS was changed to BOOST_NO_CXX11_SCOPED_ENUMS in 1.51.
-
-TEMP_LIBS="$LIBS"
-LIBS="$BOOST_LIBS $LIBS"
-TEMP_CPPFLAGS="$CPPFLAGS"
-CPPFLAGS="$CPPFLAGS $BOOST_CPPFLAGS"
-AC_MSG_CHECKING([for mismatched boost c++11 scoped enums])
-AC_LINK_IFELSE([AC_LANG_PROGRAM([[
-  #include <boost/config.hpp>
-  #include <boost/version.hpp>
-  #if !defined(BOOST_NO_SCOPED_ENUMS) && !defined(BOOST_NO_CXX11_SCOPED_ENUMS) && BOOST_VERSION < 105700
-  #define BOOST_NO_SCOPED_ENUMS
-  #define BOOST_NO_CXX11_SCOPED_ENUMS
-  #define CHECK
-  #endif
-  #include <boost/filesystem.hpp>
-  ]],[[
-  #if defined(CHECK)
-    boost::filesystem::copy_file("foo", "bar");
-  #else
-    choke;
-  #endif
-  ]])],
-  [AC_MSG_RESULT(mismatched); BOOST_CPPFLAGS="$BOOST_CPPFLAGS -DBOOST_NO_SCOPED_ENUMS -DBOOST_NO_CXX11_SCOPED_ENUMS"], [AC_MSG_RESULT(ok)])
-LIBS="$TEMP_LIBS"
-CPPFLAGS="$TEMP_CPPFLAGS"
-
-fi
 
 case $host in
   *linux*)
@@ -1345,8 +1303,6 @@
   fi
 fi
 
-=======
->>>>>>> be3af4f3
 dnl libevent check
 
 if test x$build_bitcoin_cli$build_bitcoind$bitcoin_enable_qt$use_tests$use_bench != xnonononono; then
