AC_PREREQ([2.69])
define(_CLIENT_VERSION_MAJOR, 0)
define(_CLIENT_VERSION_MINOR, 20)
define(_CLIENT_VERSION_REVISION, 99)
define(_CLIENT_VERSION_PARTICL, 1)
define(_CLIENT_VERSION_BUILD, 0)
define(_CLIENT_VERSION_RC, 0)
define(_CLIENT_VERSION_IS_RELEASE, false)
define(_COPYRIGHT_YEAR, 2020)
define(_COPYRIGHT_HOLDERS,[The %s developers])
define(_COPYRIGHT_HOLDERS_SUBSTITUTION,[[Particl Core]])
AC_INIT([Particl Core],[_CLIENT_VERSION_MAJOR._CLIENT_VERSION_MINOR._CLIENT_VERSION_REVISION._CLIENT_VERSION_PARTICL],[https://github.com/particl/particl-core/issues],[particl],[https://particl.io/])
AC_CONFIG_SRCDIR([src/validation.cpp])
AC_CONFIG_HEADERS([src/config/bitcoin-config.h])
AC_CONFIG_AUX_DIR([build-aux])
AC_CONFIG_MACRO_DIR([build-aux/m4])

m4_ifndef([PKG_PROG_PKG_CONFIG], [AC_MSG_ERROR([PKG_PROG_PKG_CONFIG macro not found. Please install pkg-config and re-run autogen.sh])])
PKG_PROG_PKG_CONFIG
if test "x$PKG_CONFIG" = x; then
  AC_MSG_ERROR([pkg-config not found])
fi

BITCOIN_DAEMON_NAME=particld
BITCOIN_GUI_NAME=particl-qt
BITCOIN_CLI_NAME=particl-cli
BITCOIN_TX_NAME=particl-tx
BITCOIN_WALLET_TOOL_NAME=particl-wallet

dnl Unless the user specified ARFLAGS, force it to be cr
AC_ARG_VAR(ARFLAGS, [Flags for the archiver, defaults to <cr> if not set])
if test "x${ARFLAGS+set}" != "xset"; then
  ARFLAGS="cr"
fi

AC_CANONICAL_HOST

AH_TOP([#ifndef BITCOIN_CONFIG_H])
AH_TOP([#define BITCOIN_CONFIG_H])
AH_BOTTOM([#endif //BITCOIN_CONFIG_H])

dnl faketime breaks configure and is only needed for make. Disable it here.
unset FAKETIME

dnl Automake init set-up and checks
AM_INIT_AUTOMAKE([1.13 no-define subdir-objects foreign])

dnl faketime messes with timestamps and causes configure to be re-run.
dnl --disable-maintainer-mode can be used to bypass this.
AM_MAINTAINER_MODE([enable])

dnl make the compilation flags quiet unless V=1 is used
AM_SILENT_RULES([yes])

dnl Compiler checks (here before libtool).
if test "x${CXXFLAGS+set}" = "xset"; then
  CXXFLAGS_overridden=yes
else
  CXXFLAGS_overridden=no
fi
AC_PROG_CXX
AC_PROG_CC

dnl By default, libtool for mingw refuses to link static libs into a dll for
dnl fear of mixing pic/non-pic objects, and import/export complications. Since
dnl we have those under control, re-enable that functionality.
case $host in
  *mingw*)
     lt_cv_deplibs_check_method="pass_all"
  ;;
esac

AC_ARG_ENABLE([c++17],
  [AS_HELP_STRING([--enable-c++17],
  [enable compilation in c++17 mode (disabled by default)])],
  [use_cxx17=$enableval],
  [use_cxx17=no])

dnl Require C++11 or C++17 compiler (no GNU extensions)
if test "x$use_cxx17" = xyes -o "x$enable_fuzz" = xyes ; then
  AX_CXX_COMPILE_STDCXX([17], [noext], [mandatory])
else
  AX_CXX_COMPILE_STDCXX([11], [noext], [mandatory])
fi

dnl Check if -latomic is required for <std::atomic>
CHECK_ATOMIC

dnl Unless the user specified OBJCXX, force it to be the same as CXX. This ensures
dnl that we get the same -std flags for both.
m4_ifdef([AC_PROG_OBJCXX],[
if test "x${OBJCXX+set}" = "x"; then
  OBJCXX="${CXX}"
fi
AC_PROG_OBJCXX
])

dnl Since libtool 1.5.2 (released 2004-01-25), on Linux libtool no longer
dnl sets RPATH for any directories in the dynamic linker search path.
dnl See more: https://wiki.debian.org/RpathIssue
LT_PREREQ([1.5.2])
dnl Libtool init checks.
LT_INIT([pic-only])

dnl Check/return PATH for base programs.
AC_PATH_TOOL(AR, ar)
AC_PATH_TOOL(RANLIB, ranlib)
AC_PATH_TOOL(STRIP, strip)
AC_PATH_TOOL(GCOV, gcov)
AC_PATH_TOOL(LLVM_COV, llvm-cov)
AC_PATH_PROG(LCOV, lcov)
dnl Python 3.5 is specified in .python-version and should be used if available, see doc/dependencies.md
AC_PATH_PROGS([PYTHON], [python3.5 python3.6 python3.7 python3.8 python3 python])
AC_PATH_PROG(GENHTML, genhtml)
AC_PATH_PROG([GIT], [git])
AC_PATH_PROG(CCACHE,ccache)
AC_PATH_PROG(XGETTEXT,xgettext)
AC_PATH_PROG(HEXDUMP,hexdump)
AC_PATH_TOOL(READELF, readelf)
AC_PATH_TOOL(CPPFILT, c++filt)
AC_PATH_TOOL(OBJCOPY, objcopy)
AC_PATH_PROG(DOXYGEN, doxygen)
AM_CONDITIONAL([HAVE_DOXYGEN], [test -n "$DOXYGEN"])

AC_ARG_VAR(PYTHONPATH, Augments the default search path for python module files)

AC_ARG_ENABLE([wallet],
  [AS_HELP_STRING([--disable-wallet],
  [disable wallet (enabled by default)])],
  [enable_wallet=$enableval],
  [enable_wallet=yes])

<<<<<<< HEAD
AC_ARG_ENABLE([usbdevice],
  [AS_HELP_STRING([--enable-usbdevice],
  [enable usbdevice (disabled by default)])],
  [enable_usbdevice=$enableval],
  [enable_usbdevice=no])
=======
AC_ARG_WITH([sqlite],
  [AS_HELP_STRING([--with-sqlite=yes|no|auto],
  [enable sqlite wallet support (default: auto, i.e., enabled if wallet is enabled and sqlite is found)])],
  [use_sqlite=$withval],
  [use_sqlite=auto])
>>>>>>> 5174b534

AC_ARG_WITH([miniupnpc],
  [AS_HELP_STRING([--with-miniupnpc],
  [enable UPNP (default is yes if libminiupnpc is found)])],
  [use_upnp=$withval],
  [use_upnp=auto])

AC_ARG_ENABLE([upnp-default],
  [AS_HELP_STRING([--enable-upnp-default],
  [if UPNP is enabled, turn it on at startup (default is no)])],
  [use_upnp_default=$enableval],
  [use_upnp_default=no])

AC_ARG_ENABLE(tests,
    AS_HELP_STRING([--disable-tests],[do not compile tests (default is to compile)]),
    [use_tests=$enableval],
    [use_tests=yes])

AC_ARG_ENABLE(gui-tests,
    AS_HELP_STRING([--disable-gui-tests],[do not compile GUI tests (default is to compile if GUI and tests enabled)]),
    [use_gui_tests=$enableval],
    [use_gui_tests=$use_tests])

AC_ARG_ENABLE(bench,
    AS_HELP_STRING([--disable-bench],[do not compile benchmarks (default is to compile)]),
    [use_bench=$enableval],
    [use_bench=yes])

AC_ARG_ENABLE([extended-functional-tests],
    AS_HELP_STRING([--enable-extended-functional-tests],[enable expensive functional tests when using lcov (default no)]),
    [use_extended_functional_tests=$enableval],
    [use_extended_functional_tests=no])

AC_ARG_ENABLE([fuzz],
    AS_HELP_STRING([--enable-fuzz],
    [enable building of fuzz targets (default no). enabling this will disable all other targets]),
    [enable_fuzz=$enableval],
    [enable_fuzz=no])

AC_ARG_WITH([qrencode],
  [AS_HELP_STRING([--with-qrencode],
  [enable QR code support (default is yes if qt is enabled and libqrencode is found)])],
  [use_qr=$withval],
  [use_qr=auto])

AC_ARG_ENABLE([hardening],
  [AS_HELP_STRING([--disable-hardening],
  [do not attempt to harden the resulting executables (default is to harden when possible)])],
  [use_hardening=$enableval],
  [use_hardening=auto])

AC_ARG_ENABLE([reduce-exports],
  [AS_HELP_STRING([--enable-reduce-exports],
  [attempt to reduce exported symbols in the resulting executables (default is no)])],
  [use_reduce_exports=$enableval],
  [use_reduce_exports=no])

AC_ARG_ENABLE([ccache],
  [AS_HELP_STRING([--disable-ccache],
  [do not use ccache for building (default is to use if found)])],
  [use_ccache=$enableval],
  [use_ccache=auto])

dnl Suppress warnings from external headers (e.g. Boost, Qt).
dnl May be useful if warnings from external headers clutter the build output
dnl too much, so that it becomes difficult to spot Bitcoin Core warnings
dnl or if they cause a build failure with --enable-werror.
AC_ARG_ENABLE([suppress-external-warnings],
  [AS_HELP_STRING([--enable-suppress-external-warnings],
                  [Suppress warnings from external headers (default is no)])],
  [suppress_external_warnings=$enableval],
  [suppress_external_warnings=no])

AC_ARG_ENABLE([lcov],
  [AS_HELP_STRING([--enable-lcov],
  [enable lcov testing (default is no)])],
  [use_lcov=$enableval],
  [use_lcov=no])

AC_ARG_ENABLE([lcov-branch-coverage],
  [AS_HELP_STRING([--enable-lcov-branch-coverage],
  [enable lcov testing branch coverage (default is no)])],
  [use_lcov_branch=yes],
  [use_lcov_branch=no])

AC_ARG_ENABLE([glibc-back-compat],
  [AS_HELP_STRING([--enable-glibc-back-compat],
  [enable backwards compatibility with glibc])],
  [use_glibc_compat=$enableval],
  [use_glibc_compat=no])

AC_ARG_ENABLE([threadlocal],
  [AS_HELP_STRING([--enable-threadlocal],
  [enable features that depend on the c++ thread_local keyword (currently just thread names in debug logs). (default is to enabled if there is platform support and glibc-back-compat is not enabled)])],
  [use_thread_local=$enableval],
  [use_thread_local=auto])

AC_ARG_ENABLE([asm],
  [AS_HELP_STRING([--disable-asm],
  [disable assembly routines (enabled by default)])],
  [use_asm=$enableval],
  [use_asm=yes])

if test "x$use_asm" = xyes; then
  AC_DEFINE(USE_ASM, 1, [Define this symbol to build in assembly routines])
fi

AC_ARG_WITH([system-univalue],
  [AS_HELP_STRING([--with-system-univalue],
  [Build with system UniValue (default is no)])],
  [system_univalue=$withval],
  [system_univalue=no]
)
AC_ARG_ENABLE([zmq],
  [AS_HELP_STRING([--disable-zmq],
  [disable ZMQ notifications])],
  [use_zmq=$enableval],
  [use_zmq=yes])

AC_ARG_WITH([libmultiprocess],
  [AS_HELP_STRING([--with-libmultiprocess=yes|no|auto],
  [Build with libmultiprocess library. (default: auto, i.e. detect with pkg-config)])],
  [with_libmultiprocess=$withval],
  [with_libmultiprocess=auto])

AC_ARG_WITH([mpgen],
  [AS_HELP_STRING([--with-mpgen=yes|no|auto|PREFIX],
  [Build with libmultiprocess codegen tool. Useful to specify different libmultiprocess host system library and build system codegen tool prefixes when cross-compiling (default is host system libmultiprocess prefix)])],
  [with_mpgen=$withval],
  [with_mpgen=auto])

AC_ARG_ENABLE([multiprocess],
  [AS_HELP_STRING([--enable-multiprocess],
  [build multiprocess bitcoin-node, bitcoin-wallet, and bitcoin-gui executables in addition to monolithic bitcoind and bitcoin-qt executables. Requires libmultiprocess library. Experimental (default is no)])],
  [enable_multiprocess=$enableval],
  [enable_multiprocess=no])

AC_ARG_ENABLE(man,
    [AS_HELP_STRING([--disable-man],
                    [do not install man pages (default is to install)])],,
    enable_man=yes)
AM_CONDITIONAL(ENABLE_MAN, test "$enable_man" != no)

dnl Enable debug
AC_ARG_ENABLE([debug],
    [AS_HELP_STRING([--enable-debug],
                    [use compiler flags and macros suited for debugging (default is no)])],
    [enable_debug=$enableval],
    [enable_debug=no])

dnl Enable different -fsanitize options
AC_ARG_WITH([sanitizers],
    [AS_HELP_STRING([--with-sanitizers],
                    [comma separated list of extra sanitizers to build with (default is none enabled)])],
    [use_sanitizers=$withval])

dnl Enable gprof profiling
AC_ARG_ENABLE([gprof],
    [AS_HELP_STRING([--enable-gprof],
                    [use gprof profiling compiler flags (default is no)])],
    [enable_gprof=$enableval],
    [enable_gprof=no])

dnl Pass compiler & linker flags that make builds deterministic
AC_ARG_ENABLE([determinism],
    [AS_HELP_STRING([--enable-determinism],
                    [Enable compilation flags that make builds deterministic (default is no)])],
    [enable_determinism=$enableval],
    [enable_determinism=no])

dnl Turn warnings into errors
AC_ARG_ENABLE([werror],
    [AS_HELP_STRING([--enable-werror],
                    [Treat certain compiler warnings as errors (default is no)])],
    [enable_werror=$enableval],
    [enable_werror=no])

AC_LANG_PUSH([C++])

dnl Check for a flag to turn compiler warnings into errors. This is helpful for checks which may
dnl appear to succeed because by default they merely emit warnings when they fail.
dnl
dnl Note that this is not necessarily a check to see if -Werror is supported, but rather to see if
dnl a compile with -Werror can succeed. This is important because the compiler may already be
dnl warning about something unrelated, for example about some path issue. If that is the case,
dnl -Werror cannot be used because all of those warnings would be turned into errors.
AX_CHECK_COMPILE_FLAG([-Werror],[CXXFLAG_WERROR="-Werror"],[CXXFLAG_WERROR=""])

dnl Check for a flag to turn linker warnings into errors. When flags are passed to linkers via the
dnl compiler driver using a -Wl,-foo flag, linker warnings may be swallowed rather than bubbling up.
dnl See note above, the same applies here as well.
dnl
dnl LDFLAG_WERROR Should only be used when testing -Wl,*
case $host in
 *darwin*)
    AX_CHECK_LINK_FLAG([-Wl,-fatal_warnings],[LDFLAG_WERROR="-Wl,-fatal_warnings"],[LDFLAG_WERROR=""])
    ;;
  *)
    AX_CHECK_LINK_FLAG([-Wl,--fatal-warnings],[LDFLAG_WERROR="-Wl,--fatal-warnings"],[LDFLAG_WERROR=""])
    ;;
esac

if test "x$enable_debug" = xyes; then
  dnl Clear default -g -O2 flags
  if test "x$CXXFLAGS_overridden" = xno; then
	CXXFLAGS=""
  fi

  dnl Disable all optimizations
  AX_CHECK_COMPILE_FLAG([-O0], [[DEBUG_CXXFLAGS="$DEBUG_CXXFLAGS -O0"]],,[[$CXXFLAG_WERROR]])

  dnl Prefer -g3, fall back to -g if that is unavailable.
  AX_CHECK_COMPILE_FLAG(
    [-g3],
    [[DEBUG_CXXFLAGS="$DEBUG_CXXFLAGS -g3"]],
    [AX_CHECK_COMPILE_FLAG([-g],[[DEBUG_CXXFLAGS="$DEBUG_CXXFLAGS -g"]],,[[$CXXFLAG_WERROR]])],
    [[$CXXFLAG_WERROR]])

  AX_CHECK_PREPROC_FLAG([-DDEBUG],[[DEBUG_CPPFLAGS="$DEBUG_CPPFLAGS -DDEBUG"]],,[[$CXXFLAG_WERROR]])
  AX_CHECK_PREPROC_FLAG([-DDEBUG_LOCKORDER],[[DEBUG_CPPFLAGS="$DEBUG_CPPFLAGS -DDEBUG_LOCKORDER"]],,[[$CXXFLAG_WERROR]])
  AX_CHECK_COMPILE_FLAG([-ftrapv],[DEBUG_CXXFLAGS="$DEBUG_CXXFLAGS -ftrapv"],,[[$CXXFLAG_WERROR]])
fi

if test x$use_sanitizers != x; then
  dnl First check if the compiler accepts flags. If an incompatible pair like
  dnl -fsanitize=address,thread is used here, this check will fail. This will also
  dnl fail if a bad argument is passed, e.g. -fsanitize=undfeined
  AX_CHECK_COMPILE_FLAG(
    [[-fsanitize=$use_sanitizers]],
    [[SANITIZER_CXXFLAGS=-fsanitize=$use_sanitizers]],
    [AC_MSG_ERROR([compiler did not accept requested flags])])

  dnl Some compilers (e.g. GCC) require additional libraries like libasan,
  dnl libtsan, libubsan, etc. Make sure linking still works with the sanitize
  dnl flag. This is a separate check so we can give a better error message when
  dnl the sanitize flags are supported by the compiler but the actual sanitizer
  dnl libs are missing.
  AX_CHECK_LINK_FLAG(
    [[-fsanitize=$use_sanitizers]],
    [[SANITIZER_LDFLAGS=-fsanitize=$use_sanitizers]],
    [AC_MSG_ERROR([linker did not accept requested flags, you are missing required libraries])],
    [],
    [AC_LANG_PROGRAM([[
    #include <cstdint>
    #include <cstddef>
    extern "C" int LLVMFuzzerTestOneInput(const uint8_t *data, size_t size) { return 0; }
    __attribute__((weak)) // allow for libFuzzer linking
    ]],[[]])])
fi

ERROR_CXXFLAGS=
if test "x$enable_werror" = "xyes"; then
  if test "x$CXXFLAG_WERROR" = "x"; then
    AC_MSG_ERROR("enable-werror set but -Werror is not usable")
  fi
  AX_CHECK_COMPILE_FLAG([-Werror=gnu],[ERROR_CXXFLAGS="$ERROR_CXXFLAGS -Werror=gnu"],,[[$CXXFLAG_WERROR]])
  AX_CHECK_COMPILE_FLAG([-Werror=vla],[ERROR_CXXFLAGS="$ERROR_CXXFLAGS -Werror=vla"],,[[$CXXFLAG_WERROR]])
  AX_CHECK_COMPILE_FLAG([-Werror=shadow-field],[ERROR_CXXFLAGS="$ERROR_CXXFLAGS -Werror=shadow-field"],,[[$CXXFLAG_WERROR]])
  AX_CHECK_COMPILE_FLAG([-Werror=switch],[ERROR_CXXFLAGS="$ERROR_CXXFLAGS -Werror=switch"],,[[$CXXFLAG_WERROR]])
  AX_CHECK_COMPILE_FLAG([-Werror=thread-safety],[ERROR_CXXFLAGS="$ERROR_CXXFLAGS -Werror=thread-safety"],,[[$CXXFLAG_WERROR]])
  AX_CHECK_COMPILE_FLAG([-Werror=range-loop-analysis],[ERROR_CXXFLAGS="$ERROR_CXXFLAGS -Werror=range-loop-analysis"],,[[$CXXFLAG_WERROR]])
  AX_CHECK_COMPILE_FLAG([-Werror=unused-variable],[ERROR_CXXFLAGS="$ERROR_CXXFLAGS -Werror=unused-variable"],,[[$CXXFLAG_WERROR]])
  AX_CHECK_COMPILE_FLAG([-Werror=date-time],[ERROR_CXXFLAGS="$ERROR_CXXFLAGS -Werror=date-time"],,[[$CXXFLAG_WERROR]])
  AX_CHECK_COMPILE_FLAG([-Werror=return-type],[ERROR_CXXFLAGS="$ERROR_CXXFLAGS -Werror=return-type"],,[[$CXXFLAG_WERROR]])
  AX_CHECK_COMPILE_FLAG([-Werror=conditional-uninitialized],[ERROR_CXXFLAGS="$ERROR_CXXFLAGS -Werror=conditional-uninitialized"],,[[$CXXFLAG_WERROR]])
  AX_CHECK_COMPILE_FLAG([-Werror=sign-compare],[ERROR_CXXFLAGS="$ERROR_CXXFLAGS -Werror=sign-compare"],,[[$CXXFLAG_WERROR]])
  dnl -Wsuggest-override is broken with GCC before 9.2
  dnl https://gcc.gnu.org/bugzilla/show_bug.cgi?id=78010
  AX_CHECK_COMPILE_FLAG([-Werror=suggest-override],[ERROR_CXXFLAGS="$ERROR_CXXFLAGS -Werror=suggest-override"],,[[$CXXFLAG_WERROR]],
                        [AC_LANG_SOURCE([[struct A { virtual void f(); }; struct B : A { void f() final; };]])])
  AX_CHECK_COMPILE_FLAG([-Werror=unreachable-code-loop-increment],[ERROR_CXXFLAGS="$ERROR_CXXFLAGS -Werror=unreachable-code-loop-increment"],,[[$CXXFLAG_WERROR]])
fi

if test "x$CXXFLAGS_overridden" = "xno"; then
  AX_CHECK_COMPILE_FLAG([-Wall],[WARN_CXXFLAGS="$WARN_CXXFLAGS -Wall"],,[[$CXXFLAG_WERROR]])
  AX_CHECK_COMPILE_FLAG([-Wextra],[WARN_CXXFLAGS="$WARN_CXXFLAGS -Wextra"],,[[$CXXFLAG_WERROR]])
  AX_CHECK_COMPILE_FLAG([-Wgnu],[WARN_CXXFLAGS="$WARN_CXXFLAGS -Wgnu"],,[[$CXXFLAG_WERROR]])
  dnl some compilers will ignore -Wformat-security without -Wformat, so just combine the two here.
  AX_CHECK_COMPILE_FLAG([-Wformat -Wformat-security],[WARN_CXXFLAGS="$WARN_CXXFLAGS -Wformat -Wformat-security"],,[[$CXXFLAG_WERROR]])
  AX_CHECK_COMPILE_FLAG([-Wvla],[WARN_CXXFLAGS="$WARN_CXXFLAGS -Wvla"],,[[$CXXFLAG_WERROR]])
  AX_CHECK_COMPILE_FLAG([-Wshadow-field],[WARN_CXXFLAGS="$WARN_CXXFLAGS -Wshadow-field"],,[[$CXXFLAG_WERROR]])
  AX_CHECK_COMPILE_FLAG([-Wswitch],[WARN_CXXFLAGS="$WARN_CXXFLAGS -Wswitch"],,[[$CXXFLAG_WERROR]])
  AX_CHECK_COMPILE_FLAG([-Wthread-safety],[WARN_CXXFLAGS="$WARN_CXXFLAGS -Wthread-safety"],,[[$CXXFLAG_WERROR]])
  AX_CHECK_COMPILE_FLAG([-Wrange-loop-analysis],[WARN_CXXFLAGS="$WARN_CXXFLAGS -Wrange-loop-analysis"],,[[$CXXFLAG_WERROR]])
  AX_CHECK_COMPILE_FLAG([-Wredundant-decls],[WARN_CXXFLAGS="$WARN_CXXFLAGS -Wredundant-decls"],,[[$CXXFLAG_WERROR]])
  AX_CHECK_COMPILE_FLAG([-Wunused-variable],[WARN_CXXFLAGS="$WARN_CXXFLAGS -Wunused-variable"],,[[$CXXFLAG_WERROR]])
  AX_CHECK_COMPILE_FLAG([-Wdate-time],[WARN_CXXFLAGS="$WARN_CXXFLAGS -Wdate-time"],,[[$CXXFLAG_WERROR]])
  AX_CHECK_COMPILE_FLAG([-Wconditional-uninitialized],[WARN_CXXFLAGS="$WARN_CXXFLAGS -Wconditional-uninitialized"],,[[$CXXFLAG_WERROR]])
  AX_CHECK_COMPILE_FLAG([-Wsign-compare],[WARN_CXXFLAGS="$WARN_CXXFLAGS -Wsign-compare"],,[[$CXXFLAG_WERROR]])
  AX_CHECK_COMPILE_FLAG([-Wduplicated-branches],[WARN_CXXFLAGS="$WARN_CXXFLAGS -Wduplicated-branches"],,[[$CXXFLAG_WERROR]])
  AX_CHECK_COMPILE_FLAG([-Wduplicated-cond],[WARN_CXXFLAGS="$WARN_CXXFLAGS -Wduplicated-cond"],,[[$CXXFLAG_WERROR]])
  AX_CHECK_COMPILE_FLAG([-Wlogical-op],[WARN_CXXFLAGS="$WARN_CXXFLAGS -Wlogical-op"],,[[$CXXFLAG_WERROR]])
  AX_CHECK_COMPILE_FLAG([-Woverloaded-virtual],[WARN_CXXFLAGS="$WARN_CXXFLAGS -Woverloaded-virtual"],,[[$CXXFLAG_WERROR]])
  AX_CHECK_COMPILE_FLAG([-Wsuggest-override],[WARN_CXXFLAGS="$WARN_CXXFLAGS -Wsuggest-override"],,[[$CXXFLAG_WERROR]],
                        [AC_LANG_SOURCE([[struct A { virtual void f(); }; struct B : A { void f() final; };]])])
  AX_CHECK_COMPILE_FLAG([-Wunreachable-code-loop-increment],[WARN_CXXFLAGS="$WARN_CXXFLAGS -Wunreachable-code-loop-increment"],,[[$CXXFLAG_WERROR]])

  dnl Some compilers (gcc) ignore unknown -Wno-* options, but warn about all
  dnl unknown options if any other warning is produced. Test the -Wfoo case, and
  dnl set the -Wno-foo case if it works.
  AX_CHECK_COMPILE_FLAG([-Wunused-parameter],[NOWARN_CXXFLAGS="$NOWARN_CXXFLAGS -Wno-unused-parameter"],,[[$CXXFLAG_WERROR]])
  AX_CHECK_COMPILE_FLAG([-Wself-assign],[NOWARN_CXXFLAGS="$NOWARN_CXXFLAGS -Wno-self-assign"],,[[$CXXFLAG_WERROR]])
  AX_CHECK_COMPILE_FLAG([-Wunused-local-typedef],[NOWARN_CXXFLAGS="$NOWARN_CXXFLAGS -Wno-unused-local-typedef"],,[[$CXXFLAG_WERROR]])
  AX_CHECK_COMPILE_FLAG([-Wdeprecated-register],[NOWARN_CXXFLAGS="$NOWARN_CXXFLAGS -Wno-deprecated-register"],,[[$CXXFLAG_WERROR]])
  AX_CHECK_COMPILE_FLAG([-Wimplicit-fallthrough],[NOWARN_CXXFLAGS="$NOWARN_CXXFLAGS -Wno-implicit-fallthrough"],,[[$CXXFLAG_WERROR]])
  AX_CHECK_COMPILE_FLAG([-Wdeprecated-copy],[NOWARN_CXXFLAGS="$NOWARN_CXXFLAGS -Wno-deprecated-copy"],,[[$CXXFLAG_WERROR]])
fi

dnl Don't allow extended (non-ASCII) symbols in identifiers. This is easier for code review.
AX_CHECK_COMPILE_FLAG([-fno-extended-identifiers],[[CXXFLAGS="$CXXFLAGS -fno-extended-identifiers"]],,[[$CXXFLAG_WERROR]])

enable_sse42=no
enable_sse41=no
enable_avx2=no
enable_shani=no

if test "x$use_asm" = "xyes"; then

dnl Check for optional instruction set support. Enabling these does _not_ imply that all code will
dnl be compiled with them, rather that specific objects/libs may use them after checking for runtime
dnl compatibility.

dnl x86
AX_CHECK_COMPILE_FLAG([-msse4.2],[[SSE42_CXXFLAGS="-msse4.2"]],,[[$CXXFLAG_WERROR]])
AX_CHECK_COMPILE_FLAG([-msse4.1],[[SSE41_CXXFLAGS="-msse4.1"]],,[[$CXXFLAG_WERROR]])
AX_CHECK_COMPILE_FLAG([-mavx -mavx2],[[AVX2_CXXFLAGS="-mavx -mavx2"]],,[[$CXXFLAG_WERROR]])
AX_CHECK_COMPILE_FLAG([-msse4 -msha],[[SHANI_CXXFLAGS="-msse4 -msha"]],,[[$CXXFLAG_WERROR]])

TEMP_CXXFLAGS="$CXXFLAGS"
CXXFLAGS="$CXXFLAGS $SSE42_CXXFLAGS"
AC_MSG_CHECKING(for SSE4.2 intrinsics)
AC_COMPILE_IFELSE([AC_LANG_PROGRAM([[
    #include <stdint.h>
    #if defined(_MSC_VER)
    #include <intrin.h>
    #elif defined(__GNUC__) && defined(__SSE4_2__)
    #include <nmmintrin.h>
    #endif
  ]],[[
    uint64_t l = 0;
    l = _mm_crc32_u8(l, 0);
    l = _mm_crc32_u32(l, 0);
    l = _mm_crc32_u64(l, 0);
    return l;
  ]])],
 [ AC_MSG_RESULT(yes); enable_sse42=yes],
 [ AC_MSG_RESULT(no)]
)
CXXFLAGS="$TEMP_CXXFLAGS"

TEMP_CXXFLAGS="$CXXFLAGS"
CXXFLAGS="$CXXFLAGS $SSE41_CXXFLAGS"
AC_MSG_CHECKING(for SSE4.1 intrinsics)
AC_COMPILE_IFELSE([AC_LANG_PROGRAM([[
    #include <stdint.h>
    #include <immintrin.h>
  ]],[[
    __m128i l = _mm_set1_epi32(0);
    return _mm_extract_epi32(l, 3);
  ]])],
 [ AC_MSG_RESULT(yes); enable_sse41=yes; AC_DEFINE(ENABLE_SSE41, 1, [Define this symbol to build code that uses SSE4.1 intrinsics]) ],
 [ AC_MSG_RESULT(no)]
)
CXXFLAGS="$TEMP_CXXFLAGS"

TEMP_CXXFLAGS="$CXXFLAGS"
CXXFLAGS="$CXXFLAGS $AVX2_CXXFLAGS"
AC_MSG_CHECKING(for AVX2 intrinsics)
AC_COMPILE_IFELSE([AC_LANG_PROGRAM([[
    #include <stdint.h>
    #include <immintrin.h>
  ]],[[
    __m256i l = _mm256_set1_epi32(0);
    return _mm256_extract_epi32(l, 7);
  ]])],
 [ AC_MSG_RESULT(yes); enable_avx2=yes; AC_DEFINE(ENABLE_AVX2, 1, [Define this symbol to build code that uses AVX2 intrinsics]) ],
 [ AC_MSG_RESULT(no)]
)
CXXFLAGS="$TEMP_CXXFLAGS"

TEMP_CXXFLAGS="$CXXFLAGS"
CXXFLAGS="$CXXFLAGS $SHANI_CXXFLAGS"
AC_MSG_CHECKING(for SHA-NI intrinsics)
AC_COMPILE_IFELSE([AC_LANG_PROGRAM([[
    #include <stdint.h>
    #include <immintrin.h>
  ]],[[
    __m128i i = _mm_set1_epi32(0);
    __m128i j = _mm_set1_epi32(1);
    __m128i k = _mm_set1_epi32(2);
    return _mm_extract_epi32(_mm_sha256rnds2_epu32(i, i, k), 0);
  ]])],
 [ AC_MSG_RESULT(yes); enable_shani=yes; AC_DEFINE(ENABLE_SHANI, 1, [Define this symbol to build code that uses SHA-NI intrinsics]) ],
 [ AC_MSG_RESULT(no)]
)
CXXFLAGS="$TEMP_CXXFLAGS"

# ARM
AX_CHECK_COMPILE_FLAG([-march=armv8-a+crc+crypto],[[ARM_CRC_CXXFLAGS="-march=armv8-a+crc+crypto"]],,[[$CXXFLAG_WERROR]])

TEMP_CXXFLAGS="$CXXFLAGS"
CXXFLAGS="$CXXFLAGS $ARM_CRC_CXXFLAGS"
AC_MSG_CHECKING(for ARM CRC32 intrinsics)
AC_COMPILE_IFELSE([AC_LANG_PROGRAM([[
    #include <arm_acle.h>
    #include <arm_neon.h>
  ]],[[
    __crc32cb(0, 0); __crc32ch(0, 0); __crc32cw(0, 0); __crc32cd(0, 0);
    vmull_p64(0, 0);
  ]])],
 [ AC_MSG_RESULT(yes); enable_arm_crc=yes; ],
 [ AC_MSG_RESULT(no)]
)
CXXFLAGS="$TEMP_CXXFLAGS"

fi

CPPFLAGS="$CPPFLAGS -DHAVE_BUILD_INFO -D__STDC_FORMAT_MACROS"

AC_ARG_WITH([utils],
  [AS_HELP_STRING([--with-utils],
  [build bitcoin-cli bitcoin-tx bitcoin-wallet (default=yes)])],
  [build_bitcoin_utils=$withval],
  [build_bitcoin_utils=yes])

AC_ARG_ENABLE([util-cli],
  [AS_HELP_STRING([--enable-util-cli],
  [build bitcoin-cli])],
  [build_bitcoin_cli=$enableval],
  [build_bitcoin_cli=$build_bitcoin_utils])

AC_ARG_ENABLE([util-tx],
  [AS_HELP_STRING([--enable-util-tx],
  [build bitcoin-tx])],
  [build_bitcoin_tx=$enableval],
  [build_bitcoin_tx=$build_bitcoin_utils])

AC_ARG_ENABLE([util-wallet],
  [AS_HELP_STRING([--enable-util-wallet],
  [build bitcoin-wallet])],
  [build_bitcoin_wallet=$enableval],
  [build_bitcoin_wallet=$build_bitcoin_utils])

AC_ARG_WITH([libs],
  [AS_HELP_STRING([--with-libs],
  [build libraries (default=yes)])],
  [build_bitcoin_libs=$withval],
  [build_bitcoin_libs=yes])

AC_ARG_WITH([daemon],
  [AS_HELP_STRING([--with-daemon],
  [build bitcoind daemon (default=yes)])],
  [build_bitcoind=$withval],
  [build_bitcoind=yes])

case $host in
  *mingw*)
     TARGET_OS=windows
     AC_CHECK_LIB([kernel32], [GetModuleFileNameA],, AC_MSG_ERROR(libkernel32 missing))
     AC_CHECK_LIB([user32],   [main],, AC_MSG_ERROR(libuser32 missing))
     AC_CHECK_LIB([gdi32],    [main],, AC_MSG_ERROR(libgdi32 missing))
     AC_CHECK_LIB([comdlg32], [main],, AC_MSG_ERROR(libcomdlg32 missing))
     AC_CHECK_LIB([winmm],    [main],, AC_MSG_ERROR(libwinmm missing))
     AC_CHECK_LIB([shell32],  [SHGetSpecialFolderPathW],, AC_MSG_ERROR(libshell32 missing))
     AC_CHECK_LIB([comctl32], [main],, AC_MSG_ERROR(libcomctl32 missing))
     AC_CHECK_LIB([ole32],    [CoCreateInstance],, AC_MSG_ERROR(libole32 missing))
     AC_CHECK_LIB([oleaut32], [main],, AC_MSG_ERROR(liboleaut32 missing))
     AC_CHECK_LIB([uuid],     [main],, AC_MSG_ERROR(libuuid missing))
     AC_CHECK_LIB([advapi32], [CryptAcquireContextW],, AC_MSG_ERROR(libadvapi32 missing))
     AC_CHECK_LIB([ws2_32],   [WSAStartup],, AC_MSG_ERROR(libws2_32 missing))
     AC_CHECK_LIB([shlwapi],  [PathRemoveFileSpecW],, AC_MSG_ERROR(libshlwapi missing))
     AC_CHECK_LIB([iphlpapi], [GetAdaptersAddresses],, AC_MSG_ERROR(libiphlpapi missing))

     dnl -static is interpreted by libtool, where it has a different meaning.
     dnl In libtool-speak, it's -all-static.
     AX_CHECK_LINK_FLAG([[-static]],[LIBTOOL_APP_LDFLAGS="$LIBTOOL_APP_LDFLAGS -all-static"])

     AC_PATH_PROG([MAKENSIS], [makensis], none)
     if test x$MAKENSIS = xnone; then
       AC_MSG_WARN("makensis not found. Cannot create installer.")
     fi

     AC_PATH_TOOL(WINDRES, windres, none)
     if test x$WINDRES = xnone; then
       AC_MSG_ERROR("windres not found")
     fi

     CPPFLAGS="$CPPFLAGS -D_MT -DWIN32 -D_WINDOWS -DBOOST_THREAD_USE_LIB -D_WIN32_WINNT=0x0601 -D_WIN32_IE=0x0501 -DWIN32_LEAN_AND_MEAN"

     dnl libtool insists upon adding -nostdlib and a list of objects/libs to link against.
     dnl That breaks our ability to build dll's with static libgcc/libstdc++/libssp. Override
     dnl its command here, with the predeps/postdeps removed, and -static inserted. Postdeps are
     dnl also overridden to prevent their insertion later.
     dnl This should only affect dll's.
     archive_cmds_CXX="\$CC -shared \$libobjs \$deplibs \$compiler_flags -static -o \$output_objdir/\$soname \${wl}--enable-auto-image-base -Xlinker --out-implib -Xlinker \$lib"
     postdeps_CXX=

     dnl We require Windows 7 (NT 6.1) or later
     AX_CHECK_LINK_FLAG([[-Wl,--major-subsystem-version -Wl,6 -Wl,--minor-subsystem-version -Wl,1]],[LDFLAGS="$LDFLAGS -Wl,--major-subsystem-version -Wl,6 -Wl,--minor-subsystem-version -Wl,1"],,[[$LDFLAG_WERROR]])
     ;;
  *darwin*)
     TARGET_OS=darwin
     if  test x$cross_compiling != xyes; then
       BUILD_OS=darwin
       AC_PATH_PROGS([RSVG_CONVERT], [rsvg-convert rsvg],rsvg-convert)
       AC_CHECK_PROG([BREW],brew, brew)
       if test x$BREW = xbrew; then
         dnl These Homebrew packages may be keg-only, meaning that they won't be found
         dnl in expected paths because they may conflict with system files. Ask
         dnl Homebrew where each one is located, then adjust paths accordingly.
         dnl It's safe to add these paths even if the functionality is disabled by
         dnl the user (--without-wallet or --without-gui for example).

         bdb_prefix=$($BREW --prefix berkeley-db4 2>/dev/null)
         qt5_prefix=$($BREW --prefix qt5 2>/dev/null)
         if test x$bdb_prefix != x && test "x$BDB_CFLAGS" = "x" && test "x$BDB_LIBS" = "x"; then
           dnl This must precede the call to BITCOIN_FIND_BDB48 below.
           BDB_CFLAGS="-I$bdb_prefix/include"
           BDB_LIBS="-L$bdb_prefix/lib -ldb_cxx-4.8"
         fi
         if test x$qt5_prefix != x; then
           PKG_CONFIG_PATH="$qt5_prefix/lib/pkgconfig:$PKG_CONFIG_PATH"
           export PKG_CONFIG_PATH
         fi
       fi
     else
       case $build_os in
         *darwin*)
           BUILD_OS=darwin
           ;;
         *)
           AC_PATH_TOOL([DSYMUTIL], [dsymutil], dsymutil)
           AC_PATH_TOOL([INSTALLNAMETOOL], [install_name_tool], install_name_tool)
           AC_PATH_TOOL([OTOOL], [otool], otool)
           AC_PATH_PROGS([GENISOIMAGE], [genisoimage mkisofs],genisoimage)
           AC_PATH_PROGS([RSVG_CONVERT], [rsvg-convert rsvg],rsvg-convert)
           AC_PATH_PROGS([IMAGEMAGICK_CONVERT], [convert],convert)
           AC_PATH_PROGS([TIFFCP], [tiffcp],tiffcp)

           dnl libtool will try to strip the static lib, which is a problem for
           dnl cross-builds because strip attempts to call a hard-coded ld,
           dnl which may not exist in the path. Stripping the .a is not
           dnl necessary, so just disable it.
           old_striplib=
           ;;
       esac
     fi

     AX_CHECK_LINK_FLAG([[-Wl,-headerpad_max_install_names]], [LDFLAGS="$LDFLAGS -Wl,-headerpad_max_install_names"],, [[$LDFLAG_WERROR]])
     CPPFLAGS="$CPPFLAGS -DMAC_OSX -DOBJC_OLD_DISPATCH_PROTOTYPES=0"
     OBJCXXFLAGS="$CXXFLAGS"
     ;;
   *android*)
     dnl make sure android stays above linux for hosts like *linux-android*
     TARGET_OS=android
     ;;
   *linux*)
     TARGET_OS=linux
     ;;
esac

if test x$use_extended_functional_tests != xno; then
  AC_SUBST(EXTENDED_FUNCTIONAL_TESTS, --extended)
fi

if test x$use_lcov = xyes; then
  if test x$LCOV = x; then
    AC_MSG_ERROR("lcov testing requested but lcov not found")
  fi
  if test x$PYTHON = x; then
    AC_MSG_ERROR("lcov testing requested but python not found")
  fi
  if test x$GENHTML = x; then
    AC_MSG_ERROR("lcov testing requested but genhtml not found")
  fi

  AC_MSG_CHECKING([whether compiler is Clang])
  AC_PREPROC_IFELSE([AC_LANG_SOURCE([[
      #if defined(__clang__) && defined(__llvm__)
      // Compiler is Clang
      #else
      #  error Compiler is not Clang
      #endif
    ]])],[
      AC_MSG_RESULT([yes])
      if test x$LLVM_COV = x; then
        AC_MSG_ERROR([lcov testing requested but llvm-cov not found])
      fi
      COV_TOOL="$LLVM_COV gcov"
    ],[
      AC_MSG_RESULT([no])
      if test x$GCOV = x; then
        AC_MSG_ERROR([lcov testing requested but gcov not found])
      fi
      COV_TOOL="$GCOV"
  ])
  AC_SUBST(COV_TOOL)
  AC_SUBST(COV_TOOL_WRAPPER, "cov_tool_wrapper.sh")
  LCOV="$LCOV --gcov-tool $(pwd)/$COV_TOOL_WRAPPER"

  AX_CHECK_LINK_FLAG([[--coverage]], [LDFLAGS="$LDFLAGS --coverage"],
    [AC_MSG_ERROR("lcov testing requested but --coverage linker flag does not work")])
  AX_CHECK_COMPILE_FLAG([--coverage],[CXXFLAGS="$CXXFLAGS --coverage"],
    [AC_MSG_ERROR("lcov testing requested but --coverage flag does not work")])
  CXXFLAGS="$CXXFLAGS -Og"
fi

if test x$use_lcov_branch != xno; then
  AC_SUBST(LCOV_OPTS, "$LCOV_OPTS --rc lcov_branch_coverage=1")
fi

dnl Check for endianness
AC_C_BIGENDIAN

dnl Check for pthread compile/link requirements
AX_PTHREAD

dnl The following macro will add the necessary defines to bitcoin-config.h, but
dnl they also need to be passed down to any subprojects. Pull the results out of
dnl the cache and add them to CPPFLAGS.
AC_SYS_LARGEFILE
dnl detect POSIX or GNU variant of strerror_r
AC_FUNC_STRERROR_R

if test x$ac_cv_sys_file_offset_bits != x &&
   test x$ac_cv_sys_file_offset_bits != xno &&
   test x$ac_cv_sys_file_offset_bits != xunknown; then
  CPPFLAGS="$CPPFLAGS -D_FILE_OFFSET_BITS=$ac_cv_sys_file_offset_bits"
fi

if test x$ac_cv_sys_large_files != x &&
   test x$ac_cv_sys_large_files != xno &&
   test x$ac_cv_sys_large_files != xunknown; then
  CPPFLAGS="$CPPFLAGS -D_LARGE_FILES=$ac_cv_sys_large_files"
fi

AX_GCC_FUNC_ATTRIBUTE([visibility])
AX_GCC_FUNC_ATTRIBUTE([dllexport])
AX_GCC_FUNC_ATTRIBUTE([dllimport])

if test x$use_glibc_compat != xno; then
  AX_CHECK_LINK_FLAG([[-Wl,--wrap=__divmoddi4]], [COMPAT_LDFLAGS="$COMPAT_LDFLAGS -Wl,--wrap=__divmoddi4"])
  AX_CHECK_LINK_FLAG([[-Wl,--wrap=log2f]], [COMPAT_LDFLAGS="$COMPAT_LDFLAGS -Wl,--wrap=log2f"])
else
  AC_SEARCH_LIBS([clock_gettime],[rt])
fi

if test "x$enable_gprof" = xyes; then
    dnl -pg is incompatible with -pie. Since hardening and profiling together doesn't make sense,
    dnl we simply make them mutually exclusive here. Additionally, hardened toolchains may force
    dnl -pie by default, in which case it needs to be turned off with -no-pie.

    if test x$use_hardening = xyes; then
        AC_MSG_ERROR(gprof profiling is not compatible with hardening. Reconfigure with --disable-hardening or --disable-gprof)
    fi
    use_hardening=no
    AX_CHECK_COMPILE_FLAG([-pg],[GPROF_CXXFLAGS="-pg"],
        [AC_MSG_ERROR(gprof profiling requested but not available)], [[$CXXFLAG_WERROR]])

    AX_CHECK_LINK_FLAG([[-no-pie]], [GPROF_LDFLAGS="-no-pie"])
    AX_CHECK_LINK_FLAG([[-pg]],[GPROF_LDFLAGS="$GPROF_LDFLAGS -pg"],
        [AC_MSG_ERROR(gprof profiling requested but not available)], [[$GPROF_LDFLAGS]])
fi

if test x$TARGET_OS != xwindows; then
  dnl All windows code is PIC, forcing it on just adds useless compile warnings
  AX_CHECK_COMPILE_FLAG([-fPIC],[PIC_FLAGS="-fPIC"])
fi

dnl All versions of gcc that we commonly use for building are subject to bug
dnl https://gcc.gnu.org/bugzilla/show_bug.cgi?id=90348. To work around that, set
dnl -fstack-reuse=none for all gcc builds. (Only gcc understands this flag)
AX_CHECK_COMPILE_FLAG([-fstack-reuse=none],[HARDENED_CXXFLAGS="$HARDENED_CXXFLAGS -fstack-reuse=none"])
if test x$use_hardening != xno; then
  use_hardening=yes
  AX_CHECK_COMPILE_FLAG([-Wstack-protector],[HARDENED_CXXFLAGS="$HARDENED_CXXFLAGS -Wstack-protector"])
  AX_CHECK_COMPILE_FLAG([-fstack-protector-all],[HARDENED_CXXFLAGS="$HARDENED_CXXFLAGS -fstack-protector-all"])

  AX_CHECK_COMPILE_FLAG([-fcf-protection=full],[HARDENED_CXXFLAGS="$HARDENED_CXXFLAGS -fcf-protection=full"])

  dnl stack-clash-protection does not work properly when building for Windows.
  dnl We use the test case from https://gcc.gnu.org/bugzilla/show_bug.cgi?id=90458
  dnl to determine if it can be enabled.
  AX_CHECK_COMPILE_FLAG([-fstack-clash-protection],[HARDENED_CXXFLAGS="$HARDENED_CXXFLAGS -fstack-clash-protection"],[],["-O0"],
    [AC_LANG_SOURCE([[class D {public: unsigned char buf[32768];}; int main() {D d; return 0;}]])])

  dnl When enable_debug is yes, all optimizations are disabled.
  dnl However, FORTIFY_SOURCE requires that there is some level of optimization, otherwise it does nothing and just creates a compiler warning.
  dnl Since FORTIFY_SOURCE is a no-op without optimizations, do not enable it when enable_debug is yes.
  if test x$enable_debug != xyes; then
    AX_CHECK_PREPROC_FLAG([-D_FORTIFY_SOURCE=2],[
      AX_CHECK_PREPROC_FLAG([-U_FORTIFY_SOURCE],[
        HARDENED_CPPFLAGS="$HARDENED_CPPFLAGS -U_FORTIFY_SOURCE"
      ])
      HARDENED_CPPFLAGS="$HARDENED_CPPFLAGS -D_FORTIFY_SOURCE=2"
    ])
  fi

  AX_CHECK_LINK_FLAG([[-Wl,--dynamicbase]], [HARDENED_LDFLAGS="$HARDENED_LDFLAGS -Wl,--dynamicbase"],, [[$LDFLAG_WERROR]])
  AX_CHECK_LINK_FLAG([[-Wl,--nxcompat]], [HARDENED_LDFLAGS="$HARDENED_LDFLAGS -Wl,--nxcompat"],, [[$LDFLAG_WERROR]])
  AX_CHECK_LINK_FLAG([[-Wl,--high-entropy-va]], [HARDENED_LDFLAGS="$HARDENED_LDFLAGS -Wl,--high-entropy-va"],, [[$LDFLAG_WERROR]])
  AX_CHECK_LINK_FLAG([[-Wl,-z,relro]], [HARDENED_LDFLAGS="$HARDENED_LDFLAGS -Wl,-z,relro"],, [[$LDFLAG_WERROR]])
  AX_CHECK_LINK_FLAG([[-Wl,-z,now]], [HARDENED_LDFLAGS="$HARDENED_LDFLAGS -Wl,-z,now"],, [[$LDFLAG_WERROR]])
  AX_CHECK_LINK_FLAG([[-Wl,-z,separate-code]], [HARDENED_LDFLAGS="$HARDENED_LDFLAGS -Wl,-z,separate-code"],, [[$LDFLAG_WERROR]])
  AX_CHECK_LINK_FLAG([[-fPIE -pie]], [PIE_FLAGS="-fPIE"; HARDENED_LDFLAGS="$HARDENED_LDFLAGS -pie"],, [[$CXXFLAG_WERROR]])

  case $host in
    *mingw*)
       AC_CHECK_LIB([ssp],      [main],, AC_MSG_ERROR(libssp missing))
    ;;
  esac
fi

dnl These flags are specific to ld64, and may cause issues with other linkers.
dnl For example: GNU ld will interpret -dead_strip as -de and then try and use
dnl "ad_strip" as the symbol for the entry point.
if test x$TARGET_OS = xdarwin; then
  AX_CHECK_LINK_FLAG([[-Wl,-dead_strip]], [LDFLAGS="$LDFLAGS -Wl,-dead_strip"],, [[$LDFLAG_WERROR]])
  AX_CHECK_LINK_FLAG([[-Wl,-dead_strip_dylibs]], [LDFLAGS="$LDFLAGS -Wl,-dead_strip_dylibs"],, [[$LDFLAG_WERROR]])
  AX_CHECK_LINK_FLAG([[-Wl,-bind_at_load]], [HARDENED_LDFLAGS="$HARDENED_LDFLAGS -Wl,-bind_at_load"],, [[$LDFLAG_WERROR]])
fi

if test x$enable_determinism = xyes; then
  if test x$TARGET_OS = xwindows; then
    AX_CHECK_LINK_FLAG([[-Wl,--no-insert-timestamp]], [LDFLAGS="$LDFLAGS -Wl,--no-insert-timestamp"],, [[$LDFLAG_WERROR]])
  fi
fi

AC_CHECK_HEADERS([endian.h sys/endian.h byteswap.h stdio.h stdlib.h unistd.h strings.h sys/types.h sys/stat.h sys/select.h sys/prctl.h sys/sysctl.h vm/vm_param.h sys/vmmeter.h sys/resources.h])

AC_CHECK_DECLS([getifaddrs, freeifaddrs],,,
    [#include <sys/types.h>
    #include <ifaddrs.h>]
)
AC_CHECK_DECLS([strnlen])

dnl Check for daemon(3), unrelated to --with-daemon (although used by it)
AC_CHECK_DECLS([daemon])

AC_CHECK_DECLS([le16toh, le32toh, le64toh, htole16, htole32, htole64, be16toh, be32toh, be64toh, htobe16, htobe32, htobe64],,,
		[#if HAVE_ENDIAN_H
                 #include <endian.h>
                 #elif HAVE_SYS_ENDIAN_H
                 #include <sys/endian.h>
                 #endif])

AC_CHECK_DECLS([bswap_16, bswap_32, bswap_64],,,
		[#if HAVE_BYTESWAP_H
                 #include <byteswap.h>
                 #endif])

AC_MSG_CHECKING(for __builtin_clzl)
AC_COMPILE_IFELSE([AC_LANG_PROGRAM([[ ]], [[
 (void) __builtin_clzl(0);
  ]])],
 [ AC_MSG_RESULT(yes); AC_DEFINE(HAVE_BUILTIN_CLZL, 1, [Define this symbol if you have __builtin_clzl])],
 [ AC_MSG_RESULT(no)]
)

AC_MSG_CHECKING(for __builtin_clzll)
AC_COMPILE_IFELSE([AC_LANG_PROGRAM([[ ]], [[
  (void) __builtin_clzll(0);
  ]])],
 [ AC_MSG_RESULT(yes); AC_DEFINE(HAVE_BUILTIN_CLZLL, 1, [Define this symbol if you have __builtin_clzll])],
 [ AC_MSG_RESULT(no)]
)

dnl Check for malloc_info (for memory statistics information in getmemoryinfo)
AC_MSG_CHECKING(for getmemoryinfo)
AC_COMPILE_IFELSE([AC_LANG_PROGRAM([[#include <malloc.h>]],
 [[ int f = malloc_info(0, NULL); ]])],
 [ AC_MSG_RESULT(yes); AC_DEFINE(HAVE_MALLOC_INFO, 1,[Define this symbol if you have malloc_info]) ],
 [ AC_MSG_RESULT(no)]
)

dnl Check for mallopt(M_ARENA_MAX) (to set glibc arenas)
AC_MSG_CHECKING(for mallopt M_ARENA_MAX)
AC_COMPILE_IFELSE([AC_LANG_PROGRAM([[#include <malloc.h>]],
 [[ mallopt(M_ARENA_MAX, 1); ]])],
 [ AC_MSG_RESULT(yes); AC_DEFINE(HAVE_MALLOPT_ARENA_MAX, 1,[Define this symbol if you have mallopt with M_ARENA_MAX]) ],
 [ AC_MSG_RESULT(no)]
)

dnl Check for posix_fallocate
AC_MSG_CHECKING(for posix_fallocate)
AC_COMPILE_IFELSE([AC_LANG_PROGRAM([[
                   // same as in src/util/system.cpp
                   #ifdef __linux__
                   #ifdef _POSIX_C_SOURCE
                   #undef _POSIX_C_SOURCE
                   #endif
                   #define _POSIX_C_SOURCE 200112L
                   #endif // __linux__
                   #include <fcntl.h>]],
                   [[ int f = posix_fallocate(0, 0, 0); ]])],
 [ AC_MSG_RESULT(yes); AC_DEFINE(HAVE_POSIX_FALLOCATE, 1,[Define this symbol if you have posix_fallocate]) ],
 [ AC_MSG_RESULT(no)]
)

AC_MSG_CHECKING([for visibility attribute])
AC_LINK_IFELSE([AC_LANG_SOURCE([
  int foo_def( void ) __attribute__((visibility("default")));
  int main(){}
  ])],
  [
    AC_DEFINE(HAVE_VISIBILITY_ATTRIBUTE,1,[Define if the visibility attribute is supported.])
    AC_MSG_RESULT(yes)
  ],
  [
    AC_MSG_RESULT(no)
    if test x$use_reduce_exports = xyes; then
      AC_MSG_ERROR([Cannot find a working visibility attribute. Use --disable-reduce-exports.])
    fi
  ]
)

dnl thread_local is currently disabled when building with glibc back compat.
dnl Our minimum supported glibc is 2.17, however support for thread_local
dnl did not arrive in glibc until 2.18.
if test "x$use_thread_local" = xyes || { test "x$use_thread_local" = xauto && test "x$use_glibc_compat" = xno; }; then
  TEMP_LDFLAGS="$LDFLAGS"
  LDFLAGS="$TEMP_LDFLAGS $PTHREAD_CFLAGS"
  AC_MSG_CHECKING([for thread_local support])
  AC_LINK_IFELSE([AC_LANG_SOURCE([
    #include <thread>
    static thread_local int foo = 0;
    static void run_thread() { foo++;}
    int main(){
    for(int i = 0; i < 10; i++) { std::thread(run_thread).detach();}
    return foo;
    }
    ])],
    [
     case $host in
       *mingw*)
          dnl mingw32's implementation of thread_local has also been shown to behave
          dnl erroneously under concurrent usage; see:
          dnl https://gist.github.com/jamesob/fe9a872051a88b2025b1aa37bfa98605
          AC_MSG_RESULT(no)
          ;;
        *freebsd*)
          dnl FreeBSD's implementation of thread_local is also buggy (per
          dnl https://groups.google.com/d/msg/bsdmailinglist/22ncTZAbDp4/Dii_pII5AwAJ)
          AC_MSG_RESULT(no)
          ;;
        *)
          AC_DEFINE(HAVE_THREAD_LOCAL,1,[Define if thread_local is supported.])
          AC_MSG_RESULT(yes)
          ;;
      esac
    ],
    [
      AC_MSG_RESULT(no)
    ]
  )
  LDFLAGS="$TEMP_LDFLAGS"
fi

dnl check for gmtime_r(), fallback to gmtime_s() if that is unavailable
dnl fail if neither are available.
AC_MSG_CHECKING(for gmtime_r)
AC_COMPILE_IFELSE([AC_LANG_PROGRAM([[#include <ctime>]],
  [[ gmtime_r((const time_t *) nullptr, (struct tm *) nullptr); ]])],
  [ AC_MSG_RESULT(yes); AC_DEFINE(HAVE_GMTIME_R, 1, [Define this symbol if gmtime_r is available]) ],
  [ AC_MSG_RESULT(no);
    AC_MSG_CHECKING(for gmtime_s);
    AC_COMPILE_IFELSE([AC_LANG_PROGRAM([[#include <ctime>]],
       [[ gmtime_s((struct tm *) nullptr, (const time_t *) nullptr); ]])],
       [ AC_MSG_RESULT(yes)],
       [ AC_MSG_RESULT(no); AC_MSG_ERROR(Both gmtime_r and gmtime_s are unavailable) ]
    )
  ]
)

dnl Check for different ways of gathering OS randomness
AC_MSG_CHECKING(for Linux getrandom syscall)
AC_COMPILE_IFELSE([AC_LANG_PROGRAM([[#include <unistd.h>
  #include <sys/syscall.h>
  #include <linux/random.h>]],
 [[ syscall(SYS_getrandom, nullptr, 32, 0); ]])],
 [ AC_MSG_RESULT(yes); AC_DEFINE(HAVE_SYS_GETRANDOM, 1,[Define this symbol if the Linux getrandom system call is available]) ],
 [ AC_MSG_RESULT(no)]
)

AC_MSG_CHECKING(for getentropy)
AC_COMPILE_IFELSE([AC_LANG_PROGRAM([[#include <unistd.h>]],
 [[ getentropy(nullptr, 32) ]])],
 [ AC_MSG_RESULT(yes); AC_DEFINE(HAVE_GETENTROPY, 1,[Define this symbol if the BSD getentropy system call is available]) ],
 [ AC_MSG_RESULT(no)]
)

AC_MSG_CHECKING(for getentropy via random.h)
AC_COMPILE_IFELSE([AC_LANG_PROGRAM([[#include <unistd.h>
 #include <sys/random.h>]],
 [[ getentropy(nullptr, 32) ]])],
 [ AC_MSG_RESULT(yes); AC_DEFINE(HAVE_GETENTROPY_RAND, 1,[Define this symbol if the BSD getentropy system call is available with sys/random.h]) ],
 [ AC_MSG_RESULT(no)]
)

AC_MSG_CHECKING(for sysctl)
AC_COMPILE_IFELSE([AC_LANG_PROGRAM([[#include <sys/types.h>
  #include <sys/sysctl.h>]],
 [[ #ifdef __linux__
    #error "Don't use sysctl on Linux, it's deprecated even when it works"
    #endif
    sysctl(nullptr, 2, nullptr, nullptr, nullptr, 0); ]])],
 [ AC_MSG_RESULT(yes); AC_DEFINE(HAVE_SYSCTL, 1,[Define this symbol if the BSD sysctl() is available]) ],
 [ AC_MSG_RESULT(no)]
)

AC_MSG_CHECKING(for sysctl KERN_ARND)
AC_COMPILE_IFELSE([AC_LANG_PROGRAM([[#include <sys/types.h>
  #include <sys/sysctl.h>]],
 [[ #ifdef __linux__
    #error "Don't use sysctl on Linux, it's deprecated even when it works"
    #endif
    static int name[2] = {CTL_KERN, KERN_ARND};
    sysctl(name, 2, nullptr, nullptr, nullptr, 0); ]])],
 [ AC_MSG_RESULT(yes); AC_DEFINE(HAVE_SYSCTL_ARND, 1,[Define this symbol if the BSD sysctl(KERN_ARND) is available]) ],
 [ AC_MSG_RESULT(no)]
)

AC_MSG_CHECKING(for if type char equals int8_t)
AC_COMPILE_IFELSE([AC_LANG_PROGRAM([[#include <stdint.h>
  #include <type_traits>]],
 [[ static_assert(std::is_same<int8_t, char>::value, ""); ]])],
 [ AC_MSG_RESULT(yes); AC_DEFINE(CHAR_EQUALS_INT8, 1,[Define this symbol if type char equals int8_t]) ],
 [ AC_MSG_RESULT(no)]
)

AC_MSG_CHECKING(for fdatasync)
AC_COMPILE_IFELSE([AC_LANG_PROGRAM([[#include <unistd.h>]],
 [[ fdatasync(0); ]])],
 [ AC_MSG_RESULT(yes); HAVE_FDATASYNC=1 ],
 [ AC_MSG_RESULT(no); HAVE_FDATASYNC=0 ]
)
AC_DEFINE_UNQUOTED([HAVE_FDATASYNC], [$HAVE_FDATASYNC], [Define to 1 if fdatasync is available.])

AC_MSG_CHECKING(for F_FULLFSYNC)
AC_COMPILE_IFELSE([AC_LANG_PROGRAM([[#include <fcntl.h>]],
 [[ fcntl(0, F_FULLFSYNC, 0); ]])],
 [ AC_MSG_RESULT(yes); HAVE_FULLFSYNC=1 ],
 [ AC_MSG_RESULT(no); HAVE_FULLFSYNC=0 ]
)

AC_MSG_CHECKING(for O_CLOEXEC)
AC_COMPILE_IFELSE([AC_LANG_PROGRAM([[#include <fcntl.h>]],
 [[ open("", O_CLOEXEC); ]])],
 [ AC_MSG_RESULT(yes); HAVE_O_CLOEXEC=1 ],
 [ AC_MSG_RESULT(no); HAVE_O_CLOEXEC=0 ]
)

dnl crc32c platform checks
AC_MSG_CHECKING(for __builtin_prefetch)
AC_COMPILE_IFELSE([AC_LANG_PROGRAM([[ ]], [[
  char data = 0;
  const char* address = &data;
  __builtin_prefetch(address, 0, 0);
  ]])],
 [ AC_MSG_RESULT(yes); HAVE_BUILTIN_PREFETCH=1 ],
 [ AC_MSG_RESULT(no); HAVE_BUILTIN_PREFETCH=0 ]
)

AC_MSG_CHECKING(for _mm_prefetch)
AC_COMPILE_IFELSE([AC_LANG_PROGRAM([[#include <xmmintrin.h>]], [[
  char data = 0;
  const char* address = &data;
  _mm_prefetch(address, _MM_HINT_NTA);
  ]])],
 [ AC_MSG_RESULT(yes); HAVE_MM_PREFETCH=1 ],
 [ AC_MSG_RESULT(no); HAVE_MM_PREFETCH=0 ]
)

AC_MSG_CHECKING(for strong getauxval support in the system headers)
AC_COMPILE_IFELSE([AC_LANG_PROGRAM([[
    #include <arm_acle.h>
    #include <arm_neon.h>
    #include <sys/auxv.h>
  ]], [[
    getauxval(AT_HWCAP);
  ]])],
 [ AC_MSG_RESULT(yes); HAVE_STRONG_GETAUXVAL=1 ],
 [ AC_MSG_RESULT(no); HAVE_STRONG_GETAUXVAL=0 ]
)

AC_MSG_CHECKING(for weak getauxval support in the compiler)
AC_COMPILE_IFELSE([AC_LANG_PROGRAM([[
    unsigned long getauxval(unsigned long type) __attribute__((weak));
    #define AT_HWCAP 16
  ]], [[
    getauxval(AT_HWCAP);
  ]])],
 [ AC_MSG_RESULT(yes); HAVE_WEAK_GETAUXVAL=1 ],
 [ AC_MSG_RESULT(no); HAVE_WEAK_GETAUXVAL=0 ]
)

dnl Check for reduced exports
if test x$use_reduce_exports = xyes; then
  AX_CHECK_COMPILE_FLAG([-fvisibility=hidden],[RE_CXXFLAGS="-fvisibility=hidden"],
  [AC_MSG_ERROR([Cannot set default symbol visibility. Use --disable-reduce-exports.])])
fi

AC_MSG_CHECKING([for std::system])
AC_LINK_IFELSE(
    [ AC_LANG_PROGRAM(
        [[ #include <cstdlib> ]],
        [[ int nErr = std::system(""); ]]
    )],
    [ AC_MSG_RESULT(yes); AC_DEFINE(HAVE_STD__SYSTEM, 1, Define to 1 if std::system is available.)],
    [ AC_MSG_RESULT(no) ]
)

AC_MSG_CHECKING([for ::_wsystem])
AC_LINK_IFELSE(
    [ AC_LANG_PROGRAM(
        [[ ]],
        [[ int nErr = ::_wsystem(""); ]]
    )],
    [ AC_MSG_RESULT(yes); AC_DEFINE(HAVE_WSYSTEM, 1, Define to 1 if ::wsystem is available.)],
    [ AC_MSG_RESULT(no) ]
)

AC_DEFINE([HAVE_SYSTEM], [HAVE_STD__SYSTEM || HAVE_WSYSTEM], [std::system or ::wsystem])

LEVELDB_CPPFLAGS=
LIBLEVELDB=
LIBMEMENV=
AM_CONDITIONAL([EMBEDDED_LEVELDB],[true])
AC_SUBST(LEVELDB_CPPFLAGS)
AC_SUBST(LIBLEVELDB)
AC_SUBST(LIBMEMENV)

dnl SUPPRESSED_CPPFLAGS=SUPPRESS_WARNINGS([$SOME_CPPFLAGS])
dnl Replace -I with -isystem in $SOME_CPPFLAGS to suppress warnings from
dnl headers from its include directories and return the result.
dnl See -isystem documentation:
dnl https://gcc.gnu.org/onlinedocs/gcc/Directory-Options.html
dnl https://clang.llvm.org/docs/ClangCommandLineReference.html#cmdoption-clang-isystem-directory
dnl Do not change "-I/usr/include" to "-isystem /usr/include" because that
dnl is not necessary (/usr/include is already a system directory) and because
dnl it would break GCC's #include_next.
AC_DEFUN([SUPPRESS_WARNINGS],
         [$(echo $1 |${SED} -E -e 's/(^| )-I/\1-isystem /g' -e 's;-isystem /usr/include([/ ]|$);-I/usr/include\1;g')])

dnl enable-fuzz should disable all other targets
if test "x$enable_fuzz" = "xyes"; then
  AC_MSG_WARN(enable-fuzz will disable all other targets)
  build_bitcoin_utils=no
  build_bitcoin_cli=no
  build_bitcoin_tx=no
  build_bitcoin_wallet=no
  build_bitcoind=no
  build_bitcoin_libs=no
  bitcoin_enable_qt=no
  bitcoin_enable_qt_test=no
  bitcoin_enable_qt_dbus=no
  enable_wallet=no
  use_bench=no
  use_upnp=no
  use_zmq=no

  AC_MSG_CHECKING([whether main function is needed])
  AX_CHECK_LINK_FLAG(
    [[-fsanitize=$use_sanitizers]],
    [AC_MSG_RESULT([no])],
    [AC_MSG_RESULT([yes])
     CPPFLAGS="$CPPFLAGS -DPROVIDE_MAIN_FUNCTION"],
    [],
    [AC_LANG_PROGRAM([[
      #include <cstdint>
      #include <cstddef>
      extern "C" int LLVMFuzzerTestOneInput(const uint8_t *data, size_t size) { return 0; }
      /* unterminated comment to remove the main function ...
    ]],[[]])])
else
  BITCOIN_QT_INIT

  dnl sets $bitcoin_enable_qt, $bitcoin_enable_qt_test, $bitcoin_enable_qt_dbus
  BITCOIN_QT_CONFIGURE([5.5.1])

  dnl Keep a copy of the original $QT_INCLUDES and use it when invoking qt's moc
  QT_INCLUDES_UNSUPPRESSED=$QT_INCLUDES
  if test x$suppress_external_warnings != xno ; then
    QT_INCLUDES=SUPPRESS_WARNINGS($QT_INCLUDES)
    QT_DBUS_INCLUDES=SUPPRESS_WARNINGS($QT_DBUS_INCLUDES)
    QT_TEST_INCLUDES=SUPPRESS_WARNINGS($QT_TEST_INCLUDES)
  fi
fi

if test x$enable_wallet != xno; then
    dnl Check for libdb_cxx only if wallet enabled
    BITCOIN_FIND_BDB48
    if test x$suppress_external_warnings != xno ; then
        BDB_CPPFLAGS=SUPPRESS_WARNINGS($BDB_CPPFLAGS)
    fi

    dnl Check for sqlite3
    if test "x$use_sqlite" != "xno"; then
      PKG_CHECK_MODULES([SQLITE], [sqlite3 >= 3.7.17], [have_sqlite=yes], [have_sqlite=no])
    fi
    AC_MSG_CHECKING([whether to build wallet with support for sqlite])
    if test "x$use_sqlite" = "xno"; then
      use_sqlite=no
    elif test "x$have_sqlite" = "xno"; then
      if test "x$use_sqlite" = "xyes"; then
        AC_MSG_ERROR([sqlite support requested but cannot be built. Use --without-sqlite])
      fi
      use_sqlite=no
    else
      if test x$use_sqlite != xno; then
        AC_DEFINE([USE_SQLITE],[1],[Define if sqlite support should be compiled in])
        use_sqlite=yes
      fi
    fi
    AC_MSG_RESULT([$use_sqlite])
fi

dnl Check for libminiupnpc (optional)
if test x$use_upnp != xno; then
  AC_CHECK_HEADERS(
    [miniupnpc/miniwget.h miniupnpc/miniupnpc.h miniupnpc/upnpcommands.h miniupnpc/upnperrors.h],
    [AC_CHECK_LIB([miniupnpc], [upnpDiscover], [MINIUPNPC_LIBS=-lminiupnpc], [have_miniupnpc=no])],
    [have_miniupnpc=no]
  )
dnl The minimum supported miniUPnPc API version is set to 10. This keeps compatibility
dnl with Ubuntu 16.04 LTS and Debian 8 libminiupnpc-dev packages.
if test x$have_miniupnpc != xno; then
  AC_MSG_CHECKING([whether miniUPnPc API version is supported])
  AC_PREPROC_IFELSE([AC_LANG_PROGRAM([[
      @%:@include <miniupnpc/miniupnpc.h>
    ]], [[
      #if MINIUPNPC_API_VERSION >= 10
      // Everything is okay
      #else
      #  error miniUPnPc API version is too old
      #endif
    ]])],[
      AC_MSG_RESULT(yes)
    ],[
    AC_MSG_RESULT(no)
    AC_MSG_WARN([miniUPnPc API version < 10 is unsupported, disabling UPnP support.])
    have_miniupnpc=no
  ])
fi
fi

if test x$build_bitcoin_wallet$build_bitcoin_cli$build_bitcoin_tx$build_bitcoind$bitcoin_enable_qt$use_tests$use_bench = xnonononononono; then
    use_boost=no
else
    use_boost=yes
fi

if test x$use_boost = xyes; then

dnl Minimum required Boost version
define(MINIMUM_REQUIRED_BOOST, 1.58.0)

dnl Check for Boost libs
AX_BOOST_BASE([MINIMUM_REQUIRED_BOOST])
if test x$want_boost = xno; then
    AC_MSG_ERROR([[only libbitcoinconsensus can be built without boost]])
fi
AX_BOOST_SYSTEM
AX_BOOST_FILESYSTEM
AX_BOOST_THREAD

dnl Opt-in to boost-process
AS_IF([ test x$with_boost_process != x ], [ AX_BOOST_PROCESS ], [ ax_cv_boost_process=no ] )

if test x$suppress_external_warnings != xno; then
    BOOST_CPPFLAGS=SUPPRESS_WARNINGS($BOOST_CPPFLAGS)
fi

dnl Boost 1.56 through 1.62 allow using std::atomic instead of its own atomic
dnl counter implementations. In 1.63 and later the std::atomic approach is default.
m4_pattern_allow(DBOOST_AC_USE_STD_ATOMIC) dnl otherwise it's treated like a macro
BOOST_CPPFLAGS="-DBOOST_SP_USE_STD_ATOMIC -DBOOST_AC_USE_STD_ATOMIC $BOOST_CPPFLAGS"

BOOST_LIBS="$BOOST_LDFLAGS $BOOST_SYSTEM_LIB $BOOST_FILESYSTEM_LIB $BOOST_THREAD_LIB"
fi

if test x$use_reduce_exports = xyes; then
    CXXFLAGS="$CXXFLAGS $RE_CXXFLAGS"
    AX_CHECK_LINK_FLAG([[-Wl,--exclude-libs,ALL]], [RELDFLAGS="-Wl,--exclude-libs,ALL"],, [[$LDFLAG_WERROR]])
fi

if test x$use_tests = xyes; then

  if test x$HEXDUMP = x; then
    AC_MSG_ERROR(hexdump is required for tests)
  fi

  if test x$use_boost = xyes; then

  AX_BOOST_UNIT_TEST_FRAMEWORK

  dnl Determine if -DBOOST_TEST_DYN_LINK is needed
  AC_MSG_CHECKING([for dynamic linked boost test])
  TEMP_LIBS="$LIBS"
  LIBS="$LIBS $BOOST_LDFLAGS $BOOST_UNIT_TEST_FRAMEWORK_LIB"
  TEMP_CPPFLAGS="$CPPFLAGS"
  CPPFLAGS="$CPPFLAGS $BOOST_CPPFLAGS"
  AC_LINK_IFELSE([AC_LANG_SOURCE([
       #define BOOST_TEST_DYN_LINK
       #define BOOST_TEST_MAIN
        #include <boost/test/unit_test.hpp>

       ])],
    [AC_MSG_RESULT(yes)]
    [TESTDEFS="$TESTDEFS -DBOOST_TEST_DYN_LINK"],
    [AC_MSG_RESULT(no)])
  LIBS="$TEMP_LIBS"
  CPPFLAGS="$TEMP_CPPFLAGS"

  fi
fi


case $host in
  *linux*)
    LIBHIDAPINAME=hidapi-libusb
    HIDAPILIBS=-l$LIBHIDAPINAME
    ;;
  *mingw*)
    LIBHIDAPINAME=hidapi
    HIDAPILIBS="-l$LIBHIDAPINAME -lsetupapi"
    ;;
  *)
    LIBHIDAPINAME=hidapi
    HIDAPILIBS=-l$LIBHIDAPINAME
    ;;
esac

if test "x$enable_usbdevice" = "xyes"; then
  if test "x$enable_wallet" != "xyes"; then
    AC_MSG_ERROR("enable_usbdevice must be used with enable_wallet.")
  fi
fi

dnl libevent check

if test x$build_bitcoin_cli$build_bitcoind$bitcoin_enable_qt$use_tests$use_bench != xnonononono; then
  PKG_CHECK_MODULES([EVENT], [libevent >= 2.0.21], [use_libevent=yes], [AC_MSG_ERROR([libevent version 2.0.21 or greater not found.])])
  if test x$TARGET_OS != xwindows; then
    PKG_CHECK_MODULES([EVENT_PTHREADS], [libevent_pthreads >= 2.0.21],, [AC_MSG_ERROR([libevent_pthreads version 2.0.21 or greater not found.])])
  fi
fi

dnl QR Code encoding library check

if test "x$use_qr" != xno; then
  BITCOIN_QT_CHECK([PKG_CHECK_MODULES([QR], [libqrencode], [have_qrencode=yes], [have_qrencode=no])])
fi

dnl USB Device check

if test "x$enable_usbdevice" = "xyes"; then
  if test "x$bitcoin_enable_qt" != "xyes"; then
      PKG_CHECK_MODULES([PROTOBUF], [protobuf],[have_protobuf=yes],
      [AC_MSG_WARN(protobuf not found.)
       enable_usbdevice=no])
  fi

  PKG_CHECK_MODULES([USB], [libusb-1.0 >= 1.0.9],
    [AC_DEFINE([ENABLE_USBDEVICE],[1],[Define to 1 to enable USBDEVICE functions])],
    [AC_DEFINE([ENABLE_USBDEVICE],[0],[Define to 1 to enable USBDEVICE functions])
     AC_MSG_WARN([libusb-1.0 version 1.0.9 or greater not found, disabling])
     enable_usbdevice=no])

  PKG_CHECK_MODULES([HIDAPI],[$LIBHIDAPINAME >= 0],
    [AC_DEFINE([ENABLE_USBDEVICE],[1],[Define to 1 to enable USBDEVICE functions])],
    [AC_DEFINE([ENABLE_USBDEVICE],[0],[Define to 1 to enable USBDEVICE functions])
     AC_MSG_WARN([$LIBHIDAPINAME version 0 or greater not found, disabling])
     enable_usbdevice=no])
else
    AC_DEFINE_UNQUOTED([ENABLE_USBDEVICE],[0],[Define to 1 to enable USBDEVICE functions])
fi


if test x$enable_usbdevice != xno; then
  BITCOIN_QT_CHECK(AC_CHECK_LIB([protobuf] ,[main],[PROTOBUF_LIBS=-lprotobuf], [have_protobuf=no]))
fi

dnl ZMQ check

if test "x$use_zmq" = xyes; then
  PKG_CHECK_MODULES([ZMQ], [libzmq >= 4],
    AC_DEFINE([ENABLE_ZMQ], [1], [Define to 1 to enable ZMQ functions]),
    [AC_DEFINE([ENABLE_ZMQ], [0], [Define to 1 to enable ZMQ functions])
    AC_MSG_WARN([libzmq version 4.x or greater not found, disabling])
    use_zmq=no])
else
  AC_DEFINE_UNQUOTED([ENABLE_ZMQ], [0], [Define to 1 to enable ZMQ functions])
fi

if test "x$use_zmq" = xyes; then
  dnl Assume libzmq was built for static linking
  case $host in
    *mingw*)
      ZMQ_CFLAGS="$ZMQ_CFLAGS -DZMQ_STATIC"
    ;;
  esac
fi

dnl univalue check

need_bundled_univalue=yes
if test x$build_bitcoin_wallet$build_bitcoin_cli$build_bitcoin_tx$build_bitcoind$bitcoin_enable_qt$use_tests$use_bench = xnonononononono; then
  need_bundled_univalue=no
else
  if test x$system_univalue != xno; then
    PKG_CHECK_MODULES([UNIVALUE], [libunivalue >= 1.0.4], [found_univalue=yes], [found_univalue=no])
    if test x$found_univalue = xyes; then
      system_univalue=yes
      need_bundled_univalue=no
    elif test x$system_univalue = xyes; then
      AC_MSG_ERROR([univalue not found])
    else
      system_univalue=no
    fi
  fi

  if test x$need_bundled_univalue = xyes; then
    UNIVALUE_CFLAGS='-I$(srcdir)/univalue/include'
    UNIVALUE_LIBS='univalue/libunivalue.la'
  fi
fi

AM_CONDITIONAL([EMBEDDED_UNIVALUE],[test x$need_bundled_univalue = xyes])
AC_SUBST(UNIVALUE_CFLAGS)
AC_SUBST(UNIVALUE_LIBS)

if test x$have_protobuf != xno &&
   test x$enable_usbdevice != xno; then
  BITCOIN_QT_PATH_PROGS([PROTOC], [protoc],$protoc_bin_path)
fi

if test "x$enable_usbdevice" = "xyes"; then
  if test "x$bitcoin_enable_qt" != "xyes"; then
    if test "x$protoc_bin_path" != x; then
      AC_PATH_PROGS([PROTOC],[protoc],,$protoc_bin_path)
    else
      AC_PATH_PROGS([PROTOC],[protoc])
    fi
  fi
fi


dnl libmultiprocess library check

libmultiprocess_found=no
if test "x$with_libmultiprocess" = xyes || test "x$with_libmultiprocess" = xauto; then
  m4_ifdef([PKG_CHECK_MODULES], [PKG_CHECK_MODULES([LIBMULTIPROCESS], [libmultiprocess], [
     libmultiprocess_found=yes;
     libmultiprocess_prefix=`$PKG_CONFIG --variable=prefix libmultiprocess`;
  ], [true])])
elif test "x$with_libmultiprocess" != xno; then
  AC_MSG_ERROR([--with-libmultiprocess=$with_libmultiprocess value is not yes, auto, or no])
fi
AC_SUBST(LIBMULTIPROCESS_CFLAGS)
AC_SUBST(LIBMULTIPROCESS_LIBS)

dnl Enable multiprocess check

if test "x$enable_multiprocess" = xyes; then
  if test "x$libmultiprocess_found" != xyes; then
    AC_MSG_ERROR([--enable-multiprocess=yes option specified but libmultiprocess library was not found. May need to install libmultiprocess library, or specify install path with PKG_CONFIG_PATH environment variable. Running 'pkg-config --debug libmultiprocess' may be helpful for debugging.])
  fi
  build_multiprocess=yes
elif test "x$enable_multiprocess" = xauto; then
  build_multiprocess=$libmultiprocess_found
else
  build_multiprocess=no
fi

AM_CONDITIONAL([BUILD_MULTIPROCESS],[test "x$build_multiprocess" = xyes])
AM_CONDITIONAL([BUILD_BITCOIN_NODE], [test "x$build_multiprocess" = xyes])
AM_CONDITIONAL([BUILD_BITCOIN_GUI], [test "x$build_multiprocess" = xyes])

dnl codegen tools check

if test x$build_multiprocess != xno; then
  if test "x$with_mpgen" = xyes || test "x$with_mpgen" = xauto; then
    MPGEN_PREFIX="$libmultiprocess_prefix"
  elif test "x$with_mpgen" != xno; then
    MPGEN_PREFIX="$with_mpgen";
  fi
  AC_SUBST(MPGEN_PREFIX)
fi

AC_MSG_CHECKING([whether to build particld])
AM_CONDITIONAL([BUILD_BITCOIND], [test x$build_bitcoind = xyes])
AC_MSG_RESULT($build_bitcoind)

AC_MSG_CHECKING([whether to build particl-cli])
AM_CONDITIONAL([BUILD_BITCOIN_CLI], [test x$build_bitcoin_cli = xyes])
AC_MSG_RESULT($build_bitcoin_cli)

AC_MSG_CHECKING([whether to build particl-tx])
AM_CONDITIONAL([BUILD_BITCOIN_TX], [test x$build_bitcoin_tx = xyes])
AC_MSG_RESULT($build_bitcoin_tx)

AC_MSG_CHECKING([whether to build particl-wallet])
AM_CONDITIONAL([BUILD_BITCOIN_WALLET], [test x$build_bitcoin_wallet = xyes])
AC_MSG_RESULT($build_bitcoin_wallet)

AC_MSG_CHECKING([whether to build libraries])
AM_CONDITIONAL([BUILD_BITCOIN_LIBS], [test x$build_bitcoin_libs = xyes])
if test x$build_bitcoin_libs = xyes; then
  AC_DEFINE(HAVE_CONSENSUS_LIB, 1, [Define this symbol if the consensus lib has been built])
  AC_CONFIG_FILES([libparticlconsensus.pc:libparticlconsensus.pc.in])
fi
AC_MSG_RESULT($build_bitcoin_libs)

AC_LANG_POP

if test "x$use_ccache" != "xno"; then
  AC_MSG_CHECKING(if ccache should be used)
  if test x$CCACHE = x; then
    if test "x$use_ccache" = "xyes"; then
      AC_MSG_ERROR([ccache not found.]);
    else
      use_ccache=no
    fi
  else
    use_ccache=yes
    CC="$ac_cv_path_CCACHE $CC"
    CXX="$ac_cv_path_CCACHE $CXX"
  fi
  AC_MSG_RESULT($use_ccache)
fi

dnl enable wallet
AC_MSG_CHECKING([if wallet should be enabled])
if test x$enable_wallet != xno; then
  AC_MSG_RESULT(yes)
  AC_DEFINE_UNQUOTED([ENABLE_WALLET],[1],[Define to 1 to enable wallet functions])
else
  AC_MSG_RESULT(no)
fi

dnl enable usbdevice
AC_MSG_CHECKING([if usbdevice should be enabled])
if test x$enable_usbdevice != xno; then
  AC_MSG_RESULT(yes)
  AC_DEFINE_UNQUOTED([ENABLE_USBDEVICE],[1],[Define to 1 to enable usbdevice functions])
else
  AC_MSG_RESULT(no)
fi

dnl enable upnp support
AC_MSG_CHECKING([whether to build with support for UPnP])
if test x$have_miniupnpc = xno; then
  if test x$use_upnp = xyes; then
     AC_MSG_ERROR("UPnP requested but cannot be built. Use --without-miniupnpc.")
  fi
  AC_MSG_RESULT(no)
  use_upnp=no
else
  if test x$use_upnp != xno; then
    AC_MSG_RESULT(yes)
    AC_MSG_CHECKING([whether to build with UPnP enabled by default])
    use_upnp=yes
    upnp_setting=0
    if test x$use_upnp_default != xno; then
      use_upnp_default=yes
      upnp_setting=1
    fi
    AC_MSG_RESULT($use_upnp_default)
    AC_DEFINE_UNQUOTED([USE_UPNP],[$upnp_setting],[UPnP support not compiled if undefined, otherwise value (0 or 1) determines default state])
    if test x$TARGET_OS = xwindows; then
      MINIUPNPC_CPPFLAGS="-DSTATICLIB -DMINIUPNP_STATICLIB"
    fi
  else
    AC_MSG_RESULT(no)
  fi
fi

dnl these are only used when qt is enabled
BUILD_TEST_QT=""
if test x$bitcoin_enable_qt != xno; then
  dnl enable dbus support
  AC_MSG_CHECKING([whether to build GUI with support for D-Bus])
  if test x$bitcoin_enable_qt_dbus != xno; then
    AC_DEFINE([USE_DBUS],[1],[Define if dbus support should be compiled in])
  fi
  AC_MSG_RESULT($bitcoin_enable_qt_dbus)

  dnl enable qr support
  AC_MSG_CHECKING([whether to build GUI with support for QR codes])
  if test x$have_qrencode = xno; then
    if test x$use_qr = xyes; then
      AC_MSG_ERROR([QR support requested but cannot be built. Use --without-qrencode])
    fi
    use_qr=no
  else
    if test x$use_qr != xno; then
      AC_DEFINE([USE_QRCODE],[1],[Define if QR support should be compiled in])
      use_qr=yes
    fi
  fi
  AC_MSG_RESULT([$use_qr])

  if test x$XGETTEXT = x; then
    AC_MSG_WARN("xgettext is required to update qt translations")
  fi

  AC_MSG_CHECKING([whether to build test_bitcoin-qt])
  if test x$use_gui_tests$bitcoin_enable_qt_test = xyesyes; then
    AC_MSG_RESULT([yes])
    BUILD_TEST_QT="yes"
  else
    AC_MSG_RESULT([no])
  fi
fi

AM_CONDITIONAL([ENABLE_ZMQ], [test "x$use_zmq" = "xyes"])

AC_MSG_CHECKING([whether to build test_bitcoin])
if test x$use_tests = xyes; then
  AC_MSG_RESULT([yes])
  BUILD_TEST="yes"
else
  AC_MSG_RESULT([no])
  BUILD_TEST=""
fi

AC_MSG_CHECKING([whether to reduce exports])
if test x$use_reduce_exports = xyes; then
  AC_MSG_RESULT([yes])
else
  AC_MSG_RESULT([no])
fi

if test x$build_bitcoin_wallet$build_bitcoin_cli$build_bitcoin_tx$build_bitcoin_libs$build_bitcoind$bitcoin_enable_qt$use_bench$use_tests = xnononononononono; then
  AC_MSG_ERROR([No targets! Please specify at least one of: --with-utils --with-libs --with-daemon --with-gui --enable-bench or --enable-tests])
fi

AM_CONDITIONAL([TARGET_DARWIN], [test x$TARGET_OS = xdarwin])
AM_CONDITIONAL([BUILD_DARWIN], [test x$BUILD_OS = xdarwin])
AM_CONDITIONAL([TARGET_LINUX], [test x$TARGET_OS = xlinux])
AM_CONDITIONAL([TARGET_WINDOWS], [test x$TARGET_OS = xwindows])
AM_CONDITIONAL([ENABLE_WALLET],[test x$enable_wallet = xyes])
<<<<<<< HEAD
AM_CONDITIONAL([ENABLE_USBDEVICE],[test x$enable_usbdevice = xyes])
=======
AM_CONDITIONAL([USE_SQLITE], [test "x$use_sqlite" = "xyes"])
>>>>>>> 5174b534
AM_CONDITIONAL([ENABLE_TESTS],[test x$BUILD_TEST = xyes])
AM_CONDITIONAL([ENABLE_FUZZ],[test x$enable_fuzz = xyes])
AM_CONDITIONAL([ENABLE_QT],[test x$bitcoin_enable_qt = xyes])
AM_CONDITIONAL([ENABLE_QT_TESTS],[test x$BUILD_TEST_QT = xyes])
AM_CONDITIONAL([ENABLE_BENCH],[test x$use_bench = xyes])
AM_CONDITIONAL([USE_QRCODE], [test x$use_qr = xyes])
AM_CONDITIONAL([USE_LCOV],[test x$use_lcov = xyes])
AM_CONDITIONAL([USE_LIBEVENT],[test x$use_libevent = xyes])
AM_CONDITIONAL([GLIBC_BACK_COMPAT],[test x$use_glibc_compat = xyes])
AM_CONDITIONAL([HARDEN],[test x$use_hardening = xyes])
AM_CONDITIONAL([ENABLE_SSE42],[test x$enable_sse42 = xyes])
AM_CONDITIONAL([ENABLE_SSE41],[test x$enable_sse41 = xyes])
AM_CONDITIONAL([ENABLE_AVX2],[test x$enable_avx2 = xyes])
AM_CONDITIONAL([ENABLE_SHANI],[test x$enable_shani = xyes])
AM_CONDITIONAL([ENABLE_ARM_CRC],[test x$enable_arm_crc = xyes])
AM_CONDITIONAL([USE_ASM],[test x$use_asm = xyes])
AM_CONDITIONAL([WORDS_BIGENDIAN],[test x$ac_cv_c_bigendian = xyes])

AC_DEFINE(CLIENT_VERSION_MAJOR, _CLIENT_VERSION_MAJOR, [Major version])
AC_DEFINE(CLIENT_VERSION_MINOR, _CLIENT_VERSION_MINOR, [Minor version])
AC_DEFINE(CLIENT_VERSION_PARTICL, _CLIENT_VERSION_PARTICL, [Particl version])
AC_DEFINE(CLIENT_VERSION_REVISION, _CLIENT_VERSION_REVISION, [Build revision])
AC_DEFINE(CLIENT_VERSION_BUILD, _CLIENT_VERSION_BUILD, [Version Build])
AC_DEFINE(CLIENT_VERSION_IS_RELEASE, _CLIENT_VERSION_IS_RELEASE, [Version is release])
AC_DEFINE(COPYRIGHT_YEAR, _COPYRIGHT_YEAR, [Copyright year])
AC_DEFINE(COPYRIGHT_HOLDERS, "_COPYRIGHT_HOLDERS", [Copyright holder(s) before %s replacement])
AC_DEFINE(COPYRIGHT_HOLDERS_SUBSTITUTION, "_COPYRIGHT_HOLDERS_SUBSTITUTION", [Replacement for %s in copyright holders string])
define(_COPYRIGHT_HOLDERS_FINAL, [patsubst(_COPYRIGHT_HOLDERS, [%s], [_COPYRIGHT_HOLDERS_SUBSTITUTION])])
AC_DEFINE(COPYRIGHT_HOLDERS_FINAL, "_COPYRIGHT_HOLDERS_FINAL", [Copyright holder(s)])
AC_SUBST(CLIENT_VERSION_MAJOR, _CLIENT_VERSION_MAJOR)
AC_SUBST(CLIENT_VERSION_MINOR, _CLIENT_VERSION_MINOR)
AC_SUBST(CLIENT_VERSION_PARTICL, _CLIENT_VERSION_PARTICL)
AC_SUBST(CLIENT_VERSION_REVISION, _CLIENT_VERSION_REVISION)
AC_SUBST(CLIENT_VERSION_BUILD, _CLIENT_VERSION_BUILD)
AC_SUBST(CLIENT_VERSION_IS_RELEASE, _CLIENT_VERSION_IS_RELEASE)
AC_SUBST(COPYRIGHT_YEAR, _COPYRIGHT_YEAR)
AC_SUBST(COPYRIGHT_HOLDERS, "_COPYRIGHT_HOLDERS")
AC_SUBST(COPYRIGHT_HOLDERS_SUBSTITUTION, "_COPYRIGHT_HOLDERS_SUBSTITUTION")
AC_SUBST(COPYRIGHT_HOLDERS_FINAL, "_COPYRIGHT_HOLDERS_FINAL")
AC_SUBST(BITCOIN_DAEMON_NAME)
AC_SUBST(BITCOIN_GUI_NAME)
AC_SUBST(BITCOIN_CLI_NAME)
AC_SUBST(BITCOIN_TX_NAME)
AC_SUBST(BITCOIN_WALLET_TOOL_NAME)

AC_SUBST(RELDFLAGS)
AC_SUBST(DEBUG_CPPFLAGS)
AC_SUBST(WARN_CXXFLAGS)
AC_SUBST(NOWARN_CXXFLAGS)
AC_SUBST(DEBUG_CXXFLAGS)
AC_SUBST(COMPAT_LDFLAGS)
AC_SUBST(ERROR_CXXFLAGS)
AC_SUBST(GPROF_CXXFLAGS)
AC_SUBST(GPROF_LDFLAGS)
AC_SUBST(HARDENED_CXXFLAGS)
AC_SUBST(HARDENED_CPPFLAGS)
AC_SUBST(HARDENED_LDFLAGS)
AC_SUBST(PIC_FLAGS)
AC_SUBST(PIE_FLAGS)
AC_SUBST(SANITIZER_CXXFLAGS)
AC_SUBST(SANITIZER_LDFLAGS)
AC_SUBST(SSE42_CXXFLAGS)
AC_SUBST(SSE41_CXXFLAGS)
AC_SUBST(AVX2_CXXFLAGS)
AC_SUBST(SHANI_CXXFLAGS)
AC_SUBST(ARM_CRC_CXXFLAGS)
AC_SUBST(LIBTOOL_APP_LDFLAGS)
AC_SUBST(USE_SQLITE)
AC_SUBST(USE_UPNP)
AC_SUBST(USE_QRCODE)
AC_SUBST(BOOST_LIBS)
AC_SUBST(SQLITE_LIBS)
AC_SUBST(TESTDEFS)
AC_SUBST(MINIUPNPC_CPPFLAGS)
AC_SUBST(MINIUPNPC_LIBS)
AC_SUBST(EVENT_LIBS)
AC_SUBST(EVENT_PTHREADS_LIBS)
AC_SUBST(ZMQ_LIBS)
AC_SUBST(USB_LIBS)
AC_SUBST(HIDAPI_LIBS)
AC_SUBST(PROTOBUF_LIBS)
AC_SUBST(QR_LIBS)
AC_SUBST(HAVE_GMTIME_R)
AC_SUBST(HAVE_FDATASYNC)
AC_SUBST(HAVE_FULLFSYNC)
AC_SUBST(HAVE_O_CLOEXEC)
AC_SUBST(HAVE_BUILTIN_PREFETCH)
AC_SUBST(HAVE_MM_PREFETCH)
AC_SUBST(HAVE_STRONG_GETAUXVAL)
AC_SUBST(HAVE_WEAK_GETAUXVAL)
AC_CONFIG_FILES([Makefile src/Makefile doc/man/Makefile share/setup.nsi share/qt/Info.plist test/config.ini])
AC_CONFIG_FILES([contrib/devtools/split-debug.sh],[chmod +x contrib/devtools/split-debug.sh])
AM_COND_IF([HAVE_DOXYGEN], [AC_CONFIG_FILES([doc/Doxyfile])])
AC_CONFIG_LINKS([contrib/devtools/security-check.py:contrib/devtools/security-check.py])
AC_CONFIG_LINKS([contrib/devtools/test-security-check.py:contrib/devtools/test-security-check.py])
AC_CONFIG_LINKS([contrib/filter-lcov.py:contrib/filter-lcov.py])
AC_CONFIG_LINKS([test/functional/test_runner.py:test/functional/test_runner.py])
AC_CONFIG_LINKS([test/fuzz/test_runner.py:test/fuzz/test_runner.py])
AC_CONFIG_LINKS([test/util/bitcoin-util-test.py:test/util/bitcoin-util-test.py])
AC_CONFIG_LINKS([test/util/rpcauth-test.py:test/util/rpcauth-test.py])

dnl boost's m4 checks do something really nasty: they export these vars. As a
dnl result, they leak into secp256k1's configure and crazy things happen.
dnl Until this is fixed upstream and we've synced, we'll just un-export them.
CPPFLAGS_TEMP="$CPPFLAGS"
unset CPPFLAGS
CPPFLAGS="$CPPFLAGS_TEMP"

LDFLAGS_TEMP="$LDFLAGS"
unset LDFLAGS
LDFLAGS="$LDFLAGS_TEMP"

LIBS_TEMP="$LIBS"
unset LIBS
LIBS="$LIBS_TEMP"

PKGCONFIG_PATH_TEMP="$PKG_CONFIG_PATH"
unset PKG_CONFIG_PATH
PKG_CONFIG_PATH="$PKGCONFIG_PATH_TEMP"

PKGCONFIG_LIBDIR_TEMP="$PKG_CONFIG_LIBDIR"
unset PKG_CONFIG_LIBDIR
PKG_CONFIG_LIBDIR="$PKGCONFIG_LIBDIR_TEMP"

if test x$need_bundled_univalue = xyes; then
  AC_CONFIG_SUBDIRS([src/univalue])
fi

ac_configure_args="${ac_configure_args} --disable-shared --with-pic --enable-benchmark=no --with-bignum=no --enable-module-recovery --enable-module-schnorrsig --enable-experimental --enable-module-ecdh --enable-module-commitment --enable-module-rangeproof --enable-module-bulletproof --enable-module-generator --enable-module-mlsag --enable-endomorphism"
AC_CONFIG_SUBDIRS([src/secp256k1])

AC_OUTPUT

dnl Replace the BUILDDIR path with the correct Windows path if compiling on Native Windows
case ${OS} in
   *Windows*)
     sed  's/BUILDDIR="\/\([[a-z]]\)/BUILDDIR="\1:/'  test/config.ini > test/config-2.ini
     mv test/config-2.ini test/config.ini
   ;;
esac

echo
echo "Options used to compile and link:"
echo "  boost process = $ax_cv_boost_process"
echo "  multiprocess  = $build_multiprocess"
echo "  with wallet   = $enable_wallet"
<<<<<<< HEAD
echo "  with usbdevice= $enable_usbdevice"
=======
if test "x$enable_wallet" != "xno"; then
    echo "    with sqlite = $use_sqlite"
fi
>>>>>>> 5174b534
echo "  with gui / qt = $bitcoin_enable_qt"
if test x$bitcoin_enable_qt != xno; then
    echo "    with qr     = $use_qr"
fi
echo "  with zmq      = $use_zmq"
echo "  with test     = $use_tests"
if test x$use_tests != xno; then
    echo "    with fuzz   = $enable_fuzz"
fi
echo "  with bench    = $use_bench"
echo "  with upnp     = $use_upnp"
echo "  use asm       = $use_asm"
echo "  sanitizers    = $use_sanitizers"
echo "  debug enabled = $enable_debug"
echo "  gprof enabled = $enable_gprof"
echo "  werror        = $enable_werror"
echo
echo "  target os     = $TARGET_OS"
echo "  build os      = $build_os"
echo
echo "  CC            = $CC"
echo "  CFLAGS        = $PTHREAD_CFLAGS $CFLAGS"
echo "  CPPFLAGS      = $DEBUG_CPPFLAGS $HARDENED_CPPFLAGS $CPPFLAGS"
echo "  CXX           = $CXX"
echo "  CXXFLAGS      = $DEBUG_CXXFLAGS $HARDENED_CXXFLAGS $WARN_CXXFLAGS $NOWARN_CXXFLAGS $ERROR_CXXFLAGS $GPROF_CXXFLAGS $CXXFLAGS"
echo "  LDFLAGS       = $PTHREAD_LIBS $HARDENED_LDFLAGS $GPROF_LDFLAGS $LDFLAGS"
echo "  ARFLAGS       = $ARFLAGS"
echo<|MERGE_RESOLUTION|>--- conflicted
+++ resolved
@@ -130,19 +130,17 @@
   [enable_wallet=$enableval],
   [enable_wallet=yes])
 
-<<<<<<< HEAD
+AC_ARG_WITH([sqlite],
+  [AS_HELP_STRING([--with-sqlite=yes|no|auto],
+  [enable sqlite wallet support (default: auto, i.e., enabled if wallet is enabled and sqlite is found)])],
+  [use_sqlite=$withval],
+  [use_sqlite=auto])
+
 AC_ARG_ENABLE([usbdevice],
   [AS_HELP_STRING([--enable-usbdevice],
   [enable usbdevice (disabled by default)])],
   [enable_usbdevice=$enableval],
   [enable_usbdevice=no])
-=======
-AC_ARG_WITH([sqlite],
-  [AS_HELP_STRING([--with-sqlite=yes|no|auto],
-  [enable sqlite wallet support (default: auto, i.e., enabled if wallet is enabled and sqlite is found)])],
-  [use_sqlite=$withval],
-  [use_sqlite=auto])
->>>>>>> 5174b534
 
 AC_ARG_WITH([miniupnpc],
   [AS_HELP_STRING([--with-miniupnpc],
@@ -1686,11 +1684,8 @@
 AM_CONDITIONAL([TARGET_LINUX], [test x$TARGET_OS = xlinux])
 AM_CONDITIONAL([TARGET_WINDOWS], [test x$TARGET_OS = xwindows])
 AM_CONDITIONAL([ENABLE_WALLET],[test x$enable_wallet = xyes])
-<<<<<<< HEAD
+AM_CONDITIONAL([USE_SQLITE], [test "x$use_sqlite" = "xyes"])
 AM_CONDITIONAL([ENABLE_USBDEVICE],[test x$enable_usbdevice = xyes])
-=======
-AM_CONDITIONAL([USE_SQLITE], [test "x$use_sqlite" = "xyes"])
->>>>>>> 5174b534
 AM_CONDITIONAL([ENABLE_TESTS],[test x$BUILD_TEST = xyes])
 AM_CONDITIONAL([ENABLE_FUZZ],[test x$enable_fuzz = xyes])
 AM_CONDITIONAL([ENABLE_QT],[test x$bitcoin_enable_qt = xyes])
@@ -1837,13 +1832,10 @@
 echo "  boost process = $ax_cv_boost_process"
 echo "  multiprocess  = $build_multiprocess"
 echo "  with wallet   = $enable_wallet"
-<<<<<<< HEAD
-echo "  with usbdevice= $enable_usbdevice"
-=======
 if test "x$enable_wallet" != "xno"; then
     echo "    with sqlite = $use_sqlite"
 fi
->>>>>>> 5174b534
+echo "  with usbdevice= $enable_usbdevice"
 echo "  with gui / qt = $bitcoin_enable_qt"
 if test x$bitcoin_enable_qt != xno; then
     echo "    with qr     = $use_qr"
