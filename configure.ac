dnl require autoconf 2.60 (AS_ECHO/AS_ECHO_N)
AC_PREREQ([2.60])
define(_CLIENT_VERSION_MAJOR, 0)
define(_CLIENT_VERSION_MINOR, 16)
define(_CLIENT_VERSION_REVISION, 99)
define(_CLIENT_VERSION_PARTICL, 1)
define(_CLIENT_VERSION_BUILD, 0)
define(_CLIENT_VERSION_IS_RELEASE, true)
define(_COPYRIGHT_YEAR, 2018)
define(_COPYRIGHT_HOLDERS,[The %s developers])
define(_COPYRIGHT_HOLDERS_SUBSTITUTION,[[Particl Core]])
AC_INIT([Particl Core],[_CLIENT_VERSION_MAJOR._CLIENT_VERSION_MINOR._CLIENT_VERSION_REVISION._CLIENT_VERSION_PARTICL],[https://github.com/particl/particl-core/issues],[particl],[https://particl.io/])
AC_CONFIG_SRCDIR([src/validation.cpp])
AC_CONFIG_HEADERS([src/config/bitcoin-config.h])
AC_CONFIG_AUX_DIR([build-aux])
AC_CONFIG_MACRO_DIR([build-aux/m4])

BITCOIN_DAEMON_NAME=particld
BITCOIN_GUI_NAME=particl-qt
BITCOIN_CLI_NAME=particl-cli
BITCOIN_TX_NAME=particl-tx

dnl Unless the user specified ARFLAGS, force it to be cr
AC_ARG_VAR(ARFLAGS, [Flags for the archiver, defaults to <cr> if not set])
if test "x${ARFLAGS+set}" != "xset"; then
  ARFLAGS="cr"
fi

AC_CANONICAL_HOST

AH_TOP([#ifndef BITCOIN_CONFIG_H])
AH_TOP([#define BITCOIN_CONFIG_H])
AH_BOTTOM([#endif //BITCOIN_CONFIG_H])

dnl faketime breaks configure and is only needed for make. Disable it here.
unset FAKETIME

dnl Automake init set-up and checks
AM_INIT_AUTOMAKE([no-define subdir-objects foreign])

dnl faketime messes with timestamps and causes configure to be re-run.
dnl --disable-maintainer-mode can be used to bypass this.
AM_MAINTAINER_MODE([enable])

dnl make the compilation flags quiet unless V=1 is used
m4_ifdef([AM_SILENT_RULES], [AM_SILENT_RULES([yes])])

dnl Compiler checks (here before libtool).
if test "x${CXXFLAGS+set}" = "xset"; then
  CXXFLAGS_overridden=yes
else
  CXXFLAGS_overridden=no
fi
AC_PROG_CXX
AC_PROG_CC

dnl By default, libtool for mingw refuses to link static libs into a dll for
dnl fear of mixing pic/non-pic objects, and import/export complications. Since
dnl we have those under control, re-enable that functionality.
case $host in
  *mingw*)
     lt_cv_deplibs_check_method="pass_all"
  ;;
esac
dnl Require C++11 compiler (no GNU extensions)
AX_CXX_COMPILE_STDCXX([11], [noext], [mandatory], [nodefault])
dnl Check if -latomic is required for <std::atomic>
CHECK_ATOMIC

dnl Unless the user specified OBJCXX, force it to be the same as CXX. This ensures
dnl that we get the same -std flags for both.
m4_ifdef([AC_PROG_OBJCXX],[
if test "x${OBJCXX+set}" = "x"; then
  OBJCXX="${CXX}"
fi
AC_PROG_OBJCXX
])

dnl Libtool init checks.
LT_INIT([pic-only])

dnl Check/return PATH for base programs.
AC_PATH_TOOL(AR, ar)
AC_PATH_TOOL(RANLIB, ranlib)
AC_PATH_TOOL(STRIP, strip)
AC_PATH_TOOL(GCOV, gcov)
AC_PATH_PROG(LCOV, lcov)
dnl Python 3.x is supported from 3.4 on (see https://github.com/bitcoin/bitcoin/issues/7893)
AC_PATH_PROGS([PYTHON], [python3.6 python3.5 python3.4 python3 python2.7 python2 python])
AC_PATH_PROG(GENHTML, genhtml)
AC_PATH_PROG([GIT], [git])
AC_PATH_PROG(CCACHE,ccache)
AC_PATH_PROG(XGETTEXT,xgettext)
AC_PATH_PROG(HEXDUMP,hexdump)
AC_PATH_TOOL(READELF, readelf)
AC_PATH_TOOL(CPPFILT, c++filt)
AC_PATH_TOOL(OBJCOPY, objcopy)
AC_PATH_PROG(DOXYGEN, doxygen)
if test -z "$DOXYGEN"; then
   AC_MSG_WARN([Doxygen not found])
fi
AM_CONDITIONAL([HAVE_DOXYGEN], [test -n "$DOXYGEN"])

AC_ARG_VAR(PYTHONPATH, Augments the default search path for python module files)

# Enable wallet
AC_ARG_ENABLE([wallet],
  [AS_HELP_STRING([--disable-wallet],
  [disable wallet (enabled by default)])],
  [enable_wallet=$enableval],
  [enable_wallet=yes])

AC_ARG_ENABLE([usbdevice],
  [AS_HELP_STRING([--enable-usbdevice],
  [enable usbdevice (disabled by default)])],
  [enable_usbdevice=$enableval],
  [enable_usbdevice=no])

AC_ARG_WITH([miniupnpc],
  [AS_HELP_STRING([--with-miniupnpc],
  [enable UPNP (default is yes if libminiupnpc is found)])],
  [use_upnp=$withval],
  [use_upnp=auto])

AC_ARG_ENABLE([upnp-default],
  [AS_HELP_STRING([--enable-upnp-default],
  [if UPNP is enabled, turn it on at startup (default is no)])],
  [use_upnp_default=$enableval],
  [use_upnp_default=no])

AC_ARG_ENABLE(tests,
    AS_HELP_STRING([--disable-tests],[do not compile tests (default is to compile)]),
    [use_tests=$enableval],
    [use_tests=yes])

AC_ARG_ENABLE(gui-tests,
    AS_HELP_STRING([--disable-gui-tests],[do not compile GUI tests (default is to compile if GUI and tests enabled)]),
    [use_gui_tests=$enableval],
    [use_gui_tests=$use_tests])

AC_ARG_ENABLE(bench,
    AS_HELP_STRING([--disable-bench],[do not compile benchmarks (default is to compile)]),
    [use_bench=$enableval],
    [use_bench=yes])

AC_ARG_ENABLE([extended-functional-tests],
    AS_HELP_STRING([--enable-extended-functional-tests],[enable expensive functional tests when using lcov (default no)]),
    [use_extended_functional_tests=$enableval],
    [use_extended_functional_tests=no])

AC_ARG_WITH([qrencode],
  [AS_HELP_STRING([--with-qrencode],
  [enable QR code support (default is yes if qt is enabled and libqrencode is found)])],
  [use_qr=$withval],
  [use_qr=auto])

AC_ARG_ENABLE([hardening],
  [AS_HELP_STRING([--disable-hardening],
  [do not attempt to harden the resulting executables (default is to harden when possible)])],
  [use_hardening=$enableval],
  [use_hardening=auto])

AC_ARG_ENABLE([reduce-exports],
  [AS_HELP_STRING([--enable-reduce-exports],
  [attempt to reduce exported symbols in the resulting executables (default is no)])],
  [use_reduce_exports=$enableval],
  [use_reduce_exports=no])

AC_ARG_ENABLE([ccache],
  [AS_HELP_STRING([--disable-ccache],
  [do not use ccache for building (default is to use if found)])],
  [use_ccache=$enableval],
  [use_ccache=auto])

AC_ARG_ENABLE([lcov],
  [AS_HELP_STRING([--enable-lcov],
  [enable lcov testing (default is no)])],
  [use_lcov=$enableval],
  [use_lcov=no])

AC_ARG_ENABLE([lcov-branch-coverage],
  [AS_HELP_STRING([--enable-lcov-branch-coverage],
  [enable lcov testing branch coverage (default is no)])],
  [use_lcov_branch=yes],
  [use_lcov_branch=no])

AC_ARG_ENABLE([glibc-back-compat],
  [AS_HELP_STRING([--enable-glibc-back-compat],
  [enable backwards compatibility with glibc])],
  [use_glibc_compat=$enableval],
  [use_glibc_compat=no])

AC_ARG_ENABLE([asm],
  [AS_HELP_STRING([--enable-asm],
  [Enable assembly routines (default is yes)])],
  [use_asm=$enableval],
  [use_asm=yes])

if test "x$use_asm" = xyes; then
  AC_DEFINE(USE_ASM, 1, [Define this symbol to build in assembly routines])
fi

AC_ARG_WITH([system-univalue],
  [AS_HELP_STRING([--with-system-univalue],
  [Build with system UniValue (default is no)])],
  [system_univalue=$withval],
  [system_univalue=no]
)
AC_ARG_ENABLE([zmq],
  [AS_HELP_STRING([--disable-zmq],
  [disable ZMQ notifications])],
  [use_zmq=$enableval],
  [use_zmq=yes])

AC_ARG_WITH([protoc-bindir],[AS_HELP_STRING([--with-protoc-bindir=BIN_DIR],[specify protoc bin path])], [protoc_bin_path=$withval], [])

AC_ARG_ENABLE(man,
    [AS_HELP_STRING([--disable-man],
                    [do not install man pages (default is to install)])],,
    enable_man=yes)
AM_CONDITIONAL(ENABLE_MAN, test "$enable_man" != no)

# Enable debug
AC_ARG_ENABLE([debug],
    [AS_HELP_STRING([--enable-debug],
                    [use debug compiler flags and macros (default is no)])],
    [enable_debug=$enableval],
    [enable_debug=no])

# Enable different -fsanitize options
AC_ARG_WITH([sanitizers],
    [AS_HELP_STRING([--with-sanitizers],
                    [comma separated list of extra sanitizers to build with (default is none enabled)])],
    [use_sanitizers=$withval])

# Enable gprof profiling
AC_ARG_ENABLE([gprof],
    [AS_HELP_STRING([--enable-gprof],
                    [use gprof profiling compiler flags (default is no)])],
    [enable_gprof=$enableval],
    [enable_gprof=no])

# Turn warnings into errors
AC_ARG_ENABLE([werror],
    [AS_HELP_STRING([--enable-werror],
                    [Treat certain compiler warnings as errors (default is no)])],
    [enable_werror=$enableval],
    [enable_werror=no])

AC_LANG_PUSH([C++])
AX_CHECK_COMPILE_FLAG([-Werror],[CXXFLAG_WERROR="-Werror"],[CXXFLAG_WERROR=""])

if test "x$enable_debug" = xyes; then
    CPPFLAGS="$CPPFLAGS -DDEBUG -DDEBUG_LOCKORDER"
    if test "x$GCC" = xyes; then
        CFLAGS="$CFLAGS -g3 -O2"
    fi

    if test "x$GXX" = xyes; then
        CXXFLAGS="$CXXFLAGS -g3 -O2"
    fi
fi

if test x$use_sanitizers != x; then
  # First check if the compiler accepts flags. If an incompatible pair like
  # -fsanitize=address,thread is used here, this check will fail. This will also
  # fail if a bad argument is passed, e.g. -fsanitize=undfeined
  AX_CHECK_COMPILE_FLAG(
    [[-fsanitize=$use_sanitizers]],
    [[SANITIZER_CXXFLAGS=-fsanitize=$use_sanitizers]],
    [AC_MSG_ERROR([compiler did not accept requested flags])])

  # Some compilers (e.g. GCC) require additional libraries like libasan,
  # libtsan, libubsan, etc. Make sure linking still works with the sanitize
  # flag. This is a separate check so we can give a better error message when
  # the sanitize flags are supported by the compiler but the actual sanitizer
  # libs are missing.
  AX_CHECK_LINK_FLAG(
    [[-fsanitize=$use_sanitizers]],
    [[SANITIZER_LDFLAGS=-fsanitize=$use_sanitizers]],
    [AC_MSG_ERROR([linker did not accept requested flags, you are missing required libraries])])
fi

ERROR_CXXFLAGS=
if test "x$enable_werror" = "xyes"; then
  if test "x$CXXFLAG_WERROR" = "x"; then
    AC_MSG_ERROR("enable-werror set but -Werror is not usable")
  fi
  AX_CHECK_COMPILE_FLAG([-Werror=vla],[ERROR_CXXFLAGS="$ERROR_CXXFLAGS -Werror=vla"],,[[$CXXFLAG_WERROR]])
  AX_CHECK_COMPILE_FLAG([-Werror=thread-safety-analysis],[ERROR_CXXFLAGS="$ERROR_CXXFLAGS -Werror=thread-safety-analysis"],,[[$CXXFLAG_WERROR]])
fi

if test "x$CXXFLAGS_overridden" = "xno"; then
  AX_CHECK_COMPILE_FLAG([-Wall],[CXXFLAGS="$CXXFLAGS -Wall"],,[[$CXXFLAG_WERROR]])
  AX_CHECK_COMPILE_FLAG([-Wextra],[CXXFLAGS="$CXXFLAGS -Wextra"],,[[$CXXFLAG_WERROR]])
  AX_CHECK_COMPILE_FLAG([-Wformat],[CXXFLAGS="$CXXFLAGS -Wformat"],,[[$CXXFLAG_WERROR]])
  AX_CHECK_COMPILE_FLAG([-Wvla],[CXXFLAGS="$CXXFLAGS -Wvla"],,[[$CXXFLAG_WERROR]])
  AX_CHECK_COMPILE_FLAG([-Wformat-security],[CXXFLAGS="$CXXFLAGS -Wformat-security"],,[[$CXXFLAG_WERROR]])
  AX_CHECK_COMPILE_FLAG([-Wthread-safety-analysis],[CXXFLAGS="$CXXFLAGS -Wthread-safety-analysis"],,[[$CXXFLAG_WERROR]])

  ## Some compilers (gcc) ignore unknown -Wno-* options, but warn about all
  ## unknown options if any other warning is produced. Test the -Wfoo case, and
  ## set the -Wno-foo case if it works.
  AX_CHECK_COMPILE_FLAG([-Wunused-parameter],[CXXFLAGS="$CXXFLAGS -Wno-unused-parameter"],,[[$CXXFLAG_WERROR]])
  AX_CHECK_COMPILE_FLAG([-Wimplicit-fallthrough],[CXXFLAGS="$CXXFLAGS -Wno-implicit-fallthrough"],,[[$CXXFLAG_WERROR]])
  AX_CHECK_COMPILE_FLAG([-Wself-assign],[CXXFLAGS="$CXXFLAGS -Wno-self-assign"],,[[$CXXFLAG_WERROR]])
  AX_CHECK_COMPILE_FLAG([-Wunused-local-typedef],[CXXFLAGS="$CXXFLAGS -Wno-unused-local-typedef"],,[[$CXXFLAG_WERROR]])
  AX_CHECK_COMPILE_FLAG([-Wdeprecated-register],[CXXFLAGS="$CXXFLAGS -Wno-deprecated-register"],,[[$CXXFLAG_WERROR]])
  AX_CHECK_COMPILE_FLAG([-Wimplicit-fallthrough],[CXXFLAGS="$CXXFLAGS -Wno-implicit-fallthrough"],,[[$CXXFLAG_WERROR]])
fi

# Check for optional instruction set support. Enabling these does _not_ imply that all code will
# be compiled with them, rather that specific objects/libs may use them after checking for runtime
# compatibility.
AX_CHECK_COMPILE_FLAG([-msse4.2],[[SSE42_CXXFLAGS="-msse4.2"]],,[[$CXXFLAG_WERROR]])

TEMP_CXXFLAGS="$CXXFLAGS"
CXXFLAGS="$CXXFLAGS $SSE42_CXXFLAGS"
AC_MSG_CHECKING(for assembler crc32 support)
AC_COMPILE_IFELSE([AC_LANG_PROGRAM([[
    #include <stdint.h>
    #if defined(_MSC_VER)
    #include <intrin.h>
    #elif defined(__GNUC__) && defined(__SSE4_2__)
    #include <nmmintrin.h>
    #endif
  ]],[[
    uint64_t l = 0;
    l = _mm_crc32_u8(l, 0);
    l = _mm_crc32_u32(l, 0);
    l = _mm_crc32_u64(l, 0);
    return l;
  ]])],
 [ AC_MSG_RESULT(yes); enable_hwcrc32=yes],
 [ AC_MSG_RESULT(no)]
)
CXXFLAGS="$TEMP_CXXFLAGS"

CPPFLAGS="$CPPFLAGS -DHAVE_BUILD_INFO -D__STDC_FORMAT_MACROS"

AC_ARG_WITH([utils],
  [AS_HELP_STRING([--with-utils],
  [build bitcoin-cli bitcoin-tx (default=yes)])],
  [build_bitcoin_utils=$withval],
  [build_bitcoin_utils=yes])

AC_ARG_WITH([libs],
  [AS_HELP_STRING([--with-libs],
  [build libraries (default=yes)])],
  [build_bitcoin_libs=$withval],
  [build_bitcoin_libs=yes])

AC_ARG_WITH([daemon],
  [AS_HELP_STRING([--with-daemon],
  [build bitcoind daemon (default=yes)])],
  [build_bitcoind=$withval],
  [build_bitcoind=yes])


use_pkgconfig=yes
case $host in
  *mingw*)

     #pkgconfig does more harm than good with MinGW
     use_pkgconfig=no

     TARGET_OS=windows
     AC_CHECK_LIB([mingwthrd],      [main],, AC_MSG_ERROR(lib missing))
     AC_CHECK_LIB([kernel32],      [main],, AC_MSG_ERROR(lib missing))
     AC_CHECK_LIB([user32],      [main],, AC_MSG_ERROR(lib missing))
     AC_CHECK_LIB([gdi32],      [main],, AC_MSG_ERROR(lib missing))
     AC_CHECK_LIB([comdlg32],      [main],, AC_MSG_ERROR(lib missing))
     AC_CHECK_LIB([winspool],      [main],, AC_MSG_ERROR(lib missing))
     AC_CHECK_LIB([winmm],      [main],, AC_MSG_ERROR(lib missing))
     AC_CHECK_LIB([shell32],      [main],, AC_MSG_ERROR(lib missing))
     AC_CHECK_LIB([comctl32],      [main],, AC_MSG_ERROR(lib missing))
     AC_CHECK_LIB([ole32],      [main],, AC_MSG_ERROR(lib missing))
     AC_CHECK_LIB([oleaut32],      [main],, AC_MSG_ERROR(lib missing))
     AC_CHECK_LIB([uuid],      [main],, AC_MSG_ERROR(lib missing))
     AC_CHECK_LIB([rpcrt4],      [main],, AC_MSG_ERROR(lib missing))
     AC_CHECK_LIB([advapi32],      [main],, AC_MSG_ERROR(lib missing))
     AC_CHECK_LIB([ws2_32],      [main],, AC_MSG_ERROR(lib missing))
     AC_CHECK_LIB([mswsock],      [main],, AC_MSG_ERROR(lib missing))
     AC_CHECK_LIB([shlwapi],      [main],, AC_MSG_ERROR(lib missing))
     AC_CHECK_LIB([iphlpapi],      [main],, AC_MSG_ERROR(lib missing))
     AC_CHECK_LIB([crypt32],      [main],, AC_MSG_ERROR(lib missing))

     # -static is interpreted by libtool, where it has a different meaning.
     # In libtool-speak, it's -all-static.
     AX_CHECK_LINK_FLAG([[-static]],[LIBTOOL_APP_LDFLAGS="$LIBTOOL_APP_LDFLAGS -all-static"])

     AC_PATH_PROG([MAKENSIS], [makensis], none)
     if test x$MAKENSIS = xnone; then
       AC_MSG_WARN("makensis not found. Cannot create installer.")
     fi

     AC_PATH_TOOL(WINDRES, windres, none)
     if test x$WINDRES = xnone; then
       AC_MSG_ERROR("windres not found")
     fi

     CPPFLAGS="$CPPFLAGS -D_MT -DWIN32 -D_WINDOWS -DBOOST_THREAD_USE_LIB"
     LEVELDB_TARGET_FLAGS="-DOS_WINDOWS"
     if test "x$CXXFLAGS_overridden" = "xno"; then
       CXXFLAGS="$CXXFLAGS -w"
     fi
     case $host in
       i?86-*) WINDOWS_BITS=32 ;;
       x86_64-*) WINDOWS_BITS=64 ;;
       *) AC_MSG_ERROR("Could not determine win32/win64 for installer") ;;
     esac
     AC_SUBST(WINDOWS_BITS)

     dnl libtool insists upon adding -nostdlib and a list of objects/libs to link against.
     dnl That breaks our ability to build dll's with static libgcc/libstdc++/libssp. Override
     dnl its command here, with the predeps/postdeps removed, and -static inserted. Postdeps are
     dnl also overridden to prevent their insertion later.
     dnl This should only affect dll's.
     archive_cmds_CXX="\$CC -shared \$libobjs \$deplibs \$compiler_flags -static -o \$output_objdir/\$soname \${wl}--enable-auto-image-base -Xlinker --out-implib -Xlinker \$lib"
     postdeps_CXX=

     ;;
  *darwin*)
     TARGET_OS=darwin
     LEVELDB_TARGET_FLAGS="-DOS_MACOSX"
     if  test x$cross_compiling != xyes; then
       BUILD_OS=darwin
       AC_CHECK_PROG([PORT],port, port)
       if test x$PORT = xport; then
         dnl add default macports paths
         CPPFLAGS="$CPPFLAGS -isystem /opt/local/include"
         LIBS="$LIBS -L/opt/local/lib"
         if test -d /opt/local/include/db48; then
           CPPFLAGS="$CPPFLAGS -I/opt/local/include/db48"
           LIBS="$LIBS -L/opt/local/lib/db48"
         fi
       fi

       AC_PATH_PROGS([RSVG_CONVERT], [rsvg-convert rsvg],rsvg-convert)
       AC_CHECK_PROG([BREW],brew, brew)
       if test x$BREW = xbrew; then
         dnl These Homebrew packages may be keg-only, meaning that they won't be found
         dnl in expected paths because they may conflict with system files. Ask
         dnl Homebrew where each one is located, then adjust paths accordingly.
         dnl It's safe to add these paths even if the functionality is disabled by
         dnl the user (--without-wallet or --without-gui for example).

         openssl_prefix=`$BREW --prefix openssl 2>/dev/null`
         bdb_prefix=`$BREW --prefix berkeley-db4 2>/dev/null`
         qt5_prefix=`$BREW --prefix qt5 2>/dev/null`
         if test x$openssl_prefix != x; then
           PKG_CONFIG_PATH="$openssl_prefix/lib/pkgconfig:$PKG_CONFIG_PATH"
           export PKG_CONFIG_PATH
         fi
         if test x$bdb_prefix != x; then
           CPPFLAGS="$CPPFLAGS -I$bdb_prefix/include"
           LIBS="$LIBS -L$bdb_prefix/lib"
         fi
         if test x$qt5_prefix != x; then
           PKG_CONFIG_PATH="$qt5_prefix/lib/pkgconfig:$PKG_CONFIG_PATH"
           export PKG_CONFIG_PATH
         fi
       fi
     else
       case $build_os in
         *darwin*)
           BUILD_OS=darwin
           ;;
         *)
           AC_PATH_TOOL([INSTALLNAMETOOL], [install_name_tool], install_name_tool)
           AC_PATH_TOOL([OTOOL], [otool], otool)
           AC_PATH_PROGS([GENISOIMAGE], [genisoimage mkisofs],genisoimage)
           AC_PATH_PROGS([RSVG_CONVERT], [rsvg-convert rsvg],rsvg-convert)
           AC_PATH_PROGS([IMAGEMAGICK_CONVERT], [convert],convert)
           AC_PATH_PROGS([TIFFCP], [tiffcp],tiffcp)

           dnl libtool will try to strip the static lib, which is a problem for
           dnl cross-builds because strip attempts to call a hard-coded ld,
           dnl which may not exist in the path. Stripping the .a is not
           dnl necessary, so just disable it.
           old_striplib=
           ;;
       esac
     fi

     AX_CHECK_LINK_FLAG([[-Wl,-headerpad_max_install_names]], [LDFLAGS="$LDFLAGS -Wl,-headerpad_max_install_names"])
     CPPFLAGS="$CPPFLAGS -DMAC_OSX"
     OBJCXXFLAGS="$CXXFLAGS"
     ;;
   *linux*)
     TARGET_OS=linux
     LEVELDB_TARGET_FLAGS="-DOS_LINUX"
     ;;
   *freebsd*)
     LEVELDB_TARGET_FLAGS="-DOS_FREEBSD"
     ;;
   *openbsd*)
     LEVELDB_TARGET_FLAGS="-DOS_OPENBSD"
     ;;
   *netbsd*)
     LEVELDB_TARGET_FLAGS="-DOS_NETBSD"
     ;;
   *)
     OTHER_OS=`echo ${host_os} | awk '{print toupper($0)}'`
     AC_MSG_WARN([Guessing LevelDB OS as OS_${OTHER_OS}, please check whether this is correct, if not add an entry to configure.ac.])
     LEVELDB_TARGET_FLAGS="-DOS_${OTHER_OS}"
     ;;
esac

if test x$use_pkgconfig = xyes; then
  m4_ifndef([PKG_PROG_PKG_CONFIG], [AC_MSG_ERROR(PKG_PROG_PKG_CONFIG macro not found. Please install pkg-config and re-run autogen.sh.)])
  m4_ifdef([PKG_PROG_PKG_CONFIG], [
  PKG_PROG_PKG_CONFIG
  if test x"$PKG_CONFIG" = "x"; then
    AC_MSG_ERROR(pkg-config not found.)
  fi
  ])
fi

if test x$use_extended_functional_tests != xno; then
  AC_SUBST(EXTENDED_FUNCTIONAL_TESTS, --extended)
fi

if test x$use_lcov = xyes; then
  if test x$LCOV = x; then
    AC_MSG_ERROR("lcov testing requested but lcov not found")
  fi
  if test x$GCOV = x; then
    AC_MSG_ERROR("lcov testing requested but gcov not found")
  fi
  if test x$PYTHON = x; then
    AC_MSG_ERROR("lcov testing requested but python not found")
  fi
  if test x$GENHTML = x; then
    AC_MSG_ERROR("lcov testing requested but genhtml not found")
  fi
  LCOV="$LCOV --gcov-tool=$GCOV"
  AX_CHECK_LINK_FLAG([[--coverage]], [LDFLAGS="$LDFLAGS --coverage"],
    [AC_MSG_ERROR("lcov testing requested but --coverage linker flag does not work")])
  AX_CHECK_COMPILE_FLAG([--coverage],[CXXFLAGS="$CXXFLAGS --coverage"],
    [AC_MSG_ERROR("lcov testing requested but --coverage flag does not work")])
  AC_DEFINE(USE_COVERAGE, 1, [Define this symbol if coverage is enabled])
  CXXFLAGS="$CXXFLAGS -Og"
fi

if test x$use_lcov_branch != xno; then
  AC_SUBST(LCOV_OPTS, "$LCOV_OPTS --rc lcov_branch_coverage=1")
fi

dnl Check for endianness
AC_C_BIGENDIAN

dnl Check for pthread compile/link requirements
AX_PTHREAD

# The following macro will add the necessary defines to bitcoin-config.h, but
# they also need to be passed down to any subprojects. Pull the results out of
# the cache and add them to CPPFLAGS.
AC_SYS_LARGEFILE
# detect POSIX or GNU variant of strerror_r
AC_FUNC_STRERROR_R

if test x$ac_cv_sys_file_offset_bits != x &&
   test x$ac_cv_sys_file_offset_bits != xno &&
   test x$ac_cv_sys_file_offset_bits != xunknown; then
  CPPFLAGS="$CPPFLAGS -D_FILE_OFFSET_BITS=$ac_cv_sys_file_offset_bits"
fi

if test x$ac_cv_sys_large_files != x &&
   test x$ac_cv_sys_large_files != xno &&
   test x$ac_cv_sys_large_files != xunknown; then
  CPPFLAGS="$CPPFLAGS -D_LARGE_FILES=$ac_cv_sys_large_files"
fi

AX_CHECK_LINK_FLAG([[-Wl,--large-address-aware]], [LDFLAGS="$LDFLAGS -Wl,--large-address-aware"])

AX_GCC_FUNC_ATTRIBUTE([visibility])
AX_GCC_FUNC_ATTRIBUTE([dllexport])
AX_GCC_FUNC_ATTRIBUTE([dllimport])

if test x$use_glibc_compat != xno; then

  #glibc absorbed clock_gettime in 2.17. librt (its previous location) is safe to link
  #in anyway for back-compat.
  AC_CHECK_LIB([rt],[clock_gettime],, AC_MSG_ERROR(lib missing))

  #__fdelt_chk's params and return type have changed from long unsigned int to long int.
  # See which one is present here.
  AC_MSG_CHECKING(__fdelt_chk type)
  AC_COMPILE_IFELSE([AC_LANG_PROGRAM([[#ifdef _FORTIFY_SOURCE
                    #undef _FORTIFY_SOURCE
                  #endif
                  #define _FORTIFY_SOURCE 2
                  #include <sys/select.h>
     extern "C" long unsigned int __fdelt_warn(long unsigned int);]],[[]])],
    [ fdelt_type="long unsigned int"],
    [ fdelt_type="long int"])
  AC_MSG_RESULT($fdelt_type)
  AC_DEFINE_UNQUOTED(FDELT_TYPE, $fdelt_type,[parameter and return value type for __fdelt_chk])
else
  AC_SEARCH_LIBS([clock_gettime],[rt])
fi

if test "x$enable_gprof" = xyes; then
    dnl -pg is incompatible with -pie. Since hardening and profiling together doesn't make sense,
    dnl we simply make them mutually exclusive here. Additionally, hardened toolchains may force
    dnl -pie by default, in which case it needs to be turned off with -no-pie.

    if test x$use_hardening = xyes; then
        AC_MSG_ERROR(gprof profiling is not compatible with hardening. Reconfigure with --disable-hardening or --disable-gprof)
    fi
    use_hardening=no
    AX_CHECK_COMPILE_FLAG([-pg],[GPROF_CXXFLAGS="-pg"],
        [AC_MSG_ERROR(gprof profiling requested but not available)], [[$CXXFLAG_WERROR]])

    AX_CHECK_LINK_FLAG([[-no-pie]], [GPROF_LDFLAGS="-no-pie"])
    AX_CHECK_LINK_FLAG([[-pg]],[GPROF_LDFLAGS="$GPROF_LDFLAGS -pg"],
        [AC_MSG_ERROR(gprof profiling requested but not available)], [[$GPROF_LDFLAGS]])
fi

if test x$TARGET_OS != xwindows; then
  # All windows code is PIC, forcing it on just adds useless compile warnings
  AX_CHECK_COMPILE_FLAG([-fPIC],[PIC_FLAGS="-fPIC";CFLAGS="$PIC_FLAGS $CFLAGS"])
fi

if test x$use_hardening != xno; then
  use_hardening=yes
  AX_CHECK_COMPILE_FLAG([-Wstack-protector],[HARDENED_CXXFLAGS="$HARDENED_CXXFLAGS -Wstack-protector"])
  AX_CHECK_COMPILE_FLAG([-fstack-protector-all],[HARDENED_CXXFLAGS="$HARDENED_CXXFLAGS -fstack-protector-all"])

  AX_CHECK_PREPROC_FLAG([-D_FORTIFY_SOURCE=2],[
    AX_CHECK_PREPROC_FLAG([-U_FORTIFY_SOURCE],[
      HARDENED_CPPFLAGS="$HARDENED_CPPFLAGS -U_FORTIFY_SOURCE"
    ])
    HARDENED_CPPFLAGS="$HARDENED_CPPFLAGS -D_FORTIFY_SOURCE=2"
  ])

  AX_CHECK_LINK_FLAG([[-Wl,--dynamicbase]], [HARDENED_LDFLAGS="$HARDENED_LDFLAGS -Wl,--dynamicbase"])
  AX_CHECK_LINK_FLAG([[-Wl,--nxcompat]], [HARDENED_LDFLAGS="$HARDENED_LDFLAGS -Wl,--nxcompat"])
  AX_CHECK_LINK_FLAG([[-Wl,--high-entropy-va]], [HARDENED_LDFLAGS="$HARDENED_LDFLAGS -Wl,--high-entropy-va"])
  AX_CHECK_LINK_FLAG([[-Wl,-z,relro]], [HARDENED_LDFLAGS="$HARDENED_LDFLAGS -Wl,-z,relro"])
  AX_CHECK_LINK_FLAG([[-Wl,-z,now]], [HARDENED_LDFLAGS="$HARDENED_LDFLAGS -Wl,-z,now"])

  if test x$TARGET_OS != xwindows; then
    AX_CHECK_COMPILE_FLAG([-fPIE],[PIE_FLAGS="-fPIE"])
    AX_CHECK_LINK_FLAG([[-pie]], [HARDENED_LDFLAGS="$HARDENED_LDFLAGS -pie"])
  fi

  case $host in
    *mingw*)
       AC_CHECK_LIB([ssp],      [main],, AC_MSG_ERROR(lib missing))
    ;;
  esac
fi

dnl this flag screws up non-darwin gcc even when the check fails. special-case it.
if test x$TARGET_OS = xdarwin; then
  AX_CHECK_LINK_FLAG([[-Wl,-dead_strip]], [LDFLAGS="$LDFLAGS -Wl,-dead_strip"])
fi

AC_CHECK_HEADERS([endian.h sys/endian.h byteswap.h stdio.h stdlib.h unistd.h strings.h sys/types.h sys/stat.h sys/select.h sys/prctl.h])

AC_CHECK_DECLS([strnlen])

# Check for daemon(3), unrelated to --with-daemon (although used by it)
AC_CHECK_DECLS([daemon])

AC_CHECK_DECLS([le16toh, le32toh, le64toh, htole16, htole32, htole64, be16toh, be32toh, be64toh, htobe16, htobe32, htobe64],,,
		[#if HAVE_ENDIAN_H
                 #include <endian.h>
                 #elif HAVE_SYS_ENDIAN_H
                 #include <sys/endian.h>
                 #endif])

AC_CHECK_DECLS([bswap_16, bswap_32, bswap_64],,,
		[#if HAVE_BYTESWAP_H
                 #include <byteswap.h>
                 #endif])

AC_CHECK_DECLS([__builtin_clz, __builtin_clzl, __builtin_clzll])

dnl Check for malloc_info (for memory statistics information in getmemoryinfo)
AC_MSG_CHECKING(for getmemoryinfo)
AC_COMPILE_IFELSE([AC_LANG_PROGRAM([[#include <malloc.h>]],
 [[ int f = malloc_info(0, NULL); ]])],
 [ AC_MSG_RESULT(yes); AC_DEFINE(HAVE_MALLOC_INFO, 1,[Define this symbol if you have malloc_info]) ],
 [ AC_MSG_RESULT(no)]
)

dnl Check for mallopt(M_ARENA_MAX) (to set glibc arenas)
AC_MSG_CHECKING(for mallopt M_ARENA_MAX)
AC_COMPILE_IFELSE([AC_LANG_PROGRAM([[#include <malloc.h>]],
 [[ mallopt(M_ARENA_MAX, 1); ]])],
 [ AC_MSG_RESULT(yes); AC_DEFINE(HAVE_MALLOPT_ARENA_MAX, 1,[Define this symbol if you have mallopt with M_ARENA_MAX]) ],
 [ AC_MSG_RESULT(no)]
)

AC_MSG_CHECKING([for visibility attribute])
AC_LINK_IFELSE([AC_LANG_SOURCE([
  int foo_def( void ) __attribute__((visibility("default")));
  int main(){}
  ])],
  [
    AC_DEFINE(HAVE_VISIBILITY_ATTRIBUTE,1,[Define if the visibility attribute is supported.])
    AC_MSG_RESULT(yes)
  ],
  [
    AC_MSG_RESULT(no)
    if test x$use_reduce_exports = xyes; then
      AC_MSG_ERROR([Cannot find a working visibility attribute. Use --disable-reduce-exports.])
    fi
  ]
)

TEMP_LDFLAGS="$LDFLAGS"
LDFLAGS="$TEMP_LDFLAGS $PTHREAD_CFLAGS"
AC_MSG_CHECKING([for thread_local support])
AC_LINK_IFELSE([AC_LANG_SOURCE([
  #include <thread>
  static thread_local int foo = 0;
  static void run_thread() { foo++;}
  int main(){
  for(int i = 0; i < 10; i++) { std::thread(run_thread).detach();}
  return foo;
  }
  ])],
  [
    AC_DEFINE(HAVE_THREAD_LOCAL,1,[Define if thread_local is supported.])
    AC_MSG_RESULT(yes)
  ],
  [
    AC_MSG_RESULT(no)
  ]
)
LDFLAGS="$TEMP_LDFLAGS"

# Check for different ways of gathering OS randomness
AC_MSG_CHECKING(for Linux getrandom syscall)
AC_COMPILE_IFELSE([AC_LANG_PROGRAM([[#include <unistd.h>
  #include <sys/syscall.h>
  #include <linux/random.h>]],
 [[ syscall(SYS_getrandom, nullptr, 32, 0); ]])],
 [ AC_MSG_RESULT(yes); AC_DEFINE(HAVE_SYS_GETRANDOM, 1,[Define this symbol if the Linux getrandom system call is available]) ],
 [ AC_MSG_RESULT(no)]
)

AC_MSG_CHECKING(for getentropy)
AC_COMPILE_IFELSE([AC_LANG_PROGRAM([[#include <unistd.h>]],
 [[ getentropy(nullptr, 32) ]])],
 [ AC_MSG_RESULT(yes); AC_DEFINE(HAVE_GETENTROPY, 1,[Define this symbol if the BSD getentropy system call is available]) ],
 [ AC_MSG_RESULT(no)]
)

AC_MSG_CHECKING(for getentropy via random.h)
AC_COMPILE_IFELSE([AC_LANG_PROGRAM([[#include <unistd.h>
 #include <sys/random.h>]],
 [[ getentropy(nullptr, 32) ]])],
 [ AC_MSG_RESULT(yes); AC_DEFINE(HAVE_GETENTROPY_RAND, 1,[Define this symbol if the BSD getentropy system call is available with sys/random.h]) ],
 [ AC_MSG_RESULT(no)]
)

AC_MSG_CHECKING(for sysctl KERN_ARND)
AC_COMPILE_IFELSE([AC_LANG_PROGRAM([[#include <sys/types.h>
  #include <sys/sysctl.h>]],
 [[ static const int name[2] = {CTL_KERN, KERN_ARND};
    sysctl(name, 2, nullptr, nullptr, nullptr, 0); ]])],
 [ AC_MSG_RESULT(yes); AC_DEFINE(HAVE_SYSCTL_ARND, 1,[Define this symbol if the BSD sysctl(KERN_ARND) is available]) ],
 [ AC_MSG_RESULT(no)]
)

# Check for reduced exports
if test x$use_reduce_exports = xyes; then
  AX_CHECK_COMPILE_FLAG([-fvisibility=hidden],[RE_CXXFLAGS="-fvisibility=hidden"],
  [AC_MSG_ERROR([Cannot set default symbol visibility. Use --disable-reduce-exports.])])
fi

LEVELDB_CPPFLAGS=
LIBLEVELDB=
LIBMEMENV=
AM_CONDITIONAL([EMBEDDED_LEVELDB],[true])
AC_SUBST(LEVELDB_CPPFLAGS)
AC_SUBST(LIBLEVELDB)
AC_SUBST(LIBMEMENV)

if test x$enable_wallet != xno; then
    dnl Check for libdb_cxx only if wallet enabled
    BITCOIN_FIND_BDB48
fi

dnl Check for libminiupnpc (optional)
if test x$use_upnp != xno; then
  AC_CHECK_HEADERS(
    [miniupnpc/miniwget.h miniupnpc/miniupnpc.h miniupnpc/upnpcommands.h miniupnpc/upnperrors.h],
    [AC_CHECK_LIB([miniupnpc], [upnpDiscover], [MINIUPNPC_LIBS=-lminiupnpc], [have_miniupnpc=no])],
    [have_miniupnpc=no]
  )
fi

BITCOIN_QT_INIT

dnl sets $bitcoin_enable_qt, $bitcoin_enable_qt_test, $bitcoin_enable_qt_dbus
BITCOIN_QT_CONFIGURE([$use_pkgconfig], [qt5])

if test x$build_bitcoin_utils$build_bitcoind$bitcoin_enable_qt$use_tests$use_bench = xnonononono; then
    use_boost=no
else
    use_boost=yes
fi

if test x$use_boost = xyes; then

dnl Minimum required Boost version
define(MINIMUM_REQUIRED_BOOST, 1.47.0)

dnl Check for boost libs
AX_BOOST_BASE([MINIMUM_REQUIRED_BOOST])
if test x$want_boost = xno; then
    AC_MSG_ERROR([[only libbitcoinconsensus can be built without boost]])
fi
AX_BOOST_SYSTEM
AX_BOOST_FILESYSTEM
AX_BOOST_PROGRAM_OPTIONS
AX_BOOST_THREAD
AX_BOOST_CHRONO

dnl Boost 1.56 through 1.62 allow using std::atomic instead of its own atomic
dnl counter implementations. In 1.63 and later the std::atomic approach is default.
m4_pattern_allow(DBOOST_AC_USE_STD_ATOMIC) dnl otherwise it's treated like a macro
BOOST_CPPFLAGS="-DBOOST_SP_USE_STD_ATOMIC -DBOOST_AC_USE_STD_ATOMIC $BOOST_CPPFLAGS"

if test x$use_reduce_exports = xyes; then
  AC_MSG_CHECKING([for working boost reduced exports])
  TEMP_CPPFLAGS="$CPPFLAGS"
  CPPFLAGS="$BOOST_CPPFLAGS $CPPFLAGS"
  AC_PREPROC_IFELSE([AC_LANG_PROGRAM([[
      @%:@include <boost/version.hpp>
    ]], [[
      #if BOOST_VERSION >= 104900
      // Everything is okay
      #else
      #  error Boost version is too old
      #endif
    ]])],[
      AC_MSG_RESULT(yes)
    ],[
    AC_MSG_ERROR([boost versions < 1.49 are known to be broken with reduced exports. Use --disable-reduce-exports.])
  ])
  CPPFLAGS="$TEMP_CPPFLAGS"
fi
fi

if test x$use_reduce_exports = xyes; then
    CXXFLAGS="$CXXFLAGS $RE_CXXFLAGS"
    AX_CHECK_LINK_FLAG([[-Wl,--exclude-libs,ALL]], [RELDFLAGS="-Wl,--exclude-libs,ALL"])
fi

if test x$use_tests = xyes; then

  if test x$HEXDUMP = x; then
    AC_MSG_ERROR(hexdump is required for tests)
  fi


  if test x$use_boost = xyes; then

  AX_BOOST_UNIT_TEST_FRAMEWORK

  dnl Determine if -DBOOST_TEST_DYN_LINK is needed
  AC_MSG_CHECKING([for dynamic linked boost test])
  TEMP_LIBS="$LIBS"
  LIBS="$LIBS $BOOST_LDFLAGS $BOOST_UNIT_TEST_FRAMEWORK_LIB"
  TEMP_CPPFLAGS="$CPPFLAGS"
  CPPFLAGS="$CPPFLAGS $BOOST_CPPFLAGS"
  AC_LINK_IFELSE([AC_LANG_SOURCE([
       #define BOOST_TEST_DYN_LINK
       #define BOOST_TEST_MAIN
        #include <boost/test/unit_test.hpp>

       ])],
    [AC_MSG_RESULT(yes)]
    [TESTDEFS="$TESTDEFS -DBOOST_TEST_DYN_LINK"],
    [AC_MSG_RESULT(no)])
  LIBS="$TEMP_LIBS"
  CPPFLAGS="$TEMP_CPPFLAGS"

  fi
fi

if test x$use_boost = xyes; then

BOOST_LIBS="$BOOST_LDFLAGS $BOOST_SYSTEM_LIB $BOOST_FILESYSTEM_LIB $BOOST_PROGRAM_OPTIONS_LIB $BOOST_THREAD_LIB $BOOST_CHRONO_LIB"


dnl If boost (prior to 1.57) was built without c++11, it emulated scoped enums
dnl using c++98 constructs. Unfortunately, this implementation detail leaked into
dnl the abi. This was fixed in 1.57.

dnl When building against that installed version using c++11, the headers pick up
dnl on the native c++11 scoped enum support and enable it, however it will fail to
dnl link. This can be worked around by disabling c++11 scoped enums if linking will
dnl fail.
dnl BOOST_NO_SCOPED_ENUMS was changed to BOOST_NO_CXX11_SCOPED_ENUMS in 1.51.

TEMP_LIBS="$LIBS"
LIBS="$BOOST_LIBS $LIBS"
TEMP_CPPFLAGS="$CPPFLAGS"
CPPFLAGS="$CPPFLAGS $BOOST_CPPFLAGS"
AC_MSG_CHECKING([for mismatched boost c++11 scoped enums])
AC_LINK_IFELSE([AC_LANG_PROGRAM([[
  #include <boost/config.hpp>
  #include <boost/version.hpp>
  #if !defined(BOOST_NO_SCOPED_ENUMS) && !defined(BOOST_NO_CXX11_SCOPED_ENUMS) && BOOST_VERSION < 105700
  #define BOOST_NO_SCOPED_ENUMS
  #define BOOST_NO_CXX11_SCOPED_ENUMS
  #define CHECK
  #endif
  #include <boost/filesystem.hpp>
  ]],[[
  #if defined(CHECK)
    boost::filesystem::copy_file("foo", "bar");
  #else
    choke;
  #endif
  ]])],
  [AC_MSG_RESULT(mismatched); BOOST_CPPFLAGS="$BOOST_CPPFLAGS -DBOOST_NO_SCOPED_ENUMS -DBOOST_NO_CXX11_SCOPED_ENUMS"], [AC_MSG_RESULT(ok)])
LIBS="$TEMP_LIBS"
CPPFLAGS="$TEMP_CPPFLAGS"

dnl Boost >= 1.50 uses sleep_for rather than the now-deprecated sleep, however
dnl it was broken from 1.50 to 1.52 when backed by nanosleep. Use sleep_for if
dnl a working version is available, else fall back to sleep. sleep was removed
dnl after 1.56.
dnl If neither is available, abort.
TEMP_LIBS="$LIBS"
LIBS="$BOOST_LIBS $LIBS"
TEMP_CPPFLAGS="$CPPFLAGS"
CPPFLAGS="$CPPFLAGS $BOOST_CPPFLAGS"
AC_LINK_IFELSE([AC_LANG_PROGRAM([[
  #include <boost/thread/thread.hpp>
  #include <boost/version.hpp>
  ]],[[
  #if BOOST_VERSION >= 105000 && (!defined(BOOST_HAS_NANOSLEEP) || BOOST_VERSION >= 105200)
      boost::this_thread::sleep_for(boost::chrono::milliseconds(0));
  #else
   choke me
  #endif
  ]])],
  [boost_sleep=yes;
     AC_DEFINE(HAVE_WORKING_BOOST_SLEEP_FOR, 1, [Define this symbol if boost sleep_for works])],
  [boost_sleep=no])
LIBS="$TEMP_LIBS"
CPPFLAGS="$TEMP_CPPFLAGS"

if test x$boost_sleep != xyes; then
TEMP_LIBS="$LIBS"
LIBS="$BOOST_LIBS $LIBS"
TEMP_CPPFLAGS="$CPPFLAGS"
CPPFLAGS="$CPPFLAGS $BOOST_CPPFLAGS"
AC_LINK_IFELSE([AC_LANG_PROGRAM([[
  #include <boost/version.hpp>
  #include <boost/thread.hpp>
  #include <boost/date_time/posix_time/posix_time_types.hpp>
  ]],[[
  #if BOOST_VERSION <= 105600
      boost::this_thread::sleep(boost::posix_time::milliseconds(0));
  #else
   choke me
  #endif
  ]])],
  [boost_sleep=yes; AC_DEFINE(HAVE_WORKING_BOOST_SLEEP, 1, [Define this symbol if boost sleep works])],
  [boost_sleep=no])
LIBS="$TEMP_LIBS"
CPPFLAGS="$TEMP_CPPFLAGS"
fi

if test x$boost_sleep != xyes; then
  AC_MSG_ERROR(No working boost sleep implementation found.)
fi

fi

case $host in
  *linux*)
    LIBHIDAPINAME=hidapi-libusb
    HIDAPILIBS=-l$LIBHIDAPINAME
    ;;
  *mingw*)
    LIBHIDAPINAME=hidapi
    HIDAPILIBS="-l$LIBHIDAPINAME -lsetupapi"
    ;;
  *)
    LIBHIDAPINAME=hidapi
    HIDAPILIBS=-l$LIBHIDAPINAME
    ;;
esac

if test x$use_pkgconfig = xyes; then
  : dnl
  m4_ifdef(
    [PKG_CHECK_MODULES],
    [
      PKG_CHECK_MODULES([SSL], [libssl],, [AC_MSG_ERROR(openssl not found.)])
      PKG_CHECK_MODULES([CRYPTO], [libcrypto],,[AC_MSG_ERROR(libcrypto not found.)])
      BITCOIN_QT_CHECK([PKG_CHECK_MODULES([PROTOBUF], [protobuf], [have_protobuf=yes], [BITCOIN_QT_FAIL(libprotobuf not found)])])
      if test x$use_qr != xno; then
        BITCOIN_QT_CHECK([PKG_CHECK_MODULES([QR], [libqrencode], [have_qrencode=yes], [have_qrencode=no])])
      fi
      if test x$build_bitcoin_utils$build_bitcoind$bitcoin_enable_qt$use_tests != xnononono; then
        PKG_CHECK_MODULES([EVENT], [libevent],, [AC_MSG_ERROR(libevent not found.)])
        if test x$TARGET_OS != xwindows; then
          PKG_CHECK_MODULES([EVENT_PTHREADS], [libevent_pthreads],, [AC_MSG_ERROR(libevent_pthreads not found.)])
        fi
      fi

      if test "x$use_zmq" = "xyes"; then
        PKG_CHECK_MODULES([ZMQ],[libzmq >= 4],
          [AC_DEFINE([ENABLE_ZMQ],[1],[Define to 1 to enable ZMQ functions])],
          [AC_DEFINE([ENABLE_ZMQ],[0],[Define to 1 to enable ZMQ functions])
           AC_MSG_WARN([libzmq version 4.x or greater not found, disabling])
           use_zmq=no])
      else
          AC_DEFINE_UNQUOTED([ENABLE_ZMQ],[0],[Define to 1 to enable ZMQ functions])
      fi

      if test "x$enable_usbdevice" = "xyes"; then
        PKG_CHECK_MODULES([USB],[$LIBHIDAPINAME >= 0],
          [AC_DEFINE([ENABLE_USBDEVICE],[1],[Define to 1 to enable USBDEVICE functions])],
          [AC_DEFINE([ENABLE_USBDEVICE],[0],[Define to 1 to enable USBDEVICE functions])
           AC_MSG_WARN([$LIBHIDAPINAME version 0 or greater not found, disabling])
           enable_usbdevice=no])
      else
          AC_DEFINE_UNQUOTED([ENABLE_USBDEVICE],[0],[Define to 1 to enable USBDEVICE functions])
      fi
    ]
  )
else
  AC_CHECK_HEADER([openssl/crypto.h],,AC_MSG_ERROR(libcrypto headers missing))
  AC_CHECK_LIB([crypto],      [main],CRYPTO_LIBS=-lcrypto, AC_MSG_ERROR(libcrypto missing))

  AC_CHECK_HEADER([openssl/ssl.h],, AC_MSG_ERROR(libssl headers missing),)
  AC_CHECK_LIB([ssl],         [main],SSL_LIBS=-lssl, AC_MSG_ERROR(libssl missing))

  if test x$build_bitcoin_utils$build_bitcoind$bitcoin_enable_qt$use_tests != xnononono; then
    AC_CHECK_HEADER([event2/event.h],, AC_MSG_ERROR(libevent headers missing),)
    AC_CHECK_LIB([event],[main],EVENT_LIBS=-levent,AC_MSG_ERROR(libevent missing))
    if test x$TARGET_OS != xwindows; then
      AC_CHECK_LIB([event_pthreads],[main],EVENT_PTHREADS_LIBS=-levent_pthreads,AC_MSG_ERROR(libevent_pthreads missing))
    fi
  fi

  if test "x$use_zmq" = "xyes"; then
     AC_CHECK_HEADER([zmq.h],
       [AC_DEFINE([ENABLE_ZMQ],[1],[Define to 1 to enable ZMQ functions])],
       [AC_MSG_WARN([zmq.h not found, disabling zmq support])
        use_zmq=no
        AC_DEFINE([ENABLE_ZMQ],[0],[Define to 1 to enable ZMQ functions])])
     AC_CHECK_LIB([zmq],[zmq_ctx_shutdown],ZMQ_LIBS=-lzmq,
       [AC_MSG_WARN([libzmq >= 4.0 not found, disabling zmq support])
        use_zmq=no
        AC_DEFINE([ENABLE_ZMQ],[0],[Define to 1 to enable ZMQ functions])])
  else
    AC_DEFINE_UNQUOTED([ENABLE_ZMQ],[0],[Define to 1 to enable ZMQ functions])
  fi

  if test "x$use_zmq" = "xyes"; then
    dnl Assume libzmq was built for static linking
    case $host in
      *mingw*)
        ZMQ_CFLAGS="$ZMQ_CFLAGS -DZMQ_STATIC"
      ;;
    esac
  fi

  if test "x$enable_usbdevice" = "xyes"; then
    AC_CHECK_HEADER([hidapi/hidapi.h],
       [AC_DEFINE([ENABLE_USBDEVICE],[1],[Define to 1 to enable USBDEVICE functions])],
       [AC_MSG_WARN([hidapi.h not found, disabling usbdevice support])
        enable_usbdevice=no
        AC_DEFINE([ENABLE_USBDEVICE],[0],[Define to 1 to enable USBDEVICE functions])])
    AC_CHECK_LIB([$LIBHIDAPINAME],[hid_open],USB_LIBS=$HIDAPILIBS,
       [AC_MSG_WARN([$LIBHIDAPINAME not found, disabling usbdevice support])
        enable_usbdevice=no
        AC_DEFINE([ENABLE_USBDEVICE],[0],[Define to 1 to enable USBDEVICE functions])],[-lsetupapi])
  else
    AC_DEFINE_UNQUOTED([ENABLE_USBDEVICE],[0],[Define to 1 to enable USBDEVICE functions])
  fi

  BITCOIN_QT_CHECK(AC_CHECK_LIB([protobuf] ,[main],[PROTOBUF_LIBS=-lprotobuf], BITCOIN_QT_FAIL(libprotobuf not found)))
  if test x$use_qr != xno; then
    BITCOIN_QT_CHECK([AC_CHECK_LIB([qrencode], [main],[QR_LIBS=-lqrencode], [have_qrencode=no])])
    BITCOIN_QT_CHECK([AC_CHECK_HEADER([qrencode.h],, have_qrencode=no)])
  fi
fi

save_CXXFLAGS="${CXXFLAGS}"
CXXFLAGS="${CXXFLAGS} ${CRYPTO_CFLAGS} ${SSL_CFLAGS}"
AC_CHECK_DECLS([EVP_MD_CTX_new],,,[AC_INCLUDES_DEFAULT
#include <openssl/x509_vfy.h>
])
CXXFLAGS="${save_CXXFLAGS}"

dnl univalue check

need_bundled_univalue=yes

if test x$build_bitcoin_utils$build_bitcoind$bitcoin_enable_qt$use_tests$use_bench = xnonononono; then
  need_bundled_univalue=no
else

if test x$system_univalue != xno ; then
  found_univalue=no
  if test x$use_pkgconfig = xyes; then
    : #NOP
    m4_ifdef(
      [PKG_CHECK_MODULES],
      [
        PKG_CHECK_MODULES([UNIVALUE],[libunivalue >= 1.0.4],[found_univalue=yes],[true])
      ]
    )
  else
    AC_CHECK_HEADER([univalue.h],[
      AC_CHECK_LIB([univalue],  [main],[
        UNIVALUE_LIBS=-lunivalue
        found_univalue=yes
      ],[true])
    ],[true])
  fi

  if test x$found_univalue = xyes ; then
    system_univalue=yes
    need_bundled_univalue=no
  elif test x$system_univalue = xyes ; then
    AC_MSG_ERROR([univalue not found])
  else
    system_univalue=no
  fi
fi

if test x$need_bundled_univalue = xyes ; then
  UNIVALUE_CFLAGS='-I$(srcdir)/univalue/include'
  UNIVALUE_LIBS='univalue/libunivalue.la'
fi

fi

AM_CONDITIONAL([EMBEDDED_UNIVALUE],[test x$need_bundled_univalue = xyes])
AC_SUBST(UNIVALUE_CFLAGS)
AC_SUBST(UNIVALUE_LIBS)

BITCOIN_QT_PATH_PROGS([PROTOC], [protoc],$protoc_bin_path)

AC_MSG_CHECKING([whether to build bitcoind])
AM_CONDITIONAL([BUILD_BITCOIND], [test x$build_bitcoind = xyes])
AC_MSG_RESULT($build_bitcoind)

AC_MSG_CHECKING([whether to build utils (bitcoin-cli bitcoin-tx)])
AM_CONDITIONAL([BUILD_BITCOIN_UTILS], [test x$build_bitcoin_utils = xyes])
AC_MSG_RESULT($build_bitcoin_utils)

AC_MSG_CHECKING([whether to build libraries])
AM_CONDITIONAL([BUILD_BITCOIN_LIBS], [test x$build_bitcoin_libs = xyes])
if test x$build_bitcoin_libs = xyes; then
  AC_DEFINE(HAVE_CONSENSUS_LIB, 1, [Define this symbol if the consensus lib has been built])
  AC_CONFIG_FILES([libparticlconsensus.pc:libparticlconsensus.pc.in])
fi
AC_MSG_RESULT($build_bitcoin_libs)

AC_LANG_POP

if test "x$use_ccache" != "xno"; then
  AC_MSG_CHECKING(if ccache should be used)
  if test x$CCACHE = x; then
    if test "x$use_ccache" = "xyes"; then
      AC_MSG_ERROR([ccache not found.]);
    else
      use_ccache=no
    fi
  else
    use_ccache=yes
    CC="$ac_cv_path_CCACHE $CC"
    CXX="$ac_cv_path_CCACHE $CXX"
  fi
  AC_MSG_RESULT($use_ccache)
fi
if test "x$use_ccache" = "xyes"; then
    AX_CHECK_PREPROC_FLAG([-Qunused-arguments],[CPPFLAGS="-Qunused-arguments $CPPFLAGS"])
fi

dnl enable wallet
AC_MSG_CHECKING([if wallet should be enabled])
if test x$enable_wallet != xno; then
  AC_MSG_RESULT(yes)
  AC_DEFINE_UNQUOTED([ENABLE_WALLET],[1],[Define to 1 to enable wallet functions])
else
  AC_MSG_RESULT(no)
fi

dnl enable usbdevice
AC_MSG_CHECKING([if usbdevice should be enabled])
if test x$enable_usbdevice != xno; then
  AC_MSG_RESULT(yes)
  AC_DEFINE_UNQUOTED([ENABLE_USBDEVICE],[1],[Define to 1 to enable usbdevice functions])
else
  AC_MSG_RESULT(no)
fi

dnl enable upnp support
AC_MSG_CHECKING([whether to build with support for UPnP])
if test x$have_miniupnpc = xno; then
  if test x$use_upnp = xyes; then
     AC_MSG_ERROR("UPnP requested but cannot be built. use --without-miniupnpc")
  fi
  AC_MSG_RESULT(no)
else
  if test x$use_upnp != xno; then
    AC_MSG_RESULT(yes)
    AC_MSG_CHECKING([whether to build with UPnP enabled by default])
    use_upnp=yes
    upnp_setting=0
    if test x$use_upnp_default != xno; then
      use_upnp_default=yes
      upnp_setting=1
    fi
    AC_MSG_RESULT($use_upnp_default)
    AC_DEFINE_UNQUOTED([USE_UPNP],[$upnp_setting],[UPnP support not compiled if undefined, otherwise value (0 or 1) determines default state])
    if test x$TARGET_OS = xwindows; then
      MINIUPNPC_CPPFLAGS="-DSTATICLIB -DMINIUPNP_STATICLIB"
    fi
  else
    AC_MSG_RESULT(no)
  fi
fi

dnl these are only used when qt is enabled
BUILD_TEST_QT=""
if test x$bitcoin_enable_qt != xno; then
  dnl enable dbus support
  AC_MSG_CHECKING([whether to build GUI with support for D-Bus])
  if test x$bitcoin_enable_qt_dbus != xno; then
    AC_DEFINE([USE_DBUS],[1],[Define if dbus support should be compiled in])
  fi
  AC_MSG_RESULT($bitcoin_enable_qt_dbus)

  dnl enable qr support
  AC_MSG_CHECKING([whether to build GUI with support for QR codes])
  if test x$have_qrencode = xno; then
    if test x$use_qr = xyes; then
     AC_MSG_ERROR("QR support requested but cannot be built. use --without-qrencode")
    fi
    AC_MSG_RESULT(no)
  else
    if test x$use_qr != xno; then
      AC_MSG_RESULT(yes)
      AC_DEFINE([USE_QRCODE],[1],[Define if QR support should be compiled in])
      use_qr=yes
    else
      AC_MSG_RESULT(no)
    fi
  fi

  if test x$XGETTEXT = x; then
    AC_MSG_WARN("xgettext is required to update qt translations")
  fi

  AC_MSG_CHECKING([whether to build test_bitcoin-qt])
  if test x$use_gui_tests$bitcoin_enable_qt_test = xyesyes; then
    AC_MSG_RESULT([yes])
    BUILD_TEST_QT="yes"
  else
    AC_MSG_RESULT([no])
  fi
fi

AM_CONDITIONAL([ENABLE_ZMQ], [test "x$use_zmq" = "xyes"])

AC_MSG_CHECKING([whether to build test_bitcoin])
if test x$use_tests = xyes; then
  AC_MSG_RESULT([yes])
  BUILD_TEST="yes"
else
  AC_MSG_RESULT([no])
  BUILD_TEST=""
fi

AC_MSG_CHECKING([whether to reduce exports])
if test x$use_reduce_exports = xyes; then
  AC_MSG_RESULT([yes])
else
  AC_MSG_RESULT([no])
fi

if test x$build_bitcoin_utils$build_bitcoin_libs$build_bitcoind$bitcoin_enable_qt$use_bench$use_tests = xnononononono; then
  AC_MSG_ERROR([No targets! Please specify at least one of: --with-utils --with-libs --with-daemon --with-gui --enable-bench or --enable-tests])
fi

AM_CONDITIONAL([TARGET_DARWIN], [test x$TARGET_OS = xdarwin])
AM_CONDITIONAL([BUILD_DARWIN], [test x$BUILD_OS = xdarwin])
AM_CONDITIONAL([TARGET_WINDOWS], [test x$TARGET_OS = xwindows])
AM_CONDITIONAL([ENABLE_WALLET],[test x$enable_wallet = xyes])
AM_CONDITIONAL([ENABLE_USBDEVICE],[test x$enable_usbdevice = xyes])
AM_CONDITIONAL([ENABLE_TESTS],[test x$BUILD_TEST = xyes])
AM_CONDITIONAL([ENABLE_QT],[test x$bitcoin_enable_qt = xyes])
AM_CONDITIONAL([ENABLE_QT_TESTS],[test x$BUILD_TEST_QT = xyes])
AM_CONDITIONAL([ENABLE_BENCH],[test x$use_bench = xyes])
AM_CONDITIONAL([USE_QRCODE], [test x$use_qr = xyes])
AM_CONDITIONAL([USE_LCOV],[test x$use_lcov = xyes])
AM_CONDITIONAL([GLIBC_BACK_COMPAT],[test x$use_glibc_compat = xyes])
AM_CONDITIONAL([HARDEN],[test x$use_hardening = xyes])
AM_CONDITIONAL([ENABLE_HWCRC32],[test x$enable_hwcrc32 = xyes])
AM_CONDITIONAL([USE_ASM],[test x$use_asm = xyes])

AC_DEFINE(CLIENT_VERSION_MAJOR, _CLIENT_VERSION_MAJOR, [Major version])
AC_DEFINE(CLIENT_VERSION_MINOR, _CLIENT_VERSION_MINOR, [Minor version])
AC_DEFINE(CLIENT_VERSION_PARTICL, _CLIENT_VERSION_PARTICL, [Particl version])
AC_DEFINE(CLIENT_VERSION_REVISION, _CLIENT_VERSION_REVISION, [Build revision])
AC_DEFINE(CLIENT_VERSION_BUILD, _CLIENT_VERSION_BUILD, [Version Build])
AC_DEFINE(CLIENT_VERSION_IS_RELEASE, _CLIENT_VERSION_IS_RELEASE, [Version is release])
AC_DEFINE(COPYRIGHT_YEAR, _COPYRIGHT_YEAR, [Copyright year])
AC_DEFINE(COPYRIGHT_HOLDERS, "_COPYRIGHT_HOLDERS", [Copyright holder(s) before %s replacement])
AC_DEFINE(COPYRIGHT_HOLDERS_SUBSTITUTION, "_COPYRIGHT_HOLDERS_SUBSTITUTION", [Replacement for %s in copyright holders string])
define(_COPYRIGHT_HOLDERS_FINAL, [patsubst(_COPYRIGHT_HOLDERS, [%s], [_COPYRIGHT_HOLDERS_SUBSTITUTION])])
AC_DEFINE(COPYRIGHT_HOLDERS_FINAL, "_COPYRIGHT_HOLDERS_FINAL", [Copyright holder(s)])
AC_SUBST(CLIENT_VERSION_MAJOR, _CLIENT_VERSION_MAJOR)
AC_SUBST(CLIENT_VERSION_MINOR, _CLIENT_VERSION_MINOR)
AC_SUBST(CLIENT_VERSION_PARTICL, _CLIENT_VERSION_PARTICL)
AC_SUBST(CLIENT_VERSION_REVISION, _CLIENT_VERSION_REVISION)
AC_SUBST(CLIENT_VERSION_BUILD, _CLIENT_VERSION_BUILD)
AC_SUBST(CLIENT_VERSION_IS_RELEASE, _CLIENT_VERSION_IS_RELEASE)
AC_SUBST(COPYRIGHT_YEAR, _COPYRIGHT_YEAR)
AC_SUBST(COPYRIGHT_HOLDERS, "_COPYRIGHT_HOLDERS")
AC_SUBST(COPYRIGHT_HOLDERS_SUBSTITUTION, "_COPYRIGHT_HOLDERS_SUBSTITUTION")
AC_SUBST(COPYRIGHT_HOLDERS_FINAL, "_COPYRIGHT_HOLDERS_FINAL")
AC_SUBST(BITCOIN_DAEMON_NAME)
AC_SUBST(BITCOIN_GUI_NAME)
AC_SUBST(BITCOIN_CLI_NAME)
AC_SUBST(BITCOIN_TX_NAME)

AC_SUBST(RELDFLAGS)
AC_SUBST(ERROR_CXXFLAGS)
AC_SUBST(GPROF_CXXFLAGS)
AC_SUBST(GPROF_LDFLAGS)
AC_SUBST(HARDENED_CXXFLAGS)
AC_SUBST(HARDENED_CPPFLAGS)
AC_SUBST(HARDENED_LDFLAGS)
AC_SUBST(PIC_FLAGS)
AC_SUBST(PIE_FLAGS)
AC_SUBST(SANITIZER_CXXFLAGS)
AC_SUBST(SANITIZER_LDFLAGS)
AC_SUBST(SSE42_CXXFLAGS)
AC_SUBST(LIBTOOL_APP_LDFLAGS)
AC_SUBST(USE_UPNP)
AC_SUBST(USE_QRCODE)
AC_SUBST(BOOST_LIBS)
AC_SUBST(TESTDEFS)
AC_SUBST(LEVELDB_TARGET_FLAGS)
AC_SUBST(MINIUPNPC_CPPFLAGS)
AC_SUBST(MINIUPNPC_LIBS)
AC_SUBST(CRYPTO_LIBS)
AC_SUBST(SSL_LIBS)
AC_SUBST(EVENT_LIBS)
AC_SUBST(EVENT_PTHREADS_LIBS)
AC_SUBST(ZMQ_LIBS)
AC_SUBST(USB_LIBS)
AC_SUBST(PROTOBUF_LIBS)
AC_SUBST(QR_LIBS)
AC_CONFIG_FILES([Makefile src/Makefile doc/man/Makefile share/setup.nsi share/qt/Info.plist test/config.ini])
AC_CONFIG_FILES([contrib/devtools/split-debug.sh],[chmod +x contrib/devtools/split-debug.sh])
AM_COND_IF([HAVE_DOXYGEN], [AC_CONFIG_FILES([doc/Doxyfile])])
AC_CONFIG_LINKS([contrib/filter-lcov.py:contrib/filter-lcov.py])
AC_CONFIG_LINKS([test/functional/test_runner.py:test/functional/test_runner.py])
AC_CONFIG_LINKS([test/util/bitcoin-util-test.py:test/util/bitcoin-util-test.py])

dnl boost's m4 checks do something really nasty: they export these vars. As a
dnl result, they leak into secp256k1's configure and crazy things happen.
dnl Until this is fixed upstream and we've synced, we'll just un-export them.
CPPFLAGS_TEMP="$CPPFLAGS"
unset CPPFLAGS
CPPFLAGS="$CPPFLAGS_TEMP"

LDFLAGS_TEMP="$LDFLAGS"
unset LDFLAGS
LDFLAGS="$LDFLAGS_TEMP"

LIBS_TEMP="$LIBS"
unset LIBS
LIBS="$LIBS_TEMP"

PKGCONFIG_PATH_TEMP="$PKG_CONFIG_PATH"
unset PKG_CONFIG_PATH
PKG_CONFIG_PATH="$PKGCONFIG_PATH_TEMP"

PKGCONFIG_LIBDIR_TEMP="$PKG_CONFIG_LIBDIR"
unset PKG_CONFIG_LIBDIR
PKG_CONFIG_LIBDIR="$PKGCONFIG_LIBDIR_TEMP"

if test x$need_bundled_univalue = xyes; then
  AC_CONFIG_SUBDIRS([src/univalue])
fi

#ac_configure_args="${ac_configure_args} --disable-shared --with-pic --with-bignum=no --enable-module-recovery --disable-jni --enable-module-ecdh --enable-module-rangeproof --enable-module-generator --enable-module-mlsag --enable-experimental"
ac_configure_args="${ac_configure_args} --disable-shared --with-pic --with-bignum=no --enable-module-recovery --disable-jni --enable-module-ecdh --enable-module-rangeproof --enable-module-generator --enable-module-mlsag --enable-experimental --enable-endomorphism"

AC_CONFIG_SUBDIRS([src/secp256k1])

AC_OUTPUT

dnl Taken from https://wiki.debian.org/RpathIssue
case $host in
   *-*-linux-gnu)
     AC_MSG_RESULT([Fixing libtool for -rpath problems.])
     sed < libtool > libtool-2 \
     's/^hardcode_libdir_flag_spec.*$'/'hardcode_libdir_flag_spec=" -D__LIBTOOL_IS_A_FOOL__ "/'
     mv libtool-2 libtool
     chmod 755 libtool
   ;;
esac

dnl Replace the BUILDDIR path with the correct Windows path if compiling on Native Windows
case ${OS} in
   *Windows*)
     sed  's/BUILDDIR="\/\([[a-z]]\)/BUILDDIR="\1:/'  test/config.ini > test/config-2.ini
     mv test/config-2.ini test/config.ini
   ;;
esac

echo
echo "Options used to compile and link:"
echo "  with wallet     = $enable_wallet"
echo "  with usbdevice  = $enable_usbdevice"
echo "  with gui / qt   = $bitcoin_enable_qt"
if test x$bitcoin_enable_qt != xno; then
    echo "    qt version    = $bitcoin_qt_got_major_vers"
    echo "    with qr       = $use_qr"
fi
<<<<<<< HEAD
echo "  with zmq        = $use_zmq"
echo "  with test       = $use_tests"
echo "  with bench      = $use_bench"
echo "  with upnp       = $use_upnp"
echo "  use asm         = $use_asm"
echo "  debug enabled   = $enable_debug"
echo "  gprof enabled   = $enable_gprof"
echo "  werror          = $enable_werror"
=======
echo "  with zmq      = $use_zmq"
echo "  with test     = $use_tests"
echo "  with bench    = $use_bench"
echo "  with upnp     = $use_upnp"
echo "  use asm       = $use_asm"
echo "  sanitizers    = $use_sanitizers"
echo "  debug enabled = $enable_debug"
echo "  gprof enabled = $enable_gprof"
echo "  werror        = $enable_werror"
>>>>>>> 27278dff
echo
echo "  target os       = $TARGET_OS"
echo "  build os        = $BUILD_OS"
echo
echo "  CC              = $CC"
echo "  CFLAGS          = $CFLAGS"
echo "  CPPFLAGS        = $CPPFLAGS"
echo "  CXX             = $CXX"
echo "  CXXFLAGS        = $CXXFLAGS"
echo "  LDFLAGS         = $LDFLAGS"
echo "  ARFLAGS         = $ARFLAGS"
echo<|MERGE_RESOLUTION|>--- conflicted
+++ resolved
@@ -1432,26 +1432,15 @@
     echo "    qt version    = $bitcoin_qt_got_major_vers"
     echo "    with qr       = $use_qr"
 fi
-<<<<<<< HEAD
 echo "  with zmq        = $use_zmq"
 echo "  with test       = $use_tests"
 echo "  with bench      = $use_bench"
 echo "  with upnp       = $use_upnp"
 echo "  use asm         = $use_asm"
+echo "  sanitizers      = $use_sanitizers"
 echo "  debug enabled   = $enable_debug"
 echo "  gprof enabled   = $enable_gprof"
 echo "  werror          = $enable_werror"
-=======
-echo "  with zmq      = $use_zmq"
-echo "  with test     = $use_tests"
-echo "  with bench    = $use_bench"
-echo "  with upnp     = $use_upnp"
-echo "  use asm       = $use_asm"
-echo "  sanitizers    = $use_sanitizers"
-echo "  debug enabled = $enable_debug"
-echo "  gprof enabled = $enable_gprof"
-echo "  werror        = $enable_werror"
->>>>>>> 27278dff
 echo
 echo "  target os       = $TARGET_OS"
 echo "  build os        = $BUILD_OS"
