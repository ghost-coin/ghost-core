--- conflicted
+++ resolved
@@ -1493,7 +1493,6 @@
 AC_SUBST(UNIVALUE_CFLAGS)
 AC_SUBST(UNIVALUE_LIBS)
 
-<<<<<<< HEAD
 if test x$have_protobuf != xno &&
    test x$enable_usbdevice != xno; then
   BITCOIN_QT_PATH_PROGS([PROTOC], [protoc],$protoc_bin_path)
@@ -1509,8 +1508,7 @@
   fi
 fi
 
-AC_MSG_CHECKING([whether to build particld])
-=======
+
 dnl libmultiprocess library check
 
 libmultiprocess_found=no
@@ -1555,8 +1553,7 @@
   AC_SUBST(MPGEN_PREFIX)
 fi
 
-AC_MSG_CHECKING([whether to build bitcoind])
->>>>>>> 97b21b30
+AC_MSG_CHECKING([whether to build particld])
 AM_CONDITIONAL([BUILD_BITCOIND], [test x$build_bitcoind = xyes])
 AC_MSG_RESULT($build_bitcoind)
 
