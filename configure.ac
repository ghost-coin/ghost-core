AC_PREREQ([2.69])
<<<<<<< HEAD
define(_CLIENT_VERSION_MAJOR, 0)
define(_CLIENT_VERSION_MINOR, 22)
define(_CLIENT_VERSION_REVISION, 2)
define(_CLIENT_VERSION_GHOST, 0)
define(_CLIENT_VERSION_BUILD, 0)
define(_CLIENT_VERSION_RC, 0)
define(_CLIENT_VERSION_IS_RELEASE, true)
define(_COPYRIGHT_YEAR_BTC, 2021)
define(_COPYRIGHT_YEAR, 2022)
define(_COPYRIGHT_HOLDERS,[The %s developers])
define(_COPYRIGHT_HOLDERS_SUBSTITUTION,[[Ghost Core]])
AC_INIT([Ghost Core],[_CLIENT_VERSION_MAJOR._CLIENT_VERSION_MINOR._CLIENT_VERSION_REVISION._CLIENT_VERSION_GHOST],[https://github.com/ghost-coin/ghost-core/issues],[ghost],[https://www.ghostbymcafee.com/])
=======
define(_CLIENT_VERSION_MAJOR, 25)
define(_CLIENT_VERSION_MINOR, 0)
define(_CLIENT_VERSION_PARTICL, 1)
define(_CLIENT_VERSION_BUILD, 0)
define(_CLIENT_VERSION_RC, 1)
define(_CLIENT_VERSION_IS_RELEASE, true)
define(_COPYRIGHT_YEAR, 2023)
define(_COPYRIGHT_YEAR_BTC, 2023)
define(_COPYRIGHT_HOLDERS,[The %s developers])
define(_COPYRIGHT_HOLDERS_SUBSTITUTION,[[Particl Core]])
AC_INIT([Particl Core],m4_join([.], _CLIENT_VERSION_MAJOR, _CLIENT_VERSION_MINOR, _CLIENT_VERSION_PARTICL, _CLIENT_VERSION_BUILD)m4_if(_CLIENT_VERSION_RC, [0], [], [rc]_CLIENT_VERSION_RC),[https://github.com/particl/particl-core/issues],[particl],[https://particl.io/])
>>>>>>> 8739b5cc
AC_CONFIG_SRCDIR([src/validation.cpp])
AC_CONFIG_HEADERS([src/config/bitcoin-config.h])
AC_CONFIG_AUX_DIR([build-aux])
AC_CONFIG_MACRO_DIR([build-aux/m4])

m4_ifndef([PKG_PROG_PKG_CONFIG], [m4_fatal([PKG_PROG_PKG_CONFIG macro not found. Please install pkg-config and re-run autogen.sh])])
PKG_PROG_PKG_CONFIG
if test "$PKG_CONFIG" = ""; then
  AC_MSG_ERROR([pkg-config not found])
fi

<<<<<<< HEAD
BITCOIN_DAEMON_NAME=ghostd
BITCOIN_GUI_NAME=ghost-qt
BITCOIN_CLI_NAME=ghost-cli
BITCOIN_TX_NAME=ghost-tx
BITCOIN_WALLET_TOOL_NAME=ghost-wallet
=======
# When compiling with depends, the `PKG_CONFIG_PATH` and `PKG_CONFIG_LIBDIR` variables,
# being set in a `config.site` file, are not exported to let the `--config-cache` option
# work properly.
if test -n "$PKG_CONFIG_PATH"; then
  PKG_CONFIG="env PKG_CONFIG_PATH=$PKG_CONFIG_PATH $PKG_CONFIG"
fi
if test -n "$PKG_CONFIG_LIBDIR"; then
  PKG_CONFIG="env PKG_CONFIG_LIBDIR=$PKG_CONFIG_LIBDIR $PKG_CONFIG"
fi

BITCOIN_DAEMON_NAME=particld
BITCOIN_GUI_NAME=particl-qt
BITCOIN_TEST_NAME=test_particl
BITCOIN_CLI_NAME=particl-cli
BITCOIN_TX_NAME=particl-tx
BITCOIN_UTIL_NAME=particl-util
BITCOIN_CHAINSTATE_NAME=particl-chainstate
BITCOIN_WALLET_TOOL_NAME=particl-wallet
dnl Multi Process
BITCOIN_MP_NODE_NAME=particl-node
BITCOIN_MP_GUI_NAME=particl-gui
>>>>>>> 8739b5cc

dnl Unless the user specified ARFLAGS, force it to be cr
dnl This is also the default as-of libtool 2.4.7
AC_ARG_VAR([ARFLAGS], [Flags for the archiver, defaults to <cr> if not set])
if test "${ARFLAGS+set}" != "set"; then
  ARFLAGS="cr"
fi

AC_CANONICAL_HOST

AH_TOP([#ifndef BITCOIN_CONFIG_H])
AH_TOP([#define BITCOIN_CONFIG_H])
AH_BOTTOM([#endif //BITCOIN_CONFIG_H])

dnl Automake init set-up and checks
AM_INIT_AUTOMAKE([1.13 no-define subdir-objects foreign])

AM_MAINTAINER_MODE([enable])

dnl make the compilation flags quiet unless V=1 is used
AM_SILENT_RULES([yes])

dnl Compiler checks (here before libtool).
if test "${CXXFLAGS+set}" = "set"; then
  CXXFLAGS_overridden=yes
else
  CXXFLAGS_overridden=no
fi
AC_PROG_CXX
AC_PROG_CC

dnl By default, libtool for mingw refuses to link static libs into a dll for
dnl fear of mixing pic/non-pic objects, and import/export complications. Since
dnl we have those under control, re-enable that functionality.
case $host in
  *mingw*)
     lt_cv_deplibs_check_method="pass_all"

     dnl Remove unwanted -DDLL_EXPORT from these variables.
     dnl We do not use this macro, but system headers may export unwanted symbols
     dnl if it's set.
     lt_cv_prog_compiler_pic="-DPIC"
     lt_cv_prog_compiler_pic_CXX="-DPIC"
  ;;
esac

AC_ARG_WITH([seccomp],
  [AS_HELP_STRING([--with-seccomp],
  [enable experimental syscall sandbox feature (-sandbox), default is yes if seccomp-bpf is detected under Linux x86_64])],
  [seccomp_found=$withval],
  [seccomp_found=auto])

AC_ARG_ENABLE([c++20],
  [AS_HELP_STRING([--enable-c++20],
  [enable compilation in c++20 mode (disabled by default)])],
  [use_cxx20=$enableval],
  [use_cxx20=no])

dnl Require C++17 compiler (no GNU extensions)
if test "$use_cxx20" = "no"; then
AX_CXX_COMPILE_STDCXX([17], [noext], [mandatory])
else
AX_CXX_COMPILE_STDCXX([20], [noext], [mandatory])
fi

dnl check if additional link flags are required for std::filesystem
CHECK_FILESYSTEM

dnl Unless the user specified OBJCXX, force it to be the same as CXX. This ensures
dnl that we get the same -std flags for both.
m4_ifdef([AC_PROG_OBJCXX],[
if test "${OBJCXX+set}" = ""; then
  OBJCXX="${CXX}"
fi
AC_PROG_OBJCXX
])

dnl OpenBSD ships with 2.4.2
LT_PREREQ([2.4.2])
dnl Libtool init checks.
LT_INIT([pic-only win32-dll])

dnl Check/return PATH for base programs.
AC_PATH_TOOL([AR], [ar])
AC_PATH_TOOL([GCOV], [gcov])
AC_PATH_TOOL([LLVM_COV], [llvm-cov])
AC_PATH_PROG([LCOV], [lcov])
dnl Python 3.7 is specified in .python-version and should be used if available, see doc/dependencies.md
AC_PATH_PROGS([PYTHON], [python3.7 python3.8 python3.9 python3.10 python3.11 python3.12 python3 python])
AC_PATH_PROG([GENHTML], [genhtml])
AC_PATH_PROG([GIT], [git])
AC_PATH_PROG([CCACHE], [ccache])
AC_PATH_PROG([XGETTEXT], [xgettext])
AC_PATH_PROG([HEXDUMP], [hexdump])
AC_PATH_TOOL([OBJCOPY], [objcopy])
AC_PATH_PROG([DOXYGEN], [doxygen])
AM_CONDITIONAL([HAVE_DOXYGEN], [test -n "$DOXYGEN"])

AC_ARG_VAR([PYTHONPATH], [Augments the default search path for python module files])

AC_ARG_ENABLE([wallet],
  [AS_HELP_STRING([--disable-wallet],
  [disable wallet (enabled by default)])],
  [enable_wallet=$enableval],
  [enable_wallet=auto])

AC_ARG_WITH([sqlite],
  [AS_HELP_STRING([--with-sqlite=yes|no|auto],
  [enable sqlite wallet support (default: auto, i.e., enabled if wallet is enabled and sqlite is found)])],
  [use_sqlite=$withval],
  [use_sqlite=auto])

<<<<<<< HEAD
=======
AC_ARG_WITH([bdb],
  [AS_HELP_STRING([--without-bdb],
  [disable bdb wallet support (default is enabled if wallet is enabled)])],
  [use_bdb=$withval],
  [use_bdb=auto])

AC_ARG_ENABLE([usdt],
  [AS_HELP_STRING([--enable-usdt],
  [enable tracepoints for Userspace, Statically Defined Tracing (default is yes if sys/sdt.h is found)])],
  [use_usdt=$enableval],
  [use_usdt=yes])

>>>>>>> 8739b5cc
AC_ARG_ENABLE([usbdevice],
  [AS_HELP_STRING([--enable-usbdevice],
  [enable usbdevice (disabled by default)])],
  [enable_usbdevice=$enableval],
  [enable_usbdevice=no])

AC_ARG_WITH([miniupnpc],
  [AS_HELP_STRING([--with-miniupnpc],
  [enable UPNP (default is yes if libminiupnpc is found)])],
  [use_upnp=$withval],
  [use_upnp=auto])

AC_ARG_WITH([natpmp],
            [AS_HELP_STRING([--with-natpmp],
                            [enable NAT-PMP (default is yes if libnatpmp is found)])],
            [use_natpmp=$withval],
            [use_natpmp=auto])

AC_ARG_ENABLE(tests,
    AS_HELP_STRING([--disable-tests],[do not compile tests (default is to compile)]),
    [use_tests=$enableval],
    [use_tests=yes])

AC_ARG_ENABLE(gui-tests,
    AS_HELP_STRING([--disable-gui-tests],[do not compile GUI tests (default is to compile if GUI and tests enabled)]),
    [use_gui_tests=$enableval],
    [use_gui_tests=$use_tests])

AC_ARG_ENABLE(bench,
    AS_HELP_STRING([--disable-bench],[do not compile benchmarks (default is to compile)]),
    [use_bench=$enableval],
    [use_bench=yes])

AC_ARG_ENABLE([extended-functional-tests],
    AS_HELP_STRING([--enable-extended-functional-tests],[enable expensive functional tests when using lcov (default no)]),
    [use_extended_functional_tests=$enableval],
    [use_extended_functional_tests=no])

AC_ARG_ENABLE([fuzz],
    AS_HELP_STRING([--enable-fuzz],
    [build for fuzzing (default no). enabling this will disable all other targets and override --{enable,disable}-fuzz-binary]),
    [enable_fuzz=$enableval],
    [enable_fuzz=no])

AC_ARG_ENABLE([fuzz-binary],
    AS_HELP_STRING([--enable-fuzz-binary],
    [enable building of fuzz binary (default yes).]),
    [enable_fuzz_binary=$enableval],
    [enable_fuzz_binary=yes])

AC_ARG_WITH([qrencode],
  [AS_HELP_STRING([--with-qrencode],
  [enable QR code support (default is yes if qt is enabled and libqrencode is found)])],
  [use_qr=$withval],
  [use_qr=auto])

AC_ARG_ENABLE([hardening],
  [AS_HELP_STRING([--disable-hardening],
  [do not attempt to harden the resulting executables (default is to harden when possible)])],
  [use_hardening=$enableval],
  [use_hardening=auto])

AC_ARG_ENABLE([reduce-exports],
  [AS_HELP_STRING([--enable-reduce-exports],
  [attempt to reduce exported symbols in the resulting executables (default is no)])],
  [use_reduce_exports=$enableval],
  [use_reduce_exports=no])

AC_ARG_ENABLE([ccache],
  [AS_HELP_STRING([--disable-ccache],
  [do not use ccache for building (default is to use if found)])],
  [use_ccache=$enableval],
  [use_ccache=auto])

dnl Suppress warnings from external headers (e.g. Boost, Qt).
dnl May be useful if warnings from external headers clutter the build output
dnl too much, so that it becomes difficult to spot Bitcoin Core warnings
dnl or if they cause a build failure with --enable-werror.
AC_ARG_ENABLE([suppress-external-warnings],
  [AS_HELP_STRING([--enable-suppress-external-warnings],
                  [Suppress warnings from external headers (default is no)])],
  [suppress_external_warnings=$enableval],
  [suppress_external_warnings=no])

AC_ARG_ENABLE([lcov],
  [AS_HELP_STRING([--enable-lcov],
  [enable lcov testing (default is no)])],
  [use_lcov=$enableval],
  [use_lcov=no])

AC_ARG_ENABLE([lcov-branch-coverage],
  [AS_HELP_STRING([--enable-lcov-branch-coverage],
  [enable lcov testing branch coverage (default is no)])],
  [use_lcov_branch=yes],
  [use_lcov_branch=no])

AC_ARG_ENABLE([threadlocal],
  [AS_HELP_STRING([--enable-threadlocal],
  [enable features that depend on the c++ thread_local keyword (currently just thread names in debug logs). (default is to enable if there is platform support)])],
  [use_thread_local=$enableval],
  [use_thread_local=auto])

AC_ARG_ENABLE([asm],
  [AS_HELP_STRING([--disable-asm],
  [disable assembly routines (enabled by default)])],
  [use_asm=$enableval],
  [use_asm=yes])

if test "$use_asm" = "yes"; then
  AC_DEFINE([USE_ASM], [1], [Define this symbol to build in assembly routines])
fi

AC_ARG_ENABLE([zmq],
  [AS_HELP_STRING([--disable-zmq],
  [disable ZMQ notifications])],
  [use_zmq=$enableval],
  [use_zmq=yes])

AC_ARG_WITH([libmultiprocess],
  [AS_HELP_STRING([--with-libmultiprocess=yes|no|auto],
  [Build with libmultiprocess library. (default: auto, i.e. detect with pkg-config)])],
  [with_libmultiprocess=$withval],
  [with_libmultiprocess=auto])

AC_ARG_WITH([mpgen],
  [AS_HELP_STRING([--with-mpgen=yes|no|auto|PREFIX],
  [Build with libmultiprocess codegen tool. Useful to specify different libmultiprocess host system library and build system codegen tool prefixes when cross-compiling (default is host system libmultiprocess prefix)])],
  [with_mpgen=$withval],
  [with_mpgen=auto])

AC_ARG_ENABLE([multiprocess],
  [AS_HELP_STRING([--enable-multiprocess],
<<<<<<< HEAD
  [build multiprocess ghost-node, ghost-wallet, and ghost-gui executables in addition to monolithic ghostd and ghost-qt executables. Requires libmultiprocess library. Experimental (default is no)])],
=======
  [build multiprocess particl-node, particl-wallet, and particl-gui executables in addition to monolithic particld and particl-qt executables. Requires libmultiprocess library. Experimental (default is no)])],
>>>>>>> 8739b5cc
  [enable_multiprocess=$enableval],
  [enable_multiprocess=no])

AC_ARG_ENABLE(man,
    [AS_HELP_STRING([--disable-man],
                    [do not install man pages (default is to install)])],,
    enable_man=yes)
AM_CONDITIONAL([ENABLE_MAN], [test "$enable_man" != "no"])

dnl Enable debug
AC_ARG_ENABLE([debug],
    [AS_HELP_STRING([--enable-debug],
                    [use compiler flags and macros suited for debugging (default is no)])],
    [enable_debug=$enableval],
    [enable_debug=no])

dnl Enable different -fsanitize options
AC_ARG_WITH([sanitizers],
    [AS_HELP_STRING([--with-sanitizers],
                    [comma separated list of extra sanitizers to build with (default is none enabled)])],
    [use_sanitizers=$withval])

dnl Enable gprof profiling
AC_ARG_ENABLE([gprof],
    [AS_HELP_STRING([--enable-gprof],
                    [use gprof profiling compiler flags (default is no)])],
    [enable_gprof=$enableval],
    [enable_gprof=no])

dnl Turn warnings into errors
AC_ARG_ENABLE([werror],
    [AS_HELP_STRING([--enable-werror],
                    [Treat compiler warnings as errors (default is no)])],
    [enable_werror=$enableval],
    [enable_werror=no])

AC_ARG_ENABLE([external-signer],
    [AS_HELP_STRING([--enable-external-signer],[compile external signer support (default is auto, requires Boost::Process)])],
    [use_external_signer=$enableval],
    [use_external_signer=auto])

AC_ARG_ENABLE([lto],
    [AS_HELP_STRING([--enable-lto],[build using LTO (default is no)])],
    [enable_lto=$enableval],
    [enable_lto=no])

AC_LANG_PUSH([C++])

dnl Check for a flag to turn compiler warnings into errors. This is helpful for checks which may
dnl appear to succeed because by default they merely emit warnings when they fail.
dnl
dnl Note that this is not necessarily a check to see if -Werror is supported, but rather to see if
dnl a compile with -Werror can succeed. This is important because the compiler may already be
dnl warning about something unrelated, for example about some path issue. If that is the case,
dnl -Werror cannot be used because all of those warnings would be turned into errors.
AX_CHECK_COMPILE_FLAG([-Werror], [CXXFLAG_WERROR="-Werror"], [CXXFLAG_WERROR=""])

dnl Check for a flag to turn linker warnings into errors. When flags are passed to linkers via the
dnl compiler driver using a -Wl,-foo flag, linker warnings may be swallowed rather than bubbling up.
dnl See note above, the same applies here as well.
dnl
dnl LDFLAG_WERROR Should only be used when testing -Wl,*
case $host in
 *darwin*)
    AX_CHECK_LINK_FLAG([-Wl,-fatal_warnings], [LDFLAG_WERROR="-Wl,-fatal_warnings"], [LDFLAG_WERROR=""])
    ;;
  *)
    AX_CHECK_LINK_FLAG([-Wl,--fatal-warnings], [LDFLAG_WERROR="-Wl,--fatal-warnings"], [LDFLAG_WERROR=""])
    ;;
esac

if test "$enable_debug" = "yes"; then
  dnl If debugging is enabled, and the user hasn't overridden CXXFLAGS, clear
  dnl them, to prevent autoconfs "-g -O2" being added. Otherwise we'd end up
  dnl with "-O0 -g3 -g -O2".
  if test "$CXXFLAGS_overridden" = "no"; then
  CXXFLAGS=""
  fi

  dnl Disable all optimizations
  AX_CHECK_COMPILE_FLAG([-O0], [DEBUG_CXXFLAGS="$DEBUG_CXXFLAGS -O0"], [], [$CXXFLAG_WERROR])

  dnl Prefer -g3, fall back to -g if that is unavailable.
  AX_CHECK_COMPILE_FLAG(
    [-g3],
    [DEBUG_CXXFLAGS="$DEBUG_CXXFLAGS -g3"],
    [AX_CHECK_COMPILE_FLAG([-g], [DEBUG_CXXFLAGS="$DEBUG_CXXFLAGS -g"], [], [$CXXFLAG_WERROR])],
    [$CXXFLAG_WERROR])

  AX_CHECK_PREPROC_FLAG([-DDEBUG], [DEBUG_CPPFLAGS="$DEBUG_CPPFLAGS -DDEBUG"], [], [$CXXFLAG_WERROR])
  AX_CHECK_PREPROC_FLAG([-DDEBUG_LOCKORDER], [DEBUG_CPPFLAGS="$DEBUG_CPPFLAGS -DDEBUG_LOCKORDER"], [], [$CXXFLAG_WERROR])
  AX_CHECK_PREPROC_FLAG([-DDEBUG_LOCKCONTENTION], [DEBUG_CPPFLAGS="$DEBUG_CPPFLAGS -DDEBUG_LOCKCONTENTION"], [], [$CXXFLAG_WERROR])
  AX_CHECK_PREPROC_FLAG([-DRPC_DOC_CHECK], [DEBUG_CPPFLAGS="$DEBUG_CPPFLAGS -DRPC_DOC_CHECK"], [], [$CXXFLAG_WERROR])
  AX_CHECK_PREPROC_FLAG([-DABORT_ON_FAILED_ASSUME], [DEBUG_CPPFLAGS="$DEBUG_CPPFLAGS -DABORT_ON_FAILED_ASSUME"], [], [$CXXFLAG_WERROR])
  AX_CHECK_COMPILE_FLAG([-ftrapv], [DEBUG_CXXFLAGS="$DEBUG_CXXFLAGS -ftrapv"], [], [$CXXFLAG_WERROR])
fi

if test "$enable_lto" = "yes"; then
  AX_CHECK_COMPILE_FLAG([-flto], [LTO_CXXFLAGS="$LTO_CXXFLAGS -flto"], [AC_MSG_ERROR([compile failed with -flto])], [$CXXFLAG_WERROR])
  AX_CHECK_LINK_FLAG([-flto], [LTO_LDFLAGS="$LTO_LDFLAGS -flto"], [AC_MSG_ERROR([link failed with -flto])], [$CXXFLAG_WERROR])
fi

if test "$use_sanitizers" != ""; then
  dnl First check if the compiler accepts flags. If an incompatible pair like
  dnl -fsanitize=address,thread is used here, this check will fail. This will also
  dnl fail if a bad argument is passed, e.g. -fsanitize=undfeined
  AX_CHECK_COMPILE_FLAG(
    [-fsanitize=$use_sanitizers],
    [SANITIZER_CXXFLAGS="-fsanitize=$use_sanitizers"],
    [AC_MSG_ERROR([compiler did not accept requested flags])])

  dnl Some compilers (e.g. GCC) require additional libraries like libasan,
  dnl libtsan, libubsan, etc. Make sure linking still works with the sanitize
  dnl flag. This is a separate check so we can give a better error message when
  dnl the sanitize flags are supported by the compiler but the actual sanitizer
  dnl libs are missing.
  AX_CHECK_LINK_FLAG(
    [-fsanitize=$use_sanitizers],
    [SANITIZER_LDFLAGS="-fsanitize=$use_sanitizers"],
    [AC_MSG_ERROR([linker did not accept requested flags, you are missing required libraries])],
    [],
    [AC_LANG_PROGRAM([[
    #include <cstdint>
    #include <cstddef>
    extern "C" int LLVMFuzzerTestOneInput(const uint8_t *data, size_t size) { return 0; }
    __attribute__((weak)) // allow for libFuzzer linking
    ]],[[]])])
fi

ERROR_CXXFLAGS=
if test "$enable_werror" = "yes"; then
  if test "$CXXFLAG_WERROR" = ""; then
    AC_MSG_ERROR([enable-werror set but -Werror is not usable])
  fi
  ERROR_CXXFLAGS=$CXXFLAG_WERROR

  dnl -Wreturn-type is broken in GCC for MinGW-w64.
  dnl https://sourceforge.net/p/mingw-w64/bugs/306/
  AX_CHECK_COMPILE_FLAG([-Werror=return-type], [], [ERROR_CXXFLAGS="$ERROR_CXXFLAGS -Wno-error=return-type"], [$CXXFLAG_WERROR],
                        [AC_LANG_SOURCE([[#include <cassert>
                                          int f(){ assert(false); }]])])
fi

if test "$CXXFLAGS_overridden" = "no"; then
  AX_CHECK_COMPILE_FLAG([-Wall], [WARN_CXXFLAGS="$WARN_CXXFLAGS -Wall"], [], [$CXXFLAG_WERROR])
  AX_CHECK_COMPILE_FLAG([-Wextra], [WARN_CXXFLAGS="$WARN_CXXFLAGS -Wextra"], [], [$CXXFLAG_WERROR])
  AX_CHECK_COMPILE_FLAG([-Wgnu], [WARN_CXXFLAGS="$WARN_CXXFLAGS -Wgnu"], [], [$CXXFLAG_WERROR])
  dnl some compilers will ignore -Wformat-security without -Wformat, so just combine the two here.
  AX_CHECK_COMPILE_FLAG([-Wformat -Wformat-security], [WARN_CXXFLAGS="$WARN_CXXFLAGS -Wformat -Wformat-security"], [], [$CXXFLAG_WERROR])
  AX_CHECK_COMPILE_FLAG([-Wvla], [WARN_CXXFLAGS="$WARN_CXXFLAGS -Wvla"], [], [$CXXFLAG_WERROR])
  AX_CHECK_COMPILE_FLAG([-Wshadow-field], [WARN_CXXFLAGS="$WARN_CXXFLAGS -Wshadow-field"], [], [$CXXFLAG_WERROR])
  AX_CHECK_COMPILE_FLAG([-Wthread-safety], [WARN_CXXFLAGS="$WARN_CXXFLAGS -Wthread-safety"], [], [$CXXFLAG_WERROR])
  AX_CHECK_COMPILE_FLAG([-Wloop-analysis], [WARN_CXXFLAGS="$WARN_CXXFLAGS -Wloop-analysis"], [], [$CXXFLAG_WERROR])
  AX_CHECK_COMPILE_FLAG([-Wredundant-decls], [WARN_CXXFLAGS="$WARN_CXXFLAGS -Wredundant-decls"], [], [$CXXFLAG_WERROR])
  AX_CHECK_COMPILE_FLAG([-Wunused-member-function], [WARN_CXXFLAGS="$WARN_CXXFLAGS -Wunused-member-function"], [], [$CXXFLAG_WERROR])
  AX_CHECK_COMPILE_FLAG([-Wdate-time], [WARN_CXXFLAGS="$WARN_CXXFLAGS -Wdate-time"], [], [$CXXFLAG_WERROR])
  AX_CHECK_COMPILE_FLAG([-Wconditional-uninitialized], [WARN_CXXFLAGS="$WARN_CXXFLAGS -Wconditional-uninitialized"], [], [$CXXFLAG_WERROR])
  AX_CHECK_COMPILE_FLAG([-Wduplicated-branches], [WARN_CXXFLAGS="$WARN_CXXFLAGS -Wduplicated-branches"], [], [$CXXFLAG_WERROR])
  AX_CHECK_COMPILE_FLAG([-Wduplicated-cond], [WARN_CXXFLAGS="$WARN_CXXFLAGS -Wduplicated-cond"], [], [$CXXFLAG_WERROR])
  AX_CHECK_COMPILE_FLAG([-Wlogical-op], [WARN_CXXFLAGS="$WARN_CXXFLAGS -Wlogical-op"], [], [$CXXFLAG_WERROR])
  AX_CHECK_COMPILE_FLAG([-Woverloaded-virtual], [WARN_CXXFLAGS="$WARN_CXXFLAGS -Woverloaded-virtual"], [], [$CXXFLAG_WERROR])
  dnl -Wsuggest-override is broken with GCC before 9.2
  dnl https://gcc.gnu.org/bugzilla/show_bug.cgi?id=78010
  AX_CHECK_COMPILE_FLAG([-Wsuggest-override], [WARN_CXXFLAGS="$WARN_CXXFLAGS -Wsuggest-override"], [], [$CXXFLAG_WERROR],
                        [AC_LANG_SOURCE([[struct A { virtual void f(); }; struct B : A { void f() final; };]])])
  AX_CHECK_COMPILE_FLAG([-Wunreachable-code-loop-increment], [WARN_CXXFLAGS="$WARN_CXXFLAGS -Wunreachable-code-loop-increment"], [], [$CXXFLAG_WERROR])
  AX_CHECK_COMPILE_FLAG([-Wimplicit-fallthrough], [WARN_CXXFLAGS="$WARN_CXXFLAGS -Wimplicit-fallthrough"], [], [$CXXFLAG_WERROR])

  if test "$suppress_external_warnings" != "no" ; then
    AX_CHECK_COMPILE_FLAG([-Wdocumentation], [WARN_CXXFLAGS="$WARN_CXXFLAGS -Wdocumentation"], [], [$CXXFLAG_WERROR])
  fi

  dnl Some compilers (gcc) ignore unknown -Wno-* options, but warn about all
  dnl unknown options if any other warning is produced. Test the -Wfoo case, and
  dnl set the -Wno-foo case if it works.
  AX_CHECK_COMPILE_FLAG([-Wunused-parameter], [NOWARN_CXXFLAGS="$NOWARN_CXXFLAGS -Wno-unused-parameter"], [], [$CXXFLAG_WERROR])
  AX_CHECK_COMPILE_FLAG([-Wself-assign], [NOWARN_CXXFLAGS="$NOWARN_CXXFLAGS -Wno-self-assign"], [], [$CXXFLAG_WERROR])
  if test "$suppress_external_warnings" != "yes" ; then
    AX_CHECK_COMPILE_FLAG([-Wdeprecated-copy], [NOWARN_CXXFLAGS="$NOWARN_CXXFLAGS -Wno-deprecated-copy"], [], [$CXXFLAG_WERROR])
  fi
fi

dnl Don't allow extended (non-ASCII) symbols in identifiers. This is easier for code review.
AX_CHECK_COMPILE_FLAG([-fno-extended-identifiers], [CORE_CXXFLAGS="$CORE_CXXFLAGS -fno-extended-identifiers"], [], [$CXXFLAG_WERROR])

enable_arm_crc=no
enable_arm_shani=no
enable_sse42=no
enable_sse41=no
enable_avx2=no
enable_x86_shani=no

if test "$use_asm" = "yes"; then

dnl Check for optional instruction set support. Enabling these does _not_ imply that all code will
dnl be compiled with them, rather that specific objects/libs may use them after checking for runtime
dnl compatibility.

dnl x86
AX_CHECK_COMPILE_FLAG([-msse4.2], [SSE42_CXXFLAGS="-msse4.2"], [], [$CXXFLAG_WERROR])
AX_CHECK_COMPILE_FLAG([-msse4.1], [SSE41_CXXFLAGS="-msse4.1"], [], [$CXXFLAG_WERROR])
AX_CHECK_COMPILE_FLAG([-mavx -mavx2], [AVX2_CXXFLAGS="-mavx -mavx2"], [], [$CXXFLAG_WERROR])
AX_CHECK_COMPILE_FLAG([-msse4 -msha], [X86_SHANI_CXXFLAGS="-msse4 -msha"], [], [$CXXFLAG_WERROR])

enable_clmul=
AX_CHECK_COMPILE_FLAG([-mpclmul], [enable_clmul=yes], [], [$CXXFLAG_WERROR], [AC_LANG_PROGRAM([
  #include <stdint.h>
  #include <x86intrin.h>
], [
  __m128i a = _mm_cvtsi64_si128((uint64_t)7);
  __m128i b = _mm_clmulepi64_si128(a, a, 37);
  __m128i c = _mm_srli_epi64(b, 41);
  __m128i d = _mm_xor_si128(b, c);
  uint64_t e = _mm_cvtsi128_si64(d);
  return e == 0;
])])

if test "$enable_clmul" = "yes"; then
  CLMUL_CXXFLAGS="-mpclmul"
  AC_DEFINE([HAVE_CLMUL], [1], [Define this symbol if clmul instructions can be used])
fi

TEMP_CXXFLAGS="$CXXFLAGS"
CXXFLAGS="$SSE42_CXXFLAGS $CXXFLAGS"
AC_MSG_CHECKING([for SSE4.2 intrinsics])
AC_COMPILE_IFELSE([AC_LANG_PROGRAM([[
    #include <stdint.h>
    #if defined(_MSC_VER)
    #include <intrin.h>
    #elif defined(__GNUC__) && defined(__SSE4_2__)
    #include <nmmintrin.h>
    #endif
  ]],[[
    uint64_t l = 0;
    l = _mm_crc32_u8(l, 0);
    l = _mm_crc32_u32(l, 0);
    l = _mm_crc32_u64(l, 0);
    return l;
  ]])],
 [ AC_MSG_RESULT([yes]); enable_sse42=yes],
 [ AC_MSG_RESULT([no])]
)
CXXFLAGS="$TEMP_CXXFLAGS"

TEMP_CXXFLAGS="$CXXFLAGS"
CXXFLAGS="$SSE41_CXXFLAGS $CXXFLAGS"
AC_MSG_CHECKING([for SSE4.1 intrinsics])
AC_COMPILE_IFELSE([AC_LANG_PROGRAM([[
    #include <stdint.h>
    #include <immintrin.h>
  ]],[[
    __m128i l = _mm_set1_epi32(0);
    return _mm_extract_epi32(l, 3);
  ]])],
 [ AC_MSG_RESULT([yes]); enable_sse41=yes; AC_DEFINE([ENABLE_SSE41], [1], [Define this symbol to build code that uses SSE4.1 intrinsics]) ],
 [ AC_MSG_RESULT([no])]
)
CXXFLAGS="$TEMP_CXXFLAGS"

TEMP_CXXFLAGS="$CXXFLAGS"
CXXFLAGS="$AVX2_CXXFLAGS $CXXFLAGS"
AC_MSG_CHECKING([for AVX2 intrinsics])
AC_COMPILE_IFELSE([AC_LANG_PROGRAM([[
    #include <stdint.h>
    #include <immintrin.h>
  ]],[[
    __m256i l = _mm256_set1_epi32(0);
    return _mm256_extract_epi32(l, 7);
  ]])],
 [ AC_MSG_RESULT([yes]); enable_avx2=yes; AC_DEFINE([ENABLE_AVX2], [1], [Define this symbol to build code that uses AVX2 intrinsics]) ],
 [ AC_MSG_RESULT([no])]
)
CXXFLAGS="$TEMP_CXXFLAGS"

TEMP_CXXFLAGS="$CXXFLAGS"
CXXFLAGS="$X86_SHANI_CXXFLAGS $CXXFLAGS"
AC_MSG_CHECKING([for x86 SHA-NI intrinsics])
AC_COMPILE_IFELSE([AC_LANG_PROGRAM([[
    #include <stdint.h>
    #include <immintrin.h>
  ]],[[
    __m128i i = _mm_set1_epi32(0);
    __m128i j = _mm_set1_epi32(1);
    __m128i k = _mm_set1_epi32(2);
    return _mm_extract_epi32(_mm_sha256rnds2_epu32(i, i, k), 0);
  ]])],
 [ AC_MSG_RESULT([yes]); enable_x86_shani=yes; AC_DEFINE([ENABLE_X86_SHANI], [1], [Define this symbol to build code that uses x86 SHA-NI intrinsics]) ],
 [ AC_MSG_RESULT([no])]
)
CXXFLAGS="$TEMP_CXXFLAGS"

# ARM
AX_CHECK_COMPILE_FLAG([-march=armv8-a+crc], [ARM_CRC_CXXFLAGS="-march=armv8-a+crc"], [], [$CXXFLAG_WERROR])
AX_CHECK_COMPILE_FLAG([-march=armv8-a+crypto], [ARM_SHANI_CXXFLAGS="-march=armv8-a+crypto"], [], [$CXXFLAG_WERROR])

TEMP_CXXFLAGS="$CXXFLAGS"
<<<<<<< HEAD
CXXFLAGS="$CXXFLAGS $ARM_CRC_CXXFLAGS"
AC_MSG_CHECKING(for AArch64 CRC32 intrinsics)
=======
CXXFLAGS="$ARM_CRC_CXXFLAGS $CXXFLAGS"
AC_MSG_CHECKING([for ARMv8 CRC32 intrinsics])
>>>>>>> 8739b5cc
AC_COMPILE_IFELSE([AC_LANG_PROGRAM([[
    #include <arm_acle.h>
    #include <arm_neon.h>
  ]],[[
#ifdef __aarch64__
    __crc32cb(0, 0); __crc32ch(0, 0); __crc32cw(0, 0); __crc32cd(0, 0);
    vmull_p64(0, 0);
#else
#error "crc32c library does not support hardware acceleration on 32-bit ARM"
#endif
  ]])],
 [ AC_MSG_RESULT([yes]); enable_arm_crc=yes; ],
 [ AC_MSG_RESULT([no])]
)
CXXFLAGS="$TEMP_CXXFLAGS"

TEMP_CXXFLAGS="$CXXFLAGS"
CXXFLAGS="$ARM_SHANI_CXXFLAGS $CXXFLAGS"
AC_MSG_CHECKING([for ARMv8 SHA-NI intrinsics])
AC_COMPILE_IFELSE([AC_LANG_PROGRAM([[
    #include <arm_acle.h>
    #include <arm_neon.h>
  ]],[[
    uint32x4_t a, b, c;
    vsha256h2q_u32(a, b, c);
    vsha256hq_u32(a, b, c);
    vsha256su0q_u32(a, b);
    vsha256su1q_u32(a, b, c);
  ]])],
 [ AC_MSG_RESULT([yes]); enable_arm_shani=yes; AC_DEFINE([ENABLE_ARM_SHANI], [1], [Define this symbol to build code that uses ARMv8 SHA-NI intrinsics]) ],
 [ AC_MSG_RESULT([no])]
)
CXXFLAGS="$TEMP_CXXFLAGS"

fi

CORE_CPPFLAGS="$CORE_CPPFLAGS -DHAVE_BUILD_INFO"

AC_ARG_WITH([utils],
  [AS_HELP_STRING([--with-utils],
<<<<<<< HEAD
  [build bitcoin-cli ghost-tx ghost-wallet (default=yes)])],
=======
  [build particl-cli particl-tx particl-util particl-wallet (default=yes)])],
>>>>>>> 8739b5cc
  [build_bitcoin_utils=$withval],
  [build_bitcoin_utils=yes])

AC_ARG_ENABLE([util-cli],
  [AS_HELP_STRING([--enable-util-cli],
<<<<<<< HEAD
  [build ghost-cli])],
=======
  [build particl-cli])],
>>>>>>> 8739b5cc
  [build_bitcoin_cli=$enableval],
  [build_bitcoin_cli=$build_bitcoin_utils])

AC_ARG_ENABLE([util-tx],
  [AS_HELP_STRING([--enable-util-tx],
<<<<<<< HEAD
  [build ghost-tx])],
=======
  [build particl-tx])],
>>>>>>> 8739b5cc
  [build_bitcoin_tx=$enableval],
  [build_bitcoin_tx=$build_bitcoin_utils])

AC_ARG_ENABLE([util-wallet],
  [AS_HELP_STRING([--enable-util-wallet],
<<<<<<< HEAD
  [build ghost-wallet])],
=======
  [build particl-wallet])],
>>>>>>> 8739b5cc
  [build_bitcoin_wallet=$enableval],
  [build_bitcoin_wallet=$build_bitcoin_utils])

AC_ARG_ENABLE([util-util],
  [AS_HELP_STRING([--enable-util-util],
  [build particl-util])],
  [build_bitcoin_util=$enableval],
  [build_bitcoin_util=$build_bitcoin_utils])

AC_ARG_ENABLE([experimental-util-chainstate],
  [AS_HELP_STRING([--enable-experimental-util-chainstate],
  [build experimental bitcoin-chainstate executable (default=no)])],
  [build_bitcoin_chainstate=$enableval],
  [build_bitcoin_chainstate=no])

AC_ARG_WITH([libs],
  [AS_HELP_STRING([--with-libs],
  [build libraries (default=yes)])],
  [build_bitcoin_libs=$withval],
  [build_bitcoin_libs=yes])

AC_ARG_WITH([experimental-kernel-lib],
  [AS_HELP_STRING([--with-experimental-kernel-lib],
  [build experimental bitcoinkernel library (default is to build if we're building libraries and the experimental build-chainstate executable)])],
  [build_experimental_kernel_lib=$withval],
  [build_experimental_kernel_lib=auto])

AC_ARG_WITH([daemon],
  [AS_HELP_STRING([--with-daemon],
<<<<<<< HEAD
  [build ghostd daemon (default=yes)])],
=======
  [build particld daemon (default=yes)])],
>>>>>>> 8739b5cc
  [build_bitcoind=$withval],
  [build_bitcoind=yes])

case $host in
  *mingw*)
     TARGET_OS=windows
<<<<<<< HEAD
     #AC_CHECK_LIB([kernel32], [GetModuleFileNameA],, AC_MSG_ERROR(libkernel32 missing))
     AC_CHECK_LIB([kernel32], [main],, AC_MSG_ERROR(libkernel32 missing))
     AC_CHECK_LIB([user32],   [main],, AC_MSG_ERROR(libuser32 missing))
     AC_CHECK_LIB([gdi32],    [main],, AC_MSG_ERROR(libgdi32 missing))
     AC_CHECK_LIB([comdlg32], [main],, AC_MSG_ERROR(libcomdlg32 missing))
     AC_CHECK_LIB([winmm],    [main],, AC_MSG_ERROR(libwinmm missing))
     #AC_CHECK_LIB([shell32],  [SHGetSpecialFolderPathW],, AC_MSG_ERROR(libshell32 missing))
     AC_CHECK_LIB([shell32],  [main],, AC_MSG_ERROR(libshell32 missing))
     AC_CHECK_LIB([comctl32], [main],, AC_MSG_ERROR(libcomctl32 missing))
     #AC_CHECK_LIB([ole32],    [CoCreateInstance],, AC_MSG_ERROR(libole32 missing))
     AC_CHECK_LIB([ole32],    [main],, AC_MSG_ERROR(libole32 missing))
     AC_CHECK_LIB([oleaut32], [main],, AC_MSG_ERROR(liboleaut32 missing))
     AC_CHECK_LIB([uuid],     [main],, AC_MSG_ERROR(libuuid missing))
     AC_CHECK_LIB([advapi32], [main],, AC_MSG_ERROR(libadvapi32 missing))
     AC_CHECK_LIB([ws2_32],   [main],, AC_MSG_ERROR(libws2_32 missing))
     AC_CHECK_LIB([shlwapi],  [main],, AC_MSG_ERROR(libshlwapi missing))
     AC_CHECK_LIB([iphlpapi], [main],, AC_MSG_ERROR(libiphlpapi missing))
     #AC_CHECK_LIB([advapi32], [CryptAcquireContextW],, AC_MSG_ERROR(libadvapi32 missing))
     #AC_CHECK_LIB([ws2_32],   [WSAStartup],, AC_MSG_ERROR(libws2_32 missing))
     #AC_CHECK_LIB([shlwapi],  [PathRemoveFileSpecW],, AC_MSG_ERROR(libshlwapi missing))
     #AC_CHECK_LIB([iphlpapi], [GetAdaptersAddresses],, AC_MSG_ERROR(libiphlpapi missing))
=======
     #AC_CHECK_LIB([kernel32], [GetModuleFileNameA],      [], [AC_MSG_ERROR([libkernel32 missing])])
     AC_CHECK_LIB([user32],   [main],                    [], [AC_MSG_ERROR([libuser32 missing])])
     AC_CHECK_LIB([gdi32],    [main],                    [], [AC_MSG_ERROR([libgdi32 missing])])
     AC_CHECK_LIB([comdlg32], [main],                    [], [AC_MSG_ERROR([libcomdlg32 missing])])
     AC_CHECK_LIB([winmm],    [main],                    [], [AC_MSG_ERROR([libwinmm missing])])
     #AC_CHECK_LIB([shell32],  [SHGetSpecialFolderPathW], [], [AC_MSG_ERROR([libshell32 missing])])
     AC_CHECK_LIB([shell32],  [main],                    [], [AC_MSG_ERROR([libshell32 missing])])
     AC_CHECK_LIB([comctl32], [main],                    [], [AC_MSG_ERROR([libcomctl32 missing])])
     #AC_CHECK_LIB([ole32],    [CoCreateInstance],        [], [AC_MSG_ERROR([libole32 missing])])
     AC_CHECK_LIB([ole32],    [main],                    [], [AC_MSG_ERROR([libole32 missing])])
     AC_CHECK_LIB([oleaut32], [main],                    [], [AC_MSG_ERROR([liboleaut32 missing])])
     AC_CHECK_LIB([uuid],     [main],                    [], [AC_MSG_ERROR([libuuid missing])])
     #AC_CHECK_LIB([advapi32], [CryptAcquireContextW],    [], [AC_MSG_ERROR([libadvapi32 missing])])
     AC_CHECK_LIB([advapi32], [main],                     [], [AC_MSG_ERROR([libadvapi32 missing])])
     #AC_CHECK_LIB([ws2_32],   [WSAStartup],              [], [AC_MSG_ERROR([libws2_32 missing])])
     AC_CHECK_LIB([ws2_32],   [main],                     [], [AC_MSG_ERROR([libws2_32 missing])])
     #AC_CHECK_LIB([shlwapi],  [PathRemoveFileSpecW],     [], [AC_MSG_ERROR([libshlwapi missing])])
     AC_CHECK_LIB([shlwapi],  [main],                     [], [AC_MSG_ERROR([libshlwapi missing])])
     #AC_CHECK_LIB([iphlpapi], [GetAdaptersAddresses],    [], [AC_MSG_ERROR([libiphlpapi missing])])
     AC_CHECK_LIB([iphlpapi], [main],                     [], [AC_MSG_ERROR([libiphlpapi missing])])
>>>>>>> 8739b5cc

     dnl -static is interpreted by libtool, where it has a different meaning.
     dnl In libtool-speak, it's -all-static.
     AX_CHECK_LINK_FLAG([-static], [LIBTOOL_APP_LDFLAGS="$LIBTOOL_APP_LDFLAGS -all-static"])

     AC_PATH_PROG([MAKENSIS], [makensis], [none])
     if test "$MAKENSIS" = "none"; then
       AC_MSG_WARN([makensis not found. Cannot create installer.])
     fi

     AC_PATH_TOOL([WINDRES], [windres], [none])
     if test "$WINDRES" = "none"; then
       AC_MSG_ERROR([windres not found])
     fi

     CORE_CPPFLAGS="$CORE_CPPFLAGS -D_MT -DWIN32 -D_WINDOWS -D_WIN32_WINNT=0x0601 -D_WIN32_IE=0x0501 -DWIN32_LEAN_AND_MEAN"
     dnl Prevent the definition of min/max macros.
     dnl We always want to use the standard library.
     CORE_CPPFLAGS="$CORE_CPPFLAGS -DNOMINMAX"

     dnl libtool insists upon adding -nostdlib and a list of objects/libs to link against.
     dnl That breaks our ability to build dll's with static libgcc/libstdc++/libssp. Override
     dnl its command here, with the predeps/postdeps removed, and -static inserted. Postdeps are
     dnl also overridden to prevent their insertion later.
     dnl This should only affect dll's.
     archive_cmds_CXX="\$CC -shared \$libobjs \$deplibs \$compiler_flags -static -o \$output_objdir/\$soname \${wl}--enable-auto-image-base -Xlinker --out-implib -Xlinker \$lib"
     postdeps_CXX=

     dnl We require Windows 7 (NT 6.1) or later
     AX_CHECK_LINK_FLAG([-Wl,--major-subsystem-version -Wl,6 -Wl,--minor-subsystem-version -Wl,1], [CORE_LDFLAGS="$CORE_LDFLAGS -Wl,--major-subsystem-version -Wl,6 -Wl,--minor-subsystem-version -Wl,1"], [], [$LDFLAG_WERROR])
     ;;
  *darwin*)
     TARGET_OS=darwin
     if  test $cross_compiling != "yes"; then
       BUILD_OS=darwin
       AC_CHECK_PROG([BREW], [brew], [brew])
       if test "$BREW" = "brew"; then
         dnl These Homebrew packages may be keg-only, meaning that they won't be found
         dnl in expected paths because they may conflict with system files. Ask
         dnl Homebrew where each one is located, then adjust paths accordingly.
         dnl It's safe to add these paths even if the functionality is disabled by
         dnl the user (--without-wallet or --without-gui for example).

<<<<<<< HEAD
         if test "x$use_bdb" != xno && $BREW list --versions berkeley-db4 >/dev/null && test "x$BDB_CFLAGS" = "x" && test "x$BDB_LIBS" = "x"; then
           bdb_prefix=$($BREW --prefix berkeley-db4 2>/dev/null)
=======
         dnl Homebrew may create symlinks in /usr/local/include for some packages.
         dnl Because MacOS's clang internally adds "-I /usr/local/include" to its search
         dnl paths, this will negate efforts to use -isystem for those packages, as they
         dnl will be found first in /usr/local. Use the internal "-internal-isystem"
         dnl option to system-ify all /usr/local/include paths without adding it to the list
         dnl of search paths in case it's not already there.
         if test "$suppress_external_warnings" != "no"; then
           AX_CHECK_PREPROC_FLAG([-Xclang -internal-isystem/usr/local/include], [CORE_CPPFLAGS="$CORE_CPPFLAGS -Xclang -internal-isystem/usr/local/include"], [], [$CXXFLAG_WERROR])
         fi

         if test "$use_bdb" != "no" && $BREW list --versions berkeley-db@4 >/dev/null && test "$BDB_CFLAGS" = "" && test "$BDB_LIBS" = ""; then
           bdb_prefix=$($BREW --prefix berkeley-db@4 2>/dev/null)
>>>>>>> 8739b5cc
           dnl This must precede the call to BITCOIN_FIND_BDB48 below.
           BDB_CFLAGS="-I$bdb_prefix/include"
           BDB_LIBS="-L$bdb_prefix/lib -ldb_cxx-4.8"
         fi

<<<<<<< HEAD
         if test "x$use_sqlite" != xno && $BREW list --versions sqlite3 >/dev/null; then
           export PKG_CONFIG_PATH="$($BREW --prefix sqlite3 2>/dev/null)/lib/pkgconfig:$PKG_CONFIG_PATH"
         fi

         if $BREW list --versions qt5 >/dev/null; then
           export PKG_CONFIG_PATH="$($BREW --prefix qt5 2>/dev/null)/lib/pkgconfig:$PKG_CONFIG_PATH"
=======
         if $BREW list --versions qt@5 >/dev/null; then
           export PKG_CONFIG_PATH="$($BREW --prefix qt@5 2>/dev/null)/lib/pkgconfig:$PKG_CONFIG_PATH"
>>>>>>> 8739b5cc
         fi

         case $host in
           *aarch64*)
             dnl The preferred Homebrew prefix for Apple Silicon is /opt/homebrew.
             dnl Therefore, as we do not use pkg-config to detect miniupnpc and libnatpmp
             dnl packages, we should set the CPPFLAGS and LDFLAGS variables for them
             dnl explicitly.
             if test "$use_upnp" != "no" && $BREW list --versions miniupnpc >/dev/null; then
               miniupnpc_prefix=$($BREW --prefix miniupnpc 2>/dev/null)
               if test "$suppress_external_warnings" != "no"; then
                 MINIUPNPC_CPPFLAGS="-isystem $miniupnpc_prefix/include"
               else
                 MINIUPNPC_CPPFLAGS="-I$miniupnpc_prefix/include"
               fi
               MINIUPNPC_LIBS="-L$miniupnpc_prefix/lib"
             fi
             if test "$use_natpmp" != "no" && $BREW list --versions libnatpmp >/dev/null; then
               libnatpmp_prefix=$($BREW --prefix libnatpmp 2>/dev/null)
               if test "$suppress_external_warnings" != "no"; then
                 NATPMP_CPPFLAGS="-isystem $libnatpmp_prefix/include"
               else
                 NATPMP_CPPFLAGS="-I$libnatpmp_prefix/include"
               fi
               NATPMP_LIBS="-L$libnatpmp_prefix/lib"
             fi
             ;;
         esac
       fi
     else
       case $build_os in
         *darwin*)
           BUILD_OS=darwin
           ;;
         *)
           AC_PATH_TOOL([DSYMUTIL], [dsymutil], [dsymutil])
           AC_PATH_TOOL([INSTALL_NAME_TOOL], [install_name_tool], [install_name_tool])
           AC_PATH_TOOL([OTOOL], [otool], [otool])
           AC_PATH_PROGS([XORRISOFS], [xorrisofs], [xorrisofs])

           dnl libtool will try to strip the static lib, which is a problem for
           dnl cross-builds because strip attempts to call a hard-coded ld,
           dnl which may not exist in the path. Stripping the .a is not
           dnl necessary, so just disable it.
           old_striplib=
           ;;
       esac
     fi

     AX_CHECK_LINK_FLAG([-Wl,-headerpad_max_install_names], [CORE_LDFLAGS="$CORE_LDFLAGS -Wl,-headerpad_max_install_names"], [], [$LDFLAG_WERROR])
     CORE_CPPFLAGS="$CORE_CPPFLAGS -DMAC_OSX -DOBJC_OLD_DISPATCH_PROTOTYPES=0"
     OBJCXXFLAGS="$CXXFLAGS"
     ;;
   *android*)
     dnl make sure android stays above linux for hosts like *linux-android*
     TARGET_OS=android
     case $host in
       *x86_64*)
          ANDROID_ARCH=x86_64
          ;;
        *aarch64*)
          ANDROID_ARCH=arm64-v8a
          ;;
        *armv7a*)
          ANDROID_ARCH=armeabi-v7a
          ;;
        *) AC_MSG_ERROR([Could not determine Android arch, or it is unsupported]) ;;
      esac
     ;;
   *linux*)
     TARGET_OS=linux
     ;;
esac

if test "$use_extended_functional_tests" != "no"; then
  AC_SUBST(EXTENDED_FUNCTIONAL_TESTS, --extended)
fi

if test "$use_lcov" = "yes"; then
  if test "$LCOV" = ""; then
    AC_MSG_ERROR([lcov testing requested but lcov not found])
  fi
  if test "$PYTHON" = ""; then
    AC_MSG_ERROR([lcov testing requested but python not found])
  fi
  if test "$GENHTML" = ""; then
    AC_MSG_ERROR([lcov testing requested but genhtml not found])
  fi

  AC_MSG_CHECKING([whether compiler is Clang])
  AC_PREPROC_IFELSE([AC_LANG_SOURCE([[
      #if defined(__clang__) && defined(__llvm__)
      // Compiler is Clang
      #else
      #  error Compiler is not Clang
      #endif
    ]])],[
      AC_MSG_RESULT([yes])
      if test "$LLVM_COV" = ""; then
        AC_MSG_ERROR([lcov testing requested but llvm-cov not found])
      fi
      COV_TOOL="$LLVM_COV gcov"
    ],[
      AC_MSG_RESULT([no])
      if test "$GCOV" = "x"; then
        AC_MSG_ERROR([lcov testing requested but gcov not found])
      fi
      COV_TOOL="$GCOV"
  ])
  AC_SUBST(COV_TOOL)
  AC_SUBST(COV_TOOL_WRAPPER, "cov_tool_wrapper.sh")
  LCOV="$LCOV --gcov-tool $(pwd)/$COV_TOOL_WRAPPER"

  AX_CHECK_LINK_FLAG([--coverage], [CORE_LDFLAGS="$CORE_LDFLAGS --coverage"],
    [AC_MSG_ERROR([lcov testing requested but --coverage linker flag does not work])])
  AX_CHECK_COMPILE_FLAG([--coverage],[CORE_CXXFLAGS="$CORE_CXXFLAGS --coverage"],
    [AC_MSG_ERROR([lcov testing requested but --coverage flag does not work])])
  dnl If coverage is enabled, and the user hasn't overridden CXXFLAGS, clear
  dnl them, to prevent autoconfs "-g -O2" being added. Otherwise we'd end up
  dnl with "--coverage -Og -O0 -g -O2".
  if test "$CXXFLAGS_overridden" = "no"; then
  CXXFLAGS=""
  fi
  CORE_CXXFLAGS="$CORE_CXXFLAGS -Og -O0"
fi

if test "$use_lcov_branch" != "no"; then
  AC_SUBST(LCOV_OPTS, "$LCOV_OPTS --rc lcov_branch_coverage=1")
fi

dnl Check for endianness
AC_C_BIGENDIAN

dnl Check for pthread compile/link requirements
AX_PTHREAD

dnl Check if -latomic is required for <std::atomic>
CHECK_ATOMIC

dnl The following macro will add the necessary defines to bitcoin-config.h, but
dnl they also need to be passed down to any subprojects. Pull the results out of
dnl the cache and add them to CPPFLAGS.
AC_SYS_LARGEFILE
dnl detect POSIX or GNU variant of strerror_r
AC_FUNC_STRERROR_R

if test "$ac_cv_sys_file_offset_bits" != "" &&
   test "$ac_cv_sys_file_offset_bits" != "no" &&
   test "$ac_cv_sys_file_offset_bits" != "unknown"; then
  CORE_CPPFLAGS="$CORE_CPPFLAGS -D_FILE_OFFSET_BITS=$ac_cv_sys_file_offset_bits"
fi

if test "$ac_cv_sys_large_files" != "" &&
   test "$ac_cv_sys_large_files" != "no" &&
   test "$ac_cv_sys_large_files" != "unknown"; then
  CORE_CPPFLAGS="$CORE_CPPFLAGS -D_LARGE_FILES=$ac_cv_sys_large_files"
fi

AC_SEARCH_LIBS([clock_gettime],[rt])

if test "$enable_gprof" = "yes"; then
    dnl -pg is incompatible with -pie. Since hardening and profiling together doesn't make sense,
    dnl we simply make them mutually exclusive here. Additionally, hardened toolchains may force
    dnl -pie by default, in which case it needs to be turned off with -no-pie.

    if test "$use_hardening" = "yes"; then
        AC_MSG_ERROR([gprof profiling is not compatible with hardening. Reconfigure with --disable-hardening or --disable-gprof])
    fi
    use_hardening=no
    AX_CHECK_COMPILE_FLAG([-pg],[GPROF_CXXFLAGS="-pg"],
        [AC_MSG_ERROR([gprof profiling requested but not available])], [$CXXFLAG_WERROR])

    AX_CHECK_LINK_FLAG([-no-pie], [GPROF_LDFLAGS="-no-pie"])
    AX_CHECK_LINK_FLAG([-pg], [GPROF_LDFLAGS="$GPROF_LDFLAGS -pg"],
        [AC_MSG_ERROR([gprof profiling requested but not available])], [$GPROF_LDFLAGS])
fi

if test "$TARGET_OS" != "windows"; then
  dnl All windows code is PIC, forcing it on just adds useless compile warnings
  AX_CHECK_COMPILE_FLAG([-fPIC], [PIC_FLAGS="-fPIC"])
fi

dnl Versions of gcc prior to 12.1 (commit
dnl https://github.com/gcc-mirror/gcc/commit/551aa75778a4c5165d9533cd447c8fc822f583e1)
dnl are subject to a bug, see the gccbug_90348 test case and
dnl https://gcc.gnu.org/bugzilla/show_bug.cgi?id=90348. To work around that, set
dnl -fstack-reuse=none for all gcc builds. (Only gcc understands this flag)
AX_CHECK_COMPILE_FLAG([-fstack-reuse=none], [HARDENED_CXXFLAGS="$HARDENED_CXXFLAGS -fstack-reuse=none"])
if test "$use_hardening" != "no"; then
  use_hardening=yes
  AX_CHECK_COMPILE_FLAG([-Wstack-protector], [HARDENED_CXXFLAGS="$HARDENED_CXXFLAGS -Wstack-protector"])
  AX_CHECK_COMPILE_FLAG([-fstack-protector-all], [HARDENED_CXXFLAGS="$HARDENED_CXXFLAGS -fstack-protector-all"])

  AX_CHECK_COMPILE_FLAG([-fcf-protection=full], [HARDENED_CXXFLAGS="$HARDENED_CXXFLAGS -fcf-protection=full"])

  case $host in
    *mingw*)
      dnl stack-clash-protection doesn't currently work, and likely should just be skipped for Windows.
      dnl See https://gcc.gnu.org/bugzilla/show_bug.cgi?id=90458 for more details.
      ;;
    *)
      AX_CHECK_COMPILE_FLAG([-fstack-clash-protection], [HARDENED_CXXFLAGS="$HARDENED_CXXFLAGS -fstack-clash-protection"], [], [$CXXFLAG_WERROR])
      ;;
  esac


  dnl When enable_debug is yes, all optimizations are disabled.
  dnl However, FORTIFY_SOURCE requires that there is some level of optimization, otherwise it does nothing and just creates a compiler warning.
  dnl Since FORTIFY_SOURCE is a no-op without optimizations, do not enable it when enable_debug is yes.
  if test "$enable_debug" != "yes"; then
    AX_CHECK_PREPROC_FLAG([-D_FORTIFY_SOURCE=3],[
      AX_CHECK_PREPROC_FLAG([-U_FORTIFY_SOURCE],[
        HARDENED_CPPFLAGS="$HARDENED_CPPFLAGS -U_FORTIFY_SOURCE"
      ])
      HARDENED_CPPFLAGS="$HARDENED_CPPFLAGS -D_FORTIFY_SOURCE=3"
    ])
  fi

  AX_CHECK_LINK_FLAG([-Wl,--enable-reloc-section], [HARDENED_LDFLAGS="$HARDENED_LDFLAGS -Wl,--enable-reloc-section"], [], [$LDFLAG_WERROR])
  AX_CHECK_LINK_FLAG([-Wl,--dynamicbase], [HARDENED_LDFLAGS="$HARDENED_LDFLAGS -Wl,--dynamicbase"], [], [$LDFLAG_WERROR])
  AX_CHECK_LINK_FLAG([-Wl,--nxcompat], [HARDENED_LDFLAGS="$HARDENED_LDFLAGS -Wl,--nxcompat"], [], [$LDFLAG_WERROR])
  AX_CHECK_LINK_FLAG([-Wl,--high-entropy-va], [HARDENED_LDFLAGS="$HARDENED_LDFLAGS -Wl,--high-entropy-va"], [], [$LDFLAG_WERROR])
  AX_CHECK_LINK_FLAG([-Wl,-z,relro], [HARDENED_LDFLAGS="$HARDENED_LDFLAGS -Wl,-z,relro"], [], [$LDFLAG_WERROR])
  AX_CHECK_LINK_FLAG([-Wl,-z,now], [HARDENED_LDFLAGS="$HARDENED_LDFLAGS -Wl,-z,now"], [], [$LDFLAG_WERROR])
  AX_CHECK_LINK_FLAG([-Wl,-z,separate-code], [HARDENED_LDFLAGS="$HARDENED_LDFLAGS -Wl,-z,separate-code"], [], [$LDFLAG_WERROR])
  AX_CHECK_LINK_FLAG([-fPIE -pie], [PIE_FLAGS="-fPIE"; HARDENED_LDFLAGS="$HARDENED_LDFLAGS -pie"], [], [$CXXFLAG_WERROR])

  case $host in
    *mingw*)
       AC_CHECK_LIB([ssp], [main], [], [AC_MSG_ERROR([libssp missing])])
    ;;
  esac
fi

dnl These flags are specific to ld64, and may cause issues with other linkers.
dnl For example: GNU ld will interpret -dead_strip as -de and then try and use
dnl "ad_strip" as the symbol for the entry point.
if test "$TARGET_OS" = "darwin"; then
  AX_CHECK_LINK_FLAG([-Wl,-dead_strip], [CORE_LDFLAGS="$CORE_LDFLAGS -Wl,-dead_strip"], [], [$LDFLAG_WERROR])
  AX_CHECK_LINK_FLAG([-Wl,-dead_strip_dylibs], [CORE_LDFLAGS="$CORE_LDFLAGS -Wl,-dead_strip_dylibs"], [], [$LDFLAG_WERROR])
  AX_CHECK_LINK_FLAG([-Wl,-bind_at_load], [HARDENED_LDFLAGS="$HARDENED_LDFLAGS -Wl,-bind_at_load"], [], [$LDFLAG_WERROR])
fi

AC_CHECK_HEADERS([endian.h sys/endian.h byteswap.h sys/select.h sys/prctl.h sys/sysctl.h vm/vm_param.h sys/vmmeter.h sys/resources.h])

AC_CHECK_DECLS([getifaddrs, freeifaddrs],[CHECK_SOCKET],,
    [#include <sys/types.h>
    #include <ifaddrs.h>]
)

dnl These are used for daemonization in bitcoind
AC_CHECK_DECLS([fork])
AC_CHECK_DECLS([setsid])

AC_CHECK_DECLS([pipe2])

AC_CHECK_FUNCS([timingsafe_bcmp])

AC_CHECK_DECLS([le16toh, le32toh, le64toh, htole16, htole32, htole64, be16toh, be32toh, be64toh, htobe16, htobe32, htobe64],,,
    [#if HAVE_ENDIAN_H
                 #include <endian.h>
                 #elif HAVE_SYS_ENDIAN_H
                 #include <sys/endian.h>
                 #endif])

AC_CHECK_DECLS([bswap_16, bswap_32, bswap_64],,,
    [#if HAVE_BYTESWAP_H
                 #include <byteswap.h>
                 #endif])

AC_MSG_CHECKING([for __builtin_clzl])
AC_COMPILE_IFELSE([AC_LANG_PROGRAM([[ ]], [[
 (void) __builtin_clzl(0);
  ]])],
 [ AC_MSG_RESULT([yes]); have_clzl=yes; AC_DEFINE([HAVE_BUILTIN_CLZL], [1], [Define this symbol if you have __builtin_clzl])],
 [ AC_MSG_RESULT([no]); have_clzl=no;]
)

AC_MSG_CHECKING([for __builtin_clzll])
AC_COMPILE_IFELSE([AC_LANG_PROGRAM([[ ]], [[
  (void) __builtin_clzll(0);
  ]])],
 [ AC_MSG_RESULT([yes]); have_clzll=yes; AC_DEFINE([HAVE_BUILTIN_CLZLL], [1], [Define this symbol if you have __builtin_clzll])],
 [ AC_MSG_RESULT([no]); have_clzll=no;]
)

dnl Check for malloc_info (for memory statistics information in getmemoryinfo)
AC_MSG_CHECKING([for getmemoryinfo])
AC_COMPILE_IFELSE([AC_LANG_PROGRAM([[#include <malloc.h>]],
 [[ int f = malloc_info(0, NULL); ]])],
 [ AC_MSG_RESULT([yes]); AC_DEFINE([HAVE_MALLOC_INFO], [1], [Define this symbol if you have malloc_info]) ],
 [ AC_MSG_RESULT([no])]
)

dnl Check for mallopt(M_ARENA_MAX) (to set glibc arenas)
AC_MSG_CHECKING([for mallopt M_ARENA_MAX])
AC_COMPILE_IFELSE([AC_LANG_PROGRAM([[#include <malloc.h>]],
 [[ mallopt(M_ARENA_MAX, 1); ]])],
 [ AC_MSG_RESULT([yes]); AC_DEFINE([HAVE_MALLOPT_ARENA_MAX], [1], [Define this symbol if you have mallopt with M_ARENA_MAX]) ],
 [ AC_MSG_RESULT([no])]
)

dnl Check for posix_fallocate
AC_MSG_CHECKING([for posix_fallocate])
AC_COMPILE_IFELSE([AC_LANG_PROGRAM([[
                   // same as in src/util/system.cpp
                   #ifdef __linux__
                   #ifdef _POSIX_C_SOURCE
                   #undef _POSIX_C_SOURCE
                   #endif
                   #define _POSIX_C_SOURCE 200112L
                   #endif // __linux__
                   #include <fcntl.h>]],
                   [[ int f = posix_fallocate(0, 0, 0); ]])],
 [ AC_MSG_RESULT([yes]); AC_DEFINE([HAVE_POSIX_FALLOCATE], [1], [Define this symbol if you have posix_fallocate]) ],
 [ AC_MSG_RESULT([no])]
)

AC_MSG_CHECKING([for default visibility attribute])
AC_COMPILE_IFELSE([AC_LANG_SOURCE([
  int foo(void) __attribute__((visibility("default")));
  int main(){}
  ])],
  [
    AC_DEFINE([HAVE_DEFAULT_VISIBILITY_ATTRIBUTE], [1], [Define if the visibility attribute is supported.])
    AC_MSG_RESULT([yes])
  ],
  [
    AC_MSG_RESULT([no])
    if test "$use_reduce_exports" = "yes"; then
      AC_MSG_ERROR([Cannot find a working visibility attribute. Use --disable-reduce-exports.])
    fi
  ]
)

AC_MSG_CHECKING([for dllexport attribute])
AC_COMPILE_IFELSE([AC_LANG_SOURCE([
  __declspec(dllexport) int foo(void);
  int main(){}
  ])],
  [
    AC_DEFINE([HAVE_DLLEXPORT_ATTRIBUTE], [1], [Define if the dllexport attribute is supported.])
    AC_MSG_RESULT([yes])
  ],
  [AC_MSG_RESULT([no])]
)

if test "$use_thread_local" = "yes" || test "$use_thread_local" = "auto"; then
  TEMP_LDFLAGS="$LDFLAGS"
  LDFLAGS="$TEMP_LDFLAGS $PTHREAD_CFLAGS"
  AC_MSG_CHECKING([for thread_local support])
  AC_LINK_IFELSE([AC_LANG_SOURCE([
    #include <thread>
    static thread_local int foo = 0;
    static void run_thread() { foo++;}
    int main(){
    for(int i = 0; i < 10; i++) { std::thread(run_thread).detach();}
    return foo;
    }
    ])],
    [
     case $host in
       *mingw*)
          dnl mingw32's implementation of thread_local has also been shown to behave
          dnl erroneously under concurrent usage; see:
          dnl https://gist.github.com/jamesob/fe9a872051a88b2025b1aa37bfa98605
          AC_MSG_RESULT([no])
          ;;
        *freebsd*)
          dnl FreeBSD's implementation of thread_local is also buggy (per
          dnl https://groups.google.com/d/msg/bsdmailinglist/22ncTZAbDp4/Dii_pII5AwAJ)
          AC_MSG_RESULT([no])
          ;;
        *)
          AC_DEFINE([HAVE_THREAD_LOCAL], [1], [Define if thread_local is supported.])
          AC_MSG_RESULT([yes])
          ;;
      esac
    ],
    [
      AC_MSG_RESULT([no])
    ]
  )
  LDFLAGS="$TEMP_LDFLAGS"
fi

dnl check for gmtime_r(), fallback to gmtime_s() if that is unavailable
dnl fail if neither are available.
AC_MSG_CHECKING([for gmtime_r])
AC_COMPILE_IFELSE([AC_LANG_PROGRAM([[#include <ctime>]],
  [[ gmtime_r((const time_t *) nullptr, (struct tm *) nullptr); ]])],
  [ AC_MSG_RESULT([yes]); AC_DEFINE([HAVE_GMTIME_R], [1], [Define this symbol if gmtime_r is available]) ],
  [ AC_MSG_RESULT([no]);
    AC_MSG_CHECKING([for gmtime_s]);
    AC_COMPILE_IFELSE([AC_LANG_PROGRAM([[#include <ctime>]],
       [[ gmtime_s((struct tm *) nullptr, (const time_t *) nullptr); ]])],
       [ AC_MSG_RESULT([yes])],
       [ AC_MSG_RESULT([no]); AC_MSG_ERROR([Both gmtime_r and gmtime_s are unavailable]) ]
    )
  ]
)

dnl Check for different ways of gathering OS randomness
AC_MSG_CHECKING([for Linux getrandom syscall])
AC_COMPILE_IFELSE([AC_LANG_PROGRAM([[#include <unistd.h>
  #include <sys/syscall.h>
  #include <linux/random.h>]],
 [[ syscall(SYS_getrandom, nullptr, 32, 0); ]])],
 [ AC_MSG_RESULT([yes]); AC_DEFINE([HAVE_SYS_GETRANDOM], [1], [Define this symbol if the Linux getrandom system call is available]) ],
 [ AC_MSG_RESULT([no])]
)

AC_MSG_CHECKING([for getentropy via random.h])
AC_COMPILE_IFELSE([AC_LANG_PROGRAM([[#include <unistd.h>
 #include <sys/random.h>]],
 [[ getentropy(nullptr, 32) ]])],
 [ AC_MSG_RESULT([yes]); AC_DEFINE([HAVE_GETENTROPY_RAND], [1], [Define this symbol if the BSD getentropy system call is available with sys/random.h]) ],
 [ AC_MSG_RESULT([no])]
)

AC_MSG_CHECKING([for sysctl])
AC_COMPILE_IFELSE([AC_LANG_PROGRAM([[#include <sys/types.h>
  #include <sys/sysctl.h>]],
 [[ #ifdef __linux__
    #error "Don't use sysctl on Linux, it's deprecated even when it works"
    #endif
    sysctl(nullptr, 2, nullptr, nullptr, nullptr, 0); ]])],
 [ AC_MSG_RESULT([yes]); AC_DEFINE([HAVE_SYSCTL], [1], [Define this symbol if the BSD sysctl() is available]) ],
 [ AC_MSG_RESULT([no])]
)

AC_MSG_CHECKING([for sysctl KERN_ARND])
AC_COMPILE_IFELSE([AC_LANG_PROGRAM([[#include <sys/types.h>
  #include <sys/sysctl.h>]],
 [[ #ifdef __linux__
    #error "Don't use sysctl on Linux, it's deprecated even when it works"
    #endif
    static int name[2] = {CTL_KERN, KERN_ARND};
    sysctl(name, 2, nullptr, nullptr, nullptr, 0); ]])],
 [ AC_MSG_RESULT([yes]); AC_DEFINE([HAVE_SYSCTL_ARND], [1], [Define this symbol if the BSD sysctl(KERN_ARND) is available]) ],
 [ AC_MSG_RESULT([no])]
)

AC_MSG_CHECKING([for if type char equals int8_t])
AC_COMPILE_IFELSE([AC_LANG_PROGRAM([[#include <stdint.h>
  #include <type_traits>]],
 [[ static_assert(std::is_same<int8_t, char>::value, ""); ]])],
 [ AC_MSG_RESULT([yes]); AC_DEFINE([CHAR_EQUALS_INT8], [1], [Define this symbol if type char equals int8_t]) ],
 [ AC_MSG_RESULT([no])]
)

AC_MSG_CHECKING([for fdatasync])
AC_COMPILE_IFELSE([AC_LANG_PROGRAM([[#include <unistd.h>]],
 [[ fdatasync(0); ]])],
 [ AC_MSG_RESULT([yes]); HAVE_FDATASYNC=1 ],
 [ AC_MSG_RESULT([no]); HAVE_FDATASYNC=0 ]
)
AC_DEFINE_UNQUOTED([HAVE_FDATASYNC], [$HAVE_FDATASYNC], [Define to 1 if fdatasync is available.])

AC_MSG_CHECKING([for F_FULLFSYNC])
AC_COMPILE_IFELSE([AC_LANG_PROGRAM([[#include <fcntl.h>]],
 [[ fcntl(0, F_FULLFSYNC, 0); ]])],
 [ AC_MSG_RESULT([yes]); HAVE_FULLFSYNC=1 ],
 [ AC_MSG_RESULT([no]); HAVE_FULLFSYNC=0 ]
)

AC_MSG_CHECKING([for O_CLOEXEC])
AC_COMPILE_IFELSE([AC_LANG_PROGRAM([[#include <fcntl.h>]],
 [[ open("", O_CLOEXEC); ]])],
 [ AC_MSG_RESULT([yes]); HAVE_O_CLOEXEC=1 ],
 [ AC_MSG_RESULT([no]); HAVE_O_CLOEXEC=0 ]
)
AC_DEFINE_UNQUOTED([HAVE_O_CLOEXEC], [$HAVE_O_CLOEXEC], [Define to 1 if O_CLOEXEC flag is available.])

dnl crc32c platform checks
AC_MSG_CHECKING([for __builtin_prefetch])
AC_COMPILE_IFELSE([AC_LANG_PROGRAM([[ ]], [[
  char data = 0;
  const char* address = &data;
  __builtin_prefetch(address, 0, 0);
  ]])],
 [ AC_MSG_RESULT([yes]); HAVE_BUILTIN_PREFETCH=1 ],
 [ AC_MSG_RESULT([no]); HAVE_BUILTIN_PREFETCH=0 ]
)

AC_MSG_CHECKING([for _mm_prefetch])
AC_COMPILE_IFELSE([AC_LANG_PROGRAM([[#include <xmmintrin.h>]], [[
  char data = 0;
  const char* address = &data;
  _mm_prefetch(address, _MM_HINT_NTA);
  ]])],
 [ AC_MSG_RESULT([yes]); HAVE_MM_PREFETCH=1 ],
 [ AC_MSG_RESULT([no]); HAVE_MM_PREFETCH=0 ]
)

AC_MSG_CHECKING([for strong getauxval support in the system headers])
AC_COMPILE_IFELSE([AC_LANG_PROGRAM([[
    #include <sys/auxv.h>
  ]], [[
    getauxval(AT_HWCAP);
  ]])],
 [ AC_MSG_RESULT([yes]); HAVE_STRONG_GETAUXVAL=1; AC_DEFINE([HAVE_STRONG_GETAUXVAL], [1], [Define this symbol to build code that uses getauxval)]) ],
 [ AC_MSG_RESULT([no]); HAVE_STRONG_GETAUXVAL=0 ]
)

have_any_system=no
AC_MSG_CHECKING([for std::system])
AC_LINK_IFELSE(
    [ AC_LANG_PROGRAM(
        [[ #include <cstdlib> ]],
        [[ int nErr = std::system(""); ]]
    )],
    [ AC_MSG_RESULT([yes]); have_any_system=yes],
    [ AC_MSG_RESULT([no]) ]
)

AC_MSG_CHECKING([for ::_wsystem])
AC_LINK_IFELSE(
    [ AC_LANG_PROGRAM(
        [[ #include <stdlib.h> ]],
        [[ int nErr = ::_wsystem(NULL); ]]
    )],
    [ AC_MSG_RESULT([yes]); have_any_system=yes],
    [ AC_MSG_RESULT([no]) ]
)

if test "$have_any_system" != "no"; then
  AC_DEFINE([HAVE_SYSTEM], [1], [Define to 1 if std::system or ::wsystem is available.])
fi

dnl SUPPRESSED_CPPFLAGS=SUPPRESS_WARNINGS([$SOME_CPPFLAGS])
dnl Replace -I with -isystem in $SOME_CPPFLAGS to suppress warnings from
dnl headers from its include directories and return the result.
dnl See -isystem documentation:
dnl https://gcc.gnu.org/onlinedocs/gcc/Directory-Options.html
dnl https://clang.llvm.org/docs/ClangCommandLineReference.html#cmdoption-clang-isystem-directory
dnl Do not change "-I/usr/include" to "-isystem /usr/include" because that
dnl is not necessary (/usr/include is already a system directory) and because
dnl it would break GCC's #include_next.
AC_DEFUN([SUPPRESS_WARNINGS],
         [[$(echo $1 |${SED} -E -e 's/(^| )-I/\1-isystem /g' -e 's;-isystem /usr/include/*( |$);-I/usr/include\1;g')]])

dnl enable-fuzz should disable all other targets
if test "$enable_fuzz" = "yes"; then
  AC_MSG_WARN([enable-fuzz will disable all other targets and force --enable-fuzz-binary=yes])
  build_bitcoin_utils=no
  build_bitcoin_cli=no
  build_bitcoin_tx=no
  build_bitcoin_util=no
  build_bitcoin_chainstate=no
  build_bitcoin_wallet=no
  build_bitcoind=no
  build_bitcoin_libs=no
  bitcoin_enable_qt=no
  bitcoin_enable_qt_test=no
  bitcoin_enable_qt_dbus=no
  use_bench=no
  use_tests=no
  use_external_signer=no
  use_upnp=no
  use_natpmp=no
  use_zmq=no
  enable_fuzz_binary=yes

  AX_CHECK_PREPROC_FLAG([-DABORT_ON_FAILED_ASSUME], [DEBUG_CPPFLAGS="$DEBUG_CPPFLAGS -DABORT_ON_FAILED_ASSUME"], [], [$CXXFLAG_WERROR])
else
  BITCOIN_QT_INIT

  dnl sets $bitcoin_enable_qt, $bitcoin_enable_qt_test, $bitcoin_enable_qt_dbus
  BITCOIN_QT_CONFIGURE([5.11.3])

  dnl Keep a copy of the original $QT_INCLUDES and use it when invoking qt's moc
  QT_INCLUDES_UNSUPPRESSED=$QT_INCLUDES
  if test "$suppress_external_warnings" != "no" ; then
    QT_INCLUDES=SUPPRESS_WARNINGS($QT_INCLUDES)
    QT_DBUS_INCLUDES=SUPPRESS_WARNINGS($QT_DBUS_INCLUDES)
    QT_TEST_INCLUDES=SUPPRESS_WARNINGS($QT_TEST_INCLUDES)
  fi
fi

if test "$enable_fuzz_binary" = "yes"; then
  AC_MSG_CHECKING([whether main function is needed for fuzz binary])
  AX_CHECK_LINK_FLAG(
    [],
    [AC_MSG_RESULT([no])],
    [AC_MSG_RESULT([yes]); CORE_CPPFLAGS="$CORE_CPPFLAGS -DPROVIDE_FUZZ_MAIN_FUNCTION"],
    [$SANITIZER_LDFLAGS],
    [AC_LANG_PROGRAM([[
      #include <cstdint>
      #include <cstddef>
      extern "C" int LLVMFuzzerTestOneInput(const uint8_t* data, size_t size) { return 0; }
      /* comment to remove the main function ...
     ]],[[
      */ int not_main() {
     ]])])

  CHECK_RUNTIME_LIB
fi

if test "$enable_wallet" != "no"; then
    dnl Check for libdb_cxx only if wallet enabled
    if test "$use_bdb" != "no"; then
      BITCOIN_FIND_BDB48
      if test "$suppress_external_warnings" != "no" ; then
        BDB_CPPFLAGS=SUPPRESS_WARNINGS($BDB_CPPFLAGS)
      fi
    fi

    dnl Check for sqlite3
    if test "$use_sqlite" != "no"; then
      PKG_CHECK_MODULES([SQLITE], [sqlite3 >= 3.7.17], [have_sqlite=yes], [have_sqlite=no])
    fi
    AC_MSG_CHECKING([whether to build wallet with support for sqlite])
    if test "$use_sqlite" = "no"; then
      use_sqlite=no
    elif test "$have_sqlite" = "no"; then
      if test "$use_sqlite" = "yes"; then
        AC_MSG_ERROR([sqlite support requested but cannot be built. Use --without-sqlite])
      fi
      use_sqlite=no
    else
      if test "$use_sqlite" != "no"; then
        AC_DEFINE([USE_SQLITE],[1],[Define if sqlite support should be compiled in])
        use_sqlite=yes
      fi
    fi
    AC_MSG_RESULT([$use_sqlite])

    dnl Disable wallet if both --without-bdb and --without-sqlite
    if test "$use_bdb$use_sqlite" = "nono"; then
        if test "$enable_wallet" = "yes"; then
            AC_MSG_ERROR([wallet functionality requested but no BDB or SQLite support available.])
        fi
        enable_wallet=no
    fi
fi

if test "$use_usdt" != "no"; then
  AC_MSG_CHECKING([whether Userspace, Statically Defined Tracing tracepoints are supported])
  AC_COMPILE_IFELSE([
    AC_LANG_PROGRAM(
      [#include <sys/sdt.h>],
      [DTRACE_PROBE("context", "event");]
    )],
    [AC_MSG_RESULT([yes]); AC_DEFINE([ENABLE_TRACING], [1], [Define to 1 to enable tracepoints for Userspace, Statically Defined Tracing])],
    [AC_MSG_RESULT([no]); use_usdt=no;]
  )
fi
AM_CONDITIONAL([ENABLE_USDT_TRACEPOINTS], [test "$use_usdt" = "yes"])

if test "$build_bitcoind$bitcoin_enable_qt$use_bench$use_tests" = "nononono"; then
  use_upnp=no
  use_natpmp=no
  use_zmq=no
fi

dnl Check for libminiupnpc (optional)
if test "$use_upnp" != "no"; then
  TEMP_CPPFLAGS="$CPPFLAGS"
  CPPFLAGS="$CPPFLAGS $MINIUPNPC_CPPFLAGS"
  AC_CHECK_HEADERS(
    [miniupnpc/miniupnpc.h miniupnpc/upnpcommands.h miniupnpc/upnperrors.h],
    [AC_CHECK_LIB([miniupnpc], [upnpDiscover], [MINIUPNPC_LIBS="$MINIUPNPC_LIBS -lminiupnpc"], [have_miniupnpc=no], [$MINIUPNPC_LIBS])],
    [have_miniupnpc=no]
  )

  dnl The minimum supported miniUPnPc API version is set to 17. This excludes
  dnl versions with known vulnerabilities.
  if test "$have_miniupnpc" != "no"; then
    AC_MSG_CHECKING([whether miniUPnPc API version is supported])
    AC_PREPROC_IFELSE([AC_LANG_PROGRAM([[
        @%:@include <miniupnpc/miniupnpc.h>
      ]], [[
        #if MINIUPNPC_API_VERSION >= 17
        // Everything is okay
        #else
        #  error miniUPnPc API version is too old
        #endif
      ]])],[
        AC_MSG_RESULT([yes])
      ],[
      AC_MSG_RESULT([no])
      AC_MSG_WARN([miniUPnPc API version < 17 is unsupported, disabling UPnP support.])
      have_miniupnpc=no
    ])
  fi
  CPPFLAGS="$TEMP_CPPFLAGS"
fi

dnl Check for libnatpmp (optional).
if test "$use_natpmp" != "no"; then
  TEMP_CPPFLAGS="$CPPFLAGS"
  CPPFLAGS="$CPPFLAGS $NATPMP_CPPFLAGS"
  AC_CHECK_HEADERS([natpmp.h],
                   [AC_CHECK_LIB([natpmp], [initnatpmp], [NATPMP_LIBS="$NATPMP_LIBS -lnatpmp"], [have_natpmp=no], [$NATPMP_LIBS])],
                   [have_natpmp=no])
  CPPFLAGS="$TEMP_CPPFLAGS"
fi

if test "$build_bitcoin_wallet$build_bitcoin_cli$build_bitcoin_tx$build_bitcoin_util$build_bitcoind$bitcoin_enable_qt$use_tests$use_bench$enable_fuzz_binary" = "nonononononononono"; then
  use_boost=no
else
  use_boost=yes
fi

if test "$use_boost" = "yes"; then

  dnl Check for Boost headers
  AX_BOOST_BASE([1.64.0],[],[AC_MSG_ERROR([Boost is not available!])])
  if test "$want_boost" = "no"; then
    AC_MSG_ERROR([only libbitcoinconsensus can be built without Boost])
  fi

  dnl we don't use multi_index serialization
  BOOST_CPPFLAGS="$BOOST_CPPFLAGS -DBOOST_MULTI_INDEX_DISABLE_SERIALIZATION"

  dnl Prevent use of std::unary_function, which was removed in C++17,
  dnl and will generate warnings with newer compilers for Boost
  dnl older than 1.80.
  dnl See: https://github.com/boostorg/config/pull/430.
  AX_CHECK_PREPROC_FLAG([-DBOOST_NO_CXX98_FUNCTION_BASE], [BOOST_CPPFLAGS="$BOOST_CPPFLAGS -DBOOST_NO_CXX98_FUNCTION_BASE"], [], [$CXXFLAG_WERROR],
                        [AC_LANG_PROGRAM([[#include <boost/config.hpp>]])])

  if test "$enable_debug" = "yes" || test "$enable_fuzz" = "yes"; then
    BOOST_CPPFLAGS="$BOOST_CPPFLAGS -DBOOST_MULTI_INDEX_ENABLE_SAFE_MODE"
  fi

  if test "$suppress_external_warnings" != "no"; then
    BOOST_CPPFLAGS=SUPPRESS_WARNINGS($BOOST_CPPFLAGS)
  fi
fi

if test "$use_external_signer" != "no"; then
  AC_MSG_CHECKING([whether Boost.Process can be used])
  TEMP_CXXFLAGS="$CXXFLAGS"
  dnl Boost 1.78 requires the following workaround.
  dnl See: https://github.com/boostorg/process/issues/235
  CXXFLAGS="$CXXFLAGS -Wno-error=narrowing"
  TEMP_CPPFLAGS="$CPPFLAGS"
  CPPFLAGS="$CPPFLAGS $BOOST_CPPFLAGS"
  TEMP_LDFLAGS="$LDFLAGS"
  dnl Boost 1.73 and older require the following workaround.
  LDFLAGS="$LDFLAGS $PTHREAD_CFLAGS"
  AC_LINK_IFELSE([AC_LANG_PROGRAM([[
    #define BOOST_PROCESS_USE_STD_FS
    #include <boost/process.hpp>
  ]],[[
    namespace bp = boost::process;
    bp::opstream stdin_stream;
    bp::ipstream stdout_stream;
    bp::child c("dummy", bp::std_out > stdout_stream, bp::std_err > stdout_stream, bp::std_in < stdin_stream);
    stdin_stream << std::string{"test"} << std::endl;
    if (c.running()) c.terminate();
    c.wait();
    c.exit_code();
  ]])],
    [have_boost_process="yes"],
    [have_boost_process="no"])
  LDFLAGS="$TEMP_LDFLAGS"
  CPPFLAGS="$TEMP_CPPFLAGS"
  CXXFLAGS="$TEMP_CXXFLAGS"
  AC_MSG_RESULT([$have_boost_process])
  if test "$have_boost_process" = "yes"; then
    use_external_signer="yes"
    AC_DEFINE([ENABLE_EXTERNAL_SIGNER], [1], [Define if external signer support is enabled])
    AC_DEFINE([BOOST_PROCESS_USE_STD_FS], [1], [Defined to avoid Boost::Process trying to use Boost Filesystem])
  else
    if test "$use_external_signer" = "yes"; then
      AC_MSG_ERROR([External signing is not supported for this Boost version])
    fi
    use_external_signer="no";
  fi
fi
AM_CONDITIONAL([ENABLE_EXTERNAL_SIGNER], [test "$use_external_signer" = "yes"])

dnl Do not compile with syscall sandbox support when compiling under the sanitizers.
dnl The sanitizers introduce use of syscalls that are not typically used in bitcoind
dnl (such as execve when the sanitizers execute llvm-symbolizer).
if test "$use_sanitizers" != ""; then
  AC_MSG_WARN([Specifying --with-sanitizers forces --without-seccomp since the sanitizers introduce use of syscalls not allowed by the particld syscall sandbox (-sandbox=<mode>).])
  seccomp_found=no
fi
if test "$seccomp_found" != "no"; then
  AC_MSG_CHECKING([for seccomp-bpf (Linux x86-64)])
  AC_PREPROC_IFELSE([AC_LANG_PROGRAM([[
      @%:@include <linux/seccomp.h>
    ]], [[
      #if !defined(__x86_64__)
      #  error Syscall sandbox is an experimental feature currently available only under Linux x86-64.
      #endif
    ]])],[
      AC_MSG_RESULT([yes])
      seccomp_found="yes"
      AC_DEFINE([USE_SYSCALL_SANDBOX], [1], [Define this symbol to build with syscall sandbox support.])
    ],[
      AC_MSG_RESULT([no])
      seccomp_found="no"
  ])
fi
dnl Currently only enable -sandbox=<mode> feature if seccomp is found.
dnl In the future, sandboxing could be also be supported with other
dnl sandboxing mechanisms besides seccomp.
use_syscall_sandbox=$seccomp_found
AM_CONDITIONAL([ENABLE_SYSCALL_SANDBOX], [test "$use_syscall_sandbox" != "no"])

dnl Check for reduced exports
if test "$use_reduce_exports" = "yes"; then
  AX_CHECK_COMPILE_FLAG([-fvisibility=hidden], [CORE_CXXFLAGS="$CORE_CXXFLAGS -fvisibility=hidden"],
  [AC_MSG_ERROR([Cannot set hidden symbol visibility. Use --disable-reduce-exports.])], [$CXXFLAG_WERROR])
  AX_CHECK_LINK_FLAG([-Wl,--exclude-libs,ALL], [RELDFLAGS="-Wl,--exclude-libs,ALL"], [], [$LDFLAG_WERROR])
fi

if test "$use_tests" = "yes"; then

  if test "$HEXDUMP" = ""; then
    AC_MSG_ERROR([hexdump is required for tests])
  fi
fi


case $host in
  *linux*)
    LIBHIDAPINAME=hidapi-libusb
    HIDAPILIBS=-l$LIBHIDAPINAME
    ;;
  *mingw*)
    LIBHIDAPINAME=hidapi
    HIDAPILIBS="-l$LIBHIDAPINAME -lsetupapi"
    ;;
  *)
    LIBHIDAPINAME=hidapi
    HIDAPILIBS=-l$LIBHIDAPINAME
    ;;
esac

dnl libevent check

use_libevent=no
if test "$build_bitcoin_cli$build_bitcoind$bitcoin_enable_qt$enable_fuzz_binary$use_tests$use_bench" != "nononononono"; then
  PKG_CHECK_MODULES([EVENT], [libevent >= 2.1.8], [use_libevent=yes], [AC_MSG_ERROR([libevent version 2.1.8 or greater not found.])])
  if test "$TARGET_OS" != "windows"; then
    PKG_CHECK_MODULES([EVENT_PTHREADS], [libevent_pthreads >= 2.1.8], [], [AC_MSG_ERROR([libevent_pthreads version 2.1.8 or greater not found.])])
  fi

  if test "$suppress_external_warnings" != "no"; then
    EVENT_CFLAGS=SUPPRESS_WARNINGS($EVENT_CFLAGS)
  fi
fi

<<<<<<< HEAD

case $host in
  *linux*)
    LIBHIDAPINAME=hidapi-libusb
    HIDAPILIBS=-l$LIBHIDAPINAME
    ;;
  *mingw*)
    LIBHIDAPINAME=hidapi
    HIDAPILIBS="-l$LIBHIDAPINAME -lsetupapi"
    ;;
  *)
    LIBHIDAPINAME=hidapi
    HIDAPILIBS=-l$LIBHIDAPINAME
    ;;
esac

if test "x$enable_usbdevice" = "xyes"; then
  if test "x$enable_wallet" != "xyes"; then
    AC_MSG_ERROR("enable_usbdevice must be used with enable_wallet.")
  fi
fi

dnl libevent check

if test x$build_bitcoin_cli$build_bitcoind$bitcoin_enable_qt$use_tests$use_bench != xnonononono; then
  PKG_CHECK_MODULES([EVENT], [libevent >= 2.0.21], [use_libevent=yes], [AC_MSG_ERROR([libevent version 2.0.21 or greater not found.])])
  if test x$TARGET_OS != xwindows; then
    PKG_CHECK_MODULES([EVENT_PTHREADS], [libevent_pthreads >= 2.0.21],, [AC_MSG_ERROR([libevent_pthreads version 2.0.21 or greater not found.])])
  fi
=======
if test x$use_libevent = xyes; then
  TEMP_CXXFLAGS="$CXXFLAGS"
  CXXFLAGS="$CXXFLAGS $EVENT_CFLAGS"
  AC_MSG_CHECKING([if evhttp_connection_get_peer expects const char**])
  AC_COMPILE_IFELSE([AC_LANG_PROGRAM([[
      #include <cstdint>
      #include <event2/http.h>
    ]], [[
      evhttp_connection *conn = (evhttp_connection *)1;
      const char *host;
      uint16_t port;

      evhttp_connection_get_peer(conn, &host, &port);
    ]])],
    [ AC_MSG_RESULT([yes]); AC_DEFINE([HAVE_EVHTTP_CONNECTION_GET_PEER_CONST_CHAR], [1], [Define this symbol if evhttp_connection_get_peer expects const char**]) ],
    [ AC_MSG_RESULT([no]) ]
  )
  CXXFLAGS="$TEMP_CXXFLAGS"
>>>>>>> 8739b5cc
fi

dnl QR Code encoding library check

if test "$use_qr" != "no"; then
  BITCOIN_QT_CHECK([PKG_CHECK_MODULES([QR], [libqrencode], [have_qrencode=yes], [have_qrencode=no])])
fi

dnl USB Device check

<<<<<<< HEAD
if test "x$enable_usbdevice" = "xyes"; then
  if test "x$bitcoin_enable_qt" != "xyes"; then
=======
if test "$enable_usbdevice" = "yes"; then
  if test "$bitcoin_enable_qt" != "yes"; then
>>>>>>> 8739b5cc
      PKG_CHECK_MODULES([PROTOBUF], [protobuf],[have_protobuf=yes],
      [AC_MSG_WARN(protobuf not found.)
       enable_usbdevice=no])
  fi

  PKG_CHECK_MODULES([USB], [libusb-1.0 >= 1.0.9],
    [AC_DEFINE([ENABLE_USBDEVICE],[1],[Define to 1 to enable USBDEVICE functions])],
    [AC_DEFINE([ENABLE_USBDEVICE],[0],[Define to 1 to enable USBDEVICE functions])
     AC_MSG_WARN([libusb-1.0 version 1.0.9 or greater not found, disabling])
     enable_usbdevice=no])

  PKG_CHECK_MODULES([HIDAPI],[$LIBHIDAPINAME >= 0],
    [AC_DEFINE([ENABLE_USBDEVICE],[1],[Define to 1 to enable USBDEVICE functions])],
    [AC_DEFINE([ENABLE_USBDEVICE],[0],[Define to 1 to enable USBDEVICE functions])
     AC_MSG_WARN([$LIBHIDAPINAME version 0 or greater not found, disabling])
     enable_usbdevice=no])
else
    AC_DEFINE_UNQUOTED([ENABLE_USBDEVICE],[0],[Define to 1 to enable USBDEVICE functions])
fi


<<<<<<< HEAD
if test x$enable_usbdevice != xno; then
=======
if test "$enable_usbdevice" != "no"; then
>>>>>>> 8739b5cc
  BITCOIN_QT_CHECK(AC_CHECK_LIB([protobuf] ,[main],[PROTOBUF_LIBS=-lprotobuf], [have_protobuf=no]))
fi

dnl ZMQ check

if test "$use_zmq" = "yes"; then
  PKG_CHECK_MODULES([ZMQ], [libzmq >= 4],
    AC_DEFINE([ENABLE_ZMQ], [1], [Define to 1 to enable ZMQ functions]),
    [AC_DEFINE([ENABLE_ZMQ], [0], [Define to 1 to enable ZMQ functions])
    AC_MSG_WARN([libzmq version 4.x or greater not found, disabling])
    use_zmq=no])
else
  AC_DEFINE_UNQUOTED([ENABLE_ZMQ], [0], [Define to 1 to enable ZMQ functions])
fi

if test "$use_zmq" = "yes"; then
  dnl Assume libzmq was built for static linking
  case $host in
    *mingw*)
      ZMQ_CFLAGS="$ZMQ_CFLAGS -DZMQ_STATIC"
    ;;
  esac
fi

if test "$have_protobuf" != "no" &&
   test "$enable_usbdevice" != "no"; then
  BITCOIN_QT_PATH_PROGS([PROTOC], [protoc],$protoc_bin_path)
fi

if test "$enable_usbdevice" = "yes"; then
  if test "$bitcoin_enable_qt" != "yes"; then
    if test "$protoc_bin_path" != ""; then
      AC_PATH_PROGS([PROTOC],[protoc],,$protoc_bin_path)
    else
      AC_PATH_PROGS([PROTOC],[protoc])
    fi
  fi
fi


if test x$have_protobuf != xno &&
   test x$enable_usbdevice != xno; then
  BITCOIN_QT_PATH_PROGS([PROTOC], [protoc],$protoc_bin_path)
fi

if test "x$enable_usbdevice" = "xyes"; then
  if test "x$bitcoin_enable_qt" != "xyes"; then
    if test "x$protoc_bin_path" != x; then
      AC_PATH_PROGS([PROTOC],[protoc],,$protoc_bin_path)
    else
      AC_PATH_PROGS([PROTOC],[protoc])
    fi
  fi
fi


dnl libmultiprocess library check

libmultiprocess_found=no
if test "$with_libmultiprocess" = "yes" || test "$with_libmultiprocess" = "auto"; then
  PKG_CHECK_MODULES([LIBMULTIPROCESS], [libmultiprocess], [
     libmultiprocess_found=yes;
     libmultiprocess_prefix=`$PKG_CONFIG --variable=prefix libmultiprocess`;
  ], [true])
elif test "$with_libmultiprocess" != "no"; then
  AC_MSG_ERROR([--with-libmultiprocess=$with_libmultiprocess value is not yes, auto, or no])
fi

dnl Enable multiprocess check

if test "$enable_multiprocess" = "yes"; then
  if test "$libmultiprocess_found" != "yes"; then
    AC_MSG_ERROR([--enable-multiprocess=yes option specified but libmultiprocess library was not found. May need to install libmultiprocess library, or specify install path with PKG_CONFIG_PATH environment variable. Running 'pkg-config --debug libmultiprocess' may be helpful for debugging.])
  fi
  build_multiprocess=yes
elif test "$enable_multiprocess" = "auto"; then
  build_multiprocess=$libmultiprocess_found
else
  build_multiprocess=no
fi

AM_CONDITIONAL([BUILD_MULTIPROCESS], [test "$build_multiprocess" = "yes"])
AM_CONDITIONAL([BUILD_BITCOIN_NODE], [test "$build_multiprocess" = "yes"])
AM_CONDITIONAL([BUILD_BITCOIN_GUI], [test "$build_multiprocess" = "yes"])

dnl codegen tools check

if test "$build_multiprocess" != "no"; then
  if test "$with_mpgen" = "yes" || test "$with_mpgen" = "auto"; then
    MPGEN_PREFIX="$libmultiprocess_prefix"
  elif test "$with_mpgen" != "no"; then
    MPGEN_PREFIX="$with_mpgen";
  fi
  AC_SUBST(MPGEN_PREFIX)
fi

<<<<<<< HEAD
AC_MSG_CHECKING([whether to build ghostd])
AM_CONDITIONAL([BUILD_BITCOIND], [test x$build_bitcoind = xyes])
AC_MSG_RESULT($build_bitcoind)

AC_MSG_CHECKING([whether to build ghost-cli])
AM_CONDITIONAL([BUILD_BITCOIN_CLI], [test x$build_bitcoin_cli = xyes])
AC_MSG_RESULT($build_bitcoin_cli)

AC_MSG_CHECKING([whether to build ghost-tx])
AM_CONDITIONAL([BUILD_BITCOIN_TX], [test x$build_bitcoin_tx = xyes])
AC_MSG_RESULT($build_bitcoin_tx)

AC_MSG_CHECKING([whether to build ghost-wallet])
AM_CONDITIONAL([BUILD_BITCOIN_WALLET], [test x$build_bitcoin_wallet = xyes])
=======
AC_MSG_CHECKING([whether to build particld])
AM_CONDITIONAL([BUILD_BITCOIND], [test $build_bitcoind = "yes"])
AC_MSG_RESULT($build_bitcoind)

AC_MSG_CHECKING([whether to build particl-cli])
AM_CONDITIONAL([BUILD_BITCOIN_CLI], [test $build_bitcoin_cli = "yes"])
AC_MSG_RESULT($build_bitcoin_cli)

AC_MSG_CHECKING([whether to build particl-tx])
AM_CONDITIONAL([BUILD_BITCOIN_TX], [test $build_bitcoin_tx = "yes"])
AC_MSG_RESULT($build_bitcoin_tx)

AC_MSG_CHECKING([whether to build particl-wallet])
AM_CONDITIONAL([BUILD_BITCOIN_WALLET], [test $build_bitcoin_wallet = "yes"])
>>>>>>> 8739b5cc
AC_MSG_RESULT($build_bitcoin_wallet)

AC_MSG_CHECKING([whether to build particl-util])
AM_CONDITIONAL([BUILD_BITCOIN_UTIL], [test $build_bitcoin_util = "yes"])
AC_MSG_RESULT($build_bitcoin_util)

AC_MSG_CHECKING([whether to build experimental bitcoin-chainstate])
if test "$build_bitcoin_chainstate" = "yes"; then
  if test "$build_experimental_kernel_lib" = "no"; then
    AC_MSG_ERROR([experimental bitcoin-chainstate cannot be built without the experimental bitcoinkernel library. Use --with-experimental-kernel-lib]);
  fi
fi
AM_CONDITIONAL([BUILD_BITCOIN_CHAINSTATE], [test $build_bitcoin_chainstate = "yes"])
AC_MSG_RESULT($build_bitcoin_chainstate)

AC_MSG_CHECKING([whether to build libraries])
<<<<<<< HEAD
AM_CONDITIONAL([BUILD_BITCOIN_LIBS], [test x$build_bitcoin_libs = xyes])
if test x$build_bitcoin_libs = xyes; then
  AC_DEFINE(HAVE_CONSENSUS_LIB, 1, [Define this symbol if the consensus lib has been built])
  AC_CONFIG_FILES([libghostconsensus.pc:libghostconsensus.pc.in])
=======
AM_CONDITIONAL([BUILD_BITCOIN_LIBS], [test $build_bitcoin_libs = "yes"])

if test "$build_bitcoin_libs" = "yes"; then
  AC_DEFINE([HAVE_CONSENSUS_LIB], [1], [Define this symbol if the consensus lib has been built])
  AC_CONFIG_FILES([libparticlconsensus.pc:libparticlconsensus.pc.in])
>>>>>>> 8739b5cc
fi

AM_CONDITIONAL([BUILD_BITCOIN_KERNEL_LIB], [test "$build_experimental_kernel_lib" != "no" && ( test "$build_experimental_kernel_lib" = "yes" || test "$build_bitcoin_chainstate" = "yes" )])

AC_MSG_RESULT($build_bitcoin_libs)

AC_LANG_POP

if test "$use_ccache" != "no"; then
  AC_MSG_CHECKING([if ccache should be used])
  if test "$CCACHE" = ""; then
    if test "$use_ccache" = "yes"; then
      AC_MSG_ERROR([ccache not found.]);
    else
      use_ccache=no
    fi
  else
    use_ccache=yes
    CC="$ac_cv_path_CCACHE $CC"
    CXX="$ac_cv_path_CCACHE $CXX"
  fi
  AC_MSG_RESULT($use_ccache)
  if test "$use_ccache" = "yes"; then
    AX_CHECK_COMPILE_FLAG([-fdebug-prefix-map=A=B], [DEBUG_CXXFLAGS="$DEBUG_CXXFLAGS -fdebug-prefix-map=\$(abs_top_srcdir)=."], [], [$CXXFLAG_WERROR])
    AX_CHECK_PREPROC_FLAG([-fmacro-prefix-map=A=B], [DEBUG_CPPFLAGS="$DEBUG_CPPFLAGS -fmacro-prefix-map=\$(abs_top_srcdir)=."], [], [$CXXFLAG_WERROR])
  fi
fi

dnl enable wallet
AC_MSG_CHECKING([if wallet should be enabled])
if test "$enable_wallet" != "no"; then
  AC_MSG_RESULT([yes])
  AC_DEFINE_UNQUOTED([ENABLE_WALLET],[1],[Define to 1 to enable wallet functions])
<<<<<<< HEAD
else
  AC_MSG_RESULT(no)
=======
  enable_wallet=yes

else
  AC_MSG_RESULT([no])
fi

if test "$enable_usbdevice" = "yes"; then
  if test "$enable_wallet" != "yes"; then
    AC_MSG_ERROR("enable_usbdevice must be used with enable_wallet.")
  fi
>>>>>>> 8739b5cc
fi

dnl enable usbdevice
AC_MSG_CHECKING([if usbdevice should be enabled])
<<<<<<< HEAD
if test x$enable_usbdevice != xno; then
=======
if test $enable_usbdevice != "no"; then
>>>>>>> 8739b5cc
  AC_MSG_RESULT(yes)
  AC_DEFINE_UNQUOTED([ENABLE_USBDEVICE],[1],[Define to 1 to enable usbdevice functions])
else
  AC_MSG_RESULT(no)
fi

dnl enable upnp support
AC_MSG_CHECKING([whether to build with support for UPnP])
if test "$have_miniupnpc" = "no"; then
  if test "$use_upnp" = "yes"; then
     AC_MSG_ERROR([UPnP requested but cannot be built. Use --without-miniupnpc])
  fi
  AC_MSG_RESULT([no])
  use_upnp=no
else
  if test "$use_upnp" != "no"; then
    AC_MSG_RESULT([yes])
    use_upnp=yes
    AC_DEFINE([USE_UPNP], [1], [Define to 1 if UPnP support should be compiled in.])
    if test "$TARGET_OS" = "windows"; then
      MINIUPNPC_CPPFLAGS="$MINIUPNPC_CPPFLAGS -DMINIUPNP_STATICLIB"
    fi
  else
    AC_MSG_RESULT([no])
  fi
fi

dnl Enable NAT-PMP support.
AC_MSG_CHECKING([whether to build with support for NAT-PMP])
if test "$have_natpmp" = "no"; then
  if test "$use_natpmp" = "yes"; then
     AC_MSG_ERROR([NAT-PMP requested but cannot be built. Use --without-natpmp])
  fi
  AC_MSG_RESULT([no])
  use_natpmp=no
else
  if test "$use_natpmp" != "no"; then
    AC_MSG_RESULT([yes])
    use_natpmp=yes
    AC_DEFINE([USE_NATPMP], [1], [Define to 1 if UPnP support should be compiled in.])
    if test "$TARGET_OS" = "windows"; then
      NATPMP_CPPFLAGS="$NATPMP_CPPFLAGS -DSTATICLIB -DNATPMP_STATICLIB"
    fi
  else
    AC_MSG_RESULT([no])
  fi
fi

dnl these are only used when qt is enabled
BUILD_TEST_QT=""
if test "$bitcoin_enable_qt" != "no"; then
  dnl enable dbus support
  AC_MSG_CHECKING([whether to build GUI with support for D-Bus])
  if test "$bitcoin_enable_qt_dbus" != "no"; then
    AC_DEFINE([USE_DBUS], [1], [Define if dbus support should be compiled in])
  fi
  AC_MSG_RESULT([$bitcoin_enable_qt_dbus])

  dnl enable qr support
  AC_MSG_CHECKING([whether to build GUI with support for QR codes])
  if test "$have_qrencode" = "no"; then
    if test "$use_qr" = "yes"; then
      AC_MSG_ERROR([QR support requested but cannot be built. Use --without-qrencode])
    fi
    use_qr=no
  else
    if test "$use_qr" != "no"; then
      AC_DEFINE([USE_QRCODE], [1], [Define if QR support should be compiled in])
      use_qr=yes
    fi
  fi
  AC_MSG_RESULT([$use_qr])

  if test "$XGETTEXT" = ""; then
    AC_MSG_WARN([xgettext is required to update qt translations])
  fi

  AC_MSG_CHECKING([whether to build test_bitcoin-qt])
  if test "$use_gui_tests$bitcoin_enable_qt_test" = "yesyes"; then
    AC_MSG_RESULT([yes])
    BUILD_TEST_QT="yes"
  else
    AC_MSG_RESULT([no])
  fi
fi

AM_CONDITIONAL([ENABLE_ZMQ], [test "$use_zmq" = "yes"])

AC_MSG_CHECKING([whether to build test_bitcoin])
if test "$use_tests" = "yes"; then
  if test "$enable_fuzz" = "yes"; then
    AC_MSG_RESULT([no, because fuzzing is enabled])
  else
    AC_MSG_RESULT([yes])
  fi
  BUILD_TEST="yes"
else
  AC_MSG_RESULT([no])
  BUILD_TEST=""
fi

AC_MSG_CHECKING([whether to reduce exports])
if test "$use_reduce_exports" = "yes"; then
  AC_MSG_RESULT([yes])
else
  AC_MSG_RESULT([no])
fi

<<<<<<< HEAD
if test x$build_bitcoin_wallet$build_bitcoin_cli$build_bitcoin_tx$build_bitcoin_libs$build_bitcoind$bitcoin_enable_qt$use_bench$use_tests = xnononononononono; then
  AC_MSG_ERROR([No targets! Please specify at least one of: --with-utils --with-libs --with-daemon --with-gui --enable-bench or --enable-tests])
fi

AM_CONDITIONAL([TARGET_DARWIN], [test x$TARGET_OS = xdarwin])
AM_CONDITIONAL([BUILD_DARWIN], [test x$BUILD_OS = xdarwin])
AM_CONDITIONAL([TARGET_LINUX], [test x$TARGET_OS = xlinux])
AM_CONDITIONAL([TARGET_WINDOWS], [test x$TARGET_OS = xwindows])
AM_CONDITIONAL([ENABLE_WALLET],[test x$enable_wallet = xyes])
AM_CONDITIONAL([USE_SQLITE], [test "x$use_sqlite" = "xyes"])
AM_CONDITIONAL([ENABLE_USBDEVICE],[test x$enable_usbdevice = xyes])
AM_CONDITIONAL([ENABLE_TESTS],[test x$BUILD_TEST = xyes])
AM_CONDITIONAL([ENABLE_FUZZ],[test x$enable_fuzz = xyes])
AM_CONDITIONAL([ENABLE_QT],[test x$bitcoin_enable_qt = xyes])
AM_CONDITIONAL([ENABLE_QT_TESTS],[test x$BUILD_TEST_QT = xyes])
AM_CONDITIONAL([ENABLE_BENCH],[test x$use_bench = xyes])
AM_CONDITIONAL([USE_QRCODE], [test x$use_qr = xyes])
AM_CONDITIONAL([USE_LCOV],[test x$use_lcov = xyes])
AM_CONDITIONAL([USE_LIBEVENT],[test x$use_libevent = xyes])
AM_CONDITIONAL([GLIBC_BACK_COMPAT],[test x$use_glibc_compat = xyes])
AM_CONDITIONAL([HARDEN],[test x$use_hardening = xyes])
AM_CONDITIONAL([ENABLE_SSE42],[test x$enable_sse42 = xyes])
AM_CONDITIONAL([ENABLE_SSE41],[test x$enable_sse41 = xyes])
AM_CONDITIONAL([ENABLE_AVX2],[test x$enable_avx2 = xyes])
AM_CONDITIONAL([ENABLE_SHANI],[test x$enable_shani = xyes])
AM_CONDITIONAL([ENABLE_ARM_CRC],[test x$enable_arm_crc = xyes])
AM_CONDITIONAL([USE_ASM],[test x$use_asm = xyes])
AM_CONDITIONAL([WORDS_BIGENDIAN],[test x$ac_cv_c_bigendian = xyes])

AC_DEFINE(CLIENT_VERSION_MAJOR, _CLIENT_VERSION_MAJOR, [Major version])
AC_DEFINE(CLIENT_VERSION_MINOR, _CLIENT_VERSION_MINOR, [Minor version])
AC_DEFINE(CLIENT_VERSION_GHOST, _CLIENT_VERSION_GHOST, [ghost version])
AC_DEFINE(CLIENT_VERSION_REVISION, _CLIENT_VERSION_REVISION, [Build revision])
AC_DEFINE(CLIENT_VERSION_BUILD, _CLIENT_VERSION_BUILD, [Version Build])
AC_DEFINE(CLIENT_VERSION_IS_RELEASE, _CLIENT_VERSION_IS_RELEASE, [Version is release])
AC_DEFINE(COPYRIGHT_YEAR, _COPYRIGHT_YEAR, [Copyright year])
AC_DEFINE(COPYRIGHT_YEAR_BTC, _COPYRIGHT_YEAR_BTC, [Copyright year BTC])
AC_DEFINE(COPYRIGHT_HOLDERS, "_COPYRIGHT_HOLDERS", [Copyright holder(s) before %s replacement])
AC_DEFINE(COPYRIGHT_HOLDERS_SUBSTITUTION, "_COPYRIGHT_HOLDERS_SUBSTITUTION", [Replacement for %s in copyright holders string])
=======
if test "$build_bitcoin_wallet$build_bitcoin_cli$build_bitcoin_tx$build_bitcoin_util$build_bitcoin_libs$build_bitcoind$bitcoin_enable_qt$enable_fuzz_binary$use_bench$use_tests" = "nononononononononono"; then
  AC_MSG_ERROR([No targets! Please specify at least one of: --with-utils --with-libs --with-daemon --with-gui --enable-fuzz(-binary) --enable-bench or --enable-tests])
fi

AM_CONDITIONAL([TARGET_DARWIN], [test "$TARGET_OS" = "darwin"])
AM_CONDITIONAL([BUILD_DARWIN], [test "$BUILD_OS" = "darwin"])
AM_CONDITIONAL([TARGET_LINUX], [test "$TARGET_OS" = "linux"])
AM_CONDITIONAL([TARGET_WINDOWS], [test "$TARGET_OS" = "windows"])
AM_CONDITIONAL([ENABLE_WALLET], [test "$enable_wallet" = "yes"])
AM_CONDITIONAL([USE_SQLITE], [test "$use_sqlite" = "yes"])
AM_CONDITIONAL([USE_BDB], [test "$use_bdb" = "yes"])
AM_CONDITIONAL([ENABLE_TESTS], [test "$BUILD_TEST" = "yes"])
AM_CONDITIONAL([ENABLE_FUZZ], [test "$enable_fuzz" = "yes"])
AM_CONDITIONAL([ENABLE_FUZZ_BINARY], [test "$enable_fuzz_binary" = "yes"])
AM_CONDITIONAL([ENABLE_QT], [test "$bitcoin_enable_qt" = "yes"])
AM_CONDITIONAL([ENABLE_QT_TESTS], [test "$BUILD_TEST_QT" = "yes"])
AM_CONDITIONAL([ENABLE_BENCH], [test "$use_bench" = "yes"])
AM_CONDITIONAL([USE_QRCODE], [test "$use_qr" = "yes"])
AM_CONDITIONAL([USE_LCOV], [test "$use_lcov" = "yes"])
AM_CONDITIONAL([USE_LIBEVENT], [test "$use_libevent" = "yes"])
AM_CONDITIONAL([HARDEN], [test "$use_hardening" = "yes"])
AM_CONDITIONAL([ENABLE_SSE42], [test "$enable_sse42" = "yes"])
AM_CONDITIONAL([ENABLE_SSE41], [test "$enable_sse41" = "yes"])
AM_CONDITIONAL([ENABLE_AVX2], [test "$enable_avx2" = "yes"])
AM_CONDITIONAL([ENABLE_X86_SHANI], [test "$enable_x86_shani" = "yes"])
AM_CONDITIONAL([ENABLE_ARM_CRC], [test "$enable_arm_crc" = "yes"])
AM_CONDITIONAL([ENABLE_ARM_SHANI], [test "$enable_arm_shani" = "yes"])
AM_CONDITIONAL([USE_ASM], [test "$use_asm" = "yes"])
AM_CONDITIONAL([WORDS_BIGENDIAN], [test "$ac_cv_c_bigendian" = "yes"])
AM_CONDITIONAL([USE_NATPMP], [test "$use_natpmp" = "yes"])
AM_CONDITIONAL([USE_UPNP], [test "$use_upnp" = "yes"])
AM_CONDITIONAL([ENABLE_USBDEVICE], [test "$enable_usbdevice" = "yes"])

dnl for minisketch
AM_CONDITIONAL([ENABLE_CLMUL], [test "$enable_clmul" = "yes"])
AM_CONDITIONAL([HAVE_CLZ], [test "$have_clzl$have_clzll" = "yesyes"])

AC_DEFINE([CLIENT_VERSION_MAJOR], [_CLIENT_VERSION_MAJOR], [Major version])
AC_DEFINE([CLIENT_VERSION_MINOR], [_CLIENT_VERSION_MINOR], [Minor version])
AC_DEFINE([CLIENT_VERSION_PARTICL], [_CLIENT_VERSION_PARTICL], [Particl version])
AC_DEFINE([CLIENT_VERSION_BUILD], [_CLIENT_VERSION_BUILD], [Version Build])
AC_DEFINE([CLIENT_VERSION_IS_RELEASE], [_CLIENT_VERSION_IS_RELEASE], [Version is release])
AC_DEFINE([COPYRIGHT_YEAR], [_COPYRIGHT_YEAR], [Copyright year])
AC_DEFINE([COPYRIGHT_YEAR_BTC], [_COPYRIGHT_YEAR_BTC], [Copyright year BTC])
AC_DEFINE([COPYRIGHT_HOLDERS], ["_COPYRIGHT_HOLDERS"], [Copyright holder(s) before %s replacement])
AC_DEFINE([COPYRIGHT_HOLDERS_SUBSTITUTION], ["_COPYRIGHT_HOLDERS_SUBSTITUTION"], [Replacement for %s in copyright holders string])
>>>>>>> 8739b5cc
define(_COPYRIGHT_HOLDERS_FINAL, [patsubst(_COPYRIGHT_HOLDERS, [%s], [_COPYRIGHT_HOLDERS_SUBSTITUTION])])
AC_DEFINE([COPYRIGHT_HOLDERS_FINAL], ["_COPYRIGHT_HOLDERS_FINAL"], [Copyright holder(s)])
AC_SUBST(CLIENT_VERSION_MAJOR, _CLIENT_VERSION_MAJOR)
AC_SUBST(CLIENT_VERSION_MINOR, _CLIENT_VERSION_MINOR)
<<<<<<< HEAD
AC_SUBST(CLIENT_VERSION_GHOST, _CLIENT_VERSION_GHOST)
AC_SUBST(CLIENT_VERSION_REVISION, _CLIENT_VERSION_REVISION)
=======
AC_SUBST(CLIENT_VERSION_PARTICL, _CLIENT_VERSION_PARTICL)
>>>>>>> 8739b5cc
AC_SUBST(CLIENT_VERSION_BUILD, _CLIENT_VERSION_BUILD)
AC_SUBST(CLIENT_VERSION_IS_RELEASE, _CLIENT_VERSION_IS_RELEASE)
AC_SUBST(COPYRIGHT_YEAR, _COPYRIGHT_YEAR)
AC_SUBST(COPYRIGHT_YEAR_BTC, _COPYRIGHT_YEAR_BTC)
AC_SUBST(COPYRIGHT_HOLDERS, "_COPYRIGHT_HOLDERS")
AC_SUBST(COPYRIGHT_HOLDERS_SUBSTITUTION, "_COPYRIGHT_HOLDERS_SUBSTITUTION")
AC_SUBST(COPYRIGHT_HOLDERS_FINAL, "_COPYRIGHT_HOLDERS_FINAL")
AC_SUBST(BITCOIN_DAEMON_NAME)
AC_SUBST(BITCOIN_GUI_NAME)
AC_SUBST(BITCOIN_TEST_NAME)
AC_SUBST(BITCOIN_CLI_NAME)
AC_SUBST(BITCOIN_TX_NAME)
AC_SUBST(BITCOIN_UTIL_NAME)
AC_SUBST(BITCOIN_CHAINSTATE_NAME)
AC_SUBST(BITCOIN_WALLET_TOOL_NAME)
AC_SUBST(BITCOIN_MP_NODE_NAME)
AC_SUBST(BITCOIN_MP_GUI_NAME)

AC_SUBST(RELDFLAGS)
AC_SUBST(CORE_LDFLAGS)
AC_SUBST(CORE_CPPFLAGS)
AC_SUBST(CORE_CXXFLAGS)
AC_SUBST(DEBUG_CPPFLAGS)
AC_SUBST(WARN_CXXFLAGS)
AC_SUBST(NOWARN_CXXFLAGS)
AC_SUBST(DEBUG_CXXFLAGS)
AC_SUBST(ERROR_CXXFLAGS)
AC_SUBST(GPROF_CXXFLAGS)
AC_SUBST(GPROF_LDFLAGS)
AC_SUBST(HARDENED_CXXFLAGS)
AC_SUBST(HARDENED_CPPFLAGS)
AC_SUBST(HARDENED_LDFLAGS)
AC_SUBST(LTO_CXXFLAGS)
AC_SUBST(LTO_LDFLAGS)
AC_SUBST(PIC_FLAGS)
AC_SUBST(PIE_FLAGS)
AC_SUBST(SANITIZER_CXXFLAGS)
AC_SUBST(SANITIZER_LDFLAGS)
AC_SUBST(SSE42_CXXFLAGS)
AC_SUBST(SSE41_CXXFLAGS)
AC_SUBST(CLMUL_CXXFLAGS)
AC_SUBST(AVX2_CXXFLAGS)
AC_SUBST(X86_SHANI_CXXFLAGS)
AC_SUBST(ARM_CRC_CXXFLAGS)
AC_SUBST(ARM_SHANI_CXXFLAGS)
AC_SUBST(LIBTOOL_APP_LDFLAGS)
AC_SUBST(USE_SQLITE)
AC_SUBST(USE_BDB)
AC_SUBST(ENABLE_EXTERNAL_SIGNER)
AC_SUBST(USE_UPNP)
AC_SUBST(USE_QRCODE)
AC_SUBST(TESTDEFS)
AC_SUBST(MINIUPNPC_CPPFLAGS)
AC_SUBST(MINIUPNPC_LIBS)
<<<<<<< HEAD
AC_SUBST(EVENT_LIBS)
AC_SUBST(EVENT_PTHREADS_LIBS)
AC_SUBST(ZMQ_LIBS)
AC_SUBST(USB_LIBS)
AC_SUBST(HIDAPI_LIBS)
AC_SUBST(PROTOBUF_LIBS)
AC_SUBST(QR_LIBS)
=======
AC_SUBST(NATPMP_CPPFLAGS)
AC_SUBST(NATPMP_LIBS)
AC_SUBST(USB_LIBS)
AC_SUBST(HIDAPI_LIBS)
AC_SUBST(PROTOBUF_LIBS)
>>>>>>> 8739b5cc
AC_SUBST(HAVE_GMTIME_R)
AC_SUBST(HAVE_FDATASYNC)
AC_SUBST(HAVE_FULLFSYNC)
AC_SUBST(HAVE_O_CLOEXEC)
AC_SUBST(HAVE_BUILTIN_PREFETCH)
AC_SUBST(HAVE_MM_PREFETCH)
AC_SUBST(HAVE_STRONG_GETAUXVAL)
AC_SUBST(ANDROID_ARCH)
AC_SUBST(HAVE_EVHTTP_CONNECTION_GET_PEER_CONST_CHAR)
AC_CONFIG_FILES([Makefile src/Makefile doc/man/Makefile share/setup.nsi share/qt/Info.plist test/config.ini])
AC_CONFIG_FILES([contrib/devtools/split-debug.sh],[chmod +x contrib/devtools/split-debug.sh])
AM_COND_IF([HAVE_DOXYGEN], [AC_CONFIG_FILES([doc/Doxyfile])])
AC_CONFIG_LINKS([contrib/devtools/iwyu/bitcoin.core.imp:contrib/devtools/iwyu/bitcoin.core.imp])
AC_CONFIG_LINKS([contrib/filter-lcov.py:contrib/filter-lcov.py])
AC_CONFIG_LINKS([contrib/macdeploy/background.tiff:contrib/macdeploy/background.tiff])
AC_CONFIG_LINKS([src/.bear-tidy-config:src/.bear-tidy-config])
AC_CONFIG_LINKS([src/.clang-tidy:src/.clang-tidy])
AC_CONFIG_LINKS([test/functional/test_runner.py:test/functional/test_runner.py])
AC_CONFIG_LINKS([test/fuzz/test_runner.py:test/fuzz/test_runner.py])
AC_CONFIG_LINKS([test/util/test_runner.py:test/util/test_runner.py])
AC_CONFIG_LINKS([test/util/rpcauth-test.py:test/util/rpcauth-test.py])
AC_CONFIG_LINKS([src/qt/Makefile:src/qt/Makefile])
AC_CONFIG_LINKS([src/qt/test/Makefile:src/qt/test/Makefile])
AC_CONFIG_LINKS([src/test/Makefile:src/test/Makefile])

dnl boost's m4 checks do something really nasty: they export these vars. As a
dnl result, they leak into secp256k1's configure and crazy things happen.
dnl Until this is fixed upstream and we've synced, we'll just un-export them.
CPPFLAGS_TEMP="$CPPFLAGS"
unset CPPFLAGS
CPPFLAGS="$CPPFLAGS_TEMP"

<<<<<<< HEAD
LDFLAGS_TEMP="$LDFLAGS"
unset LDFLAGS
LDFLAGS="$LDFLAGS_TEMP"

LIBS_TEMP="$LIBS"
unset LIBS
LIBS="$LIBS_TEMP"

PKGCONFIG_PATH_TEMP="$PKG_CONFIG_PATH"
unset PKG_CONFIG_PATH
PKG_CONFIG_PATH="$PKGCONFIG_PATH_TEMP"

PKGCONFIG_LIBDIR_TEMP="$PKG_CONFIG_LIBDIR"
unset PKG_CONFIG_LIBDIR
PKG_CONFIG_LIBDIR="$PKGCONFIG_LIBDIR_TEMP"

if test x$need_bundled_univalue = xyes; then
  AC_CONFIG_SUBDIRS([src/univalue])
fi

ac_configure_args="${ac_configure_args} --disable-shared --with-pic --enable-benchmark=no --with-bignum=no --enable-module-recovery --enable-module-schnorrsig --enable-experimental --enable-module-ecdh --enable-module-commitment --enable-module-rangeproof --enable-module-bulletproof --enable-module-generator --enable-module-mlsag --enable-endomorphism --disable-openssl-tests"
=======
ac_configure_args="${ac_configure_args} --disable-shared --with-pic --enable-benchmark=no --enable-module-recovery --enable-module-schnorrsig --enable-experimental --enable-module-ecdh --enable-module-commitment --enable-module-rangeproof --enable-module-bulletproof --enable-module-generator --enable-module-mlsag"
>>>>>>> 8739b5cc
AC_CONFIG_SUBDIRS([src/secp256k1])

AC_OUTPUT

dnl Replace the BUILDDIR path with the correct Windows path if compiling on Native Windows
case ${OS} in
   *Windows*)
     sed  's/BUILDDIR="\/\([[a-z]]\)/BUILDDIR="\1:/'  test/config.ini > test/config-2.ini
     mv test/config-2.ini test/config.ini
   ;;
esac

echo
echo "Options used to compile and link:"
<<<<<<< HEAD
echo "  boost process = $ax_cv_boost_process"
echo "  multiprocess  = $build_multiprocess"
echo "  with wallet   = $enable_wallet"
if test "x$enable_wallet" != "xno"; then
    echo "    with sqlite = $use_sqlite"
fi
echo "  with usbdevice= $enable_usbdevice"
echo "  with gui / qt = $bitcoin_enable_qt"
if test x$bitcoin_enable_qt != xno; then
    echo "    with qr     = $use_qr"
fi
echo "  with zmq      = $use_zmq"
echo "  with test     = $use_tests"
if test x$use_tests != xno; then
    echo "    with fuzz   = $enable_fuzz"
fi
echo "  with bench    = $use_bench"
echo "  with upnp     = $use_upnp"
echo "  use asm       = $use_asm"
echo "  sanitizers    = $use_sanitizers"
echo "  debug enabled = $enable_debug"
echo "  gprof enabled = $enable_gprof"
echo "  werror        = $enable_werror"
=======
echo "  external signer = $use_external_signer"
echo "  multiprocess    = $build_multiprocess"
echo "  with experimental syscall sandbox support = $use_syscall_sandbox"
echo "  with libs       = $build_bitcoin_libs"
echo "  with wallet     = $enable_wallet"
if test "$enable_wallet" != "no"; then
    echo "    with sqlite   = $use_sqlite"
    echo "    with bdb      = $use_bdb"
fi
echo "  with usbdevice  = $enable_usbdevice"
echo "  with gui / qt   = $bitcoin_enable_qt"
if test $bitcoin_enable_qt != "no"; then
    echo "    with qr       = $use_qr"
fi
echo "  with zmq        = $use_zmq"
if test $enable_fuzz = "no"; then
    echo "  with test       = $use_tests"
else
    echo "  with test       = not building test_bitcoin because fuzzing is enabled"
fi
echo "  with fuzz binary = $enable_fuzz_binary"
echo "  with bench      = $use_bench"
echo "  with upnp       = $use_upnp"
echo "  with natpmp     = $use_natpmp"
echo "  use asm         = $use_asm"
echo "  USDT tracing    = $use_usdt"
echo "  sanitizers      = $use_sanitizers"
echo "  debug enabled   = $enable_debug"
echo "  gprof enabled   = $enable_gprof"
echo "  werror          = $enable_werror"
echo "  LTO             = $enable_lto"
>>>>>>> 8739b5cc
echo
echo "  target os       = $host_os"
echo "  build os        = $build_os"
echo
echo "  CC              = $CC"
echo "  CFLAGS          = $PTHREAD_CFLAGS $CFLAGS"
echo "  CPPFLAGS        = $DEBUG_CPPFLAGS $HARDENED_CPPFLAGS $CORE_CPPFLAGS $CPPFLAGS"
echo "  CXX             = $CXX"
echo "  CXXFLAGS        = $LTO_CXXFLAGS $DEBUG_CXXFLAGS $HARDENED_CXXFLAGS $WARN_CXXFLAGS $NOWARN_CXXFLAGS $ERROR_CXXFLAGS $GPROF_CXXFLAGS $CORE_CXXFLAGS $CXXFLAGS"
echo "  LDFLAGS         = $LTO_LDFLAGS $PTHREAD_LIBS $HARDENED_LDFLAGS $GPROF_LDFLAGS $CORE_LDFLAGS $LDFLAGS"
echo "  AR              = $AR"
echo "  ARFLAGS         = $ARFLAGS"
echo<|MERGE_RESOLUTION|>--- conflicted
+++ resolved
@@ -1,5 +1,4 @@
 AC_PREREQ([2.69])
-<<<<<<< HEAD
 define(_CLIENT_VERSION_MAJOR, 0)
 define(_CLIENT_VERSION_MINOR, 22)
 define(_CLIENT_VERSION_REVISION, 2)
@@ -12,19 +11,6 @@
 define(_COPYRIGHT_HOLDERS,[The %s developers])
 define(_COPYRIGHT_HOLDERS_SUBSTITUTION,[[Ghost Core]])
 AC_INIT([Ghost Core],[_CLIENT_VERSION_MAJOR._CLIENT_VERSION_MINOR._CLIENT_VERSION_REVISION._CLIENT_VERSION_GHOST],[https://github.com/ghost-coin/ghost-core/issues],[ghost],[https://www.ghostbymcafee.com/])
-=======
-define(_CLIENT_VERSION_MAJOR, 25)
-define(_CLIENT_VERSION_MINOR, 0)
-define(_CLIENT_VERSION_PARTICL, 1)
-define(_CLIENT_VERSION_BUILD, 0)
-define(_CLIENT_VERSION_RC, 1)
-define(_CLIENT_VERSION_IS_RELEASE, true)
-define(_COPYRIGHT_YEAR, 2023)
-define(_COPYRIGHT_YEAR_BTC, 2023)
-define(_COPYRIGHT_HOLDERS,[The %s developers])
-define(_COPYRIGHT_HOLDERS_SUBSTITUTION,[[Particl Core]])
-AC_INIT([Particl Core],m4_join([.], _CLIENT_VERSION_MAJOR, _CLIENT_VERSION_MINOR, _CLIENT_VERSION_PARTICL, _CLIENT_VERSION_BUILD)m4_if(_CLIENT_VERSION_RC, [0], [], [rc]_CLIENT_VERSION_RC),[https://github.com/particl/particl-core/issues],[particl],[https://particl.io/])
->>>>>>> 8739b5cc
 AC_CONFIG_SRCDIR([src/validation.cpp])
 AC_CONFIG_HEADERS([src/config/bitcoin-config.h])
 AC_CONFIG_AUX_DIR([build-aux])
@@ -36,13 +22,9 @@
   AC_MSG_ERROR([pkg-config not found])
 fi
 
-<<<<<<< HEAD
-BITCOIN_DAEMON_NAME=ghostd
-BITCOIN_GUI_NAME=ghost-qt
-BITCOIN_CLI_NAME=ghost-cli
+
 BITCOIN_TX_NAME=ghost-tx
 BITCOIN_WALLET_TOOL_NAME=ghost-wallet
-=======
 # When compiling with depends, the `PKG_CONFIG_PATH` and `PKG_CONFIG_LIBDIR` variables,
 # being set in a `config.site` file, are not exported to let the `--config-cache` option
 # work properly.
@@ -53,18 +35,17 @@
   PKG_CONFIG="env PKG_CONFIG_LIBDIR=$PKG_CONFIG_LIBDIR $PKG_CONFIG"
 fi
 
-BITCOIN_DAEMON_NAME=particld
-BITCOIN_GUI_NAME=particl-qt
-BITCOIN_TEST_NAME=test_particl
-BITCOIN_CLI_NAME=particl-cli
-BITCOIN_TX_NAME=particl-tx
-BITCOIN_UTIL_NAME=particl-util
-BITCOIN_CHAINSTATE_NAME=particl-chainstate
-BITCOIN_WALLET_TOOL_NAME=particl-wallet
+BITCOIN_DAEMON_NAME=ghostd
+BITCOIN_GUI_NAME=ghost-qt
+BITCOIN_TEST_NAME=test_ghost
+BITCOIN_CLI_NAME=ghost-cli
+BITCOIN_TX_NAME=ghost-tx
+BITCOIN_UTIL_NAME=ghost-util
+BITCOIN_CHAINSTATE_NAME=ghost-chainstate
+BITCOIN_WALLET_TOOL_NAME=ghost-wallet
 dnl Multi Process
-BITCOIN_MP_NODE_NAME=particl-node
-BITCOIN_MP_GUI_NAME=particl-gui
->>>>>>> 8739b5cc
+BITCOIN_MP_NODE_NAME=ghost-node
+BITCOIN_MP_GUI_NAME=ghost-gui
 
 dnl Unless the user specified ARFLAGS, force it to be cr
 dnl This is also the default as-of libtool 2.4.7
@@ -177,8 +158,6 @@
   [use_sqlite=$withval],
   [use_sqlite=auto])
 
-<<<<<<< HEAD
-=======
 AC_ARG_WITH([bdb],
   [AS_HELP_STRING([--without-bdb],
   [disable bdb wallet support (default is enabled if wallet is enabled)])],
@@ -191,7 +170,6 @@
   [use_usdt=$enableval],
   [use_usdt=yes])
 
->>>>>>> 8739b5cc
 AC_ARG_ENABLE([usbdevice],
   [AS_HELP_STRING([--enable-usbdevice],
   [enable usbdevice (disabled by default)])],
@@ -324,11 +302,7 @@
 
 AC_ARG_ENABLE([multiprocess],
   [AS_HELP_STRING([--enable-multiprocess],
-<<<<<<< HEAD
   [build multiprocess ghost-node, ghost-wallet, and ghost-gui executables in addition to monolithic ghostd and ghost-qt executables. Requires libmultiprocess library. Experimental (default is no)])],
-=======
-  [build multiprocess particl-node, particl-wallet, and particl-gui executables in addition to monolithic particld and particl-qt executables. Requires libmultiprocess library. Experimental (default is no)])],
->>>>>>> 8739b5cc
   [enable_multiprocess=$enableval],
   [enable_multiprocess=no])
 
@@ -625,13 +599,8 @@
 AX_CHECK_COMPILE_FLAG([-march=armv8-a+crypto], [ARM_SHANI_CXXFLAGS="-march=armv8-a+crypto"], [], [$CXXFLAG_WERROR])
 
 TEMP_CXXFLAGS="$CXXFLAGS"
-<<<<<<< HEAD
-CXXFLAGS="$CXXFLAGS $ARM_CRC_CXXFLAGS"
-AC_MSG_CHECKING(for AArch64 CRC32 intrinsics)
-=======
 CXXFLAGS="$ARM_CRC_CXXFLAGS $CXXFLAGS"
 AC_MSG_CHECKING([for ARMv8 CRC32 intrinsics])
->>>>>>> 8739b5cc
 AC_COMPILE_IFELSE([AC_LANG_PROGRAM([[
     #include <arm_acle.h>
     #include <arm_neon.h>
@@ -672,53 +641,37 @@
 
 AC_ARG_WITH([utils],
   [AS_HELP_STRING([--with-utils],
-<<<<<<< HEAD
-  [build bitcoin-cli ghost-tx ghost-wallet (default=yes)])],
-=======
-  [build particl-cli particl-tx particl-util particl-wallet (default=yes)])],
->>>>>>> 8739b5cc
+  [build ghost-cli ghost-tx ghost-util ghost-wallet (default=yes)])],
   [build_bitcoin_utils=$withval],
   [build_bitcoin_utils=yes])
 
 AC_ARG_ENABLE([util-cli],
   [AS_HELP_STRING([--enable-util-cli],
-<<<<<<< HEAD
   [build ghost-cli])],
-=======
-  [build particl-cli])],
->>>>>>> 8739b5cc
   [build_bitcoin_cli=$enableval],
   [build_bitcoin_cli=$build_bitcoin_utils])
 
 AC_ARG_ENABLE([util-tx],
   [AS_HELP_STRING([--enable-util-tx],
-<<<<<<< HEAD
   [build ghost-tx])],
-=======
-  [build particl-tx])],
->>>>>>> 8739b5cc
   [build_bitcoin_tx=$enableval],
   [build_bitcoin_tx=$build_bitcoin_utils])
 
 AC_ARG_ENABLE([util-wallet],
   [AS_HELP_STRING([--enable-util-wallet],
-<<<<<<< HEAD
   [build ghost-wallet])],
-=======
-  [build particl-wallet])],
->>>>>>> 8739b5cc
   [build_bitcoin_wallet=$enableval],
   [build_bitcoin_wallet=$build_bitcoin_utils])
 
 AC_ARG_ENABLE([util-util],
   [AS_HELP_STRING([--enable-util-util],
-  [build particl-util])],
+  [build ghost-util])],
   [build_bitcoin_util=$enableval],
   [build_bitcoin_util=$build_bitcoin_utils])
 
 AC_ARG_ENABLE([experimental-util-chainstate],
   [AS_HELP_STRING([--enable-experimental-util-chainstate],
-  [build experimental bitcoin-chainstate executable (default=no)])],
+  [build experimental ghost-chainstate executable (default=no)])],
   [build_bitcoin_chainstate=$enableval],
   [build_bitcoin_chainstate=no])
 
@@ -736,40 +689,13 @@
 
 AC_ARG_WITH([daemon],
   [AS_HELP_STRING([--with-daemon],
-<<<<<<< HEAD
   [build ghostd daemon (default=yes)])],
-=======
-  [build particld daemon (default=yes)])],
->>>>>>> 8739b5cc
   [build_bitcoind=$withval],
   [build_bitcoind=yes])
 
 case $host in
   *mingw*)
      TARGET_OS=windows
-<<<<<<< HEAD
-     #AC_CHECK_LIB([kernel32], [GetModuleFileNameA],, AC_MSG_ERROR(libkernel32 missing))
-     AC_CHECK_LIB([kernel32], [main],, AC_MSG_ERROR(libkernel32 missing))
-     AC_CHECK_LIB([user32],   [main],, AC_MSG_ERROR(libuser32 missing))
-     AC_CHECK_LIB([gdi32],    [main],, AC_MSG_ERROR(libgdi32 missing))
-     AC_CHECK_LIB([comdlg32], [main],, AC_MSG_ERROR(libcomdlg32 missing))
-     AC_CHECK_LIB([winmm],    [main],, AC_MSG_ERROR(libwinmm missing))
-     #AC_CHECK_LIB([shell32],  [SHGetSpecialFolderPathW],, AC_MSG_ERROR(libshell32 missing))
-     AC_CHECK_LIB([shell32],  [main],, AC_MSG_ERROR(libshell32 missing))
-     AC_CHECK_LIB([comctl32], [main],, AC_MSG_ERROR(libcomctl32 missing))
-     #AC_CHECK_LIB([ole32],    [CoCreateInstance],, AC_MSG_ERROR(libole32 missing))
-     AC_CHECK_LIB([ole32],    [main],, AC_MSG_ERROR(libole32 missing))
-     AC_CHECK_LIB([oleaut32], [main],, AC_MSG_ERROR(liboleaut32 missing))
-     AC_CHECK_LIB([uuid],     [main],, AC_MSG_ERROR(libuuid missing))
-     AC_CHECK_LIB([advapi32], [main],, AC_MSG_ERROR(libadvapi32 missing))
-     AC_CHECK_LIB([ws2_32],   [main],, AC_MSG_ERROR(libws2_32 missing))
-     AC_CHECK_LIB([shlwapi],  [main],, AC_MSG_ERROR(libshlwapi missing))
-     AC_CHECK_LIB([iphlpapi], [main],, AC_MSG_ERROR(libiphlpapi missing))
-     #AC_CHECK_LIB([advapi32], [CryptAcquireContextW],, AC_MSG_ERROR(libadvapi32 missing))
-     #AC_CHECK_LIB([ws2_32],   [WSAStartup],, AC_MSG_ERROR(libws2_32 missing))
-     #AC_CHECK_LIB([shlwapi],  [PathRemoveFileSpecW],, AC_MSG_ERROR(libshlwapi missing))
-     #AC_CHECK_LIB([iphlpapi], [GetAdaptersAddresses],, AC_MSG_ERROR(libiphlpapi missing))
-=======
      #AC_CHECK_LIB([kernel32], [GetModuleFileNameA],      [], [AC_MSG_ERROR([libkernel32 missing])])
      AC_CHECK_LIB([user32],   [main],                    [], [AC_MSG_ERROR([libuser32 missing])])
      AC_CHECK_LIB([gdi32],    [main],                    [], [AC_MSG_ERROR([libgdi32 missing])])
@@ -790,7 +716,6 @@
      AC_CHECK_LIB([shlwapi],  [main],                     [], [AC_MSG_ERROR([libshlwapi missing])])
      #AC_CHECK_LIB([iphlpapi], [GetAdaptersAddresses],    [], [AC_MSG_ERROR([libiphlpapi missing])])
      AC_CHECK_LIB([iphlpapi], [main],                     [], [AC_MSG_ERROR([libiphlpapi missing])])
->>>>>>> 8739b5cc
 
      dnl -static is interpreted by libtool, where it has a different meaning.
      dnl In libtool-speak, it's -all-static.
@@ -834,10 +759,6 @@
          dnl It's safe to add these paths even if the functionality is disabled by
          dnl the user (--without-wallet or --without-gui for example).
 
-<<<<<<< HEAD
-         if test "x$use_bdb" != xno && $BREW list --versions berkeley-db4 >/dev/null && test "x$BDB_CFLAGS" = "x" && test "x$BDB_LIBS" = "x"; then
-           bdb_prefix=$($BREW --prefix berkeley-db4 2>/dev/null)
-=======
          dnl Homebrew may create symlinks in /usr/local/include for some packages.
          dnl Because MacOS's clang internally adds "-I /usr/local/include" to its search
          dnl paths, this will negate efforts to use -isystem for those packages, as they
@@ -850,23 +771,13 @@
 
          if test "$use_bdb" != "no" && $BREW list --versions berkeley-db@4 >/dev/null && test "$BDB_CFLAGS" = "" && test "$BDB_LIBS" = ""; then
            bdb_prefix=$($BREW --prefix berkeley-db@4 2>/dev/null)
->>>>>>> 8739b5cc
            dnl This must precede the call to BITCOIN_FIND_BDB48 below.
            BDB_CFLAGS="-I$bdb_prefix/include"
            BDB_LIBS="-L$bdb_prefix/lib -ldb_cxx-4.8"
          fi
 
-<<<<<<< HEAD
-         if test "x$use_sqlite" != xno && $BREW list --versions sqlite3 >/dev/null; then
-           export PKG_CONFIG_PATH="$($BREW --prefix sqlite3 2>/dev/null)/lib/pkgconfig:$PKG_CONFIG_PATH"
-         fi
-
-         if $BREW list --versions qt5 >/dev/null; then
-           export PKG_CONFIG_PATH="$($BREW --prefix qt5 2>/dev/null)/lib/pkgconfig:$PKG_CONFIG_PATH"
-=======
          if $BREW list --versions qt@5 >/dev/null; then
            export PKG_CONFIG_PATH="$($BREW --prefix qt@5 2>/dev/null)/lib/pkgconfig:$PKG_CONFIG_PATH"
->>>>>>> 8739b5cc
          fi
 
          case $host in
@@ -1716,37 +1627,6 @@
   fi
 fi
 
-<<<<<<< HEAD
-
-case $host in
-  *linux*)
-    LIBHIDAPINAME=hidapi-libusb
-    HIDAPILIBS=-l$LIBHIDAPINAME
-    ;;
-  *mingw*)
-    LIBHIDAPINAME=hidapi
-    HIDAPILIBS="-l$LIBHIDAPINAME -lsetupapi"
-    ;;
-  *)
-    LIBHIDAPINAME=hidapi
-    HIDAPILIBS=-l$LIBHIDAPINAME
-    ;;
-esac
-
-if test "x$enable_usbdevice" = "xyes"; then
-  if test "x$enable_wallet" != "xyes"; then
-    AC_MSG_ERROR("enable_usbdevice must be used with enable_wallet.")
-  fi
-fi
-
-dnl libevent check
-
-if test x$build_bitcoin_cli$build_bitcoind$bitcoin_enable_qt$use_tests$use_bench != xnonononono; then
-  PKG_CHECK_MODULES([EVENT], [libevent >= 2.0.21], [use_libevent=yes], [AC_MSG_ERROR([libevent version 2.0.21 or greater not found.])])
-  if test x$TARGET_OS != xwindows; then
-    PKG_CHECK_MODULES([EVENT_PTHREADS], [libevent_pthreads >= 2.0.21],, [AC_MSG_ERROR([libevent_pthreads version 2.0.21 or greater not found.])])
-  fi
-=======
 if test x$use_libevent = xyes; then
   TEMP_CXXFLAGS="$CXXFLAGS"
   CXXFLAGS="$CXXFLAGS $EVENT_CFLAGS"
@@ -1765,7 +1645,6 @@
     [ AC_MSG_RESULT([no]) ]
   )
   CXXFLAGS="$TEMP_CXXFLAGS"
->>>>>>> 8739b5cc
 fi
 
 dnl QR Code encoding library check
@@ -1776,13 +1655,8 @@
 
 dnl USB Device check
 
-<<<<<<< HEAD
-if test "x$enable_usbdevice" = "xyes"; then
-  if test "x$bitcoin_enable_qt" != "xyes"; then
-=======
 if test "$enable_usbdevice" = "yes"; then
   if test "$bitcoin_enable_qt" != "yes"; then
->>>>>>> 8739b5cc
       PKG_CHECK_MODULES([PROTOBUF], [protobuf],[have_protobuf=yes],
       [AC_MSG_WARN(protobuf not found.)
        enable_usbdevice=no])
@@ -1804,11 +1678,7 @@
 fi
 
 
-<<<<<<< HEAD
-if test x$enable_usbdevice != xno; then
-=======
 if test "$enable_usbdevice" != "no"; then
->>>>>>> 8739b5cc
   BITCOIN_QT_CHECK(AC_CHECK_LIB([protobuf] ,[main],[PROTOBUF_LIBS=-lprotobuf], [have_protobuf=no]))
 fi
 
@@ -1849,22 +1719,6 @@
 fi
 
 
-if test x$have_protobuf != xno &&
-   test x$enable_usbdevice != xno; then
-  BITCOIN_QT_PATH_PROGS([PROTOC], [protoc],$protoc_bin_path)
-fi
-
-if test "x$enable_usbdevice" = "xyes"; then
-  if test "x$bitcoin_enable_qt" != "xyes"; then
-    if test "x$protoc_bin_path" != x; then
-      AC_PATH_PROGS([PROTOC],[protoc],,$protoc_bin_path)
-    else
-      AC_PATH_PROGS([PROTOC],[protoc])
-    fi
-  fi
-fi
-
-
 dnl libmultiprocess library check
 
 libmultiprocess_found=no
@@ -1905,44 +1759,27 @@
   AC_SUBST(MPGEN_PREFIX)
 fi
 
-<<<<<<< HEAD
 AC_MSG_CHECKING([whether to build ghostd])
-AM_CONDITIONAL([BUILD_BITCOIND], [test x$build_bitcoind = xyes])
-AC_MSG_RESULT($build_bitcoind)
-
-AC_MSG_CHECKING([whether to build ghost-cli])
-AM_CONDITIONAL([BUILD_BITCOIN_CLI], [test x$build_bitcoin_cli = xyes])
-AC_MSG_RESULT($build_bitcoin_cli)
-
-AC_MSG_CHECKING([whether to build ghost-tx])
-AM_CONDITIONAL([BUILD_BITCOIN_TX], [test x$build_bitcoin_tx = xyes])
-AC_MSG_RESULT($build_bitcoin_tx)
-
-AC_MSG_CHECKING([whether to build ghost-wallet])
-AM_CONDITIONAL([BUILD_BITCOIN_WALLET], [test x$build_bitcoin_wallet = xyes])
-=======
-AC_MSG_CHECKING([whether to build particld])
 AM_CONDITIONAL([BUILD_BITCOIND], [test $build_bitcoind = "yes"])
 AC_MSG_RESULT($build_bitcoind)
 
-AC_MSG_CHECKING([whether to build particl-cli])
+AC_MSG_CHECKING([whether to build ghost-cli])
 AM_CONDITIONAL([BUILD_BITCOIN_CLI], [test $build_bitcoin_cli = "yes"])
 AC_MSG_RESULT($build_bitcoin_cli)
 
-AC_MSG_CHECKING([whether to build particl-tx])
+AC_MSG_CHECKING([whether to build ghost-tx])
 AM_CONDITIONAL([BUILD_BITCOIN_TX], [test $build_bitcoin_tx = "yes"])
 AC_MSG_RESULT($build_bitcoin_tx)
 
-AC_MSG_CHECKING([whether to build particl-wallet])
+AC_MSG_CHECKING([whether to build ghost-wallet])
 AM_CONDITIONAL([BUILD_BITCOIN_WALLET], [test $build_bitcoin_wallet = "yes"])
->>>>>>> 8739b5cc
 AC_MSG_RESULT($build_bitcoin_wallet)
 
-AC_MSG_CHECKING([whether to build particl-util])
+AC_MSG_CHECKING([whether to build ghost-util])
 AM_CONDITIONAL([BUILD_BITCOIN_UTIL], [test $build_bitcoin_util = "yes"])
 AC_MSG_RESULT($build_bitcoin_util)
 
-AC_MSG_CHECKING([whether to build experimental bitcoin-chainstate])
+AC_MSG_CHECKING([whether to build experimental ghost-chainstate])
 if test "$build_bitcoin_chainstate" = "yes"; then
   if test "$build_experimental_kernel_lib" = "no"; then
     AC_MSG_ERROR([experimental bitcoin-chainstate cannot be built without the experimental bitcoinkernel library. Use --with-experimental-kernel-lib]);
@@ -1952,18 +1789,11 @@
 AC_MSG_RESULT($build_bitcoin_chainstate)
 
 AC_MSG_CHECKING([whether to build libraries])
-<<<<<<< HEAD
-AM_CONDITIONAL([BUILD_BITCOIN_LIBS], [test x$build_bitcoin_libs = xyes])
-if test x$build_bitcoin_libs = xyes; then
-  AC_DEFINE(HAVE_CONSENSUS_LIB, 1, [Define this symbol if the consensus lib has been built])
-  AC_CONFIG_FILES([libghostconsensus.pc:libghostconsensus.pc.in])
-=======
 AM_CONDITIONAL([BUILD_BITCOIN_LIBS], [test $build_bitcoin_libs = "yes"])
 
 if test "$build_bitcoin_libs" = "yes"; then
   AC_DEFINE([HAVE_CONSENSUS_LIB], [1], [Define this symbol if the consensus lib has been built])
   AC_CONFIG_FILES([libparticlconsensus.pc:libparticlconsensus.pc.in])
->>>>>>> 8739b5cc
 fi
 
 AM_CONDITIONAL([BUILD_BITCOIN_KERNEL_LIB], [test "$build_experimental_kernel_lib" != "no" && ( test "$build_experimental_kernel_lib" = "yes" || test "$build_bitcoin_chainstate" = "yes" )])
@@ -1997,10 +1827,6 @@
 if test "$enable_wallet" != "no"; then
   AC_MSG_RESULT([yes])
   AC_DEFINE_UNQUOTED([ENABLE_WALLET],[1],[Define to 1 to enable wallet functions])
-<<<<<<< HEAD
-else
-  AC_MSG_RESULT(no)
-=======
   enable_wallet=yes
 
 else
@@ -2011,16 +1837,11 @@
   if test "$enable_wallet" != "yes"; then
     AC_MSG_ERROR("enable_usbdevice must be used with enable_wallet.")
   fi
->>>>>>> 8739b5cc
 fi
 
 dnl enable usbdevice
 AC_MSG_CHECKING([if usbdevice should be enabled])
-<<<<<<< HEAD
-if test x$enable_usbdevice != xno; then
-=======
 if test $enable_usbdevice != "no"; then
->>>>>>> 8739b5cc
   AC_MSG_RESULT(yes)
   AC_DEFINE_UNQUOTED([ENABLE_USBDEVICE],[1],[Define to 1 to enable usbdevice functions])
 else
@@ -2129,47 +1950,6 @@
   AC_MSG_RESULT([no])
 fi
 
-<<<<<<< HEAD
-if test x$build_bitcoin_wallet$build_bitcoin_cli$build_bitcoin_tx$build_bitcoin_libs$build_bitcoind$bitcoin_enable_qt$use_bench$use_tests = xnononononononono; then
-  AC_MSG_ERROR([No targets! Please specify at least one of: --with-utils --with-libs --with-daemon --with-gui --enable-bench or --enable-tests])
-fi
-
-AM_CONDITIONAL([TARGET_DARWIN], [test x$TARGET_OS = xdarwin])
-AM_CONDITIONAL([BUILD_DARWIN], [test x$BUILD_OS = xdarwin])
-AM_CONDITIONAL([TARGET_LINUX], [test x$TARGET_OS = xlinux])
-AM_CONDITIONAL([TARGET_WINDOWS], [test x$TARGET_OS = xwindows])
-AM_CONDITIONAL([ENABLE_WALLET],[test x$enable_wallet = xyes])
-AM_CONDITIONAL([USE_SQLITE], [test "x$use_sqlite" = "xyes"])
-AM_CONDITIONAL([ENABLE_USBDEVICE],[test x$enable_usbdevice = xyes])
-AM_CONDITIONAL([ENABLE_TESTS],[test x$BUILD_TEST = xyes])
-AM_CONDITIONAL([ENABLE_FUZZ],[test x$enable_fuzz = xyes])
-AM_CONDITIONAL([ENABLE_QT],[test x$bitcoin_enable_qt = xyes])
-AM_CONDITIONAL([ENABLE_QT_TESTS],[test x$BUILD_TEST_QT = xyes])
-AM_CONDITIONAL([ENABLE_BENCH],[test x$use_bench = xyes])
-AM_CONDITIONAL([USE_QRCODE], [test x$use_qr = xyes])
-AM_CONDITIONAL([USE_LCOV],[test x$use_lcov = xyes])
-AM_CONDITIONAL([USE_LIBEVENT],[test x$use_libevent = xyes])
-AM_CONDITIONAL([GLIBC_BACK_COMPAT],[test x$use_glibc_compat = xyes])
-AM_CONDITIONAL([HARDEN],[test x$use_hardening = xyes])
-AM_CONDITIONAL([ENABLE_SSE42],[test x$enable_sse42 = xyes])
-AM_CONDITIONAL([ENABLE_SSE41],[test x$enable_sse41 = xyes])
-AM_CONDITIONAL([ENABLE_AVX2],[test x$enable_avx2 = xyes])
-AM_CONDITIONAL([ENABLE_SHANI],[test x$enable_shani = xyes])
-AM_CONDITIONAL([ENABLE_ARM_CRC],[test x$enable_arm_crc = xyes])
-AM_CONDITIONAL([USE_ASM],[test x$use_asm = xyes])
-AM_CONDITIONAL([WORDS_BIGENDIAN],[test x$ac_cv_c_bigendian = xyes])
-
-AC_DEFINE(CLIENT_VERSION_MAJOR, _CLIENT_VERSION_MAJOR, [Major version])
-AC_DEFINE(CLIENT_VERSION_MINOR, _CLIENT_VERSION_MINOR, [Minor version])
-AC_DEFINE(CLIENT_VERSION_GHOST, _CLIENT_VERSION_GHOST, [ghost version])
-AC_DEFINE(CLIENT_VERSION_REVISION, _CLIENT_VERSION_REVISION, [Build revision])
-AC_DEFINE(CLIENT_VERSION_BUILD, _CLIENT_VERSION_BUILD, [Version Build])
-AC_DEFINE(CLIENT_VERSION_IS_RELEASE, _CLIENT_VERSION_IS_RELEASE, [Version is release])
-AC_DEFINE(COPYRIGHT_YEAR, _COPYRIGHT_YEAR, [Copyright year])
-AC_DEFINE(COPYRIGHT_YEAR_BTC, _COPYRIGHT_YEAR_BTC, [Copyright year BTC])
-AC_DEFINE(COPYRIGHT_HOLDERS, "_COPYRIGHT_HOLDERS", [Copyright holder(s) before %s replacement])
-AC_DEFINE(COPYRIGHT_HOLDERS_SUBSTITUTION, "_COPYRIGHT_HOLDERS_SUBSTITUTION", [Replacement for %s in copyright holders string])
-=======
 if test "$build_bitcoin_wallet$build_bitcoin_cli$build_bitcoin_tx$build_bitcoin_util$build_bitcoin_libs$build_bitcoind$bitcoin_enable_qt$enable_fuzz_binary$use_bench$use_tests" = "nononononononononono"; then
   AC_MSG_ERROR([No targets! Please specify at least one of: --with-utils --with-libs --with-daemon --with-gui --enable-fuzz(-binary) --enable-bench or --enable-tests])
 fi
@@ -2209,24 +1989,18 @@
 
 AC_DEFINE([CLIENT_VERSION_MAJOR], [_CLIENT_VERSION_MAJOR], [Major version])
 AC_DEFINE([CLIENT_VERSION_MINOR], [_CLIENT_VERSION_MINOR], [Minor version])
-AC_DEFINE([CLIENT_VERSION_PARTICL], [_CLIENT_VERSION_PARTICL], [Particl version])
+AC_DEFINE([CLIENT_VERSION_PARTICL], [_CLIENT_VERSION_PARTICL], [Ghost version])
 AC_DEFINE([CLIENT_VERSION_BUILD], [_CLIENT_VERSION_BUILD], [Version Build])
 AC_DEFINE([CLIENT_VERSION_IS_RELEASE], [_CLIENT_VERSION_IS_RELEASE], [Version is release])
 AC_DEFINE([COPYRIGHT_YEAR], [_COPYRIGHT_YEAR], [Copyright year])
 AC_DEFINE([COPYRIGHT_YEAR_BTC], [_COPYRIGHT_YEAR_BTC], [Copyright year BTC])
 AC_DEFINE([COPYRIGHT_HOLDERS], ["_COPYRIGHT_HOLDERS"], [Copyright holder(s) before %s replacement])
 AC_DEFINE([COPYRIGHT_HOLDERS_SUBSTITUTION], ["_COPYRIGHT_HOLDERS_SUBSTITUTION"], [Replacement for %s in copyright holders string])
->>>>>>> 8739b5cc
 define(_COPYRIGHT_HOLDERS_FINAL, [patsubst(_COPYRIGHT_HOLDERS, [%s], [_COPYRIGHT_HOLDERS_SUBSTITUTION])])
 AC_DEFINE([COPYRIGHT_HOLDERS_FINAL], ["_COPYRIGHT_HOLDERS_FINAL"], [Copyright holder(s)])
 AC_SUBST(CLIENT_VERSION_MAJOR, _CLIENT_VERSION_MAJOR)
 AC_SUBST(CLIENT_VERSION_MINOR, _CLIENT_VERSION_MINOR)
-<<<<<<< HEAD
-AC_SUBST(CLIENT_VERSION_GHOST, _CLIENT_VERSION_GHOST)
-AC_SUBST(CLIENT_VERSION_REVISION, _CLIENT_VERSION_REVISION)
-=======
 AC_SUBST(CLIENT_VERSION_PARTICL, _CLIENT_VERSION_PARTICL)
->>>>>>> 8739b5cc
 AC_SUBST(CLIENT_VERSION_BUILD, _CLIENT_VERSION_BUILD)
 AC_SUBST(CLIENT_VERSION_IS_RELEASE, _CLIENT_VERSION_IS_RELEASE)
 AC_SUBST(COPYRIGHT_YEAR, _COPYRIGHT_YEAR)
@@ -2281,21 +2055,11 @@
 AC_SUBST(TESTDEFS)
 AC_SUBST(MINIUPNPC_CPPFLAGS)
 AC_SUBST(MINIUPNPC_LIBS)
-<<<<<<< HEAD
-AC_SUBST(EVENT_LIBS)
-AC_SUBST(EVENT_PTHREADS_LIBS)
-AC_SUBST(ZMQ_LIBS)
-AC_SUBST(USB_LIBS)
-AC_SUBST(HIDAPI_LIBS)
-AC_SUBST(PROTOBUF_LIBS)
-AC_SUBST(QR_LIBS)
-=======
 AC_SUBST(NATPMP_CPPFLAGS)
 AC_SUBST(NATPMP_LIBS)
 AC_SUBST(USB_LIBS)
 AC_SUBST(HIDAPI_LIBS)
 AC_SUBST(PROTOBUF_LIBS)
->>>>>>> 8739b5cc
 AC_SUBST(HAVE_GMTIME_R)
 AC_SUBST(HAVE_FDATASYNC)
 AC_SUBST(HAVE_FULLFSYNC)
@@ -2328,31 +2092,7 @@
 unset CPPFLAGS
 CPPFLAGS="$CPPFLAGS_TEMP"
 
-<<<<<<< HEAD
-LDFLAGS_TEMP="$LDFLAGS"
-unset LDFLAGS
-LDFLAGS="$LDFLAGS_TEMP"
-
-LIBS_TEMP="$LIBS"
-unset LIBS
-LIBS="$LIBS_TEMP"
-
-PKGCONFIG_PATH_TEMP="$PKG_CONFIG_PATH"
-unset PKG_CONFIG_PATH
-PKG_CONFIG_PATH="$PKGCONFIG_PATH_TEMP"
-
-PKGCONFIG_LIBDIR_TEMP="$PKG_CONFIG_LIBDIR"
-unset PKG_CONFIG_LIBDIR
-PKG_CONFIG_LIBDIR="$PKGCONFIG_LIBDIR_TEMP"
-
-if test x$need_bundled_univalue = xyes; then
-  AC_CONFIG_SUBDIRS([src/univalue])
-fi
-
-ac_configure_args="${ac_configure_args} --disable-shared --with-pic --enable-benchmark=no --with-bignum=no --enable-module-recovery --enable-module-schnorrsig --enable-experimental --enable-module-ecdh --enable-module-commitment --enable-module-rangeproof --enable-module-bulletproof --enable-module-generator --enable-module-mlsag --enable-endomorphism --disable-openssl-tests"
-=======
 ac_configure_args="${ac_configure_args} --disable-shared --with-pic --enable-benchmark=no --enable-module-recovery --enable-module-schnorrsig --enable-experimental --enable-module-ecdh --enable-module-commitment --enable-module-rangeproof --enable-module-bulletproof --enable-module-generator --enable-module-mlsag"
->>>>>>> 8739b5cc
 AC_CONFIG_SUBDIRS([src/secp256k1])
 
 AC_OUTPUT
@@ -2367,31 +2107,6 @@
 
 echo
 echo "Options used to compile and link:"
-<<<<<<< HEAD
-echo "  boost process = $ax_cv_boost_process"
-echo "  multiprocess  = $build_multiprocess"
-echo "  with wallet   = $enable_wallet"
-if test "x$enable_wallet" != "xno"; then
-    echo "    with sqlite = $use_sqlite"
-fi
-echo "  with usbdevice= $enable_usbdevice"
-echo "  with gui / qt = $bitcoin_enable_qt"
-if test x$bitcoin_enable_qt != xno; then
-    echo "    with qr     = $use_qr"
-fi
-echo "  with zmq      = $use_zmq"
-echo "  with test     = $use_tests"
-if test x$use_tests != xno; then
-    echo "    with fuzz   = $enable_fuzz"
-fi
-echo "  with bench    = $use_bench"
-echo "  with upnp     = $use_upnp"
-echo "  use asm       = $use_asm"
-echo "  sanitizers    = $use_sanitizers"
-echo "  debug enabled = $enable_debug"
-echo "  gprof enabled = $enable_gprof"
-echo "  werror        = $enable_werror"
-=======
 echo "  external signer = $use_external_signer"
 echo "  multiprocess    = $build_multiprocess"
 echo "  with experimental syscall sandbox support = $use_syscall_sandbox"
@@ -2423,7 +2138,6 @@
 echo "  gprof enabled   = $enable_gprof"
 echo "  werror          = $enable_werror"
 echo "  LTO             = $enable_lto"
->>>>>>> 8739b5cc
 echo
 echo "  target os       = $host_os"
 echo "  build os        = $build_os"
