# NetBSD Build Guide

<<<<<<< HEAD
This guide describes how to build particld and command-line utilities on NetBSD.
=======
Updated for NetBSD [9.2](https://netbsd.org/releases/formal-9/NetBSD-9.2.html).
>>>>>>> 8739b5cc

This guide describes how to build particld, command-line utilities, and GUI on NetBSD.

## Preparation

### 1. Install Required Dependencies

Install the required dependencies the usual way you [install software on NetBSD](https://www.netbsd.org/docs/guide/en/chap-boot.html#chap-boot-pkgsrc).
The example commands below use `pkgin`.

```bash
pkgin install autoconf automake libtool pkg-config git gmake boost libevent

```

NetBSD currently ships with an older version of `gcc` than is needed to build. You should upgrade your `gcc` and then pass this new version to the configure script.

For example, grab `gcc9`:
```
<<<<<<< HEAD
autoconf
automake
boost
git
gmake
libevent
libtool
pkg-config
python37

git clone https://github.com/particl/particl-core.git
=======
pkgin install gcc9
```

Then, when configuring, pass the following:
```bash
./configure
    ...
    CC="/usr/pkg/gcc9/bin/gcc" \
    CXX="/usr/pkg/gcc9/bin/g++" \
    ...
>>>>>>> 8739b5cc
```

See [dependencies.md](dependencies.md) for a complete overview.

### 2. Clone Particl Repo

Clone the Bitcoin Core repository to a directory. All build scripts and commands will run from this directory.

```bash
git clone https://github.com/particl/particl-core.git
```

### 3. Install Optional Dependencies

#### Wallet Dependencies

It is not necessary to build wallet functionality to run bitcoind or the GUI.

###### Descriptor Wallet Support

`sqlite3` is required to enable support for [descriptor wallets](https://github.com/bitcoin/bitcoin/blob/master/doc/descriptors.md).

```bash
pkgin install sqlite3
```

###### Legacy Wallet Support

`db4` is required to enable support for legacy wallets.

```bash
pkgin install db4
```

<<<<<<< HEAD
### Building Particl Core
=======
#### GUI Dependencies
>>>>>>> 8739b5cc

Bitcoin Core includes a GUI built with the cross-platform Qt Framework. To compile the GUI, we need to install `qt5`.

```bash
pkgin install qt5
```

The GUI can encode addresses in a QR Code. To build in QR support for the GUI, install `qrencode`.

```bash
pkgin install qrencode
```

#### Test Suite Dependencies

There is an included test suite that is useful for testing code changes when developing.
To run the test suite (recommended), you will need to have Python 3 installed:

```bash
pkgin install python37
```

### Building Bitcoin Core

**Note**: Use `gmake` (the non-GNU `make` will exit with an error).


### 1. Configuration

There are many ways to configure Bitcoin Core. Here is an example that
explicitly disables the wallet and GUI:

```bash
./autogen.sh
./configure --without-wallet --with-gui=no \
    CPPFLAGS="-I/usr/pkg/include" \
    MAKE=gmake
```

For a full list of configuration options, see the output of `./configure --help`

### 2. Compile

Build and run the tests:

```bash
gmake # use "-j N" here for N parallel jobs
gmake check # Run tests if Python 3 is available
```<|MERGE_RESOLUTION|>--- conflicted
+++ resolved
@@ -1,10 +1,6 @@
 # NetBSD Build Guide
 
-<<<<<<< HEAD
-This guide describes how to build particld and command-line utilities on NetBSD.
-=======
 Updated for NetBSD [9.2](https://netbsd.org/releases/formal-9/NetBSD-9.2.html).
->>>>>>> 8739b5cc
 
 This guide describes how to build particld, command-line utilities, and GUI on NetBSD.
 
@@ -24,19 +20,6 @@
 
 For example, grab `gcc9`:
 ```
-<<<<<<< HEAD
-autoconf
-automake
-boost
-git
-gmake
-libevent
-libtool
-pkg-config
-python37
-
-git clone https://github.com/particl/particl-core.git
-=======
 pkgin install gcc9
 ```
 
@@ -47,7 +30,6 @@
     CC="/usr/pkg/gcc9/bin/gcc" \
     CXX="/usr/pkg/gcc9/bin/g++" \
     ...
->>>>>>> 8739b5cc
 ```
 
 See [dependencies.md](dependencies.md) for a complete overview.
@@ -82,11 +64,7 @@
 pkgin install db4
 ```
 
-<<<<<<< HEAD
-### Building Particl Core
-=======
 #### GUI Dependencies
->>>>>>> 8739b5cc
 
 Bitcoin Core includes a GUI built with the cross-platform Qt Framework. To compile the GUI, we need to install `qt5`.
 
