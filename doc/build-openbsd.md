--- conflicted
+++ resolved
@@ -1,10 +1,6 @@
 # OpenBSD Build Guide
 
-<<<<<<< HEAD
-This guide describes how to build particld, particl-qt, and command-line utilities on OpenBSD.
-=======
 **Updated for OpenBSD [7.3](https://www.openbsd.org/73.html)**
->>>>>>> 8739b5cc
 
 This guide describes how to build particld, command-line utilities, and GUI on OpenBSD.
 
@@ -13,14 +9,10 @@
 ### 1. Install Required Dependencies
 Run the following as root to install the base dependencies for building.
 
-<<<<<<< HEAD
-git clone https://github.com/particl/particl-core.git
-=======
 ```bash
 pkg_add bash git gmake libevent libtool boost
 # Select the newest version of the following packages:
 pkg_add autoconf automake python
->>>>>>> 8739b5cc
 ```
 
 See [dependencies.md](dependencies.md) for a complete overview.
@@ -72,11 +64,7 @@
 pkg_add qt5
 ```
 
-<<<<<<< HEAD
-### Building Particl Core
-=======
 ## Building Particl Core
->>>>>>> 8739b5cc
 
 **Important**: Use `gmake` (the non-GNU `make` will exit with an error).
 
