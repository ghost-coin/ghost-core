--- conflicted
+++ resolved
@@ -29,12 +29,6 @@
 
 ### 2. Homebrew Package Manager
 
-<<<<<<< HEAD
-## Dependencies
-```shell
-brew install automake libtool boost miniupnpc pkg-config python qt libevent qrencode protobuf hidapi
-```
-=======
 Homebrew is a package manager for macOS that allows one to install packages from the command line easily.
 While several package managers are available for macOS, this guide will focus on Homebrew as it is the most popular.
 Since the examples in this guide which walk through the installation of a package will use Homebrew, it is recommended that you install it to follow along.
@@ -48,7 +42,6 @@
 
 The first step is to download the required dependencies.
 These dependencies represent the packages required to get a barebones installation up and running.
->>>>>>> 8739b5cc
 
 See [dependencies.md](dependencies.md) for a complete overview.
 
@@ -58,29 +51,7 @@
 brew install automake libtool boost pkg-config libevent
 ```
 
-<<<<<<< HEAD
-The wallet support requires one or both of the dependencies ([*SQLite*](#sqlite) and [*Berkeley DB*](#berkeley-db)) in the sections below.
-To build Bitcoin Core without wallet, see [*Disable-wallet mode*](#disable-wallet-mode).
-
-#### SQLite
-
-Usually, macOS installation already has a suitable SQLite installation.
-Also, the Homebrew package could be installed:
-
-```shell
-brew install sqlite
-```
-
-In that case the Homebrew package will prevail.
-
-#### Berkeley DB
-
-It is recommended to use Berkeley DB 4.8. If you have to build it yourself,
-you can use [this](/contrib/install_db4.sh) script to install it
-like so:
-=======
 ### 4. Clone Particl repository
->>>>>>> 8739b5cc
 
 `git` should already be installed by default on your system.
 Now that all the required dependencies are installed, let's clone the Particl Core repository to a directory.
@@ -92,25 +63,6 @@
 
 ### 5. Install Optional Dependencies
 
-<<<<<<< HEAD
-Also, the Homebrew package could be installed:
-
-```shell
-brew install berkeley-db4
-```
-
-## Build Particl Core
-
-1. Clone the Particl Core source code:
-    ```shell
-    git clone https://github.com/particl/particl-core
-    cd particl-core
-    ```
-
-2.  Build Particl Core:
-
-    Configure and build the headless Particl Core binaries as well as the GUI (if Qt is found).
-=======
 #### Wallet Dependencies
 
 It is not necessary to build wallet functionality to run `particld` or  `particl-qt`.
@@ -121,7 +73,6 @@
 
 macOS ships with a useable `sqlite` package, meaning you don't need to
 install anything.
->>>>>>> 8739b5cc
 
 ###### Legacy Wallet Support
 
@@ -133,16 +84,6 @@
 ```
 ---
 
-<<<<<<< HEAD
-## Disable-wallet mode
-When the intention is to run only a P2P node without a wallet, Particl Core may be
-compiled in disable-wallet mode with:
-```shell
-./configure --disable-wallet
-```
-
-In this case there is no dependency on [*Berkeley DB*](#berkeley-db) and [*SQLite*](#sqlite).
-=======
 #### GUI Dependencies
 
 ###### Qt
@@ -204,14 +145,9 @@
 
 ZMQ is automatically compiled in and enabled if the dependency is detected.
 Check out the [further configuration](#further-configuration) section for more information.
->>>>>>> 8739b5cc
 
 For more information on ZMQ, see: [zmq.md](zmq.md)
 
-<<<<<<< HEAD
-## Running
-Particl Core is now available at `./src/particld`
-=======
 ---
 
 #### Test Suite Dependencies
@@ -301,29 +237,17 @@
 ``` bash
 /Users/${USER}/Library/Application Support/Particl/
 ```
->>>>>>> 8739b5cc
 
 Before running, you may create an empty configuration file:
 
 ```shell
 mkdir -p "/Users/${USER}/Library/Application Support/Particl"
 
-<<<<<<< HEAD
 touch "/Users/${USER}/Library/Application Support/Particl/ghost.conf"
 
 chmod 600 "/Users/${USER}/Library/Application Support/Particl/ghost.conf"
 ```
 
-The first time you run particld, it will start downloading the blockchain. This process could
-take many hours, or even days on slower than average systems.
-
-=======
-touch "/Users/${USER}/Library/Application Support/Particl/particl.conf"
-
-chmod 600 "/Users/${USER}/Library/Application Support/Particl/particl.conf"
-```
-
->>>>>>> 8739b5cc
 You can monitor the download process by looking at the debug.log file:
 
 ```shell
@@ -331,14 +255,6 @@
 ```
 
 ## Other commands:
-<<<<<<< HEAD
-```shell
-./src/particld -daemon      # Starts the particl daemon.
-./src/particl-cli --help    # Outputs a list of command-line options.
-./src/particl-cli help      # Outputs a list of RPC commands when the daemon is running.
-```
-=======
->>>>>>> 8739b5cc
 
 ```shell
 ./src/particld -daemon      # Starts the particl daemon.
