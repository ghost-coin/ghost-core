# macOS Build Instructions and Notes

The commands in this guide should be executed in a Terminal application.
The built-in one is located in
```
/Applications/Utilities/Terminal.app
```

## Preparation
Install the macOS command line tools:

```shell
xcode-select --install
```

When the popup appears, click `Install`.

Then install [Homebrew](https://brew.sh).

## Dependencies
```shell
<<<<<<< HEAD
brew install automake berkeley-db4 libtool boost miniupnpc pkg-config python qt libevent qrencode protobuf hidapi
=======
brew install automake berkeley-db4 libtool boost miniupnpc pkg-config python qt libevent qrencode sqlite
>>>>>>> 4f807348
```

If you run into issues, check [Homebrew's troubleshooting page](https://docs.brew.sh/Troubleshooting).
See [dependencies.md](dependencies.md) for a complete overview.

If you want to build the disk image with `make deploy` (.dmg / optional), you need RSVG:
```shell
brew install librsvg
```

## Berkeley DB
It is recommended to use Berkeley DB 4.8. If you have to build it yourself,
you can use [this](/contrib/install_db4.sh) script to install it
like so:

```shell
./contrib/install_db4.sh .
```

from the root of the repository.

**Note**: You only need Berkeley DB if the wallet is enabled (see [*Disable-wallet mode*](/doc/build-osx.md#disable-wallet-mode)).

## Build Particl Core

1. Clone the Particl Core source code:
    ```shell
    git clone https://github.com/particl/particl-core
    cd particl-core
    ```

2.  Build Particl Core:

    Configure and build the headless Particl Core binaries as well as the GUI (if Qt is found).

    You can disable the GUI build by passing `--without-gui` to configure.
    ```shell
    ./autogen.sh
    ./configure
    make
    ```

3.  It is recommended to build and run the unit tests:
    ```shell
    make check
    ```

4.  You can also create a  `.dmg` that contains the `.app` bundle (optional):
    ```shell
    make deploy
    ```

## `disable-wallet` mode
When the intention is to run only a P2P node without a wallet, Particl Core may be
compiled in `disable-wallet` mode with:
```shell
./configure --disable-wallet
```

In this case there is no dependency on Berkeley DB 4.8 and SQLite.

Mining is also possible in disable-wallet mode using the `getblocktemplate` RPC call.

## Running
Particl Core is now available at `./src/particld`

Before running, you may create an empty configuration file:
```shell
mkdir -p "/Users/${USER}/Library/Application Support/Particl"

touch "/Users/${USER}/Library/Application Support/Particl/particl.conf"

chmod 600 "/Users/${USER}/Library/Application Support/Particl/particl.conf"
```

The first time you run particld, it will start downloading the blockchain. This process could
take many hours, or even days on slower than average systems.

You can monitor the download process by looking at the debug.log file:
```shell
tail -f $HOME/Library/Application\ Support/Particl/debug.log
```

## Other commands:
```shell
./src/particld -daemon      # Starts the particl daemon.
./src/particl-cli --help    # Outputs a list of command-line options.
./src/particl-cli help      # Outputs a list of RPC commands when the daemon is running.
```

## Notes
* Tested on OS X 10.12 Sierra through macOS 10.15 Catalina on 64-bit Intel
processors only.
* Building with downloaded Qt binaries is not officially supported. See the notes in [#7714](https://github.com/bitcoin/bitcoin/issues/7714).<|MERGE_RESOLUTION|>--- conflicted
+++ resolved
@@ -19,11 +19,7 @@
 
 ## Dependencies
 ```shell
-<<<<<<< HEAD
-brew install automake berkeley-db4 libtool boost miniupnpc pkg-config python qt libevent qrencode protobuf hidapi
-=======
-brew install automake berkeley-db4 libtool boost miniupnpc pkg-config python qt libevent qrencode sqlite
->>>>>>> 4f807348
+brew install automake berkeley-db4 libtool boost miniupnpc pkg-config python qt libevent qrencode sqlite protobuf hidapi
 ```
 
 If you run into issues, check [Homebrew's troubleshooting page](https://docs.brew.sh/Troubleshooting).
