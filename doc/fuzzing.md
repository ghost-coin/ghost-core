<<<<<<< HEAD
Fuzz-testing Bitcoin Core
==========================

A special test harness in `src/test/fuzz/` is provided for each fuzz target to
provide an easy entry point for fuzzers and the like. In this document we'll
describe how to use it with AFL and libFuzzer.

## Preparing fuzzing

The fuzzer needs some inputs to work on, but the inputs or seeds can be used
interchangeably between libFuzzer and AFL.

Extract the example seeds (or other starting inputs) into the inputs
directory before starting fuzzing.

```
git clone https://github.com/bitcoin-core/qa-assets
export DIR_FUZZ_IN=$PWD/qa-assets/fuzz_seed_corpus
```

AFL needs an input directory with examples, and an output directory where it
will place examples that it found. These can be anywhere in the file system,
we'll define environment variables to make it easy to reference them.

So, only for AFL you need to configure the outputs path:

```
mkdir outputs
export AFLOUT=$PWD/outputs
```

libFuzzer will use the input directory as output directory.

## AFL

### Building AFL

It is recommended to always use the latest version of afl:
```
wget http://lcamtuf.coredump.cx/afl/releases/afl-latest.tgz
tar -zxvf afl-latest.tgz
cd afl-<version>
make
export AFLPATH=$PWD
```

For macOS you may need to ignore x86 compilation checks when running `make`:
`AFL_NO_X86=1 make`.

### Instrumentation

To build Particl Core using AFL instrumentation (this assumes that the
`AFLPATH` was set as above):
```
./configure --disable-shared --enable-tests --enable-fuzz CC=${AFLPATH}/afl-gcc CXX=${AFLPATH}/afl-g++
export AFL_HARDEN=1
make
```

If you are using clang you will need to substitute `afl-gcc` with `afl-clang`
and `afl-g++` with `afl-clang++`, so the first line above becomes:
```
./configure --disable-shared --enable-tests --enable-fuzz CC=${AFLPATH}/afl-clang CXX=${AFLPATH}/afl-clang++
```

We disable ccache because we don't want to pollute the ccache with instrumented
objects, and similarly don't want to use non-instrumented cached objects linked
in.

The fuzzing can be sped up significantly (~200x) by using `afl-clang-fast` and
`afl-clang-fast++` in place of `afl-gcc` and `afl-g++` when compiling. When
compiling using `afl-clang-fast`/`afl-clang-fast++` the resulting
binary will be instrumented in such a way that the AFL
features "persistent mode" and "deferred forkserver" can be used. See
https://github.com/google/AFL/tree/master/llvm_mode for details.

### Fuzzing
=======
# Fuzzing Bitcoin Core using libFuzzer

## Quickstart guide

To quickly get started fuzzing Bitcoin Core using [libFuzzer](https://llvm.org/docs/LibFuzzer.html):

```sh
$ git clone https://github.com/bitcoin/bitcoin
$ cd bitcoin/
$ ./autogen.sh
$ CC=clang CXX=clang++ ./configure --enable-fuzz --with-sanitizers=address,fuzzer,undefined
# macOS users: If you have problem with this step then make sure to read "macOS hints for
# libFuzzer" on https://github.com/bitcoin/bitcoin/blob/master/doc/fuzzing.md#macos-hints-for-libfuzzer
$ make
$ src/test/fuzz/process_message
# abort fuzzing using ctrl-c
```

## Fuzzing harnesses, fuzzing output and fuzzing corpora

[`process_message`](https://github.com/bitcoin/bitcoin/blob/master/src/test/fuzz/process_message.cpp) is a fuzzing harness for the [`ProcessMessage(...)` function (`net_processing`)](https://github.com/bitcoin/bitcoin/blob/master/src/net_processing.cpp). The available fuzzing harnesses are found in [`src/test/fuzz/`](https://github.com/bitcoin/bitcoin/tree/master/src/test/fuzz).

The fuzzer will output `NEW` every time it has created a test input that covers new areas of the code under test. For more information on how to interpret the fuzzer output, see the [libFuzzer documentation](https://llvm.org/docs/LibFuzzer.html).

If you specify a corpus directory then any new coverage increasing inputs will be saved there:

```sh
$ mkdir -p process_message-seeded-from-thin-air/
$ src/test/fuzz/process_message process_message-seeded-from-thin-air/
INFO: Seed: 840522292
INFO: Loaded 1 modules   (424174 inline 8-bit counters): 424174 [0x55e121ef9ab8, 0x55e121f613a6),
INFO: Loaded 1 PC tables (424174 PCs): 424174 [0x55e121f613a8,0x55e1225da288),
INFO:        0 files found in process_message-seeded-from-thin-air/
INFO: -max_len is not provided; libFuzzer will not generate inputs larger than 4096 bytes
INFO: A corpus is not provided, starting from an empty corpus
#2      INITED cov: 94 ft: 95 corp: 1/1b exec/s: 0 rss: 150Mb
#3      NEW    cov: 95 ft: 96 corp: 2/3b lim: 4 exec/s: 0 rss: 150Mb L: 2/2 MS: 1 InsertByte-
#4      NEW    cov: 96 ft: 98 corp: 3/7b lim: 4 exec/s: 0 rss: 150Mb L: 4/4 MS: 1 CrossOver-
#21     NEW    cov: 96 ft: 100 corp: 4/11b lim: 4 exec/s: 0 rss: 150Mb L: 4/4 MS: 2 ChangeBit-CrossOver-
#324    NEW    cov: 101 ft: 105 corp: 5/12b lim: 6 exec/s: 0 rss: 150Mb L: 6/6 MS: 5 CrossOver-ChangeBit-CopyPart-ChangeBit-ChangeBinInt-
#1239   REDUCE cov: 102 ft: 106 corp: 6/24b lim: 14 exec/s: 0 rss: 150Mb L: 13/13 MS: 5 ChangeBit-CrossOver-EraseBytes-ChangeBit-InsertRepeatedBytes-
#1272   REDUCE cov: 102 ft: 106 corp: 6/23b lim: 14 exec/s: 0 rss: 150Mb L: 12/12 MS: 3 ChangeBinInt-ChangeBit-EraseBytes-
        NEW_FUNC[1/677]: 0x55e11f456690 in std::_Function_base::~_Function_base() /usr/lib/gcc/x86_64-linux-gnu/8/../../../../include/c++/8/bits/std_function.h:255
        NEW_FUNC[2/677]: 0x55e11f465800 in CDataStream::CDataStream(std::vector<unsigned char, std::allocator<unsigned char> > const&, int, int) src/./streams.h:248
#2125   REDUCE cov: 4820 ft: 4867 corp: 7/29b lim: 21 exec/s: 0 rss: 155Mb L: 6/12 MS: 2 CopyPart-CMP- DE: "block"-
        NEW_FUNC[1/9]: 0x55e11f64d790 in std::_Rb_tree<uint256, std::pair<uint256 const, std::chrono::duration<long, std::ratio<1l, 1000000l> > >, std::_Select1st<std::pair<uint256 const, std::chrono::duration<long, std::ratio<1l, 1000000l> > > >, std::less<uint256>, std::allocator<std::pair<uint256 const, std::chrono::duration<long, std::ratio<1l, 1000000l> > > > >::~_Rb_tree() /usr/lib/gcc/x86_64-linux-gnu/8/../../../../include/c++/8/bits/stl_tree.h:972
        NEW_FUNC[2/9]: 0x55e11f64d870 in std::_Rb_tree<uint256, std::pair<uint256 const, std::chrono::duration<long, std::ratio<1l, 1000000l> > >, std::_Select1st<std::pair<uint256 const, std::chrono::duration<long, std::ratio<1l, 1000000l> > > >, std::less<uint256>, std::allocator<std::pair<uint256 const, std::chrono::duration<long, std::ratio<1l, 1000000l> > > > >::_M_erase(std::_Rb_tree_node<std::pair<uint256 const, std::chrono::duration<long, std::ratio<1l, 1000000l> > > >*) /usr/lib/gcc/x86_64-linux-gnu/8/../../../../include/c++/8/bits/stl_tree.h:1875
#2228   NEW    cov: 4898 ft: 4971 corp: 8/35b lim: 21 exec/s: 0 rss: 156Mb L: 6/12 MS: 3 EraseBytes-CopyPart-PersAutoDict- DE: "block"-
        NEW_FUNC[1/5]: 0x55e11f46df70 in std::enable_if<__and_<std::allocator_traits<zero_after_free_allocator<char> >::__construct_helper<char, unsigned char const&>::type>::value, void>::type std::allocator_traits<zero_after_free_allocator<char> >::_S_construct<char, unsigned char const&>(zero_after_free_allocator<char>&, char*, unsigned char const&) /usr/lib/gcc/x86_64-linux-gnu/8/../../../../include/c++/8/bits/alloc_traits.h:243
        NEW_FUNC[2/5]: 0x55e11f477390 in std::vector<unsigned char, std::allocator<unsigned char> >::data() /usr/lib/gcc/x86_64-linux-gnu/8/../../../../include/c++/8/bits/stl_vector.h:1056
#2456   NEW    cov: 4933 ft: 5042 corp: 9/55b lim: 21 exec/s: 0 rss: 160Mb L: 20/20 MS: 3 ChangeByte-InsertRepeatedBytes-PersAutoDict- DE: "block"-
#2467   NEW    cov: 4933 ft: 5043 corp: 10/76b lim: 21 exec/s: 0 rss: 161Mb L: 21/21 MS: 1 InsertByte-
#4215   NEW    cov: 4941 ft: 5129 corp: 17/205b lim: 29 exec/s: 4215 rss: 350Mb L: 29/29 MS: 5 InsertByte-ChangeBit-CopyPart-InsertRepeatedBytes-CrossOver-
#4567   REDUCE cov: 4941 ft: 5129 corp: 17/204b lim: 29 exec/s: 4567 rss: 404Mb L: 24/29 MS: 2 ChangeByte-EraseBytes-
#6642   NEW    cov: 4941 ft: 5138 corp: 18/244b lim: 43 exec/s: 2214 rss: 450Mb L: 43/43 MS: 3 CopyPart-CMP-CrossOver- DE: "verack"-
# abort fuzzing using ctrl-c
$ ls process_message-seeded-from-thin-air/
349ac589fc66a09abc0b72bb4ae445a7a19e2cd8 4df479f1f421f2ea64b383cd4919a272604087a7
a640312c98dcc55d6744730c33e41c5168c55f09 b135de16e4709558c0797c15f86046d31c5d86d7
c000f7b41b05139de8b63f4cbf7d1ad4c6e2aa7f fc52cc00ec1eb1c08470e69f809ae4993fa70082
$ cat --show-nonprinting process_message-seeded-from-thin-air/349ac589fc66a09abc0b72bb4ae445a7a19e2cd8
block^@M-^?M-^?M-^?M-^?M-^?nM-^?M-^?
```

In this case the fuzzer managed to create a `block` message which when passed to `ProcessMessage(...)` increased coverage.

The project's collection of seed corpora is found in the [`bitcoin-core/qa-assets`](https://github.com/bitcoin-core/qa-assets) repo.

To fuzz `process_message` using the [`bitcoin-core/qa-assets`](https://github.com/bitcoin-core/qa-assets) seed corpus:

```sh
$ git clone https://github.com/bitcoin-core/qa-assets
$ src/test/fuzz/process_message qa-assets/fuzz_seed_corpus/process_message/
INFO: Seed: 1346407872
INFO: Loaded 1 modules   (424174 inline 8-bit counters): 424174 [0x55d8a9004ab8, 0x55d8a906c3a6),
INFO: Loaded 1 PC tables (424174 PCs): 424174 [0x55d8a906c3a8,0x55d8a96e5288),
INFO:      991 files found in qa-assets/fuzz_seed_corpus/process_message/
INFO: -max_len is not provided; libFuzzer will not generate inputs larger than 4096 bytes
INFO: seed corpus: files: 991 min: 1b max: 1858b total: 288291b rss: 150Mb
#993    INITED cov: 7063 ft: 8236 corp: 25/3821b exec/s: 0 rss: 181Mb
…
```

If you find coverage increasing inputs when fuzzing you are highly encouraged to submit them for inclusion in the [`bitcoin-core/qa-assets`](https://github.com/bitcoin-core/qa-assets) repo.

Every single pull request submitted against the Bitcoin Core repo is automatically tested against all inputs in the [`bitcoin-core/qa-assets`](https://github.com/bitcoin-core/qa-assets) repo. Contributing new coverage increasing inputs is an easy way to help make Bitcoin Core more robust.

## macOS hints for libFuzzer

The default Clang/LLVM version supplied by Apple on macOS does not include
fuzzing libraries, so macOS users will need to install a full version, for
example using `brew install llvm`.
>>>>>>> 60a39a96

Should you run into problems with the address sanitizer, it is possible you
may need to run `./configure` with `--disable-asm` to avoid errors
with certain assembly code from Bitcoin Core's code. See [developer notes on sanitizers](https://github.com/bitcoin/bitcoin/blob/master/doc/developer-notes.md#sanitizers)
for more information.

You may also need to take care of giving the correct path for `clang` and
`clang++`, like `CC=/path/to/clang CXX=/path/to/clang++` if the non-systems
`clang` does not come first in your path.

Full configure that was tested on macOS Catalina with `brew` installed `llvm`:

```sh
./configure --enable-fuzz --with-sanitizers=fuzzer,address,undefined CC=/usr/local/opt/llvm/bin/clang CXX=/usr/local/opt/llvm/bin/clang++ --disable-asm
```

Read the [libFuzzer documentation](https://llvm.org/docs/LibFuzzer.html) for more information. This [libFuzzer tutorial](https://github.com/google/fuzzing/blob/master/tutorial/libFuzzerTutorial.md) might also be of interest.

# Fuzzing Bitcoin Core using american fuzzy lop (`afl-fuzz`)

## Quickstart guide

To quickly get started fuzzing Bitcoin Core using [`afl-fuzz`](https://github.com/google/afl):

```sh
$ git clone https://github.com/bitcoin/bitcoin
$ cd bitcoin/
$ git clone https://github.com/google/afl
$ make -C afl/
$ make -C afl/llvm_mode/
$ ./autogen.sh
$ CC=$(pwd)/afl/afl-clang-fast CXX=$(pwd)/afl/afl-clang-fast++ ./configure --enable-fuzz
$ make
# For macOS you may need to ignore x86 compilation checks when running "make". If so,
# try compiling using: AFL_NO_X86=1 make
$ mkdir -p inputs/ outputs/
$ echo A > inputs/thin-air-input
$ afl/afl-fuzz -i inputs/ -o outputs/ -- src/test/fuzz/bech32
# You may have to change a few kernel parameters to test optimally - afl-fuzz
# will print an error and suggestion if so.
```

Read the [`afl-fuzz` documentation](https://github.com/google/afl) for more information.<|MERGE_RESOLUTION|>--- conflicted
+++ resolved
@@ -1,82 +1,3 @@
-<<<<<<< HEAD
-Fuzz-testing Bitcoin Core
-==========================
-
-A special test harness in `src/test/fuzz/` is provided for each fuzz target to
-provide an easy entry point for fuzzers and the like. In this document we'll
-describe how to use it with AFL and libFuzzer.
-
-## Preparing fuzzing
-
-The fuzzer needs some inputs to work on, but the inputs or seeds can be used
-interchangeably between libFuzzer and AFL.
-
-Extract the example seeds (or other starting inputs) into the inputs
-directory before starting fuzzing.
-
-```
-git clone https://github.com/bitcoin-core/qa-assets
-export DIR_FUZZ_IN=$PWD/qa-assets/fuzz_seed_corpus
-```
-
-AFL needs an input directory with examples, and an output directory where it
-will place examples that it found. These can be anywhere in the file system,
-we'll define environment variables to make it easy to reference them.
-
-So, only for AFL you need to configure the outputs path:
-
-```
-mkdir outputs
-export AFLOUT=$PWD/outputs
-```
-
-libFuzzer will use the input directory as output directory.
-
-## AFL
-
-### Building AFL
-
-It is recommended to always use the latest version of afl:
-```
-wget http://lcamtuf.coredump.cx/afl/releases/afl-latest.tgz
-tar -zxvf afl-latest.tgz
-cd afl-<version>
-make
-export AFLPATH=$PWD
-```
-
-For macOS you may need to ignore x86 compilation checks when running `make`:
-`AFL_NO_X86=1 make`.
-
-### Instrumentation
-
-To build Particl Core using AFL instrumentation (this assumes that the
-`AFLPATH` was set as above):
-```
-./configure --disable-shared --enable-tests --enable-fuzz CC=${AFLPATH}/afl-gcc CXX=${AFLPATH}/afl-g++
-export AFL_HARDEN=1
-make
-```
-
-If you are using clang you will need to substitute `afl-gcc` with `afl-clang`
-and `afl-g++` with `afl-clang++`, so the first line above becomes:
-```
-./configure --disable-shared --enable-tests --enable-fuzz CC=${AFLPATH}/afl-clang CXX=${AFLPATH}/afl-clang++
-```
-
-We disable ccache because we don't want to pollute the ccache with instrumented
-objects, and similarly don't want to use non-instrumented cached objects linked
-in.
-
-The fuzzing can be sped up significantly (~200x) by using `afl-clang-fast` and
-`afl-clang-fast++` in place of `afl-gcc` and `afl-g++` when compiling. When
-compiling using `afl-clang-fast`/`afl-clang-fast++` the resulting
-binary will be instrumented in such a way that the AFL
-features "persistent mode" and "deferred forkserver" can be used. See
-https://github.com/google/AFL/tree/master/llvm_mode for details.
-
-### Fuzzing
-=======
 # Fuzzing Bitcoin Core using libFuzzer
 
 ## Quickstart guide
@@ -169,7 +90,6 @@
 The default Clang/LLVM version supplied by Apple on macOS does not include
 fuzzing libraries, so macOS users will need to install a full version, for
 example using `brew install llvm`.
->>>>>>> 60a39a96
 
 Should you run into problems with the address sanitizer, it is possible you
 may need to run `./configure` with `--disable-asm` to avoid errors
