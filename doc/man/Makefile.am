dist_man1_MANS=

if BUILD_BITCOIND
  dist_man1_MANS+=particld.1
endif

if ENABLE_QT
  dist_man1_MANS+=particl-qt.1
endif

if BUILD_BITCOIN_CLI
  dist_man1_MANS+=particl-cli.1
endif

if BUILD_BITCOIN_TX
  dist_man1_MANS+=particl-tx.1
<<<<<<< HEAD
=======
endif

if BUILD_BITCOIN_UTIL
  dist_man1_MANS+=particl-util.1
>>>>>>> 8739b5cc
endif

if ENABLE_WALLET
if BUILD_BITCOIN_WALLET
  dist_man1_MANS+=particl-wallet.1
endif
endif<|MERGE_RESOLUTION|>--- conflicted
+++ resolved
@@ -14,13 +14,10 @@
 
 if BUILD_BITCOIN_TX
   dist_man1_MANS+=particl-tx.1
-<<<<<<< HEAD
-=======
 endif
 
 if BUILD_BITCOIN_UTIL
   dist_man1_MANS+=particl-util.1
->>>>>>> 8739b5cc
 endif
 
 if ENABLE_WALLET
