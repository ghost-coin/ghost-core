# FreeBSD Build Guide

<<<<<<< HEAD
This guide describes how to build particld and command-line utilities on FreeBSD.
=======
**Updated for FreeBSD [12.3](https://www.freebsd.org/releases/12.3R/announce/)**
>>>>>>> 8739b5cc

This guide describes how to build bitcoind, command-line utilities, and GUI on FreeBSD.

## Preparation

### 1. Install Required Dependencies
Run the following as root to install the base dependencies for building.

```bash
pkg install autoconf automake boost-libs git gmake libevent libtool pkgconf
```

See [dependencies.md](dependencies.md) for a complete overview.

### 2. Clone Particl Repo
Now that `git` and all the required dependencies are installed, let's clone the Particl Core repository to a directory. All build scripts and commands will run from this directory.
``` bash
git clone https://github.com/particl/particl-core.git
```

### 3. Install Optional Dependencies

#### Wallet Dependencies
It is not necessary to build wallet functionality to run either `bitcoind` or `bitcoin-qt`.

###### Descriptor Wallet Support

`sqlite3` is required to support [descriptor wallets](descriptors.md).
Skip if you don't intend to use descriptor wallets.
``` bash
pkg install sqlite3
```

###### Legacy Wallet Support
BerkeleyDB is only required if legacy wallet support is required.

It is required to use Berkeley DB 4.8. You **cannot** use the BerkeleyDB library
from ports. However, you can build DB 4.8 yourself [using depends](/depends).

```
gmake -C depends NO_BOOST=1 NO_LIBEVENT=1 NO_QT=1 NO_SQLITE=1 NO_NATPMP=1 NO_UPNP=1 NO_ZMQ=1 NO_USDT=1
```

When the build is complete, the Berkeley DB installation location will be displayed:

```
to: /path/to/bitcoin/depends/x86_64-unknown-freebsd[release-number]
```

<<<<<<< HEAD
git clone https://github.com/particl/particl-core.git
=======
Finally, set `BDB_PREFIX` to this path according to your shell:

```
csh: setenv BDB_PREFIX [path displayed above]
```

```
sh/bash: export BDB_PREFIX=[path displayed above]
>>>>>>> 8739b5cc
```

#### GUI Dependencies
###### Qt5

Bitcoin Core includes a GUI built with the cross-platform Qt Framework. To compile the GUI, we need to install `qt5`. Skip if you don't intend to use the GUI.
```bash
pkg install qt5
```
###### libqrencode

The GUI can encode addresses in a QR Code. To build in QR support for the GUI, install `libqrencode`. Skip if not using the GUI or don't want QR code functionality.
```bash
pkg install libqrencode
```
---

#### Notifications
###### ZeroMQ

Bitcoin Core can provide notifications via ZeroMQ. If the package is installed, support will be compiled in.
```bash
pkg install libzmq4
```

#### Test Suite Dependencies
There is an included test suite that is useful for testing code changes when developing.
To run the test suite (recommended), you will need to have Python 3 installed:

```bash
pkg install python3 databases/py-sqlite3
```
---

## Building Particl Core

### 1. Configuration

There are many ways to configure Bitcoin Core, here are a few common examples:

##### Descriptor Wallet and GUI:
This explicitly enables the GUI and disables legacy wallet support, assuming `sqlite` and `qt` are installed.
```bash
./autogen.sh
./configure --without-bdb --with-gui=yes MAKE=gmake
```

##### Descriptor & Legacy Wallet. No GUI:
This enables support for both wallet types and disables the GUI, assuming
`sqlite3` and `db4` are both installed.
```bash
./autogen.sh
./configure --with-gui=no \
    BDB_LIBS="-L${BDB_PREFIX}/lib -ldb_cxx-4.8" \
    BDB_CFLAGS="-I${BDB_PREFIX}/include" \
    MAKE=gmake
```

##### No Wallet or GUI
``` bash
./autogen.sh
./configure --without-wallet --with-gui=no MAKE=gmake
```

### 2. Compile
**Important**: Use `gmake` (the non-GNU `make` will exit with an error).

```bash
gmake # use "-j N" for N parallel jobs
gmake check # Run tests if Python 3 is available
```<|MERGE_RESOLUTION|>--- conflicted
+++ resolved
@@ -1,10 +1,6 @@
 # FreeBSD Build Guide
 
-<<<<<<< HEAD
-This guide describes how to build particld and command-line utilities on FreeBSD.
-=======
 **Updated for FreeBSD [12.3](https://www.freebsd.org/releases/12.3R/announce/)**
->>>>>>> 8739b5cc
 
 This guide describes how to build bitcoind, command-line utilities, and GUI on FreeBSD.
 
@@ -54,9 +50,6 @@
 to: /path/to/bitcoin/depends/x86_64-unknown-freebsd[release-number]
 ```
 
-<<<<<<< HEAD
-git clone https://github.com/particl/particl-core.git
-=======
 Finally, set `BDB_PREFIX` to this path according to your shell:
 
 ```
@@ -65,7 +58,6 @@
 
 ```
 sh/bash: export BDB_PREFIX=[path displayed above]
->>>>>>> 8739b5cc
 ```
 
 #### GUI Dependencies
