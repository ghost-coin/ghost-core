#!/usr/bin/env python3
# Copyright (c) 2014-2018 The Bitcoin Core developers
# Distributed under the MIT software license, see the accompanying
# file COPYING or http://www.opensource.org/licenses/mit-license.php.
"""Test the -alertnotify, -blocknotify and -walletnotify options."""
import os

from test_framework.test_framework import BitcoinTestFramework
from test_framework.util import assert_equal, wait_until, connect_nodes_bi

class NotificationsTest(BitcoinTestFramework):
    def set_test_params(self):
        self.num_nodes = 2
        self.setup_clean_chain = True

    def skip_test_if_missing_module(self):
        self.skip_if_no_wallet()

    def setup_network(self):
        self.alertnotify_dir = os.path.join(self.options.tmpdir, "alertnotify")
        self.blocknotify_dir = os.path.join(self.options.tmpdir, "blocknotify")
        self.walletnotify_dir = os.path.join(self.options.tmpdir, "walletnotify")
        os.mkdir(self.alertnotify_dir)
        os.mkdir(self.blocknotify_dir)
        os.mkdir(self.walletnotify_dir)

        # -alertnotify and -blocknotify on node0, walletnotify on node1
        self.extra_args = [["-blockversion=2",
                            "-alertnotify=echo > {}".format(os.path.join(self.alertnotify_dir, '%s')),
                            "-blocknotify=echo > {}".format(os.path.join(self.blocknotify_dir, '%s'))],
                           ["-blockversion=211",
                            "-rescan",
                            "-walletnotify=echo > {}".format(os.path.join(self.walletnotify_dir, '%s'))]]
        super().setup_network()

    def run_test(self):
        self.log.info("test -blocknotify")
        block_count = 10
        blocks = self.nodes[1].generate(block_count)

        # wait at most 10 seconds for expected number of files before reading the content
        wait_until(lambda: len(os.listdir(self.blocknotify_dir)) == block_count, timeout=10)

<<<<<<< HEAD
        # file content should equal the generated blocks hashes
        with open(self.block_filename, 'r', encoding="utf-8") as f:
            assert_equal(sorted(blocks), sorted(l.strip() for l in f.read().splitlines()[1:])) # skip genesis hash
=======
        # directory content should equal the generated blocks hashes
        assert_equal(sorted(blocks), sorted(os.listdir(self.blocknotify_dir)))
>>>>>>> cc7258bd

        self.log.info("test -walletnotify")
        # wait at most 10 seconds for expected number of files before reading the content
        wait_until(lambda: len(os.listdir(self.walletnotify_dir)) == block_count, timeout=10)

        # directory content should equal the generated transaction hashes
        txids_rpc = list(map(lambda t: t['txid'], self.nodes[1].listtransactions("*", block_count)))
        assert_equal(sorted(txids_rpc), sorted(os.listdir(self.walletnotify_dir)))
        for tx_file in os.listdir(self.walletnotify_dir):
            os.remove(os.path.join(self.walletnotify_dir, tx_file))

        self.log.info("test -walletnotify after rescan")
        # restart node to rescan to force wallet notifications
        self.restart_node(1)
        connect_nodes_bi(self.nodes, 0, 1)

        wait_until(lambda: len(os.listdir(self.walletnotify_dir)) == block_count, timeout=10)

        # directory content should equal the generated transaction hashes
        txids_rpc = list(map(lambda t: t['txid'], self.nodes[1].listtransactions("*", block_count)))
        assert_equal(sorted(txids_rpc), sorted(os.listdir(self.walletnotify_dir)))

        # Mine another 41 up-version blocks. -alertnotify should trigger on the 51st.
        self.log.info("test -alertnotify")
        self.nodes[1].generate(41)
        self.sync_all()

        # Give bitcoind 10 seconds to write the alert notification
        wait_until(lambda: len(os.listdir(self.alertnotify_dir)), timeout=10)

        for notify_file in os.listdir(self.alertnotify_dir):
            os.remove(os.path.join(self.alertnotify_dir, notify_file))

        # Mine more up-version blocks, should not get more alerts:
        self.nodes[1].generate(2)
        self.sync_all()

        self.log.info("-alertnotify should not continue notifying for more unknown version blocks")
        assert_equal(len(os.listdir(self.alertnotify_dir)), 0)

if __name__ == '__main__':
    NotificationsTest().main()<|MERGE_RESOLUTION|>--- conflicted
+++ resolved
@@ -37,18 +37,13 @@
         self.log.info("test -blocknotify")
         block_count = 10
         blocks = self.nodes[1].generate(block_count)
+        genesishash = self.nodes[1].getblockhash(0)
 
         # wait at most 10 seconds for expected number of files before reading the content
-        wait_until(lambda: len(os.listdir(self.blocknotify_dir)) == block_count, timeout=10)
+        wait_until(lambda: len(os.listdir(self.blocknotify_dir)) == block_count+1, timeout=10)
 
-<<<<<<< HEAD
-        # file content should equal the generated blocks hashes
-        with open(self.block_filename, 'r', encoding="utf-8") as f:
-            assert_equal(sorted(blocks), sorted(l.strip() for l in f.read().splitlines()[1:])) # skip genesis hash
-=======
         # directory content should equal the generated blocks hashes
-        assert_equal(sorted(blocks), sorted(os.listdir(self.blocknotify_dir)))
->>>>>>> cc7258bd
+        assert_equal(sorted(blocks), [x for x in sorted(os.listdir(self.blocknotify_dir)) if x != genesishash])
 
         self.log.info("test -walletnotify")
         # wait at most 10 seconds for expected number of files before reading the content
