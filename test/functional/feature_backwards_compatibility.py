--- conflicted
+++ resolved
@@ -31,14 +31,10 @@
 )
 
 
-<<<<<<< HEAD
 class BackwardsCompatibilityTest(ParticlTestFramework):
-=======
-class BackwardsCompatibilityTest(BitcoinTestFramework):
     def add_options(self, parser):
         self.add_wallet_options(parser)
 
->>>>>>> d415b726
     def set_test_params(self):
         self.setup_clean_chain = True
         self.num_nodes = 5
