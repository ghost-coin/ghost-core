--- conflicted
+++ resolved
@@ -22,7 +22,7 @@
 import shutil
 
 from test_framework.blocktools import COINBASE_MATURITY
-from test_framework.test_framework import BitcoinTestFramework
+from test_framework.test_particl import ParticlTestFramework
 from test_framework.descriptors import descsum_create
 
 from test_framework.util import (
@@ -31,28 +31,17 @@
 )
 
 
-class BackwardsCompatibilityTest(BitcoinTestFramework):
+class BackwardsCompatibilityTest(ParticlTestFramework):
     def set_test_params(self):
         self.setup_clean_chain = True
-        self.num_nodes = 9
+        self.num_nodes = 5
         # Add new version after each release:
         self.extra_args = [
-<<<<<<< HEAD
-            ["-addresstype=bech32"], # Pre-release: use to mine blocks
-            ["-nowallet", "-walletrbf=1", "-addresstype=bech32"], # Pre-release: use to receive coins, swap wallets, etc
-            ["-nowallet", "-walletrbf=1", "-addresstype=bech32"], # v0.19.0.1
-            ["-nowallet", "-walletrbf=1", "-addresstype=bech32"], # v0.18.1.7
-=======
-            ["-addresstype=bech32", "-whitelist=noban@127.0.0.1"], # Pre-release: use to mine blocks. noban for immediate tx relay
-            ["-nowallet", "-walletrbf=1", "-addresstype=bech32", "-whitelist=noban@127.0.0.1"], # Pre-release: use to receive coins, swap wallets, etc
-            ["-nowallet", "-walletrbf=1", "-addresstype=bech32", "-whitelist=noban@127.0.0.1"], # v22.0
-            ["-nowallet", "-walletrbf=1", "-addresstype=bech32", "-whitelist=noban@127.0.0.1"], # v0.21.0
-            ["-nowallet", "-walletrbf=1", "-addresstype=bech32", "-whitelist=noban@127.0.0.1"], # v0.20.1
-            ["-nowallet", "-walletrbf=1", "-addresstype=bech32", "-whitelist=noban@127.0.0.1"], # v0.19.1
-            ["-nowallet", "-walletrbf=1", "-addresstype=bech32", "-whitelist=127.0.0.1"], # v0.18.1
-            ["-nowallet", "-walletrbf=1", "-addresstype=bech32", "-whitelist=127.0.0.1"], # v0.17.2
-            ["-nowallet", "-walletrbf=1", "-addresstype=bech32", "-whitelist=127.0.0.1", "-wallet=wallet.dat"], # v0.16.3
->>>>>>> ee8c9971
+            ["-reservebalance=10000000", "-nowallet", "-addresstype=bech32", "-whitelist=noban@127.0.0.1"], # Pre-release: use to mine blocks
+            ["-reservebalance=10000000", "-nowallet", "-addresstype=bech32", "-whitelist=noban@127.0.0.1"], # Pre-release: use to receive coins, swap wallets, etc
+            ["-reservebalance=10000000", "-nowallet", "-addresstype=bech32", "-whitelist=noban@127.0.0.1"], # v0.21.2.7
+            ["-reservebalance=10000000", "-nowallet", "-addresstype=bech32", "-whitelist=noban@127.0.0.1"], # v0.19.2.19
+            ["-reservebalance=10000000", "-nowallet", "-addresstype=bech32", "-whitelist=127.0.0.1"], # v0.18.1.7
         ]
         self.wallet_names = [self.default_wallet_name]
 
@@ -64,22 +53,13 @@
         self.add_nodes(self.num_nodes, extra_args=self.extra_args, versions=[
             None,
             None,
-<<<<<<< HEAD
-            19000100,
-            18010700,
-=======
-            220000,
-            210000,
-            200100,
-            190100,
-            180100,
-            170200,
-            160300,
->>>>>>> ee8c9971
+            210207,
+            190219,
+            190219,
+            # 180107, # TODO, build with raised minproto
         ])
 
         self.start_nodes()
-        self.import_deterministic_coinbase_privkeys()
 
     def nodes_wallet_dir(self, node):
         if node.version < 170000:
@@ -87,6 +67,19 @@
         return os.path.join(node.datadir, "regtest/wallets")
 
     def run_test(self):
+        node_miner = self.nodes[0]
+
+        if self.options.descriptors:  # TODO
+            return
+        node_miner.createwallet(wallet_name="w1")
+        wallet = node_miner.get_wallet_rpc("w1")
+        self.import_genesis_coins_a(wallet)
+
+        self.stakeBlocks(1)
+
+    def run_test_btc(self):
+        self.import_deterministic_coinbase_privkeys()
+
         node_miner = self.nodes[0]
         node_master = self.nodes[1]
         node_v19 = self.nodes[self.num_nodes - 4]
