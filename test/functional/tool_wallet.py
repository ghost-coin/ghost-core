--- conflicted
+++ resolved
@@ -32,18 +32,12 @@
         self.skip_if_no_wallet_tool()
 
     def bitcoin_wallet_process(self, *args):
-<<<<<<< HEAD
         binary = self.config["environment"]["BUILDDIR"] + '/src/ghost-wallet' + self.config["environment"]["EXEEXT"]
-        args = ['-datadir={}'.format(self.nodes[0].datadir), '-chain=%s' % self.chain, '-btcmode'] + list(args)
-        return subprocess.Popen([binary] + args, stdin=subprocess.PIPE, stdout=subprocess.PIPE, stderr=subprocess.PIPE, universal_newlines=True)
-=======
-        binary = self.config["environment"]["BUILDDIR"] + '/src/particl-wallet' + self.config["environment"]["EXEEXT"]
         default_args = ['-datadir={}'.format(self.nodes[0].datadir), '-chain=%s' % self.chain, '-btcmode']
         if not self.options.descriptors and 'create' in args:
             default_args.append('-legacy')
 
         return subprocess.Popen([binary] + default_args + list(args), stdin=subprocess.PIPE, stdout=subprocess.PIPE, stderr=subprocess.PIPE, text=True)
->>>>>>> 8739b5cc
 
     def assert_raises_tool_error(self, error, *args):
         p = self.bitcoin_wallet_process(*args)
@@ -203,11 +197,7 @@
         locked_dir = os.path.join(self.options.tmpdir, "node0", "regtest", "wallets")
         error = 'Error initializing wallet database environment "{}"!'.format(locked_dir)
         if self.options.descriptors:
-<<<<<<< HEAD
-            error = "SQLiteDatabase: Unable to obtain an exclusive lock on the database, is it being used by another particld?"
-=======
             error = f"SQLiteDatabase: Unable to obtain an exclusive lock on the database, is it being used by another instance of {self.config['environment']['PACKAGE_NAME']}?"
->>>>>>> 8739b5cc
         self.assert_raises_tool_error(
             error,
             '-wallet=' + self.default_wallet_name,
