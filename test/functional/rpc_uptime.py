#!/usr/bin/env python3
# Copyright (c) 2017-2022 The Bitcoin Core developers
# Distributed under the MIT software license, see the accompanying
# file COPYING or http://www.opensource.org/licenses/mit-license.php.
"""Test the RPC call related to the uptime command.

Test corresponds to code in rpc/server.cpp.
"""

import time

from test_framework.test_framework import BitcoinTestFramework
from test_framework.util import assert_raises_rpc_error


class UptimeTest(BitcoinTestFramework):
    def set_test_params(self):
        self.num_nodes = 1
        self.setup_clean_chain = True

    def run_test(self):
        self._test_negative_time()
        self._test_uptime()

    def _test_negative_time(self):
<<<<<<< HEAD
        assert_raises_rpc_error(-8, "Mocktime can not be negative: -1.", self.nodes[0].setmocktime, -1)
=======
        assert_raises_rpc_error(-8, "Mocktime cannot be negative: -1.", self.nodes[0].setmocktime, -1)
>>>>>>> 8739b5cc

    def _test_uptime(self):
        wait_time = 10
        self.nodes[0].setmocktime(int(time.time() + wait_time))
        assert self.nodes[0].uptime() >= wait_time


if __name__ == '__main__':
    UptimeTest().main()<|MERGE_RESOLUTION|>--- conflicted
+++ resolved
@@ -23,11 +23,7 @@
         self._test_uptime()
 
     def _test_negative_time(self):
-<<<<<<< HEAD
-        assert_raises_rpc_error(-8, "Mocktime can not be negative: -1.", self.nodes[0].setmocktime, -1)
-=======
         assert_raises_rpc_error(-8, "Mocktime cannot be negative: -1.", self.nodes[0].setmocktime, -1)
->>>>>>> 8739b5cc
 
     def _test_uptime(self):
         wait_time = 10
