#!/usr/bin/env python3
# Copyright (c) 2017-2022 The Particl Core developers
# Distributed under the MIT software license, see the accompanying
# file COPYING or http://www.opensource.org/licenses/mit-license.php.

from test_framework.test_particl import GhostTestFramework, isclose
from test_framework.authproxy import JSONRPCException


class BlindTest(GhostTestFramework):
    def set_test_params(self):
        self.setup_clean_chain = True
        self.num_nodes = 4
        self.extra_args = [['-debug', '-noacceptnonstdtxn', '-anonrestricted=0', '-reservebalance=10000000'] for i in range(self.num_nodes)]

    def skip_test_if_missing_module(self):
        self.skip_if_no_wallet()

    def setup_network(self, split=False):
        self.add_nodes(self.num_nodes, extra_args=self.extra_args)
        self.start_nodes()

        self.connect_nodes_bi(0, 1)
        self.connect_nodes_bi(0, 2)
        self.connect_nodes_bi(0, 3)

        self.sync_all()

    def run_test(self):
        nodes = self.nodes

        self.import_genesis_coins_a(nodes[0])
        self.import_genesis_coins_b(nodes[3])

        txnHashes = []

        nodes[1].extkeyimportmaster('drip fog service village program equip minute dentist series hawk crop sphere olympic lazy garbage segment fox library good alley steak jazz force inmate')
        sxAddrTo1_1 = nodes[1].getnewstealthaddress('lblsx11')
        assert(sxAddrTo1_1 == 'TetbYTGv5LiqyFiUD3a5HHbpSinQ9KiRYDGAMvRzPfz4RnHMbKGAwDr1fjLGJ5Eqg1XDwpeGyqWMiwdK3qM3zKWjzHNpaatdoHVzzA')

        txnHash = nodes[0].sendghosttoblind(sxAddrTo1_1, 3.4, '', '', False, 'node0 -> node1 p->b')
        txnHashes.append(txnHash)

        ro = nodes[0].listtransactions()
        assert(len(ro) == 10)
        assert(ro[9]['narration'] == 'node0 -> node1 p->b')

        ro = nodes[0].getwalletinfo()
        assert(isclose(ro['total_balance'], 99996.597968))
        assert(self.wait_for_mempool(nodes[1], txnHash))

        self.sync_mempools([nodes[0], nodes[1]])
        ro = nodes[1].getwalletinfo()
        assert(isclose(ro['unconfirmed_blind'], 3.4))

        ro = nodes[1].transactionblinds(txnHash)
        assert(len(ro) == 2)

        ro = nodes[1].listtransactions()
        assert(len(ro) == 2)
        assert(ro[1]['narration'] == 'node0 -> node1 p->b')

        self.stakeBlocks(2)

        nodes[2].extkeyimportmaster(nodes[2].mnemonic('new')['master'])
        sxAddrTo2_1 = nodes[2].getnewstealthaddress('lblsx21')

        txnHash3 = nodes[1].sendblindtoblind(sxAddrTo2_1, 0.2, '', '', False, 'node1 -> node2 b->b')

        ro = nodes[1].getwalletinfo()
        assert(ro['blind_balance'] < 3.2 and ro['blind_balance'] > 3.1)

        ro = nodes[1].listtransactions()
        assert(len(ro) == 3)
        fFound = False
        for e in ro:
            if e['category'] == 'send':
                assert(e['type'] == 'blind')
                assert(isclose(e['amount'], -0.2))
                fFound = True
        assert(fFound)

        assert(self.wait_for_mempool(nodes[2], txnHash3))


        ro = nodes[2].getwalletinfo()
        assert(isclose(ro['unconfirmed_blind'], 0.2))

        ro = nodes[2].listtransactions()
        assert(len(ro) == 1)
        e = ro[0]
        assert(e['category'] == 'receive')
        assert(e['type'] == 'blind')
        assert(isclose(e['amount'], 0.2))
        assert(e['stealth_address'] == sxAddrTo2_1)

<<<<<<< HEAD

        txnHash4 = nodes[1].sendblindtoghost(sxAddrTo2_1, 0.5, '', '', False, 'node1 -> node2 b->p')
=======
        txnHash4 = nodes[1].sendblindtopart(sxAddrTo2_1, 0.5, '', '', False, 'node1 -> node2 b->p')
>>>>>>> f0fdf2d9

        ro = nodes[1].getwalletinfo()
        assert(ro['blind_balance'] < 2.7 and ro['blind_balance'] > 2.69)

        ro = nodes[1].listtransactions()
        assert(len(ro) == 4)
        fFound = False
        for e in ro:
            if e['category'] == 'send' and e['type'] == 'standard':
                assert(isclose(e['amount'], -0.5))
                fFound = True
        assert(fFound)

        assert(self.wait_for_mempool(nodes[2], txnHash4))

        ro = nodes[2].getwalletinfo()
        assert(isclose(ro['unconfirmed_balance'], 0.5))
        assert(isclose(ro['unconfirmed_blind'], 0.2))

        ro = nodes[2].listtransactions()
        assert(len(ro) == 2)


        sxAddrTo2_3 = nodes[2].getnewstealthaddress('n2 sx+prefix', '4', '0xaaaa')
        ro = nodes[2].validateaddress(sxAddrTo2_3)
        assert(ro['isvalid'] == True)
        assert(ro['isstealthaddress'] == True)
        assert(ro['prefix_num_bits'] == 4)
        assert(ro['prefix_bitfield'] == '0x000a')

        txnHash5 = nodes[0].sendghosttoblind(sxAddrTo2_3, 0.5, '', '', False, 'node0 -> node2 p->b')

        assert(self.wait_for_mempool(nodes[2], txnHash5))

        ro = nodes[2].listtransactions()
        assert(ro[-1]['txid'] == txnHash5)

        self.log.info('Test listunspentblind address filtering')
        unspents = nodes[2].listunspentblind(0, 9999, [sxAddrTo2_1])
        assert (len(unspents) == 1)
        assert (unspents[0]['txid'] == txnHash3)
        unspents = nodes[2].listunspentblind(0, 9999, [unspents[0]['address']])
        assert (len(unspents) == 1)
        assert (unspents[0]['txid'] == txnHash3)
        unspents = nodes[2].listunspentblind(0, 9999)
        assert (len(unspents) > 1)

        ro = nodes[0].getwalletinfo()
        # Some of the balance will have staked
        assert(isclose(ro['balance'] + ro['staked_balance'], 100008.09788200))
        availableBalance = ro['balance']

        self.log.info('Check node0 can spend remaining coin')
        self.stakeBlocks(1)  # IsTrusted checks that parent txns are also trusted
        nodes[0].syncwithvalidationinterfacequeue()
        availableBalance = nodes[0].getwalletinfo()['balance']
        addrTo0_2 = nodes[0].getnewaddress()
        txnHash2 = nodes[0].sendtoaddress(addrTo0_2, availableBalance, '', '', True, 'node0 spend remaining')
        txnHashes.append(txnHash2)

        nodes[0].syncwithvalidationinterfacequeue()
        assert(isclose(nodes[0].getwalletinfo()['total_balance'], 100014.10197400))
        assert(isclose(nodes[1].getwalletinfo()['blind_balance'], 2.69580200))

        unspent = nodes[2].listunspentblind(minconf=0)
        assert(len(unspent[0]['stealth_address']))
        assert(len(unspent[0]['label']))

        self.log.info('Test listsinceblock')
        block2_hash = nodes[0].getblockhash(2)
        rv = nodes[2].listsinceblock(block2_hash)
        assert(len(rv['transactions']) == 4)
        expect_hashes = (txnHash3, txnHash4, txnHash5)
        count_hashes = [0] * 3
        for txn in rv['transactions']:
            for i, expect_hash in enumerate(expect_hashes):
                if txn['txid'] == expect_hash:
                    count_hashes[i] += 1
        assert(count_hashes == [1, 1, 2])

        self.log.info('Test lockunspent')
        unspent = nodes[1].listunspentblind(minconf=0)
        assert(nodes[1].lockunspent(False, [unspent[0]]) == True)
        assert(len(nodes[1].listlockunspent()) == 1)
        assert(len(nodes[1].listunspentblind(minconf=0)) < len(unspent))
        locked_balances = nodes[1].getlockedbalances()
        assert(locked_balances['trusted_blind'] > 0.0)
        assert(locked_balances['num_locked'] == 1)
        assert(nodes[1].lockunspent(True, [unspent[0]]) == True)
        assert(len(nodes[1].listunspentblind(minconf=0)) == len(unspent))

        outputs = [{'address': sxAddrTo2_3, 'amount': 2.691068, 'subfee': True},]
        ro = nodes[1].sendtypeto('blind', 'part', outputs, 'comment_to', 'comment_from', 4, 64, True)
        feePerKB = (1000.0 / ro['bytes']) * float(ro['fee'])
        assert(feePerKB > 0.001 and feePerKB < 0.004)

        ro = nodes[1].sendtypeto('blind', 'blind', outputs, 'comment_to', 'comment_from', 4, 64, True)
        feePerKB = (1000.0 / ro['bytes']) * float(ro['fee'])
        assert(feePerKB > 0.001 and feePerKB < 0.004)

        nodes[1].sendtypeto('blind', 'part', outputs)

        try:
            ro = nodes[1].sendtypeto('blind', 'blind', outputs)
            raise AssertionError('Should have failed.')
        except JSONRPCException as e:
            assert('Insufficient blinded funds' in e.error['message'])

        self.log.info('Test sending to normal addresses which the wallet knows a pubkey for')
        addrPlain = nodes[0].getnewaddress()
        addrLong = nodes[0].getnewaddress('', False, False, True)
        outputs = [{'address': addrPlain, 'amount': 1.0}, {'address': addrLong, 'amount': 1.0}]
        nodes[0].sendtypeto('part', 'blind', outputs)


        self.log.info('Test sending all blind to blind')
        bal0 = nodes[0].getwalletinfo()

        assert(isclose(bal0['blind_balance'], 2.0))
        outputs = [{'address': sxAddrTo1_1, 'amount': bal0['blind_balance'], 'subfee': True}]
        nodes[0].sendtypeto('blind', 'blind', outputs)

        self.sync_all()
        self.stakeBlocks(1, nStakeNode=3)

        self.log.info('Test sending all blind to part')
        bal1 = nodes[1].getwalletinfo()

        assert(isclose(bal1['blind_balance'], 2.002582))
        outputs = [{'address': sxAddrTo1_1, 'amount': bal1['blind_balance'], 'subfee': True}]
        nodes[1].sendtypeto('blind', 'part', outputs)

        bal1 = nodes[1].getwalletinfo()
        assert(isclose(bal1['blind_balance'], 0.00000001))

        ro = nodes[2].getblockstats(nodes[2].getblockchaininfo()['blocks'])
        assert(ro['height'] == 4)

        self.log.info('Test gettxoutsetinfobyscript')
        ro = nodes[0].gettxoutsetinfobyscript()
        assert(ro['height'] == 4)
        assert(ro['paytopubkeyhash']['num_blinded'] > 5)


if __name__ == '__main__':
    BlindTest().main()<|MERGE_RESOLUTION|>--- conflicted
+++ resolved
@@ -94,12 +94,8 @@
         assert(isclose(e['amount'], 0.2))
         assert(e['stealth_address'] == sxAddrTo2_1)
 
-<<<<<<< HEAD
 
         txnHash4 = nodes[1].sendblindtoghost(sxAddrTo2_1, 0.5, '', '', False, 'node1 -> node2 b->p')
-=======
-        txnHash4 = nodes[1].sendblindtopart(sxAddrTo2_1, 0.5, '', '', False, 'node1 -> node2 b->p')
->>>>>>> f0fdf2d9
 
         ro = nodes[1].getwalletinfo()
         assert(ro['blind_balance'] < 2.7 and ro['blind_balance'] > 2.69)
