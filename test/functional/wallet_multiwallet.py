--- conflicted
+++ resolved
@@ -143,11 +143,7 @@
 
         # should raise rpc error if wallet path can't be created
         err_code = -4 if self.options.descriptors else -1
-<<<<<<< HEAD
-        assert_raises_rpc_error(err_code, "boost::filesystem::create_director", self.nodes[0].createwallet, "w8/bad")
-=======
         assert_raises_rpc_error(err_code, "filesystem error:" if sys.platform != 'win32' else "create_directories:", self.nodes[0].createwallet, "w8/bad")
->>>>>>> 8739b5cc
 
         # check that all requested wallets were created
         self.stop_node(0)
@@ -208,11 +204,7 @@
         self.restart_node(0, ['-nowallet', '-walletdir=' + competing_wallet_dir])
         self.nodes[0].createwallet(self.default_wallet_name)
         if self.options.descriptors:
-<<<<<<< HEAD
-            exp_stderr = r"Error: SQLiteDatabase: Unable to obtain an exclusive lock on the database, is it being used by another particld?"
-=======
             exp_stderr = f"Error: SQLiteDatabase: Unable to obtain an exclusive lock on the database, is it being used by another instance of {self.config['environment']['PACKAGE_NAME']}?"
->>>>>>> 8739b5cc
         else:
             exp_stderr = r"Error: Error initializing wallet database environment \"\S+competing_walletdir\S*\"!"
         self.nodes[1].assert_start_raises_init_error(['-walletdir=' + competing_wallet_dir], exp_stderr, match=ErrorMatch.PARTIAL_REGEX)
@@ -311,17 +303,8 @@
         assert_raises_rpc_error(-18, "Wallet file verification failed. Failed to load database path '{}'. Path does not exist.".format(path), self.nodes[0].loadwallet, 'wallets')
 
         # Fail to load duplicate wallets
-<<<<<<< HEAD
-        path = os.path.join(self.options.tmpdir, "node0", "regtest", "wallets", "w1", "wallet.dat")
-        if self.options.descriptors:
-            assert_raises_rpc_error(-4, "Wallet file verification failed. SQLiteDatabase: Unable to obtain an exclusive lock on the database, is it being used by another particld?", self.nodes[0].loadwallet, wallet_names[0])
-        else:
-            assert_raises_rpc_error(-4, "Wallet file verification failed. Refusing to load database. Data file '{}' is already loaded.".format(path), self.nodes[0].loadwallet, wallet_names[0])
-
-=======
         assert_raises_rpc_error(-35, "Wallet \"w1\" is already loaded.", self.nodes[0].loadwallet, wallet_names[0])
         if not self.options.descriptors:
->>>>>>> 8739b5cc
             # This tests the default wallet that BDB makes, so SQLite wallet doesn't need to test this
             # Fail to load duplicate wallets by different ways (directory and filepath)
             path = os.path.join(self.options.tmpdir, "node0", "regtest", "wallets", "wallet.dat")
@@ -373,12 +356,7 @@
         assert_raises_rpc_error(-3, "JSON value of type null is not of expected type string", self.nodes[0].unloadwallet)
         assert_raises_rpc_error(-18, "Requested wallet does not exist or is not loaded", self.nodes[0].unloadwallet, "dummy")
         assert_raises_rpc_error(-18, "Requested wallet does not exist or is not loaded", node.get_wallet_rpc("dummy").unloadwallet)
-<<<<<<< HEAD
-        assert_raises_rpc_error(-8, "Both the RPC endpoint wallet and wallet_name parameter were provided (only one allowed)", w1.unloadwallet, "w2"),
-        assert_raises_rpc_error(-8, "Both the RPC endpoint wallet and wallet_name parameter were provided (only one allowed)", w1.unloadwallet, "w1"),
-=======
         assert_raises_rpc_error(-8, "RPC endpoint wallet and wallet_name parameter specify different wallets", w1.unloadwallet, "w2"),
->>>>>>> 8739b5cc
 
         # Successfully unload the specified wallet name
         self.nodes[0].unloadwallet("w1")
