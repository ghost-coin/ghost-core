#!/usr/bin/env python3
# Copyright (c) 2014-2022 The Bitcoin Core developers
# Distributed under the MIT software license, see the accompanying
# file COPYING or http://www.opensource.org/licenses/mit-license.php.
"""Test the wallet."""
from decimal import Decimal
from itertools import product

from test_framework.blocktools import COINBASE_MATURITY
from test_framework.descriptors import descsum_create
from test_framework.test_framework import BitcoinTestFramework
from test_framework.util import (
    assert_array_result,
    assert_equal,
    assert_fee_amount,
    assert_raises_rpc_error,
    find_vout_for_address,
)
from test_framework.wallet_util import test_address

NOT_A_NUMBER_OR_STRING = "Amount is not a number or string"
OUT_OF_RANGE = "Amount out of range"


class WalletTest(BitcoinTestFramework):
    def add_options(self, parser):
        self.add_wallet_options(parser)

    def set_test_params(self):
        self.num_nodes = 4
        self.extra_args = [[
            "-dustrelayfee=0", "-walletrejectlongchains=0", "-whitelist=noban@127.0.0.1"
        ]] * self.num_nodes
        self.setup_clean_chain = True
        self.supports_cli = False

    def skip_test_if_missing_module(self):
        self.skip_if_no_wallet()

    def setup_network(self):
        self.setup_nodes()
        # Only need nodes 0-2 running at start of test
        self.stop_node(3)
        self.connect_nodes(0, 1)
        self.connect_nodes(1, 2)
        self.connect_nodes(0, 2)
        self.sync_all(self.nodes[0:3])

    def check_fee_amount(self, curr_balance, balance_with_fee, fee_per_byte, tx_size):
        """Return curr_balance after asserting the fee was in range"""
        fee = balance_with_fee - curr_balance
        assert_fee_amount(fee, tx_size, fee_per_byte * 1000)
        return curr_balance

    def get_vsize(self, txn):
        return self.nodes[0].decoderawtransaction(txn)['vsize']

    def run_test(self):

        # Check that there's no UTXO on none of the nodes
        assert_equal(len(self.nodes[0].listunspent()), 0)
        assert_equal(len(self.nodes[1].listunspent()), 0)
        assert_equal(len(self.nodes[2].listunspent()), 0)

        self.log.info("Mining blocks...")

        self.generate(self.nodes[0], 1, sync_fun=self.no_op)

        walletinfo = self.nodes[0].getwalletinfo()
        assert_equal(walletinfo['immature_balance'], 50)
        assert_equal(walletinfo['balance'], 0)

        self.sync_all(self.nodes[0:3])
        self.generate(self.nodes[1], COINBASE_MATURITY + 1, sync_fun=lambda: self.sync_all(self.nodes[0:3]))

        assert_equal(self.nodes[0].getbalance(), 50)
        assert_equal(self.nodes[1].getbalance(), 50)
        assert_equal(self.nodes[2].getbalance(), 0)

        # Check that only first and second nodes have UTXOs
        utxos = self.nodes[0].listunspent()
        assert_equal(len(utxos), 1)
        assert_equal(len(self.nodes[1].listunspent()), 1)
        assert_equal(len(self.nodes[2].listunspent()), 0)

        self.log.info("Test gettxout")
        confirmed_txid, confirmed_index = utxos[0]["txid"], utxos[0]["vout"]
        # First, outputs that are unspent both in the chain and in the
        # mempool should appear with or without include_mempool
        txout = self.nodes[0].gettxout(txid=confirmed_txid, n=confirmed_index, include_mempool=False)
        assert_equal(txout['value'], 50)
        txout = self.nodes[0].gettxout(txid=confirmed_txid, n=confirmed_index, include_mempool=True)
        assert_equal(txout['value'], 50)

        # Send 21 BTC from 0 to 2 using sendtoaddress call.
        self.nodes[0].sendtoaddress(self.nodes[2].getnewaddress(), 11)
        mempool_txid = self.nodes[0].sendtoaddress(self.nodes[2].getnewaddress(), 10)

        self.log.info("Test gettxout (second part)")
        # utxo spent in mempool should be visible if you exclude mempool
        # but invisible if you include mempool
        txout = self.nodes[0].gettxout(confirmed_txid, confirmed_index, False)
        assert_equal(txout['value'], 50)
        txout = self.nodes[0].gettxout(confirmed_txid, confirmed_index)  # by default include_mempool=True
        assert txout is None
        txout = self.nodes[0].gettxout(confirmed_txid, confirmed_index, True)
        assert txout is None
        # new utxo from mempool should be invisible if you exclude mempool
        # but visible if you include mempool
        txout = self.nodes[0].gettxout(mempool_txid, 0, False)
        assert txout is None
        txout1 = self.nodes[0].gettxout(mempool_txid, 0, True)
        txout2 = self.nodes[0].gettxout(mempool_txid, 1, True)
        # note the mempool tx will have randomly assigned indices
        # but 10 will go to node2 and the rest will go to node0
        balance = self.nodes[0].getbalance()
        assert_equal(set([txout1['value'], txout2['value']]), set([10, balance]))
        walletinfo = self.nodes[0].getwalletinfo()
        assert_equal(walletinfo['immature_balance'], 0)

        # Have node0 mine a block, thus it will collect its own fee.
        self.generate(self.nodes[0], 1, sync_fun=lambda: self.sync_all(self.nodes[0:3]))

        # Exercise locking of unspent outputs
        unspent_0 = self.nodes[2].listunspent()[0]
        unspent_0 = {"txid": unspent_0["txid"], "vout": unspent_0["vout"]}
        # Trying to unlock an output which isn't locked should error
        assert_raises_rpc_error(-8, "Invalid parameter, expected locked output", self.nodes[2].lockunspent, True, [unspent_0])

        # Locking an already-locked output should error
        self.nodes[2].lockunspent(False, [unspent_0])
        assert_raises_rpc_error(-8, "Invalid parameter, output already locked", self.nodes[2].lockunspent, False, [unspent_0])

        # Restarting the node should clear the lock
        self.restart_node(2)
        self.nodes[2].lockunspent(False, [unspent_0])

        # Unloading and reloating the wallet should clear the lock
        assert_equal(self.nodes[0].listwallets(), [self.default_wallet_name])
        self.nodes[2].unloadwallet(self.default_wallet_name)
        self.nodes[2].loadwallet(self.default_wallet_name)
        assert_equal(len(self.nodes[2].listlockunspent()), 0)

        # Locking non-persistently, then re-locking persistently, is allowed
        self.nodes[2].lockunspent(False, [unspent_0])
        self.nodes[2].lockunspent(False, [unspent_0], True)

        # Restarting the node with the lock written to the wallet should keep the lock
        self.restart_node(2, ["-walletrejectlongchains=0"])
        assert_raises_rpc_error(-8, "Invalid parameter, output already locked", self.nodes[2].lockunspent, False, [unspent_0])

        # Unloading and reloading the wallet with a persistent lock should keep the lock
        self.nodes[2].unloadwallet(self.default_wallet_name)
        self.nodes[2].loadwallet(self.default_wallet_name)
        assert_raises_rpc_error(-8, "Invalid parameter, output already locked", self.nodes[2].lockunspent, False, [unspent_0])

        # Locked outputs should not be used, even if they are the only available funds
        assert_raises_rpc_error(-6, "Insufficient funds", self.nodes[2].sendtoaddress, self.nodes[2].getnewaddress(), 20)
        assert_equal([unspent_0], self.nodes[2].listlockunspent())

        # Unlocking should remove the persistent lock
        self.nodes[2].lockunspent(True, [unspent_0])
        self.restart_node(2)
        assert_equal(len(self.nodes[2].listlockunspent()), 0)

        # Reconnect node 2 after restarts
        self.connect_nodes(1, 2)
        self.connect_nodes(0, 2)

        assert_raises_rpc_error(-8, "txid must be of length 64 (not 34, for '0000000000000000000000000000000000')",
                                self.nodes[2].lockunspent, False,
                                [{"txid": "0000000000000000000000000000000000", "vout": 0}])
        assert_raises_rpc_error(-8, "txid must be hexadecimal string (not 'ZZZ0000000000000000000000000000000000000000000000000000000000000')",
                                self.nodes[2].lockunspent, False,
                                [{"txid": "ZZZ0000000000000000000000000000000000000000000000000000000000000", "vout": 0}])
        assert_raises_rpc_error(-8, "Invalid parameter, unknown transaction",
                                self.nodes[2].lockunspent, False,
                                [{"txid": "0000000000000000000000000000000000000000000000000000000000000000", "vout": 0}])
        assert_raises_rpc_error(-8, "Invalid parameter, vout index out of bounds",
                                self.nodes[2].lockunspent, False,
                                [{"txid": unspent_0["txid"], "vout": 999}])

        # The lock on a manually selected output is ignored
        unspent_0 = self.nodes[1].listunspent()[0]
        self.nodes[1].lockunspent(False, [unspent_0])
        tx = self.nodes[1].createrawtransaction([unspent_0], { self.nodes[1].getnewaddress() : 1 })
        self.nodes[1].fundrawtransaction(tx,{"lockUnspents": True})

        # fundrawtransaction can lock an input
        self.nodes[1].lockunspent(True, [unspent_0])
        assert_equal(len(self.nodes[1].listlockunspent()), 0)
        tx = self.nodes[1].fundrawtransaction(tx,{"lockUnspents": True})['hex']
        assert_equal(len(self.nodes[1].listlockunspent()), 1)

        # Send transaction
        tx = self.nodes[1].signrawtransactionwithwallet(tx)["hex"]
        self.nodes[1].sendrawtransaction(tx)
        assert_equal(len(self.nodes[1].listlockunspent()), 0)

        # Have node1 generate 100 blocks (so node0 can recover the fee)
        self.generate(self.nodes[1], COINBASE_MATURITY, sync_fun=lambda: self.sync_all(self.nodes[0:3]))

        # node0 should end up with 100 btc in block rewards plus fees, but
        # minus the 21 plus fees sent to node2
        assert_equal(self.nodes[0].getbalance(), 100 - 21)
        assert_equal(self.nodes[2].getbalance(), 21)

        # Node0 should have two unspent outputs.
        # Create a couple of transactions to send them to node2, submit them through
        # node1, and make sure both node0 and node2 pick them up properly:
        node0utxos = self.nodes[0].listunspent(1)
        assert_equal(len(node0utxos), 2)

        # create both transactions
        txns_to_send = []
        for utxo in node0utxos:
            inputs = []
            outputs = {}
            inputs.append({"txid": utxo["txid"], "vout": utxo["vout"]})
            outputs[self.nodes[2].getnewaddress()] = utxo["amount"] - 3
            raw_tx = self.nodes[0].createrawtransaction(inputs, outputs)
            txns_to_send.append(self.nodes[0].signrawtransactionwithwallet(raw_tx))

        # Have node 1 (miner) send the transactions
        self.nodes[1].sendrawtransaction(hexstring=txns_to_send[0]["hex"], maxfeerate=0)
        self.nodes[1].sendrawtransaction(hexstring=txns_to_send[1]["hex"], maxfeerate=0)

        # Have node1 mine a block to confirm transactions:
        self.generate(self.nodes[1], 1, sync_fun=lambda: self.sync_all(self.nodes[0:3]))

        assert_equal(self.nodes[0].getbalance(), 0)
        assert_equal(self.nodes[2].getbalance(), 94)

        # Verify that a spent output cannot be locked anymore
        spent_0 = {"txid": node0utxos[0]["txid"], "vout": node0utxos[0]["vout"]}
        assert_raises_rpc_error(-8, "Invalid parameter, expected unspent output", self.nodes[0].lockunspent, False, [spent_0])

        # Send 10 BTC normal
        address = self.nodes[0].getnewaddress("test")
        fee_per_byte = Decimal('0.001') / 1000
        self.nodes[2].settxfee(fee_per_byte * 1000)
        txid = self.nodes[2].sendtoaddress(address, 10, "", "", False)
        self.generate(self.nodes[2], 1, sync_fun=lambda: self.sync_all(self.nodes[0:3]))
        node_2_bal = self.check_fee_amount(self.nodes[2].getbalance(), Decimal('84'), fee_per_byte, self.get_vsize(self.nodes[2].gettransaction(txid)['hex']))
        assert_equal(self.nodes[0].getbalance(), Decimal('10'))

        # Send 10 BTC with subtract fee from amount
        txid = self.nodes[2].sendtoaddress(address, 10, "", "", True)
        self.generate(self.nodes[2], 1, sync_fun=lambda: self.sync_all(self.nodes[0:3]))
        node_2_bal -= Decimal('10')
        assert_equal(self.nodes[2].getbalance(), node_2_bal)
        node_0_bal = self.check_fee_amount(self.nodes[0].getbalance(), Decimal('20'), fee_per_byte, self.get_vsize(self.nodes[2].gettransaction(txid)['hex']))

        self.log.info("Test sendmany")

        # Sendmany 10 BTC
        txid = self.nodes[2].sendmany('', {address: 10}, 0, "", [])
        self.generate(self.nodes[2], 1, sync_fun=lambda: self.sync_all(self.nodes[0:3]))
        node_0_bal += Decimal('10')
        node_2_bal = self.check_fee_amount(self.nodes[2].getbalance(), node_2_bal - Decimal('10'), fee_per_byte, self.get_vsize(self.nodes[2].gettransaction(txid)['hex']))
        assert_equal(self.nodes[0].getbalance(), node_0_bal)

        # Sendmany 10 BTC with subtract fee from amount
        txid = self.nodes[2].sendmany('', {address: 10}, 0, "", [address])
        self.generate(self.nodes[2], 1, sync_fun=lambda: self.sync_all(self.nodes[0:3]))
        node_2_bal -= Decimal('10')
        assert_equal(self.nodes[2].getbalance(), node_2_bal)
        node_0_bal = self.check_fee_amount(self.nodes[0].getbalance(), node_0_bal + Decimal('10'), fee_per_byte, self.get_vsize(self.nodes[2].gettransaction(txid)['hex']))

        self.log.info("Test sendmany with fee_rate param (explicit fee rate in sat/vB)")
        fee_rate_sat_vb = 2
        fee_rate_btc_kvb = fee_rate_sat_vb * 1e3 / 1e8
        explicit_fee_rate_btc_kvb = Decimal(fee_rate_btc_kvb) / 1000

        # Test passing fee_rate as a string
        txid = self.nodes[2].sendmany(amounts={address: 10}, fee_rate=str(fee_rate_sat_vb))
<<<<<<< HEAD
        self.nodes[2].generate(1)
        self.sync_all(self.nodes[0:3])
=======
        self.generate(self.nodes[2], 1, sync_fun=lambda: self.sync_all(self.nodes[0:3]))
>>>>>>> 8739b5cc
        balance = self.nodes[2].getbalance()
        node_2_bal = self.check_fee_amount(balance, node_2_bal - Decimal('10'), explicit_fee_rate_btc_kvb, self.get_vsize(self.nodes[2].gettransaction(txid)['hex']))
        assert_equal(balance, node_2_bal)
        node_0_bal += Decimal('10')
        assert_equal(self.nodes[0].getbalance(), node_0_bal)

        # Test passing fee_rate as an integer
        amount = Decimal("0.0001")
        txid = self.nodes[2].sendmany(amounts={address: amount}, fee_rate=fee_rate_sat_vb)
<<<<<<< HEAD
        self.nodes[2].generate(1)
        self.sync_all(self.nodes[0:3])
=======
        self.generate(self.nodes[2], 1, sync_fun=lambda: self.sync_all(self.nodes[0:3]))
>>>>>>> 8739b5cc
        balance = self.nodes[2].getbalance()
        node_2_bal = self.check_fee_amount(balance, node_2_bal - amount, explicit_fee_rate_btc_kvb, self.get_vsize(self.nodes[2].gettransaction(txid)['hex']))
        assert_equal(balance, node_2_bal)
        node_0_bal += amount
        assert_equal(self.nodes[0].getbalance(), node_0_bal)

        for key in ["totalFee", "feeRate"]:
            assert_raises_rpc_error(-8, "Unknown named parameter key", self.nodes[2].sendtoaddress, address=address, amount=1, fee_rate=1, key=1)

        # Test setting explicit fee rate just below the minimum.
        self.log.info("Test sendmany raises 'fee rate too low' if fee_rate of 0.99999999 is passed")
        assert_raises_rpc_error(-6, "Fee rate (0.999 sat/vB) is lower than the minimum fee rate setting (1.000 sat/vB)",
            self.nodes[2].sendmany, amounts={address: 10}, fee_rate=0.999)

        self.log.info("Test sendmany raises if an invalid fee_rate is passed")
        # Test fee_rate with zero values.
        msg = "Fee rate (0.000 sat/vB) is lower than the minimum fee rate setting (1.000 sat/vB)"
        for zero_value in [0, 0.000, 0.00000000, "0", "0.000", "0.00000000"]:
            assert_raises_rpc_error(-6, msg, self.nodes[2].sendmany, amounts={address: 1}, fee_rate=zero_value)
        msg = "Invalid amount"
        # Test fee_rate values that don't pass fixed-point parsing checks.
        for invalid_value in ["", 0.000000001, 1e-09, 1.111111111, 1111111111111111, "31.999999999999999999999"]:
            assert_raises_rpc_error(-3, msg, self.nodes[2].sendmany, amounts={address: 1.0}, fee_rate=invalid_value)
        # Test fee_rate values that cannot be represented in sat/vB.
        for invalid_value in [0.0001, 0.00000001, 0.00099999, 31.99999999, "0.0001", "0.00000001", "0.00099999", "31.99999999"]:
            assert_raises_rpc_error(-3, msg, self.nodes[2].sendmany, amounts={address: 10}, fee_rate=invalid_value)
        # Test fee_rate out of range (negative number).
        assert_raises_rpc_error(-3, OUT_OF_RANGE, self.nodes[2].sendmany, amounts={address: 10}, fee_rate=-1)
        # Test type error.
        for invalid_value in [True, {"foo": "bar"}]:
            assert_raises_rpc_error(-3, NOT_A_NUMBER_OR_STRING, self.nodes[2].sendmany, amounts={address: 10}, fee_rate=invalid_value)

        self.log.info("Test sendmany raises if an invalid conf_target or estimate_mode is passed")
        for target, mode in product([-1, 0, 1009], ["economical", "conservative"]):
            assert_raises_rpc_error(-8, "Invalid conf_target, must be between 1 and 1008",  # max value of 1008 per src/policy/fees.h
                self.nodes[2].sendmany, amounts={address: 1}, conf_target=target, estimate_mode=mode)
        for target, mode in product([-1, 0], ["part/kb", "sat/b"]):
            assert_raises_rpc_error(-8, 'Invalid estimate_mode parameter, must be one of: "unset", "economical", "conservative"',
                self.nodes[2].sendmany, amounts={address: 1}, conf_target=target, estimate_mode=mode)

        self.start_node(3, self.nodes[3].extra_args)
        self.connect_nodes(0, 3)
        self.sync_all()

        # check if we can list zero value tx as available coins
        # 1. create raw_tx
        # 2. hex-changed one output to 0.0
        # 3. sign and send
        # 4. check if recipient (node0) can list the zero value tx
        usp = self.nodes[1].listunspent(query_options={'minimumAmount': '49.998'})[0]
        inputs = [{"txid": usp['txid'], "vout": usp['vout']}]
        outputs = {self.nodes[1].getnewaddress(): 49.998, self.nodes[0].getnewaddress(): 11.11}

        raw_tx = self.nodes[1].createrawtransaction(inputs, outputs).replace("c0833842", "00000000")  # replace 11.11 with 0.0 (int32)
        signed_raw_tx = self.nodes[1].signrawtransactionwithwallet(raw_tx)
        decoded_raw_tx = self.nodes[1].decoderawtransaction(signed_raw_tx['hex'])
        zero_value_txid = decoded_raw_tx['txid']
        self.nodes[1].sendrawtransaction(signed_raw_tx['hex'])

        self.sync_all()
        self.generate(self.nodes[1], 1)  # mine a block

        unspent_txs = self.nodes[0].listunspent()  # zero value tx must be in listunspents output
        found = False
        for uTx in unspent_txs:
            if uTx['txid'] == zero_value_txid:
                found = True
                assert_equal(uTx['amount'], Decimal('0'))
        assert found

        self.log.info("Test -walletbroadcast")
        self.stop_nodes()
        self.start_node(0, ["-walletbroadcast=0"])
        self.start_node(1, ["-walletbroadcast=0"])
        self.start_node(2, ["-walletbroadcast=0"])
        self.connect_nodes(0, 1)
        self.connect_nodes(1, 2)
        self.connect_nodes(0, 2)
        self.sync_all(self.nodes[0:3])

        txid_not_broadcast = self.nodes[0].sendtoaddress(self.nodes[2].getnewaddress(), 2)
        tx_obj_not_broadcast = self.nodes[0].gettransaction(txid_not_broadcast)
        self.generate(self.nodes[1], 1, sync_fun=lambda: self.sync_all(self.nodes[0:3]))  # mine a block, tx should not be in there
        assert_equal(self.nodes[2].getbalance(), node_2_bal)  # should not be changed because tx was not broadcasted

        # now broadcast from another node, mine a block, sync, and check the balance
        self.nodes[1].sendrawtransaction(tx_obj_not_broadcast['hex'])
        self.generate(self.nodes[1], 1, sync_fun=lambda: self.sync_all(self.nodes[0:3]))
        node_2_bal += 2
        tx_obj_not_broadcast = self.nodes[0].gettransaction(txid_not_broadcast)
        assert_equal(self.nodes[2].getbalance(), node_2_bal)

        # create another tx
        self.nodes[0].sendtoaddress(self.nodes[2].getnewaddress(), 2)

        # restart the nodes with -walletbroadcast=1
        self.stop_nodes()
        self.start_node(0)
        self.start_node(1)
        self.start_node(2)
        self.connect_nodes(0, 1)
        self.connect_nodes(1, 2)
        self.connect_nodes(0, 2)
        self.sync_blocks(self.nodes[0:3])

        self.generate(self.nodes[0], 1, sync_fun=lambda: self.sync_blocks(self.nodes[0:3]))
        node_2_bal += 2

        # tx should be added to balance because after restarting the nodes tx should be broadcast
        assert_equal(self.nodes[2].getbalance(), node_2_bal)

        # send a tx with value in a string (PR#6380 +)
        txid = self.nodes[0].sendtoaddress(self.nodes[2].getnewaddress(), "2")
        tx_obj = self.nodes[0].gettransaction(txid)
        assert_equal(tx_obj['amount'], Decimal('-2'))

        txid = self.nodes[0].sendtoaddress(self.nodes[2].getnewaddress(), "0.0001")
        tx_obj = self.nodes[0].gettransaction(txid)
        assert_equal(tx_obj['amount'], Decimal('-0.0001'))

        # check if JSON parser can handle scientific notation in strings
        txid = self.nodes[0].sendtoaddress(self.nodes[2].getnewaddress(), "1e-4")
        tx_obj = self.nodes[0].gettransaction(txid)
        assert_equal(tx_obj['amount'], Decimal('-0.0001'))

        # General checks for errors from incorrect inputs
        # This will raise an exception because the amount is negative
        assert_raises_rpc_error(-3, OUT_OF_RANGE, self.nodes[0].sendtoaddress, self.nodes[2].getnewaddress(), "-1")

        # This will raise an exception because the amount type is wrong
        assert_raises_rpc_error(-3, "Invalid amount", self.nodes[0].sendtoaddress, self.nodes[2].getnewaddress(), "1f-4")

        # This will raise an exception since generate does not accept a string
        assert_raises_rpc_error(-3, "not of expected type number", self.generate, self.nodes[0], "2")

        if not self.options.descriptors:

            # This will raise an exception for the invalid private key format
            assert_raises_rpc_error(-5, "Invalid private key encoding", self.nodes[0].importprivkey, "invalid")

            # This will raise an exception for importing an address with the PS2H flag
            temp_address = self.nodes[1].getnewaddress("", "p2sh-segwit")
            assert_raises_rpc_error(-5, "Cannot use the p2sh flag with an address - use a script instead", self.nodes[0].importaddress, temp_address, "label", False, True)

            # This will raise an exception for attempting to dump the private key of an address you do not own
            assert_raises_rpc_error(-3, "Address does not refer to a key", self.nodes[0].dumpprivkey, temp_address)

            # This will raise an exception for attempting to get the private key of an invalid Bitcoin address
<<<<<<< HEAD
            assert_raises_rpc_error(-5, "Invalid Ghost address", self.nodes[0].dumpprivkey, "invalid")

            # This will raise an exception for attempting to set a label for an invalid Bitcoin address
            assert_raises_rpc_error(-5, "Invalid Ghost address", self.nodes[0].setlabel, "invalid address", "label")

            # This will raise an exception for importing an invalid address
            assert_raises_rpc_error(-5, "Invalid Ghost address or script", self.nodes[0].importaddress, "invalid")
=======
            assert_raises_rpc_error(-5, "Invalid Particl address", self.nodes[0].dumpprivkey, "invalid")

            # This will raise an exception for attempting to set a label for an invalid Bitcoin address
            assert_raises_rpc_error(-5, "Invalid Particl address", self.nodes[0].setlabel, "invalid address", "label")

            # This will raise an exception for importing an invalid address
            assert_raises_rpc_error(-5, "Invalid Particl address or script", self.nodes[0].importaddress, "invalid")
>>>>>>> 8739b5cc

            # This will raise an exception for attempting to import a pubkey that isn't in hex
            assert_raises_rpc_error(-5, "Pubkey must be a hex string", self.nodes[0].importpubkey, "not hex")

            # This will raise an exception for importing an invalid pubkey
            assert_raises_rpc_error(-5, "Pubkey is not a valid public key", self.nodes[0].importpubkey, "5361746f736869204e616b616d6f746f")

            # Bech32m addresses cannot be imported into a legacy wallet
            assert_raises_rpc_error(-5, "Bech32m addresses cannot be imported into legacy wallets", self.nodes[0].importaddress, "bcrt1p0xlxvlhemja6c4dqv22uapctqupfhlxm9h8z3k2e72q4k9hcz7vqc8gma6")

            # Import address and private key to check correct behavior of spendable unspents
            # 1. Send some coins to generate new UTXO
            address_to_import = self.nodes[2].getnewaddress()
            txid = self.nodes[0].sendtoaddress(address_to_import, 1)
            self.sync_mempools(self.nodes[0:3])
            vout = find_vout_for_address(self.nodes[2], txid, address_to_import)
            self.nodes[2].lockunspent(False, [{"txid": txid, "vout": vout}])
            self.generate(self.nodes[0], 1, sync_fun=lambda: self.sync_all(self.nodes[0:3]))

            self.log.info("Test sendtoaddress with fee_rate param (explicit fee rate in sat/vB)")
            prebalance = self.nodes[2].getbalance()
            assert prebalance > 2
            address = self.nodes[1].getnewaddress()
            amount = 3
            fee_rate_sat_vb = 2
            fee_rate_btc_kvb = fee_rate_sat_vb * 1e3 / 1e8
            # Test passing fee_rate as an integer
            txid = self.nodes[2].sendtoaddress(address=address, amount=amount, fee_rate=fee_rate_sat_vb)
            tx_size = self.get_vsize(self.nodes[2].gettransaction(txid)['hex'])
            self.generate(self.nodes[0], 1, sync_fun=lambda: self.sync_all(self.nodes[0:3]))
            postbalance = self.nodes[2].getbalance()
            fee = prebalance - postbalance - Decimal(amount)
            assert_fee_amount(fee, tx_size, Decimal(fee_rate_btc_kvb))

            prebalance = self.nodes[2].getbalance()
            amount = Decimal("0.001")
            fee_rate_sat_vb = 1.23
            fee_rate_btc_kvb = fee_rate_sat_vb * 1e3 / 1e8
            # Test passing fee_rate as a string
            txid = self.nodes[2].sendtoaddress(address=address, amount=amount, fee_rate=str(fee_rate_sat_vb))
            tx_size = self.get_vsize(self.nodes[2].gettransaction(txid)['hex'])
<<<<<<< HEAD
            self.nodes[0].generate(1)
            self.sync_all(self.nodes[0:3])
=======
            self.generate(self.nodes[0], 1, sync_fun=lambda: self.sync_all(self.nodes[0:3]))
>>>>>>> 8739b5cc
            postbalance = self.nodes[2].getbalance()
            fee = prebalance - postbalance - amount
            assert_fee_amount(fee, tx_size, Decimal(fee_rate_btc_kvb))

            for key in ["totalFee", "feeRate"]:
                assert_raises_rpc_error(-8, "Unknown named parameter key", self.nodes[2].sendtoaddress, address=address, amount=1, fee_rate=1, key=1)

            # Test setting explicit fee rate just below the minimum.
            self.log.info("Test sendtoaddress raises 'fee rate too low' if fee_rate of 0.99999999 is passed")
            assert_raises_rpc_error(-6, "Fee rate (0.999 sat/vB) is lower than the minimum fee rate setting (1.000 sat/vB)",
                self.nodes[2].sendtoaddress, address=address, amount=1, fee_rate=0.999)

            self.log.info("Test sendtoaddress raises if an invalid fee_rate is passed")
            # Test fee_rate with zero values.
            msg = "Fee rate (0.000 sat/vB) is lower than the minimum fee rate setting (1.000 sat/vB)"
            for zero_value in [0, 0.000, 0.00000000, "0", "0.000", "0.00000000"]:
                assert_raises_rpc_error(-6, msg, self.nodes[2].sendtoaddress, address=address, amount=1, fee_rate=zero_value)
            msg = "Invalid amount"
            # Test fee_rate values that don't pass fixed-point parsing checks.
            for invalid_value in ["", 0.000000001, 1e-09, 1.111111111, 1111111111111111, "31.999999999999999999999"]:
                assert_raises_rpc_error(-3, msg, self.nodes[2].sendtoaddress, address=address, amount=1.0, fee_rate=invalid_value)
            # Test fee_rate values that cannot be represented in sat/vB.
            for invalid_value in [0.0001, 0.00000001, 0.00099999, 31.99999999, "0.0001", "0.00000001", "0.00099999", "31.99999999"]:
                assert_raises_rpc_error(-3, msg, self.nodes[2].sendtoaddress, address=address, amount=10, fee_rate=invalid_value)
            # Test fee_rate out of range (negative number).
            assert_raises_rpc_error(-3, OUT_OF_RANGE, self.nodes[2].sendtoaddress, address=address, amount=1.0, fee_rate=-1)
            # Test type error.
            for invalid_value in [True, {"foo": "bar"}]:
                assert_raises_rpc_error(-3, NOT_A_NUMBER_OR_STRING, self.nodes[2].sendtoaddress, address=address, amount=1.0, fee_rate=invalid_value)

            self.log.info("Test sendtoaddress raises if an invalid conf_target or estimate_mode is passed")
            for target, mode in product([-1, 0, 1009], ["economical", "conservative"]):
                assert_raises_rpc_error(-8, "Invalid conf_target, must be between 1 and 1008",  # max value of 1008 per src/policy/fees.h
                    self.nodes[2].sendtoaddress, address=address, amount=1, conf_target=target, estimate_mode=mode)
            for target, mode in product([-1, 0], ["part/kb", "sat/b"]):
                assert_raises_rpc_error(-8, 'Invalid estimate_mode parameter, must be one of: "unset", "economical", "conservative"',
                    self.nodes[2].sendtoaddress, address=address, amount=1, conf_target=target, estimate_mode=mode)

            # 2. Import address from node2 to node1
            self.nodes[1].importaddress(address_to_import)

            # 3. Validate that the imported address is watch-only on node1
            assert self.nodes[1].getaddressinfo(address_to_import)["iswatchonly"]

            # 4. Check that the unspents after import are not spendable
            assert_array_result(self.nodes[1].listunspent(),
                                {"address": address_to_import},
                                {"spendable": False})

            # 5. Import private key of the previously imported address on node1
            priv_key = self.nodes[2].dumpprivkey(address_to_import)
            self.nodes[1].importprivkey(priv_key)

            # 6. Check that the unspents are now spendable on node1
            assert_array_result(self.nodes[1].listunspent(),
                                {"address": address_to_import},
                                {"spendable": True})

        # Mine a block from node0 to an address from node1
        coinbase_addr = self.nodes[1].getnewaddress()
        block_hash = self.generatetoaddress(self.nodes[0], 1, coinbase_addr, sync_fun=lambda: self.sync_all(self.nodes[0:3]))[0]
        coinbase_txid = self.nodes[0].getblock(block_hash)['tx'][0]

        # Check that the txid and balance is found by node1
        self.nodes[1].gettransaction(coinbase_txid)

        # check if wallet or blockchain maintenance changes the balance
        self.sync_all(self.nodes[0:3])
        blocks = self.generate(self.nodes[0], 2, sync_fun=lambda: self.sync_all(self.nodes[0:3]))
        balance_nodes = [self.nodes[i].getbalance() for i in range(3)]
        block_count = self.nodes[0].getblockcount()

        # Check modes:
        #   - True: unicode escaped as \u....
        #   - False: unicode directly as UTF-8
        for mode in [True, False]:
            self.nodes[0].rpc.ensure_ascii = mode
            # unicode check: Basic Multilingual Plane, Supplementary Plane respectively
            for label in [u'рыба', u'𝅘𝅥𝅯']:
                addr = self.nodes[0].getnewaddress()
                self.nodes[0].setlabel(addr, label)
                test_address(self.nodes[0], addr, labels=[label])
                assert label in self.nodes[0].listlabels()
        self.nodes[0].rpc.ensure_ascii = True  # restore to default

        # -reindex tests
        chainlimit = 6
        self.log.info("Test -reindex")
        self.stop_nodes()
        # set lower ancestor limit for later
        self.start_node(0, ['-reindex', "-walletrejectlongchains=0", "-limitancestorcount=" + str(chainlimit)])
        self.start_node(1, ['-reindex', "-limitancestorcount=" + str(chainlimit)])
        self.start_node(2, ['-reindex', "-limitancestorcount=" + str(chainlimit)])
        # reindex will leave rpc warm up "early"; Wait for it to finish
        self.wait_until(lambda: [block_count] * 3 == [self.nodes[i].getblockcount() for i in range(3)])
        assert_equal(balance_nodes, [self.nodes[i].getbalance() for i in range(3)])

        # Exercise listsinceblock with the last two blocks
        coinbase_tx_1 = self.nodes[0].listsinceblock(blocks[0])
        assert_equal(coinbase_tx_1["lastblock"], blocks[1])
        assert_equal(len(coinbase_tx_1["transactions"]), 1)
        assert_equal(coinbase_tx_1["transactions"][0]["blockhash"], blocks[1])
        assert_equal(len(self.nodes[0].listsinceblock(blocks[1])["transactions"]), 0)

        # ==Check that wallet prefers to use coins that don't exceed mempool limits =====

        # Get all non-zero utxos together and split into two chains
        chain_addrs = [self.nodes[0].getnewaddress(), self.nodes[0].getnewaddress()]
        self.nodes[0].sendall(recipients=chain_addrs)
        self.generate(self.nodes[0], 1, sync_fun=self.no_op)

        # Make a long chain of unconfirmed payments without hitting mempool limit
        # Each tx we make leaves only one output of change on a chain 1 longer
        # Since the amount to send is always much less than the outputs, we only ever need one output
        # So we should be able to generate exactly chainlimit txs for each original output
        sending_addr = self.nodes[1].getnewaddress()
        txid_list = []
        for _ in range(chainlimit * 2):
            txid_list.append(self.nodes[0].sendtoaddress(sending_addr, Decimal('0.0001')))
        assert_equal(self.nodes[0].getmempoolinfo()['size'], chainlimit * 2)
        assert_equal(len(txid_list), chainlimit * 2)

        # Without walletrejectlongchains, we will still generate a txid
        # The tx will be stored in the wallet but not accepted to the mempool
        extra_txid = self.nodes[0].sendtoaddress(sending_addr, Decimal('0.0001'))
        assert extra_txid not in self.nodes[0].getrawmempool()
        assert extra_txid in [tx["txid"] for tx in self.nodes[0].listtransactions()]
        self.nodes[0].abandontransaction(extra_txid)
        total_txs = len(self.nodes[0].listtransactions("*", 99999))

        # Try with walletrejectlongchains
        # Double chain limit but require combining inputs, so we pass AttemptSelection
        self.stop_node(0)
        extra_args = ["-walletrejectlongchains", "-limitancestorcount=" + str(2 * chainlimit)]
        self.start_node(0, extra_args=extra_args)

        # wait until the wallet has submitted all transactions to the mempool
        self.wait_until(lambda: len(self.nodes[0].getrawmempool()) == chainlimit * 2)

        # Prevent potential race condition when calling wallet RPCs right after restart
        self.nodes[0].syncwithvalidationinterfacequeue()

        node0_balance = self.nodes[0].getbalance()
        # With walletrejectlongchains we will not create the tx and store it in our wallet.
        assert_raises_rpc_error(-6, "Transaction has too long of a mempool chain", self.nodes[0].sendtoaddress, sending_addr, node0_balance - Decimal('0.01'))

        # Verify nothing new in wallet
        assert_equal(total_txs, len(self.nodes[0].listtransactions("*", 99999)))

        # Test getaddressinfo on external address. Note that these addresses are taken from disablewallet.py
        assert_raises_rpc_error(-5, "Invalid or unsupported Base58-encoded address.", self.nodes[0].getaddressinfo, "3J98t1WpEZ73CNmQviecrnyiWrnqRhWNLy")
        address_info = self.nodes[0].getaddressinfo("mneYUmWYsuk7kySiURxCi3AGxrAqZxLgPZ")
        assert_equal(address_info['address'], "mneYUmWYsuk7kySiURxCi3AGxrAqZxLgPZ")
        assert_equal(address_info["scriptPubKey"], "76a9144e3854046c7bd1594ac904e4793b6a45b36dea0988ac")
        assert not address_info["ismine"]
        assert not address_info["iswatchonly"]
        assert not address_info["isscript"]
        assert not address_info["ischange"]

        # Test getaddressinfo 'ischange' field on change address.
        self.generate(self.nodes[0], 1, sync_fun=self.no_op)
        destination = self.nodes[1].getnewaddress()
        txid = self.nodes[0].sendtoaddress(destination, 0.123)
        tx = self.nodes[0].gettransaction(txid=txid, verbose=True)['decoded']
        output_addresses = [vout['scriptPubKey']['address'] for vout in tx["vout"]]
        assert len(output_addresses) > 1
        for address in output_addresses:
            ischange = self.nodes[0].getaddressinfo(address)['ischange']
            assert_equal(ischange, address != destination)
            if ischange:
                change = address
        self.nodes[0].setlabel(change, 'foobar')
        assert_equal(self.nodes[0].getaddressinfo(change)['ischange'], False)

        # Test gettransaction response with different arguments.
        self.log.info("Testing gettransaction response with different arguments...")
        self.nodes[0].setlabel(change, 'baz')
        baz = self.nodes[0].listtransactions(label="baz", count=1)[0]
        expected_receive_vout = {"label":    "baz",
                                 "address":  baz["address"],
                                 "amount":   baz["amount"],
                                 "category": baz["category"],
                                 "vout":     baz["vout"]}
<<<<<<< HEAD
        expected_fields = frozenset({'amount', 'bip125_replaceable', 'confirmations', 'details', 'fee',
                                     'hex', 'time', 'timereceived', 'trusted', 'txid', 'walletconflicts'})
=======
        expected_fields = frozenset({'amount', 'bip125-replaceable', 'confirmations', 'details', 'fee',
                                     'hex', 'time', 'timereceived', 'trusted', 'txid', 'wtxid', 'walletconflicts'})
>>>>>>> 8739b5cc
        verbose_field = "decoded"
        expected_verbose_fields = expected_fields | {verbose_field}

        self.log.debug("Testing gettransaction response without verbose")
        tx = self.nodes[0].gettransaction(txid=txid)
        assert_equal(set([*tx]), expected_fields)
        assert_array_result(tx["details"], {"category": "receive"}, expected_receive_vout)

        self.log.debug("Testing gettransaction response with verbose set to False")
        tx = self.nodes[0].gettransaction(txid=txid, verbose=False)
        assert_equal(set([*tx]), expected_fields)
        assert_array_result(tx["details"], {"category": "receive"}, expected_receive_vout)

        self.log.debug("Testing gettransaction response with verbose set to True")
        tx = self.nodes[0].gettransaction(txid=txid, verbose=True)
        assert_equal(set([*tx]), expected_verbose_fields)
        assert_array_result(tx["details"], {"category": "receive"}, expected_receive_vout)
        assert_equal(tx[verbose_field], self.nodes[0].decoderawtransaction(tx["hex"]))

        self.log.info("Test send* RPCs with verbose=True")
        address = self.nodes[0].getnewaddress("test")
        txid_feeReason_one = self.nodes[2].sendtoaddress(address=address, amount=5, verbose=True)
        assert_equal(txid_feeReason_one["fee_reason"], "Fallback fee")
        txid_feeReason_two = self.nodes[2].sendmany(dummy='', amounts={address: 5}, verbose=True)
        assert_equal(txid_feeReason_two["fee_reason"], "Fallback fee")
        self.log.info("Test send* RPCs with verbose=False")
        txid_feeReason_three = self.nodes[2].sendtoaddress(address=address, amount=5, verbose=False)
        assert_equal(self.nodes[2].gettransaction(txid_feeReason_three)['txid'], txid_feeReason_three)
        txid_feeReason_four = self.nodes[2].sendmany(dummy='', amounts={address: 5}, verbose=False)
        assert_equal(self.nodes[2].gettransaction(txid_feeReason_four)['txid'], txid_feeReason_four)

        if self.options.descriptors:
            self.log.info("Testing 'listunspent' outputs the parent descriptor(s) of coins")
            # Create two multisig descriptors, and send a UTxO each.
            multi_a = descsum_create("wsh(multi(1,tpubD6NzVbkrYhZ4YBNjUo96Jxd1u4XKWgnoc7LsA1jz3Yc2NiDbhtfBhaBtemB73n9V5vtJHwU6FVXwggTbeoJWQ1rzdz8ysDuQkpnaHyvnvzR/*,tpubD6NzVbkrYhZ4YHdDGMAYGaWxMSC1B6tPRTHuU5t3BcfcS3nrF523iFm5waFd1pP3ZvJt4Jr8XmCmsTBNx5suhcSgtzpGjGMASR3tau1hJz4/*))")
            multi_b = descsum_create("wsh(multi(1,tpubD6NzVbkrYhZ4YHdDGMAYGaWxMSC1B6tPRTHuU5t3BcfcS3nrF523iFm5waFd1pP3ZvJt4Jr8XmCmsTBNx5suhcSgtzpGjGMASR3tau1hJz4/*,tpubD6NzVbkrYhZ4Y2RLiuEzNQkntjmsLpPYDm3LTRBYynUQtDtpzeUKAcb9sYthSFL3YR74cdFgF5mW8yKxv2W2CWuZDFR2dUpE5PF9kbrVXNZ/*))")
            addr_a = self.nodes[0].deriveaddresses(multi_a, 0)[0]
            addr_b = self.nodes[0].deriveaddresses(multi_b, 0)[0]
            txid_a = self.nodes[0].sendtoaddress(addr_a, 0.01)
            txid_b = self.nodes[0].sendtoaddress(addr_b, 0.01)
            self.generate(self.nodes[0], 1, sync_fun=self.no_op)
            # Now import the descriptors, make sure we can identify on which descriptor each coin was received.
            self.nodes[0].createwallet(wallet_name="wo", descriptors=True, disable_private_keys=True)
            wo_wallet = self.nodes[0].get_wallet_rpc("wo")
            wo_wallet.importdescriptors([
                {
                    "desc": multi_a,
                    "active": False,
                    "timestamp": "now",
                },
                {
                    "desc": multi_b,
                    "active": False,
                    "timestamp": "now",
                },
            ])
            coins = wo_wallet.listunspent(minconf=0)
            assert_equal(len(coins), 2)
            coin_a = next(c for c in coins if c["txid"] == txid_a)
            assert_equal(coin_a["parent_descs"][0], multi_a)
            coin_b = next(c for c in coins if c["txid"] == txid_b)
            assert_equal(coin_b["parent_descs"][0], multi_b)
            self.nodes[0].unloadwallet("wo")

        self.log.info("Test -spendzeroconfchange")
        self.restart_node(0, ["-spendzeroconfchange=0"])

        # create new wallet and fund it with a confirmed UTXO
        self.nodes[0].createwallet(wallet_name="zeroconf", load_on_startup=True)
        zeroconf_wallet = self.nodes[0].get_wallet_rpc("zeroconf")
        default_wallet = self.nodes[0].get_wallet_rpc(self.default_wallet_name)
        default_wallet.sendtoaddress(zeroconf_wallet.getnewaddress(), Decimal('1.0'))
        self.generate(self.nodes[0], 1, sync_fun=self.no_op)
        utxos = zeroconf_wallet.listunspent(minconf=0)
        assert_equal(len(utxos), 1)
        assert_equal(utxos[0]['confirmations'], 1)

        # spend confirmed UTXO to ourselves
        zeroconf_wallet.sendall(recipients=[zeroconf_wallet.getnewaddress()])
        utxos = zeroconf_wallet.listunspent(minconf=0)
        assert_equal(len(utxos), 1)
        assert_equal(utxos[0]['confirmations'], 0)
        # accounts for untrusted pending balance
        bal = zeroconf_wallet.getbalances()
        assert_equal(bal['mine']['trusted'], 0)
        assert_equal(bal['mine']['untrusted_pending'], utxos[0]['amount'])

        # spending an unconfirmed UTXO sent to ourselves should fail
        assert_raises_rpc_error(-6, "Insufficient funds", zeroconf_wallet.sendtoaddress, zeroconf_wallet.getnewaddress(), Decimal('0.5'))

        # check that it works again with -spendzeroconfchange set (=default)
        self.restart_node(0, ["-spendzeroconfchange=1"])
        zeroconf_wallet = self.nodes[0].get_wallet_rpc("zeroconf")
        utxos = zeroconf_wallet.listunspent(minconf=0)
        assert_equal(len(utxos), 1)
        assert_equal(utxos[0]['confirmations'], 0)
        # accounts for trusted balance
        bal = zeroconf_wallet.getbalances()
        assert_equal(bal['mine']['trusted'], utxos[0]['amount'])
        assert_equal(bal['mine']['untrusted_pending'], 0)

        zeroconf_wallet.sendtoaddress(zeroconf_wallet.getnewaddress(), Decimal('0.5'))


if __name__ == '__main__':
    WalletTest().main()<|MERGE_RESOLUTION|>--- conflicted
+++ resolved
@@ -274,12 +274,7 @@
 
         # Test passing fee_rate as a string
         txid = self.nodes[2].sendmany(amounts={address: 10}, fee_rate=str(fee_rate_sat_vb))
-<<<<<<< HEAD
-        self.nodes[2].generate(1)
-        self.sync_all(self.nodes[0:3])
-=======
         self.generate(self.nodes[2], 1, sync_fun=lambda: self.sync_all(self.nodes[0:3]))
->>>>>>> 8739b5cc
         balance = self.nodes[2].getbalance()
         node_2_bal = self.check_fee_amount(balance, node_2_bal - Decimal('10'), explicit_fee_rate_btc_kvb, self.get_vsize(self.nodes[2].gettransaction(txid)['hex']))
         assert_equal(balance, node_2_bal)
@@ -289,12 +284,7 @@
         # Test passing fee_rate as an integer
         amount = Decimal("0.0001")
         txid = self.nodes[2].sendmany(amounts={address: amount}, fee_rate=fee_rate_sat_vb)
-<<<<<<< HEAD
-        self.nodes[2].generate(1)
-        self.sync_all(self.nodes[0:3])
-=======
         self.generate(self.nodes[2], 1, sync_fun=lambda: self.sync_all(self.nodes[0:3]))
->>>>>>> 8739b5cc
         balance = self.nodes[2].getbalance()
         node_2_bal = self.check_fee_amount(balance, node_2_bal - amount, explicit_fee_rate_btc_kvb, self.get_vsize(self.nodes[2].gettransaction(txid)['hex']))
         assert_equal(balance, node_2_bal)
@@ -443,7 +433,6 @@
             assert_raises_rpc_error(-3, "Address does not refer to a key", self.nodes[0].dumpprivkey, temp_address)
 
             # This will raise an exception for attempting to get the private key of an invalid Bitcoin address
-<<<<<<< HEAD
             assert_raises_rpc_error(-5, "Invalid Ghost address", self.nodes[0].dumpprivkey, "invalid")
 
             # This will raise an exception for attempting to set a label for an invalid Bitcoin address
@@ -451,15 +440,6 @@
 
             # This will raise an exception for importing an invalid address
             assert_raises_rpc_error(-5, "Invalid Ghost address or script", self.nodes[0].importaddress, "invalid")
-=======
-            assert_raises_rpc_error(-5, "Invalid Particl address", self.nodes[0].dumpprivkey, "invalid")
-
-            # This will raise an exception for attempting to set a label for an invalid Bitcoin address
-            assert_raises_rpc_error(-5, "Invalid Particl address", self.nodes[0].setlabel, "invalid address", "label")
-
-            # This will raise an exception for importing an invalid address
-            assert_raises_rpc_error(-5, "Invalid Particl address or script", self.nodes[0].importaddress, "invalid")
->>>>>>> 8739b5cc
 
             # This will raise an exception for attempting to import a pubkey that isn't in hex
             assert_raises_rpc_error(-5, "Pubkey must be a hex string", self.nodes[0].importpubkey, "not hex")
@@ -501,12 +481,7 @@
             # Test passing fee_rate as a string
             txid = self.nodes[2].sendtoaddress(address=address, amount=amount, fee_rate=str(fee_rate_sat_vb))
             tx_size = self.get_vsize(self.nodes[2].gettransaction(txid)['hex'])
-<<<<<<< HEAD
-            self.nodes[0].generate(1)
-            self.sync_all(self.nodes[0:3])
-=======
             self.generate(self.nodes[0], 1, sync_fun=lambda: self.sync_all(self.nodes[0:3]))
->>>>>>> 8739b5cc
             postbalance = self.nodes[2].getbalance()
             fee = prebalance - postbalance - amount
             assert_fee_amount(fee, tx_size, Decimal(fee_rate_btc_kvb))
@@ -690,13 +665,8 @@
                                  "amount":   baz["amount"],
                                  "category": baz["category"],
                                  "vout":     baz["vout"]}
-<<<<<<< HEAD
-        expected_fields = frozenset({'amount', 'bip125_replaceable', 'confirmations', 'details', 'fee',
-                                     'hex', 'time', 'timereceived', 'trusted', 'txid', 'walletconflicts'})
-=======
         expected_fields = frozenset({'amount', 'bip125-replaceable', 'confirmations', 'details', 'fee',
                                      'hex', 'time', 'timereceived', 'trusted', 'txid', 'wtxid', 'walletconflicts'})
->>>>>>> 8739b5cc
         verbose_field = "decoded"
         expected_verbose_fields = expected_fields | {verbose_field}
 
