--- conflicted
+++ resolved
@@ -667,13 +667,8 @@
                                  "amount":   baz["amount"],
                                  "category": baz["category"],
                                  "vout":     baz["vout"]}
-<<<<<<< HEAD
-        expected_fields = frozenset({'amount', 'bip125_replaceable', 'confirmations', 'details', 'fee',
-                                     'hex', 'time', 'timereceived', 'trusted', 'txid', 'walletconflicts'})
-=======
         expected_fields = frozenset({'amount', 'bip125-replaceable', 'confirmations', 'details', 'fee',
                                      'hex', 'time', 'timereceived', 'trusted', 'txid', 'wtxid', 'walletconflicts'})
->>>>>>> 430acb7d
         verbose_field = "decoded"
         expected_verbose_fields = expected_fields | {verbose_field}
 
