--- conflicted
+++ resolved
@@ -136,10 +136,10 @@
         self.log.info("Test txs w/o opt-in RBF (bip125-replaceable=no)")
         # Chain a few transactions that don't opt in.
         txid_1 = self.nodes[0].sendtoaddress(self.nodes[1].getnewaddress(), 1)
-        assert(not is_opt_in(self.nodes[0], txid_1))
-        assert_array_result(self.nodes[0].listtransactions(), {"txid": txid_1}, {"bip125_replaceable": "no"})
-        self.sync_mempools()
-        assert_array_result(self.nodes[1].listtransactions(), {"txid": txid_1}, {"bip125_replaceable": "no"})
+        assert not is_opt_in(self.nodes[0], txid_1)
+        assert_array_result(self.nodes[0].listtransactions(), {"txid": txid_1}, {"bip125-replaceable": "no"})
+        self.sync_mempools()
+        assert_array_result(self.nodes[1].listtransactions(), {"txid": txid_1}, {"bip125-replaceable": "no"})
 
         # Tx2 will build off tx1, still not opting in to RBF.
         utxo_to_use = get_unconfirmed_utxo_entry(self.nodes[0], txid_1)
@@ -155,10 +155,10 @@
         txid_2 = self.nodes[1].sendrawtransaction(tx2_signed)
 
         # ...and check the result
-        assert(not is_opt_in(self.nodes[1], txid_2))
-        assert_array_result(self.nodes[1].listtransactions(), {"txid": txid_2}, {"bip125_replaceable": "no"})
-        self.sync_mempools()
-        assert_array_result(self.nodes[0].listtransactions(), {"txid": txid_2}, {"bip125_replaceable": "no"})
+        assert not is_opt_in(self.nodes[1], txid_2)
+        assert_array_result(self.nodes[1].listtransactions(), {"txid": txid_2}, {"bip125-replaceable": "no"})
+        self.sync_mempools()
+        assert_array_result(self.nodes[0].listtransactions(), {"txid": txid_2}, {"bip125-replaceable": "no"})
 
         self.log.info("Test txs with opt-in RBF (bip125-replaceable=yes)")
         # Tx3 will opt-in to RBF
@@ -172,10 +172,10 @@
         tx3_signed = self.nodes[0].signrawtransactionwithwallet(tx3)['hex']
         txid_3 = self.nodes[0].sendrawtransaction(tx3_signed)
 
-        assert(is_opt_in(self.nodes[0], txid_3))
-        assert_array_result(self.nodes[0].listtransactions(), {"txid": txid_3}, {"bip125_replaceable": "yes"})
-        self.sync_mempools()
-        assert_array_result(self.nodes[1].listtransactions(), {"txid": txid_3}, {"bip125_replaceable": "yes"})
+        assert is_opt_in(self.nodes[0], txid_3)
+        assert_array_result(self.nodes[0].listtransactions(), {"txid": txid_3}, {"bip125-replaceable": "yes"})
+        self.sync_mempools()
+        assert_array_result(self.nodes[1].listtransactions(), {"txid": txid_3}, {"bip125-replaceable": "yes"})
 
         # Tx4 will chain off tx3.  Doesn't signal itself, but depends on one
         # that does.
@@ -186,10 +186,10 @@
         tx4_signed = self.nodes[1].signrawtransactionwithwallet(tx4)["hex"]
         txid_4 = self.nodes[1].sendrawtransaction(tx4_signed)
 
-        assert(not is_opt_in(self.nodes[1], txid_4))
-        assert_array_result(self.nodes[1].listtransactions(), {"txid": txid_4}, {"bip125_replaceable": "yes"})
-        self.sync_mempools()
-        assert_array_result(self.nodes[0].listtransactions(), {"txid": txid_4}, {"bip125_replaceable": "yes"})
+        assert not is_opt_in(self.nodes[1], txid_4)
+        assert_array_result(self.nodes[1].listtransactions(), {"txid": txid_4}, {"bip125-replaceable": "yes"})
+        self.sync_mempools()
+        assert_array_result(self.nodes[0].listtransactions(), {"txid": txid_4}, {"bip125-replaceable": "yes"})
 
         self.log.info("Test tx with unknown RBF state (bip125-replaceable=unknown)")
         # Replace tx3, and check that tx4 becomes unknown
@@ -200,25 +200,18 @@
         txid_3b = self.nodes[0].sendrawtransaction(tx3_b_signed, 0)
         assert is_opt_in(self.nodes[0], txid_3b)
 
-        assert_array_result(self.nodes[0].listtransactions(), {"txid": txid_4}, {"bip125_replaceable": "unknown"})
-        self.sync_mempools()
-        assert_array_result(self.nodes[1].listtransactions(), {"txid": txid_4}, {"bip125_replaceable": "unknown"})
+        assert_array_result(self.nodes[0].listtransactions(), {"txid": txid_4}, {"bip125-replaceable": "unknown"})
+        self.sync_mempools()
+        assert_array_result(self.nodes[1].listtransactions(), {"txid": txid_4}, {"bip125-replaceable": "unknown"})
 
         self.log.info("Test bip125-replaceable status with gettransaction RPC")
         for n in self.nodes[0:2]:
-            assert_equal(n.gettransaction(txid_1)["bip125_replaceable"], "no")
-            assert_equal(n.gettransaction(txid_2)["bip125_replaceable"], "no")
-            assert_equal(n.gettransaction(txid_3)["bip125_replaceable"], "yes")
-            assert_equal(n.gettransaction(txid_3b)["bip125_replaceable"], "yes")
-            assert_equal(n.gettransaction(txid_4)["bip125_replaceable"], "unknown")
-
-<<<<<<< HEAD
-        # After mining a transaction, it's no longer BIP125-replaceable
-        self.nodes[0].generate(1)
-        assert(txid_3b not in self.nodes[0].getrawmempool())
-        assert_equal(self.nodes[0].gettransaction(txid_3b)["bip125_replaceable"], "no")
-        assert_equal(self.nodes[0].gettransaction(txid_4)["bip125_replaceable"], "unknown")
-=======
+            assert_equal(n.gettransaction(txid_1)["bip125-replaceable"], "no")
+            assert_equal(n.gettransaction(txid_2)["bip125-replaceable"], "no")
+            assert_equal(n.gettransaction(txid_3)["bip125-replaceable"], "yes")
+            assert_equal(n.gettransaction(txid_3b)["bip125-replaceable"], "yes")
+            assert_equal(n.gettransaction(txid_4)["bip125-replaceable"], "unknown")
+
         self.log.info("Test bip125-replaceable status with listsinceblock")
         for n in self.nodes[0:2]:
             txs = {tx['txid']: tx['bip125-replaceable'] for tx in n.listsinceblock()['transactions']}
@@ -233,7 +226,6 @@
         assert txid_3b not in self.nodes[0].getrawmempool()
         assert_equal(self.nodes[0].gettransaction(txid_3b)["bip125-replaceable"], "no")
         assert_equal(self.nodes[0].gettransaction(txid_4)["bip125-replaceable"], "unknown")
->>>>>>> 8739b5cc
 
     def run_externally_generated_address_test(self):
         """Test behavior when receiving address is not in the address book."""
