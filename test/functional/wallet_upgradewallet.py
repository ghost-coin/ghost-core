--- conflicted
+++ resolved
@@ -97,18 +97,11 @@
     def test_upgradewallet(self, wallet, previous_version, requested_version=None, expected_version=None):
         unchanged = expected_version == previous_version
         new_version = previous_version if unchanged else expected_version if expected_version else requested_version
-<<<<<<< HEAD
-        assert_equal(wallet.getwalletinfo()["walletversion"], previous_version)
-        assert_equal(wallet.upgradewallet(requested_version),
-            {
-                "wallet_name": "",
-=======
         old_wallet_info = wallet.getwalletinfo()
         assert_equal(old_wallet_info["walletversion"], previous_version)
         assert_equal(wallet.upgradewallet(requested_version),
             {
                 "wallet_name": old_wallet_info["walletname"],
->>>>>>> 8739b5cc
                 "previous_version": previous_version,
                 "current_version": new_version,
                 "result": "Already at latest version. Wallet version unchanged." if unchanged else "Wallet upgraded successfully from version {} to version {}.".format(previous_version, new_version),
@@ -221,12 +214,8 @@
 
         self.log.info('Wallets cannot be downgraded')
         copy_non_hd()
-<<<<<<< HEAD
-        self.test_upgradewallet_error(wallet, previous_version=60000, requested_version=40000, msg="Cannot downgrade wallet")
-=======
         self.test_upgradewallet_error(wallet, previous_version=60000, requested_version=40000,
             msg="Cannot downgrade wallet from version 60000 to version 40000. Wallet version unchanged.")
->>>>>>> 8739b5cc
         wallet.unloadwallet()
         assert_equal(before_checksum, sha256sum_file(node_master_wallet))
         node_master.loadwallet('')
@@ -260,12 +249,8 @@
         self.log.info('Cannot upgrade to HD Split, needs Pre Split Keypool')
         for version in [139900, 159900, 169899]:
             self.test_upgradewallet_error(wallet, previous_version=130000, requested_version=version,
-<<<<<<< HEAD
-                msg="Cannot upgrade a non HD split wallet without upgrading to support pre split keypool. Please use version 169900 or no version specified.")
-=======
                 msg="Cannot upgrade a non HD split wallet from version {} to version {} without upgrading to "
                     "support pre-split keypool. Please use version 169900 or no version specified.".format(130000, version))
->>>>>>> 8739b5cc
 
         self.log.info('Upgrade HD to HD chain split')
         self.test_upgradewallet(wallet, previous_version=130000, requested_version=169900)
@@ -357,8 +342,6 @@
         v16_3_kvs = dump_bdb_kv(v16_3_wallet)
         assert b'\x0adefaultkey' not in v16_3_kvs
 
-<<<<<<< HEAD
-=======
         if self.is_sqlite_compiled():
             self.log.info("Checking that descriptor wallets do nothing, successfully")
             self.nodes[0].createwallet(wallet_name="desc_upgrade", descriptors=True)
@@ -375,7 +358,6 @@
             self.nodes[0].createwallet(wallet_name="privkeys_disabled_upgrade", disable_private_keys=True, descriptors=False)
             disabled_wallet = self.nodes[0].get_wallet_rpc("privkeys_disabled_upgrade")
             self.test_upgradewallet(disabled_wallet, previous_version=169900, expected_version=169900)
->>>>>>> 8739b5cc
 
 if __name__ == '__main__':
     UpgradeWalletTest().main()