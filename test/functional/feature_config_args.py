#!/usr/bin/env python3
# Copyright (c) 2017-2022 The Bitcoin Core developers
# Distributed under the MIT software license, see the accompanying
# file COPYING or http://www.opensource.org/licenses/mit-license.php.
"""Test various command line arguments and configuration file parameters."""

import os
import time

from test_framework.test_framework import BitcoinTestFramework
from test_framework import util


class ConfArgsTest(BitcoinTestFramework):
    def add_options(self, parser):
        self.add_wallet_options(parser)

    def set_test_params(self):
        self.setup_clean_chain = True
        self.num_nodes = 1
        self.supports_cli = False
        self.wallet_names = []
        self.disable_autoconnect = False

    def test_config_file_parser(self):
        self.log.info('Test config file parser')
        self.stop_node(0)

        # Check that startup fails if conf= is set in bitcoin.conf or in an included conf file
        bad_conf_file_path = os.path.join(self.options.tmpdir, 'node0', 'bitcoin_bad.conf')
        util.write_config(bad_conf_file_path, n=0, chain='', extra_config=f'conf=some.conf\n')
        conf_in_config_file_err = 'Error: Error reading configuration file: conf cannot be set in the configuration file; use includeconf= if you want to include additional config files'
        self.nodes[0].assert_start_raises_init_error(
            extra_args=[f'-conf={bad_conf_file_path}'],
            expected_msg=conf_in_config_file_err,
        )
        inc_conf_file_path = os.path.join(self.nodes[0].datadir, 'include.conf')
<<<<<<< HEAD
        with open(os.path.join(self.nodes[0].datadir, 'ghost.conf'), 'a', encoding='utf-8') as conf:
            conf.write('includeconf={}\n'.format(inc_conf_file_path))
=======
        with open(os.path.join(self.nodes[0].datadir, 'particl.conf'), 'a', encoding='utf-8') as conf:
            conf.write(f'includeconf={inc_conf_file_path}\n')
        with open(inc_conf_file_path, 'w', encoding='utf-8') as conf:
            conf.write('conf=some.conf\n')
        self.nodes[0].assert_start_raises_init_error(
            expected_msg=conf_in_config_file_err,
        )
>>>>>>> 8739b5cc

        self.nodes[0].assert_start_raises_init_error(
            expected_msg='Error: Error parsing command line arguments: Invalid parameter -dash_cli=1',
            extra_args=['-dash_cli=1'],
        )
        with open(inc_conf_file_path, 'w', encoding='utf-8') as conf:
            conf.write('dash_conf=1\n')

        with self.nodes[0].assert_debug_log(expected_msgs=['Ignoring unknown configuration value dash_conf']):
            self.start_node(0)
        self.stop_node(0)

        with open(inc_conf_file_path, 'w', encoding='utf-8') as conf:
            conf.write('reindex=1\n')

        with self.nodes[0].assert_debug_log(expected_msgs=['Warning: reindex=1 is set in the configuration file, which will significantly slow down startup. Consider removing or commenting out this option for better performance, unless there is currently a condition which makes rebuilding the indexes necessary']):
            self.start_node(0)
        self.stop_node(0)

        with open(inc_conf_file_path, 'w', encoding='utf-8') as conf:
            conf.write('-dash=1\n')
        self.nodes[0].assert_start_raises_init_error(expected_msg='Error: Error reading configuration file: parse error on line 1: -dash=1, options in configuration file must be specified without leading -')

        if self.is_wallet_compiled():
            with open(inc_conf_file_path, 'w', encoding='utf8') as conf:
                conf.write("wallet=foo\n")
            self.nodes[0].assert_start_raises_init_error(expected_msg=f'Error: Config setting for -wallet only applied on {self.chain} network when in [{self.chain}] section.')

        main_conf_file_path = os.path.join(self.options.tmpdir, 'node0', 'bitcoin_main.conf')
        util.write_config(main_conf_file_path, n=0, chain='', extra_config=f'includeconf={inc_conf_file_path}\n')
        with open(inc_conf_file_path, 'w', encoding='utf-8') as conf:
            conf.write('acceptnonstdtxn=1\n')
        self.nodes[0].assert_start_raises_init_error(extra_args=[f"-conf={main_conf_file_path}"], expected_msg='Error: acceptnonstdtxn is not currently supported for main chain')

        with open(inc_conf_file_path, 'w', encoding='utf-8') as conf:
            conf.write('nono\n')
        self.nodes[0].assert_start_raises_init_error(expected_msg='Error: Error reading configuration file: parse error on line 1: nono, if you intended to specify a negated option, use nono=1 instead')

        with open(inc_conf_file_path, 'w', encoding='utf-8') as conf:
            conf.write('server=1\nrpcuser=someuser\nrpcpassword=some#pass')
        self.nodes[0].assert_start_raises_init_error(expected_msg='Error: Error reading configuration file: parse error on line 3, using # in rpcpassword can be ambiguous and should be avoided')

        with open(inc_conf_file_path, 'w', encoding='utf-8') as conf:
            conf.write('server=1\nrpcuser=someuser\nmain.rpcpassword=some#pass')
        self.nodes[0].assert_start_raises_init_error(expected_msg='Error: Error reading configuration file: parse error on line 3, using # in rpcpassword can be ambiguous and should be avoided')

        with open(inc_conf_file_path, 'w', encoding='utf-8') as conf:
            conf.write('server=1\nrpcuser=someuser\n[main]\nrpcpassword=some#pass')
        self.nodes[0].assert_start_raises_init_error(expected_msg='Error: Error reading configuration file: parse error on line 4, using # in rpcpassword can be ambiguous and should be avoided')

        inc_conf_file2_path = os.path.join(self.nodes[0].datadir, 'include2.conf')
<<<<<<< HEAD
        with open(os.path.join(self.nodes[0].datadir, 'ghost.conf'), 'a', encoding='utf-8') as conf:
            conf.write('includeconf={}\n'.format(inc_conf_file2_path))
=======
        with open(os.path.join(self.nodes[0].datadir, 'particl.conf'), 'a', encoding='utf-8') as conf:
            conf.write(f'includeconf={inc_conf_file2_path}\n')
>>>>>>> 8739b5cc

        with open(inc_conf_file_path, 'w', encoding='utf-8') as conf:
            conf.write('testnot.datadir=1\n')
        with open(inc_conf_file2_path, 'w', encoding='utf-8') as conf:
            conf.write('[testnet]\n')
        self.restart_node(0)
        self.nodes[0].stop_node(expected_stderr=f'Warning: {inc_conf_file_path}:1 Section [testnot] is not recognized.{os.linesep}{inc_conf_file2_path}:1 Section [testnet] is not recognized.')

        with open(inc_conf_file_path, 'w', encoding='utf-8') as conf:
            conf.write('')  # clear
        with open(inc_conf_file2_path, 'w', encoding='utf-8') as conf:
            conf.write('')  # clear

    def test_invalid_command_line_options(self):
        self.nodes[0].assert_start_raises_init_error(
            expected_msg='Error: Error parsing command line arguments: Can not set -proxy with no value. Please specify value with -proxy=value.',
            extra_args=['-proxy'],
        )

    def test_log_buffer(self):
        self.stop_node(0)
        with self.nodes[0].assert_debug_log(expected_msgs=['Warning: parsed potentially confusing double-negative -connect=0\n']):
            self.start_node(0, extra_args=['-noconnect=0'])

    def test_args_log(self):
        self.stop_node(0)
        self.log.info('Test config args logging')
        with self.nodes[0].assert_debug_log(
                expected_msgs=[
                    'Command-line arg: addnode="some.node"',
                    'Command-line arg: rpcauth=****',
                    'Command-line arg: rpcpassword=****',
                    'Command-line arg: rpcuser=****',
                    'Command-line arg: torpassword=****',
                    f'Config file arg: {self.chain}="1"',
                    f'Config file arg: [{self.chain}] server="1"',
                ],
                unexpected_msgs=[
                    'alice:f7efda5c189b999524f151318c0c86$d5b51b3beffbc0',
                    'secret-rpcuser',
                    'secret-torpassword',
                    'Command-line arg: rpcbind=****',
                    'Command-line arg: rpcallowip=****',
                ]):
            self.start_node(0, extra_args=[
                '-addnode=some.node',
                '-rpcauth=alice:f7efda5c189b999524f151318c0c86$d5b51b3beffbc0',
                '-rpcbind=127.1.1.1',
                '-rpcbind=127.0.0.1',
                "-rpcallowip=127.0.0.1",
                '-rpcpassword=',
                '-rpcuser=secret-rpcuser',
                '-torpassword=secret-torpassword',
            ])

    def test_networkactive(self):
        self.log.info('Test -networkactive option')
        self.stop_node(0)
        with self.nodes[0].assert_debug_log(expected_msgs=['SetNetworkActive: true\n']):
            self.start_node(0)

        self.stop_node(0)
        with self.nodes[0].assert_debug_log(expected_msgs=['SetNetworkActive: true\n']):
            self.start_node(0, extra_args=['-networkactive'])

        self.stop_node(0)
        with self.nodes[0].assert_debug_log(expected_msgs=['SetNetworkActive: true\n']):
            self.start_node(0, extra_args=['-networkactive=1'])

        self.stop_node(0)
        with self.nodes[0].assert_debug_log(expected_msgs=['SetNetworkActive: false\n']):
            self.start_node(0, extra_args=['-networkactive=0'])

        self.stop_node(0)
        with self.nodes[0].assert_debug_log(expected_msgs=['SetNetworkActive: false\n']):
            self.start_node(0, extra_args=['-nonetworkactive'])

        self.stop_node(0)
        with self.nodes[0].assert_debug_log(expected_msgs=['SetNetworkActive: false\n']):
            self.start_node(0, extra_args=['-nonetworkactive=1'])

    def test_seed_peers(self):
        self.log.info('Test seed peers')
        default_data_dir = self.nodes[0].datadir
        # Only regtest has no fixed seeds. To avoid connections to random
        # nodes, regtest is the only network where it is safe to enable
        # -fixedseeds in tests
        util.assert_equal(self.nodes[0].getblockchaininfo()['chain'],'regtest')
        self.stop_node(0)

        # No peers.dat exists and -dnsseed=1
        # We expect the node will use DNS Seeds, but Regtest mode does not have
        # any valid DNS seeds. So after 60 seconds, the node should fallback to
        # fixed seeds
        assert not os.path.exists(os.path.join(default_data_dir, "peers.dat"))
        start = int(time.time())
        with self.nodes[0].assert_debug_log(
                expected_msgs=[
                    "Loaded 0 addresses from peers.dat",
                    "0 addresses found from DNS seeds",
                    "opencon thread start",  # Ensure ThreadOpenConnections::start time is properly set
                ],
                timeout=10,
        ):
            self.start_node(0, extra_args=['-dnsseed=1', '-fixedseeds=1', f'-mocktime={start}'])
        with self.nodes[0].assert_debug_log(expected_msgs=[
                "Adding fixed seeds as 60 seconds have passed and addrman is empty",
        ]):
            self.nodes[0].setmocktime(start + 65)
        self.stop_node(0)

        # No peers.dat exists and -dnsseed=0
        # We expect the node will fallback immediately to fixed seeds
        assert not os.path.exists(os.path.join(default_data_dir, "peers.dat"))
        start = time.time()
        with self.nodes[0].assert_debug_log(expected_msgs=[
                "Loaded 0 addresses from peers.dat",
                "DNS seeding disabled",
                "Adding fixed seeds as -dnsseed=0 (or IPv4/IPv6 connections are disabled via -onlynet), -addnode is not provided and all -seednode(s) attempted\n",
        ]):
            self.start_node(0, extra_args=['-dnsseed=0', '-fixedseeds=1'])
        assert time.time() - start < 60
        self.stop_node(0)
        self.nodes[0].assert_start_raises_init_error(['-dnsseed=1', '-onlynet=i2p', '-i2psam=127.0.0.1:7656'], "Error: Incompatible options: -dnsseed=1 was explicitly specified, but -onlynet forbids connections to IPv4/IPv6")

        # No peers.dat exists and dns seeds are disabled.
        # We expect the node will not add fixed seeds when explicitly disabled.
        assert not os.path.exists(os.path.join(default_data_dir, "peers.dat"))
        start = time.time()
        with self.nodes[0].assert_debug_log(expected_msgs=[
                "Loaded 0 addresses from peers.dat",
                "DNS seeding disabled",
                "Fixed seeds are disabled",
        ]):
            self.start_node(0, extra_args=['-dnsseed=0', '-fixedseeds=0'])
        assert time.time() - start < 60
        self.stop_node(0)

        # No peers.dat exists and -dnsseed=0, but a -addnode is provided
        # We expect the node will allow 60 seconds prior to using fixed seeds
        assert not os.path.exists(os.path.join(default_data_dir, "peers.dat"))
        start = int(time.time())
        with self.nodes[0].assert_debug_log(
                expected_msgs=[
                    "Loaded 0 addresses from peers.dat",
                    "DNS seeding disabled",
                    "opencon thread start",  # Ensure ThreadOpenConnections::start time is properly set
                ],
                timeout=10,
        ):
            self.start_node(0, extra_args=['-dnsseed=0', '-fixedseeds=1', '-addnode=fakenodeaddr', f'-mocktime={start}'])
        with self.nodes[0].assert_debug_log(expected_msgs=[
                "Adding fixed seeds as 60 seconds have passed and addrman is empty",
        ]):
            self.nodes[0].setmocktime(start + 65)

    def test_connect_with_seednode(self):
        self.log.info('Test -connect with -seednode')
        seednode_ignored = ['-seednode is ignored when -connect is used\n']
        dnsseed_ignored = ['-dnsseed is ignored when -connect is used and -proxy is specified\n']
        addcon_thread_started = ['addcon thread start\n']
        self.stop_node(0)

        # When -connect is supplied, expanding addrman via getaddr calls to ADDR_FETCH(-seednode)
        # nodes is irrelevant and -seednode is ignored.
        with self.nodes[0].assert_debug_log(expected_msgs=seednode_ignored):
            self.start_node(0, extra_args=['-connect=fakeaddress1', '-seednode=fakeaddress2'])

        # With -proxy, an ADDR_FETCH connection is made to a peer that the dns seed resolves to.
        # ADDR_FETCH connections are not used when -connect is used.
        with self.nodes[0].assert_debug_log(expected_msgs=dnsseed_ignored):
            self.restart_node(0, extra_args=['-connect=fakeaddress1', '-dnsseed=1', '-proxy=1.2.3.4'])

        # If the user did not disable -dnsseed, but it was soft-disabled because they provided -connect,
        # they shouldn't see a warning about -dnsseed being ignored.
        with self.nodes[0].assert_debug_log(expected_msgs=addcon_thread_started,
                unexpected_msgs=dnsseed_ignored):
            self.restart_node(0, extra_args=['-connect=fakeaddress1', '-proxy=1.2.3.4'])

        # We have to supply expected_msgs as it's a required argument
        # The expected_msg must be something we are confident will be logged after the unexpected_msg
        # These cases test for -connect being supplied but only to disable it
        for connect_arg in ['-connect=0', '-noconnect']:
            with self.nodes[0].assert_debug_log(expected_msgs=addcon_thread_started,
                    unexpected_msgs=seednode_ignored):
                self.restart_node(0, extra_args=[connect_arg, '-seednode=fakeaddress2'])

    def run_test(self):
        self.test_log_buffer()
        self.test_args_log()
        self.test_seed_peers()
        self.test_networkactive()
        self.test_connect_with_seednode()

        self.test_config_file_parser()
        self.test_invalid_command_line_options()

        # Remove the -datadir argument so it doesn't override the config file
        self.nodes[0].args = [arg for arg in self.nodes[0].args if not arg.startswith("-datadir")]

        default_data_dir = self.nodes[0].datadir
        new_data_dir = os.path.join(default_data_dir, 'newdatadir')
        new_data_dir_2 = os.path.join(default_data_dir, 'newdatadir2')

        # Check that using -datadir argument on non-existent directory fails
        self.nodes[0].datadir = new_data_dir
        self.nodes[0].assert_start_raises_init_error([f'-datadir={new_data_dir}'], f'Error: Specified data directory "{new_data_dir}" does not exist.')

        # Check that using non-existent datadir in conf file fails
<<<<<<< HEAD
        conf_file = os.path.join(default_data_dir, "ghost.conf")
=======
        conf_file = os.path.join(default_data_dir, "particl.conf")
>>>>>>> 8739b5cc

        # datadir needs to be set before [chain] section
        with open(conf_file, encoding='utf8') as f:
            conf_file_contents = f.read()
        with open(conf_file, 'w', encoding='utf8') as f:
            f.write(f"datadir={new_data_dir}\n")
            f.write(conf_file_contents)

        self.nodes[0].assert_start_raises_init_error([f'-conf={conf_file}'], f'Error: Error reading configuration file: specified data directory "{new_data_dir}" does not exist.')

        # Check that an explicitly specified config file that cannot be opened fails
        none_existent_conf_file = os.path.join(default_data_dir, "none_existent_bitcoin.conf")
        self.nodes[0].assert_start_raises_init_error(['-conf=' + none_existent_conf_file], 'Error: Error reading configuration file: specified config file "' + none_existent_conf_file + '" could not be opened.')

        # Create the directory and ensure the config file now works
        os.mkdir(new_data_dir)
        self.start_node(0, [f'-conf={conf_file}'])
        self.stop_node(0)
        assert os.path.exists(os.path.join(new_data_dir, self.chain, 'blocks'))

        # Ensure command line argument overrides datadir in conf
        os.mkdir(new_data_dir_2)
        self.nodes[0].datadir = new_data_dir_2
        self.start_node(0, [f'-datadir={new_data_dir_2}', f'-conf={conf_file}'])
        assert os.path.exists(os.path.join(new_data_dir_2, self.chain, 'blocks'))


if __name__ == '__main__':
    ConfArgsTest().main()<|MERGE_RESOLUTION|>--- conflicted
+++ resolved
@@ -35,18 +35,13 @@
             expected_msg=conf_in_config_file_err,
         )
         inc_conf_file_path = os.path.join(self.nodes[0].datadir, 'include.conf')
-<<<<<<< HEAD
         with open(os.path.join(self.nodes[0].datadir, 'ghost.conf'), 'a', encoding='utf-8') as conf:
-            conf.write('includeconf={}\n'.format(inc_conf_file_path))
-=======
-        with open(os.path.join(self.nodes[0].datadir, 'particl.conf'), 'a', encoding='utf-8') as conf:
             conf.write(f'includeconf={inc_conf_file_path}\n')
         with open(inc_conf_file_path, 'w', encoding='utf-8') as conf:
             conf.write('conf=some.conf\n')
         self.nodes[0].assert_start_raises_init_error(
             expected_msg=conf_in_config_file_err,
         )
->>>>>>> 8739b5cc
 
         self.nodes[0].assert_start_raises_init_error(
             expected_msg='Error: Error parsing command line arguments: Invalid parameter -dash_cli=1',
@@ -98,13 +93,8 @@
         self.nodes[0].assert_start_raises_init_error(expected_msg='Error: Error reading configuration file: parse error on line 4, using # in rpcpassword can be ambiguous and should be avoided')
 
         inc_conf_file2_path = os.path.join(self.nodes[0].datadir, 'include2.conf')
-<<<<<<< HEAD
         with open(os.path.join(self.nodes[0].datadir, 'ghost.conf'), 'a', encoding='utf-8') as conf:
             conf.write('includeconf={}\n'.format(inc_conf_file2_path))
-=======
-        with open(os.path.join(self.nodes[0].datadir, 'particl.conf'), 'a', encoding='utf-8') as conf:
-            conf.write(f'includeconf={inc_conf_file2_path}\n')
->>>>>>> 8739b5cc
 
         with open(inc_conf_file_path, 'w', encoding='utf-8') as conf:
             conf.write('testnot.datadir=1\n')
@@ -314,11 +304,7 @@
         self.nodes[0].assert_start_raises_init_error([f'-datadir={new_data_dir}'], f'Error: Specified data directory "{new_data_dir}" does not exist.')
 
         # Check that using non-existent datadir in conf file fails
-<<<<<<< HEAD
         conf_file = os.path.join(default_data_dir, "ghost.conf")
-=======
-        conf_file = os.path.join(default_data_dir, "particl.conf")
->>>>>>> 8739b5cc
 
         # datadir needs to be set before [chain] section
         with open(conf_file, encoding='utf8') as f:
