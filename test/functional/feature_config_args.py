#!/usr/bin/env python3
# Copyright (c) 2017 The Bitcoin Core developers
# Distributed under the MIT software license, see the accompanying
# file COPYING or http://www.opensource.org/licenses/mit-license.php.
"""Test various command line arguments and configuration file parameters."""

import os

from test_framework.test_framework import BitcoinTestFramework


class ConfArgsTest(BitcoinTestFramework):
    def set_test_params(self):
        self.setup_clean_chain = True
        self.num_nodes = 1

    def run_test(self):
        self.stop_node(0)
        # Remove the -datadir argument so it doesn't override the config file
        self.nodes[0].args = [arg for arg in self.nodes[0].args if not arg.startswith("-datadir")]

        default_data_dir = self.nodes[0].datadir
        new_data_dir = os.path.join(default_data_dir, 'newdatadir')
        new_data_dir_2 = os.path.join(default_data_dir, 'newdatadir2')

        # Check that using -datadir argument on non-existent directory fails
        self.nodes[0].datadir = new_data_dir
        self.nodes[0].assert_start_raises_init_error(['-datadir=' + new_data_dir], 'Error: Specified data directory "' + new_data_dir + '" does not exist.')

        # Check that using non-existent datadir in conf file fails
<<<<<<< HEAD
        conf_file = os.path.join(default_data_dir, "particl.conf")
        with open(conf_file, 'a', encoding='utf8') as f:
=======
        conf_file = os.path.join(default_data_dir, "bitcoin.conf")

        # datadir needs to be set before [regtest] section
        conf_file_contents = open(conf_file, encoding='utf8').read()
        with open(conf_file, 'w', encoding='utf8') as f:
>>>>>>> 07825088
            f.write("datadir=" + new_data_dir + "\n")
            f.write(conf_file_contents)

        self.nodes[0].assert_start_raises_init_error(['-conf=' + conf_file], 'Error reading configuration file: specified data directory "' + new_data_dir + '" does not exist.')

        # Create the directory and ensure the config file now works
        os.mkdir(new_data_dir)
        self.start_node(0, ['-conf='+conf_file, '-wallet=w1'])
        self.stop_node(0)
        assert os.path.exists(os.path.join(new_data_dir, 'regtest', 'wallets', 'w1'))

        # Ensure command line argument overrides datadir in conf
        os.mkdir(new_data_dir_2)
        self.nodes[0].datadir = new_data_dir_2
        self.start_node(0, ['-datadir='+new_data_dir_2, '-conf='+conf_file, '-wallet=w2'])
        assert os.path.exists(os.path.join(new_data_dir_2, 'regtest', 'wallets', 'w2'))

if __name__ == '__main__':
    ConfArgsTest().main()<|MERGE_RESOLUTION|>--- conflicted
+++ resolved
@@ -28,16 +28,11 @@
         self.nodes[0].assert_start_raises_init_error(['-datadir=' + new_data_dir], 'Error: Specified data directory "' + new_data_dir + '" does not exist.')
 
         # Check that using non-existent datadir in conf file fails
-<<<<<<< HEAD
         conf_file = os.path.join(default_data_dir, "particl.conf")
-        with open(conf_file, 'a', encoding='utf8') as f:
-=======
-        conf_file = os.path.join(default_data_dir, "bitcoin.conf")
 
         # datadir needs to be set before [regtest] section
         conf_file_contents = open(conf_file, encoding='utf8').read()
         with open(conf_file, 'w', encoding='utf8') as f:
->>>>>>> 07825088
             f.write("datadir=" + new_data_dir + "\n")
             f.write(conf_file_contents)
 
