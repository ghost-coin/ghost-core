--- conflicted
+++ resolved
@@ -121,10 +121,6 @@
         assert_raises_rpc_error(-8, "Insufficient total fee 0.00000141", rbf_node.bumpfee, rbfid, {"fee_rate": INSUFFICIENT})
 
         self.log.info("Test invalid fee rate settings")
-<<<<<<< HEAD
-        assert_raises_rpc_error(-8, "Insufficient total fee 0.00", rbf_node.bumpfee, rbfid, {"fee_rate": 0})
-=======
->>>>>>> 8739b5cc
         assert_raises_rpc_error(-4, "Specified or calculated fee 0.141 is too high (cannot be higher than -maxtxfee 0.10",
             rbf_node.bumpfee, rbfid, {"fee_rate": TOO_HIGH})
         # Test fee_rate with zero values.
@@ -224,23 +220,9 @@
     # Create a transaction with segwit output, then create an RBF transaction
     # which spends it, and make sure bumpfee can be called on it.
 
-<<<<<<< HEAD
-    segwit_in = next(u for u in rbf_node.listunspent() if u["amount"] == Decimal("0.001"))
-    #segwit_out = rbf_node.getaddressinfo(rbf_node.getnewaddress(address_type='bech32'))
-    segwit_out = rbf_node.getaddressinfo(rbf_node.getnewaddress('', 'bech32'))
-    segwitid = send_to_witness(
-        use_p2wsh=False,
-        node=rbf_node,
-        utxo=segwit_in,
-        pubkey=segwit_out["pubkey"],
-        encode_p2sh=False,
-        amount=Decimal("0.0009"),
-        sign=True)
-=======
     #segwit_out = rbf_node.getnewaddress(address_type='bech32')
     segwit_out = rbf_node.getnewaddress('', 'bech32')
     segwitid = rbf_node.send({segwit_out: "0.0009"}, options={"change_position": 1})["txid"]
->>>>>>> 8739b5cc
 
     rbfraw = rbf_node.createrawtransaction([{
         'txid': segwitid,
@@ -525,13 +507,9 @@
     self.generate(peer_node, 1)
 
     # Create single-input PSBT for transaction to be bumped
-<<<<<<< HEAD
-    psbt = watcher.walletcreatefundedpsbt([], {dest_address: 0.0005}, 0, {"fee_rate": 1}, True)['psbt']
-=======
     # Ensure the payment amount + change can be fully funded using one of the 0.001BTC inputs.
     psbt = watcher.walletcreatefundedpsbt([watcher.listunspent()[0]], {dest_address: 0.0005}, 0,
             {"fee_rate": 1, "add_inputs": False}, True)['psbt']
->>>>>>> 8739b5cc
     psbt_signed = signer.walletprocesspsbt(psbt=psbt, sign=True, sighashtype="ALL", bip32derivs=True)
     psbt_final = watcher.finalizepsbt(psbt_signed["psbt"])
     original_txid = watcher.sendrawtransaction(psbt_final["hex"])
