#!/usr/bin/env python3
# Copyright (c) 2014-2022 The Bitcoin Core developers
# Distributed under the MIT software license, see the accompanying
# file COPYING or http://www.opensource.org/licenses/mit-license.php.
"""Helpful routines for regression testing."""

from base64 import b64encode
from decimal import Decimal, ROUND_DOWN
from subprocess import CalledProcessError
import hashlib
import inspect
import json
import logging
import os
import random
import re
import time
import unittest

from . import coverage
from .authproxy import AuthServiceProxy, JSONRPCException
from typing import Callable, Optional

logger = logging.getLogger("TestFramework.utils")

# Assert functions
##################


def assert_approx(v, vexp, vspan=0.00001):
    """Assert that `v` is within `vspan` of `vexp`"""
    if isinstance(v, Decimal) or isinstance(vexp, Decimal):
        v=Decimal(v)
        vexp=Decimal(vexp)
        vspan=Decimal(vspan)
    if v < vexp - vspan:
        raise AssertionError("%s < [%s..%s]" % (str(v), str(vexp - vspan), str(vexp + vspan)))
    if v > vexp + vspan:
        raise AssertionError("%s > [%s..%s]" % (str(v), str(vexp - vspan), str(vexp + vspan)))


def assert_fee_amount(fee, tx_size, feerate_BTC_kvB):
    """Assert the fee is in range."""
    assert isinstance(tx_size, int)
    target_fee = get_fee(tx_size, feerate_BTC_kvB)
    if fee < target_fee:
        raise AssertionError("Fee of %s BTC too low! (Should be %s BTC)" % (str(fee), str(target_fee)))
    # allow the wallet's estimation to be at most 2 bytes off
    high_fee = get_fee(tx_size + 2, feerate_BTC_kvB)
    if fee > high_fee:
        raise AssertionError("Fee of %s BTC too high! (Should be %s BTC)" % (str(fee), str(target_fee)))


def assert_equal(thing1, thing2, *args):
    if thing1 != thing2 or any(thing1 != arg for arg in args):
        raise AssertionError("not(%s)" % " == ".join(str(arg) for arg in (thing1, thing2) + args))


def assert_greater_than(thing1, thing2):
    if thing1 <= thing2:
        raise AssertionError("%s <= %s" % (str(thing1), str(thing2)))


def assert_greater_than_or_equal(thing1, thing2):
    if thing1 < thing2:
        raise AssertionError("%s < %s" % (str(thing1), str(thing2)))


def assert_raises(exc, fun, *args, **kwds):
    assert_raises_message(exc, None, fun, *args, **kwds)


def assert_raises_message(exc, message, fun, *args, **kwds):
    try:
        fun(*args, **kwds)
    except JSONRPCException:
        raise AssertionError("Use assert_raises_rpc_error() to test RPC failures")
    except exc as e:
        if message is not None and message not in e.error['message']:
            raise AssertionError(
                "Expected substring not found in error message:\nsubstring: '{}'\nerror message: '{}'.".format(
                    message, e.error['message']))
    except Exception as e:
        raise AssertionError("Unexpected exception raised: " + type(e).__name__)
    else:
        raise AssertionError("No exception raised")


def assert_raises_process_error(returncode: int, output: str, fun: Callable, *args, **kwds):
    """Execute a process and asserts the process return code and output.

    Calls function `fun` with arguments `args` and `kwds`. Catches a CalledProcessError
    and verifies that the return code and output are as expected. Throws AssertionError if
    no CalledProcessError was raised or if the return code and output are not as expected.

    Args:
        returncode: the process return code.
        output: [a substring of] the process output.
        fun: the function to call. This should execute a process.
        args*: positional arguments for the function.
        kwds**: named arguments for the function.
    """
    try:
        fun(*args, **kwds)
    except CalledProcessError as e:
        if returncode != e.returncode:
            raise AssertionError("Unexpected returncode %i" % e.returncode)
        if output not in e.output:
            raise AssertionError("Expected substring not found:" + e.output)
    else:
        raise AssertionError("No exception raised")


def assert_raises_rpc_error(code: Optional[int], message: Optional[str], fun: Callable, *args, **kwds):
    """Run an RPC and verify that a specific JSONRPC exception code and message is raised.

    Calls function `fun` with arguments `args` and `kwds`. Catches a JSONRPCException
    and verifies that the error code and message are as expected. Throws AssertionError if
    no JSONRPCException was raised or if the error code/message are not as expected.

    Args:
        code: the error code returned by the RPC call (defined in src/rpc/protocol.h).
            Set to None if checking the error code is not required.
        message: [a substring of] the error string returned by the RPC call.
            Set to None if checking the error string is not required.
        fun: the function to call. This should be the name of an RPC.
        args*: positional arguments for the function.
        kwds**: named arguments for the function.
    """
    assert try_rpc(code, message, fun, *args, **kwds), "No exception raised"


def try_rpc(code, message, fun, *args, **kwds):
    """Tries to run an rpc command.

    Test against error code and message if the rpc fails.
    Returns whether a JSONRPCException was raised."""
    try:
        fun(*args, **kwds)
    except JSONRPCException as e:
        # JSONRPCException was thrown as expected. Check the code and message values are correct.
        if (code is not None) and (code != e.error["code"]):
            raise AssertionError("Unexpected JSONRPC error code %i" % e.error["code"])
        if (message is not None) and (message not in e.error['message']):
            raise AssertionError(
                "Expected substring not found in error message:\nsubstring: '{}'\nerror message: '{}'.".format(
                    message, e.error['message']))
        return True
    except Exception as e:
        raise AssertionError("Unexpected exception raised: " + type(e).__name__)
    else:
        return False


def assert_is_hex_string(string):
    try:
        int(string, 16)
    except Exception as e:
        raise AssertionError("Couldn't interpret %r as hexadecimal; raised: %s" % (string, e))


def assert_is_hash_string(string, length=64):
    if not isinstance(string, str):
        raise AssertionError("Expected a string, got type %r" % type(string))
    elif length and len(string) != length:
        raise AssertionError("String of length %d expected; got %d" % (length, len(string)))
    elif not re.match('[abcdef0-9]+$', string):
        raise AssertionError("String %r contains invalid characters for a hash." % string)


def assert_array_result(object_array, to_match, expected, should_not_find=False):
    """
        Pass in array of JSON objects, a dictionary with key/value pairs
        to match against, and another dictionary with expected key/value
        pairs.
        If the should_not_find flag is true, to_match should not be found
        in object_array
        """
    if should_not_find:
        assert_equal(expected, {})
    num_matched = 0
    for item in object_array:
        all_match = True
        for key, value in to_match.items():
            if item[key] != value:
                all_match = False
        if not all_match:
            continue
        elif should_not_find:
            num_matched = num_matched + 1
        for key, value in expected.items():
            if item[key] != value:
                raise AssertionError("%s : expected %s=%s" % (str(item), str(key), str(value)))
            num_matched = num_matched + 1
    if num_matched == 0 and not should_not_find:
        raise AssertionError("No objects matched %s" % (str(to_match)))
    if num_matched > 0 and should_not_find:
        raise AssertionError("Objects were found %s" % (str(to_match)))


# Utility functions
###################


def check_json_precision():
    """Make sure json library being used does not lose precision converting BTC values"""
    n = Decimal("20000000.00000003")
    satoshis = int(json.loads(json.dumps(float(n))) * 1.0e8)
    if satoshis != 2000000000000003:
        raise RuntimeError("JSON encode/decode loses precision")


def EncodeDecimal(o):
    if isinstance(o, Decimal):
        return str(o)
    raise TypeError(repr(o) + " is not JSON serializable")


def count_bytes(hex_string):
    return len(bytearray.fromhex(hex_string))


def str_to_b64str(string):
    return b64encode(string.encode('utf-8')).decode('ascii')


def ceildiv(a, b):
    """
    Divide 2 ints and round up to next int rather than round down
    Implementation requires python integers, which have a // operator that does floor division.
    Other types like decimal.Decimal whose // operator truncates towards 0 will not work.
    """
    assert isinstance(a, int)
    assert isinstance(b, int)
    return -(-a // b)


def get_fee(tx_size, feerate_btc_kvb):
    """Calculate the fee in BTC given a feerate is BTC/kvB. Reflects CFeeRate::GetFee"""
    feerate_sat_kvb = int(feerate_btc_kvb * Decimal(1e8)) # Fee in sat/kvb as an int to avoid float precision errors
    target_fee_sat = ceildiv(feerate_sat_kvb * tx_size, 1000) # Round calculated fee up to nearest sat
    return target_fee_sat / Decimal(1e8) # Return result in  BTC


def satoshi_round(amount):
    return Decimal(amount).quantize(Decimal('0.00000001'), rounding=ROUND_DOWN)


def wait_until_helper(predicate, *, attempts=float('inf'), timeout=float('inf'), lock=None, timeout_factor=1.0):
    """Sleep until the predicate resolves to be True.

    Warning: Note that this method is not recommended to be used in tests as it is
    not aware of the context of the test framework. Using the `wait_until()` members
    from `BitcoinTestFramework` or `P2PInterface` class ensures the timeout is
    properly scaled. Furthermore, `wait_until()` from `P2PInterface` class in
    `p2p.py` has a preset lock.
    """
    if attempts == float('inf') and timeout == float('inf'):
        timeout = 60
    timeout = timeout * timeout_factor
    attempt = 0
    time_end = time.time() + timeout

    while attempt < attempts and time.time() < time_end:
        if lock:
            with lock:
                if predicate():
                    return
        else:
            if predicate():
                return
        attempt += 1
        time.sleep(0.05)

    # Print the cause of the timeout
    predicate_source = "''''\n" + inspect.getsource(predicate) + "'''"
    logger.error("wait_until() failed. Predicate: {}".format(predicate_source))
    if attempt >= attempts:
        raise AssertionError("Predicate {} not true after {} attempts".format(predicate_source, attempts))
    elif time.time() >= time_end:
        raise AssertionError("Predicate {} not true after {} seconds".format(predicate_source, timeout))
    raise RuntimeError('Unreachable')


def sha256sum_file(filename):
    h = hashlib.sha256()
    with open(filename, 'rb') as f:
        d = f.read(4096)
        while len(d) > 0:
            h.update(d)
            d = f.read(4096)
    return h.digest()


# TODO: Remove and use random.randbytes(n) instead, available in Python 3.9
def random_bytes(n):
    """Return a random bytes object of length n."""
    return bytes(random.getrandbits(8) for i in range(n))


# RPC/P2P connection constants and functions
############################################

# The maximum number of nodes a single test can spawn
MAX_NODES = 12
# Don't assign rpc or p2p ports lower than this
PORT_MIN = int(os.getenv('TEST_RUNNER_PORT_MIN', default=11000))
# The number of ports to "reserve" for p2p and rpc, each
PORT_RANGE = 5000


class PortSeed:
    # Must be initialized with a unique integer for each process
    n = None


def get_rpc_proxy(url: str, node_number: int, *, timeout: int=None, coveragedir: str=None) -> coverage.AuthServiceProxyWrapper:
    """
    Args:
        url: URL of the RPC server to call
        node_number: the node number (or id) that this calls to

    Kwargs:
        timeout: HTTP timeout in seconds
        coveragedir: Directory

    Returns:
        AuthServiceProxy. convenience object for making RPC calls.

    """
    proxy_kwargs = {}
    if timeout is not None:
        proxy_kwargs['timeout'] = int(timeout)

    proxy = AuthServiceProxy(url, **proxy_kwargs)

    coverage_logfile = coverage.get_filename(coveragedir, node_number) if coveragedir else None

    return coverage.AuthServiceProxyWrapper(proxy, url, coverage_logfile)


def p2p_port(n):
    assert n <= MAX_NODES
    return PORT_MIN + n + (MAX_NODES * PortSeed.n) % (PORT_RANGE - 1 - MAX_NODES)


def rpc_port(n):
    return PORT_MIN + PORT_RANGE + n + (MAX_NODES * PortSeed.n) % (PORT_RANGE - 1 - MAX_NODES)


def rpc_url(datadir, i, chain, rpchost):
    rpc_u, rpc_p = get_auth_cookie(datadir, chain)
    host = '127.0.0.1'
    port = rpc_port(i)
    if rpchost:
        parts = rpchost.split(':')
        if len(parts) == 2:
            host, port = parts
        else:
            host = rpchost
    return "http://%s:%s@%s:%d" % (rpc_u, rpc_p, host, int(port))


# Node functions
################


def initialize_datadir(dirname, n, chain, disable_autoconnect=True):
    datadir = get_datadir_path(dirname, n)
    if not os.path.isdir(datadir):
        os.makedirs(datadir)
    write_config(os.path.join(datadir, "particl.conf"), n=n, chain=chain, disable_autoconnect=disable_autoconnect)
    os.makedirs(os.path.join(datadir, 'stderr'), exist_ok=True)
    os.makedirs(os.path.join(datadir, 'stdout'), exist_ok=True)
    return datadir


def write_config(config_path, *, n, chain, extra_config="", disable_autoconnect=True):
    # Translate chain subdirectory name to config name
    if chain == 'testnet':
        chain_name_conf_arg = 'testnet'
        chain_name_conf_section = 'test'
    else:
        chain_name_conf_arg = chain
        chain_name_conf_section = chain
<<<<<<< HEAD
    with open(os.path.join(datadir, "ghost.conf"), 'w', encoding='utf8') as f:
        f.write("{}=1\n".format(chain_name_conf_arg))
        f.write("[{}]\n".format(chain_name_conf_section))
=======
    with open(config_path, 'w', encoding='utf8') as f:
        if chain_name_conf_arg:
            f.write("{}=1\n".format(chain_name_conf_arg))
        if chain_name_conf_section:
            f.write("[{}]\n".format(chain_name_conf_section))
>>>>>>> 8739b5cc
        f.write("port=" + str(p2p_port(n)) + "\n")
        f.write("rpcport=" + str(rpc_port(n)) + "\n")
        # Disable server-side timeouts to avoid intermittent issues
        f.write("rpcservertimeout=99000\n")
        f.write("rpcdoccheck=1\n")
        f.write("fallbackfee=0.0002\n")
        f.write("server=1\n")
        f.write("keypool=1\n")
        f.write("discover=0\n")
        f.write("dnsseed=0\n")
        f.write("fixedseeds=0\n")
        f.write("listenonion=0\n")
        # Increase peertimeout to avoid disconnects while using mocktime.
        # peertimeout is measured in mock time, so setting it large enough to
        # cover any duration in mock time is sufficient. It can be overridden
        # in tests.
        f.write("peertimeout=999999999\n")
        f.write("printtoconsole=0\n")
        f.write("upnp=0\n")
        f.write("natpmp=0\n")
        f.write("shrinkdebugfile=0\n")
        # To improve SQLite wallet performance so that the tests don't timeout, use -unsafesqlitesync
        f.write("unsafesqlitesync=1\n")
        if disable_autoconnect:
            f.write("connect=0\n")
        f.write(extra_config)


def get_datadir_path(dirname, n):
    return os.path.join(dirname, "node" + str(n))


def append_config(datadir, options):
<<<<<<< HEAD
    with open(os.path.join(datadir, "ghost.conf"), 'a', encoding='utf8') as f:
=======
    with open(os.path.join(datadir, "particl.conf"), 'a', encoding='utf8') as f:
>>>>>>> 8739b5cc
        for option in options:
            f.write(option + "\n")


def get_auth_cookie(datadir, chain):
    user = None
    password = None
<<<<<<< HEAD
    if os.path.isfile(os.path.join(datadir, "ghost.conf")):
        with open(os.path.join(datadir, "ghost.conf"), 'r', encoding='utf8') as f:
=======
    if os.path.isfile(os.path.join(datadir, "particl.conf")):
        with open(os.path.join(datadir, "particl.conf"), 'r', encoding='utf8') as f:
>>>>>>> 8739b5cc
            for line in f:
                if line.startswith("rpcuser="):
                    assert user is None  # Ensure that there is only one rpcuser line
                    user = line.split("=")[1].strip("\n")
                if line.startswith("rpcpassword="):
                    assert password is None  # Ensure that there is only one rpcpassword line
                    password = line.split("=")[1].strip("\n")
    try:
        with open(os.path.join(datadir, chain, ".cookie"), 'r', encoding="ascii") as f:
            userpass = f.read()
            split_userpass = userpass.split(':')
            user = split_userpass[0]
            password = split_userpass[1]
    except OSError:
        pass
    if user is None or password is None:
        raise ValueError("No RPC credentials")
    return user, password


# If a cookie file exists in the given datadir, delete it.
def delete_cookie_file(datadir, chain):
    if os.path.isfile(os.path.join(datadir, chain, ".cookie")):
        logger.debug("Deleting leftover cookie file")
        os.remove(os.path.join(datadir, chain, ".cookie"))


def softfork_active(node, key):
    """Return whether a softfork is active."""
    return node.getdeploymentinfo()['deployments'][key]['active']


def set_node_times(nodes, t):
    for node in nodes:
        node.setmocktime(t)


def check_node_connections(*, node, num_in, num_out):
    info = node.getnetworkinfo()
    assert_equal(info["connections_in"], num_in)
    assert_equal(info["connections_out"], num_out)


# Transaction/Block functions
#############################


def find_output(node, txid, amount, *, blockhash=None):
    """
    Return index to output of txid with value amount
    Raises exception if there is none.
    """
    txdata = node.getrawtransaction(txid, 1, blockhash)
    for i in range(len(txdata["vout"])):
        if txdata["vout"][i]["value"] == amount:
            return i
    raise RuntimeError("find_output txid %s : %s not found" % (txid, str(amount)))


# Create large OP_RETURN txouts that can be appended to a transaction
# to make it large (helper for constructing large transactions). The
# total serialized size of the txouts is about 66k vbytes.
def gen_return_txouts():
    from .messages import CTxOut
    from .script import CScript, OP_RETURN
    txouts = [CTxOut(nValue=0, scriptPubKey=CScript([OP_RETURN, b'\x01'*67437]))]
    assert_equal(sum([len(txout.serialize()) for txout in txouts]), 67456)
    return txouts


# Create a spend of each passed-in utxo, splicing in "txouts" to each raw
# transaction to make it large.  See gen_return_txouts() above.
def create_lots_of_big_transactions(mini_wallet, node, fee, tx_batch_size, txouts, utxos=None):
    txids = []
    use_internal_utxos = utxos is None
    for _ in range(tx_batch_size):
        tx = mini_wallet.create_self_transfer(
            utxo_to_spend=None if use_internal_utxos else utxos.pop(),
            fee=fee,
        )["tx"]
        tx.vout.extend(txouts)
        res = node.testmempoolaccept([tx.serialize().hex()])[0]
        assert_equal(res['fees']['base'], fee)
        txids.append(node.sendrawtransaction(tx.serialize().hex()))
    return txids


def mine_large_block(test_framework, mini_wallet, node):
    # generate a 66k transaction,
    # and 14 of them is close to the 1MB block limit
    txouts = gen_return_txouts()
    fee = 100 * node.getnetworkinfo()["relayfee"]
    create_lots_of_big_transactions(mini_wallet, node, fee, 14, txouts)
    test_framework.generate(node, 1)


def find_vout_for_address(node, txid, addr):
    """
    Locate the vout index of the given transaction sending to the
    given address. Raises runtime error exception if not found.
    """
    tx = node.getrawtransaction(txid, True)
    for i in range(len(tx["vout"])):
        if addr == tx["vout"][i]["scriptPubKey"]["address"]:
            return i
    raise RuntimeError("Vout not found for address: txid=%s, addr=%s" % (txid, addr))

def modinv(a, n):
    """Compute the modular inverse of a modulo n using the extended Euclidean
    Algorithm. See https://en.wikipedia.org/wiki/Extended_Euclidean_algorithm#Modular_integers.
    """
    # TODO: Change to pow(a, -1, n) available in Python 3.8
    t1, t2 = 0, 1
    r1, r2 = n, a
    while r2 != 0:
        q = r1 // r2
        t1, t2 = t2, t1 - q * t2
        r1, r2 = r2, r1 - q * r2
    if r1 > 1:
        return None
    if t1 < 0:
        t1 += n
    return t1

class TestFrameworkUtil(unittest.TestCase):
    def test_modinv(self):
        test_vectors = [
            [7, 11],
            [11, 29],
            [90, 13],
            [1891, 3797],
            [6003722857, 77695236973],
        ]

        for a, n in test_vectors:
            self.assertEqual(modinv(a, n), pow(a, n-2, n))<|MERGE_RESOLUTION|>--- conflicted
+++ resolved
@@ -383,17 +383,9 @@
     else:
         chain_name_conf_arg = chain
         chain_name_conf_section = chain
-<<<<<<< HEAD
     with open(os.path.join(datadir, "ghost.conf"), 'w', encoding='utf8') as f:
         f.write("{}=1\n".format(chain_name_conf_arg))
         f.write("[{}]\n".format(chain_name_conf_section))
-=======
-    with open(config_path, 'w', encoding='utf8') as f:
-        if chain_name_conf_arg:
-            f.write("{}=1\n".format(chain_name_conf_arg))
-        if chain_name_conf_section:
-            f.write("[{}]\n".format(chain_name_conf_section))
->>>>>>> 8739b5cc
         f.write("port=" + str(p2p_port(n)) + "\n")
         f.write("rpcport=" + str(rpc_port(n)) + "\n")
         # Disable server-side timeouts to avoid intermittent issues
@@ -427,11 +419,7 @@
 
 
 def append_config(datadir, options):
-<<<<<<< HEAD
     with open(os.path.join(datadir, "ghost.conf"), 'a', encoding='utf8') as f:
-=======
-    with open(os.path.join(datadir, "particl.conf"), 'a', encoding='utf8') as f:
->>>>>>> 8739b5cc
         for option in options:
             f.write(option + "\n")
 
@@ -439,13 +427,8 @@
 def get_auth_cookie(datadir, chain):
     user = None
     password = None
-<<<<<<< HEAD
     if os.path.isfile(os.path.join(datadir, "ghost.conf")):
         with open(os.path.join(datadir, "ghost.conf"), 'r', encoding='utf8') as f:
-=======
-    if os.path.isfile(os.path.join(datadir, "particl.conf")):
-        with open(os.path.join(datadir, "particl.conf"), 'r', encoding='utf8') as f:
->>>>>>> 8739b5cc
             for line in f:
                 if line.startswith("rpcuser="):
                     assert user is None  # Ensure that there is only one rpcuser line
