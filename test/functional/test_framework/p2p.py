#!/usr/bin/env python3
# Copyright (c) 2010 ArtForz -- public domain half-a-node
# Copyright (c) 2012 Jeff Garzik
# Copyright (c) 2010-2020 The Bitcoin Core developers
# Distributed under the MIT software license, see the accompanying
# file COPYING or http://www.opensource.org/licenses/mit-license.php.
"""Test objects for interacting with a bitcoind node over the p2p protocol.

The P2PInterface objects interact with the bitcoind nodes under test using the
node's p2p interface. They can be used to send messages to the node, and
callbacks can be registered that execute when messages are received from the
node. Messages are sent to/received from the node on an asyncio event loop.
State held inside the objects must be guarded by the p2p_lock to avoid data
races between the main testing thread and the event loop.

P2PConnection: A low-level connection object to a node's P2P interface
P2PInterface: A high-level interface object for communicating to a node over P2P
P2PDataStore: A p2p interface class that keeps a store of transactions and blocks
              and can respond correctly to getdata and getheaders messages
P2PTxInvStore: A p2p interface class that inherits from P2PDataStore, and keeps
              a count of how many times each txid has been announced."""

import asyncio
from collections import defaultdict
from io import BytesIO
import logging
import struct
import sys
import threading

from test_framework.messages import (
    CBlockHeader,
    MAX_HEADERS_RESULTS,
    msg_addr,
    msg_addrv2,
    msg_block,
    MSG_BLOCK,
    msg_blocktxn,
    msg_cfcheckpt,
    msg_cfheaders,
    msg_cfilter,
    msg_cmpctblock,
    msg_feefilter,
    msg_filteradd,
    msg_filterclear,
    msg_filterload,
    msg_getaddr,
    msg_getblocks,
    msg_getblocktxn,
    msg_getdata,
    msg_getheaders,
    msg_headers,
    msg_inv,
    msg_mempool,
    msg_merkleblock,
    msg_notfound,
    msg_ping,
    msg_pong,
    msg_sendaddrv2,
    msg_sendcmpct,
    msg_sendheaders,
    msg_tx,
    MSG_TX,
    MSG_TYPE_MASK,
    msg_verack,
    msg_version,
    MSG_WTX,
    msg_wtxidrelay,
    NODE_NETWORK,
    NODE_WITNESS,
    sha256,
)
from test_framework.util import (
    MAX_NODES,
    p2p_port,
    wait_until_helper,
)

logger = logging.getLogger("TestFramework.p2p")

# The minimum P2P version that this test framework supports
MIN_P2P_VERSION_SUPPORTED = 60001
# The P2P version that this test framework implements and sends in its `version` message
# Version 70016 supports wtxid relay
#P2P_VERSION = 70016
P2P_VERSION = 90034  # Particl

# The services that this test framework offers in its `version` message
P2P_SERVICES = NODE_NETWORK | NODE_WITNESS
# The P2P user agent string that this test framework sends in its `version` message
P2P_SUBVERSION = "/python-p2p-tester:0.0.3/"
# Value for relay that this test framework sends in its `version` message
P2P_VERSION_RELAY = 1

MESSAGEMAP = {
    b"addr": msg_addr,
    b"addrv2": msg_addrv2,
    b"block": msg_block,
    b"blocktxn": msg_blocktxn,
    b"cfcheckpt": msg_cfcheckpt,
    b"cfheaders": msg_cfheaders,
    b"cfilter": msg_cfilter,
    b"cmpctblock": msg_cmpctblock,
    b"feefilter": msg_feefilter,
    b"filteradd": msg_filteradd,
    b"filterclear": msg_filterclear,
    b"filterload": msg_filterload,
    b"getaddr": msg_getaddr,
    b"getblocks": msg_getblocks,
    b"getblocktxn": msg_getblocktxn,
    b"getdata": msg_getdata,
    b"getheaders": msg_getheaders,
    b"headers": msg_headers,
    b"inv": msg_inv,
    b"mempool": msg_mempool,
    b"merkleblock": msg_merkleblock,
    b"notfound": msg_notfound,
    b"ping": msg_ping,
    b"pong": msg_pong,
    b"sendaddrv2": msg_sendaddrv2,
    b"sendcmpct": msg_sendcmpct,
    b"sendheaders": msg_sendheaders,
    b"tx": msg_tx,
    b"verack": msg_verack,
    b"version": msg_version,
    b"wtxidrelay": msg_wtxidrelay,
}

MAGIC_BYTES = {
    "mainnet": b"\xfb\xf2\xef\xb4",   # mainnet
    "testnet3": b"\x08\x11\x05\x0b",  # testnet3
    "regtest": b"\x09\x12\x06\x0c",   # regtest
    "signet": b"\x0a\x03\xcf\x40",    # signet
}


class P2PConnection(asyncio.Protocol):
    """A low-level connection object to a node's P2P interface.

    This class is responsible for:

    - opening and closing the TCP connection to the node
    - reading bytes from and writing bytes to the socket
    - deserializing and serializing the P2P message header
    - logging messages as they are sent and received

    This class contains no logic for handing the P2P message payloads. It must be
    sub-classed and the on_message() callback overridden."""

    def __init__(self):
        # The underlying transport of the connection.
        # Should only call methods on this from the NetworkThread, c.f. call_soon_threadsafe
        self._transport = None

    @property
    def is_connected(self):
        return self._transport is not None

    def peer_connect_helper(self, dstaddr, dstport, net, timeout_factor):
        assert not self.is_connected
        self.timeout_factor = timeout_factor
        self.dstaddr = dstaddr
        self.dstport = dstport
        # The initial message to send after the connection was made:
        self.on_connection_send_msg = None
        self.recvbuf = b""
        self.magic_bytes = MAGIC_BYTES[net]

    def peer_connect(self, dstaddr, dstport, *, net, timeout_factor):
        self.peer_connect_helper(dstaddr, dstport, net, timeout_factor)

        loop = NetworkThread.network_event_loop
        logger.debug('Connecting to Bitcoin Node: %s:%d' % (self.dstaddr, self.dstport))
        coroutine = loop.create_connection(lambda: self, host=self.dstaddr, port=self.dstport)
        return lambda: loop.call_soon_threadsafe(loop.create_task, coroutine)

    def peer_accept_connection(self, connect_id, connect_cb=lambda: None, *, net, timeout_factor):
        self.peer_connect_helper('0', 0, net, timeout_factor)

        logger.debug('Listening for Bitcoin Node with id: {}'.format(connect_id))
        return lambda: NetworkThread.listen(self, connect_cb, idx=connect_id)

    def peer_disconnect(self):
        # Connection could have already been closed by other end.
        NetworkThread.network_event_loop.call_soon_threadsafe(lambda: self._transport and self._transport.abort())

    # Connection and disconnection methods

    def connection_made(self, transport):
        """asyncio callback when a connection is opened."""
        assert not self._transport
        logger.debug("Connected & Listening: %s:%d" % (self.dstaddr, self.dstport))
        self._transport = transport
        if self.on_connection_send_msg:
            self.send_message(self.on_connection_send_msg)
            self.on_connection_send_msg = None  # Never used again
        self.on_open()

    def connection_lost(self, exc):
        """asyncio callback when a connection is closed."""
        if exc:
            logger.warning("Connection lost to {}:{} due to {}".format(self.dstaddr, self.dstport, exc))
        else:
            logger.debug("Closed connection to: %s:%d" % (self.dstaddr, self.dstport))
        self._transport = None
        self.recvbuf = b""
        self.on_close()

    # Socket read methods

    def data_received(self, t):
        """asyncio callback when data is read from the socket."""
        if len(t) > 0:
            self.recvbuf += t
            self._on_data()

    def _on_data(self):
        """Try to read P2P messages from the recv buffer.

        This method reads data from the buffer in a loop. It deserializes,
        parses and verifies the P2P header, then passes the P2P payload to
        the on_message callback for processing."""
        try:
            while True:
                if len(self.recvbuf) < 4:
                    return
                if self.recvbuf[:4] != self.magic_bytes:
                    raise ValueError("magic bytes mismatch: {} != {}".format(repr(self.magic_bytes), repr(self.recvbuf)))
                if len(self.recvbuf) < 4 + 12 + 4 + 4:
                    return
                msgtype = self.recvbuf[4:4+12].split(b"\x00", 1)[0]
                msglen = struct.unpack("<i", self.recvbuf[4+12:4+12+4])[0]
                checksum = self.recvbuf[4+12+4:4+12+4+4]
                if len(self.recvbuf) < 4 + 12 + 4 + 4 + msglen:
                    return
                msg = self.recvbuf[4+12+4+4:4+12+4+4+msglen]
                th = sha256(msg)
                h = sha256(th)
                if checksum != h[:4]:
                    raise ValueError("got bad checksum " + repr(self.recvbuf))
                self.recvbuf = self.recvbuf[4+12+4+4+msglen:]
                if msgtype not in MESSAGEMAP:
                    raise ValueError("Received unknown msgtype from %s:%d: '%s' %s" % (self.dstaddr, self.dstport, msgtype, repr(msg)))
                f = BytesIO(msg)
                t = MESSAGEMAP[msgtype]()
                t.deserialize(f)
                self._log_message("receive", t)
                self.on_message(t)
        except Exception as e:
            logger.exception('Error reading message:', repr(e))
            raise

    def on_message(self, message):
        """Callback for processing a P2P payload. Must be overridden by derived class."""
        raise NotImplementedError

    # Socket write methods

    def send_message(self, message):
        """Send a P2P message over the socket.

        This method takes a P2P payload, builds the P2P header and adds
        the message to the send buffer to be sent over the socket."""
        tmsg = self.build_message(message)
        self._log_message("send", message)
        return self.send_raw_message(tmsg)

    def send_raw_message(self, raw_message_bytes):
        if not self.is_connected:
            raise IOError('Not connected')

        def maybe_write():
            if not self._transport:
                return
            if self._transport.is_closing():
                return
            self._transport.write(raw_message_bytes)
        NetworkThread.network_event_loop.call_soon_threadsafe(maybe_write)

    # Class utility methods

    def build_message(self, message):
        """Build a serialized P2P message"""
        msgtype = message.msgtype
        data = message.serialize()
        tmsg = self.magic_bytes
        tmsg += msgtype
        tmsg += b"\x00" * (12 - len(msgtype))
        tmsg += struct.pack("<I", len(data))
        th = sha256(data)
        h = sha256(th)
        tmsg += h[:4]
        tmsg += data
        return tmsg

    def _log_message(self, direction, msg):
        """Logs a message being sent or received over the connection."""
        if direction == "send":
            log_message = "Send message to "
        elif direction == "receive":
            log_message = "Received message from "
        log_message += "%s:%d: %s" % (self.dstaddr, self.dstport, repr(msg)[:500])
        if len(log_message) > 500:
            log_message += "... (msg truncated)"
        logger.debug(log_message)


class P2PInterface(P2PConnection):
    """A high-level P2P interface class for communicating with a Bitcoin node.

    This class provides high-level callbacks for processing P2P message
    payloads, as well as convenience methods for interacting with the
    node over P2P.

    Individual testcases should subclass this and override the on_* methods
    if they want to alter message handling behaviour."""
    def __init__(self, support_addrv2=False, wtxidrelay=True):
        super().__init__()

        # Track number of messages of each type received.
        # Should be read-only in a test.
        self.message_count = defaultdict(int)

        # Track the most recent message of each type.
        # To wait for a message to be received, pop that message from
        # this and use self.wait_until.
        self.last_message = {}

        # A count of the number of ping messages we've sent to the node
        self.ping_counter = 1

        # The network services received from the peer
        self.nServices = 0

        self.support_addrv2 = support_addrv2

        # If the peer supports wtxid-relay
        self.wtxidrelay = wtxidrelay

    def peer_connect_send_version(self, services):
        # Send a version msg
        vt = msg_version()
        vt.nVersion = P2P_VERSION
        vt.strSubVer = P2P_SUBVERSION
        vt.relay = P2P_VERSION_RELAY
        vt.nServices = services
        vt.addrTo.ip = self.dstaddr
        vt.addrTo.port = self.dstport
        vt.addrFrom.ip = "0.0.0.0"
        vt.addrFrom.port = 0
        self.on_connection_send_msg = vt  # Will be sent in connection_made callback

    def peer_connect(self, *args, services=P2P_SERVICES, send_version=True, **kwargs):
        create_conn = super().peer_connect(*args, **kwargs)

        if send_version:
            self.peer_connect_send_version(services)

        return create_conn

    def peer_accept_connection(self, *args, services=NODE_NETWORK | NODE_WITNESS, **kwargs):
        create_conn = super().peer_accept_connection(*args, **kwargs)
        self.peer_connect_send_version(services)

        return create_conn

    # Message receiving methods

    def on_message(self, message):
        """Receive message and dispatch message to appropriate callback.

        We keep a count of how many of each message type has been received
        and the most recent message of each type."""
        with p2p_lock:
            try:
                msgtype = message.msgtype.decode('ascii')
                self.message_count[msgtype] += 1
                self.last_message[msgtype] = message
                getattr(self, 'on_' + msgtype)(message)
            except:
                print("ERROR delivering %s (%s)" % (repr(message), sys.exc_info()[0]))
                raise

    # Callback methods. Can be overridden by subclasses in individual test
    # cases to provide custom message handling behaviour.

    def on_open(self):
        pass

    def on_close(self):
        pass

    def on_addr(self, message): pass
    def on_addrv2(self, message): pass
    def on_block(self, message): pass
    def on_blocktxn(self, message): pass
    def on_cfcheckpt(self, message): pass
    def on_cfheaders(self, message): pass
    def on_cfilter(self, message): pass
    def on_cmpctblock(self, message): pass
    def on_feefilter(self, message): pass
    def on_filteradd(self, message): pass
    def on_filterclear(self, message): pass
    def on_filterload(self, message): pass
    def on_getaddr(self, message): pass
    def on_getblocks(self, message): pass
    def on_getblocktxn(self, message): pass
    def on_getdata(self, message): pass
    def on_getheaders(self, message): pass
    def on_headers(self, message): pass
    def on_mempool(self, message): pass
    def on_merkleblock(self, message): pass
    def on_notfound(self, message): pass
    def on_pong(self, message): pass
    def on_sendaddrv2(self, message): pass
    def on_sendcmpct(self, message): pass
    def on_sendheaders(self, message): pass
    def on_tx(self, message): pass
    def on_wtxidrelay(self, message): pass

    def on_inv(self, message):
        want = msg_getdata()
        for i in message.inv:
            if i.type != 0:
                want.inv.append(i)
        if len(want.inv):
            self.send_message(want)

    def on_ping(self, message):
        self.send_message(msg_pong(message.nonce))

    def on_verack(self, message):
        pass

    def on_version(self, message):
        assert message.nVersion >= MIN_P2P_VERSION_SUPPORTED, "Version {} received. Test framework only supports versions greater than {}".format(message.nVersion, MIN_P2P_VERSION_SUPPORTED)
        if message.nVersion >= 70016 and self.wtxidrelay:
            self.send_message(msg_wtxidrelay())
        if self.support_addrv2:
            self.send_message(msg_sendaddrv2())
        self.send_message(msg_verack())
        self.nServices = message.nServices

    # Connection helper methods

    def wait_until(self, test_function_in, *, timeout=60, check_connected=True):
        def test_function():
            if check_connected:
                assert self.is_connected
            return test_function_in()

        wait_until_helper(test_function, timeout=timeout, lock=p2p_lock, timeout_factor=self.timeout_factor)

    def wait_for_connect(self, timeout=60):
        test_function = lambda: self.is_connected
        wait_until_helper(test_function, timeout=timeout, lock=p2p_lock)

    def wait_for_disconnect(self, timeout=60):
        test_function = lambda: not self.is_connected
        self.wait_until(test_function, timeout=timeout, check_connected=False)

    # Message receiving helper methods

    def wait_for_tx(self, txid, timeout=60):
        def test_function():
            if not self.last_message.get('tx'):
                return False
            return self.last_message['tx'].tx.rehash() == txid

        self.wait_until(test_function, timeout=timeout)

    def wait_for_block(self, blockhash, timeout=60):
        def test_function():
            return self.last_message.get("block") and self.last_message["block"].block.rehash() == blockhash

        self.wait_until(test_function, timeout=timeout)

    def wait_for_header(self, blockhash, timeout=60):
        def test_function():
            last_headers = self.last_message.get('headers')
            if not last_headers:
                return False
            return last_headers.headers[0].rehash() == int(blockhash, 16)

        self.wait_until(test_function, timeout=timeout)

    def wait_for_merkleblock(self, blockhash, timeout=60):
        def test_function():
            last_filtered_block = self.last_message.get('merkleblock')
            if not last_filtered_block:
                return False
            return last_filtered_block.merkleblock.header.rehash() == int(blockhash, 16)

        self.wait_until(test_function, timeout=timeout)

    def wait_for_getdata(self, hash_list, timeout=60):
        """Waits for a getdata message.

        The object hashes in the inventory vector must match the provided hash_list."""
        def test_function():
            last_data = self.last_message.get("getdata")
            if not last_data:
                return False
            return [x.hash for x in last_data.inv] == hash_list

        self.wait_until(test_function, timeout=timeout)

    def wait_for_getheaders(self, timeout=60):
        """Waits for a getheaders message.

        Receiving any getheaders message will satisfy the predicate. the last_message["getheaders"]
        value must be explicitly cleared before calling this method, or this will return
        immediately with success. TODO: change this method to take a hash value and only
        return true if the correct block header has been requested."""
        def test_function():
            return self.last_message.get("getheaders")

        self.wait_until(test_function, timeout=timeout)

    def wait_for_inv(self, expected_inv, timeout=60):
        """Waits for an INV message and checks that the first inv object in the message was as expected."""
        if len(expected_inv) > 1:
            raise NotImplementedError("wait_for_inv() will only verify the first inv object")

        def test_function():
            return self.last_message.get("inv") and \
                                self.last_message["inv"].inv[0].type == expected_inv[0].type and \
                                self.last_message["inv"].inv[0].hash == expected_inv[0].hash

        self.wait_until(test_function, timeout=timeout)

    def wait_for_verack(self, timeout=60):
        def test_function():
            return "verack" in self.last_message

        self.wait_until(test_function, timeout=timeout)

    # Message sending helper functions

    def send_and_ping(self, message, timeout=60):
        self.send_message(message)
        self.sync_with_ping(timeout=timeout)

    def sync_send_with_ping(self, timeout=60):
        """Ensure SendMessages is called on this connection"""
        # Calling sync_with_ping twice requires that the node calls
        # `ProcessMessage` twice, and thus ensures `SendMessages` must have
        # been called at least once
        self.sync_with_ping()
        self.sync_with_ping()

    def sync_with_ping(self, timeout=60):
<<<<<<< HEAD
        self.send_message(msg_ping(nonce=self.ping_counter, height=0))
=======
        """Ensure ProcessMessages is called on this connection"""
        self.send_message(msg_ping(nonce=self.ping_counter))
>>>>>>> 13f24d13

        def test_function():
            return self.last_message.get("pong") and self.last_message["pong"].nonce == self.ping_counter

        self.wait_until(test_function, timeout=timeout)
        self.ping_counter += 1


# One lock for synchronizing all data access between the network event loop (see
# NetworkThread below) and the thread running the test logic.  For simplicity,
# P2PConnection acquires this lock whenever delivering a message to a P2PInterface.
# This lock should be acquired in the thread running the test logic to synchronize
# access to any data shared with the P2PInterface or P2PConnection.
p2p_lock = threading.Lock()


class NetworkThread(threading.Thread):
    network_event_loop = None

    def __init__(self):
        super().__init__(name="NetworkThread")
        # There is only one event loop and no more than one thread must be created
        assert not self.network_event_loop

        NetworkThread.listeners = {}
        NetworkThread.protos = {}
        NetworkThread.network_event_loop = asyncio.new_event_loop()

    def run(self):
        """Start the network thread."""
        self.network_event_loop.run_forever()

    def close(self, timeout=10):
        """Close the connections and network event loop."""
        self.network_event_loop.call_soon_threadsafe(self.network_event_loop.stop)
        wait_until_helper(lambda: not self.network_event_loop.is_running(), timeout=timeout)
        self.network_event_loop.close()
        self.join(timeout)
        # Safe to remove event loop.
        NetworkThread.network_event_loop = None

    @classmethod
    def listen(cls, p2p, callback, port=None, addr=None, idx=1):
        """ Ensure a listening server is running on the given port, and run the
        protocol specified by `p2p` on the next connection to it. Once ready
        for connections, call `callback`."""

        if port is None:
            assert 0 < idx <= MAX_NODES
            port = p2p_port(MAX_NODES - idx)
        if addr is None:
            addr = '127.0.0.1'

        coroutine = cls.create_listen_server(addr, port, callback, p2p)
        cls.network_event_loop.call_soon_threadsafe(cls.network_event_loop.create_task, coroutine)

    @classmethod
    async def create_listen_server(cls, addr, port, callback, proto):
        def peer_protocol():
            """Returns a function that does the protocol handling for a new
            connection. To allow different connections to have different
            behaviors, the protocol function is first put in the cls.protos
            dict. When the connection is made, the function removes the
            protocol function from that dict, and returns it so the event loop
            can start executing it."""
            response = cls.protos.get((addr, port))
            cls.protos[(addr, port)] = None
            return response

        if (addr, port) not in cls.listeners:
            # When creating a listener on a given (addr, port) we only need to
            # do it once. If we want different behaviors for different
            # connections, we can accomplish this by providing different
            # `proto` functions

            listener = await cls.network_event_loop.create_server(peer_protocol, addr, port)
            logger.debug("Listening server on %s:%d should be started" % (addr, port))
            cls.listeners[(addr, port)] = listener

        cls.protos[(addr, port)] = proto
        callback(addr, port)


class P2PDataStore(P2PInterface):
    """A P2P data store class.

    Keeps a block and transaction store and responds correctly to getdata and getheaders requests."""

    def __init__(self):
        super().__init__()
        # store of blocks. key is block hash, value is a CBlock object
        self.block_store = {}
        self.last_block_hash = ''
        # store of txs. key is txid, value is a CTransaction object
        self.tx_store = {}
        self.getdata_requests = []

    def on_getdata(self, message):
        """Check for the tx/block in our stores and if found, reply with an inv message."""
        for inv in message.inv:
            self.getdata_requests.append(inv.hash)
            if (inv.type & MSG_TYPE_MASK) == MSG_TX and inv.hash in self.tx_store.keys():
                self.send_message(msg_tx(self.tx_store[inv.hash]))
            elif (inv.type & MSG_TYPE_MASK) == MSG_BLOCK and inv.hash in self.block_store.keys():
                self.send_message(msg_block(self.block_store[inv.hash]))
            else:
                logger.debug('getdata message type {} received.'.format(hex(inv.type)))

    def on_getheaders(self, message):
        """Search back through our block store for the locator, and reply with a headers message if found."""

        locator, hash_stop = message.locator, message.hashstop

        # Assume that the most recent block added is the tip
        if not self.block_store:
            return

        headers_list = [self.block_store[self.last_block_hash]]
        while headers_list[-1].sha256 not in locator.vHave:
            # Walk back through the block store, adding headers to headers_list
            # as we go.
            prev_block_hash = headers_list[-1].hashPrevBlock
            if prev_block_hash in self.block_store:
                prev_block_header = CBlockHeader(self.block_store[prev_block_hash])
                headers_list.append(prev_block_header)
                if prev_block_header.sha256 == hash_stop:
                    # if this is the hashstop header, stop here
                    break
            else:
                logger.debug('block hash {} not found in block store'.format(hex(prev_block_hash)))
                break

        # Truncate the list if there are too many headers
        headers_list = headers_list[:-MAX_HEADERS_RESULTS - 1:-1]
        response = msg_headers(headers_list)

        if response is not None:
            self.send_message(response)

    def send_blocks_and_test(self, blocks, node, *, success=True, force_send=False, reject_reason=None, expect_disconnect=False, timeout=60):
        """Send blocks to test node and test whether the tip advances.

         - add all blocks to our block_store
         - send a headers message for the final block
         - the on_getheaders handler will ensure that any getheaders are responded to
         - if force_send is False: wait for getdata for each of the blocks. The on_getdata handler will
           ensure that any getdata messages are responded to. Otherwise send the full block unsolicited.
         - if success is True: assert that the node's tip advances to the most recent block
         - if success is False: assert that the node's tip doesn't advance
         - if reject_reason is set: assert that the correct reject message is logged"""

        with p2p_lock:
            for block in blocks:
                self.block_store[block.sha256] = block
                self.last_block_hash = block.sha256

        reject_reason = [reject_reason] if reject_reason else []
        with node.assert_debug_log(expected_msgs=reject_reason):
            if force_send:
                for b in blocks:
                    self.send_message(msg_block(block=b))
            else:
                self.send_message(msg_headers([CBlockHeader(block) for block in blocks]))
                self.wait_until(
                    lambda: blocks[-1].sha256 in self.getdata_requests,
                    timeout=timeout,
                    check_connected=success,
                )

            if expect_disconnect:
                self.wait_for_disconnect(timeout=timeout)
            else:
                self.sync_with_ping(timeout=timeout)

            if success:
                self.wait_until(lambda: node.getbestblockhash() == blocks[-1].hash, timeout=timeout)
            else:
                assert node.getbestblockhash() != blocks[-1].hash

    def send_txs_and_test(self, txs, node, *, success=True, expect_disconnect=False, reject_reason=None):
        """Send txs to test node and test whether they're accepted to the mempool.

         - add all txs to our tx_store
         - send tx messages for all txs
         - if success is True/False: assert that the txs are/are not accepted to the mempool
         - if expect_disconnect is True: Skip the sync with ping
         - if reject_reason is set: assert that the correct reject message is logged."""

        with p2p_lock:
            for tx in txs:
                self.tx_store[tx.sha256] = tx

        reject_reason = [reject_reason] if reject_reason else []
        with node.assert_debug_log(expected_msgs=reject_reason):
            for tx in txs:
                self.send_message(msg_tx(tx))

            if expect_disconnect:
                self.wait_for_disconnect()
            else:
                self.sync_with_ping()

            raw_mempool = node.getrawmempool()
            if success:
                # Check that all txs are now in the mempool
                for tx in txs:
                    assert tx.hash in raw_mempool, "{} not found in mempool".format(tx.hash)
            else:
                # Check that none of the txs are now in the mempool
                for tx in txs:
                    assert tx.hash not in raw_mempool, "{} tx found in mempool".format(tx.hash)

class P2PTxInvStore(P2PInterface):
    """A P2PInterface which stores a count of how many times each txid has been announced."""
    def __init__(self):
        super().__init__()
        self.tx_invs_received = defaultdict(int)

    def on_inv(self, message):
        super().on_inv(message) # Send getdata in response.
        # Store how many times invs have been received for each tx.
        for i in message.inv:
            if (i.type == MSG_TX) or (i.type == MSG_WTX):
                # save txid
                self.tx_invs_received[i.hash] += 1

    def get_invs(self):
        with p2p_lock:
            return list(self.tx_invs_received.keys())

    def wait_for_broadcast(self, txns, timeout=60):
        """Waits for the txns (list of txids) to complete initial broadcast.
        The mempool should mark unbroadcast=False for these transactions.
        """
        # Wait until invs have been received (and getdatas sent) for each txid.
        self.wait_until(lambda: set(self.tx_invs_received.keys()) == set([int(tx, 16) for tx in txns]), timeout=timeout)
        # Flush messages and wait for the getdatas to be processed
        self.sync_with_ping()<|MERGE_RESOLUTION|>--- conflicted
+++ resolved
@@ -550,12 +550,8 @@
         self.sync_with_ping()
 
     def sync_with_ping(self, timeout=60):
-<<<<<<< HEAD
+        """Ensure ProcessMessages is called on this connection"""
         self.send_message(msg_ping(nonce=self.ping_counter, height=0))
-=======
-        """Ensure ProcessMessages is called on this connection"""
-        self.send_message(msg_ping(nonce=self.ping_counter))
->>>>>>> 13f24d13
 
         def test_function():
             return self.last_message.get("pong") and self.last_message["pong"].nonce == self.ping_counter
