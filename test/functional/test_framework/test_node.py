--- conflicted
+++ resolved
@@ -503,7 +503,6 @@
             p.peer_disconnect()
         del self.p2ps[:]
 
-<<<<<<< HEAD
     def tx(self, args):
         binary = self.binary[:-1] + '-tx'
         p_args = [binary, '-regtest'] + args
@@ -524,9 +523,6 @@
         except json.JSONDecodeError:
             return cli_stdout.rstrip("\n")
 
-
-=======
->>>>>>> ff53433f
 
 class TestNodeCLIAttr:
     def __init__(self, cli, command):
