#!/usr/bin/env python3
# Copyright (c) 2014-2019 The Bitcoin Core developers
# Distributed under the MIT software license, see the accompanying
# file COPYING or http://www.opensource.org/licenses/mit-license.php.
"""Base class for RPC testing."""

import configparser
from enum import Enum
import argparse
import logging
import os
import pdb
import random
import re
import shutil
import subprocess
import sys
import tempfile
import time

from .authproxy import JSONRPCException
from . import coverage
from .test_node import TestNode
from .mininode import NetworkThread
from .util import (
    MAX_NODES,
    PortSeed,
    assert_equal,
    check_json_precision,
    connect_nodes,
    disconnect_nodes,
    get_datadir_path,
    initialize_datadir,
    sync_blocks,
    sync_mempools,
)


class TestStatus(Enum):
    PASSED = 1
    FAILED = 2
    SKIPPED = 3

TEST_EXIT_PASSED = 0
TEST_EXIT_FAILED = 1
TEST_EXIT_SKIPPED = 77

TMPDIR_PREFIX = "bitcoin_func_test_"


class SkipTest(Exception):
    """This exception is raised to skip a test"""

    def __init__(self, message):
        self.message = message


class BitcoinTestMetaClass(type):
    """Metaclass for BitcoinTestFramework.

    Ensures that any attempt to register a subclass of `BitcoinTestFramework`
    adheres to a standard whereby the subclass overrides `set_test_params` and
    `run_test` but DOES NOT override either `__init__` or `main`. If any of
    those standards are violated, a ``TypeError`` is raised."""

    def __new__(cls, clsname, bases, dct):
        if not clsname == 'BitcoinTestFramework':
            if not ('run_test' in dct and 'set_test_params' in dct):
                raise TypeError("BitcoinTestFramework subclasses must override "
                                "'run_test' and 'set_test_params'")
            if '__init__' in dct or 'main' in dct:
                raise TypeError("BitcoinTestFramework subclasses may not override "
                                "'__init__' or 'main'")

        return super().__new__(cls, clsname, bases, dct)


class BitcoinTestFramework(metaclass=BitcoinTestMetaClass):
    """Base class for a bitcoin test script.

    Individual bitcoin test scripts should subclass this class and override the set_test_params() and run_test() methods.

    Individual tests can also override the following methods to customize the test setup:

    - add_options()
    - setup_chain()
    - setup_network()
    - setup_nodes()

    The __init__() and main() methods should not be overridden.

    This class also contains various public and private helper methods."""

    def __init__(self):
        """Sets test framework defaults. Do not override this method. Instead, override the set_test_params() method"""
        self.chain = 'regtest'
        self.setup_clean_chain = False
        self.nodes = []
        self.network_thread = None
        self.rpc_timeout = 60  # Wait for up to 60 seconds for the RPC server to respond
        self.supports_cli = True
        self.bind_to_localhost_only = True
        self.set_test_params()
        self.parse_args()
        if self.options.timeout_factor == 0 :
            self.options.timeout_factor = 99999
        self.rpc_timeout = int(self.rpc_timeout * self.options.timeout_factor) # optionally, increase timeout by a factor

    def main(self):
        """Main function. This should not be overridden by the subclass test scripts."""

        assert hasattr(self, "num_nodes"), "Test must set self.num_nodes in set_test_params()"

        try:
            self.setup()
            self.run_test()
        except JSONRPCException:
            self.log.exception("JSONRPC error")
            self.success = TestStatus.FAILED
        except SkipTest as e:
            self.log.warning("Test Skipped: %s" % e.message)
            self.success = TestStatus.SKIPPED
        except AssertionError:
            self.log.exception("Assertion failed")
            self.success = TestStatus.FAILED
        except KeyError:
            self.log.exception("Key error")
            self.success = TestStatus.FAILED
        except subprocess.CalledProcessError as e:
            self.log.exception("Called Process failed with '{}'".format(e.output))
            self.success = TestStatus.FAILED
        except Exception:
            self.log.exception("Unexpected exception caught during testing")
            self.success = TestStatus.FAILED
        except KeyboardInterrupt:
            self.log.warning("Exiting after keyboard interrupt")
            self.success = TestStatus.FAILED
        finally:
            exit_code = self.shutdown()
            sys.exit(exit_code)

    def parse_args(self):
        previous_releases_path = os.getenv("PREVIOUS_RELEASES_DIR") or os.getcwd() + "/releases"
        parser = argparse.ArgumentParser(usage="%(prog)s [options]")
        parser.add_argument("--nocleanup", dest="nocleanup", default=False, action="store_true",
                            help="Leave bitcoinds and test.* datadir on exit or error")
        parser.add_argument("--noshutdown", dest="noshutdown", default=False, action="store_true",
                            help="Don't stop bitcoinds after the test execution")
        parser.add_argument("--cachedir", dest="cachedir", default=os.path.abspath(os.path.dirname(os.path.realpath(__file__)) + "/../../cache"),
                            help="Directory for caching pregenerated datadirs (default: %(default)s)")
        parser.add_argument("--tmpdir", dest="tmpdir", help="Root directory for datadirs")
        parser.add_argument("-l", "--loglevel", dest="loglevel", default="INFO",
                            help="log events at this level and higher to the console. Can be set to DEBUG, INFO, WARNING, ERROR or CRITICAL. Passing --loglevel DEBUG will output all logs to console. Note that logs at all levels are always written to the test_framework.log file in the temporary test directory.")
        parser.add_argument("--tracerpc", dest="trace_rpc", default=False, action="store_true",
                            help="Print out all RPC calls as they are made")
        parser.add_argument("--portseed", dest="port_seed", default=os.getpid(), type=int,
                            help="The seed to use for assigning port numbers (default: current process id)")
        parser.add_argument("--previous-releases", dest="prev_releases", action="store_true",
                            default=os.path.isdir(previous_releases_path) and bool(os.listdir(previous_releases_path)),
                            help="Force test of previous releases (default: %(default)s)")
        parser.add_argument("--coveragedir", dest="coveragedir",
                            help="Write tested RPC commands into this directory")
        parser.add_argument("--configfile", dest="configfile",
                            default=os.path.abspath(os.path.dirname(os.path.realpath(__file__)) + "/../../config.ini"),
                            help="Location of the test framework config file (default: %(default)s)")
        parser.add_argument("--pdbonfailure", dest="pdbonfailure", default=False, action="store_true",
                            help="Attach a python debugger if test fails")
        parser.add_argument("--usecli", dest="usecli", default=False, action="store_true",
                            help="use bitcoin-cli instead of RPC for all commands")
        parser.add_argument("--perf", dest="perf", default=False, action="store_true",
                            help="profile running nodes with perf for the duration of the test")
        parser.add_argument("--valgrind", dest="valgrind", default=False, action="store_true",
                            help="run nodes under the valgrind memory error detector: expect at least a ~10x slowdown, valgrind 3.14 or later required")
        parser.add_argument("--randomseed", type=int,
                            help="set a random seed for deterministically reproducing a previous test run")
        parser.add_argument("--descriptors", default=False, action="store_true",
                            help="Run test using a descriptor wallet")
        parser.add_argument('--timeout-factor', dest="timeout_factor", type=float, default=1.0, help='adjust test timeouts by a factor. Setting it to 0 disables all timeouts')
        self.add_options(parser)
        self.options = parser.parse_args()
        self.options.previous_releases_path = previous_releases_path

    def setup(self):
        """Call this method to start up the test framework object with options set."""

        PortSeed.n = self.options.port_seed

        check_json_precision()

        self.options.cachedir = os.path.abspath(self.options.cachedir)

        config = configparser.ConfigParser()
        config.read_file(open(self.options.configfile))
        self.config = config
        fname_bitcoind = os.path.join(
            config["environment"]["BUILDDIR"],
            "src",
<<<<<<< HEAD
            "particld" + config["environment"]["EXEEXT"]
=======
            "bitcoind" + config["environment"]["EXEEXT"],
>>>>>>> 24f70290
        )
        fname_bitcoincli = os.path.join(
            config["environment"]["BUILDDIR"],
            "src",
<<<<<<< HEAD
            "particl-cli" + config["environment"]["EXEEXT"]
=======
            "bitcoin-cli" + config["environment"]["EXEEXT"],
>>>>>>> 24f70290
        )
        self.options.bitcoind = os.getenv("BITCOIND", default=fname_bitcoind)
        self.options.bitcoincli = os.getenv("BITCOINCLI", default=fname_bitcoincli)

        os.environ['PATH'] = os.pathsep.join([
            os.path.join(config['environment']['BUILDDIR'], 'src'),
            os.path.join(config['environment']['BUILDDIR'], 'src', 'qt'), os.environ['PATH']
        ])

        # Set up temp directory and start logging
        if self.options.tmpdir:
            self.options.tmpdir = os.path.abspath(self.options.tmpdir)
            os.makedirs(self.options.tmpdir, exist_ok=False)
        else:
            self.options.tmpdir = tempfile.mkdtemp(prefix=TMPDIR_PREFIX)
        self._start_logging()

        # Seed the PRNG. Note that test runs are reproducible if and only if
        # a single thread accesses the PRNG. For more information, see
        # https://docs.python.org/3/library/random.html#notes-on-reproducibility.
        # The network thread shouldn't access random. If we need to change the
        # network thread to access randomness, it should instantiate its own
        # random.Random object.
        seed = self.options.randomseed

        if seed is None:
            seed = random.randrange(sys.maxsize)
        else:
            self.log.debug("User supplied random seed {}".format(seed))

        random.seed(seed)
        self.log.debug("PRNG seed is: {}".format(seed))

        self.log.debug('Setting up network thread')
        self.network_thread = NetworkThread()
        self.network_thread.start()

        if self.options.usecli:
            if not self.supports_cli:
                raise SkipTest("--usecli specified but test does not support using CLI")
            self.skip_if_no_cli()
        self.skip_test_if_missing_module()
        self.setup_chain()
        self.setup_network()

        self.success = TestStatus.PASSED

    def shutdown(self):
        """Call this method to shut down the test framework object."""

        if self.success == TestStatus.FAILED and self.options.pdbonfailure:
            print("Testcase failed. Attaching python debugger. Enter ? for help")
            pdb.set_trace()

        self.log.debug('Closing down network thread')
        self.network_thread.close()
        if not self.options.noshutdown:
            self.log.info("Stopping nodes")
            if self.nodes:
                self.stop_nodes()
        else:
            for node in self.nodes:
                node.cleanup_on_exit = False
            self.log.info("Note: bitcoinds were not stopped and may still be running")

        should_clean_up = (
            not self.options.nocleanup and
            not self.options.noshutdown and
            self.success != TestStatus.FAILED and
            not self.options.perf
        )
        if should_clean_up:
            self.log.info("Cleaning up {} on exit".format(self.options.tmpdir))
            cleanup_tree_on_exit = True
        elif self.options.perf:
            self.log.warning("Not cleaning up dir {} due to perf data".format(self.options.tmpdir))
            cleanup_tree_on_exit = False
        else:
            self.log.warning("Not cleaning up dir {}".format(self.options.tmpdir))
            cleanup_tree_on_exit = False

        if self.success == TestStatus.PASSED:
            self.log.info("Tests successful")
            exit_code = TEST_EXIT_PASSED
        elif self.success == TestStatus.SKIPPED:
            self.log.info("Test skipped")
            exit_code = TEST_EXIT_SKIPPED
        else:
            self.log.error("Test failed. Test logging available at %s/test_framework.log", self.options.tmpdir)
            self.log.error("Hint: Call {} '{}' to consolidate all logs".format(os.path.normpath(os.path.dirname(os.path.realpath(__file__)) + "/../combine_logs.py"), self.options.tmpdir))
            exit_code = TEST_EXIT_FAILED
        # Logging.shutdown will not remove stream- and filehandlers, so we must
        # do it explicitly. Handlers are removed so the next test run can apply
        # different log handler settings.
        # See: https://docs.python.org/3/library/logging.html#logging.shutdown
        for h in list(self.log.handlers):
            h.flush()
            h.close()
            self.log.removeHandler(h)
        rpc_logger = logging.getLogger("BitcoinRPC")
        for h in list(rpc_logger.handlers):
            h.flush()
            rpc_logger.removeHandler(h)
        if cleanup_tree_on_exit:
            shutil.rmtree(self.options.tmpdir)

        self.nodes.clear()
        return exit_code

    # Methods to override in subclass test scripts.
    def set_test_params(self):
        """Tests must this method to change default values for number of nodes, topology, etc"""
        raise NotImplementedError

    def add_options(self, parser):
        """Override this method to add command-line options to the test"""
        pass

    def skip_test_if_missing_module(self):
        """Override this method to skip a test if a module is not compiled"""
        pass

    def setup_chain(self):
        """Override this method to customize blockchain setup"""
        self.log.info("Initializing test directory " + self.options.tmpdir)
        if self.setup_clean_chain:
            self._initialize_chain_clean()
        else:
            self._initialize_chain()

    def setup_network(self):
        """Override this method to customize test network topology"""
        self.setup_nodes()

        # Connect the nodes as a "chain".  This allows us
        # to split the network between nodes 1 and 2 to get
        # two halves that can work on competing chains.
        #
        # Topology looks like this:
        # node0 <-- node1 <-- node2 <-- node3
        #
        # If all nodes are in IBD (clean chain from genesis), node0 is assumed to be the source of blocks (miner). To
        # ensure block propagation, all nodes will establish outgoing connections toward node0.
        # See fPreferredDownload in net_processing.
        #
        # If further outbound connections are needed, they can be added at the beginning of the test with e.g.
        # connect_nodes(self.nodes[1], 2)
        for i in range(self.num_nodes - 1):
            connect_nodes(self.nodes[i + 1], i)
        self.sync_all()

    def setup_nodes(self):
        """Override this method to customize test node setup"""
        extra_args = [[]] * self.num_nodes
        wallets = [[]] * self.num_nodes
        if hasattr(self, "extra_args"):
            extra_args = self.extra_args
            wallets = [[x for x in eargs if x.startswith('-wallet=')] for eargs in extra_args]
        extra_args = [x + ['-nowallet'] for x in extra_args]
        self.add_nodes(self.num_nodes, extra_args)
        self.start_nodes()
        for i, n in enumerate(self.nodes):
            n.extra_args.pop()
            if '-wallet=0' in n.extra_args or '-nowallet' in n.extra_args or '-disablewallet' in n.extra_args or not self.is_wallet_compiled():
                continue
            if '-wallet=' not in wallets[i] and not any([x.startswith('-wallet=') for x in wallets[i]]):
                wallets[i].append('-wallet=')
            for w in wallets[i]:
                wallet_name = w.split('=', 1)[1]
                n.createwallet(wallet_name=wallet_name, descriptors=self.options.descriptors)
        self.import_deterministic_coinbase_privkeys()
        if not self.setup_clean_chain:
            for n in self.nodes:
                assert_equal(n.getblockchaininfo()["blocks"], 199)
            # To ensure that all nodes are out of IBD, the most recent block
            # must have a timestamp not too old (see IsInitialBlockDownload()).
            self.log.debug('Generate a block with current time')
            block_hash = self.nodes[0].generate(1)[0]
            block = self.nodes[0].getblock(blockhash=block_hash, verbosity=0)
            for n in self.nodes:
                n.submitblock(block)
                chain_info = n.getblockchaininfo()
                assert_equal(chain_info["blocks"], 200)
                assert_equal(chain_info["initialblockdownload"], False)

    def import_deterministic_coinbase_privkeys(self):
        for n in self.nodes:
            try:
                n.getwalletinfo()
            except JSONRPCException as e:
                assert str(e).startswith('Method not found')
                continue

            n.importprivkey(privkey=n.get_deterministic_priv_key().key, label='coinbase')

    def run_test(self):
        """Tests must override this method to define test logic"""
        raise NotImplementedError

    # Public helper methods. These can be accessed by the subclass test scripts.

    def add_nodes(self, num_nodes, extra_args=None, *, rpchost=None, binary=None, binary_cli=None, versions=None):
        """Instantiate TestNode objects.

        Should only be called once after the nodes have been specified in
        set_test_params()."""
        def get_bin_from_version(version, bin_name, bin_default):
            if not version:
                return bin_default
            return os.path.join(
                self.options.previous_releases_path,
                re.sub(
                    r'\.0$',
                    '',  # remove trailing .0 for point releases
                    'v{}.{}.{}.{}'.format(
                        (version % 100000000) // 1000000,
                        (version % 1000000) // 10000,
                        (version % 10000) // 100,
                        (version % 100) // 1,
                    ),
                ),
                'bin',
                bin_name,
            )

        if self.bind_to_localhost_only:
            extra_confs = [["bind=127.0.0.1"]] * num_nodes
        else:
            extra_confs = [[]] * num_nodes
        if extra_args is None:
            extra_args = [[]] * num_nodes
        if versions is None:
            versions = [None] * num_nodes
        if binary is None:
            binary = [get_bin_from_version(v, 'bitcoind', self.options.bitcoind) for v in versions]
        if binary_cli is None:
            binary_cli = [get_bin_from_version(v, 'bitcoin-cli', self.options.bitcoincli) for v in versions]
        assert_equal(len(extra_confs), num_nodes)
        assert_equal(len(extra_args), num_nodes)
        assert_equal(len(versions), num_nodes)
        assert_equal(len(binary), num_nodes)
        assert_equal(len(binary_cli), num_nodes)
        for i in range(num_nodes):
            self.nodes.append(TestNode(
                i,
                get_datadir_path(self.options.tmpdir, i),
                chain=self.chain,
                rpchost=rpchost,
                timewait=self.rpc_timeout,
                timeout_factor=self.options.timeout_factor,
                bitcoind=binary[i],
                bitcoin_cli=binary_cli[i],
                version=versions[i],
                coverage_dir=self.options.coveragedir,
                cwd=self.options.tmpdir,
                extra_conf=extra_confs[i],
                extra_args=extra_args[i],
                use_cli=self.options.usecli,
                start_perf=self.options.perf,
                use_valgrind=self.options.valgrind,
                descriptors=self.options.descriptors,
            ))

    def start_node(self, i, *args, **kwargs):
        """Start a bitcoind"""

        node = self.nodes[i]

        node.start(*args, **kwargs)
        node.wait_for_rpc_connection()

        if self.options.coveragedir is not None:
            coverage.write_all_rpc_commands(self.options.coveragedir, node.rpc)

    def start_nodes(self, extra_args=None, *args, **kwargs):
        """Start multiple bitcoinds"""

        if extra_args is None:
            extra_args = [None] * self.num_nodes
        assert_equal(len(extra_args), self.num_nodes)
        try:
            for i, node in enumerate(self.nodes):
                node.start(extra_args[i], *args, **kwargs)
            for node in self.nodes:
                node.wait_for_rpc_connection()
        except:
            # If one node failed to start, stop the others
            self.stop_nodes()
            raise

        if self.options.coveragedir is not None:
            for node in self.nodes:
                coverage.write_all_rpc_commands(self.options.coveragedir, node.rpc)

    def stop_node(self, i, expected_stderr='', wait=0):
        """Stop a bitcoind test node"""
        self.nodes[i].stop_node(expected_stderr, wait=wait)
        self.nodes[i].wait_until_stopped()

    def stop_nodes(self, wait=0):
        """Stop multiple bitcoind test nodes"""
        for node in self.nodes:
            # Issue RPC to stop nodes
            node.stop_node(wait=wait)

        for node in self.nodes:
            # Wait for nodes to stop
            node.wait_until_stopped()

    def restart_node(self, i, extra_args=None):
        """Stop and start a test node"""
        self.stop_node(i)
        self.start_node(i, extra_args)

    def wait_for_node_exit(self, i, timeout):
        self.nodes[i].process.wait(timeout)

    def split_network(self):
        """
        Split the network of four nodes into nodes 0/1 and 2/3.
        """
        disconnect_nodes(self.nodes[1], 2)
        disconnect_nodes(self.nodes[2], 1)
        self.sync_all(self.nodes[:2])
        self.sync_all(self.nodes[2:])

    def join_network(self):
        """
        Join the (previously split) network halves together.
        """
        connect_nodes(self.nodes[1], 2)
        self.sync_all()

    def sync_blocks(self, nodes=None, **kwargs):
        sync_blocks(nodes or self.nodes, **kwargs)

    def sync_mempools(self, nodes=None, **kwargs):
        sync_mempools(nodes or self.nodes, **kwargs)

    def sync_all(self, nodes=None, **kwargs):
        self.sync_blocks(nodes, **kwargs)
        self.sync_mempools(nodes, **kwargs)

    # Private helper methods. These should not be accessed by the subclass test scripts.

    def _start_logging(self):
        # Add logger and logging handlers
        self.log = logging.getLogger('TestFramework')
        self.log.setLevel(logging.DEBUG)
        # Create file handler to log all messages
        fh = logging.FileHandler(self.options.tmpdir + '/test_framework.log', encoding='utf-8')
        fh.setLevel(logging.DEBUG)
        # Create console handler to log messages to stderr. By default this logs only error messages, but can be configured with --loglevel.
        ch = logging.StreamHandler(sys.stdout)
        # User can provide log level as a number or string (eg DEBUG). loglevel was caught as a string, so try to convert it to an int
        ll = int(self.options.loglevel) if self.options.loglevel.isdigit() else self.options.loglevel.upper()
        ch.setLevel(ll)
        # Format logs the same as bitcoind's debug.log with microprecision (so log files can be concatenated and sorted)
        formatter = logging.Formatter(fmt='%(asctime)s.%(msecs)03d000Z %(name)s (%(levelname)s): %(message)s', datefmt='%Y-%m-%dT%H:%M:%S')
        formatter.converter = time.gmtime
        fh.setFormatter(formatter)
        ch.setFormatter(formatter)
        # add the handlers to the logger
        self.log.addHandler(fh)
        self.log.addHandler(ch)

        if self.options.trace_rpc:
            rpc_logger = logging.getLogger("BitcoinRPC")
            rpc_logger.setLevel(logging.DEBUG)
            rpc_handler = logging.StreamHandler(sys.stdout)
            rpc_handler.setLevel(logging.DEBUG)
            rpc_logger.addHandler(rpc_handler)

    def _initialize_chain(self):
        """Initialize a pre-mined blockchain for use by the test.

        Create a cache of a 199-block-long chain
        Afterward, create num_nodes copies from the cache."""

        CACHE_NODE_ID = 0  # Use node 0 to create the cache for all other nodes
        cache_node_dir = get_datadir_path(self.options.cachedir, CACHE_NODE_ID)
        assert self.num_nodes <= MAX_NODES

        if not os.path.isdir(cache_node_dir):
            self.log.debug("Creating cache directory {}".format(cache_node_dir))

            initialize_datadir(self.options.cachedir, CACHE_NODE_ID, self.chain)
            self.nodes.append(
                TestNode(
                    CACHE_NODE_ID,
                    cache_node_dir,
                    chain=self.chain,
                    extra_conf=["bind=127.0.0.1"],
                    extra_args=['-disablewallet'],
                    rpchost=None,
                    timewait=self.rpc_timeout,
                    timeout_factor=self.options.timeout_factor,
                    bitcoind=self.options.bitcoind,
                    bitcoin_cli=self.options.bitcoincli,
                    coverage_dir=None,
                    cwd=self.options.tmpdir,
                    descriptors=self.options.descriptors,
                ))
            self.start_node(CACHE_NODE_ID)
            cache_node = self.nodes[CACHE_NODE_ID]

            # Wait for RPC connections to be ready
            cache_node.wait_for_rpc_connection()

            # Set a time in the past, so that blocks don't end up in the future
            cache_node.setmocktime(cache_node.getblockheader(cache_node.getbestblockhash())['time'])

            # Create a 199-block-long chain; each of the 4 first nodes
            # gets 25 mature blocks and 25 immature.
            # The 4th node gets only 24 immature blocks so that the very last
            # block in the cache does not age too much (have an old tip age).
            # This is needed so that we are out of IBD when the test starts,
            # see the tip age check in IsInitialBlockDownload().
            for i in range(8):
                cache_node.generatetoaddress(
                    nblocks=25 if i != 7 else 24,
                    address=TestNode.PRIV_KEYS[i % 4].address,
                )

            assert_equal(cache_node.getblockchaininfo()["blocks"], 199)

            # Shut it down, and clean up cache directories:
            self.stop_nodes()
            self.nodes = []

            def cache_path(*paths):
                return os.path.join(cache_node_dir, self.chain, *paths)

            os.rmdir(cache_path('wallets'))  # Remove empty wallets dir
            for entry in os.listdir(cache_path()):
                if entry not in ['chainstate', 'blocks']:  # Only keep chainstate and blocks folder
                    os.remove(cache_path(entry))

        for i in range(self.num_nodes):
            self.log.debug("Copy cache directory {} to node {}".format(cache_node_dir, i))
            to_dir = get_datadir_path(self.options.tmpdir, i)
            shutil.copytree(cache_node_dir, to_dir)
            initialize_datadir(self.options.tmpdir, i, self.chain)  # Overwrite port/rpcport in bitcoin.conf

    def _initialize_chain_clean(self):
        """Initialize empty blockchain for use by the test.

        Create an empty blockchain and num_nodes wallets.
        Useful if a test case wants complete control over initialization."""
        for i in range(self.num_nodes):
            initialize_datadir(self.options.tmpdir, i, self.chain)

    def skip_if_no_py3_zmq(self):
        """Attempt to import the zmq package and skip the test if the import fails."""
        try:
            import zmq  # noqa
        except ImportError:
            raise SkipTest("python3-zmq module not available.")

    def skip_if_no_bitcoind_zmq(self):
        """Skip the running test if bitcoind has not been compiled with zmq support."""
        if not self.is_zmq_compiled():
            raise SkipTest("bitcoind has not been built with zmq enabled.")

    def skip_if_no_wallet(self):
        """Skip the running test if wallet has not been compiled."""
        if not self.is_wallet_compiled():
            raise SkipTest("wallet has not been compiled.")

    def skip_if_no_wallet_tool(self):
        """Skip the running test if bitcoin-wallet has not been compiled."""
        if not self.is_wallet_tool_compiled():
            raise SkipTest("bitcoin-wallet has not been compiled")

    def skip_if_no_cli(self):
        """Skip the running test if bitcoin-cli has not been compiled."""
        if not self.is_cli_compiled():
            raise SkipTest("bitcoin-cli has not been compiled.")

    def skip_if_no_previous_releases(self):
        """Skip the running test if previous releases are not available."""
        if not self.has_previous_releases():
            raise SkipTest("previous releases not available or disabled")

    def has_previous_releases(self):
        """Checks whether previous releases are present and enabled."""
        if not os.path.isdir(self.options.previous_releases_path):
            if self.options.prev_releases:
                raise AssertionError("Force test of previous releases but releases missing: {}".format(
                    self.options.previous_releases_path))
        return self.options.prev_releases

    def is_cli_compiled(self):
        """Checks whether bitcoin-cli was compiled."""
        return self.config["components"].getboolean("ENABLE_CLI")

    def is_wallet_compiled(self):
        """Checks whether the wallet module was compiled."""
        return self.config["components"].getboolean("ENABLE_WALLET")

    def is_wallet_tool_compiled(self):
        """Checks whether bitcoin-wallet was compiled."""
        return self.config["components"].getboolean("ENABLE_WALLET_TOOL")

    def is_zmq_compiled(self):
        """Checks whether the zmq module was compiled."""
        return self.config["components"].getboolean("ENABLE_ZMQ")

    def is_usbdevice_compiled(self):
        """Checks whether the usbdevice module was compiled."""
        return self.config["components"].getboolean("ENABLE_USBDEVICE")<|MERGE_RESOLUTION|>--- conflicted
+++ resolved
@@ -195,20 +195,12 @@
         fname_bitcoind = os.path.join(
             config["environment"]["BUILDDIR"],
             "src",
-<<<<<<< HEAD
-            "particld" + config["environment"]["EXEEXT"]
-=======
-            "bitcoind" + config["environment"]["EXEEXT"],
->>>>>>> 24f70290
+            "particld" + config["environment"]["EXEEXT"],
         )
         fname_bitcoincli = os.path.join(
             config["environment"]["BUILDDIR"],
             "src",
-<<<<<<< HEAD
-            "particl-cli" + config["environment"]["EXEEXT"]
-=======
-            "bitcoin-cli" + config["environment"]["EXEEXT"],
->>>>>>> 24f70290
+            "particl-cli" + config["environment"]["EXEEXT"],
         )
         self.options.bitcoind = os.getenv("BITCOIND", default=fname_bitcoind)
         self.options.bitcoincli = os.getenv("BITCOINCLI", default=fname_bitcoincli)
