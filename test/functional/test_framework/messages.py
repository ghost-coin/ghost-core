#!/usr/bin/env python3
# Copyright (c) 2010 ArtForz -- public domain half-a-node
# Copyright (c) 2012 Jeff Garzik
# Copyright (c) 2010-2020 The Bitcoin Core developers
# Distributed under the MIT software license, see the accompanying
# file COPYING or http://www.opensource.org/licenses/mit-license.php.
"""Bitcoin test framework primitive and message structures

CBlock, CTransaction, CBlockHeader, CTxIn, CTxOut, etc....:
    data structures that should map to corresponding structures in
    bitcoin/primitives

msg_block, msg_tx, msg_headers, etc.:
    data structures that represent network messages

ser_*, deser_*: functions that handle serialization/deserialization.

Classes use __slots__ to ensure extraneous attributes aren't accidentally added
by tests, compromising their intended effect.
"""
from codecs import encode
import copy
import hashlib
from io import BytesIO
import math
import random
import socket
import struct
import time

from test_framework.siphash import siphash256
from test_framework.util import hex_str_to_bytes, assert_equal

MIN_VERSION_SUPPORTED = 60001
<<<<<<< HEAD
#MY_VERSION = 70014  # past bip-31 for ping/pong
MY_VERSION = 90009
MY_SUBVERSION = b"/python-p2p-tester:0.0.3/"
=======
MY_VERSION = 70016  # past wtxid relay
MY_SUBVERSION = "/python-p2p-tester:0.0.3/"
>>>>>>> 372dd8da
MY_RELAY = 1 # from version 70001 onwards, fRelay should be appended to version messages (BIP37)

MAX_LOCATOR_SZ = 101
MAX_BLOCK_BASE_SIZE = 1000000
MAX_BLOOM_FILTER_SIZE = 36000
MAX_BLOOM_HASH_FUNCS = 50

COIN = 100000000  # 1 btc in satoshis
MAX_MONEY = 21000000 * COIN

BIP125_SEQUENCE_NUMBER = 0xfffffffd  # Sequence number that is BIP 125 opt-in and BIP 68-opt-out

MAX_PROTOCOL_MESSAGE_LENGTH = 4000000  # Maximum length of incoming protocol messages
MAX_HEADERS_RESULTS = 2000  # Number of headers sent in one getheaders result
MAX_INV_SIZE = 50000  # Maximum number of entries in an 'inv' protocol message

NODE_NETWORK = (1 << 0)
NODE_BLOOM = (1 << 2)
NODE_WITNESS = (1 << 3)
NODE_COMPACT_FILTERS = (1 << 6)
NODE_NETWORK_LIMITED = (1 << 10)

MSG_TX = 1
MSG_BLOCK = 2
MSG_FILTERED_BLOCK = 3
MSG_CMPCT_BLOCK = 4
MSG_WTX = 5
MSG_WITNESS_FLAG = 1 << 30
MSG_TYPE_MASK = 0xffffffff >> 2
MSG_WITNESS_TX = MSG_TX | MSG_WITNESS_FLAG

FILTER_TYPE_BASIC = 0

WITNESS_SCALE_FACTOR = 4

# Serialization/deserialization tools
def sha256(s):
    return hashlib.new('sha256', s).digest()

def hash256(s):
    return sha256(sha256(s))

def ser_compact_size(l):
    r = b""
    if l < 253:
        r = struct.pack("B", l)
    elif l < 0x10000:
        r = struct.pack("<BH", 253, l)
    elif l < 0x100000000:
        r = struct.pack("<BI", 254, l)
    else:
        r = struct.pack("<BQ", 255, l)
    return r

def deser_compact_size(f):
    nit = struct.unpack("<B", f.read(1))[0]
    if nit == 253:
        nit = struct.unpack("<H", f.read(2))[0]
    elif nit == 254:
        nit = struct.unpack("<I", f.read(4))[0]
    elif nit == 255:
        nit = struct.unpack("<Q", f.read(8))[0]
    return nit

def deser_string(f):
    nit = deser_compact_size(f)
    return f.read(nit)

def ser_string(s):
    return ser_compact_size(len(s)) + s

def deser_uint256(f):
    r = 0
    for i in range(8):
        t = struct.unpack("<I", f.read(4))[0]
        r += t << (i * 32)
    return r


def ser_uint256(u):
    rs = b""
    for _ in range(8):
        rs += struct.pack("<I", u & 0xFFFFFFFF)
        u >>= 32
    return rs


def uint256_from_str(s):
    r = 0
    t = struct.unpack("<IIIIIIII", s[:32])
    for i in range(8):
        r += t[i] << (i * 32)
    return r


def uint256_from_compact(c):
    nbytes = (c >> 24) & 0xFF
    v = (c & 0xFFFFFF) << (8 * (nbytes - 3))
    return v


# deser_function_name: Allow for an alternate deserialization function on the
# entries in the vector.
def deser_vector(f, c, deser_function_name=None):
    nit = deser_compact_size(f)
    r = []
    for _ in range(nit):
        t = c()
        if deser_function_name:
            getattr(t, deser_function_name)(f)
        else:
            t.deserialize(f)
        r.append(t)
    return r


# ser_function_name: Allow for an alternate serialization function on the
# entries in the vector (we use this for serializing the vector of transactions
# for a witness block).
def ser_vector(l, ser_function_name=None):
    r = ser_compact_size(len(l))
    for i in l:
        if ser_function_name:
            r += getattr(i, ser_function_name)()
        else:
            r += i.serialize()
    return r


def deser_uint256_vector(f):
    nit = deser_compact_size(f)
    r = []
    for _ in range(nit):
        t = deser_uint256(f)
        r.append(t)
    return r


def ser_uint256_vector(l):
    r = ser_compact_size(len(l))
    for i in l:
        r += ser_uint256(i)
    return r


def deser_string_vector(f):
    nit = deser_compact_size(f)
    r = []
    for _ in range(nit):
        t = deser_string(f)
        r.append(t)
    return r


def ser_string_vector(l):
    r = ser_compact_size(len(l))
    for sv in l:
        r += ser_string(sv)
    return r


# Deserialize from a hex string representation (eg from RPC)
def FromHex(obj, hex_string):
    obj.deserialize(BytesIO(hex_str_to_bytes(hex_string)))
    return obj

# Convert a binary-serializable object to hex (eg for submission via RPC)
def ToHex(obj):
    return obj.serialize().hex()

# Objects that map to bitcoind objects, which can be serialized/deserialized


class CAddress:
    __slots__ = ("net", "ip", "nServices", "port", "time")

    # see https://github.com/bitcoin/bips/blob/master/bip-0155.mediawiki
    NET_IPV4 = 1

    ADDRV2_NET_NAME = {
        NET_IPV4: "IPv4"
    }

    ADDRV2_ADDRESS_LENGTH = {
        NET_IPV4: 4
    }

    def __init__(self):
        self.time = 0
        self.nServices = 1
        self.net = self.NET_IPV4
        self.ip = "0.0.0.0"
        self.port = 0

    def deserialize(self, f, *, with_time=True):
        """Deserialize from addrv1 format (pre-BIP155)"""
        if with_time:
            # VERSION messages serialize CAddress objects without time
            self.time = struct.unpack("<I", f.read(4))[0]
        self.nServices = struct.unpack("<Q", f.read(8))[0]
        # We only support IPv4 which means skip 12 bytes and read the next 4 as IPv4 address.
        f.read(12)
        self.net = self.NET_IPV4
        self.ip = socket.inet_ntoa(f.read(4))
        self.port = struct.unpack(">H", f.read(2))[0]

    def serialize(self, *, with_time=True):
        """Serialize in addrv1 format (pre-BIP155)"""
        assert self.net == self.NET_IPV4
        r = b""
        if with_time:
            # VERSION messages serialize CAddress objects without time
            r += struct.pack("<I", self.time)
        r += struct.pack("<Q", self.nServices)
        r += b"\x00" * 10 + b"\xff" * 2
        r += socket.inet_aton(self.ip)
        r += struct.pack(">H", self.port)
        return r

    def deserialize_v2(self, f):
        """Deserialize from addrv2 format (BIP155)"""
        self.time = struct.unpack("<I", f.read(4))[0]

        self.nServices = deser_compact_size(f)

        self.net = struct.unpack("B", f.read(1))[0]
        assert self.net == self.NET_IPV4

        address_length = deser_compact_size(f)
        assert address_length == self.ADDRV2_ADDRESS_LENGTH[self.net]

        self.ip = socket.inet_ntoa(f.read(4))

        self.port = struct.unpack(">H", f.read(2))[0]

    def serialize_v2(self):
        """Serialize in addrv2 format (BIP155)"""
        assert self.net == self.NET_IPV4
        r = b""
        r += struct.pack("<I", self.time)
        r += ser_compact_size(self.nServices)
        r += struct.pack("B", self.net)
        r += ser_compact_size(self.ADDRV2_ADDRESS_LENGTH[self.net])
        r += socket.inet_aton(self.ip)
        r += struct.pack(">H", self.port)
        return r

    def __repr__(self):
        return ("CAddress(nServices=%i net=%s addr=%s port=%i)"
                % (self.nServices, self.ADDRV2_NET_NAME[self.net], self.ip, self.port))


class CInv:
    __slots__ = ("hash", "type")

    typemap = {
        0: "Error",
        MSG_TX: "TX",
        MSG_BLOCK: "Block",
        MSG_TX | MSG_WITNESS_FLAG: "WitnessTx",
        MSG_BLOCK | MSG_WITNESS_FLAG: "WitnessBlock",
        MSG_FILTERED_BLOCK: "filtered Block",
        MSG_CMPCT_BLOCK: "CompactBlock",
        MSG_WTX: "WTX",
    }

    def __init__(self, t=0, h=0):
        self.type = t
        self.hash = h

    def deserialize(self, f):
        self.type = struct.unpack("<I", f.read(4))[0]
        self.hash = deser_uint256(f)

    def serialize(self):
        r = b""
        r += struct.pack("<I", self.type)
        r += ser_uint256(self.hash)
        return r

    def __repr__(self):
        return "CInv(type=%s hash=%064x)" \
            % (self.typemap[self.type], self.hash)

    def __eq__(self, other):
        return isinstance(other, CInv) and self.hash == other.hash and self.type == other.type


class CBlockLocator:
    __slots__ = ("nVersion", "vHave")

    def __init__(self):
        self.nVersion = MY_VERSION
        self.vHave = []

    def deserialize(self, f):
        self.nVersion = struct.unpack("<i", f.read(4))[0]
        self.vHave = deser_uint256_vector(f)

    def serialize(self):
        r = b""
        r += struct.pack("<i", self.nVersion)
        r += ser_uint256_vector(self.vHave)
        return r

    def __repr__(self):
        return "CBlockLocator(nVersion=%i vHave=%s)" \
            % (self.nVersion, repr(self.vHave))


class COutPoint:
    __slots__ = ("hash", "n")

    def __init__(self, hash=0, n=0):
        self.hash = hash
        self.n = n

    def deserialize(self, f):
        self.hash = deser_uint256(f)
        self.n = struct.unpack("<I", f.read(4))[0]

    def serialize(self):
        r = b""
        r += ser_uint256(self.hash)
        r += struct.pack("<I", self.n)
        return r

    def __repr__(self):
        return "COutPoint(hash=%064x n=%i)" % (self.hash, self.n)


class CTxIn:
    __slots__ = ("nSequence", "prevout", "scriptSig")

    def __init__(self, outpoint=None, scriptSig=b"", nSequence=0):
        if outpoint is None:
            self.prevout = COutPoint()
        else:
            self.prevout = outpoint
        self.scriptSig = scriptSig
        self.nSequence = nSequence

    def deserialize(self, f):
        self.prevout = COutPoint()
        self.prevout.deserialize(f)
        self.scriptSig = deser_string(f)
        self.nSequence = struct.unpack("<I", f.read(4))[0]

    def serialize(self):
        r = b""
        r += self.prevout.serialize()
        r += ser_string(self.scriptSig)
        r += struct.pack("<I", self.nSequence)
        return r

    def __repr__(self):
        return "CTxIn(prevout=%s scriptSig=%s nSequence=%i)" \
            % (repr(self.prevout), self.scriptSig.hex(),
               self.nSequence)


class CTxOut:
    __slots__ = ("nValue", "scriptPubKey")

    def __init__(self, nValue=0, scriptPubKey=b""):
        self.nValue = nValue
        self.scriptPubKey = scriptPubKey

    def deserialize(self, f):
        self.nValue = struct.unpack("<q", f.read(8))[0]
        self.scriptPubKey = deser_string(f)

    def serialize(self):
        r = b""
        r += struct.pack("<q", self.nValue)
        r += ser_string(self.scriptPubKey)
        return r

    def __repr__(self):
        return "CTxOut(nValue=%i.%08i scriptPubKey=%s)" \
            % (self.nValue // COIN, self.nValue % COIN,
               self.scriptPubKey.hex())


class CScriptWitness:
    __slots__ = ("stack",)

    def __init__(self):
        # stack is a vector of strings
        self.stack = []

    def __repr__(self):
        return "CScriptWitness(%s)" % \
               (",".join([x.hex() for x in self.stack]))

    def is_null(self):
        if self.stack:
            return False
        return True


class CTxInWitness:
    __slots__ = ("scriptWitness",)

    def __init__(self):
        self.scriptWitness = CScriptWitness()

    def deserialize(self, f):
        self.scriptWitness.stack = deser_string_vector(f)

    def serialize(self):
        return ser_string_vector(self.scriptWitness.stack)

    def __repr__(self):
        return repr(self.scriptWitness)

    def is_null(self):
        return self.scriptWitness.is_null()


class CTxWitness:
    __slots__ = ("vtxinwit",)

    def __init__(self):
        self.vtxinwit = []

    def deserialize(self, f):
        for i in range(len(self.vtxinwit)):
            self.vtxinwit[i].deserialize(f)

    def serialize(self):
        r = b""
        # This is different than the usual vector serialization --
        # we omit the length of the vector, which is required to be
        # the same length as the transaction's vin vector.
        for x in self.vtxinwit:
            r += x.serialize()
        return r

    def __repr__(self):
        return "CTxWitness(%s)" % \
               (';'.join([repr(x) for x in self.vtxinwit]))

    def is_null(self):
        for x in self.vtxinwit:
            if not x.is_null():
                return False
        return True


class CTransaction:
    __slots__ = ("hash", "nLockTime", "nVersion", "sha256", "vin", "vout",
                 "wit")

    def __init__(self, tx=None):
        if tx is None:
            self.nVersion = 1
            self.vin = []
            self.vout = []
            self.wit = CTxWitness()
            self.nLockTime = 0
            self.sha256 = None
            self.hash = None
        else:
            self.nVersion = tx.nVersion
            self.vin = copy.deepcopy(tx.vin)
            self.vout = copy.deepcopy(tx.vout)
            self.nLockTime = tx.nLockTime
            self.sha256 = tx.sha256
            self.hash = tx.hash
            self.wit = copy.deepcopy(tx.wit)

    def deserialize(self, f):
        self.nVersion = struct.unpack("<i", f.read(4))[0]
        self.vin = deser_vector(f, CTxIn)
        flags = 0
        if len(self.vin) == 0:
            flags = struct.unpack("<B", f.read(1))[0]
            # Not sure why flags can't be zero, but this
            # matches the implementation in bitcoind
            if (flags != 0):
                self.vin = deser_vector(f, CTxIn)
                self.vout = deser_vector(f, CTxOut)
        else:
            self.vout = deser_vector(f, CTxOut)
        if flags != 0:
            self.wit.vtxinwit = [CTxInWitness() for _ in range(len(self.vin))]
            self.wit.deserialize(f)
        else:
            self.wit = CTxWitness()
        self.nLockTime = struct.unpack("<I", f.read(4))[0]
        self.sha256 = None
        self.hash = None

    def serialize_without_witness(self):
        r = b""
        r += struct.pack("<i", self.nVersion)
        r += ser_vector(self.vin)
        r += ser_vector(self.vout)
        r += struct.pack("<I", self.nLockTime)
        return r

    # Only serialize with witness when explicitly called for
    def serialize_with_witness(self):
        flags = 0
        if not self.wit.is_null():
            flags |= 1
        r = b""
        r += struct.pack("<i", self.nVersion)
        if flags:
            dummy = []
            r += ser_vector(dummy)
            r += struct.pack("<B", flags)
        r += ser_vector(self.vin)
        r += ser_vector(self.vout)
        if flags & 1:
            if (len(self.wit.vtxinwit) != len(self.vin)):
                # vtxinwit must have the same length as vin
                self.wit.vtxinwit = self.wit.vtxinwit[:len(self.vin)]
                for _ in range(len(self.wit.vtxinwit), len(self.vin)):
                    self.wit.vtxinwit.append(CTxInWitness())
            r += self.wit.serialize()
        r += struct.pack("<I", self.nLockTime)
        return r

    # Regular serialization is with witness -- must explicitly
    # call serialize_without_witness to exclude witness data.
    def serialize(self):
        return self.serialize_with_witness()

    def getwtxid(self):
        return hash256(self.serialize())[::-1].hex()

    # Recalculate the txid (transaction hash without witness)
    def rehash(self):
        self.sha256 = None
        self.calc_sha256()
        return self.hash

    # We will only cache the serialization without witness in
    # self.sha256 and self.hash -- those are expected to be the txid.
    def calc_sha256(self, with_witness=False):
        if with_witness:
            # Don't cache the result, just return it
            return uint256_from_str(hash256(self.serialize_with_witness()))

        if self.sha256 is None:
            self.sha256 = uint256_from_str(hash256(self.serialize_without_witness()))
        self.hash = hash256(self.serialize_without_witness())[::-1].hex()

    def is_valid(self):
        self.calc_sha256()
        for tout in self.vout:
            if tout.nValue < 0 or tout.nValue > 21000000 * COIN:
                return False
        return True

    # Calculate the virtual transaction size using witness and non-witness
    # serialization size (does NOT use sigops).
    def get_vsize(self):
        with_witness_size = len(self.serialize_with_witness())
        without_witness_size = len(self.serialize_without_witness())
        return math.ceil(((WITNESS_SCALE_FACTOR - 1) * without_witness_size + with_witness_size) / WITNESS_SCALE_FACTOR)

    def __repr__(self):
        return "CTransaction(nVersion=%i vin=%s vout=%s wit=%s nLockTime=%i)" \
            % (self.nVersion, repr(self.vin), repr(self.vout), repr(self.wit), self.nLockTime)


class CBlockHeader:
    __slots__ = ("hash", "hashMerkleRoot", "hashPrevBlock", "nBits", "nNonce",
                 "nTime", "nVersion", "sha256",
                 "is_part", "hashWitnessMerkleRoot")

    def __init__(self, header=None, is_part=False):
        self.is_part = is_part
        if header is None:
            self.set_null()
        else:
            self.is_part = header.is_part
            self.nVersion = header.nVersion
            self.hashPrevBlock = header.hashPrevBlock
            self.hashMerkleRoot = header.hashMerkleRoot
            if self.is_part:
                self.hashWitnessMerkleRoot = header.hashWitnessMerkleRoot
            self.nTime = header.nTime
            self.nBits = header.nBits
            self.nNonce = header.nNonce
            self.sha256 = header.sha256
            self.hash = header.hash
            self.calc_sha256()

    def set_null(self):
        self.nVersion = 1
        self.hashPrevBlock = 0
        self.hashMerkleRoot = 0
        if self.is_part:
            self.hashWitnessMerkleRoot = 0
        self.nTime = 0
        self.nBits = 0
        self.nNonce = 0
        self.sha256 = None
        self.hash = None

    def deserialize(self, f):
        self.nVersion = struct.unpack("<i", f.read(4))[0]
        self.hashPrevBlock = deser_uint256(f)
        self.hashMerkleRoot = deser_uint256(f)
        if self.is_part:
            self.hashWitnessMerkleRoot = deser_uint256(f)
        self.nTime = struct.unpack("<I", f.read(4))[0]
        self.nBits = struct.unpack("<I", f.read(4))[0]
        self.nNonce = struct.unpack("<I", f.read(4))[0]
        self.sha256 = None
        self.hash = None

    def serialize(self):
        r = b""
        r += struct.pack("<i", self.nVersion)
        r += ser_uint256(self.hashPrevBlock)
        r += ser_uint256(self.hashMerkleRoot)
        if self.is_part:
            r += ser_uint256(self.hashWitnessMerkleRoot)
        r += struct.pack("<I", self.nTime)
        r += struct.pack("<I", self.nBits)
        r += struct.pack("<I", self.nNonce)
        return r

    def calc_sha256(self):
        if self.sha256 is None:
            r = b""
            r += struct.pack("<i", self.nVersion)
            r += ser_uint256(self.hashPrevBlock)
            r += ser_uint256(self.hashMerkleRoot)
            if self.is_part:
                r += ser_uint256(self.hashWitnessMerkleRoot)
            r += struct.pack("<I", self.nTime)
            r += struct.pack("<I", self.nBits)
            r += struct.pack("<I", self.nNonce)
            self.sha256 = uint256_from_str(hash256(r))
            self.hash = encode(hash256(r)[::-1], 'hex_codec').decode('ascii')

    def rehash(self):
        self.sha256 = None
        self.calc_sha256()
        return self.sha256

    def __repr__(self):
        return "CBlockHeader(nVersion=%i hashPrevBlock=%064x hashMerkleRoot=%064x nTime=%s nBits=%08x nNonce=%08x)" \
            % (self.nVersion, self.hashPrevBlock, self.hashMerkleRoot,
               time.ctime(self.nTime), self.nBits, self.nNonce)

BLOCK_HEADER_SIZE = len(CBlockHeader().serialize())
assert_equal(BLOCK_HEADER_SIZE, 80)

class CBlock(CBlockHeader):
    __slots__ = ("vtx",)

    def __init__(self, header=None):
        super().__init__(header)
        self.vtx = []

    def deserialize(self, f):
        super().deserialize(f)
        self.vtx = deser_vector(f, CTransaction)

    def serialize(self, with_witness=True):
        r = b""
        r += super().serialize()
        if with_witness:
            r += ser_vector(self.vtx, "serialize_with_witness")
        else:
            r += ser_vector(self.vtx, "serialize_without_witness")
        return r

    # Calculate the merkle root given a vector of transaction hashes
    @classmethod
    def get_merkle_root(cls, hashes):
        while len(hashes) > 1:
            newhashes = []
            for i in range(0, len(hashes), 2):
                i2 = min(i+1, len(hashes)-1)
                newhashes.append(hash256(hashes[i] + hashes[i2]))
            hashes = newhashes
        return uint256_from_str(hashes[0])

    def calc_merkle_root(self):
        hashes = []
        for tx in self.vtx:
            tx.calc_sha256()
            hashes.append(ser_uint256(tx.sha256))
        return self.get_merkle_root(hashes)

    def calc_witness_merkle_root(self):
        # For witness root purposes, the hash of the
        # coinbase, with witness, is defined to be 0...0
        hashes = [ser_uint256(0)]

        for tx in self.vtx[1:]:
            # Calculate the hashes with witness data
            hashes.append(ser_uint256(tx.calc_sha256(True)))

        return self.get_merkle_root(hashes)

    def is_valid(self):
        self.calc_sha256()
        target = uint256_from_compact(self.nBits)
        if self.sha256 > target:
            return False
        for tx in self.vtx:
            if not tx.is_valid():
                return False
        if self.calc_merkle_root() != self.hashMerkleRoot:
            return False
        return True

    def solve(self):
        self.rehash()
        target = uint256_from_compact(self.nBits)
        while self.sha256 > target:
            self.nNonce += 1
            self.rehash()

    def __repr__(self):
        return "CBlock(nVersion=%i hashPrevBlock=%064x hashMerkleRoot=%064x nTime=%s nBits=%08x nNonce=%08x vtx=%s)" \
            % (self.nVersion, self.hashPrevBlock, self.hashMerkleRoot,
               time.ctime(self.nTime), self.nBits, self.nNonce, repr(self.vtx))


class PrefilledTransaction:
    __slots__ = ("index", "tx")

    def __init__(self, index=0, tx = None):
        self.index = index
        self.tx = tx

    def deserialize(self, f):
        self.index = deser_compact_size(f)
        self.tx = CTransaction()
        self.tx.deserialize(f)

    def serialize(self, with_witness=True):
        r = b""
        r += ser_compact_size(self.index)
        if with_witness:
            r += self.tx.serialize_with_witness()
        else:
            r += self.tx.serialize_without_witness()
        return r

    def serialize_without_witness(self):
        return self.serialize(with_witness=False)

    def serialize_with_witness(self):
        return self.serialize(with_witness=True)

    def __repr__(self):
        return "PrefilledTransaction(index=%d, tx=%s)" % (self.index, repr(self.tx))


# This is what we send on the wire, in a cmpctblock message.
class P2PHeaderAndShortIDs:
    __slots__ = ("header", "nonce", "prefilled_txn", "prefilled_txn_length",
                 "shortids", "shortids_length")

    def __init__(self):
        self.header = CBlockHeader()
        self.nonce = 0
        self.shortids_length = 0
        self.shortids = []
        self.prefilled_txn_length = 0
        self.prefilled_txn = []

    def deserialize(self, f):
        self.header.deserialize(f)
        self.nonce = struct.unpack("<Q", f.read(8))[0]
        self.shortids_length = deser_compact_size(f)
        for _ in range(self.shortids_length):
            # shortids are defined to be 6 bytes in the spec, so append
            # two zero bytes and read it in as an 8-byte number
            self.shortids.append(struct.unpack("<Q", f.read(6) + b'\x00\x00')[0])
        self.prefilled_txn = deser_vector(f, PrefilledTransaction)
        self.prefilled_txn_length = len(self.prefilled_txn)

    # When using version 2 compact blocks, we must serialize with_witness.
    def serialize(self, with_witness=False):
        r = b""
        r += self.header.serialize()
        r += struct.pack("<Q", self.nonce)
        r += ser_compact_size(self.shortids_length)
        for x in self.shortids:
            # We only want the first 6 bytes
            r += struct.pack("<Q", x)[0:6]
        if with_witness:
            r += ser_vector(self.prefilled_txn, "serialize_with_witness")
        else:
            r += ser_vector(self.prefilled_txn, "serialize_without_witness")
        return r

    def __repr__(self):
        return "P2PHeaderAndShortIDs(header=%s, nonce=%d, shortids_length=%d, shortids=%s, prefilled_txn_length=%d, prefilledtxn=%s" % (repr(self.header), self.nonce, self.shortids_length, repr(self.shortids), self.prefilled_txn_length, repr(self.prefilled_txn))


# P2P version of the above that will use witness serialization (for compact
# block version 2)
class P2PHeaderAndShortWitnessIDs(P2PHeaderAndShortIDs):
    __slots__ = ()
    def serialize(self):
        return super().serialize(with_witness=True)

# Calculate the BIP 152-compact blocks shortid for a given transaction hash
def calculate_shortid(k0, k1, tx_hash):
    expected_shortid = siphash256(k0, k1, tx_hash)
    expected_shortid &= 0x0000ffffffffffff
    return expected_shortid


# This version gets rid of the array lengths, and reinterprets the differential
# encoding into indices that can be used for lookup.
class HeaderAndShortIDs:
    __slots__ = ("header", "nonce", "prefilled_txn", "shortids", "use_witness")

    def __init__(self, p2pheaders_and_shortids = None):
        self.header = CBlockHeader()
        self.nonce = 0
        self.shortids = []
        self.prefilled_txn = []
        self.use_witness = False

        if p2pheaders_and_shortids is not None:
            self.header = p2pheaders_and_shortids.header
            self.nonce = p2pheaders_and_shortids.nonce
            self.shortids = p2pheaders_and_shortids.shortids
            last_index = -1
            for x in p2pheaders_and_shortids.prefilled_txn:
                self.prefilled_txn.append(PrefilledTransaction(x.index + last_index + 1, x.tx))
                last_index = self.prefilled_txn[-1].index

    def to_p2p(self):
        if self.use_witness:
            ret = P2PHeaderAndShortWitnessIDs()
        else:
            ret = P2PHeaderAndShortIDs()
        ret.header = self.header
        ret.nonce = self.nonce
        ret.shortids_length = len(self.shortids)
        ret.shortids = self.shortids
        ret.prefilled_txn_length = len(self.prefilled_txn)
        ret.prefilled_txn = []
        last_index = -1
        for x in self.prefilled_txn:
            ret.prefilled_txn.append(PrefilledTransaction(x.index - last_index - 1, x.tx))
            last_index = x.index
        return ret

    def get_siphash_keys(self):
        header_nonce = self.header.serialize()
        header_nonce += struct.pack("<Q", self.nonce)
        hash_header_nonce_as_str = sha256(header_nonce)
        key0 = struct.unpack("<Q", hash_header_nonce_as_str[0:8])[0]
        key1 = struct.unpack("<Q", hash_header_nonce_as_str[8:16])[0]
        return [ key0, key1 ]

    # Version 2 compact blocks use wtxid in shortids (rather than txid)
    def initialize_from_block(self, block, nonce=0, prefill_list=None, use_witness=False):
        if prefill_list is None:
            prefill_list = [0]
        self.header = CBlockHeader(block)
        self.nonce = nonce
        self.prefilled_txn = [ PrefilledTransaction(i, block.vtx[i]) for i in prefill_list ]
        self.shortids = []
        self.use_witness = use_witness
        [k0, k1] = self.get_siphash_keys()
        for i in range(len(block.vtx)):
            if i not in prefill_list:
                tx_hash = block.vtx[i].sha256
                if use_witness:
                    tx_hash = block.vtx[i].calc_sha256(with_witness=True)
                self.shortids.append(calculate_shortid(k0, k1, tx_hash))

    def __repr__(self):
        return "HeaderAndShortIDs(header=%s, nonce=%d, shortids=%s, prefilledtxn=%s" % (repr(self.header), self.nonce, repr(self.shortids), repr(self.prefilled_txn))


class BlockTransactionsRequest:
    __slots__ = ("blockhash", "indexes")

    def __init__(self, blockhash=0, indexes = None):
        self.blockhash = blockhash
        self.indexes = indexes if indexes is not None else []

    def deserialize(self, f):
        self.blockhash = deser_uint256(f)
        indexes_length = deser_compact_size(f)
        for _ in range(indexes_length):
            self.indexes.append(deser_compact_size(f))

    def serialize(self):
        r = b""
        r += ser_uint256(self.blockhash)
        r += ser_compact_size(len(self.indexes))
        for x in self.indexes:
            r += ser_compact_size(x)
        return r

    # helper to set the differentially encoded indexes from absolute ones
    def from_absolute(self, absolute_indexes):
        self.indexes = []
        last_index = -1
        for x in absolute_indexes:
            self.indexes.append(x-last_index-1)
            last_index = x

    def to_absolute(self):
        absolute_indexes = []
        last_index = -1
        for x in self.indexes:
            absolute_indexes.append(x+last_index+1)
            last_index = absolute_indexes[-1]
        return absolute_indexes

    def __repr__(self):
        return "BlockTransactionsRequest(hash=%064x indexes=%s)" % (self.blockhash, repr(self.indexes))


class BlockTransactions:
    __slots__ = ("blockhash", "transactions")

    def __init__(self, blockhash=0, transactions = None):
        self.blockhash = blockhash
        self.transactions = transactions if transactions is not None else []

    def deserialize(self, f):
        self.blockhash = deser_uint256(f)
        self.transactions = deser_vector(f, CTransaction)

    def serialize(self, with_witness=True):
        r = b""
        r += ser_uint256(self.blockhash)
        if with_witness:
            r += ser_vector(self.transactions, "serialize_with_witness")
        else:
            r += ser_vector(self.transactions, "serialize_without_witness")
        return r

    def __repr__(self):
        return "BlockTransactions(hash=%064x transactions=%s)" % (self.blockhash, repr(self.transactions))


class CPartialMerkleTree:
    __slots__ = ("nTransactions", "vBits", "vHash")

    def __init__(self):
        self.nTransactions = 0
        self.vHash = []
        self.vBits = []

    def deserialize(self, f):
        self.nTransactions = struct.unpack("<i", f.read(4))[0]
        self.vHash = deser_uint256_vector(f)
        vBytes = deser_string(f)
        self.vBits = []
        for i in range(len(vBytes) * 8):
            self.vBits.append(vBytes[i//8] & (1 << (i % 8)) != 0)

    def serialize(self):
        r = b""
        r += struct.pack("<i", self.nTransactions)
        r += ser_uint256_vector(self.vHash)
        vBytesArray = bytearray([0x00] * ((len(self.vBits) + 7)//8))
        for i in range(len(self.vBits)):
            vBytesArray[i // 8] |= self.vBits[i] << (i % 8)
        r += ser_string(bytes(vBytesArray))
        return r

    def __repr__(self):
        return "CPartialMerkleTree(nTransactions=%d, vHash=%s, vBits=%s)" % (self.nTransactions, repr(self.vHash), repr(self.vBits))


class CMerkleBlock:
    __slots__ = ("header", "txn")

    def __init__(self):
        self.header = CBlockHeader()
        self.txn = CPartialMerkleTree()

    def deserialize(self, f):
        self.header.deserialize(f)
        self.txn.deserialize(f)

    def serialize(self):
        r = b""
        r += self.header.serialize()
        r += self.txn.serialize()
        return r

    def __repr__(self):
        return "CMerkleBlock(header=%s, txn=%s)" % (repr(self.header), repr(self.txn))


# Objects that correspond to messages on the wire
class msg_version:
    __slots__ = ("addrFrom", "addrTo", "nNonce", "nRelay", "nServices",
                 "nStartingHeight", "nTime", "nVersion", "strSubVer")
    msgtype = b"version"

    def __init__(self):
        self.nVersion = MY_VERSION
        self.nServices = NODE_NETWORK | NODE_WITNESS
        self.nTime = int(time.time())
        self.addrTo = CAddress()
        self.addrFrom = CAddress()
        self.nNonce = random.getrandbits(64)
        self.strSubVer = MY_SUBVERSION
        self.nStartingHeight = -1
        self.nRelay = MY_RELAY

    def deserialize(self, f):
        self.nVersion = struct.unpack("<i", f.read(4))[0]
        self.nServices = struct.unpack("<Q", f.read(8))[0]
        self.nTime = struct.unpack("<q", f.read(8))[0]
        self.addrTo = CAddress()
        self.addrTo.deserialize(f, with_time=False)

        self.addrFrom = CAddress()
        self.addrFrom.deserialize(f, with_time=False)
        self.nNonce = struct.unpack("<Q", f.read(8))[0]
        self.strSubVer = deser_string(f).decode('utf-8')

        self.nStartingHeight = struct.unpack("<i", f.read(4))[0]

        if self.nVersion >= 70001:
            # Relay field is optional for version 70001 onwards
            try:
                self.nRelay = struct.unpack("<b", f.read(1))[0]
            except:
                self.nRelay = 0
        else:
            self.nRelay = 0

    def serialize(self):
        r = b""
        r += struct.pack("<i", self.nVersion)
        r += struct.pack("<Q", self.nServices)
        r += struct.pack("<q", self.nTime)
        r += self.addrTo.serialize(with_time=False)
        r += self.addrFrom.serialize(with_time=False)
        r += struct.pack("<Q", self.nNonce)
        r += ser_string(self.strSubVer.encode('utf-8'))
        r += struct.pack("<i", self.nStartingHeight)
        r += struct.pack("<b", self.nRelay)
        return r

    def __repr__(self):
        return 'msg_version(nVersion=%i nServices=%i nTime=%s addrTo=%s addrFrom=%s nNonce=0x%016X strSubVer=%s nStartingHeight=%i nRelay=%i)' \
            % (self.nVersion, self.nServices, time.ctime(self.nTime),
               repr(self.addrTo), repr(self.addrFrom), self.nNonce,
               self.strSubVer, self.nStartingHeight, self.nRelay)


class msg_verack:
    __slots__ = ()
    msgtype = b"verack"

    def __init__(self):
        pass

    def deserialize(self, f):
        pass

    def serialize(self):
        return b""

    def __repr__(self):
        return "msg_verack()"


class msg_addr:
    __slots__ = ("addrs",)
    msgtype = b"addr"

    def __init__(self):
        self.addrs = []

    def deserialize(self, f):
        self.addrs = deser_vector(f, CAddress)

    def serialize(self):
        return ser_vector(self.addrs)

    def __repr__(self):
        return "msg_addr(addrs=%s)" % (repr(self.addrs))


class msg_addrv2:
    __slots__ = ("addrs",)
    msgtype = b"addrv2"

    def __init__(self):
        self.addrs = []

    def deserialize(self, f):
        self.addrs = deser_vector(f, CAddress, "deserialize_v2")

    def serialize(self):
        return ser_vector(self.addrs, "serialize_v2")

    def __repr__(self):
        return "msg_addrv2(addrs=%s)" % (repr(self.addrs))


class msg_sendaddrv2:
    __slots__ = ()
    msgtype = b"sendaddrv2"

    def __init__(self):
        pass

    def deserialize(self, f):
        pass

    def serialize(self):
        return b""

    def __repr__(self):
        return "msg_sendaddrv2()"


class msg_inv:
    __slots__ = ("inv",)
    msgtype = b"inv"

    def __init__(self, inv=None):
        if inv is None:
            self.inv = []
        else:
            self.inv = inv

    def deserialize(self, f):
        self.inv = deser_vector(f, CInv)

    def serialize(self):
        return ser_vector(self.inv)

    def __repr__(self):
        return "msg_inv(inv=%s)" % (repr(self.inv))


class msg_getdata:
    __slots__ = ("inv",)
    msgtype = b"getdata"

    def __init__(self, inv=None):
        self.inv = inv if inv is not None else []

    def deserialize(self, f):
        self.inv = deser_vector(f, CInv)

    def serialize(self):
        return ser_vector(self.inv)

    def __repr__(self):
        return "msg_getdata(inv=%s)" % (repr(self.inv))


class msg_getblocks:
    __slots__ = ("locator", "hashstop")
    msgtype = b"getblocks"

    def __init__(self):
        self.locator = CBlockLocator()
        self.hashstop = 0

    def deserialize(self, f):
        self.locator = CBlockLocator()
        self.locator.deserialize(f)
        self.hashstop = deser_uint256(f)

    def serialize(self):
        r = b""
        r += self.locator.serialize()
        r += ser_uint256(self.hashstop)
        return r

    def __repr__(self):
        return "msg_getblocks(locator=%s hashstop=%064x)" \
            % (repr(self.locator), self.hashstop)


class msg_tx:
    __slots__ = ("tx",)
    msgtype = b"tx"

    def __init__(self, tx=CTransaction()):
        self.tx = tx

    def deserialize(self, f):
        self.tx.deserialize(f)

    def serialize(self):
        return self.tx.serialize_with_witness()

    def __repr__(self):
        return "msg_tx(tx=%s)" % (repr(self.tx))

class msg_wtxidrelay:
    __slots__ = ()
    msgtype = b"wtxidrelay"

    def __init__(self):
        pass

    def deserialize(self, f):
        pass

    def serialize(self):
        return b""

    def __repr__(self):
        return "msg_wtxidrelay()"


class msg_no_witness_tx(msg_tx):
    __slots__ = ()

    def serialize(self):
        return self.tx.serialize_without_witness()


class msg_block:
    __slots__ = ("block",)
    msgtype = b"block"

    def __init__(self, block=None):
        if block is None:
            self.block = CBlock()
        else:
            self.block = block

    def deserialize(self, f):
        self.block.deserialize(f)

    def serialize(self):
        return self.block.serialize()

    def __repr__(self):
        return "msg_block(block=%s)" % (repr(self.block))


# for cases where a user needs tighter control over what is sent over the wire
# note that the user must supply the name of the msgtype, and the data
class msg_generic:
    __slots__ = ("data")

    def __init__(self, msgtype, data=None):
        self.msgtype = msgtype
        self.data = data

    def serialize(self):
        return self.data

    def __repr__(self):
        return "msg_generic()"


class msg_no_witness_block(msg_block):
    __slots__ = ()
    def serialize(self):
        return self.block.serialize(with_witness=False)


class msg_getaddr:
    __slots__ = ()
    msgtype = b"getaddr"

    def __init__(self):
        pass

    def deserialize(self, f):
        pass

    def serialize(self):
        return b""

    def __repr__(self):
        return "msg_getaddr()"


class msg_ping:
    __slots__ = ("nonce", "height")
    msgtype = b"ping"

    def __init__(self, nonce=0, height=0):
        self.nonce = nonce
        self.height = height

    def deserialize(self, f):
        self.nonce = struct.unpack("<Q", f.read(8))[0]
        self.height = struct.unpack("<i", f.read(4))[0]

    def serialize(self):
        r = b""
        r += struct.pack("<Q", self.nonce)
        r += struct.pack("<i", self.height)
        return r

    def __repr__(self):
        return "msg_ping(nonce=%08x)" % self.nonce


class msg_pong:
    __slots__ = ("nonce",)
    msgtype = b"pong"

    def __init__(self, nonce=0):
        self.nonce = nonce

    def deserialize(self, f):
        self.nonce = struct.unpack("<Q", f.read(8))[0]

    def serialize(self):
        r = b""
        r += struct.pack("<Q", self.nonce)
        return r

    def __repr__(self):
        return "msg_pong(nonce=%08x)" % self.nonce


class msg_mempool:
    __slots__ = ()
    msgtype = b"mempool"

    def __init__(self):
        pass

    def deserialize(self, f):
        pass

    def serialize(self):
        return b""

    def __repr__(self):
        return "msg_mempool()"


class msg_notfound:
    __slots__ = ("vec", )
    msgtype = b"notfound"

    def __init__(self, vec=None):
        self.vec = vec or []

    def deserialize(self, f):
        self.vec = deser_vector(f, CInv)

    def serialize(self):
        return ser_vector(self.vec)

    def __repr__(self):
        return "msg_notfound(vec=%s)" % (repr(self.vec))


class msg_sendheaders:
    __slots__ = ()
    msgtype = b"sendheaders"

    def __init__(self):
        pass

    def deserialize(self, f):
        pass

    def serialize(self):
        return b""

    def __repr__(self):
        return "msg_sendheaders()"


# getheaders message has
# number of entries
# vector of hashes
# hash_stop (hash of last desired block header, 0 to get as many as possible)
class msg_getheaders:
    __slots__ = ("hashstop", "locator",)
    msgtype = b"getheaders"

    def __init__(self):
        self.locator = CBlockLocator()
        self.hashstop = 0

    def deserialize(self, f):
        self.locator = CBlockLocator()
        self.locator.deserialize(f)
        self.hashstop = deser_uint256(f)

    def serialize(self):
        r = b""
        r += self.locator.serialize()
        r += ser_uint256(self.hashstop)
        return r

    def __repr__(self):
        return "msg_getheaders(locator=%s, stop=%064x)" \
            % (repr(self.locator), self.hashstop)


# headers message has
# <count> <vector of block headers>
class msg_headers:
    __slots__ = ("headers",)
    msgtype = b"headers"

    def __init__(self, headers=None):
        self.headers = headers if headers is not None else []

    def deserialize(self, f):
        # comment in bitcoind indicates these should be deserialized as blocks
        blocks = deser_vector(f, CBlock)
        for x in blocks:
            self.headers.append(CBlockHeader(x))

    def serialize(self):
        blocks = [CBlock(x) for x in self.headers]
        return ser_vector(blocks)

    def __repr__(self):
        return "msg_headers(headers=%s)" % repr(self.headers)


class msg_merkleblock:
    __slots__ = ("merkleblock",)
    msgtype = b"merkleblock"

    def __init__(self, merkleblock=None):
        if merkleblock is None:
            self.merkleblock = CMerkleBlock()
        else:
            self.merkleblock = merkleblock

    def deserialize(self, f):
        self.merkleblock.deserialize(f)

    def serialize(self):
        return self.merkleblock.serialize()

    def __repr__(self):
        return "msg_merkleblock(merkleblock=%s)" % (repr(self.merkleblock))


class msg_filterload:
    __slots__ = ("data", "nHashFuncs", "nTweak", "nFlags")
    msgtype = b"filterload"

    def __init__(self, data=b'00', nHashFuncs=0, nTweak=0, nFlags=0):
        self.data = data
        self.nHashFuncs = nHashFuncs
        self.nTweak = nTweak
        self.nFlags = nFlags

    def deserialize(self, f):
        self.data = deser_string(f)
        self.nHashFuncs = struct.unpack("<I", f.read(4))[0]
        self.nTweak = struct.unpack("<I", f.read(4))[0]
        self.nFlags = struct.unpack("<B", f.read(1))[0]

    def serialize(self):
        r = b""
        r += ser_string(self.data)
        r += struct.pack("<I", self.nHashFuncs)
        r += struct.pack("<I", self.nTweak)
        r += struct.pack("<B", self.nFlags)
        return r

    def __repr__(self):
        return "msg_filterload(data={}, nHashFuncs={}, nTweak={}, nFlags={})".format(
            self.data, self.nHashFuncs, self.nTweak, self.nFlags)


class msg_filteradd:
    __slots__ = ("data")
    msgtype = b"filteradd"

    def __init__(self, data):
        self.data = data

    def deserialize(self, f):
        self.data = deser_string(f)

    def serialize(self):
        r = b""
        r += ser_string(self.data)
        return r

    def __repr__(self):
        return "msg_filteradd(data={})".format(self.data)


class msg_filterclear:
    __slots__ = ()
    msgtype = b"filterclear"

    def __init__(self):
        pass

    def deserialize(self, f):
        pass

    def serialize(self):
        return b""

    def __repr__(self):
        return "msg_filterclear()"


class msg_feefilter:
    __slots__ = ("feerate",)
    msgtype = b"feefilter"

    def __init__(self, feerate=0):
        self.feerate = feerate

    def deserialize(self, f):
        self.feerate = struct.unpack("<Q", f.read(8))[0]

    def serialize(self):
        r = b""
        r += struct.pack("<Q", self.feerate)
        return r

    def __repr__(self):
        return "msg_feefilter(feerate=%08x)" % self.feerate


class msg_sendcmpct:
    __slots__ = ("announce", "version")
    msgtype = b"sendcmpct"

    def __init__(self, announce=False, version=1):
        self.announce = announce
        self.version = version

    def deserialize(self, f):
        self.announce = struct.unpack("<?", f.read(1))[0]
        self.version = struct.unpack("<Q", f.read(8))[0]

    def serialize(self):
        r = b""
        r += struct.pack("<?", self.announce)
        r += struct.pack("<Q", self.version)
        return r

    def __repr__(self):
        return "msg_sendcmpct(announce=%s, version=%lu)" % (self.announce, self.version)


class msg_cmpctblock:
    __slots__ = ("header_and_shortids",)
    msgtype = b"cmpctblock"

    def __init__(self, header_and_shortids = None):
        self.header_and_shortids = header_and_shortids

    def deserialize(self, f):
        self.header_and_shortids = P2PHeaderAndShortIDs()
        self.header_and_shortids.deserialize(f)

    def serialize(self):
        r = b""
        r += self.header_and_shortids.serialize()
        return r

    def __repr__(self):
        return "msg_cmpctblock(HeaderAndShortIDs=%s)" % repr(self.header_and_shortids)


class msg_getblocktxn:
    __slots__ = ("block_txn_request",)
    msgtype = b"getblocktxn"

    def __init__(self):
        self.block_txn_request = None

    def deserialize(self, f):
        self.block_txn_request = BlockTransactionsRequest()
        self.block_txn_request.deserialize(f)

    def serialize(self):
        r = b""
        r += self.block_txn_request.serialize()
        return r

    def __repr__(self):
        return "msg_getblocktxn(block_txn_request=%s)" % (repr(self.block_txn_request))


class msg_blocktxn:
    __slots__ = ("block_transactions",)
    msgtype = b"blocktxn"

    def __init__(self):
        self.block_transactions = BlockTransactions()

    def deserialize(self, f):
        self.block_transactions.deserialize(f)

    def serialize(self):
        r = b""
        r += self.block_transactions.serialize()
        return r

    def __repr__(self):
        return "msg_blocktxn(block_transactions=%s)" % (repr(self.block_transactions))


class msg_no_witness_blocktxn(msg_blocktxn):
    __slots__ = ()

    def serialize(self):
        return self.block_transactions.serialize(with_witness=False)


class msg_getcfilters:
    __slots__ = ("filter_type", "start_height", "stop_hash")
    msgtype =  b"getcfilters"

    def __init__(self, filter_type, start_height, stop_hash):
        self.filter_type = filter_type
        self.start_height = start_height
        self.stop_hash = stop_hash

    def deserialize(self, f):
        self.filter_type = struct.unpack("<B", f.read(1))[0]
        self.start_height = struct.unpack("<I", f.read(4))[0]
        self.stop_hash = deser_uint256(f)

    def serialize(self):
        r = b""
        r += struct.pack("<B", self.filter_type)
        r += struct.pack("<I", self.start_height)
        r += ser_uint256(self.stop_hash)
        return r

    def __repr__(self):
        return "msg_getcfilters(filter_type={:#x}, start_height={}, stop_hash={:x})".format(
            self.filter_type, self.start_height, self.stop_hash)

class msg_cfilter:
    __slots__ = ("filter_type", "block_hash", "filter_data")
    msgtype =  b"cfilter"

    def __init__(self, filter_type=None, block_hash=None, filter_data=None):
        self.filter_type = filter_type
        self.block_hash = block_hash
        self.filter_data = filter_data

    def deserialize(self, f):
        self.filter_type = struct.unpack("<B", f.read(1))[0]
        self.block_hash = deser_uint256(f)
        self.filter_data = deser_string(f)

    def serialize(self):
        r = b""
        r += struct.pack("<B", self.filter_type)
        r += ser_uint256(self.block_hash)
        r += ser_string(self.filter_data)
        return r

    def __repr__(self):
        return "msg_cfilter(filter_type={:#x}, block_hash={:x})".format(
            self.filter_type, self.block_hash)

class msg_getcfheaders:
    __slots__ = ("filter_type", "start_height", "stop_hash")
    msgtype =  b"getcfheaders"

    def __init__(self, filter_type, start_height, stop_hash):
        self.filter_type = filter_type
        self.start_height = start_height
        self.stop_hash = stop_hash

    def deserialize(self, f):
        self.filter_type = struct.unpack("<B", f.read(1))[0]
        self.start_height = struct.unpack("<I", f.read(4))[0]
        self.stop_hash = deser_uint256(f)

    def serialize(self):
        r = b""
        r += struct.pack("<B", self.filter_type)
        r += struct.pack("<I", self.start_height)
        r += ser_uint256(self.stop_hash)
        return r

    def __repr__(self):
        return "msg_getcfheaders(filter_type={:#x}, start_height={}, stop_hash={:x})".format(
            self.filter_type, self.start_height, self.stop_hash)

class msg_cfheaders:
    __slots__ = ("filter_type", "stop_hash", "prev_header", "hashes")
    msgtype =  b"cfheaders"

    def __init__(self, filter_type=None, stop_hash=None, prev_header=None, hashes=None):
        self.filter_type = filter_type
        self.stop_hash = stop_hash
        self.prev_header = prev_header
        self.hashes = hashes

    def deserialize(self, f):
        self.filter_type = struct.unpack("<B", f.read(1))[0]
        self.stop_hash = deser_uint256(f)
        self.prev_header = deser_uint256(f)
        self.hashes = deser_uint256_vector(f)

    def serialize(self):
        r = b""
        r += struct.pack("<B", self.filter_type)
        r += ser_uint256(self.stop_hash)
        r += ser_uint256(self.prev_header)
        r += ser_uint256_vector(self.hashes)
        return r

    def __repr__(self):
        return "msg_cfheaders(filter_type={:#x}, stop_hash={:x})".format(
            self.filter_type, self.stop_hash)

class msg_getcfcheckpt:
    __slots__ = ("filter_type", "stop_hash")
    msgtype =  b"getcfcheckpt"

    def __init__(self, filter_type, stop_hash):
        self.filter_type = filter_type
        self.stop_hash = stop_hash

    def deserialize(self, f):
        self.filter_type = struct.unpack("<B", f.read(1))[0]
        self.stop_hash = deser_uint256(f)

    def serialize(self):
        r = b""
        r += struct.pack("<B", self.filter_type)
        r += ser_uint256(self.stop_hash)
        return r

    def __repr__(self):
        return "msg_getcfcheckpt(filter_type={:#x}, stop_hash={:x})".format(
            self.filter_type, self.stop_hash)

class msg_cfcheckpt:
    __slots__ = ("filter_type", "stop_hash", "headers")
    msgtype =  b"cfcheckpt"

    def __init__(self, filter_type=None, stop_hash=None, headers=None):
        self.filter_type = filter_type
        self.stop_hash = stop_hash
        self.headers = headers

    def deserialize(self, f):
        self.filter_type = struct.unpack("<B", f.read(1))[0]
        self.stop_hash = deser_uint256(f)
        self.headers = deser_uint256_vector(f)

    def serialize(self):
        r = b""
        r += struct.pack("<B", self.filter_type)
        r += ser_uint256(self.stop_hash)
        r += ser_uint256_vector(self.headers)
        return r

    def __repr__(self):
        return "msg_cfcheckpt(filter_type={:#x}, stop_hash={:x})".format(
            self.filter_type, self.stop_hash)<|MERGE_RESOLUTION|>--- conflicted
+++ resolved
@@ -32,14 +32,9 @@
 from test_framework.util import hex_str_to_bytes, assert_equal
 
 MIN_VERSION_SUPPORTED = 60001
-<<<<<<< HEAD
-#MY_VERSION = 70014  # past bip-31 for ping/pong
+#MY_VERSION = 70016  # past wtxid relay
 MY_VERSION = 90009
 MY_SUBVERSION = b"/python-p2p-tester:0.0.3/"
-=======
-MY_VERSION = 70016  # past wtxid relay
-MY_SUBVERSION = "/python-p2p-tester:0.0.3/"
->>>>>>> 372dd8da
 MY_RELAY = 1 # from version 70001 onwards, fRelay should be appended to version messages (BIP37)
 
 MAX_LOCATOR_SZ = 101
@@ -1081,6 +1076,7 @@
             self.nRelay = 0
 
     def serialize(self):
+        print('[rm] self.strSubVer', self.strSubVer)
         r = b""
         r += struct.pack("<i", self.nVersion)
         r += struct.pack("<Q", self.nServices)
@@ -1088,7 +1084,10 @@
         r += self.addrTo.serialize(with_time=False)
         r += self.addrFrom.serialize(with_time=False)
         r += struct.pack("<Q", self.nNonce)
-        r += ser_string(self.strSubVer.encode('utf-8'))
+        if isinstance(self.strSubVer, bytes):
+            r += ser_string(self.strSubVer)
+        else:
+            r += ser_string(self.strSubVer.encode('utf-8'))
         r += struct.pack("<i", self.nStartingHeight)
         r += struct.pack("<b", self.nRelay)
         return r
