--- conflicted
+++ resolved
@@ -68,7 +68,9 @@
 DEFAULT_ANCESTOR_LIMIT = 25    # default max number of in-mempool ancestors
 DEFAULT_DESCENDANT_LIMIT = 25  # default max number of in-mempool descendants
 
-<<<<<<< HEAD
+# Default setting for -datacarriersize. 80 bytes of data, +1 for OP_RETURN, +2 for the pushdata opcodes.
+MAX_OP_RETURN_RELAY = 83
+
 PARTICL_BLOCK_VERSION = 0xa0
 PARTICL_TX_VERSION = 0xa0
 PARTICL_TX_ANON_MARKER = 0xffffffa0
@@ -76,10 +78,6 @@
 OUTPUT_TYPE_CT = 2
 OUTPUT_TYPE_RINGCT = 3
 OUTPUT_TYPE_DATA = 4
-=======
-# Default setting for -datacarriersize. 80 bytes of data, +1 for OP_RETURN, +2 for the pushdata opcodes.
-MAX_OP_RETURN_RELAY = 83
->>>>>>> aca0200e
 
 
 def sha256(s):
