#!/usr/bin/env python3
# Copyright (c) 2010 ArtForz -- public domain half-a-node
# Copyright (c) 2012 Jeff Garzik
# Copyright (c) 2010-2021 The Bitcoin Core developers
# Distributed under the MIT software license, see the accompanying
# file COPYING or http://www.opensource.org/licenses/mit-license.php.
"""Bitcoin test framework primitive and message structures

CBlock, CTransaction, CBlockHeader, CTxIn, CTxOut, etc....:
    data structures that should map to corresponding structures in
    bitcoin/primitives

msg_block, msg_tx, msg_headers, etc.:
    data structures that represent network messages

ser_*, deser_*: functions that handle serialization/deserialization.

Classes use __slots__ to ensure extraneous attributes aren't accidentally added
by tests, compromising their intended effect.
"""
from base64 import b32decode, b32encode
import copy
import hashlib
from io import BytesIO
import math
import random
import socket
import struct
import time

from test_framework.siphash import siphash256
from test_framework.util import assert_equal

MAX_LOCATOR_SZ = 101
MAX_BLOCK_WEIGHT = 4000000
MAX_BLOOM_FILTER_SIZE = 36000
MAX_BLOOM_HASH_FUNCS = 50

COIN = 100000000  # 1 btc in satoshis
MAX_MONEY = 21000000 * COIN

MAX_BIP125_RBF_SEQUENCE = 0xfffffffd  # Sequence number that is rbf-opt-in (BIP 125) and csv-opt-out (BIP 68)
SEQUENCE_FINAL = 0xffffffff  # Sequence number that disables nLockTime if set for every input of a tx

MAX_PROTOCOL_MESSAGE_LENGTH = 4000000  # Maximum length of incoming protocol messages
MAX_HEADERS_RESULTS = 2000  # Number of headers sent in one getheaders result
MAX_INV_SIZE = 50000  # Maximum number of entries in an 'inv' protocol message

NODE_NETWORK = (1 << 0)
NODE_BLOOM = (1 << 2)
NODE_WITNESS = (1 << 3)
NODE_COMPACT_FILTERS = (1 << 6)
NODE_NETWORK_LIMITED = (1 << 10)

MSG_TX = 1
MSG_BLOCK = 2
MSG_FILTERED_BLOCK = 3
MSG_CMPCT_BLOCK = 4
MSG_WTX = 5
MSG_WITNESS_FLAG = 1 << 30
MSG_TYPE_MASK = 0xffffffff >> 2
MSG_WITNESS_TX = MSG_TX | MSG_WITNESS_FLAG

FILTER_TYPE_BASIC = 0

WITNESS_SCALE_FACTOR = 4

DEFAULT_ANCESTOR_LIMIT = 25    # default max number of in-mempool ancestors
DEFAULT_DESCENDANT_LIMIT = 25  # default max number of in-mempool descendants

# Default setting for -datacarriersize. 80 bytes of data, +1 for OP_RETURN, +2 for the pushdata opcodes.
MAX_OP_RETURN_RELAY = 83

<<<<<<< HEAD
PARTICL_BLOCK_VERSION = 0xa0
PARTICL_TX_VERSION = 0xa0
PARTICL_TX_ANON_MARKER = 0xffffffa0
OUTPUT_TYPE_STANDARD = 1
OUTPUT_TYPE_CT = 2
OUTPUT_TYPE_RINGCT = 3
OUTPUT_TYPE_DATA = 4

=======
DEFAULT_MEMPOOL_EXPIRY_HOURS = 336  # hours
>>>>>>> 124e75a4

def sha256(s):
    return hashlib.sha256(s).digest()


def hash256(s):
    return sha256(sha256(s))


def ser_compact_size(l):
    r = b""
    if l < 253:
        r = struct.pack("B", l)
    elif l < 0x10000:
        r = struct.pack("<BH", 253, l)
    elif l < 0x100000000:
        r = struct.pack("<BI", 254, l)
    else:
        r = struct.pack("<BQ", 255, l)
    return r

def deser_compact_size(f):
    nit = struct.unpack("<B", f.read(1))[0]
    if nit == 253:
        nit = struct.unpack("<H", f.read(2))[0]
    elif nit == 254:
        nit = struct.unpack("<I", f.read(4))[0]
    elif nit == 255:
        nit = struct.unpack("<Q", f.read(8))[0]
    return nit

def deser_string(f):
    nit = deser_compact_size(f)
    return f.read(nit)

def ser_string(s):
    return ser_compact_size(len(s)) + s

def deser_uint256(f):
    r = 0
    for i in range(8):
        t = struct.unpack("<I", f.read(4))[0]
        r += t << (i * 32)
    return r


def ser_uint256(u):
    rs = b""
    for _ in range(8):
        rs += struct.pack("<I", u & 0xFFFFFFFF)
        u >>= 32
    return rs


def uint256_from_str(s):
    r = 0
    t = struct.unpack("<IIIIIIII", s[:32])
    for i in range(8):
        r += t[i] << (i * 32)
    return r


def uint256_from_compact(c):
    nbytes = (c >> 24) & 0xFF
    v = (c & 0xFFFFFF) << (8 * (nbytes - 3))
    return v


# deser_function_name: Allow for an alternate deserialization function on the
# entries in the vector.
def deser_vector(f, c, deser_function_name=None):
    nit = deser_compact_size(f)
    r = []
    for _ in range(nit):
        t = c()
        if deser_function_name:
            getattr(t, deser_function_name)(f)
        else:
            t.deserialize(f)
        r.append(t)
    return r


# ser_function_name: Allow for an alternate serialization function on the
# entries in the vector (we use this for serializing the vector of transactions
# for a witness block).
def ser_vector(l, ser_function_name=None):
    r = ser_compact_size(len(l))
    for i in l:
        if ser_function_name:
            r += getattr(i, ser_function_name)()
        else:
            r += i.serialize()
    return r


def deser_uint256_vector(f):
    nit = deser_compact_size(f)
    r = []
    for _ in range(nit):
        t = deser_uint256(f)
        r.append(t)
    return r


def ser_uint256_vector(l):
    r = ser_compact_size(len(l))
    for i in l:
        r += ser_uint256(i)
    return r


def deser_string_vector(f):
    nit = deser_compact_size(f)
    r = []
    for _ in range(nit):
        t = deser_string(f)
        r.append(t)
    return r


def ser_string_vector(l):
    r = ser_compact_size(len(l))
    for sv in l:
        r += ser_string(sv)
    return r


def from_hex(obj, hex_string):
    """Deserialize from a hex string representation (e.g. from RPC)

    Note that there is no complementary helper like e.g. `to_hex` for the
    inverse operation. To serialize a message object to a hex string, simply
    use obj.serialize().hex()"""
    obj.deserialize(BytesIO(bytes.fromhex(hex_string)))
    return obj


def tx_from_hex(hex_string):
    """Deserialize from hex string to a transaction object"""
    return from_hex(CTransaction(), hex_string)


# like from_hex, but without the hex part
def from_binary(cls, stream):
    """deserialize a binary stream (or bytes object) into an object"""
    # handle bytes object by turning it into a stream
    was_bytes = isinstance(stream, bytes)
    if was_bytes:
        stream = BytesIO(stream)
    obj = cls()
    obj.deserialize(stream)
    if was_bytes:
        assert len(stream.read()) == 0
    return obj


# Objects that map to bitcoind objects, which can be serialized/deserialized


class CAddress:
    __slots__ = ("net", "ip", "nServices", "port", "time")

    # see https://github.com/bitcoin/bips/blob/master/bip-0155.mediawiki
    NET_IPV4 = 1
    NET_I2P = 5

    ADDRV2_NET_NAME = {
        NET_IPV4: "IPv4",
        NET_I2P: "I2P"
    }

    ADDRV2_ADDRESS_LENGTH = {
        NET_IPV4: 4,
        NET_I2P: 32
    }

    I2P_PAD = "===="

    def __init__(self):
        self.time = 0
        self.nServices = 1
        self.net = self.NET_IPV4
        self.ip = "0.0.0.0"
        self.port = 0

    def __eq__(self, other):
        return self.net == other.net and self.ip == other.ip and self.nServices == other.nServices and self.port == other.port and self.time == other.time

    def deserialize(self, f, *, with_time=True):
        """Deserialize from addrv1 format (pre-BIP155)"""
        if with_time:
            # VERSION messages serialize CAddress objects without time
            self.time = struct.unpack("<I", f.read(4))[0]
        self.nServices = struct.unpack("<Q", f.read(8))[0]
        # We only support IPv4 which means skip 12 bytes and read the next 4 as IPv4 address.
        f.read(12)
        self.net = self.NET_IPV4
        self.ip = socket.inet_ntoa(f.read(4))
        self.port = struct.unpack(">H", f.read(2))[0]

    def serialize(self, *, with_time=True):
        """Serialize in addrv1 format (pre-BIP155)"""
        assert self.net == self.NET_IPV4
        r = b""
        if with_time:
            # VERSION messages serialize CAddress objects without time
            r += struct.pack("<I", self.time)
        r += struct.pack("<Q", self.nServices)
        r += b"\x00" * 10 + b"\xff" * 2
        r += socket.inet_aton(self.ip)
        r += struct.pack(">H", self.port)
        return r

    def deserialize_v2(self, f):
        """Deserialize from addrv2 format (BIP155)"""
        self.time = struct.unpack("<I", f.read(4))[0]

        self.nServices = deser_compact_size(f)

        self.net = struct.unpack("B", f.read(1))[0]
        assert self.net in (self.NET_IPV4, self.NET_I2P)

        address_length = deser_compact_size(f)
        assert address_length == self.ADDRV2_ADDRESS_LENGTH[self.net]

        addr_bytes = f.read(address_length)
        if self.net == self.NET_IPV4:
            self.ip = socket.inet_ntoa(addr_bytes)
        else:
            self.ip = b32encode(addr_bytes)[0:-len(self.I2P_PAD)].decode("ascii").lower() + ".b32.i2p"

        self.port = struct.unpack(">H", f.read(2))[0]

    def serialize_v2(self):
        """Serialize in addrv2 format (BIP155)"""
        assert self.net in (self.NET_IPV4, self.NET_I2P)
        r = b""
        r += struct.pack("<I", self.time)
        r += ser_compact_size(self.nServices)
        r += struct.pack("B", self.net)
        r += ser_compact_size(self.ADDRV2_ADDRESS_LENGTH[self.net])
        if self.net == self.NET_IPV4:
            r += socket.inet_aton(self.ip)
        else:
            sfx = ".b32.i2p"
            assert self.ip.endswith(sfx)
            r += b32decode(self.ip[0:-len(sfx)] + self.I2P_PAD, True)
        r += struct.pack(">H", self.port)
        return r

    def __repr__(self):
        return ("CAddress(nServices=%i net=%s addr=%s port=%i)"
                % (self.nServices, self.ADDRV2_NET_NAME[self.net], self.ip, self.port))


class CInv:
    __slots__ = ("hash", "type")

    typemap = {
        0: "Error",
        MSG_TX: "TX",
        MSG_BLOCK: "Block",
        MSG_TX | MSG_WITNESS_FLAG: "WitnessTx",
        MSG_BLOCK | MSG_WITNESS_FLAG: "WitnessBlock",
        MSG_FILTERED_BLOCK: "filtered Block",
        MSG_CMPCT_BLOCK: "CompactBlock",
        MSG_WTX: "WTX",
    }

    def __init__(self, t=0, h=0):
        self.type = t
        self.hash = h

    def deserialize(self, f):
        self.type = struct.unpack("<I", f.read(4))[0]
        self.hash = deser_uint256(f)

    def serialize(self):
        r = b""
        r += struct.pack("<I", self.type)
        r += ser_uint256(self.hash)
        return r

    def __repr__(self):
        return "CInv(type=%s hash=%064x)" \
            % (self.typemap[self.type], self.hash)

    def __eq__(self, other):
        return isinstance(other, CInv) and self.hash == other.hash and self.type == other.type


class CBlockLocator:
    __slots__ = ("nVersion", "vHave")

    def __init__(self):
        self.vHave = []

    def deserialize(self, f):
        struct.unpack("<i", f.read(4))[0]  # Ignore version field.
        self.vHave = deser_uint256_vector(f)

    def serialize(self):
        r = b""
        r += struct.pack("<i", 0)  # Bitcoin Core ignores version field. Set it to 0.
        r += ser_uint256_vector(self.vHave)
        return r

    def __repr__(self):
        return "CBlockLocator(vHave=%s)" % (repr(self.vHave))


class COutPoint:
    __slots__ = ("hash", "n")

    def __init__(self, hash=0, n=0):
        self.hash = hash
        self.n = n

    def deserialize(self, f):
        self.hash = deser_uint256(f)
        self.n = struct.unpack("<I", f.read(4))[0]

    def serialize(self):
        r = b""
        r += ser_uint256(self.hash)
        r += struct.pack("<I", self.n)
        return r

    def __repr__(self):
        return "COutPoint(hash=%064x n=%i)" % (self.hash, self.n)


class CTxIn:
    __slots__ = ("nSequence", "prevout", "scriptSig")

    def __init__(self, outpoint=None, scriptSig=b"", nSequence=0):
        if outpoint is None:
            self.prevout = COutPoint()
        else:
            self.prevout = outpoint
        self.scriptSig = scriptSig
        self.nSequence = nSequence

    def deserialize(self, f):
        self.prevout = COutPoint()
        self.prevout.deserialize(f)
        self.scriptSig = deser_string(f)
        self.nSequence = struct.unpack("<I", f.read(4))[0]

    def serialize(self):
        r = b""
        r += self.prevout.serialize()
        r += ser_string(self.scriptSig)
        r += struct.pack("<I", self.nSequence)
        return r

    def __repr__(self):
        return "CTxIn(prevout=%s scriptSig=%s nSequence=%i)" \
            % (repr(self.prevout), self.scriptSig.hex(),
               self.nSequence)


class CTxOut:
    __slots__ = ("nValue", "scriptPubKey")

    def __init__(self, nValue=0, scriptPubKey=b""):
        self.nValue = nValue
        self.scriptPubKey = scriptPubKey

    def deserialize(self, f):
        self.nValue = struct.unpack("<q", f.read(8))[0]
        self.scriptPubKey = deser_string(f)

    def serialize(self):
        r = b""
        r += struct.pack("<q", self.nValue)
        r += ser_string(self.scriptPubKey)
        return r

    def __repr__(self):
        return "CTxOut(nValue=%i.%08i scriptPubKey=%s)" \
            % (self.nValue // COIN, self.nValue % COIN,
               self.scriptPubKey.hex())


class CTxOutPart:
    __slots__ = ("nVersion", "nValue", "scriptPubKey", "commitment", "data", "rangeproof")

    def __init__(self, nValue=0, scriptPubKey=b""):
        self.nVersion = OUTPUT_TYPE_STANDARD
        self.nValue = nValue
        self.scriptPubKey = scriptPubKey

    def deserialize(self, f):
        if self.nVersion == OUTPUT_TYPE_STANDARD:
            self.nValue = struct.unpack("<q", f.read(8))[0]
            self.scriptPubKey = deser_string(f)
        elif self.nVersion == OUTPUT_TYPE_DATA:
            self.data = deser_string(f)
        elif self.nVersion == OUTPUT_TYPE_CT:
            self.commitment = f.read(33)
            self.data = deser_string(f)
            self.scriptPubKey = deser_string(f)
            self.rangeproof = deser_string(f)
        else:
            raise ValueError(f'Unknown output type {self.nVersion}')

    def serialize(self, with_witness=True):
        r = b""
        if self.nVersion == OUTPUT_TYPE_STANDARD:
            r += struct.pack("<q", self.nValue)
            r += ser_string(self.scriptPubKey)
        elif self.nVersion == OUTPUT_TYPE_DATA:
            r += ser_string(self.data)
        elif self.nVersion == OUTPUT_TYPE_CT:
            assert(len(self.commitment) == 33)
            r += self.commitment
            r += ser_string(self.data)
            r += ser_string(self.scriptPubKey)
            if with_witness:
                r += ser_string(self.rangeproof)
            else:
                r += ser_compact_size(0)  # rangeproof stub
        else:
            raise ValueError(f'Unknown output type {self.nVersion}')
        return r

    def __repr__(self):
        return "CTxOutPart(nValue=%i.%08i scriptPubKey=%s)" \
            % (self.nValue // COIN, self.nValue % COIN,
               self.scriptPubKey.hex())


class CScriptWitness:
    __slots__ = ("stack",)

    def __init__(self):
        # stack is a vector of strings
        self.stack = []

    def __repr__(self):
        return "CScriptWitness(%s)" % \
               (",".join([x.hex() for x in self.stack]))

    def is_null(self):
        if self.stack:
            return False
        return True


class CTxInWitness:
    __slots__ = ("scriptWitness",)

    def __init__(self):
        self.scriptWitness = CScriptWitness()

    def deserialize(self, f):
        self.scriptWitness.stack = deser_string_vector(f)

    def serialize(self):
        return ser_string_vector(self.scriptWitness.stack)

    def __repr__(self):
        return repr(self.scriptWitness)

    def is_null(self):
        return self.scriptWitness.is_null()


class CTxWitness:
    __slots__ = ("vtxinwit",)

    def __init__(self):
        self.vtxinwit = []

    def deserialize(self, f):
        for i in range(len(self.vtxinwit)):
            self.vtxinwit[i].deserialize(f)

    def serialize(self):
        r = b""
        # This is different than the usual vector serialization --
        # we omit the length of the vector, which is required to be
        # the same length as the transaction's vin vector.
        for x in self.vtxinwit:
            r += x.serialize()
        return r

    def __repr__(self):
        return "CTxWitness(%s)" % \
               (';'.join([repr(x) for x in self.vtxinwit]))

    def is_null(self):
        for x in self.vtxinwit:
            if not x.is_null():
                return False
        return True


class CTransaction:
    __slots__ = ("hash", "nLockTime", "nVersion", "sha256", "vin", "vout",
                 "wit")

    def __init__(self, tx=None):
        if tx is None:
            self.nVersion = 2
            self.vin = []
            self.vout = []
            self.wit = CTxWitness()
            self.nLockTime = 0
            self.sha256 = None
            self.hash = None
        else:
            self.nVersion = tx.nVersion
            self.vin = copy.deepcopy(tx.vin)
            self.vout = copy.deepcopy(tx.vout)
            self.nLockTime = tx.nLockTime
            self.sha256 = tx.sha256
            self.hash = tx.hash
            self.wit = copy.deepcopy(tx.wit)

    def deserialize(self, f):
        self.nVersion = int(struct.unpack("<B", f.read(1))[0])
        if self.nVersion == PARTICL_TX_VERSION:
            self.nVersion |= int(struct.unpack("<B", f.read(1))[0]) << 8

            self.nLockTime = struct.unpack("<I", f.read(4))[0]

            self.vin = deser_vector(f, CTxIn)

            num_outputs = deser_compact_size(f)
            self.vout.clear()
            for i in range(num_outputs):
                txo = CTxOutPart()
                txo.nVersion = int(struct.unpack("<B", f.read(1))[0])
                txo.deserialize(f)
                self.vout.append(txo)

            self.wit.vtxinwit = [CTxInWitness() for i in range(len(self.vin))]
            self.wit.deserialize(f)

            self.sha256 = None
            self.hash = None
            return

        self.nVersion |= int(struct.unpack("<B", f.read(1))[0]) << 8
        self.nVersion |= int(struct.unpack("<B", f.read(1))[0]) << 16
        self.nVersion |= int(struct.unpack("<B", f.read(1))[0]) << 24
        # self.nVersion = struct.unpack("<i", f.read(4))[0]
        self.vin = deser_vector(f, CTxIn)
        flags = 0
        if len(self.vin) == 0:
            flags = struct.unpack("<B", f.read(1))[0]
            # Not sure why flags can't be zero, but this
            # matches the implementation in bitcoind
            if (flags != 0):
                self.vin = deser_vector(f, CTxIn)
                self.vout = deser_vector(f, CTxOut)
        else:
            self.vout = deser_vector(f, CTxOut)
        if flags != 0:
            self.wit.vtxinwit = [CTxInWitness() for _ in range(len(self.vin))]
            self.wit.deserialize(f)
        else:
            self.wit = CTxWitness()
        self.nLockTime = struct.unpack("<I", f.read(4))[0]
        self.sha256 = None
        self.hash = None

    def serialize_without_witness(self, include_rangeproof=False):
        if self.nVersion & 0xff == PARTICL_TX_VERSION:
            r = struct.pack("<H", self.nVersion)
            r += struct.pack("<I", self.nLockTime)
            r += ser_vector(self.vin)
            r += ser_compact_size(len(self.vout))
            for txo in self.vout:
                r += bytes((txo.nVersion,))
                r += txo.serialize(with_witness=include_rangeproof)
            return r
        r = b""
        r += struct.pack("<i", self.nVersion)
        r += ser_vector(self.vin)
        r += ser_vector(self.vout)
        r += struct.pack("<I", self.nLockTime)
        return r

    # Only serialize with witness when explicitly called for
    def serialize_with_witness(self):
        if self.nVersion & 0xff == PARTICL_TX_VERSION:
            r = self.serialize_without_witness(include_rangeproof=True)
            while len(self.wit.vtxinwit) < len(self.vin):
                self.wit.vtxinwit.append(CTxInWitness())
            r += self.wit.serialize()
            return r
        flags = 0
        if not self.wit.is_null():
            flags |= 1
        r = b""
        r += struct.pack("<i", self.nVersion)
        if flags:
            dummy = []
            r += ser_vector(dummy)
            r += struct.pack("<B", flags)
        r += ser_vector(self.vin)
        r += ser_vector(self.vout)
        if flags & 1:
            if (len(self.wit.vtxinwit) != len(self.vin)):
                # vtxinwit must have the same length as vin
                self.wit.vtxinwit = self.wit.vtxinwit[:len(self.vin)]
                for _ in range(len(self.wit.vtxinwit), len(self.vin)):
                    self.wit.vtxinwit.append(CTxInWitness())
            r += self.wit.serialize()
        r += struct.pack("<I", self.nLockTime)
        return r

    # Regular serialization is with witness -- must explicitly
    # call serialize_without_witness to exclude witness data.
    def serialize(self):
        return self.serialize_with_witness()

    def getwtxid(self):
        return hash256(self.serialize())[::-1].hex()

    # Recalculate the txid (transaction hash without witness)
    def rehash(self):
        self.sha256 = None
        self.calc_sha256()
        return self.hash

    # We will only cache the serialization without witness in
    # self.sha256 and self.hash -- those are expected to be the txid.
    def calc_sha256(self, with_witness=False):
        if with_witness:
            # Don't cache the result, just return it
            return uint256_from_str(hash256(self.serialize_with_witness()))

        if self.sha256 is None:
            self.sha256 = uint256_from_str(hash256(self.serialize_without_witness()))
        self.hash = hash256(self.serialize_without_witness())[::-1].hex()

    def is_valid(self):
        self.calc_sha256()
        for tout in self.vout:
            if tout.nValue < 0 or tout.nValue > 21000000 * COIN:
                return False
        return True

    # Calculate the transaction weight using witness and non-witness
    # serialization size (does NOT use sigops).
    def get_weight(self):
        with_witness_size = len(self.serialize_with_witness())
        without_witness_size = len(self.serialize_without_witness())
        return (WITNESS_SCALE_FACTOR - 1) * without_witness_size + with_witness_size

    def get_vsize(self):
        return math.ceil(self.get_weight() / WITNESS_SCALE_FACTOR)

    def __repr__(self):
        return "CTransaction(nVersion=%i vin=%s vout=%s wit=%s nLockTime=%i)" \
            % (self.nVersion, repr(self.vin), repr(self.vout), repr(self.wit), self.nLockTime)


class CBlockHeader:
    __slots__ = ("hash", "hashMerkleRoot", "hashPrevBlock", "nBits", "nNonce",
                 "nTime", "nVersion", "sha256",
                 "is_part", "hashWitnessMerkleRoot")

    def __init__(self, header=None, is_part=False):
        self.is_part = is_part
        if header is None:
            self.set_null()
        else:
            self.is_part = header.is_part
            self.nVersion = header.nVersion
            self.hashPrevBlock = header.hashPrevBlock
            self.hashMerkleRoot = header.hashMerkleRoot
            if self.is_part:
                self.hashWitnessMerkleRoot = header.hashWitnessMerkleRoot
            self.nTime = header.nTime
            self.nBits = header.nBits
            self.nNonce = header.nNonce
            self.sha256 = header.sha256
            self.hash = header.hash
            self.calc_sha256()

    def set_null(self):
        self.nVersion = 4
        self.hashPrevBlock = 0
        self.hashMerkleRoot = 0
        if self.is_part:
            self.hashWitnessMerkleRoot = 0
        self.nTime = 0
        self.nBits = 0
        self.nNonce = 0
        self.sha256 = None
        self.hash = None

    def deserialize(self, f):
        self.nVersion = struct.unpack("<i", f.read(4))[0]
        self.hashPrevBlock = deser_uint256(f)
        self.hashMerkleRoot = deser_uint256(f)
        self.is_part = self.is_part or self.nVersion == PARTICL_BLOCK_VERSION
        if self.is_part:
            self.hashWitnessMerkleRoot = deser_uint256(f)
        self.nTime = struct.unpack("<I", f.read(4))[0]
        self.nBits = struct.unpack("<I", f.read(4))[0]
        self.nNonce = struct.unpack("<I", f.read(4))[0]
        self.sha256 = None
        self.hash = None

    def serialize(self):
        r = b""
        r += struct.pack("<i", self.nVersion)
        r += ser_uint256(self.hashPrevBlock)
        r += ser_uint256(self.hashMerkleRoot)
        if self.is_part:
            r += ser_uint256(self.hashWitnessMerkleRoot)
        r += struct.pack("<I", self.nTime)
        r += struct.pack("<I", self.nBits)
        r += struct.pack("<I", self.nNonce)
        return r

    def calc_sha256(self):
        if self.sha256 is None:
            r = b""
            r += struct.pack("<i", self.nVersion)
            r += ser_uint256(self.hashPrevBlock)
            r += ser_uint256(self.hashMerkleRoot)
            if self.is_part:
                r += ser_uint256(self.hashWitnessMerkleRoot)
            r += struct.pack("<I", self.nTime)
            r += struct.pack("<I", self.nBits)
            r += struct.pack("<I", self.nNonce)
            self.sha256 = uint256_from_str(hash256(r))
            self.hash = hash256(r)[::-1].hex()

    def rehash(self):
        self.sha256 = None
        self.calc_sha256()
        return self.sha256

    def __repr__(self):
        return "CBlockHeader(nVersion=%i hashPrevBlock=%064x hashMerkleRoot=%064x nTime=%s nBits=%08x nNonce=%08x)" \
            % (self.nVersion, self.hashPrevBlock, self.hashMerkleRoot,
               time.ctime(self.nTime), self.nBits, self.nNonce)

BLOCK_HEADER_SIZE = len(CBlockHeader().serialize())
assert_equal(BLOCK_HEADER_SIZE, 80)

class CBlock(CBlockHeader):
    __slots__ = ("vtx", "blocksig")

    def __init__(self, header=None):
        super().__init__(header)
        self.vtx = []
        self.blocksig = bytes()

    def deserialize(self, f):
        super().deserialize(f)
        self.vtx = deser_vector(f, CTransaction)

        if self.nVersion == PARTICL_BLOCK_VERSION:
            self.blocksig = deser_string(f)

    def serialize(self, with_witness=True, with_pos_sig=True):
        r = b""
        r += super().serialize()
        if with_witness:
            r += ser_vector(self.vtx, "serialize_with_witness")
        else:
            r += ser_vector(self.vtx, "serialize_without_witness")

        # Block with no txns is likely being sent as a header
        if len(self.vtx) > 0 and with_pos_sig and self.nVersion == PARTICL_BLOCK_VERSION:
            r += ser_string(self.blocksig)
        return r

    # Calculate the merkle root given a vector of transaction hashes
    @classmethod
    def get_merkle_root(cls, hashes):
        while len(hashes) > 1:
            newhashes = []
            for i in range(0, len(hashes), 2):
                i2 = min(i+1, len(hashes)-1)
                newhashes.append(hash256(hashes[i] + hashes[i2]))
            hashes = newhashes
        return uint256_from_str(hashes[0])

    def calc_merkle_root(self):
        hashes = []
        for tx in self.vtx:
            tx.calc_sha256()
            hashes.append(ser_uint256(tx.sha256))
        return self.get_merkle_root(hashes)

    def calc_witness_merkle_root(self):
        # For witness root purposes, the hash of the
        # coinbase, with witness, is defined to be 0...0
        hashes = [ser_uint256(0)]

        for tx in self.vtx[1:]:
            # Calculate the hashes with witness data
            hashes.append(ser_uint256(tx.calc_sha256(True)))

        return self.get_merkle_root(hashes)

    def is_valid(self):
        self.calc_sha256()
        target = uint256_from_compact(self.nBits)
        if self.sha256 > target:
            return False
        for tx in self.vtx:
            if not tx.is_valid():
                return False
        if self.calc_merkle_root() != self.hashMerkleRoot:
            return False
        return True

    def solve(self):
        self.rehash()
        target = uint256_from_compact(self.nBits)
        while self.sha256 > target:
            self.nNonce += 1
            self.rehash()

    # Calculate the block weight using witness and non-witness
    # serialization size (does NOT use sigops).
    def get_weight(self):
        with_witness_size = len(self.serialize(with_witness=True))
        without_witness_size = len(self.serialize(with_witness=False))
        return (WITNESS_SCALE_FACTOR - 1) * without_witness_size + with_witness_size

    def __repr__(self):
        return "CBlock(nVersion=%i hashPrevBlock=%064x hashMerkleRoot=%064x nTime=%s nBits=%08x nNonce=%08x vtx=%s)" \
            % (self.nVersion, self.hashPrevBlock, self.hashMerkleRoot,
               time.ctime(self.nTime), self.nBits, self.nNonce, repr(self.vtx))


class PrefilledTransaction:
    __slots__ = ("index", "tx")

    def __init__(self, index=0, tx = None):
        self.index = index
        self.tx = tx

    def deserialize(self, f):
        self.index = deser_compact_size(f)
        self.tx = CTransaction()
        self.tx.deserialize(f)

    def serialize(self, with_witness=True):
        r = b""
        r += ser_compact_size(self.index)
        if with_witness:
            r += self.tx.serialize_with_witness()
        else:
            r += self.tx.serialize_without_witness()
        return r

    def serialize_without_witness(self):
        return self.serialize(with_witness=False)

    def serialize_with_witness(self):
        return self.serialize(with_witness=True)

    def __repr__(self):
        return "PrefilledTransaction(index=%d, tx=%s)" % (self.index, repr(self.tx))


# This is what we send on the wire, in a cmpctblock message.
class P2PHeaderAndShortIDs:
    __slots__ = ("header", "nonce", "prefilled_txn", "prefilled_txn_length",
                 "shortids", "shortids_length")

    def __init__(self):
        self.header = CBlockHeader()
        self.nonce = 0
        self.shortids_length = 0
        self.shortids = []
        self.prefilled_txn_length = 0
        self.prefilled_txn = []

    def deserialize(self, f):
        self.header.deserialize(f)
        self.nonce = struct.unpack("<Q", f.read(8))[0]
        self.shortids_length = deser_compact_size(f)
        for _ in range(self.shortids_length):
            # shortids are defined to be 6 bytes in the spec, so append
            # two zero bytes and read it in as an 8-byte number
            self.shortids.append(struct.unpack("<Q", f.read(6) + b'\x00\x00')[0])
        self.prefilled_txn = deser_vector(f, PrefilledTransaction)
        self.prefilled_txn_length = len(self.prefilled_txn)

    # When using version 2 compact blocks, we must serialize with_witness.
    def serialize(self, with_witness=False):
        r = b""
        r += self.header.serialize()
        r += struct.pack("<Q", self.nonce)
        r += ser_compact_size(self.shortids_length)
        for x in self.shortids:
            # We only want the first 6 bytes
            r += struct.pack("<Q", x)[0:6]
        if with_witness:
            r += ser_vector(self.prefilled_txn, "serialize_with_witness")
        else:
            r += ser_vector(self.prefilled_txn, "serialize_without_witness")
        return r

    def __repr__(self):
        return "P2PHeaderAndShortIDs(header=%s, nonce=%d, shortids_length=%d, shortids=%s, prefilled_txn_length=%d, prefilledtxn=%s" % (repr(self.header), self.nonce, self.shortids_length, repr(self.shortids), self.prefilled_txn_length, repr(self.prefilled_txn))


# P2P version of the above that will use witness serialization (for compact
# block version 2)
class P2PHeaderAndShortWitnessIDs(P2PHeaderAndShortIDs):
    __slots__ = ()
    def serialize(self):
        return super().serialize(with_witness=True)

# Calculate the BIP 152-compact blocks shortid for a given transaction hash
def calculate_shortid(k0, k1, tx_hash):
    expected_shortid = siphash256(k0, k1, tx_hash)
    expected_shortid &= 0x0000ffffffffffff
    return expected_shortid


# This version gets rid of the array lengths, and reinterprets the differential
# encoding into indices that can be used for lookup.
class HeaderAndShortIDs:
    __slots__ = ("header", "nonce", "prefilled_txn", "shortids", "use_witness")

    def __init__(self, p2pheaders_and_shortids = None):
        self.header = CBlockHeader()
        self.nonce = 0
        self.shortids = []
        self.prefilled_txn = []
        self.use_witness = False

        if p2pheaders_and_shortids is not None:
            self.header = p2pheaders_and_shortids.header
            self.nonce = p2pheaders_and_shortids.nonce
            self.shortids = p2pheaders_and_shortids.shortids
            last_index = -1
            for x in p2pheaders_and_shortids.prefilled_txn:
                self.prefilled_txn.append(PrefilledTransaction(x.index + last_index + 1, x.tx))
                last_index = self.prefilled_txn[-1].index

    def to_p2p(self):
        if self.use_witness:
            ret = P2PHeaderAndShortWitnessIDs()
        else:
            ret = P2PHeaderAndShortIDs()
        ret.header = self.header
        ret.nonce = self.nonce
        ret.shortids_length = len(self.shortids)
        ret.shortids = self.shortids
        ret.prefilled_txn_length = len(self.prefilled_txn)
        ret.prefilled_txn = []
        last_index = -1
        for x in self.prefilled_txn:
            ret.prefilled_txn.append(PrefilledTransaction(x.index - last_index - 1, x.tx))
            last_index = x.index
        return ret

    def get_siphash_keys(self):
        header_nonce = self.header.serialize()
        header_nonce += struct.pack("<Q", self.nonce)
        hash_header_nonce_as_str = sha256(header_nonce)
        key0 = struct.unpack("<Q", hash_header_nonce_as_str[0:8])[0]
        key1 = struct.unpack("<Q", hash_header_nonce_as_str[8:16])[0]
        return [ key0, key1 ]

    # Version 2 compact blocks use wtxid in shortids (rather than txid)
    def initialize_from_block(self, block, nonce=0, prefill_list=None, use_witness=False):
        if prefill_list is None:
            prefill_list = [0]
        self.header = CBlockHeader(block)
        self.nonce = nonce
        self.prefilled_txn = [ PrefilledTransaction(i, block.vtx[i]) for i in prefill_list ]
        self.shortids = []
        self.use_witness = use_witness
        [k0, k1] = self.get_siphash_keys()
        for i in range(len(block.vtx)):
            if i not in prefill_list:
                tx_hash = block.vtx[i].sha256
                if use_witness:
                    tx_hash = block.vtx[i].calc_sha256(with_witness=True)
                self.shortids.append(calculate_shortid(k0, k1, tx_hash))

    def __repr__(self):
        return "HeaderAndShortIDs(header=%s, nonce=%d, shortids=%s, prefilledtxn=%s" % (repr(self.header), self.nonce, repr(self.shortids), repr(self.prefilled_txn))


class BlockTransactionsRequest:
    __slots__ = ("blockhash", "indexes")

    def __init__(self, blockhash=0, indexes = None):
        self.blockhash = blockhash
        self.indexes = indexes if indexes is not None else []

    def deserialize(self, f):
        self.blockhash = deser_uint256(f)
        indexes_length = deser_compact_size(f)
        for _ in range(indexes_length):
            self.indexes.append(deser_compact_size(f))

    def serialize(self):
        r = b""
        r += ser_uint256(self.blockhash)
        r += ser_compact_size(len(self.indexes))
        for x in self.indexes:
            r += ser_compact_size(x)
        return r

    # helper to set the differentially encoded indexes from absolute ones
    def from_absolute(self, absolute_indexes):
        self.indexes = []
        last_index = -1
        for x in absolute_indexes:
            self.indexes.append(x-last_index-1)
            last_index = x

    def to_absolute(self):
        absolute_indexes = []
        last_index = -1
        for x in self.indexes:
            absolute_indexes.append(x+last_index+1)
            last_index = absolute_indexes[-1]
        return absolute_indexes

    def __repr__(self):
        return "BlockTransactionsRequest(hash=%064x indexes=%s)" % (self.blockhash, repr(self.indexes))


class BlockTransactions:
    __slots__ = ("blockhash", "transactions")

    def __init__(self, blockhash=0, transactions = None):
        self.blockhash = blockhash
        self.transactions = transactions if transactions is not None else []

    def deserialize(self, f):
        self.blockhash = deser_uint256(f)
        self.transactions = deser_vector(f, CTransaction)

    def serialize(self, with_witness=True):
        r = b""
        r += ser_uint256(self.blockhash)
        if with_witness:
            r += ser_vector(self.transactions, "serialize_with_witness")
        else:
            r += ser_vector(self.transactions, "serialize_without_witness")
        return r

    def __repr__(self):
        return "BlockTransactions(hash=%064x transactions=%s)" % (self.blockhash, repr(self.transactions))


class CPartialMerkleTree:
    __slots__ = ("nTransactions", "vBits", "vHash")

    def __init__(self):
        self.nTransactions = 0
        self.vHash = []
        self.vBits = []

    def deserialize(self, f):
        self.nTransactions = struct.unpack("<i", f.read(4))[0]
        self.vHash = deser_uint256_vector(f)
        vBytes = deser_string(f)
        self.vBits = []
        for i in range(len(vBytes) * 8):
            self.vBits.append(vBytes[i//8] & (1 << (i % 8)) != 0)

    def serialize(self):
        r = b""
        r += struct.pack("<i", self.nTransactions)
        r += ser_uint256_vector(self.vHash)
        vBytesArray = bytearray([0x00] * ((len(self.vBits) + 7)//8))
        for i in range(len(self.vBits)):
            vBytesArray[i // 8] |= self.vBits[i] << (i % 8)
        r += ser_string(bytes(vBytesArray))
        return r

    def __repr__(self):
        return "CPartialMerkleTree(nTransactions=%d, vHash=%s, vBits=%s)" % (self.nTransactions, repr(self.vHash), repr(self.vBits))


class CMerkleBlock:
    __slots__ = ("header", "txn")

    def __init__(self):
        self.header = CBlockHeader()
        self.txn = CPartialMerkleTree()

    def deserialize(self, f):
        self.header.deserialize(f)
        self.txn.deserialize(f)

    def serialize(self):
        r = b""
        r += self.header.serialize()
        r += self.txn.serialize()
        return r

    def __repr__(self):
        return "CMerkleBlock(header=%s, txn=%s)" % (repr(self.header), repr(self.txn))


# Objects that correspond to messages on the wire
class msg_version:
    __slots__ = ("addrFrom", "addrTo", "nNonce", "relay", "nServices",
                 "nStartingHeight", "nTime", "nVersion", "strSubVer")
    msgtype = b"version"

    def __init__(self):
        self.nVersion = 0
        self.nServices = 0
        self.nTime = int(time.time())
        self.addrTo = CAddress()
        self.addrFrom = CAddress()
        self.nNonce = random.getrandbits(64)
        self.strSubVer = ''
        self.nStartingHeight = -1
        self.relay = 0

    def deserialize(self, f):
        self.nVersion = struct.unpack("<i", f.read(4))[0]
        self.nServices = struct.unpack("<Q", f.read(8))[0]
        self.nTime = struct.unpack("<q", f.read(8))[0]
        self.addrTo = CAddress()
        self.addrTo.deserialize(f, with_time=False)

        self.addrFrom = CAddress()
        self.addrFrom.deserialize(f, with_time=False)
        self.nNonce = struct.unpack("<Q", f.read(8))[0]
        self.strSubVer = deser_string(f).decode('utf-8')

        self.nStartingHeight = struct.unpack("<i", f.read(4))[0]

        # Relay field is optional for version 70001 onwards
        # But, unconditionally check it to match behaviour in bitcoind
        try:
            self.relay = struct.unpack("<b", f.read(1))[0]
        except struct.error:
            self.relay = 0

    def serialize(self):
        r = b""
        r += struct.pack("<i", self.nVersion)
        r += struct.pack("<Q", self.nServices)
        r += struct.pack("<q", self.nTime)
        r += self.addrTo.serialize(with_time=False)
        r += self.addrFrom.serialize(with_time=False)
        r += struct.pack("<Q", self.nNonce)
        if isinstance(self.strSubVer, bytes):
            r += ser_string(self.strSubVer)
        else:
            r += ser_string(self.strSubVer.encode('utf-8'))
        r += struct.pack("<i", self.nStartingHeight)
        r += struct.pack("<b", self.relay)
        return r

    def __repr__(self):
        return 'msg_version(nVersion=%i nServices=%i nTime=%s addrTo=%s addrFrom=%s nNonce=0x%016X strSubVer=%s nStartingHeight=%i relay=%i)' \
            % (self.nVersion, self.nServices, time.ctime(self.nTime),
               repr(self.addrTo), repr(self.addrFrom), self.nNonce,
               self.strSubVer, self.nStartingHeight, self.relay)


class msg_verack:
    __slots__ = ()
    msgtype = b"verack"

    def __init__(self):
        pass

    def deserialize(self, f):
        pass

    def serialize(self):
        return b""

    def __repr__(self):
        return "msg_verack()"


class msg_addr:
    __slots__ = ("addrs",)
    msgtype = b"addr"

    def __init__(self):
        self.addrs = []

    def deserialize(self, f):
        self.addrs = deser_vector(f, CAddress)

    def serialize(self):
        return ser_vector(self.addrs)

    def __repr__(self):
        return "msg_addr(addrs=%s)" % (repr(self.addrs))


class msg_addrv2:
    __slots__ = ("addrs",)
    msgtype = b"addrv2"

    def __init__(self):
        self.addrs = []

    def deserialize(self, f):
        self.addrs = deser_vector(f, CAddress, "deserialize_v2")

    def serialize(self):
        return ser_vector(self.addrs, "serialize_v2")

    def __repr__(self):
        return "msg_addrv2(addrs=%s)" % (repr(self.addrs))


class msg_sendaddrv2:
    __slots__ = ()
    msgtype = b"sendaddrv2"

    def __init__(self):
        pass

    def deserialize(self, f):
        pass

    def serialize(self):
        return b""

    def __repr__(self):
        return "msg_sendaddrv2()"


class msg_inv:
    __slots__ = ("inv",)
    msgtype = b"inv"

    def __init__(self, inv=None):
        if inv is None:
            self.inv = []
        else:
            self.inv = inv

    def deserialize(self, f):
        self.inv = deser_vector(f, CInv)

    def serialize(self):
        return ser_vector(self.inv)

    def __repr__(self):
        return "msg_inv(inv=%s)" % (repr(self.inv))


class msg_getdata:
    __slots__ = ("inv",)
    msgtype = b"getdata"

    def __init__(self, inv=None):
        self.inv = inv if inv is not None else []

    def deserialize(self, f):
        self.inv = deser_vector(f, CInv)

    def serialize(self):
        return ser_vector(self.inv)

    def __repr__(self):
        return "msg_getdata(inv=%s)" % (repr(self.inv))


class msg_getblocks:
    __slots__ = ("locator", "hashstop")
    msgtype = b"getblocks"

    def __init__(self):
        self.locator = CBlockLocator()
        self.hashstop = 0

    def deserialize(self, f):
        self.locator = CBlockLocator()
        self.locator.deserialize(f)
        self.hashstop = deser_uint256(f)

    def serialize(self):
        r = b""
        r += self.locator.serialize()
        r += ser_uint256(self.hashstop)
        return r

    def __repr__(self):
        return "msg_getblocks(locator=%s hashstop=%064x)" \
            % (repr(self.locator), self.hashstop)


class msg_tx:
    __slots__ = ("tx",)
    msgtype = b"tx"

    def __init__(self, tx=CTransaction()):
        self.tx = tx

    def deserialize(self, f):
        self.tx.deserialize(f)

    def serialize(self):
        return self.tx.serialize_with_witness()

    def __repr__(self):
        return "msg_tx(tx=%s)" % (repr(self.tx))

class msg_wtxidrelay:
    __slots__ = ()
    msgtype = b"wtxidrelay"

    def __init__(self):
        pass

    def deserialize(self, f):
        pass

    def serialize(self):
        return b""

    def __repr__(self):
        return "msg_wtxidrelay()"


class msg_no_witness_tx(msg_tx):
    __slots__ = ()

    def serialize(self):
        return self.tx.serialize_without_witness()


class msg_block:
    __slots__ = ("block",)
    msgtype = b"block"

    def __init__(self, block=None):
        if block is None:
            self.block = CBlock()
        else:
            self.block = block

    def deserialize(self, f):
        self.block.deserialize(f)

    def serialize(self):
        return self.block.serialize()

    def __repr__(self):
        return "msg_block(block=%s)" % (repr(self.block))


# for cases where a user needs tighter control over what is sent over the wire
# note that the user must supply the name of the msgtype, and the data
class msg_generic:
    __slots__ = ("data")

    def __init__(self, msgtype, data=None):
        self.msgtype = msgtype
        self.data = data

    def serialize(self):
        return self.data

    def __repr__(self):
        return "msg_generic()"


class msg_no_witness_block(msg_block):
    __slots__ = ()
    def serialize(self):
        return self.block.serialize(with_witness=False)


class msg_getaddr:
    __slots__ = ()
    msgtype = b"getaddr"

    def __init__(self):
        pass

    def deserialize(self, f):
        pass

    def serialize(self):
        return b""

    def __repr__(self):
        return "msg_getaddr()"


class msg_ping:
    __slots__ = ("nonce", "height")
    msgtype = b"ping"

    def __init__(self, nonce=0, height=0):
        self.nonce = nonce
        self.height = height

    def deserialize(self, f):
        self.nonce = struct.unpack("<Q", f.read(8))[0]
        self.height = struct.unpack("<i", f.read(4))[0]

    def serialize(self):
        r = b""
        r += struct.pack("<Q", self.nonce)
        r += struct.pack("<i", self.height)
        return r

    def __repr__(self):
        return "msg_ping(nonce=%08x)" % self.nonce


class msg_pong:
    __slots__ = ("nonce",)
    msgtype = b"pong"

    def __init__(self, nonce=0):
        self.nonce = nonce

    def deserialize(self, f):
        self.nonce = struct.unpack("<Q", f.read(8))[0]

    def serialize(self):
        r = b""
        r += struct.pack("<Q", self.nonce)
        return r

    def __repr__(self):
        return "msg_pong(nonce=%08x)" % self.nonce


class msg_mempool:
    __slots__ = ()
    msgtype = b"mempool"

    def __init__(self):
        pass

    def deserialize(self, f):
        pass

    def serialize(self):
        return b""

    def __repr__(self):
        return "msg_mempool()"


class msg_notfound:
    __slots__ = ("vec", )
    msgtype = b"notfound"

    def __init__(self, vec=None):
        self.vec = vec or []

    def deserialize(self, f):
        self.vec = deser_vector(f, CInv)

    def serialize(self):
        return ser_vector(self.vec)

    def __repr__(self):
        return "msg_notfound(vec=%s)" % (repr(self.vec))


class msg_sendheaders:
    __slots__ = ()
    msgtype = b"sendheaders"

    def __init__(self):
        pass

    def deserialize(self, f):
        pass

    def serialize(self):
        return b""

    def __repr__(self):
        return "msg_sendheaders()"


# getheaders message has
# number of entries
# vector of hashes
# hash_stop (hash of last desired block header, 0 to get as many as possible)
class msg_getheaders:
    __slots__ = ("hashstop", "locator",)
    msgtype = b"getheaders"

    def __init__(self):
        self.locator = CBlockLocator()
        self.hashstop = 0

    def deserialize(self, f):
        self.locator = CBlockLocator()
        self.locator.deserialize(f)
        self.hashstop = deser_uint256(f)

    def serialize(self):
        r = b""
        r += self.locator.serialize()
        r += ser_uint256(self.hashstop)
        return r

    def __repr__(self):
        return "msg_getheaders(locator=%s, stop=%064x)" \
            % (repr(self.locator), self.hashstop)


# headers message has
# <count> <vector of block headers>
class msg_headers:
    __slots__ = ("headers",)
    msgtype = b"headers"

    def __init__(self, headers=None):
        self.headers = headers if headers is not None else []

    def deserialize(self, f):
        # comment in bitcoind indicates these should be deserialized as blocks
        blocks = deser_vector(f, CBlock)
        for x in blocks:
            self.headers.append(CBlockHeader(x))

    def serialize(self):
        blocks = [CBlock(x) for x in self.headers]
        return ser_vector(blocks)

    def __repr__(self):
        return "msg_headers(headers=%s)" % repr(self.headers)


class msg_merkleblock:
    __slots__ = ("merkleblock",)
    msgtype = b"merkleblock"

    def __init__(self, merkleblock=None):
        if merkleblock is None:
            self.merkleblock = CMerkleBlock()
        else:
            self.merkleblock = merkleblock

    def deserialize(self, f):
        self.merkleblock.deserialize(f)

    def serialize(self):
        return self.merkleblock.serialize()

    def __repr__(self):
        return "msg_merkleblock(merkleblock=%s)" % (repr(self.merkleblock))


class msg_filterload:
    __slots__ = ("data", "nHashFuncs", "nTweak", "nFlags")
    msgtype = b"filterload"

    def __init__(self, data=b'00', nHashFuncs=0, nTweak=0, nFlags=0):
        self.data = data
        self.nHashFuncs = nHashFuncs
        self.nTweak = nTweak
        self.nFlags = nFlags

    def deserialize(self, f):
        self.data = deser_string(f)
        self.nHashFuncs = struct.unpack("<I", f.read(4))[0]
        self.nTweak = struct.unpack("<I", f.read(4))[0]
        self.nFlags = struct.unpack("<B", f.read(1))[0]

    def serialize(self):
        r = b""
        r += ser_string(self.data)
        r += struct.pack("<I", self.nHashFuncs)
        r += struct.pack("<I", self.nTweak)
        r += struct.pack("<B", self.nFlags)
        return r

    def __repr__(self):
        return "msg_filterload(data={}, nHashFuncs={}, nTweak={}, nFlags={})".format(
            self.data, self.nHashFuncs, self.nTweak, self.nFlags)


class msg_filteradd:
    __slots__ = ("data")
    msgtype = b"filteradd"

    def __init__(self, data):
        self.data = data

    def deserialize(self, f):
        self.data = deser_string(f)

    def serialize(self):
        r = b""
        r += ser_string(self.data)
        return r

    def __repr__(self):
        return "msg_filteradd(data={})".format(self.data)


class msg_filterclear:
    __slots__ = ()
    msgtype = b"filterclear"

    def __init__(self):
        pass

    def deserialize(self, f):
        pass

    def serialize(self):
        return b""

    def __repr__(self):
        return "msg_filterclear()"


class msg_feefilter:
    __slots__ = ("feerate",)
    msgtype = b"feefilter"

    def __init__(self, feerate=0):
        self.feerate = feerate

    def deserialize(self, f):
        self.feerate = struct.unpack("<Q", f.read(8))[0]

    def serialize(self):
        r = b""
        r += struct.pack("<Q", self.feerate)
        return r

    def __repr__(self):
        return "msg_feefilter(feerate=%08x)" % self.feerate


class msg_sendcmpct:
    __slots__ = ("announce", "version")
    msgtype = b"sendcmpct"

    def __init__(self, announce=False, version=1):
        self.announce = announce
        self.version = version

    def deserialize(self, f):
        self.announce = struct.unpack("<?", f.read(1))[0]
        self.version = struct.unpack("<Q", f.read(8))[0]

    def serialize(self):
        r = b""
        r += struct.pack("<?", self.announce)
        r += struct.pack("<Q", self.version)
        return r

    def __repr__(self):
        return "msg_sendcmpct(announce=%s, version=%lu)" % (self.announce, self.version)


class msg_cmpctblock:
    __slots__ = ("header_and_shortids",)
    msgtype = b"cmpctblock"

    def __init__(self, header_and_shortids = None):
        self.header_and_shortids = header_and_shortids

    def deserialize(self, f):
        self.header_and_shortids = P2PHeaderAndShortIDs()
        self.header_and_shortids.deserialize(f)

    def serialize(self):
        r = b""
        r += self.header_and_shortids.serialize()
        return r

    def __repr__(self):
        return "msg_cmpctblock(HeaderAndShortIDs=%s)" % repr(self.header_and_shortids)


class msg_getblocktxn:
    __slots__ = ("block_txn_request",)
    msgtype = b"getblocktxn"

    def __init__(self):
        self.block_txn_request = None

    def deserialize(self, f):
        self.block_txn_request = BlockTransactionsRequest()
        self.block_txn_request.deserialize(f)

    def serialize(self):
        r = b""
        r += self.block_txn_request.serialize()
        return r

    def __repr__(self):
        return "msg_getblocktxn(block_txn_request=%s)" % (repr(self.block_txn_request))


class msg_blocktxn:
    __slots__ = ("block_transactions",)
    msgtype = b"blocktxn"

    def __init__(self):
        self.block_transactions = BlockTransactions()

    def deserialize(self, f):
        self.block_transactions.deserialize(f)

    def serialize(self):
        r = b""
        r += self.block_transactions.serialize()
        return r

    def __repr__(self):
        return "msg_blocktxn(block_transactions=%s)" % (repr(self.block_transactions))


class msg_no_witness_blocktxn(msg_blocktxn):
    __slots__ = ()

    def serialize(self):
        return self.block_transactions.serialize(with_witness=False)


class msg_getcfilters:
    __slots__ = ("filter_type", "start_height", "stop_hash")
    msgtype =  b"getcfilters"

    def __init__(self, filter_type=None, start_height=None, stop_hash=None):
        self.filter_type = filter_type
        self.start_height = start_height
        self.stop_hash = stop_hash

    def deserialize(self, f):
        self.filter_type = struct.unpack("<B", f.read(1))[0]
        self.start_height = struct.unpack("<I", f.read(4))[0]
        self.stop_hash = deser_uint256(f)

    def serialize(self):
        r = b""
        r += struct.pack("<B", self.filter_type)
        r += struct.pack("<I", self.start_height)
        r += ser_uint256(self.stop_hash)
        return r

    def __repr__(self):
        return "msg_getcfilters(filter_type={:#x}, start_height={}, stop_hash={:x})".format(
            self.filter_type, self.start_height, self.stop_hash)

class msg_cfilter:
    __slots__ = ("filter_type", "block_hash", "filter_data")
    msgtype =  b"cfilter"

    def __init__(self, filter_type=None, block_hash=None, filter_data=None):
        self.filter_type = filter_type
        self.block_hash = block_hash
        self.filter_data = filter_data

    def deserialize(self, f):
        self.filter_type = struct.unpack("<B", f.read(1))[0]
        self.block_hash = deser_uint256(f)
        self.filter_data = deser_string(f)

    def serialize(self):
        r = b""
        r += struct.pack("<B", self.filter_type)
        r += ser_uint256(self.block_hash)
        r += ser_string(self.filter_data)
        return r

    def __repr__(self):
        return "msg_cfilter(filter_type={:#x}, block_hash={:x})".format(
            self.filter_type, self.block_hash)

class msg_getcfheaders:
    __slots__ = ("filter_type", "start_height", "stop_hash")
    msgtype =  b"getcfheaders"

    def __init__(self, filter_type=None, start_height=None, stop_hash=None):
        self.filter_type = filter_type
        self.start_height = start_height
        self.stop_hash = stop_hash

    def deserialize(self, f):
        self.filter_type = struct.unpack("<B", f.read(1))[0]
        self.start_height = struct.unpack("<I", f.read(4))[0]
        self.stop_hash = deser_uint256(f)

    def serialize(self):
        r = b""
        r += struct.pack("<B", self.filter_type)
        r += struct.pack("<I", self.start_height)
        r += ser_uint256(self.stop_hash)
        return r

    def __repr__(self):
        return "msg_getcfheaders(filter_type={:#x}, start_height={}, stop_hash={:x})".format(
            self.filter_type, self.start_height, self.stop_hash)

class msg_cfheaders:
    __slots__ = ("filter_type", "stop_hash", "prev_header", "hashes")
    msgtype =  b"cfheaders"

    def __init__(self, filter_type=None, stop_hash=None, prev_header=None, hashes=None):
        self.filter_type = filter_type
        self.stop_hash = stop_hash
        self.prev_header = prev_header
        self.hashes = hashes

    def deserialize(self, f):
        self.filter_type = struct.unpack("<B", f.read(1))[0]
        self.stop_hash = deser_uint256(f)
        self.prev_header = deser_uint256(f)
        self.hashes = deser_uint256_vector(f)

    def serialize(self):
        r = b""
        r += struct.pack("<B", self.filter_type)
        r += ser_uint256(self.stop_hash)
        r += ser_uint256(self.prev_header)
        r += ser_uint256_vector(self.hashes)
        return r

    def __repr__(self):
        return "msg_cfheaders(filter_type={:#x}, stop_hash={:x})".format(
            self.filter_type, self.stop_hash)

class msg_getcfcheckpt:
    __slots__ = ("filter_type", "stop_hash")
    msgtype =  b"getcfcheckpt"

    def __init__(self, filter_type=None, stop_hash=None):
        self.filter_type = filter_type
        self.stop_hash = stop_hash

    def deserialize(self, f):
        self.filter_type = struct.unpack("<B", f.read(1))[0]
        self.stop_hash = deser_uint256(f)

    def serialize(self):
        r = b""
        r += struct.pack("<B", self.filter_type)
        r += ser_uint256(self.stop_hash)
        return r

    def __repr__(self):
        return "msg_getcfcheckpt(filter_type={:#x}, stop_hash={:x})".format(
            self.filter_type, self.stop_hash)

class msg_cfcheckpt:
    __slots__ = ("filter_type", "stop_hash", "headers")
    msgtype =  b"cfcheckpt"

    def __init__(self, filter_type=None, stop_hash=None, headers=None):
        self.filter_type = filter_type
        self.stop_hash = stop_hash
        self.headers = headers

    def deserialize(self, f):
        self.filter_type = struct.unpack("<B", f.read(1))[0]
        self.stop_hash = deser_uint256(f)
        self.headers = deser_uint256_vector(f)

    def serialize(self):
        r = b""
        r += struct.pack("<B", self.filter_type)
        r += ser_uint256(self.stop_hash)
        r += ser_uint256_vector(self.headers)
        return r

    def __repr__(self):
        return "msg_cfcheckpt(filter_type={:#x}, stop_hash={:x})".format(
            self.filter_type, self.stop_hash)<|MERGE_RESOLUTION|>--- conflicted
+++ resolved
@@ -71,7 +71,9 @@
 # Default setting for -datacarriersize. 80 bytes of data, +1 for OP_RETURN, +2 for the pushdata opcodes.
 MAX_OP_RETURN_RELAY = 83
 
-<<<<<<< HEAD
+DEFAULT_MEMPOOL_EXPIRY_HOURS = 336  # hours
+
+
 PARTICL_BLOCK_VERSION = 0xa0
 PARTICL_TX_VERSION = 0xa0
 PARTICL_TX_ANON_MARKER = 0xffffffa0
@@ -80,9 +82,6 @@
 OUTPUT_TYPE_RINGCT = 3
 OUTPUT_TYPE_DATA = 4
 
-=======
-DEFAULT_MEMPOOL_EXPIRY_HOURS = 336  # hours
->>>>>>> 124e75a4
 
 def sha256(s):
     return hashlib.sha256(s).digest()
