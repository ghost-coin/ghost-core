#!/usr/bin/env python3
# Copyright (c) 2014-2021 The Bitcoin Core developers
# Distributed under the MIT software license, see the accompanying
# file COPYING or http://www.opensource.org/licenses/mit-license.php.
"""Run regression test suite.

This module calls down into individual test cases via subprocess. It will
forward all unrecognized arguments onto the individual test scripts.

For a description of arguments recognized by test scripts, see
`test/functional/test_framework/test_framework.py:BitcoinTestFramework.main`.

"""

import argparse
from collections import deque
import configparser
import datetime
import os
import time
import shutil
import signal
import subprocess
import sys
import tempfile
import re
import logging
import unittest

# Formatting. Default colors to empty strings.
BOLD, GREEN, RED, GREY = ("", ""), ("", ""), ("", ""), ("", "")
try:
    # Make sure python thinks it can write unicode to its stdout
    "\u2713".encode("utf_8").decode(sys.stdout.encoding)
    TICK = "✓ "
    CROSS = "✖ "
    CIRCLE = "○ "
except UnicodeDecodeError:
    TICK = "P "
    CROSS = "x "
    CIRCLE = "o "

if os.name != 'nt' or sys.getwindowsversion() >= (10, 0, 14393): #type:ignore
    if os.name == 'nt':
        import ctypes
        kernel32 = ctypes.windll.kernel32  # type: ignore
        ENABLE_VIRTUAL_TERMINAL_PROCESSING = 4
        STD_OUTPUT_HANDLE = -11
        STD_ERROR_HANDLE = -12
        # Enable ascii color control to stdout
        stdout = kernel32.GetStdHandle(STD_OUTPUT_HANDLE)
        stdout_mode = ctypes.c_int32()
        kernel32.GetConsoleMode(stdout, ctypes.byref(stdout_mode))
        kernel32.SetConsoleMode(stdout, stdout_mode.value | ENABLE_VIRTUAL_TERMINAL_PROCESSING)
        # Enable ascii color control to stderr
        stderr = kernel32.GetStdHandle(STD_ERROR_HANDLE)
        stderr_mode = ctypes.c_int32()
        kernel32.GetConsoleMode(stderr, ctypes.byref(stderr_mode))
        kernel32.SetConsoleMode(stderr, stderr_mode.value | ENABLE_VIRTUAL_TERMINAL_PROCESSING)
    # primitive formatting on supported
    # terminal via ANSI escape sequences:
    BOLD = ('\033[0m', '\033[1m')
    GREEN = ('\033[0m', '\033[0;32m')
    RED = ('\033[0m', '\033[0;31m')
    GREY = ('\033[0m', '\033[1;30m')

TEST_EXIT_PASSED = 0
TEST_EXIT_SKIPPED = 77

TEST_FRAMEWORK_MODULES = [
    "address",
    "blocktools",
    "muhash",
    "key",
    "script",
    "segwit_addr",
    "util",
]

EXTENDED_SCRIPTS = [
    # These tests are not run by default.
    # Longest test should go first, to favor running tests in parallel
    'feature_pruning.py',
    'feature_dbcrash.py',
<<<<<<< HEAD

    'wallet_part_unloadspent.py',
    'p2p_part_dos.py',
    'feature_part_smsgpaidfee_ext.py',
=======
    'feature_index_prune.py',
>>>>>>> bd616bc1
]

BASE_SCRIPTS = [
    # Scripts that are run by default.
    # Longest test should go first, to favor running tests in parallel
    'wallet_hd.py --legacy-wallet',
    'wallet_hd.py --descriptors',
    'wallet_backup.py --legacy-wallet',
    'wallet_backup.py --descriptors',
    # vv Tests less than 5m vv
    'mining_getblocktemplate_longpoll.py',
    'feature_maxuploadtarget.py',
    'feature_block.py',
    'rpc_fundrawtransaction.py --legacy-wallet',
    'rpc_fundrawtransaction.py --descriptors',
    'p2p_compactblocks.py',
    'p2p_compactblocks_blocksonly.py',
    'feature_segwit.py --legacy-wallet',
    'feature_segwit.py --descriptors',
    # vv Tests less than 2m vv
    'wallet_basic.py --legacy-wallet',
    'wallet_basic.py --descriptors',
    'wallet_labels.py --legacy-wallet',
    'wallet_labels.py --descriptors',
    'p2p_segwit.py',
    'p2p_timeouts.py',
    'p2p_tx_download.py',
    'mempool_updatefromblock.py',
    'wallet_dump.py --legacy-wallet',
    'feature_taproot.py --previous_release',
    'feature_taproot.py',
    'rpc_signer.py',
    'wallet_signer.py --descriptors',
    # vv Tests less than 60s vv
    'p2p_sendheaders.py',
    'wallet_importmulti.py --legacy-wallet',
    'mempool_limit.py',
    'rpc_txoutproof.py',
    'wallet_listreceivedby.py --legacy-wallet',
    'wallet_listreceivedby.py --descriptors',
    'wallet_abandonconflict.py --legacy-wallet',
    'p2p_dns_seeds.py',
    'wallet_abandonconflict.py --descriptors',
    'feature_csv_activation.py',
    'wallet_address_types.py --legacy-wallet',
    'wallet_address_types.py --descriptors',
    'feature_bip68_sequence.py',
    'p2p_feefilter.py',
    'feature_reindex.py',
    'feature_abortnode.py',
    # vv Tests less than 30s vv
    'wallet_keypool_topup.py --legacy-wallet',
    'wallet_keypool_topup.py --descriptors',
    'feature_fee_estimation.py',
    'interface_zmq.py',
    'rpc_invalid_address_message.py',
    'interface_bitcoin_cli.py --legacy-wallet',
    'interface_bitcoin_cli.py --descriptors',
    'feature_bind_extra.py',
    'mempool_resurrect.py',
    'wallet_txn_doublespend.py --mineblock',
    'tool_wallet.py --legacy-wallet',
    'tool_wallet.py --descriptors',
    'tool_signet_miner.py --legacy-wallet',
    'tool_signet_miner.py --descriptors',
    'wallet_txn_clone.py',
    'wallet_txn_clone.py --segwit',
    'rpc_getchaintips.py',
    'rpc_misc.py',
    'interface_rest.py',
    'mempool_spend_coinbase.py',
    'wallet_avoidreuse.py --legacy-wallet',
    'wallet_avoidreuse.py --descriptors',
    'mempool_reorg.py',
    'mempool_persist.py',
    'wallet_multiwallet.py --legacy-wallet',
    'wallet_multiwallet.py --descriptors',
    'wallet_multiwallet.py --usecli',
    'wallet_createwallet.py --legacy-wallet',
    'wallet_createwallet.py --usecli',
    'wallet_createwallet.py --descriptors',
    'wallet_listtransactions.py --legacy-wallet',
    'wallet_listtransactions.py --descriptors',
    'wallet_watchonly.py --legacy-wallet',
    'wallet_watchonly.py --usecli --legacy-wallet',
    'wallet_reorgsrestore.py',
    'interface_http.py',
    'interface_rpc.py',
    'interface_usdt_coinselection.py',
    'interface_usdt_net.py',
    'interface_usdt_utxocache.py',
    'interface_usdt_validation.py',
    'rpc_psbt.py --legacy-wallet',
    'rpc_psbt.py --descriptors',
    'rpc_users.py',
    'rpc_whitelist.py',
    'feature_proxy.py',
    'feature_syscall_sandbox.py',
    'rpc_signrawtransaction.py --legacy-wallet',
    'rpc_signrawtransaction.py --descriptors',
    'rpc_rawtransaction.py --legacy-wallet',
    'rpc_rawtransaction.py --descriptors',
    'wallet_groups.py --legacy-wallet',
    'wallet_transactiontime_rescan.py --descriptors',
    'wallet_transactiontime_rescan.py --legacy-wallet',
    'p2p_addrv2_relay.py',
    'wallet_groups.py --descriptors',
    'p2p_compactblocks_hb.py',
    'p2p_disconnect_ban.py',
    'rpc_decodescript.py',
    'rpc_blockchain.py',
    'rpc_deprecated.py',
    'wallet_disable.py',
    'p2p_addr_relay.py',
    'p2p_getaddr_caching.py',
    'p2p_getdata.py',
    'p2p_addrfetch.py',
    'rpc_net.py',
    'wallet_keypool.py --legacy-wallet',
    'wallet_keypool.py --descriptors',
    'wallet_descriptor.py --descriptors',
    'feature_maxtipage.py',
    'p2p_nobloomfilter_messages.py',
    'p2p_filter.py',
    'rpc_setban.py',
    'p2p_blocksonly.py',
    'mining_prioritisetransaction.py',
    'p2p_invalid_locator.py',
    'p2p_invalid_block.py',
    'p2p_invalid_messages.py',
    'p2p_invalid_tx.py',
    'feature_assumevalid.py',
    'example_test.py',
    'wallet_txn_doublespend.py --legacy-wallet',
    'wallet_multisig_descriptor_psbt.py',
    'wallet_txn_doublespend.py --descriptors',
    'feature_backwards_compatibility.py --legacy-wallet',
    'feature_backwards_compatibility.py --descriptors',
    'wallet_txn_clone.py --mineblock',
    'feature_notifications.py',
    'rpc_getblockfilter.py',
    'rpc_getblockfrompeer.py',
    'rpc_invalidateblock.py',
    'feature_utxo_set_hash.py',
    'feature_rbf.py --legacy-wallet',
    'feature_rbf.py --descriptors',
    'mempool_packages.py',
    'mempool_package_onemore.py',
    'rpc_createmultisig.py',
    'rpc_packages.py',
    'mempool_package_limits.py',
    'feature_versionbits_warning.py',
    'rpc_preciousblock.py',
    'wallet_importprunedfunds.py --legacy-wallet',
    'wallet_importprunedfunds.py --descriptors',
    'p2p_leak_tx.py',
    'p2p_eviction.py',
    'wallet_signmessagewithaddress.py',
    'rpc_signmessagewithprivkey.py',
    'rpc_generate.py',
    'wallet_balance.py --legacy-wallet',
    'wallet_balance.py --descriptors',
    'feature_nulldummy.py --legacy-wallet',
    'feature_nulldummy.py --descriptors',
    'mempool_accept.py',
    'mempool_expiry.py',
    'wallet_import_rescan.py --legacy-wallet',
    'wallet_import_with_label.py --legacy-wallet',
    'wallet_importdescriptors.py --descriptors',
    'wallet_upgradewallet.py --legacy-wallet',
    'rpc_bind.py --ipv4',
    'rpc_bind.py --ipv6',
    'rpc_bind.py --nonloopback',
    'mining_basic.py',
    'feature_signet.py',
    'wallet_bumpfee.py --legacy-wallet',
    'wallet_bumpfee.py --descriptors',
    'wallet_implicitsegwit.py --legacy-wallet',
    'rpc_named_arguments.py',
    'feature_startupnotify.py',
    'wallet_listsinceblock.py --legacy-wallet',
    'wallet_listsinceblock.py --descriptors',
    'wallet_listdescriptors.py --descriptors',
    'p2p_leak.py',
    'wallet_encryption.py --legacy-wallet',
    'wallet_encryption.py --descriptors',
    'feature_dersig.py',
    'feature_cltv.py',
    'rpc_uptime.py',
    'wallet_resendwallettransactions.py --legacy-wallet',
    'wallet_resendwallettransactions.py --descriptors',
    'wallet_fallbackfee.py --legacy-wallet',
    'wallet_fallbackfee.py --descriptors',
    'rpc_dumptxoutset.py',
    'feature_minchainwork.py',
    'rpc_estimatefee.py',
    'rpc_getblockstats.py',
    'feature_bind_port_externalip.py',
    'wallet_create_tx.py --legacy-wallet',
    'wallet_send.py --legacy-wallet',
    'wallet_send.py --descriptors',
    'wallet_sendall.py --legacy-wallet',
    'wallet_sendall.py --descriptors',
    'wallet_create_tx.py --descriptors',
    'wallet_taproot.py',
    'wallet_inactive_hdchains.py',
    'p2p_fingerprint.py',
    'feature_uacomment.py',
    'feature_init.py',
    'wallet_coinbase_category.py --legacy-wallet',
    'wallet_coinbase_category.py --descriptors',
    'feature_filelock.py',
    'feature_loadblock.py',
    'p2p_dos_header_tree.py',
    'p2p_add_connections.py',
    'feature_bind_port_discover.py',
    'p2p_unrequested_blocks.py',
    'p2p_blockfilters.py',
    'p2p_message_capture.py',
    'feature_includeconf.py',
    'feature_addrman.py',
    'feature_asmap.py',
    'mempool_unbroadcast.py',
    'mempool_compatibility.py',
    'mempool_accept_wtxid.py',
    'rpc_deriveaddresses.py',
    'rpc_deriveaddresses.py --usecli',
    'p2p_ping.py',
    'rpc_scantxoutset.py',
    'feature_txindex_compatibility.py',
    'feature_unsupported_utxo_db.py',
    'feature_logging.py',
    'feature_anchors.py',
    'feature_coinstatsindex.py',
    'wallet_orphanedreward.py',
    'wallet_timelock.py',
    'p2p_node_network_limited.py',
    'p2p_permissions.py',
    'feature_blocksdir.py',
    'wallet_startup.py',
    'p2p_i2p_ports.py',
    'feature_config_args.py',
    'feature_presegwit_node_upgrade.py',
    'feature_settings.py',
    'rpc_getdescriptorinfo.py',
    'rpc_mempool_entry_fee_fields_deprecation.py',
    'rpc_help.py',
    'feature_dirsymlinks.py',
    'feature_help.py',
    'feature_shutdown.py',
    'p2p_ibd_txrelay.py',
    # Don't append tests at the end to avoid merge conflicts
    # Put them in a random line within the section that fits their approximate run-time
]

PARTICL_SCRIPTS = [
    'p2p_part_fork.py',
    'feature_part_pos.py',
    'feature_part_extkey.py',
    'feature_part_stealth.py',
    'feature_part_blind.py',
    'feature_part_anon.py',
    'feature_part_taproot.py',
    'wallet_part_particl.py',
    'rpc_part_mnemonic.py',
    'feature_part_smsg.py',
    'feature_part_smsgpaid.py',
    'feature_part_smsgpaidfee.py',
    'wallet_part_multisig.py',
    'wallet_part_multiwallet.py',
    'feature_part_coldstaking.py',
    'rpc_part_filtertransactions.py',
    'feature_part_vote.py',
    'feature_part_zmq_test.py',
    'rpc_part_wallet.py',
    'feature_part_usbdevice.py',
    'wallet_part_watchonly.py',
    'rpc_part_atomicswap.py',
    'rpc_part_signmessage.py',
    'wallet_part_avoidreuse.py',
    'wallet_part_segwit_scripts.py',
    'p2p_part_disable_types.py',
]

PARTICL_SCRIPTS_EXT = [
    'feature_part_smsg_multiwallet.py',
    'feature_part_smsg_rollingcache.py',
    'feature_part_treasury_fund.py',
    'rpc_part_tracefrozenoutputs.py',
    'feature_part_vote_extra.py',
]

INSIGHT_SCRIPTS = [
    'feature_ins_addressindex.py',
    'feature_ins_timestampindex.py',
    'feature_ins_spentindex.py',
    'feature_ins_txindex.py',
    'feature_ins_csindex.py',
    'feature_ins_balancesindex.py',
]

# Place EXTENDED_SCRIPTS first since it has the 3 longest running tests
ALL_SCRIPTS = EXTENDED_SCRIPTS + BASE_SCRIPTS + PARTICL_SCRIPTS + INSIGHT_SCRIPTS + PARTICL_SCRIPTS_EXT

NON_SCRIPTS = [
    # These are python files that live in the functional tests directory, but are not test scripts.
    "combine_logs.py",
    "create_cache.py",
    "test_runner.py",
]

gArgs = None
def main():
    global gArgs
    # Parse arguments and pass through unrecognised args
    parser = argparse.ArgumentParser(add_help=False,
                                     usage='%(prog)s [test_runner.py options] [script options] [scripts]',
                                     description=__doc__,
                                     epilog='''
    Help text and arguments for individual test script:''',
                                     formatter_class=argparse.RawTextHelpFormatter)
    parser.add_argument('--ansi', action='store_true', default=sys.stdout.isatty(), help="Use ANSI colors and dots in output (enabled by default when standard output is a TTY)")
    parser.add_argument('--combinedlogslen', '-c', type=int, default=0, metavar='n', help='On failure, print a log (of length n lines) to the console, combined from the test framework and all test nodes.')
    parser.add_argument('--coverage', action='store_true', help='generate a basic coverage report for the RPC interface')
    parser.add_argument('--ci', action='store_true', help='Run checks and code that are usually only enabled in a continuous integration environment')
    parser.add_argument('--exclude', '-x', help='specify a comma-separated-list of scripts to exclude.')
    parser.add_argument('--extended', action='store_true', help='run the extended test suite in addition to the basic tests')
    parser.add_argument('--bitcoin', action='store_true', help='run Bitcoin specific tests')
    parser.add_argument('--particl', action='store_true', help='run Particl specific tests')
    parser.add_argument('--particlext', action='store_true', help='run Particl extended tests')
    parser.add_argument('--insight', action='store_true', help='run Insight specific tests')
    parser.add_argument('--withstdout', action='store_true', help='print stdout when test passed also')
    parser.add_argument('--help', '-h', '-?', action='store_true', help='print help text and exit')
    parser.add_argument('--jobs', '-j', type=int, default=4, help='how many test scripts to run in parallel. Default=4.')
    parser.add_argument('--keepcache', '-k', action='store_true', help='the default behavior is to flush the cache directory on startup. --keepcache retains the cache from the previous testrun.')
    parser.add_argument('--quiet', '-q', action='store_true', help='only print dots, results summary and failure logs')
    parser.add_argument('--tmpdirprefix', '-t', default=tempfile.gettempdir(), help="Root directory for datadirs")
    parser.add_argument('--failfast', '-F', action='store_true', help='stop execution after the first test failure')
    parser.add_argument('--filter', help='filter scripts to run by regular expression')

    args, unknown_args = parser.parse_known_args()
    gArgs = args
    if not args.ansi:
        global BOLD, GREEN, RED, GREY
        BOLD = ("", "")
        GREEN = ("", "")
        RED = ("", "")
        GREY = ("", "")

    # args to be passed on always start with two dashes; tests are the remaining unknown args
    tests = [arg for arg in unknown_args if arg[:2] != "--"]
    passon_args = [arg for arg in unknown_args if arg[:2] == "--"]

    # Read config generated by configure.
    config = configparser.ConfigParser()
    configfile = os.path.abspath(os.path.dirname(__file__)) + "/../config.ini"
    config.read_file(open(configfile, encoding="utf8"))

    passon_args.append("--configfile=%s" % configfile)

    # Set up logging
    logging_level = logging.INFO if args.quiet else logging.DEBUG
    logging.basicConfig(format='%(message)s', level=logging_level)

    # Create base test directory
    tmpdir = "%s/particl_test_runner_P_🏃_%s" % (args.tmpdirprefix, datetime.datetime.now().strftime("%Y%m%d_%H%M%S"))

    os.makedirs(tmpdir)

    logging.debug("Temporary test directory at %s" % tmpdir)

    enable_bitcoind = config["components"].getboolean("ENABLE_BITCOIND")

    if not enable_bitcoind:
        print("No functional tests to run.")
        print("Rerun ./configure with --with-daemon and then make")
        sys.exit(0)

    # Build list of tests
    test_list = []
    if tests:
        # Individual tests have been specified. Run specified tests that exist
        # in the ALL_SCRIPTS list. Accept names with or without a .py extension.
        # Specified tests can contain wildcards, but in that case the supplied
        # paths should be coherent, e.g. the same path as that provided to call
        # test_runner.py. Examples:
        #   `test/functional/test_runner.py test/functional/wallet*`
        #   `test/functional/test_runner.py ./test/functional/wallet*`
        #   `test_runner.py wallet*`
        #   but not:
        #   `test/functional/test_runner.py wallet*`
        # Multiple wildcards can be passed:
        #   `test_runner.py tool* mempool*`
        for test in tests:
            script = test.split("/")[-1]
            script = script + ".py" if ".py" not in script else script
            matching_scripts = [s for s in ALL_SCRIPTS if s.startswith(script)]
            if matching_scripts:
                test_list.extend(matching_scripts)
            else:
                print("{}WARNING!{} Test '{}' not found in full test list.".format(BOLD[1], BOLD[0], test))
    #elif args.extended:
        # Include extended tests
    #    test_list += ALL_SCRIPTS
    else:
        # No individual tests have been specified.
        # Run all base tests, and optionally run extended tests.
        test_list = []
        if args.extended:
            test_list += EXTENDED_SCRIPTS
        if args.particl:
            test_list += PARTICL_SCRIPTS
        if args.insight:
            test_list += INSIGHT_SCRIPTS
        if args.bitcoin:
            test_list += BASE_SCRIPTS
        if args.particlext:
            test_list += PARTICL_SCRIPTS_EXT

    # Remove the test cases that the user has explicitly asked to exclude.
    if args.exclude:
        exclude_tests = [test.split('.py')[0] for test in args.exclude.split(',')]
        for exclude_test in exclude_tests:
            # Remove <test_name>.py and <test_name>.py --arg from the test list
            exclude_list = [test for test in test_list if test.split('.py')[0] == exclude_test]
            for exclude_item in exclude_list:
                test_list.remove(exclude_item)
            if not exclude_list:
                print("{}WARNING!{} Test '{}' not found in current test list.".format(BOLD[1], BOLD[0], exclude_test))

    if args.filter:
        test_list = list(filter(re.compile(args.filter).search, test_list))

    if not test_list:
        print("No valid test scripts specified. Check that your test is in one "
              "of the test lists in test_runner.py, or run test_runner.py with no arguments to run all tests")
        sys.exit(0)

    if args.help:
        # Print help for test_runner.py, then print help of the first script (with args removed) and exit.
        parser.print_help()
        subprocess.check_call([sys.executable, os.path.join(config["environment"]["SRCDIR"], 'test', 'functional', test_list[0].split()[0]), '-h'])
        sys.exit(0)

    check_script_list(src_dir=config["environment"]["SRCDIR"], fail_on_warn=args.ci)
    check_script_prefixes()

    if not args.keepcache:
        shutil.rmtree("%s/test/cache" % config["environment"]["BUILDDIR"], ignore_errors=True)

    run_tests(
        test_list=test_list,
        src_dir=config["environment"]["SRCDIR"],
        build_dir=config["environment"]["BUILDDIR"],
        tmpdir=tmpdir,
        jobs=args.jobs,
        enable_coverage=args.coverage,
        args=passon_args,
        combined_logs_len=args.combinedlogslen,
        failfast=args.failfast,
        use_term_control=args.ansi,
        create_cache=(True if args.bitcoin or (not args.particl and not args.insight) else False)
    )

def run_tests(*, test_list, src_dir, build_dir, tmpdir, jobs=1, enable_coverage=False, args=None, combined_logs_len=0, failfast=False, use_term_control, create_cache=True):
    args = args or []

    # Warn if bitcoind is already running
    try:
        # pgrep exits with code zero when one or more matching processes found
        if subprocess.run(["pgrep", "-x", "particld"], stdout=subprocess.DEVNULL).returncode == 0:
            print("%sWARNING!%s There is already a particld process running on this system. Tests may fail unexpectedly due to resource contention!" % (BOLD[1], BOLD[0]))
    except OSError:
        # pgrep not supported
        pass

    # Warn if there is a cache directory
    cache_dir = "%s/test/cache" % build_dir
    if os.path.isdir(cache_dir):
        print("%sWARNING!%s There is a cache directory here: %s. If tests fail unexpectedly, try deleting the cache directory." % (BOLD[1], BOLD[0], cache_dir))

    # Test Framework Tests
    print("Running Unit Tests for Test Framework Modules")
    test_framework_tests = unittest.TestSuite()
    for module in TEST_FRAMEWORK_MODULES:
        test_framework_tests.addTest(unittest.TestLoader().loadTestsFromName("test_framework.{}".format(module)))
    result = unittest.TextTestRunner(verbosity=1, failfast=True).run(test_framework_tests)
    if not result.wasSuccessful():
        logging.debug("Early exiting after failure in TestFramework unit tests")
        sys.exit(False)

    tests_dir = src_dir + '/test/functional/'

    flags = ['--cachedir={}'.format(cache_dir)] + args

    if enable_coverage:
        coverage = RPCCoverage()
        flags.append(coverage.flag)
        logging.debug("Initializing coverage directory at %s" % coverage.dir)
    else:
        coverage = None

    if len(test_list) > 1 and jobs > 1 and create_cache:
        # Populate cache
        try:
            subprocess.check_output([sys.executable, tests_dir + 'create_cache.py'] + flags + ["--tmpdir=%s/cache" % tmpdir])
        except subprocess.CalledProcessError as e:
            sys.stdout.buffer.write(e.output)
            raise

    #Run Tests
    job_queue = TestHandler(
        num_tests_parallel=jobs,
        tests_dir=tests_dir,
        tmpdir=tmpdir,
        test_list=test_list,
        flags=flags,
        use_term_control=use_term_control,
    )
    start_time = time.time()
    test_results = []

    max_len_name = len(max(test_list, key=len))
    test_count = len(test_list)
    all_passed = True
    i = 0
    while i < test_count:
        if failfast and not all_passed:
            break
        for test_result, testdir, stdout, stderr in job_queue.get_next():
            test_results.append(test_result)
            i += 1
            done_str = "{}/{} - {}{}{}".format(i, test_count, BOLD[1], test_result.name, BOLD[0])
            if test_result.status == "Passed":
                if gArgs.withstdout:
                    print(BOLD[1] + 'stdout:\n' + BOLD[0] + stdout + '\n')
                    print(BOLD[1] + 'stderr:\n' + BOLD[0] + stderr + '\n')
                logging.debug("%s passed, Duration: %s s" % (done_str, test_result.time))
            elif test_result.status == "Skipped":
                logging.debug("%s skipped" % (done_str))
            else:
                all_passed = False
                print("%s failed, Duration: %s s\n" % (done_str, test_result.time))
                print(BOLD[1] + 'stdout:\n' + BOLD[0] + stdout + '\n')
                print(BOLD[1] + 'stderr:\n' + BOLD[0] + stderr + '\n')
                if combined_logs_len and os.path.isdir(testdir):
                    # Print the final `combinedlogslen` lines of the combined logs
                    print('{}Combine the logs and print the last {} lines ...{}'.format(BOLD[1], combined_logs_len, BOLD[0]))
                    print('\n============')
                    print('{}Combined log for {}:{}'.format(BOLD[1], testdir, BOLD[0]))
                    print('============\n')
                    combined_logs_args = [sys.executable, os.path.join(tests_dir, 'combine_logs.py'), testdir]
                    if BOLD[0]:
                        combined_logs_args += ['--color']
                    combined_logs, _ = subprocess.Popen(combined_logs_args, universal_newlines=True, stdout=subprocess.PIPE).communicate()
                    print("\n".join(deque(combined_logs.splitlines(), combined_logs_len)))

                if failfast:
                    logging.debug("Early exiting after test failure")
                    break

    print_results(test_results, max_len_name, (int(time.time() - start_time)))

    if coverage:
        coverage_passed = coverage.report_rpc_coverage()

        logging.debug("Cleaning up coverage data")
        coverage.cleanup()
    else:
        coverage_passed = True

    # Clear up the temp directory if all subdirectories are gone
    if not os.listdir(tmpdir):
        os.rmdir(tmpdir)

    all_passed = all_passed and coverage_passed

    # Clean up dangling processes if any. This may only happen with --failfast option.
    # Killing the process group will also terminate the current process but that is
    # not an issue
    if not os.getenv("CI_FAILFAST_TEST_LEAVE_DANGLING") and len(job_queue.jobs):
        os.killpg(os.getpgid(0), signal.SIGKILL)

    sys.exit(not all_passed)


def print_results(test_results, max_len_name, runtime):
    results = "\n" + BOLD[1] + "%s | %s | %s\n\n" % ("TEST".ljust(max_len_name), "STATUS   ", "DURATION") + BOLD[0]

    test_results.sort(key=TestResult.sort_key)
    all_passed = True
    time_sum = 0

    for test_result in test_results:
        all_passed = all_passed and test_result.was_successful
        time_sum += test_result.time
        test_result.padding = max_len_name
        results += str(test_result)

    status = TICK + "Passed" if all_passed else CROSS + "Failed"
    if not all_passed:
        results += RED[1]
    results += BOLD[1] + "\n%s | %s | %s s (accumulated) \n" % ("ALL".ljust(max_len_name), status.ljust(9), time_sum) + BOLD[0]
    if not all_passed:
        results += RED[0]
    results += "Runtime: %s s\n" % (runtime)
    print(results)

class TestHandler:
    """
    Trigger the test scripts passed in via the list.
    """

    def __init__(self, *, num_tests_parallel, tests_dir, tmpdir, test_list, flags, use_term_control):
        assert num_tests_parallel >= 1
        self.num_jobs = num_tests_parallel
        self.tests_dir = tests_dir
        self.tmpdir = tmpdir
        self.test_list = test_list
        self.flags = flags
        self.num_running = 0
        self.jobs = []
        self.use_term_control = use_term_control

    def get_next(self):
        while self.num_running < self.num_jobs and self.test_list:
            # Add tests
            self.num_running += 1
            test = self.test_list.pop(0)
            portseed = len(self.test_list)
            portseed_arg = ["--portseed={}".format(portseed)]
            log_stdout = tempfile.SpooledTemporaryFile(max_size=2**16)
            log_stderr = tempfile.SpooledTemporaryFile(max_size=2**16)
            test_argv = test.split()
            testdir = "{}/{}_{}".format(self.tmpdir, re.sub(".py$", "", test_argv[0]), portseed)
            tmpdir_arg = ["--tmpdir={}".format(testdir)]
            self.jobs.append((test,
                              time.time(),
                              subprocess.Popen([sys.executable, self.tests_dir + test_argv[0]] + test_argv[1:] + self.flags + portseed_arg + tmpdir_arg,
                                               universal_newlines=True,
                                               stdout=log_stdout,
                                               stderr=log_stderr),
                              testdir,
                              log_stdout,
                              log_stderr))
        if not self.jobs:
            raise IndexError('pop from empty list')

        # Print remaining running jobs when all jobs have been started.
        if not self.test_list:
            print("Remaining jobs: [{}]".format(", ".join(j[0] for j in self.jobs)))

        dot_count = 0
        while True:
            # Return all procs that have finished, if any. Otherwise sleep until there is one.
            time.sleep(.5)
            ret = []
            for job in self.jobs:
                (name, start_time, proc, testdir, log_out, log_err) = job
                if proc.poll() is not None:
                    log_out.seek(0), log_err.seek(0)
                    [stdout, stderr] = [log_file.read().decode('utf-8') for log_file in (log_out, log_err)]
                    log_out.close(), log_err.close()
                    if proc.returncode == TEST_EXIT_PASSED and stderr == "":
                        status = "Passed"
                    elif proc.returncode == TEST_EXIT_SKIPPED:
                        status = "Skipped"
                    else:
                        status = "Failed"
                    self.num_running -= 1
                    self.jobs.remove(job)
                    if self.use_term_control:
                        clearline = '\r' + (' ' * dot_count) + '\r'
                        print(clearline, end='', flush=True)
                    dot_count = 0
                    ret.append((TestResult(name, status, int(time.time() - start_time)), testdir, stdout, stderr))
            if ret:
                return ret
            if self.use_term_control:
                print('.', end='', flush=True)
            dot_count += 1


class TestResult():
    def __init__(self, name, status, time):
        self.name = name
        self.status = status
        self.time = time
        self.padding = 0

    def sort_key(self):
        if self.status == "Passed":
            return 0, self.name.lower()
        elif self.status == "Failed":
            return 2, self.name.lower()
        elif self.status == "Skipped":
            return 1, self.name.lower()

    def __repr__(self):
        if self.status == "Passed":
            color = GREEN
            glyph = TICK
        elif self.status == "Failed":
            color = RED
            glyph = CROSS
        elif self.status == "Skipped":
            color = GREY
            glyph = CIRCLE

        return color[1] + "%s | %s%s | %s s\n" % (self.name.ljust(self.padding), glyph, self.status.ljust(7), self.time) + color[0]

    @property
    def was_successful(self):
        return self.status != "Failed"


def check_script_prefixes():
    """Check that test scripts start with one of the allowed name prefixes."""

    good_prefixes_re = re.compile("^(example|feature|interface|mempool|mining|p2p|rpc|wallet|tool)_")
    bad_script_names = [script for script in ALL_SCRIPTS if good_prefixes_re.match(script) is None]

    if bad_script_names:
        print("%sERROR:%s %d tests not meeting naming conventions:" % (BOLD[1], BOLD[0], len(bad_script_names)))
        print("  %s" % ("\n  ".join(sorted(bad_script_names))))
        raise AssertionError("Some tests are not following naming convention!")


def check_script_list(*, src_dir, fail_on_warn):
    """Check scripts directory.

    Check that there are no scripts in the functional tests directory which are
    not being run by pull-tester.py."""
    script_dir = src_dir + '/test/functional/'
    python_files = set([test_file for test_file in os.listdir(script_dir) if test_file.endswith(".py")])
    missed_tests = list(python_files - set(map(lambda x: x.split()[0], ALL_SCRIPTS + NON_SCRIPTS)))
    if len(missed_tests) != 0:
        print("%sWARNING!%s The following scripts are not being run: %s. Check the test lists in test_runner.py." % (BOLD[1], BOLD[0], str(missed_tests)))
        if fail_on_warn:
            # On CI this warning is an error to prevent merging incomplete commits into master
            sys.exit(1)


class RPCCoverage():
    """
    Coverage reporting utilities for test_runner.

    Coverage calculation works by having each test script subprocess write
    coverage files into a particular directory. These files contain the RPC
    commands invoked during testing, as well as a complete listing of RPC
    commands per `bitcoin-cli help` (`rpc_interface.txt`).

    After all tests complete, the commands run are combined and diff'd against
    the complete list to calculate uncovered RPC commands.

    See also: test/functional/test_framework/coverage.py

    """
    def __init__(self):
        self.dir = tempfile.mkdtemp(prefix="coverage")
        self.flag = '--coveragedir=%s' % self.dir

    def report_rpc_coverage(self):
        """
        Print out RPC commands that were unexercised by tests.

        """
        uncovered = self._get_uncovered_rpc_commands()

        if uncovered:
            print("Uncovered RPC commands:")
            print("".join(("  - %s\n" % command) for command in sorted(uncovered)))
            return False
        else:
            print("All RPC commands covered.")
            return True

    def cleanup(self):
        return shutil.rmtree(self.dir)

    def _get_uncovered_rpc_commands(self):
        """
        Return a set of currently untested RPC commands.

        """
        # This is shared from `test/functional/test_framework/coverage.py`
        reference_filename = 'rpc_interface.txt'
        coverage_file_prefix = 'coverage.'

        coverage_ref_filename = os.path.join(self.dir, reference_filename)
        coverage_filenames = set()
        all_cmds = set()
        # Consider RPC generate covered, because it is overloaded in
        # test_framework/test_node.py and not seen by the coverage check.
        covered_cmds = set({'generate'})

        if not os.path.isfile(coverage_ref_filename):
            raise RuntimeError("No coverage reference found")

        with open(coverage_ref_filename, 'r', encoding="utf8") as coverage_ref_file:
            all_cmds.update([line.strip() for line in coverage_ref_file.readlines()])

        for root, _, files in os.walk(self.dir):
            for filename in files:
                if filename.startswith(coverage_file_prefix):
                    coverage_filenames.add(os.path.join(root, filename))

        for filename in coverage_filenames:
            with open(filename, 'r', encoding="utf8") as coverage_file:
                covered_cmds.update([line.strip() for line in coverage_file.readlines()])

        return all_cmds - covered_cmds


if __name__ == '__main__':
    main()<|MERGE_RESOLUTION|>--- conflicted
+++ resolved
@@ -82,14 +82,7 @@
     # Longest test should go first, to favor running tests in parallel
     'feature_pruning.py',
     'feature_dbcrash.py',
-<<<<<<< HEAD
-
-    'wallet_part_unloadspent.py',
-    'p2p_part_dos.py',
-    'feature_part_smsgpaidfee_ext.py',
-=======
     'feature_index_prune.py',
->>>>>>> bd616bc1
 ]
 
 BASE_SCRIPTS = [
@@ -380,6 +373,9 @@
     'feature_part_treasury_fund.py',
     'rpc_part_tracefrozenoutputs.py',
     'feature_part_vote_extra.py',
+    'wallet_part_unloadspent.py',
+    'p2p_part_dos.py',
+    'feature_part_smsgpaidfee_ext.py',
 ]
 
 INSIGHT_SCRIPTS = [
