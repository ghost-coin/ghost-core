#!/usr/bin/env python3
# Copyright (c) 2014-2019 The Bitcoin Core developers
# Distributed under the MIT software license, see the accompanying
# file COPYING or http://www.opensource.org/licenses/mit-license.php.
"""Run regression test suite.

This module calls down into individual test cases via subprocess. It will
forward all unrecognized arguments onto the individual test scripts.

For a description of arguments recognized by test scripts, see
`test/functional/test_framework/test_framework.py:BitcoinTestFramework.main`.

"""

import argparse
from collections import deque
import configparser
import datetime
import os
import time
import shutil
import signal
import sys
import subprocess
import tempfile
import re
import logging

# Formatting. Default colors to empty strings.
BOLD, GREEN, RED, GREY = ("", ""), ("", ""), ("", ""), ("", "")
try:
    # Make sure python thinks it can write unicode to its stdout
    "\u2713".encode("utf_8").decode(sys.stdout.encoding)
    TICK = "✓ "
    CROSS = "✖ "
    CIRCLE = "○ "
except UnicodeDecodeError:
    TICK = "P "
    CROSS = "x "
    CIRCLE = "o "

if os.name != 'nt' or sys.getwindowsversion() >= (10, 0, 14393):
    if os.name == 'nt':
        import ctypes
        kernel32 = ctypes.windll.kernel32
        ENABLE_VIRTUAL_TERMINAL_PROCESSING = 4
        STD_OUTPUT_HANDLE = -11
        STD_ERROR_HANDLE = -12
        # Enable ascii color control to stdout
        stdout = kernel32.GetStdHandle(STD_OUTPUT_HANDLE)
        stdout_mode = ctypes.c_int32()
        kernel32.GetConsoleMode(stdout, ctypes.byref(stdout_mode))
        kernel32.SetConsoleMode(stdout, stdout_mode.value | ENABLE_VIRTUAL_TERMINAL_PROCESSING)
        # Enable ascii color control to stderr
        stderr = kernel32.GetStdHandle(STD_ERROR_HANDLE)
        stderr_mode = ctypes.c_int32()
        kernel32.GetConsoleMode(stderr, ctypes.byref(stderr_mode))
        kernel32.SetConsoleMode(stderr, stderr_mode.value | ENABLE_VIRTUAL_TERMINAL_PROCESSING)
    # primitive formatting on supported
    # terminal via ANSI escape sequences:
    BOLD = ('\033[0m', '\033[1m')
    GREEN = ('\033[0m', '\033[0;32m')
    RED = ('\033[0m', '\033[0;31m')
    GREY = ('\033[0m', '\033[1;30m')

TEST_EXIT_PASSED = 0
TEST_EXIT_SKIPPED = 77

EXTENDED_SCRIPTS = [
    # These tests are not run by default.
    # Longest test should go first, to favor running tests in parallel
    'feature_pruning.py',
    'feature_dbcrash.py',

    'wallet_part_unloadspent.py',
    'p2p_part_dos.py',
    'feature_part_smsgpaidfee_ext.py',
]

BASE_SCRIPTS = [
    # Scripts that are run by default.
    # Longest test should go first, to favor running tests in parallel
    'feature_fee_estimation.py',
    'wallet_hd.py',
    'wallet_backup.py',
    # vv Tests less than 5m vv
    'mining_getblocktemplate_longpoll.py',
    'feature_maxuploadtarget.py',
    'feature_block.py',
    'rpc_fundrawtransaction.py',
    'p2p_compactblocks.py',
    'feature_segwit.py',
    # vv Tests less than 2m vv
    'wallet_basic.py',
    'wallet_labels.py',
    'p2p_segwit.py',
    'p2p_timeouts.py',
    'wallet_dump.py',
    'wallet_listtransactions.py',
    # vv Tests less than 60s vv
    'p2p_sendheaders.py',
    'wallet_zapwallettxes.py',
    'wallet_importmulti.py',
    'mempool_limit.py',
    'rpc_txoutproof.py',
    'wallet_listreceivedby.py',
    'wallet_abandonconflict.py',
    'feature_csv_activation.py',
    'rpc_rawtransaction.py',
    'wallet_address_types.py',
    'feature_bip68_sequence.py',
    'p2p_feefilter.py',
    'feature_reindex.py',
    # vv Tests less than 30s vv
    'wallet_keypool_topup.py',
    'interface_zmq.py',
    'interface_bitcoin_cli.py',
    'mempool_resurrect.py',
    'wallet_txn_doublespend.py --mineblock',
    'tool_wallet.py',
    'wallet_txn_clone.py',
    'wallet_txn_clone.py --segwit',
    'rpc_getchaintips.py',
    'rpc_misc.py',
    'interface_rest.py',
    'mempool_spend_coinbase.py',
    'wallet_avoidreuse.py',
    'mempool_reorg.py',
    'mempool_persist.py',
    'wallet_multiwallet.py',
    'wallet_multiwallet.py --usecli',
    'wallet_createwallet.py',
    'wallet_createwallet.py --usecli',
    'interface_http.py',
    'interface_rpc.py',
    'rpc_psbt.py',
    'rpc_users.py',
    'feature_proxy.py',
    'rpc_signrawtransaction.py',
    'wallet_groups.py',
    'p2p_disconnect_ban.py',
    'rpc_decodescript.py',
    'rpc_blockchain.py',
    'rpc_deprecated.py',
    'wallet_disable.py',
    'rpc_net.py',
    'wallet_keypool.py',
    'p2p_mempool.py',
    'p2p_blocksonly.py',
    'mining_prioritisetransaction.py',
    'p2p_invalid_locator.py',
    'p2p_invalid_block.py',
    'p2p_invalid_messages.py',
    'p2p_invalid_tx.py',
    'feature_assumevalid.py',
    'example_test.py',
    'wallet_txn_doublespend.py',
    'wallet_txn_clone.py --mineblock',
    'feature_notifications.py',
    'rpc_getblockfilter.py',
    'rpc_invalidateblock.py',
    'feature_rbf.py',
    'mempool_packages.py',
    'rpc_createmultisig.py',
    'feature_versionbits_warning.py',
    'rpc_preciousblock.py',
    'wallet_importprunedfunds.py',
    'p2p_leak_tx.py',
    'rpc_signmessage.py',
    'wallet_balance.py',
    'feature_nulldummy.py',
    'mempool_accept.py',
    'wallet_import_rescan.py',
    'wallet_import_with_label.py',
    'rpc_bind.py --ipv4',
    'rpc_bind.py --ipv6',
    'rpc_bind.py --nonloopback',
    'mining_basic.py',
    'wallet_bumpfee.py',
    'rpc_named_arguments.py',
    'wallet_listsinceblock.py',
    'p2p_leak.py',
    'wallet_encryption.py',
    'feature_dersig.py',
    'feature_cltv.py',
    'rpc_uptime.py',
    'wallet_resendwallettransactions.py',
    'wallet_fallbackfee.py',
    'feature_minchainwork.py',
    'rpc_getblockstats.py',
    'wallet_create_tx.py',
    'p2p_fingerprint.py',
    'feature_uacomment.py',
    'wallet_coinbase_category.py',
    'feature_filelock.py',
    'p2p_unrequested_blocks.py',
    'feature_includeconf.py',
    'rpc_deriveaddresses.py',
    'rpc_deriveaddresses.py --usecli',
    'rpc_scantxoutset.py',
    'feature_logging.py',
    'p2p_node_network_limited.py',
    'feature_blocksdir.py',
    'feature_config_args.py',
    'rpc_help.py',
    'feature_help.py',
    'feature_shutdown.py',
    # Don't append tests at the end to avoid merge conflicts
    # Put them in a random line within the section that fits their approximate run-time
]

PARTICL_SCRIPTS = [
    'p2p_part_fork.py',
    'feature_part_pos.py',
    'feature_part_extkey.py',
    'feature_part_stealth.py',
    'feature_part_blind.py',
    'feature_part_anon.py',
    'wallet_part_particl.py',
    'rpc_part_mnemonic.py',
    'feature_part_smsg.py',
    'feature_part_smsgpaid.py',
    'feature_part_smsgpaidfee.py',
    'wallet_part_multisig.py',
    'wallet_part_multiwallet.py',
    'feature_part_coldstaking.py',
    'rpc_part_filtertransactions.py',
    'feature_part_vote.py',
    'feature_part_zmq_test.py',
    'rpc_part_wallet.py',
    'feature_part_usbdevice.py',
    'wallet_part_watchonly.py',
    'rpc_part_atomicswap.py',
    'rpc_part_signmessage.py',
    'wallet_part_avoidreuse.py',
]

INSIGHT_SCRIPTS = [
    'feature_ins_addressindex.py',
    'feature_ins_timestampindex.py',
    'feature_ins_spentindex.py',
    'feature_ins_txindex.py',
    'feature_ins_csindex.py',
]

# Place EXTENDED_SCRIPTS first since it has the 3 longest running tests
ALL_SCRIPTS = EXTENDED_SCRIPTS + BASE_SCRIPTS + PARTICL_SCRIPTS + INSIGHT_SCRIPTS

NON_SCRIPTS = [
    # These are python files that live in the functional tests directory, but are not test scripts.
    "combine_logs.py",
    "create_cache.py",
    "test_runner.py",
]

gArgs = None
def main():
    global gArgs
    # Parse arguments and pass through unrecognised args
    parser = argparse.ArgumentParser(add_help=False,
                                     usage='%(prog)s [test_runner.py options] [script options] [scripts]',
                                     description=__doc__,
                                     epilog='''
    Help text and arguments for individual test script:''',
                                     formatter_class=argparse.RawTextHelpFormatter)
    parser.add_argument('--combinedlogslen', '-c', type=int, default=0, metavar='n', help='On failure, print a log (of length n lines) to the console, combined from the test framework and all test nodes.')
    parser.add_argument('--coverage', action='store_true', help='generate a basic coverage report for the RPC interface')
    parser.add_argument('--ci', action='store_true', help='Run checks and code that are usually only enabled in a continuous integration environment')
    parser.add_argument('--exclude', '-x', help='specify a comma-separated-list of scripts to exclude.')
    parser.add_argument('--extended', action='store_true', help='run the extended test suite in addition to the basic tests')
    parser.add_argument('--bitcoin', action='store_true', help='run Bitcoin specific tests')
    parser.add_argument('--particl', action='store_true', help='run Particl specific tests')
    parser.add_argument('--insight', action='store_true', help='run Insight specific tests')
    parser.add_argument('--withstdout', action='store_true', help='print stdout when test passed also')
    parser.add_argument('--help', '-h', '-?', action='store_true', help='print help text and exit')
    parser.add_argument('--jobs', '-j', type=int, default=4, help='how many test scripts to run in parallel. Default=4.')
    parser.add_argument('--keepcache', '-k', action='store_true', help='the default behavior is to flush the cache directory on startup. --keepcache retains the cache from the previous testrun.')
    parser.add_argument('--quiet', '-q', action='store_true', help='only print dots, results summary and failure logs')
    parser.add_argument('--tmpdirprefix', '-t', default=tempfile.gettempdir(), help="Root directory for datadirs")
    parser.add_argument('--failfast', action='store_true', help='stop execution after the first test failure')
    args, unknown_args = parser.parse_known_args()
    gArgs = args

    # args to be passed on always start with two dashes; tests are the remaining unknown args
    tests = [arg for arg in unknown_args if arg[:2] != "--"]
    passon_args = [arg for arg in unknown_args if arg[:2] == "--"]

    # Read config generated by configure.
    config = configparser.ConfigParser()
    configfile = os.path.abspath(os.path.dirname(__file__)) + "/../config.ini"
    config.read_file(open(configfile, encoding="utf8"))

    passon_args.append("--configfile=%s" % configfile)

    # Set up logging
    logging_level = logging.INFO if args.quiet else logging.DEBUG
    logging.basicConfig(format='%(message)s', level=logging_level)

    # Create base test directory
    tmpdir = "%s/particl_test_runner_₿_🏃_%s" % (args.tmpdirprefix, datetime.datetime.now().strftime("%Y%m%d_%H%M%S"))

    os.makedirs(tmpdir)

    logging.debug("Temporary test directory at %s" % tmpdir)

    enable_bitcoind = config["components"].getboolean("ENABLE_BITCOIND")

    if not enable_bitcoind:
        print("No functional tests to run.")
        print("Rerun ./configure with --with-daemon and then make")
        sys.exit(0)

    # Build list of tests
    test_list = []
    if tests:
        # Individual tests have been specified. Run specified tests that exist
        # in the ALL_SCRIPTS list. Accept the name with or without .py extension.
        tests = [test + ".py" if ".py" not in test else test for test in tests]
        for test in tests:
            if test in ALL_SCRIPTS:
                test_list.append(test)
            else:
                print("{}WARNING!{} Test '{}' not found in full test list.".format(BOLD[1], BOLD[0], test))
    #elif args.extended:
        # Include extended tests
    #    test_list += ALL_SCRIPTS
    else:
        # No individual tests have been specified.
        # Run all base tests, and optionally run extended tests.
        test_list = []
        if args.extended:
            test_list += EXTENDED_SCRIPTS
        if args.particl:
            test_list += PARTICL_SCRIPTS
        if args.insight:
            test_list += INSIGHT_SCRIPTS
        if args.bitcoin:
            test_list += BASE_SCRIPTS

    # Remove the test cases that the user has explicitly asked to exclude.
    if args.exclude:
        exclude_tests = [test.split('.py')[0] for test in args.exclude.split(',')]
        for exclude_test in exclude_tests:
            # Remove <test_name>.py and <test_name>.py --arg from the test list
            exclude_list = [test for test in test_list if test.split('.py')[0] == exclude_test]
            for exclude_item in exclude_list:
                test_list.remove(exclude_item)
            if not exclude_list:
                print("{}WARNING!{} Test '{}' not found in current test list.".format(BOLD[1], BOLD[0], exclude_test))

    if not test_list:
        print("No valid test scripts specified. Check that your test is in one "
              "of the test lists in test_runner.py, or run test_runner.py with no arguments to run all tests")
        sys.exit(0)

    if args.help:
        # Print help for test_runner.py, then print help of the first script (with args removed) and exit.
        parser.print_help()
        subprocess.check_call([sys.executable, os.path.join(config["environment"]["SRCDIR"], 'test', 'functional', test_list[0].split()[0]), '-h'])
        sys.exit(0)

    check_script_list(src_dir=config["environment"]["SRCDIR"], fail_on_warn=args.ci)
    check_script_prefixes()

    if not args.keepcache:
        shutil.rmtree("%s/test/cache" % config["environment"]["BUILDDIR"], ignore_errors=True)

    run_tests(
        test_list=test_list,
        src_dir=config["environment"]["SRCDIR"],
        build_dir=config["environment"]["BUILDDIR"],
        tmpdir=tmpdir,
        jobs=args.jobs,
        enable_coverage=args.coverage,
        args=passon_args,
        combined_logs_len=args.combinedlogslen,
        failfast=args.failfast,
        runs_ci=args.ci,
        create_cache=(True if args.bitcoin or (not args.particl and not args.insight) else False)
    )

def run_tests(test_list, src_dir, build_dir, tmpdir, jobs=1, enable_coverage=False, args=[], combined_logs_len=0, failfast=False, runs_ci=False, create_cache=True):
    args = args or []

    # Warn if bitcoind is already running (unix only)
    try:
        if subprocess.check_output(["pidof", "particld"]) is not None:
            print("%sWARNING!%s There is already a particld process running on this system. Tests may fail unexpectedly due to resource contention!" % (BOLD[1], BOLD[0]))
    except (OSError, subprocess.SubprocessError):
        pass

    # Warn if there is a cache directory
    cache_dir = "%s/test/cache" % build_dir
    if os.path.isdir(cache_dir):
        print("%sWARNING!%s There is a cache directory here: %s. If tests fail unexpectedly, try deleting the cache directory." % (BOLD[1], BOLD[0], cache_dir))

    tests_dir = src_dir + '/test/functional/'

    flags = ['--cachedir={}'.format(cache_dir)] + args

    if enable_coverage:
        coverage = RPCCoverage()
        flags.append(coverage.flag)
        logging.debug("Initializing coverage directory at %s" % coverage.dir)
    else:
        coverage = None

    if len(test_list) > 1 and jobs > 1 and create_cache:
        # Populate cache
        try:
            subprocess.check_output([sys.executable, tests_dir + 'create_cache.py'] + flags + ["--tmpdir=%s/cache" % tmpdir])
        except subprocess.CalledProcessError as e:
            sys.stdout.buffer.write(e.output)
            raise

    #Run Tests
    job_queue = TestHandler(
        num_tests_parallel=jobs,
        tests_dir=tests_dir,
        tmpdir=tmpdir,
        test_list=test_list,
        flags=flags,
        timeout_duration=40 * 60 if runs_ci else float('inf'),  # in seconds
    )
    start_time = time.time()
    test_results = []

    max_len_name = len(max(test_list, key=len))
    test_count = len(test_list)
    for i in range(test_count):
        test_result, testdir, stdout, stderr = job_queue.get_next()
        test_results.append(test_result)
        done_str = "{}/{} - {}{}{}".format(i + 1, test_count, BOLD[1], test_result.name, BOLD[0])
        if test_result.status == "Passed":
            if gArgs.withstdout:
                print(BOLD[1] + 'stdout:\n' + BOLD[0] + stdout + '\n')
                print(BOLD[1] + 'stderr:\n' + BOLD[0] + stderr + '\n')

            logging.debug("%s passed, Duration: %s s" % (done_str, test_result.time))
        elif test_result.status == "Skipped":
            logging.debug("%s skipped" % (done_str))
        else:
            print("%s failed, Duration: %s s\n" % (done_str, test_result.time))
            print(BOLD[1] + 'stdout:\n' + BOLD[0] + stdout + '\n')
            print(BOLD[1] + 'stderr:\n' + BOLD[0] + stderr + '\n')
            if combined_logs_len and os.path.isdir(testdir):
                # Print the final `combinedlogslen` lines of the combined logs
                print('{}Combine the logs and print the last {} lines ...{}'.format(BOLD[1], combined_logs_len, BOLD[0]))
                print('\n============')
                print('{}Combined log for {}:{}'.format(BOLD[1], testdir, BOLD[0]))
                print('============\n')
                combined_logs_args = [sys.executable, os.path.join(tests_dir, 'combine_logs.py'), testdir]
                if BOLD[0]:
                    combined_logs_args += ['--color']
                combined_logs, _ = subprocess.Popen(combined_logs_args, universal_newlines=True, stdout=subprocess.PIPE).communicate()
                print("\n".join(deque(combined_logs.splitlines(), combined_logs_len)))

            if failfast:
                logging.debug("Early exiting after test failure")
                break

    print_results(test_results, max_len_name, (int(time.time() - start_time)))

    if coverage:
        coverage_passed = coverage.report_rpc_coverage()

        logging.debug("Cleaning up coverage data")
        coverage.cleanup()
    else:
        coverage_passed = True

    # Clear up the temp directory if all subdirectories are gone
    if not os.listdir(tmpdir):
        os.rmdir(tmpdir)

    all_passed = all(map(lambda test_result: test_result.was_successful, test_results)) and coverage_passed

    # This will be a no-op unless failfast is True in which case there may be dangling
    # processes which need to be killed.
    job_queue.kill_and_join()

    sys.exit(not all_passed)

def print_results(test_results, max_len_name, runtime):
    results = "\n" + BOLD[1] + "%s | %s | %s\n\n" % ("TEST".ljust(max_len_name), "STATUS   ", "DURATION") + BOLD[0]

    test_results.sort(key=TestResult.sort_key)
    all_passed = True
    time_sum = 0

    for test_result in test_results:
        all_passed = all_passed and test_result.was_successful
        time_sum += test_result.time
        test_result.padding = max_len_name
        results += str(test_result)

    status = TICK + "Passed" if all_passed else CROSS + "Failed"
    if not all_passed:
        results += RED[1]
    results += BOLD[1] + "\n%s | %s | %s s (accumulated) \n" % ("ALL".ljust(max_len_name), status.ljust(9), time_sum) + BOLD[0]
    if not all_passed:
        results += RED[0]
    results += "Runtime: %s s\n" % (runtime)
    print(results)

class TestHandler:
    """
    Trigger the test scripts passed in via the list.
    """

    def __init__(self, *, num_tests_parallel, tests_dir, tmpdir, test_list, flags, timeout_duration):
        assert num_tests_parallel >= 1
        self.num_jobs = num_tests_parallel
        self.tests_dir = tests_dir
        self.tmpdir = tmpdir
        self.timeout_duration = timeout_duration
        self.test_list = test_list
        self.flags = flags
        self.num_running = 0
        self.jobs = []

    def get_next(self):
        while self.num_running < self.num_jobs and self.test_list:
            # Add tests
            self.num_running += 1
            test = self.test_list.pop(0)
            portseed = len(self.test_list)
            portseed_arg = ["--portseed={}".format(portseed)]
            log_stdout = tempfile.SpooledTemporaryFile(max_size=2**16)
            log_stderr = tempfile.SpooledTemporaryFile(max_size=2**16)
            test_argv = test.split()
            testdir = "{}/{}_{}".format(self.tmpdir, re.sub(".py$", "", test_argv[0]), portseed)
            tmpdir_arg = ["--tmpdir={}".format(testdir)]
            self.jobs.append((test,
                              time.time(),
                              subprocess.Popen([sys.executable, self.tests_dir + test_argv[0]] + test_argv[1:] + self.flags + portseed_arg + tmpdir_arg,
                                               universal_newlines=True,
                                               stdout=log_stdout,
                                               stderr=log_stderr),
                              testdir,
                              log_stdout,
                              log_stderr))
        if not self.jobs:
            raise IndexError('pop from empty list')

        # Print remaining running jobs when all jobs have been started.
        if not self.test_list:
            print("Remaining jobs: [{}]".format(", ".join(j[0] for j in self.jobs)))

        dot_count = 0
        while True:
            # Return first proc that finishes
            time.sleep(.5)
            for job in self.jobs:
                (name, start_time, proc, testdir, log_out, log_err) = job
                if int(time.time() - start_time) > self.timeout_duration:
                    # Timeout individual tests if timeout is specified (to stop
                    # tests hanging and not providing useful output).
                    proc.send_signal(signal.SIGINT)
                if proc.poll() is not None:
                    log_out.seek(0), log_err.seek(0)
                    [stdout, stderr] = [log_file.read().decode('utf-8') for log_file in (log_out, log_err)]
                    log_out.close(), log_err.close()
                    if proc.returncode == TEST_EXIT_PASSED and stderr == "":
                        status = "Passed"
                    elif proc.returncode == TEST_EXIT_SKIPPED:
                        status = "Skipped"
                    else:
                        status = "Failed"
                    self.num_running -= 1
                    self.jobs.remove(job)
                    clearline = '\r' + (' ' * dot_count) + '\r'
                    print(clearline, end='', flush=True)
                    dot_count = 0
                    return TestResult(name, status, int(time.time() - start_time)), testdir, stdout, stderr
            print('.', end='', flush=True)
            dot_count += 1

    def kill_and_join(self):
        """Send SIGKILL to all jobs and block until all have ended."""
        procs = [i[2] for i in self.jobs]

        for proc in procs:
            proc.kill()

        for proc in procs:
            proc.wait()


class TestResult():
    def __init__(self, name, status, time):
        self.name = name
        self.status = status
        self.time = time
        self.padding = 0

    def sort_key(self):
        if self.status == "Passed":
            return 0, self.name.lower()
        elif self.status == "Failed":
            return 2, self.name.lower()
        elif self.status == "Skipped":
            return 1, self.name.lower()

    def __repr__(self):
        if self.status == "Passed":
            color = GREEN
            glyph = TICK
        elif self.status == "Failed":
            color = RED
            glyph = CROSS
        elif self.status == "Skipped":
            color = GREY
            glyph = CIRCLE

        return color[1] + "%s | %s%s | %s s\n" % (self.name.ljust(self.padding), glyph, self.status.ljust(7), self.time) + color[0]

    @property
    def was_successful(self):
        return self.status != "Failed"


def check_script_prefixes():
    """Check that test scripts start with one of the allowed name prefixes."""

    good_prefixes_re = re.compile("(example|feature|interface|mempool|mining|p2p|rpc|wallet|tool)_")
    bad_script_names = [script for script in ALL_SCRIPTS if good_prefixes_re.match(script) is None]

    if bad_script_names:
        print("%sERROR:%s %d tests not meeting naming conventions:" % (BOLD[1], BOLD[0], len(bad_script_names)))
        print("  %s" % ("\n  ".join(sorted(bad_script_names))))
        raise AssertionError("Some tests are not following naming convention!")


def check_script_list(*, src_dir, fail_on_warn):
    """Check scripts directory.

    Check that there are no scripts in the functional tests directory which are
    not being run by pull-tester.py."""
    script_dir = src_dir + '/test/functional/'
    python_files = set([test_file for test_file in os.listdir(script_dir) if test_file.endswith(".py")])
    missed_tests = list(python_files - set(map(lambda x: x.split()[0], ALL_SCRIPTS + NON_SCRIPTS)))
    if len(missed_tests) != 0:
        print("%sWARNING!%s The following scripts are not being run: %s. Check the test lists in test_runner.py." % (BOLD[1], BOLD[0], str(missed_tests)))
        if fail_on_warn:
<<<<<<< HEAD
            # On travis this warning is an error to prevent merging incomplete commits into master
            pass
            #sys.exit(1)
=======
            # On CI this warning is an error to prevent merging incomplete commits into master
            sys.exit(1)
>>>>>>> 23815ee7


class RPCCoverage():
    """
    Coverage reporting utilities for test_runner.

    Coverage calculation works by having each test script subprocess write
    coverage files into a particular directory. These files contain the RPC
    commands invoked during testing, as well as a complete listing of RPC
    commands per `bitcoin-cli help` (`rpc_interface.txt`).

    After all tests complete, the commands run are combined and diff'd against
    the complete list to calculate uncovered RPC commands.

    See also: test/functional/test_framework/coverage.py

    """
    def __init__(self):
        self.dir = tempfile.mkdtemp(prefix="coverage")
        self.flag = '--coveragedir=%s' % self.dir

    def report_rpc_coverage(self):
        """
        Print out RPC commands that were unexercised by tests.

        """
        uncovered = self._get_uncovered_rpc_commands()

        if uncovered:
            print("Uncovered RPC commands:")
            print("".join(("  - %s\n" % command) for command in sorted(uncovered)))
            return False
        else:
            print("All RPC commands covered.")
            return True

    def cleanup(self):
        return shutil.rmtree(self.dir)

    def _get_uncovered_rpc_commands(self):
        """
        Return a set of currently untested RPC commands.

        """
        # This is shared from `test/functional/test-framework/coverage.py`
        reference_filename = 'rpc_interface.txt'
        coverage_file_prefix = 'coverage.'

        coverage_ref_filename = os.path.join(self.dir, reference_filename)
        coverage_filenames = set()
        all_cmds = set()
        covered_cmds = set()

        if not os.path.isfile(coverage_ref_filename):
            raise RuntimeError("No coverage reference found")

        with open(coverage_ref_filename, 'r', encoding="utf8") as coverage_ref_file:
            all_cmds.update([line.strip() for line in coverage_ref_file.readlines()])

        for root, _, files in os.walk(self.dir):
            for filename in files:
                if filename.startswith(coverage_file_prefix):
                    coverage_filenames.add(os.path.join(root, filename))

        for filename in coverage_filenames:
            with open(filename, 'r', encoding="utf8") as coverage_file:
                covered_cmds.update([line.strip() for line in coverage_file.readlines()])

        return all_cmds - covered_cmds


if __name__ == '__main__':
    main()<|MERGE_RESOLUTION|>--- conflicted
+++ resolved
@@ -643,14 +643,8 @@
     if len(missed_tests) != 0:
         print("%sWARNING!%s The following scripts are not being run: %s. Check the test lists in test_runner.py." % (BOLD[1], BOLD[0], str(missed_tests)))
         if fail_on_warn:
-<<<<<<< HEAD
-            # On travis this warning is an error to prevent merging incomplete commits into master
-            pass
-            #sys.exit(1)
-=======
             # On CI this warning is an error to prevent merging incomplete commits into master
             sys.exit(1)
->>>>>>> 23815ee7
 
 
 class RPCCoverage():
