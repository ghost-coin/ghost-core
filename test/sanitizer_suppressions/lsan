--- conflicted
+++ resolved
@@ -1,9 +1,3 @@
 # Suppress warnings triggered in dependencies
 leak:libQt5Widgets
 leak:leveldb/util/env_posix.cc
-<<<<<<< HEAD
-
-# false-positive due to use of secure_allocator<>
-leak:GetRNGState
-=======
->>>>>>> 8739b5cc
