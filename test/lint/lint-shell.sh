--- conflicted
+++ resolved
@@ -12,13 +12,6 @@
 disabled=(
     SC2162 # read without -r will mangle backslashes.
     SC2164 # pushd/popd.
-<<<<<<< HEAD
-)
-disabled_gitian=(
-    SC2094 # Make sure not to read and write the same file in the same pipeline.
-    SC2129 # Consider using { cmd1; cmd2; } >> file instead of individual redirects.
-=======
->>>>>>> 8739b5cc
     SC1090 # Can't follow non-constant source.
     SC1091 # Not following
 )
