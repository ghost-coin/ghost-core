#!/usr/bin/env bash
#
# Copyright (c) 2018 The Bitcoin Core developers
# Distributed under the MIT software license, see the accompanying
# file COPYING or http://www.opensource.org/licenses/mit-license.php.
#
# Check for shellcheck warnings in shell scripts.

export LC_ALL=C

# The shellcheck binary segfault/coredumps in Travis with LC_ALL=C
# It does not do so in Ubuntu 14.04, 16.04, 18.04 in versions 0.3.3, 0.3.7, 0.4.6
# respectively. So export LC_ALL=C is set as required by lint-shell-locale.sh
# but unset here in case of running in Travis.
if [ "$TRAVIS" = "true" ]; then
  unset LC_ALL
fi

if ! command -v shellcheck > /dev/null; then
    echo "Skipping shell linting since shellcheck is not installed."
    exit 0
fi

# Disabled warnings:
<<<<<<< HEAD
# SC1087: Use braces when expanding arrays, e.g. ${array[idx]} (or ${var}[.. to quiet).
# SC1117: Backslash is literal in "\.". Prefer explicit escaping: "\\.".
# SC2001: See if you can use ${variable//search/replace} instead.
# SC2004: $/${} is unnecessary on arithmetic variables.
# SC2005: Useless echo? Instead of 'echo $(cmd)', just use 'cmd'.
# SC2006: Use $(..) instead of legacy `..`.
# SC2016: Expressions don't expand in single quotes, use double quotes for that.
# SC2028: echo won't expand escape sequences. Consider printf.
# SC2046: Quote this to prevent word splitting.
# SC2048: Use "$@" (with quotes) to prevent whitespace problems.
# SC2066: Since you double quoted this, it will not word split, and the loop will only run once.
# SC2086: Double quote to prevent globbing and word splitting.
# SC2116: Useless echo? Instead of 'cmd $(echo foo)', just use 'cmd foo'.
# SC2148: Tips depend on target shell and yours is unknown. Add a shebang.
# SC2162: read without -r will mangle backslashes.
# SC2164: Use 'cd ... || exit' or 'cd ... || return' in case cd fails
# SC2166: Prefer [ p ] && [ q ] as [ p -a q ] is not well defined.
# SC2166: Prefer [ p ] || [ q ] as [ p -o q ] is not well defined.
# SC2181: Check exit code directly with e.g. 'if mycmd;', not indirectly with $?.
# SC2206: Quote to prevent word splitting, or split robustly with mapfile or read -a.
# SC2207: Prefer mapfile or read -a to split command output (or quote to avoid splitting).
# SC2230: which is non-standard. Use builtin 'command -v' instead.
# SC2236: Don't force -n instead of ! -z.
shellcheck -e SC1087,SC1117,SC2001,SC2004,SC2005,SC2006,SC2016,SC2028,SC2046,SC2048,SC2066,SC2086,SC2116,SC2148,SC2162,SC2166,SC2181,SC2206,SC2207,SC2230,SC2236,SC2164 \
=======
disabled=(
    SC1087 # Use braces when expanding arrays, e.g. ${array[idx]} (or ${var}[.. to quiet).
    SC1117 # Backslash is literal in "\.". Prefer explicit escaping: "\\.".
    SC2001 # See if you can use ${variable//search/replace} instead.
    SC2004 # $/${} is unnecessary on arithmetic variables.
    SC2005 # Useless echo? Instead of 'echo $(cmd)', just use 'cmd'.
    SC2006 # Use $(..) instead of legacy `..`.
    SC2016 # Expressions don't expand in single quotes, use double quotes for that.
    SC2028 # echo won't expand escape sequences. Consider printf.
    SC2046 # Quote this to prevent word splitting.
    SC2048 # Use "$@" (with quotes) to prevent whitespace problems.
    SC2066 # Since you double quoted this, it will not word split, and the loop will only run once.
    SC2086 # Double quote to prevent globbing and word splitting.
    SC2116 # Useless echo? Instead of 'cmd $(echo foo)', just use 'cmd foo'.
    SC2148 # Tips depend on target shell and yours is unknown. Add a shebang.
    SC2162 # read without -r will mangle backslashes.
    SC2166 # Prefer [ p ] && [ q ] as [ p -a q ] is not well defined.
    SC2166 # Prefer [ p ] || [ q ] as [ p -o q ] is not well defined.
    SC2181 # Check exit code directly with e.g. 'if mycmd;', not indirectly with $?.
    SC2206 # Quote to prevent word splitting, or split robustly with mapfile or read -a.
    SC2207 # Prefer mapfile or read -a to split command output (or quote to avoid splitting).
    SC2230 # which is non-standard. Use builtin 'command -v' instead.
    SC2236 # Don't force -n instead of ! -z.
)
shellcheck -e "$(IFS=","; echo "${disabled[*]}")" \
>>>>>>> fcb6694a
    $(git ls-files -- "*.sh" | grep -vE 'src/(secp256k1|univalue)/')<|MERGE_RESOLUTION|>--- conflicted
+++ resolved
@@ -22,32 +22,6 @@
 fi
 
 # Disabled warnings:
-<<<<<<< HEAD
-# SC1087: Use braces when expanding arrays, e.g. ${array[idx]} (or ${var}[.. to quiet).
-# SC1117: Backslash is literal in "\.". Prefer explicit escaping: "\\.".
-# SC2001: See if you can use ${variable//search/replace} instead.
-# SC2004: $/${} is unnecessary on arithmetic variables.
-# SC2005: Useless echo? Instead of 'echo $(cmd)', just use 'cmd'.
-# SC2006: Use $(..) instead of legacy `..`.
-# SC2016: Expressions don't expand in single quotes, use double quotes for that.
-# SC2028: echo won't expand escape sequences. Consider printf.
-# SC2046: Quote this to prevent word splitting.
-# SC2048: Use "$@" (with quotes) to prevent whitespace problems.
-# SC2066: Since you double quoted this, it will not word split, and the loop will only run once.
-# SC2086: Double quote to prevent globbing and word splitting.
-# SC2116: Useless echo? Instead of 'cmd $(echo foo)', just use 'cmd foo'.
-# SC2148: Tips depend on target shell and yours is unknown. Add a shebang.
-# SC2162: read without -r will mangle backslashes.
-# SC2164: Use 'cd ... || exit' or 'cd ... || return' in case cd fails
-# SC2166: Prefer [ p ] && [ q ] as [ p -a q ] is not well defined.
-# SC2166: Prefer [ p ] || [ q ] as [ p -o q ] is not well defined.
-# SC2181: Check exit code directly with e.g. 'if mycmd;', not indirectly with $?.
-# SC2206: Quote to prevent word splitting, or split robustly with mapfile or read -a.
-# SC2207: Prefer mapfile or read -a to split command output (or quote to avoid splitting).
-# SC2230: which is non-standard. Use builtin 'command -v' instead.
-# SC2236: Don't force -n instead of ! -z.
-shellcheck -e SC1087,SC1117,SC2001,SC2004,SC2005,SC2006,SC2016,SC2028,SC2046,SC2048,SC2066,SC2086,SC2116,SC2148,SC2162,SC2166,SC2181,SC2206,SC2207,SC2230,SC2236,SC2164 \
-=======
 disabled=(
     SC1087 # Use braces when expanding arrays, e.g. ${array[idx]} (or ${var}[.. to quiet).
     SC1117 # Backslash is literal in "\.". Prefer explicit escaping: "\\.".
@@ -71,7 +45,7 @@
     SC2207 # Prefer mapfile or read -a to split command output (or quote to avoid splitting).
     SC2230 # which is non-standard. Use builtin 'command -v' instead.
     SC2236 # Don't force -n instead of ! -z.
+    SC2164
 )
 shellcheck -e "$(IFS=","; echo "${disabled[*]}")" \
->>>>>>> fcb6694a
     $(git ls-files -- "*.sh" | grep -vE 'src/(secp256k1|univalue)/')