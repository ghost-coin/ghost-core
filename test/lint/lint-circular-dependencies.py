--- conflicted
+++ resolved
@@ -21,8 +21,7 @@
     "qt/transactiontablemodel -> qt/walletmodel -> qt/transactiontablemodel",
     "wallet/fees -> wallet/wallet -> wallet/fees",
     "wallet/wallet -> wallet/walletdb -> wallet/wallet",
-<<<<<<< HEAD
-    "node/coinstats -> validation -> node/coinstats",
+    "kernel/coinstats -> validation -> kernel/coinstats",
     # Particl
     "anon -> txmempool -> anon",
     "anon -> validation -> anon",
@@ -56,9 +55,6 @@
     "net_processing -> smsg/smessage -> net_processing",
     "net_processing -> validation -> net_processing",
     "consensus/tx_verify -> validation -> txmempool -> consensus/tx_verify",
-=======
-    "kernel/coinstats -> validation -> kernel/coinstats",
->>>>>>> bd57b4e0
 )
 
 CODE_DIR = "src"
