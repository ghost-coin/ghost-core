--- conflicted
+++ resolved
@@ -13,23 +13,19 @@
     "src/test/dbwrapper_tests.cpp:.*snprintf"
     "src/torcontrol.cpp:.*atoi"
     "src/torcontrol.cpp:.*strtol"
-<<<<<<< HEAD
     "src/uint256.cpp:.*tolower"
-    "src/util/system.cpp:.*atoi"
-    "src/util/system.cpp:.*fprintf"
     "src/util/system.cpp:.*tolower"
     "src/util/system.cpp:.*isspace"
     "src/util/system.cpp:.*mktime"
     "src/util/system.cpp:.*sscanf"
     "src/util/system.cpp:.*strftime"
     "src/util/moneystr.cpp:.*isdigit"
-=======
->>>>>>> 0ed279cb
     "src/util/strencodings.cpp:.*atoi"
     "src/util/strencodings.cpp:.*strtol"
     "src/util/strencodings.cpp:.*strtoul"
     "src/util/strencodings.h:.*atoi"
-<<<<<<< HEAD
+    "src/util/system.cpp:.*atoi"
+    "src/util/system.cpp:.*fprintf"
     "src/smsg/smessage.h:.*fprintf"
     "src/rpc/anon.cpp:.*isdigit"
     "src/smsg/smessage.cpp:.*fprintf"
@@ -53,10 +49,6 @@
     "src/wallet/rpchdwallet.cpp:.*mktime"
     "src/usbdevice/usbwrapper.cpp:.*snprintf"
     "src/usbdevice/usbdevice.cpp:.*wcstombs"
-=======
-    "src/util/system.cpp:.*atoi"
-    "src/util/system.cpp:.*fprintf"
->>>>>>> 0ed279cb
 )
 
 REGEXP_IGNORE_EXTERNAL_DEPENDENCIES="^src/(crypto/ctaes/|leveldb/|secp256k1/|tinyformat.h|univalue/)"
