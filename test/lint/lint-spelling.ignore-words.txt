--- conflicted
+++ resolved
@@ -9,21 +9,15 @@
 mor
 nin
 ser
-<<<<<<< HEAD
-unselect
-lowercased
-aks
-nd
-uncrypted
-sortings
-diable
-rade
-tim
-endianess
-te
-=======
 unparseable
 unser
 useable
 wit
->>>>>>> bc8ada1c
+
+aks
+nd
+uncrypted
+endianess
+te
+diable
+crypted