#!/usr/bin/env bash
#
# Copyright (c) 2018-2020 The Bitcoin Core developers
# Distributed under the MIT software license, see the accompanying
# file COPYING or http://www.opensource.org/licenses/mit-license.php.

export LC_ALL=C.UTF-8

# Make sure default datadir does not exist and is never read by creating a dummy file
if [ "$TRAVIS_OS_NAME" == "osx" ]; then
  echo > $HOME/Library/Application\ Support/Particl
else
  DOCKER_EXEC echo \> \$HOME/.particl
fi

DOCKER_EXEC mkdir -p ${DEPENDS_DIR}/SDKs ${DEPENDS_DIR}/sdk-sources

if [ -n "$OSX_SDK" ] && [ ! -f ${DEPENDS_DIR}/sdk-sources/MacOSX${OSX_SDK}.sdk.tar.gz ]; then
  curl --location --fail $SDK_URL/MacOSX${OSX_SDK}.sdk.tar.gz -o ${DEPENDS_DIR}/sdk-sources/MacOSX${OSX_SDK}.sdk.tar.gz
fi
if [ -n "$OSX_SDK" ] && [ -f ${DEPENDS_DIR}/sdk-sources/MacOSX${OSX_SDK}.sdk.tar.gz ]; then
  DOCKER_EXEC tar -C ${DEPENDS_DIR}/SDKs -xf ${DEPENDS_DIR}/sdk-sources/MacOSX${OSX_SDK}.sdk.tar.gz
fi
if [[ $HOST = *-mingw32 ]]; then
  DOCKER_EXEC update-alternatives --set $HOST-g++ \$\(which $HOST-g++-posix\)
fi
if [ -z "$NO_DEPENDS" ]; then
  if [[ $DOCKER_NAME_TAG == centos* ]]; then
    # CentOS has problems building the depends if the config shell is not explicitly set
    # (i.e. for libevent a Makefile with an empty SHELL variable is generated, leading to
    #  an error as the first command is executed)
    SHELL_OPTS="CONFIG_SHELL=/bin/bash"
  else
    SHELL_OPTS="CONFIG_SHELL="
  fi
  DOCKER_EXEC $SHELL_OPTS make $MAKEJOBS -C depends HOST=$HOST $DEP_OPTS
fi
if [ -n "$PREVIOUS_RELEASES_TO_DOWNLOAD" ]; then
  BEGIN_FOLD previous-versions
<<<<<<< HEAD
  DOCKER_EXEC contrib/devtools/previous_release.sh -b -t "$PREVIOUS_RELEASES_DIR" v0.18.1.7 v0.19.0.1
=======
  DOCKER_EXEC contrib/devtools/previous_release.sh -b -t "$PREVIOUS_RELEASES_DIR" "${PREVIOUS_RELEASES_TO_DOWNLOAD}"
>>>>>>> ec4d27fa
  END_FOLD
fi<|MERGE_RESOLUTION|>--- conflicted
+++ resolved
@@ -37,10 +37,6 @@
 fi
 if [ -n "$PREVIOUS_RELEASES_TO_DOWNLOAD" ]; then
   BEGIN_FOLD previous-versions
-<<<<<<< HEAD
-  DOCKER_EXEC contrib/devtools/previous_release.sh -b -t "$PREVIOUS_RELEASES_DIR" v0.18.1.7 v0.19.0.1
-=======
   DOCKER_EXEC contrib/devtools/previous_release.sh -b -t "$PREVIOUS_RELEASES_DIR" "${PREVIOUS_RELEASES_TO_DOWNLOAD}"
->>>>>>> ec4d27fa
   END_FOLD
 fi