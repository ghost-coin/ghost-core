#!/usr/bin/env bash
#
# Copyright (c) 2019-2022 The Bitcoin Core developers
# Distributed under the MIT software license, see the accompanying
# file COPYING or http://www.opensource.org/licenses/mit-license.php.

export LC_ALL=C.UTF-8

export CONTAINER_NAME=ci_native_qt5
<<<<<<< HEAD
export DOCKER_NAME_TAG=debian:buster  # Check that buster gcc-8 can compile our C++17 and run our functional tests in python3, see doc/dependencies.md
export PACKAGES="gcc-8 g++-8 python3-zmq qtbase5-dev qttools5-dev-tools libdbus-1-dev libharfbuzz-dev protobuf-compiler libprotobuf-dev libudev-dev"
=======
export CI_IMAGE_NAME_TAG=debian:buster  # Check that buster gcc-8 can compile our C++17 and run our functional tests in python3, see doc/dependencies.md
export PACKAGES="gcc-8 g++-8 python3-zmq qtbase5-dev qttools5-dev-tools libdbus-1-dev libharfbuzz-dev"
>>>>>>> 07c54de5
export DEP_OPTS="NO_QT=1 NO_UPNP=1 NO_NATPMP=1 DEBUG=1 ALLOW_HOST_PACKAGES=1 CC=gcc-8 CXX=g++-8"
# Exclude --bitcoin and --coverage to prevent timeouts
export TEST_RUNNER_EXTRA="--previous-releases --extended --exclude feature_dbcrash,feature_block"  # Run extended tests so that coverage does not fail, but exclude the very slow dbcrash
#export TEST_RUNNER_BITCOIN="--bitcoin"
export RUN_UNIT_TESTS_SEQUENTIAL="true"
export RUN_UNIT_TESTS="false"
export GOAL="install"
export DOWNLOAD_PREVIOUS_RELEASES="true"
export BITCOIN_CONFIG="--enable-zmq --with-libs=no --with-gui=qt5 --enable-reduce-exports \
--enable-debug CFLAGS=\"-g0 -O2 -funsigned-char\" CXXFLAGS=\"-g0 -O2 -funsigned-char\" CC=gcc-8 CXX=g++-8 --disable-fuzz-binary --enable-usbdevice"<|MERGE_RESOLUTION|>--- conflicted
+++ resolved
@@ -7,13 +7,8 @@
 export LC_ALL=C.UTF-8
 
 export CONTAINER_NAME=ci_native_qt5
-<<<<<<< HEAD
-export DOCKER_NAME_TAG=debian:buster  # Check that buster gcc-8 can compile our C++17 and run our functional tests in python3, see doc/dependencies.md
+export CI_IMAGE_NAME_TAG=debian:buster  # Check that buster gcc-8 can compile our C++17 and run our functional tests in python3, see doc/dependencies.md
 export PACKAGES="gcc-8 g++-8 python3-zmq qtbase5-dev qttools5-dev-tools libdbus-1-dev libharfbuzz-dev protobuf-compiler libprotobuf-dev libudev-dev"
-=======
-export CI_IMAGE_NAME_TAG=debian:buster  # Check that buster gcc-8 can compile our C++17 and run our functional tests in python3, see doc/dependencies.md
-export PACKAGES="gcc-8 g++-8 python3-zmq qtbase5-dev qttools5-dev-tools libdbus-1-dev libharfbuzz-dev"
->>>>>>> 07c54de5
 export DEP_OPTS="NO_QT=1 NO_UPNP=1 NO_NATPMP=1 DEBUG=1 ALLOW_HOST_PACKAGES=1 CC=gcc-8 CXX=g++-8"
 # Exclude --bitcoin and --coverage to prevent timeouts
 export TEST_RUNNER_EXTRA="--previous-releases --extended --exclude feature_dbcrash,feature_block"  # Run extended tests so that coverage does not fail, but exclude the very slow dbcrash
