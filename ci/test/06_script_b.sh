--- conflicted
+++ resolved
@@ -16,11 +16,7 @@
 
 if [ "$RUN_FUNCTIONAL_TESTS" = "true" ]; then
   BEGIN_FOLD functional-tests
-<<<<<<< HEAD
-  DOCKER_EXEC test/functional/test_runner.py --ci --combinedlogslen=4000 ${TEST_RUNNER_EXTRA} --quiet --failfast --particl --insight --bitcoin
-=======
-  DOCKER_EXEC test/functional/test_runner.py --ci --ansi --combinedlogslen=4000 ${TEST_RUNNER_EXTRA} --quiet --failfast
->>>>>>> b80cdfec
+  DOCKER_EXEC test/functional/test_runner.py --ci --ansi --combinedlogslen=4000 ${TEST_RUNNER_EXTRA} --quiet --failfast --particl --insight --bitcoin
   END_FOLD
 fi
 
