--- conflicted
+++ resolved
@@ -80,15 +80,11 @@
 fi
 
 if [ "$RUN_FUZZ_TESTS" = "true" ]; then
-<<<<<<< HEAD
   #CI_EXEC LD_LIBRARY_PATH="${DEPENDS_DIR}/${HOST}/lib" test/fuzz/test_runner.py "${FUZZ_TESTS_CONFIG}" "$MAKEJOBS" -l DEBUG "${DIR_FUZZ_IN}"
   echo "TODO: Convert fuzz tests"
-=======
-  CI_EXEC LD_LIBRARY_PATH="${DEPENDS_DIR}/${HOST}/lib" test/fuzz/test_runner.py "${FUZZ_TESTS_CONFIG}" "$MAKEJOBS" -l DEBUG "${DIR_FUZZ_IN}"
 fi
 
 if [ -z "$DANGER_RUN_CI_ON_HOST" ]; then
   echo "Stop and remove CI container by ID"
   docker container kill "${CI_CONTAINER_ID}"
->>>>>>> 07c54de5
 fi