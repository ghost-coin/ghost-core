--- conflicted
+++ resolved
@@ -47,9 +47,6 @@
           " src/rpc/fees.cpp"\
           " src/rpc/signmessage.cpp"\
           " src/test/fuzz/txorphan.cpp"\
-<<<<<<< HEAD
-          " -p . ${MAKEJOBS} -- -Xiwyu --cxx17ns -Xiwyu --mapping_file=${BASE_BUILD_DIR}/particl-$HOST/contrib/devtools/iwyu/bitcoin.core.imp"
-=======
           " src/util/bip32.cpp"\
           " src/util/bytevectorhash.cpp"\
           " src/util/error.cpp"\
@@ -62,8 +59,7 @@
           " src/util/strencodings.cpp"\
           " src/util/syserror.cpp"\
           " src/util/url.cpp"\
-          " -p . ${MAKEJOBS} -- -Xiwyu --cxx17ns -Xiwyu --mapping_file=${BASE_BUILD_DIR}/bitcoin-$HOST/contrib/devtools/iwyu/bitcoin.core.imp"
->>>>>>> 85b601e0
+          " -p . ${MAKEJOBS} -- -Xiwyu --cxx17ns -Xiwyu --mapping_file=${BASE_BUILD_DIR}/particl-$HOST/contrib/devtools/iwyu/bitcoin.core.imp"
 fi
 
 if [ "$RUN_SECURITY_TESTS" = "true" ]; then
