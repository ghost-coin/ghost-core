--- conflicted
+++ resolved
@@ -35,16 +35,10 @@
 fi
 
 if [ "${RUN_TIDY}" = "true" ]; then
-<<<<<<< HEAD
+  set -eo pipefail
   export P_CI_DIR="${BASE_BUILD_DIR}/particl-$HOST/src/"
-  CI_EXEC run-clang-tidy "${MAKEJOBS}"
+  ( CI_EXEC run-clang-tidy -quiet "${MAKEJOBS}" ) | grep -C5 "error"
   export P_CI_DIR="${BASE_BUILD_DIR}/particl-$HOST/"
-=======
-  set -eo pipefail
-  export P_CI_DIR="${BASE_BUILD_DIR}/bitcoin-$HOST/src/"
-  ( CI_EXEC run-clang-tidy -quiet "${MAKEJOBS}" ) | grep -C5 "error"
-  export P_CI_DIR="${BASE_BUILD_DIR}/bitcoin-$HOST/"
->>>>>>> 6745e369
   CI_EXEC "python3 ${DIR_IWYU}/include-what-you-use/iwyu_tool.py"\
           " src/compat"\
           " src/dbwrapper.cpp"\
