#!/usr/bin/env bash
#
# Copyright (c) 2018-2021 The Bitcoin Core developers
# Distributed under the MIT software license, see the accompanying
# file COPYING or http://www.opensource.org/licenses/mit-license.php.

export LC_ALL=C.UTF-8

if [[ $HOST = *-mingw32 ]]; then
  # Generate all binaries, so that they can be wrapped
  CI_EXEC make "$MAKEJOBS" -C src/secp256k1 VERBOSE=1
  CI_EXEC "${BASE_ROOT_DIR}/ci/test/wrap-wine.sh"
fi

if [ -n "$QEMU_USER_CMD" ]; then
  # Generate all binaries, so that they can be wrapped
  CI_EXEC make "$MAKEJOBS" -C src/secp256k1 VERBOSE=1
  CI_EXEC "${BASE_ROOT_DIR}/ci/test/wrap-qemu.sh"
fi

if [ -n "$USE_VALGRIND" ]; then
  CI_EXEC "${BASE_ROOT_DIR}/ci/test/wrap-valgrind.sh"
fi

if [ "$RUN_UNIT_TESTS" = "true" ]; then
  CI_EXEC "${TEST_RUNNER_ENV}" DIR_UNIT_TEST_DATA="${DIR_UNIT_TEST_DATA}" LD_LIBRARY_PATH="${DEPENDS_DIR}/${HOST}/lib" make "$MAKEJOBS" check VERBOSE=1
fi

if [ "$RUN_UNIT_TESTS_SEQUENTIAL" = "true" ]; then
  CI_EXEC "${TEST_RUNNER_ENV}" DIR_UNIT_TEST_DATA="${DIR_UNIT_TEST_DATA}" LD_LIBRARY_PATH="${DEPENDS_DIR}/${HOST}/lib" "${BASE_OUTDIR}/bin/test_particl" --catch_system_errors=no -l test_suite
fi

if [ "$RUN_FUNCTIONAL_TESTS" = "true" ]; then
  CI_EXEC LD_LIBRARY_PATH="${DEPENDS_DIR}/${HOST}/lib" "${TEST_RUNNER_ENV}" test/functional/test_runner.py --ci "$MAKEJOBS" --tmpdirprefix "${BASE_SCRATCH_DIR}/test_runner/" --ansi --combinedlogslen=4000 --timeout-factor="${TEST_RUNNER_TIMEOUT_FACTOR}" "${TEST_RUNNER_EXTRA}" --quiet --failfast --particl --insight "${TEST_RUNNER_BITCOIN}"
fi

if [ "${RUN_TIDY}" = "true" ]; then
  set -eo pipefail
  export P_CI_DIR="${BASE_BUILD_DIR}/particl-$HOST/src/"
  ( CI_EXEC run-clang-tidy -quiet "${MAKEJOBS}" ) | grep -C5 "error"
  export P_CI_DIR="${BASE_BUILD_DIR}/particl-$HOST/"
  CI_EXEC "python3 ${DIR_IWYU}/include-what-you-use/iwyu_tool.py"\
          " src/compat"\
          " src/dbwrapper.cpp"\
          " src/init"\
          " src/kernel"\
          " src/node/chainstate.cpp"\
          " src/node/mempool_args.cpp"\
          " src/node/validation_cache_args.cpp"\
          " src/policy/feerate.cpp"\
          " src/policy/packages.cpp"\
          " src/policy/settings.cpp"\
          " src/primitives/transaction.cpp"\
          " src/rpc/fees.cpp"\
          " src/rpc/signmessage.cpp"\
          " src/test/fuzz/txorphan.cpp"\
          " src/threadinterrupt.cpp"\
          " src/util/bip32.cpp"\
          " src/util/bytevectorhash.cpp"\
          " src/util/error.cpp"\
          " src/util/getuniquepath.cpp"\
          " src/util/hasher.cpp"\
          " src/util/message.cpp"\
          " src/util/moneystr.cpp"\
          " src/util/serfloat.cpp"\
          " src/util/spanparsing.cpp"\
          " src/util/strencodings.cpp"\
          " src/util/string.cpp"\
          " src/util/syserror.cpp"\
          " src/util/url.cpp"\
<<<<<<< HEAD
          " -p . ${MAKEJOBS} -- -Xiwyu --cxx17ns -Xiwyu --mapping_file=${BASE_BUILD_DIR}/particl-$HOST/contrib/devtools/iwyu/bitcoin.core.imp"
=======
          " src/zmq"\
          " -p . ${MAKEJOBS} -- -Xiwyu --cxx17ns -Xiwyu --mapping_file=${BASE_BUILD_DIR}/bitcoin-$HOST/contrib/devtools/iwyu/bitcoin.core.imp"
>>>>>>> 1d277f42
fi

if [ "$RUN_SECURITY_TESTS" = "true" ]; then
  CI_EXEC make test-security-check
fi

if [ "$RUN_FUZZ_TESTS" = "true" ]; then
  #CI_EXEC LD_LIBRARY_PATH="${DEPENDS_DIR}/${HOST}/lib" test/fuzz/test_runner.py "${FUZZ_TESTS_CONFIG}" "$MAKEJOBS" -l DEBUG "${DIR_FUZZ_IN}"
  echo "TODO: Convert fuzz tests"
fi<|MERGE_RESOLUTION|>--- conflicted
+++ resolved
@@ -68,12 +68,8 @@
           " src/util/string.cpp"\
           " src/util/syserror.cpp"\
           " src/util/url.cpp"\
-<<<<<<< HEAD
+          " src/zmq"\
           " -p . ${MAKEJOBS} -- -Xiwyu --cxx17ns -Xiwyu --mapping_file=${BASE_BUILD_DIR}/particl-$HOST/contrib/devtools/iwyu/bitcoin.core.imp"
-=======
-          " src/zmq"\
-          " -p . ${MAKEJOBS} -- -Xiwyu --cxx17ns -Xiwyu --mapping_file=${BASE_BUILD_DIR}/bitcoin-$HOST/contrib/devtools/iwyu/bitcoin.core.imp"
->>>>>>> 1d277f42
 fi
 
 if [ "$RUN_SECURITY_TESTS" = "true" ]; then
