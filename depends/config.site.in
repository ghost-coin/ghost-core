# shellcheck shell=sh disable=SC2034 # Many variables set will be used in
                                     # ./configure but shellcheck doesn't know
                                     # that, hence: disable=SC2034

true  # Dummy command because shellcheck treats all directives before first
      # command as file-wide, and we only want to disable for one line.
      #
      # See: https://github.com/koalaman/shellcheck/wiki/Directive

# shellcheck disable=SC2154
depends_prefix="$(cd "$(dirname "$ac_site_file")/.." && pwd)"

cross_compiling=maybe
host_alias="@HOST@"
ac_tool_prefix="${host_alias}-"

if test -z "$with_boost"; then
  with_boost="$depends_prefix"
fi
if test -z "$with_qt_plugindir"; then
  with_qt_plugindir="${depends_prefix}/plugins"
fi
if test -z "$with_qt_translationdir"; then
  with_qt_translationdir="${depends_prefix}/translations"
fi
if test -z "$with_qt_bindir" && test -z "@no_qt@"; then
  with_qt_bindir="${depends_prefix}/native/bin"
fi
if test -z "$with_mpgen" && test -n "@multiprocess@"; then
  with_mpgen="${depends_prefix}/native"
fi

if test -z "$with_qrencode" && test -n "@no_qr@"; then
  with_qrencode=no
fi

if test -z "$enable_wallet" && test -n "@no_wallet@"; then
  enable_wallet=no
fi

<<<<<<< HEAD
if test -n $enable_usbdevice && test -n "@enable_usbdevice@"; then
  enable_usbdevice=no
fi

if test -z $enable_multiprocess && test -n "@multiprocess@"; then
=======
if test -z "$enable_multiprocess" && test -n "@multiprocess@"; then
>>>>>>> 5574e489
  enable_multiprocess=yes
fi

if test -z "$with_miniupnpc" && test -n "@no_upnp@"; then
  with_miniupnpc=no
fi

if test -z "$with_natpmp" && test -n "@no_natpmp@"; then
  with_natpmp=no
fi

if test -z "$with_gui" && test -n "@no_qt@"; then
  with_gui=no
fi

<<<<<<< HEAD
if test -z $with_protoc_bindir && test -z "@no_qt@"; then
  with_protoc_bindir=$depends_prefix/native/bin
fi

if test -z $enable_zmq && test -n "@no_zmq@"; then
=======
if test -z "$enable_zmq" && test -n "@no_zmq@"; then
>>>>>>> 5574e489
  enable_zmq=no
fi

if test "x@host_os@" = xdarwin; then
  BREW=no
  PORT=no
fi

PATH="${depends_prefix}/native/bin:${PATH}"
PKG_CONFIG="$(which pkg-config) --static"

# These two need to remain exported because pkg-config does not see them
# otherwise. That means they must be unexported at the end of configure.ac to
# avoid ruining the cache. Sigh.
export PKG_CONFIG_PATH="${depends_prefix}/share/pkgconfig:${depends_prefix}/lib/pkgconfig"
if test -z "@allow_host_packages@"; then
  export PKG_CONFIG_LIBDIR="${depends_prefix}/lib/pkgconfig"
fi

CPPFLAGS="-I${depends_prefix}/include/ ${CPPFLAGS}"
LDFLAGS="-L${depends_prefix}/lib ${LDFLAGS}"

if test -n "@CC@" -a -z "${CC}"; then
  CC="@CC@"
fi
if test -n "@CXX@" -a -z "${CXX}"; then
  CXX="@CXX@"
fi
PYTHONPATH="${depends_prefix}/native/lib/python3/dist-packages${PYTHONPATH:+${PATH_SEPARATOR}}${PYTHONPATH}"

if test -n "@AR@"; then
  AR="@AR@"
  ac_cv_path_ac_pt_AR="${AR}"
fi

if test -n "@RANLIB@"; then
  RANLIB="@RANLIB@"
  ac_cv_path_ac_pt_RANLIB="${RANLIB}"
fi

if test -n "@NM@"; then
  NM="@NM@"
  ac_cv_path_ac_pt_NM="${NM}"
fi

if test -n "@debug@"; then
  enable_reduce_exports=no
fi

if test -n "@CFLAGS@"; then
  CFLAGS="@CFLAGS@ ${CFLAGS}"
fi
if test -n "@CXXFLAGS@"; then
  CXXFLAGS="@CXXFLAGS@ ${CXXFLAGS}"
fi
if test -n "@CPPFLAGS@"; then
  CPPFLAGS="@CPPFLAGS@ ${CPPFLAGS}"
fi
if test -n "@LDFLAGS@"; then
  LDFLAGS="@LDFLAGS@ ${LDFLAGS}"
fi<|MERGE_RESOLUTION|>--- conflicted
+++ resolved
@@ -38,15 +38,11 @@
   enable_wallet=no
 fi
 
-<<<<<<< HEAD
-if test -n $enable_usbdevice && test -n "@enable_usbdevice@"; then
+if test -n "$enable_usbdevice" && test -n "@enable_usbdevice@"; then
   enable_usbdevice=no
 fi
 
-if test -z $enable_multiprocess && test -n "@multiprocess@"; then
-=======
 if test -z "$enable_multiprocess" && test -n "@multiprocess@"; then
->>>>>>> 5574e489
   enable_multiprocess=yes
 fi
 
@@ -62,15 +58,11 @@
   with_gui=no
 fi
 
-<<<<<<< HEAD
 if test -z $with_protoc_bindir && test -z "@no_qt@"; then
   with_protoc_bindir=$depends_prefix/native/bin
 fi
 
-if test -z $enable_zmq && test -n "@no_zmq@"; then
-=======
 if test -z "$enable_zmq" && test -n "@no_zmq@"; then
->>>>>>> 5574e489
   enable_zmq=no
 fi
 
