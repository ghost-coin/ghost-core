--- conflicted
+++ resolved
@@ -38,13 +38,6 @@
   enable_wallet=no
 fi
 
-<<<<<<< HEAD
-if test -n $enable_usbdevice && test -n "@enable_usbdevice@"; then
-  enable_usbdevice=no
-fi
-
-if test -z $enable_multiprocess && test -n "@multiprocess@"; then
-=======
 if test -n "$enable_usbdevice" && test -n "@enable_usbdevice@"; then
   enable_usbdevice=no
 fi
@@ -58,7 +51,6 @@
 fi
 
 if test -z "$enable_multiprocess" && test -n "@multiprocess@"; then
->>>>>>> 8739b5cc
   enable_multiprocess=yes
 fi
 
@@ -74,13 +66,6 @@
   with_gui=no
 fi
 
-<<<<<<< HEAD
-if test -z $with_protoc_bindir && test -z "@no_qt@"; then
-  with_protoc_bindir=$depends_prefix/native/bin
-fi
-
-if test -z $enable_zmq && test -n "@no_zmq@"; then
-=======
 if test -z "$with_protoc_bindir" && test -z "@no_qt@"; then
   with_protoc_bindir="$depends_prefix/native/bin"
 fi
@@ -90,7 +75,6 @@
 fi
 
 if test -z "$enable_zmq" && test -n "@no_zmq@"; then
->>>>>>> 8739b5cc
   enable_zmq=no
 fi
 
