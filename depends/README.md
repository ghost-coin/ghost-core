### Usage

To build dependencies for the current arch+OS:

    make

To build for another arch/OS:

    make HOST=host-platform-triplet

For example:

    make HOST=x86_64-w64-mingw32 -j4

**Bitcoin Core's configure script by default will ignore the depends output.** In
order for it to pick up libraries, tools, and settings from the depends build,
you must point it at the appropriate `--prefix` directory generated by the
build. In the above example, a prefix dir named x86_64-w64-mingw32 will be
created. To use it for Bitcoin:

    ./configure --prefix=$PWD/depends/x86_64-w64-mingw32

Common `host-platform-triplets` for cross compilation are:

- `i686-pc-linux-gnu` for Linux 32 bit
- `x86_64-pc-linux-gnu` for x86 Linux
- `x86_64-w64-mingw32` for Win64
- `x86_64-apple-darwin16` for macOS
- `arm-linux-gnueabihf` for Linux ARM 32 bit
- `aarch64-linux-gnu` for Linux ARM 64 bit
- `powerpc64-linux-gnu` for Linux POWER 64-bit (big endian)
- `powerpc64le-linux-gnu` for Linux POWER 64-bit (little endian)
- `riscv32-linux-gnu` for Linux RISC-V 32 bit
- `riscv64-linux-gnu` for Linux RISC-V 64 bit
- `s390x-linux-gnu` for Linux S390X
- `armv7a-linux-android` for Android ARM 32 bit
- `aarch64-linux-android` for Android ARM 64 bit
- `i686-linux-android` for Android x86 32 bit
- `x86_64-linux-android` for Android x86 64 bit

The paths are automatically configured and no other options are needed unless targeting [Android](#Android).

### Install the required dependencies: Ubuntu & Debian

#### For macOS cross compilation

    sudo apt-get install curl librsvg2-bin libtiff-tools bsdmainutils cmake imagemagick libcap-dev libz-dev libbz2-dev python3-setuptools libtinfo5

#### For Win64 cross compilation

- see [build-windows.md](../doc/build-windows.md#cross-compilation-for-ubuntu-and-windows-subsystem-for-linux)

#### For linux (including i386, ARM) cross compilation

Common linux dependencies:

    sudo apt-get install make automake cmake curl g++-multilib libtool binutils-gold bsdmainutils pkg-config python3 patch

For linux ARM cross compilation:

    sudo apt-get install g++-arm-linux-gnueabihf binutils-arm-linux-gnueabihf

For linux AARCH64 cross compilation:

    sudo apt-get install g++-aarch64-linux-gnu binutils-aarch64-linux-gnu

For linux POWER 64-bit cross compilation (there are no packages for 32-bit):

    sudo apt-get install g++-powerpc64-linux-gnu binutils-powerpc64-linux-gnu g++-powerpc64le-linux-gnu binutils-powerpc64le-linux-gnu

For linux RISC-V 64-bit cross compilation (there are no packages for 32-bit):

    sudo apt-get install g++-riscv64-linux-gnu binutils-riscv64-linux-gnu

RISC-V known issue: gcc-7.3.0 and gcc-7.3.1 result in a broken `test_bitcoin` executable (see https://github.com/bitcoin/bitcoin/pull/13543),
this is apparently fixed in gcc-8.1.0.

For linux S390X cross compilation:

    sudo apt-get install g++-s390x-linux-gnu binutils-s390x-linux-gnu

### Dependency Options
<<<<<<< HEAD
The following can be set when running make: make FOO=bar

    SOURCES_PATH: downloaded sources will be placed here
    BASE_CACHE: built packages will be placed here
    SDK_PATH: Path where sdk's can be found (used by macOS)
    FALLBACK_DOWNLOAD_PATH: If a source file can't be fetched, try here before giving up
    NO_QT: Don't download/build/cache qt and its dependencies
    NO_QR: Don't download/build/cache packages needed for enabling qrencode
    NO_ZMQ: Don't download/build/cache packages needed for enabling zeromq
    NO_WALLET: Don't download/build/cache libs needed to enable the wallet
    NO_UPNP: Don't download/build/cache packages needed for enabling upnp
    NO_USB: Don't download/build/cache libs needed to enable usb devices
    MULTIPROCESS: build libmultiprocess (experimental, requires cmake)
    DEBUG: disable some optimizations and enable more runtime checking
    HOST_ID_SALT: Optional salt to use when generating host package ids
    BUILD_ID_SALT: Optional salt to use when generating build package ids
    PROTOBUF: build protobuf (used for usb device support)
=======
The following can be set when running make: `make FOO=bar`

<dl>
<dt>SOURCES_PATH</dt>
<dd>downloaded sources will be placed here</dd>
<dt>BASE_CACHE</dt>
<dd>built packages will be placed here</dd>
<dt>SDK_PATH</dt>
<dd>Path where sdk's can be found (used by macOS)</dd>
<dt>FALLBACK_DOWNLOAD_PATH</dt>
<dd>If a source file can't be fetched, try here before giving up</dd>
<dt>NO_QT</dt>
<dd>Don't download/build/cache qt and its dependencies</dd>
<dt>NO_QR</dt>
<dd>Don't download/build/cache packages needed for enabling qrencode</dd>
<dt>NO_ZMQ</dt>
<dd>Don't download/build/cache packages needed for enabling zeromq</dd>
<dt>NO_WALLET</dt>
<dd>Don't download/build/cache libs needed to enable the wallet</dd>
<dt>NO_UPNP</dt>
<dd>Don't download/build/cache packages needed for enabling upnp</dd>
<dt>MULTIPROCESS</dt>
<dd>build libmultiprocess (experimental, requires cmake)</dd>
<dt>DEBUG</dt>
<dd>disable some optimizations and enable more runtime checking</dd>
<dt>HOST_ID_SALT</dt>
<dd>Optional salt to use when generating host package ids</dd>
<dt>BUILD_ID_SALT</dt>
<dd>Optional salt to use when generating build package ids</dd>
<dt>FORCE_USE_SYSTEM_CLANG</dt>
<dd>(EXPERTS ONLY) When cross-compiling for macOS, use Clang found in the
system's <code>$PATH</code> rather than the default prebuilt release of Clang
from llvm.org. Clang 8 or later is required.</dd>
</dl>
>>>>>>> be3af4f3

If some packages are not built, for example `make NO_WALLET=1`, the appropriate
options will be passed to bitcoin's configure. In this case, `--disable-wallet`.

### Additional targets

    download: run 'make download' to fetch all sources without building them
    download-osx: run 'make download-osx' to fetch all sources needed for macOS builds
    download-win: run 'make download-win' to fetch all sources needed for win builds
    download-linux: run 'make download-linux' to fetch all sources needed for linux builds


### Android

Before proceeding with an Android build one needs to get the [Android SDK](https://developer.android.com/studio) and use the "SDK Manager" tool to download the NDK and one or more "Platform packages" (these are Android versions and have a corresponding API level).
In order to build `ANDROID_API_LEVEL` (API level corresponding to the Android version targeted, e.g. Android 9.0 Pie is 28 and its "Platform package" needs to be available) and `ANDROID_TOOLCHAIN_BIN` (path to toolchain binaries depending on the platform the build is being performed on) need to be set.

API levels from 24 to 29 have been tested to work.

If the build includes Qt, environment variables `ANDROID_SDK` and `ANDROID_NDK` need to be set as well but can otherwise be omitted.
This is an example command for a default build with no disabled dependencies:

    ANDROID_SDK=/home/user/Android/Sdk ANDROID_NDK=/home/user/Android/Sdk/ndk-bundle make HOST=aarch64-linux-android ANDROID_API_LEVEL=28 ANDROID_TOOLCHAIN_BIN=/home/user/Android/Sdk/ndk-bundle/toolchains/llvm/prebuilt/linux-x86_64/bin

### Other documentation

- [description.md](description.md): General description of the depends system
- [packages.md](packages.md): Steps for adding packages
<|MERGE_RESOLUTION|>--- conflicted
+++ resolved
@@ -80,25 +80,6 @@
     sudo apt-get install g++-s390x-linux-gnu binutils-s390x-linux-gnu
 
 ### Dependency Options
-<<<<<<< HEAD
-The following can be set when running make: make FOO=bar
-
-    SOURCES_PATH: downloaded sources will be placed here
-    BASE_CACHE: built packages will be placed here
-    SDK_PATH: Path where sdk's can be found (used by macOS)
-    FALLBACK_DOWNLOAD_PATH: If a source file can't be fetched, try here before giving up
-    NO_QT: Don't download/build/cache qt and its dependencies
-    NO_QR: Don't download/build/cache packages needed for enabling qrencode
-    NO_ZMQ: Don't download/build/cache packages needed for enabling zeromq
-    NO_WALLET: Don't download/build/cache libs needed to enable the wallet
-    NO_UPNP: Don't download/build/cache packages needed for enabling upnp
-    NO_USB: Don't download/build/cache libs needed to enable usb devices
-    MULTIPROCESS: build libmultiprocess (experimental, requires cmake)
-    DEBUG: disable some optimizations and enable more runtime checking
-    HOST_ID_SALT: Optional salt to use when generating host package ids
-    BUILD_ID_SALT: Optional salt to use when generating build package ids
-    PROTOBUF: build protobuf (used for usb device support)
-=======
 The following can be set when running make: `make FOO=bar`
 
 <dl>
@@ -132,8 +113,9 @@
 <dd>(EXPERTS ONLY) When cross-compiling for macOS, use Clang found in the
 system's <code>$PATH</code> rather than the default prebuilt release of Clang
 from llvm.org. Clang 8 or later is required.</dd>
+<dt>PROTOBUF</dt>
+<dd>build protobuf (required for usb device support)</dd>
 </dl>
->>>>>>> be3af4f3
 
 If some packages are not built, for example `make NO_WALLET=1`, the appropriate
 options will be passed to bitcoin's configure. In this case, `--disable-wallet`.
