--- conflicted
+++ resolved
@@ -113,15 +113,11 @@
 - `BUILD_ID_SALT`: Optional salt to use when generating build package ids
 - `FORCE_USE_SYSTEM_CLANG`: (EXPERTS ONLY) When cross-compiling for macOS, use Clang found in the
   system's `$PATH` rather than the default prebuilt release of Clang
-<<<<<<< HEAD
-  from llvm.org. Clang 8 or later is required.
-- `PROTOBUF`: build protobuf (required for usb device support)
-=======
   from llvm.org. Clang 8 or later is required
 - `LOG`: Use file-based logging for individual packages. During a package build its log file
   resides in the `depends` directory, and the log file is printed out automatically in case
   of build error. After successful build log files are moved along with package archives
->>>>>>> f3e0ace8
+- `PROTOBUF`: build protobuf (required for usb device support)
 
 If some packages are not built, for example `make NO_WALLET=1`, the appropriate
 options will be passed to bitcoin's configure. In this case, `--disable-wallet`.
