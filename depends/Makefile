--- conflicted
+++ resolved
@@ -155,11 +155,7 @@
 protobuf_packages_$(PROTOBUF) = $(protobuf_packages)
 multiprocess_packages_$(MULTIPROCESS) = $(multiprocess_packages)
 
-<<<<<<< HEAD
-packages += $($(host_arch)_$(host_os)_packages) $($(host_os)_packages) $(qt_packages_) $(wallet_packages_) $(upnp_packages_) $(usb_packages_)
-=======
-packages += $($(host_arch)_$(host_os)_packages) $($(host_os)_packages) $(qt_packages_) $(wallet_packages_) $(upnp_packages_) $(natpmp_packages_)
->>>>>>> 5574e489
+packages += $($(host_arch)_$(host_os)_packages) $($(host_os)_packages) $(qt_packages_) $(wallet_packages_) $(upnp_packages_) $(natpmp_packages_) $(usb_packages_)
 native_packages += $($(host_arch)_$(host_os)_native_packages) $($(host_os)_native_packages)
 
 ifeq ($(protobuf_packages_),)
@@ -240,12 +236,9 @@
             -e 's|@no_zmq@|$(NO_ZMQ)|' \
             -e 's|@no_wallet@|$(NO_WALLET)|' \
             -e 's|@no_upnp@|$(NO_UPNP)|' \
-<<<<<<< HEAD
+            -e 's|@no_natpmp@|$(NO_NATPMP)|' \
             -e 's|@enable_usbdevice@|$(PROTOBUF)|' \
             -e 's|@no_usb@|$(NO_USB)|' \
-=======
-            -e 's|@no_natpmp@|$(NO_NATPMP)|' \
->>>>>>> 5574e489
             -e 's|@multiprocess@|$(MULTIPROCESS)|' \
             -e 's|@debug@|$(DEBUG)|' \
             $< > $@
