--- conflicted
+++ resolved
@@ -1,16 +1,8 @@
-<!-- This issue tracker is only for technical issues related to Bitcoin Core.
+<!-- This issue tracker is only for technical issues related to Particl Core.
 
-<<<<<<< HEAD
-This issue tracker is only for technical issues related to particl-core.
-
-General questions and/or support requests and are best directed to our [Slack](http://slack.particl.io/) or RIOT channels.
-=======
-General bitcoin questions and/or support requests are best directed to the Bitcoin StackExchange at https://bitcoin.stackexchange.com.
-
-For reporting security issues, please read instructions at https://bitcoincore.org/en/contact/.
+General questions and/or support requests are best directed to our [Slack](http://slack.particl.io/) or RIOT channels.
 
 If the node is "stuck" during sync or giving "block checksum mismatch" errors, please ensure your hardware is stable by running memtest and observe CPU temperature with a load-test tool such as linpack before creating an issue! -->
->>>>>>> f17942a3
 
 <!-- Describe the issue -->
 <!--- What behavior did you expect? -->
@@ -19,24 +11,9 @@
 
 <!--- How reliably can you reproduce the issue, what are the steps to do so? -->
 
-<!-- What version of Bitcoin Core are you using, where did you get it (website, self-compiled, etc)? -->
+<!-- What version of Particl Core are you using, where did you get it (website, self-compiled, etc)? -->
 
 <!-- What type of machine are you observing the error on (OS/CPU and disk type)? -->
 
-<<<<<<< HEAD
-### What version of particl-core are you using?
-List the version number/commit ID, and if it is an official binary, self compiled or a distribution package such as PPA.
-
-### Machine specs:
-- OS:
-- CPU:
-- RAM:
-- Disk size:
-- Disk Type (HD/SDD):
-
-### Any extra information that might be useful in the debugging process.
-This is normally the contents of a `debug.log` or `config.log` file. Raw text or a link to a pastebin type site are preferred.
-=======
 <!-- Any extra information that might be useful in the debugging process. -->
-<!--- This is normally the contents of a `debug.log` or `config.log` file. Raw text or a link to a pastebin type site are preferred. -->
->>>>>>> f17942a3
+<!--- This is normally the contents of a `debug.log` or `config.log` file. Raw text or a link to a pastebin type site are preferred. -->