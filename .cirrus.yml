--- conflicted
+++ resolved
@@ -113,13 +113,8 @@
   << : *GLOBAL_TASK_TEMPLATE
   container:
     image: ubuntu:focal
-<<<<<<< HEAD
-    cpu: 4  # Double CPU and increase Memory to avoid timeout
-    memory: 16G
-=======
     cpu: 6  # Increase CPU and Memory to avoid timeout
     memory: 24G
->>>>>>> 33333755
   env:
     MAKEJOBS: "-j8"
     FILE_ENV: "./ci/test/00_setup_env_native_tsan.sh"
